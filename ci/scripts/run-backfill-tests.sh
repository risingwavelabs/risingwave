--- conflicted
+++ resolved
@@ -97,15 +97,6 @@
 test_snapshot_and_upstream_read() {
   echo "--- e2e, ci-backfill, test_snapshot_and_upstream_read"
   cargo make ci-start ci-backfill
-<<<<<<< HEAD
-  run_sql_file "$PARENT_PATH"/sql/backfill/basic/create_base_table.sql
-
-  # Provide snapshot
-  run_sql_file "$PARENT_PATH"/sql/backfill/basic/insert.sql
-  run_sql_file "$PARENT_PATH"/sql/backfill/basic/insert.sql &
-  run_sql_file "$PARENT_PATH"/sql/backfill/basic/create_mv.sql &
-=======
-
   run_sql_file "$PARENT_PATH"/sql/backfill/create_base_table.sql
 
   # Provide snapshot
@@ -116,7 +107,6 @@
 
   # ... and concurrently create mv.
   run_sql_file "$PARENT_PATH"/sql/backfill/create_mv.sql &
->>>>>>> 7122d6cf
 
   wait
 
@@ -456,11 +446,6 @@
 }
 
 main() {
-<<<<<<< HEAD
-#  basic
-#  test_backfill_tombstone
-  test_replication_with_column_pruning
-=======
   set -euo pipefail
   test_snapshot_and_upstream_read
   test_backfill_tombstone
@@ -471,7 +456,7 @@
   test_foreground_index_cancel
   test_foreground_sink_cancel
   test_backfill_restart_cn_recovery
->>>>>>> 7122d6cf
+  test_replication_with_column_pruning
 }
 
 main