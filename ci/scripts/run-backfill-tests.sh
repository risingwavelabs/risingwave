#!/usr/bin/env bash

# Runs backfill tests.

# USAGE:
# ```sh
# ./ci/scripts/run-backfill-tests.sh
# ```
# Example progress:
# dev=> select * from rw_catalog.rw_ddl_progress;
# ddl_id |                 ddl_statement                  | progress |        initialized_at
#--------+------------------------------------------------+----------+-------------------------------
#   1002 | CREATE MATERIALIZED VIEW m1 AS SELECT * FROM t | 56.12%   | 2023-09-27 06:37:06.636+00:00
#(1 row)


set -euo pipefail

PARENT_PATH=$(dirname "${BASH_SOURCE[0]}")

TEST_DIR=$PWD/e2e_test
BACKGROUND_DDL_DIR=$TEST_DIR/background_ddl
COMMON_DIR=$BACKGROUND_DDL_DIR/common

CLUSTER_PROFILE='ci-1cn-1fe-kafka-with-recovery'
export RUST_LOG="info,risingwave_meta::barrier::progress=debug,risingwave_meta::rpc::ddl_controller=debug"

run_sql_file() {
  psql -h localhost -p 4566 -d dev -U root -f "$@"
}

run_sql() {
  psql -h localhost -p 4566 -d dev -U root -c "$@"
}

flush() {
  run_sql "FLUSH;"
}

cancel_stream_jobs() {
  ID=$(run_sql "select ddl_id from rw_catalog.rw_ddl_progress;" | tail -3 | head -1 | grep -E -o "[0-9]*")
  echo "CANCELLING STREAM_JOB: $ID"
  run_sql "CANCEL JOBS $ID;" </dev/null
}

# Prefix logs, so they don't get overridden after node restart.
rename_logs_with_prefix() {
  prefix="$1"
  pushd .risingwave/log
  for log in *.log
    do
      mv -- "$log" "${prefix}-${log}"
    done
  popd
}

kill_cluster() {
  cargo make kill
  cargo make wait-processes-exit
}

restart_cluster() {
  kill_cluster
  rename_logs_with_prefix "before-restart"
  cargo make dev $CLUSTER_PROFILE
}

restart_cn() {
  tmux list-windows -t risedev | grep compute-node | grep -o "^[0-9]*" | xargs -I {} tmux send-keys -t %{} C-c C-d
  sleep 4
  mv .risingwave/log/compute-node-*.log .risingwave/log/before-restart-cn-compute-node.log
  ./.risingwave/bin/risingwave/compute-node \
  --config-path \
  ./.risingwave/config/risingwave.toml \
  --listen-addr \
  127.0.0.1:5688 \
  --prometheus-listener-addr \
  127.0.0.1:1222 \
  --advertise-addr \
  127.0.0.1:5688 \
  --async-stack-trace \
  verbose \
  --connector-rpc-endpoint \
  127.0.0.1:50051 \
  --parallelism \
  4 \
  --total-memory-bytes \
  8589934592 \
  --role \
  both \
  --meta-address \
  http://127.0.0.1:5690 >.risingwave/log/compute-node.log 2>&1 &
}

# Test snapshot and upstream read.
test_snapshot_and_upstream_read() {
  echo "--- e2e, ci-backfill, test_snapshot_and_upstream_read"
  cargo make ci-start ci-backfill
  run_sql_file "$PARENT_PATH"/sql/backfill/basic/create_base_table.sql

  # Provide snapshot
  run_sql_file "$PARENT_PATH"/sql/backfill/basic/insert.sql

  # Provide updates ...
  run_sql_file "$PARENT_PATH"/sql/backfill/basic/insert.sql &

  # ... and concurrently create mv.
  run_sql_file "$PARENT_PATH"/sql/backfill/basic/create_mv.sql &

  wait

  run_sql_file "$PARENT_PATH"/sql/backfill/basic/select.sql </dev/null

  cargo make kill
  cargo make wait-processes-exit
}

# Lots of upstream tombstone, backfill should still proceed.
test_backfill_tombstone() {
  echo "--- e2e, test_backfill_tombstone"
  cargo make ci-start $CLUSTER_PROFILE
  ./risedev psql -c "
  CREATE TABLE tomb (v1 int)
  WITH (
    connector = 'datagen',
    fields.v1._.kind = 'sequence',
    datagen.rows.per.second = '2000000'
  )
  FORMAT PLAIN
  ENCODE JSON;
  "

  sleep 10

  bash -c '
    set -euo pipefail

    for i in $(seq 1 1000)
    do
      ./risedev psql -c "DELETE FROM tomb; FLUSH;"
      sleep 1
    done
  ' 1>deletes.log 2>&1 &

  ./risedev psql -c "CREATE MATERIALIZED VIEW m1 as select * from tomb;"
  echo "--- Kill cluster"
  kill_cluster
  cargo make wait-processes-exit
  wait
}

test_replication_with_column_pruning() {
  echo "--- e2e, test_replication_with_column_pruning"
  cargo make ci-start ci-backfill
  run_sql_file "$PARENT_PATH"/sql/backfill/replication_with_column_pruning/create_base_table.sql
  # Provide snapshot
  run_sql_file "$PARENT_PATH"/sql/backfill/replication_with_column_pruning/insert.sql

  run_sql_file "$PARENT_PATH"/sql/backfill/replication_with_column_pruning/create_mv.sql &

  # Provide upstream updates
  run_sql_file "$PARENT_PATH"/sql/backfill/replication_with_column_pruning/insert.sql &

  wait

  run_sql_file "$PARENT_PATH"/sql/backfill/replication_with_column_pruning/select.sql </dev/null
  run_sql_file "$PARENT_PATH"/sql/backfill/replication_with_column_pruning/drop.sql
  echo "--- Kill cluster"
  cargo make kill
  cargo make wait-processes-exit
}

# Test sink backfill recovery
test_sink_backfill_recovery() {
  echo "--- e2e, test_sink_backfill_recovery"
  cargo make ci-start $CLUSTER_PROFILE

  # Check progress
  sqllogictest -p 4566 -d dev 'e2e_test/backfill/sink/create_sink.slt'
  sqllogictest -p 4566 -d dev 'e2e_test/background_ddl/common/validate_one_job.slt'

  # Restart
  restart_cluster
  sleep 3

  # FIXME(kwannoel): Sink's backfill progress is not recovered yet.
  # Check progress
  # sqllogictest -p 4566 -d dev 'e2e_test/background_ddl/common/validate_one_job.slt'

  # Sink back into rw
  run_sql "CREATE TABLE table_kafka (v1 int primary key)
    WITH (
      connector = 'kafka',
      topic = 's_kafka',
      properties.bootstrap.server = 'localhost:29092',
  ) FORMAT DEBEZIUM ENCODE JSON;"

  sleep 10

  # Verify data matches upstream table.
  sqllogictest -p 4566 -d dev 'e2e_test/backfill/sink/validate_sink.slt'
}

main() {
  set -euo pipefail
  test_snapshot_and_upstream_read
  test_backfill_tombstone
<<<<<<< HEAD
  test_replication_with_column_pruning
=======
  test_sink_backfill_recovery
>>>>>>> ba4b196b
}

main<|MERGE_RESOLUTION|>--- conflicted
+++ resolved
@@ -205,11 +205,8 @@
   set -euo pipefail
   test_snapshot_and_upstream_read
   test_backfill_tombstone
-<<<<<<< HEAD
   test_replication_with_column_pruning
-=======
   test_sink_backfill_recovery
->>>>>>> ba4b196b
 }
 
 main