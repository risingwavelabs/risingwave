export CARGO_TERM_COLOR=always
export PROTOC_NO_VENDOR=true
export CARGO_HOME=/risingwave/.cargo
export RISINGWAVE_CI=true
export RUST_BACKTRACE=1
export ENABLE_TELEMETRY=false
export RUSTC_WRAPPER=sccache
export SCCACHE_BUCKET=ci-sccache-bucket
export SCCACHE_REGION=us-east-2
export SCCACHE_IDLE_TIMEOUT=0
export CARGO_INCREMENTAL=0
export CARGO_MAKE_PRINT_TIME_SUMMARY=true
export MINIO_DOWNLOAD_BIN=https://ci-deps-dist.s3.amazonaws.com/minio
export MCLI_DOWNLOAD_BIN=https://ci-deps-dist.s3.amazonaws.com/mc
export GCLOUD_DOWNLOAD_TGZ=https://ci-deps-dist.s3.amazonaws.com/google-cloud-cli-406.0.0-linux-x86_64.tar.gz
unset LANG
if [ -n "${BUILDKITE_COMMIT:-}" ]; then
  export GIT_SHA=$BUILDKITE_COMMIT
fi

# Arguments:
#   $1: filename (It should be in the current directory)
function compress-and-upload-artifact() {
  tar --zstd -cvf "$1".tar.zst "$1"
  buildkite-agent artifact upload "$1".tar.zst
}

# Arguments:
#   $1: artifact name
#   $2: output directory
function download-and-decompress-artifact() {
  buildkite-agent artifact download "$1".tar.zst "$2"
  tar -xvf "$2"/"$1".tar.zst -C "$2" --no-same-owner
}

# export functions so they can be used in parallel
export -f compress-and-upload-artifact
export -f download-and-decompress-artifact

# Arguments:
#   $1: cargo build `profile` of the binaries
#   $2: risedev-components `env` to use
# 
# Download risingwave and risedev-dev, and put them in target/debug
function download_and_prepare_rw() {
  echo "--- Download RisingWave binaries and prepare environment"
  if [ -z "$1" ]; then
    echo "download_and_prepare_rw: missing argument profile"
    exit 1
  fi
  if [ -z "$2" ]; then
    echo "download_and_prepare_rw: missing argument env"
    exit 1
  fi
  # env is either common or source
  if [ "$2" != "common" ] && [ "$2" != "source" ]; then
    echo "download_and_prepare_rw: invalid argument env"
    exit 1
  fi

  profile=$1
  env=$2

  echo -e "\033[33mDownload artifacts\033[0m"

  mkdir -p target/debug
  download-and-decompress-artifact risingwave-"$profile" target/debug/
  download-and-decompress-artifact risedev-dev-"$profile" target/debug/

  mv target/debug/risingwave-"$profile" target/debug/risingwave
  mv target/debug/risedev-dev-"$profile" target/debug/risedev-dev

  chmod +x ./target/debug/risingwave
  chmod +x ./target/debug/risedev-dev

  echo -e "\033[33mGenerate RiseDev CI config\033[0m"

  if [ "$env" = "common" ]; then
    cp ci/risedev-components.ci.env risedev-components.user.env
  elif [ "$env" = "source" ]; then
    cp ci/risedev-components.ci.source.env risedev-components.user.env
  fi

  echo -e "\033[33mPrepare RiseDev dev cluster\033[0m"

  cargo make pre-start-dev
<<<<<<< HEAD
  cargo make link-all-in-one-binaries
=======
  cargo make --allow-private link-all-in-one-binaries
}

# Arguments:
#   $1: cargo build `profile` of the binaries
function download_java_binding() {
  echo "--- Download java binding"
  if [ -z "$1" ]; then
    echo "download_java_binding: missing argument profile"
    exit 1
  fi

  profile=$1

  echo -e "\033[33mDownload artifacts\033[0m"

  mkdir -p target/debug
  download-and-decompress-artifact librisingwave_java_binding.so-"$profile" target/debug
  mv target/debug/librisingwave_java_binding.so-"$profile" target/debug/librisingwave_java_binding.so
  
  export RW_JAVA_BINDING_LIB_PATH=${PWD}/target/debug
>>>>>>> d818a00e
}<|MERGE_RESOLUTION|>--- conflicted
+++ resolved
@@ -84,29 +84,5 @@
   echo -e "\033[33mPrepare RiseDev dev cluster\033[0m"
 
   cargo make pre-start-dev
-<<<<<<< HEAD
-  cargo make link-all-in-one-binaries
-=======
   cargo make --allow-private link-all-in-one-binaries
-}
-
-# Arguments:
-#   $1: cargo build `profile` of the binaries
-function download_java_binding() {
-  echo "--- Download java binding"
-  if [ -z "$1" ]; then
-    echo "download_java_binding: missing argument profile"
-    exit 1
-  fi
-
-  profile=$1
-
-  echo -e "\033[33mDownload artifacts\033[0m"
-
-  mkdir -p target/debug
-  download-and-decompress-artifact librisingwave_java_binding.so-"$profile" target/debug
-  mv target/debug/librisingwave_java_binding.so-"$profile" target/debug/librisingwave_java_binding.so
-  
-  export RW_JAVA_BINDING_LIB_PATH=${PWD}/target/debug
->>>>>>> d818a00e
 }