--- conflicted
+++ resolved
@@ -53,12 +53,9 @@
     -p risingwave_sqlsmith \
     -p risingwave_compaction_test \
     -p risingwave_e2e_extended_mode_test \
-<<<<<<< HEAD
     $RISINGWAVE_FEATURE_FLAGS \
+    "${RISINGWAVE_FEATURE_FLAGS[@]}" \
     --features embedded-deno-udf \
-=======
-    "${RISINGWAVE_FEATURE_FLAGS[@]}" \
->>>>>>> cc795daf
     --features embedded-python-udf \
     --profile "$profile"
 
