--- conflicted
+++ resolved
@@ -36,11 +36,9 @@
     'doris-sink': ['json'],
     'starrocks-sink': ['json'],
     'deltalake-sink': ['json'],
-<<<<<<< HEAD
     'pinot-sink': ['json'],
-=======
     'client-library': ['none'],
->>>>>>> 9ec58123
+
 }
 
 def gen_pipeline_steps():
