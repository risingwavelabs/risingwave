#!/usr/bin/env bash

set -euo pipefail

export DOCKER_BUILDKIT=1
DIR="$(cd "$(dirname "${BASH_SOURCE[0]}")" >/dev/null 2>&1 && pwd)"
cd "$DIR"

cat ../rust-toolchain
# shellcheck disable=SC2155

# REMEMBER TO ALSO UPDATE ci/docker-compose.yml
<<<<<<< HEAD
export BUILD_ENV_VERSION=v20250307
=======
export BUILD_ENV_VERSION=v20250307-slt-0.28.0
>>>>>>> 209f2336

export BUILD_TAG="public.ecr.aws/w1p7b4n3/rw-build-env:${BUILD_ENV_VERSION}"

echo "+++ Arch"
arch

echo "--- Check docker-compose"
set +e
if ! grep "$BUILD_TAG" docker-compose.yml; then
    echo "${BUILD_TAG} is not set up for docker-compose, please modify docker-compose.yml."
    exit 1
fi
set -e

echo "--- Docker login"
aws ecr-public get-login-password --region us-east-1 | docker login --username AWS --password-stdin public.ecr.aws/w1p7b4n3

echo "--- Check image existence"
set +e
# remove all local images to ensure we fetch remote images
docker image rm "$BUILD_TAG"
# check manifest
if docker manifest inspect "$BUILD_TAG"; then
    echo "+++ Image already exists"
    echo "${BUILD_TAG} already exists -- skipping build image"
    exit 0
fi
set -ex

echo "--- Docker build"
if [[ -z ${BUILDKITE} ]]; then
    export DOCKER_BUILD_PROGRESS="--progress=auto"
else
    export DOCKER_BUILD_PROGRESS="--progress=plain"
fi

docker build -t "$BUILD_TAG" "$DOCKER_BUILD_PROGRESS" --no-cache .

echo "--- Docker push"
docker push "$BUILD_TAG"<|MERGE_RESOLUTION|>--- conflicted
+++ resolved
@@ -10,11 +10,7 @@
 # shellcheck disable=SC2155
 
 # REMEMBER TO ALSO UPDATE ci/docker-compose.yml
-<<<<<<< HEAD
-export BUILD_ENV_VERSION=v20250307
-=======
 export BUILD_ENV_VERSION=v20250307-slt-0.28.0
->>>>>>> 209f2336
 
 export BUILD_TAG="public.ecr.aws/w1p7b4n3/rw-build-env:${BUILD_ENV_VERSION}"
 
@@ -24,8 +20,8 @@
 echo "--- Check docker-compose"
 set +e
 if ! grep "$BUILD_TAG" docker-compose.yml; then
-    echo "${BUILD_TAG} is not set up for docker-compose, please modify docker-compose.yml."
-    exit 1
+	echo "${BUILD_TAG} is not set up for docker-compose, please modify docker-compose.yml."
+	exit 1
 fi
 set -e
 
@@ -38,17 +34,17 @@
 docker image rm "$BUILD_TAG"
 # check manifest
 if docker manifest inspect "$BUILD_TAG"; then
-    echo "+++ Image already exists"
-    echo "${BUILD_TAG} already exists -- skipping build image"
-    exit 0
+	echo "+++ Image already exists"
+	echo "${BUILD_TAG} already exists -- skipping build image"
+	exit 0
 fi
 set -ex
 
 echo "--- Docker build"
 if [[ -z ${BUILDKITE} ]]; then
-    export DOCKER_BUILD_PROGRESS="--progress=auto"
+	export DOCKER_BUILD_PROGRESS="--progress=auto"
 else
-    export DOCKER_BUILD_PROGRESS="--progress=plain"
+	export DOCKER_BUILD_PROGRESS="--progress=plain"
 fi
 
 docker build -t "$BUILD_TAG" "$DOCKER_BUILD_PROGRESS" --no-cache .
