#!/usr/bin/env bash

set -euo pipefail

export DOCKER_BUILDKIT=1
DIR="$( cd "$( dirname "${BASH_SOURCE[0]}" )" >/dev/null 2>&1 && pwd )"
cd "$DIR"

cat ../rust-toolchain
# shellcheck disable=SC2155

######################################################
# !!! CHANGE THIS WHEN YOU WANT TO BUMP CI IMAGE !!! #
#          AND ALSO docker-compose.yml               #
######################################################
<<<<<<< HEAD
export BUILD_ENV_VERSION=v20230516
=======
export BUILD_ENV_VERSION=v20230517
>>>>>>> f6f3a5ac

export BUILD_TAG="public.ecr.aws/x5u3w5h6/rw-build-env:${BUILD_ENV_VERSION}"

echo "+++ Arch"
arch

echo "--- Check docker-compose"
set +e
if ! grep "${BUILD_TAG}" docker-compose.yml; then
    echo "${BUILD_TAG} is not set up for docker-compose, please modify docker-compose.yml."
    exit 1
fi
set -e

echo "--- Docker login"
aws ecr-public get-login-password --region us-east-1 | docker login --username AWS --password-stdin public.ecr.aws/x5u3w5h6

echo "--- Check image existence"
set +e
# remove all local images to ensure we fetch remote images
docker image rm ${BUILD_TAG}
# check manifest
if docker manifest inspect "${BUILD_TAG}"; then
    echo "+++ Image already exists"
    echo "${BUILD_TAG} already exists -- skipping build image"
    exit 0
fi
set -ex

echo "--- Docker build"
if [[ -z ${BUILDKITE} ]]; then
    export DOCKER_BUILD_PROGRESS="--progress=auto"
else
    export DOCKER_BUILD_PROGRESS="--progress=plain"
fi

docker build -t ${BUILD_TAG} ${DOCKER_BUILD_PROGRESS} --no-cache .

echo "--- Docker push"
docker push ${BUILD_TAG}<|MERGE_RESOLUTION|>--- conflicted
+++ resolved
@@ -13,11 +13,7 @@
 # !!! CHANGE THIS WHEN YOU WANT TO BUMP CI IMAGE !!! #
 #          AND ALSO docker-compose.yml               #
 ######################################################
-<<<<<<< HEAD
-export BUILD_ENV_VERSION=v20230516
-=======
-export BUILD_ENV_VERSION=v20230517
->>>>>>> f6f3a5ac
+export BUILD_ENV_VERSION=v20230517-02
 
 export BUILD_TAG="public.ecr.aws/x5u3w5h6/rw-build-env:${BUILD_ENV_VERSION}"
 
