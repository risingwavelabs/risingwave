#!/usr/bin/env bash

set -euo pipefail

export DOCKER_BUILDKIT=1
DIR="$( cd "$( dirname "${BASH_SOURCE[0]}" )" >/dev/null 2>&1 && pwd )"
cd "$DIR"

cat ../rust-toolchain
# shellcheck disable=SC2155
export RUST_TOOLCHAIN=$(cat ../rust-toolchain)

######################################################
# !!! CHANGE THIS WHEN YOU WANT TO BUMP CI IMAGE !!! #
#          AND ALSO docker-compose.yml               #
######################################################
<<<<<<< HEAD
export BUILD_ENV_VERSION=v20230221_01
=======
export BUILD_ENV_VERSION=v20230220
>>>>>>> f8d16225

export BUILD_TAG="public.ecr.aws/x5u3w5h6/rw-build-env:${BUILD_ENV_VERSION}"

echo "+++ Arch"
arch

echo "--- Check docker-compose"
set +e
if ! grep "${BUILD_TAG}" docker-compose.yml; then
    echo "${BUILD_TAG} is not set up for docker-compose, please modify docker-compose.yml."
    exit 1
fi
set -e

echo "--- Docker login"
aws ecr-public get-login-password --region us-east-1 | docker login --username AWS --password-stdin public.ecr.aws/x5u3w5h6

echo "--- Check image existence"
set +e
# remove all local images to ensure we fetch remote images
docker image rm ${BUILD_TAG}
# check manifest
if docker manifest inspect "${BUILD_TAG}"; then
    echo "+++ Image already exists"
    echo "${BUILD_TAG} already exists -- skipping build image"
    exit 0
fi
set -ex

echo "--- Docker build"
if [[ -z ${BUILDKITE} ]]; then
    export DOCKER_BUILD_PROGRESS="--progress=auto"
else
    export DOCKER_BUILD_PROGRESS="--progress=plain"
fi

docker build -t ${BUILD_TAG} ${DOCKER_BUILD_PROGRESS} --no-cache --build-arg "RUST_TOOLCHAIN=${RUST_TOOLCHAIN}" .

echo "--- Docker push"
docker push ${BUILD_TAG}<|MERGE_RESOLUTION|>--- conflicted
+++ resolved
@@ -14,11 +14,7 @@
 # !!! CHANGE THIS WHEN YOU WANT TO BUMP CI IMAGE !!! #
 #          AND ALSO docker-compose.yml               #
 ######################################################
-<<<<<<< HEAD
-export BUILD_ENV_VERSION=v20230221_01
-=======
-export BUILD_ENV_VERSION=v20230220
->>>>>>> f8d16225
+export BUILD_ENV_VERSION=v20230221_02
 
 export BUILD_TAG="public.ecr.aws/x5u3w5h6/rw-build-env:${BUILD_ENV_VERSION}"
 
