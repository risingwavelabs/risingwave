--- conflicted
+++ resolved
@@ -5,27 +5,27 @@
         - signal_reason: agent_stop
           limit: 3
   - plugins:
-    - cargo-cache: &cargo-cache
-        nienbo/cache#v2.4.20:
-          id: cargo
-          key: "v1-cache-{{ id }}-{{ runner.os }}-{{ checksum 'Cargo.lock' }}"
-          restore-keys:
-            - "v1-cache-{{ id }}-{{ runner.os }}-"
-            - "v1-cache-{{ id }}-"
-          backend: s3
-          s3:
-            bucket: rw-ci-cache-bucket
-            args: "--no-progress"
-          paths:
-            - ".cargo/registry/index"
-            - ".cargo/registry/cache"
-            - ".cargo/git"
-    # we need to override args, so didn't include image here in the anchor
-    - docker-compose: &docker-compose
-        run: rw-build-env
-        config: ci/docker-compose.yml
-        mount-buildkite-agent: true
-        propagate-environment: true
+      - cargo-cache: &cargo-cache
+          nienbo/cache#v2.4.20:
+            id: cargo
+            key: "v1-cache-{{ id }}-{{ runner.os }}-{{ checksum 'Cargo.lock' }}"
+            restore-keys:
+              - "v1-cache-{{ id }}-{{ runner.os }}-"
+              - "v1-cache-{{ id }}-"
+            backend: s3
+            s3:
+              bucket: rw-ci-cache-bucket
+              args: "--no-progress"
+            paths:
+              - ".cargo/registry/index"
+              - ".cargo/registry/cache"
+              - ".cargo/git"
+      # we need to override args, so didn't include image here in the anchor
+      - docker-compose: &docker-compose
+          run: rw-build-env
+          config: ci/docker-compose.yml
+          mount-buildkite-agent: true
+          propagate-environment: true
 
 other-sql-backend: &other-sql-backend
   matrix:
@@ -48,7 +48,6 @@
   env:
     RISEDEV_SQL_ENDPOINT: "{{matrix.endpoint}}"
 
-
 steps:
   - label: "check ci image rebuild"
     plugins:
@@ -81,7 +80,7 @@
       - docker-compose#v5.5.0:
           <<: *docker-compose
           environment:
-          - GITHUB_TOKEN
+            - GITHUB_TOKEN
     timeout_in_minutes: 14
     retry: *auto-retry
 
@@ -162,12 +161,8 @@
     plugins:
       - docker-compose#v5.5.0: *docker-compose
       - ./ci/plugins/upload-failure-logs
-<<<<<<< HEAD
-    timeout_in_minutes: 35
-=======
     timeout_in_minutes: 38
     parallelism: 4
->>>>>>> cba20529
     retry: *auto-retry
 
   - label: "end-to-end test for opendal (parallel)"
@@ -501,7 +496,7 @@
       - docker-compose#v5.5.0:
           <<: *docker-compose
           environment:
-          - CODECOV_TOKEN
+            - CODECOV_TOKEN
     timeout_in_minutes: 22
     retry: *auto-retry
 
@@ -568,7 +563,7 @@
       - docker-compose#v5.5.0:
           <<: *docker-compose
           environment:
-          - GITHUB_TOKEN
+            - GITHUB_TOKEN
       - ./ci/plugins/upload-failure-logs
     timeout_in_minutes: 35
     parallelism: 4
@@ -616,7 +611,7 @@
       - docker-compose#v5.5.0:
           <<: *docker-compose
           environment:
-          - GITHUB_TOKEN
+            - GITHUB_TOKEN
     timeout_in_minutes: 20
 
   # Generates cpu flamegraph if label `cpu_flamegraph` is added to PR.
@@ -632,7 +627,7 @@
           <<: *docker-compose
           run: ci-flamegraph-env
           environment:
-          - GITHUB_TOKEN
+            - GITHUB_TOKEN
     # TODO(kwannoel): Here are the areas that can be further optimized:
     # - Nexmark event generation: ~3min for 100mil records.
     # - Generate Flamegraph: ~15min (see https://github.com/koute/not-perf/issues/30 on optimizing)
@@ -654,7 +649,7 @@
           <<: *docker-compose
           run: ci-flamegraph-env
           environment:
-          - GITHUB_TOKEN
+            - GITHUB_TOKEN
     # TODO(kwannoel): Here are the areas that can be further optimized:
     # - Nexmark event generation: ~3min for 100mil records.
     # - Generate Flamegraph: ~15min (see https://github.com/koute/not-perf/issues/30 on optimizing)
@@ -675,7 +670,7 @@
           <<: *docker-compose
           run: source-test-env
           environment:
-          - BUILDKITE_BRANCH
+            - BUILDKITE_BRANCH
       - ./ci/plugins/upload-failure-logs
     matrix:
       setup:
@@ -815,6 +810,6 @@
       - docker-compose#v5.5.0:
           <<: *docker-compose
           environment:
-          - BUILDKITE_TOKEN
-          - GITHUB_TOKEN
+            - BUILDKITE_TOKEN
+            - GITHUB_TOKEN
     timeout_in_minutes: 5