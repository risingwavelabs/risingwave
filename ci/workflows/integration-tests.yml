steps:
  - label: "Run Demos {{matrix.testcase}} {{matrix.format}}"
    command: "ci/scripts/integration-tests.sh -c {{matrix.testcase}} -f {{matrix.format}}"
    timeout_in_minutes: 30
    plugins:
      - seek-oss/aws-sm#v2.3.1:
          env:
            GHCR_USERNAME: ghcr-username
            GHCR_TOKEN: ghcr-token
      - ./ci/plugins/docker-compose-logs
    matrix:
      setup:
        testcase:
          - "ad-click"
          - "ad-ctr"
          - "cdn-metrics"
          - "clickstream"
          - "livestream"
          - "prometheus"
          - "schema-registry"
          - "mysql-cdc"
          - "postgres-cdc"
          - "mysql-sink"
          - "postgres-sink"
          - "iceberg-sink"
          - "debezium-mysql"
        format:
          - "json"
          - "protobuf"
      adjustments:
        - with:
            testcase: "ad-click"
            format: "protobuf"
          skip: true
        - with:
            testcase: "ad-ctr"
            format: "protobuf"
          skip: true
        - with:
            testcase: "cdn-metrics"
            format: "protobuf"
          skip: true
        - with:
            testcase: "clickstream"
            format: "protobuf"
          skip: true
        - with:
            testcase: "prometheus"
            format: "protobuf"
          skip: true
        - with:
            testcase: "schema-registry"
            format: "protobuf"
          skip: true
        - with:
            testcase: "mysql-cdc"
            format: "protobuf"
          skip: true
        - with:
            testcase: "postgres-cdc"
            format: "protobuf"
          skip: true
        - with:
            testcase: "mysql-sink"
            format: "protobuf"
          skip: true
        - with:
            testcase: "postgres-sink"
            format: "protobuf"
          skip: true
        - with:
            testcase: "iceberg-sink"
            format: "protobuf"
          skip: true
        - with:
            testcase: "debezium-mysql"
            format: "protobuf"
          skip: true

  # NOTE: buildkite matrix-limits
  # Each build matrix has a limit of 6 dimensions, 20 elements in each dimension and a total of 12 adjustments.
  - label: "Run Demos {{matrix.testcase}} {{matrix.format}}"
    command: "ci/scripts/integration-tests.sh -c {{matrix.testcase}} -f {{matrix.format}}"
    timeout_in_minutes: 30
    plugins:
      - seek-oss/aws-sm#v2.3.1:
          env:
            GHCR_USERNAME: ghcr-username
            GHCR_TOKEN: ghcr-token
      - ./ci/plugins/docker-compose-logs
    matrix:
      setup:
        testcase:
          - "twitter"
          - "twitter-pulsar"
        # - "debezium-mongo"
          - "debezium-postgres"
          - "tidb-cdc-sink"
          - "debezium-sqlserver"
        format:
          - "json"
          - "protobuf"
      adjustments:
        - with:
<<<<<<< HEAD
            testcase: "debezium-mongo"
=======
            testcase: "twitter-pulsar"
            format: "protobuf"
          skip: true
      # - with:
      #     testcase: "debezium-mongo"
      #     format: "protobuf"
      #   skip: true
        - with:
            testcase: "debezium-postgres"
>>>>>>> dc0355fa
            format: "protobuf"
          skip: true
        - with:
            testcase: "tidb-cdc-sink"
            format: "protobuf"
          skip: true
        - with:
            testcase: "debezium-sqlserver"
            format: "protobuf"
          skip: true<|MERGE_RESOLUTION|>--- conflicted
+++ resolved
@@ -102,9 +102,6 @@
           - "protobuf"
       adjustments:
         - with:
-<<<<<<< HEAD
-            testcase: "debezium-mongo"
-=======
             testcase: "twitter-pulsar"
             format: "protobuf"
           skip: true
@@ -114,7 +111,6 @@
       #   skip: true
         - with:
             testcase: "debezium-postgres"
->>>>>>> dc0355fa
             format: "protobuf"
           skip: true
         - with:
