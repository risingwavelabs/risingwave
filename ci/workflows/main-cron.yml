--- conflicted
+++ resolved
@@ -881,7 +881,6 @@
     timeout_in_minutes: 10
     retry: *auto-retry
 
-<<<<<<< HEAD
  - label: "end-to-end cassandra sink test"
    key: "e2e-cassandra-sink-tests"
    command: "ci/scripts/e2e-cassandra-sink-test.sh -p ci-release"
@@ -900,27 +899,6 @@
      - ./ci/plugins/upload-failure-logs
    timeout_in_minutes: 10
    retry: *auto-retry
-=======
-  # FIXME(xxhZs): https://github.com/risingwavelabs/risingwave/issues/17855
-  #  - label: "end-to-end cassandra sink test"
-  #    key: "e2e-cassandra-sink-tests"
-  #    command: "ci/scripts/e2e-cassandra-sink-test.sh -p ci-release"
-  #    if: |
-  #      !(build.pull_request.labels includes "ci/main-cron/run-selected") && build.env("CI_STEPS") == null
-  #      || build.pull_request.labels includes "ci/run-e2e-cassandra-sink-tests"
-  #      || build.env("CI_STEPS") =~ /(^|,)e2e-cassandra-sink-tests?(,|$$)/
-  #    depends_on:
-  #      - "build"
-  #      - "build-other"
-  #    plugins:
-  #      - docker-compose#v5.1.0:
-  #          run: sink-test-env
-  #          config: ci/docker-compose.yml
-  #          mount-buildkite-agent: true
-  #      - ./ci/plugins/upload-failure-logs
-  #    timeout_in_minutes: 10
-  #    retry: *auto-retry
->>>>>>> a10e61f8
 
   - label: "end-to-end clickhouse sink test"
     key: "e2e-clickhouse-sink-tests"
