--- conflicted
+++ resolved
@@ -290,7 +290,6 @@
     retry: *auto-retry
 
   - label: "S3 source check on AWS (json parser)"
-<<<<<<< HEAD
     command: "ci/scripts/s3-source-test.sh -p ci-release -s run.py"
     depends_on: build
     plugins:
@@ -309,9 +308,6 @@
 
   - label: "S3 source check on AWS (json parser)"
     command: "ci/scripts/s3-source-test.sh -p ci-release -s json_file.py"
-=======
-    command: "ci/scripts/s3-source-test.sh -p ci-release -s json_file"
->>>>>>> 7d54cdd1
     depends_on: build
     plugins:
       - seek-oss/aws-sm#v2.3.1:
