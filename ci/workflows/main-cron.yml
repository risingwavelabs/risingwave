--- conflicted
+++ resolved
@@ -490,10 +490,7 @@
     retry: *auto-retry
 
   - label: "PosixFs source on OpenDAL fs engine (csv parser)"
-<<<<<<< HEAD
-=======
     key: "s3-source-test-for-opendal-fs-engine-csv-parser"
->>>>>>> 3b3d0dec
     command: "ci/scripts/s3-source-test.sh -p ci-release -s 'posix_fs_source.py csv_without_header'"
     if: |
       !(build.pull_request.labels includes "ci/main-cron/skip-ci") && build.env("CI_STEPS") == null
@@ -511,7 +508,7 @@
 
   - label: "S3 source on OpenDAL fs engine"
     key: "s3-source-test-for-opendal-fs-engine"
-    command: "ci/scripts/s3-source-test-for-opendal-fs-engine.sh -p ci-release -s run.py"
+    command: "ci/scripts/s3-source-test-for-opendal-fs-engine.sh -p ci-release -s run.csv"
     if: |
       !(build.pull_request.labels includes "ci/main-cron/skip-ci") && build.env("CI_STEPS") == null
       || build.pull_request.labels includes "ci/run-s3-source-tests"
@@ -534,7 +531,7 @@
   # TODO(Kexiang): Enable this test after we have a GCS_SOURCE_TEST_CONF.
   # - label: "GCS source on OpenDAL fs engine"
   #   key: "s3-source-test-for-opendal-fs-engine"
-  #   command: "ci/scripts/s3-source-test-for-opendal-fs-engine.sh -p ci-release -s gcs_source.py"
+  #   command: "ci/scripts/s3-source-test-for-opendal-fs-engine.sh -p ci-release -s gcs.csv"
   #   if: |
   #     !(build.pull_request.labels includes "ci/main-cron/skip-ci") && build.env("CI_STEPS") == null
   #     || build.pull_request.labels includes "ci/run-s3-source-tests"
