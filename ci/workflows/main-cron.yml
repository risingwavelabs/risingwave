--- conflicted
+++ resolved
@@ -283,7 +283,6 @@
           run: rw-build-env
           config: ci/docker-compose.yml
           mount-buildkite-agent: true
-<<<<<<< HEAD
           environment:
             - BUILDKITE_TOKEN
             - GITHUB_TOKEN
@@ -292,8 +291,6 @@
           username: GHCR_USERNAME
           password-env: GHCR_TOKEN
     timeout_in_minutes: 35
-=======
-    timeout_in_minutes: 35
 
   # Backwards compatibility tests
   - label: "Backwards compatibility tests"
@@ -305,5 +302,4 @@
           run: ci-flamegraph-env
           config: ci/docker-compose.yml
           mount-buildkite-agent: true
-    timeout_in_minutes: 20
->>>>>>> d99c6c7e
+    timeout_in_minutes: 20