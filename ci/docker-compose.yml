services:
  # TODO: Rename this to `postgres`
  db:
    image: postgres:15-alpine
    environment:
      - POSTGRES_USER=postgres
      - POSTGRES_PASSWORD=postgres
      - POSTGRES_INITDB_ARGS=--encoding=UTF-8 --lc-collate=C --lc-ctype=C
    ports:
      - 5432
    healthcheck:
      test: ["CMD-SHELL", "pg_isready -U postgres"]
      interval: 5s
      timeout: 5s
      retries: 5
    command:
      ["postgres", "-c", "wal_level=logical", "-c", "max_replication_slots=30"]

  mysql:
    image: mysql:8.0
    command: --character-set-server=utf8 --collation-server=utf8_general_ci
    ports:
      - 3306
    environment:
      - MYSQL_ROOT_PASSWORD=123456
      - MYSQL_USER=mysqluser
      - MYSQL_PASSWORD=mysqlpw
    healthcheck:
      test: ["CMD-SHELL", "mysqladmin ping -h 127.0.0.1 -u root -p123456"]
      interval: 5s
      timeout: 5s
      retries: 5

  # TODO: reuse the same mysql instance for connector test and meta store
  #       after https://github.com/risingwavelabs/risingwave/issues/19783 addressed
  mysql-meta:
    image: mysql:8.0
    command: --character-set-server=utf8 --collation-server=utf8_general_ci
    ports:
      - 3306
    environment:
      - MYSQL_ROOT_PASSWORD=123456
      - MYSQL_USER=mysqluser
      - MYSQL_PASSWORD=mysqlpw
    healthcheck:
      test:
        [
          "CMD-SHELL",
          "mysqladmin ping -h 127.0.0.1 -u root -p123456"
        ]
      interval: 5s
      timeout: 5s
      retries: 5

  message_queue:
    image: "redpandadata/redpanda:latest"
    command:
      - redpanda
      - start
      - "--smp"
      - "1"
      - "--reserve-memory"
      - 0M
      - "--memory"
      - 4G
      - "--overprovisioned"
      - "--node-id"
      - "0"
      - "--check=false"
      - "--kafka-addr"
      - "PLAINTEXT://0.0.0.0:29092,OUTSIDE://0.0.0.0:9092"
      - "--advertise-kafka-addr"
      - "PLAINTEXT://message_queue:29092,OUTSIDE://localhost:9092"
    expose:
      - "29092"
      - "9092"
      - "9644"
    ports:
      - "29092:29092"
      - "9092:9092"
      - "9644:9644"
      # Don't use Redpanda's schema registry, use the separated service instead
      # - "8081:8081"
    environment: {}
    container_name: message_queue
    healthcheck:
      test: curl -f localhost:9644/v1/status/ready
      interval: 1s
      timeout: 5s
      retries: 5

  source-test-env:
<<<<<<< HEAD
    image: public.ecr.aws/w1p7b4n3/rw-build-env:v20250124
=======
    image: public.ecr.aws/w1p7b4n3/rw-build-env:v20250218
>>>>>>> c6328357
    depends_on:
      - mysql
      - mysql-meta
      - sqlserver-server
      - db
      - message_queue
      - schemaregistry
      - mongodb
      - mongodb-setup
      - mongo_data_generator
      - nats-server
    volumes:
      - ..:/risingwave

  sink-test-env:
<<<<<<< HEAD
    image: public.ecr.aws/w1p7b4n3/rw-build-env:v20250124
=======
    image: public.ecr.aws/w1p7b4n3/rw-build-env:v20250218
>>>>>>> c6328357
    depends_on:
      - mysql
      - mysql-meta
      - db
      - message_queue
      - schemaregistry
      - elasticsearch
      - clickhouse-server
      - redis-server
      - pulsar-server
      - mqtt-server
      - cassandra-server
      - doris-server
      - starrocks-fe-server
      - starrocks-be-server
      - mongodb
      - mongodb-setup
      - sqlserver-server
    volumes:
      - ..:/risingwave

  rw-build-env:
<<<<<<< HEAD
    image: public.ecr.aws/w1p7b4n3/rw-build-env:v20250124
=======
    image: public.ecr.aws/w1p7b4n3/rw-build-env:v20250218
>>>>>>> c6328357
    volumes:
      - ..:/risingwave

  # Standard environment for CI, including MySQL and Postgres for metadata.
  ci-standard-env:
<<<<<<< HEAD
    image: public.ecr.aws/w1p7b4n3/rw-build-env:v20250124
=======
    image: public.ecr.aws/w1p7b4n3/rw-build-env:v20250218
>>>>>>> c6328357
    depends_on:
      - mysql-meta
      - db
    volumes:
      - ..:/risingwave

  iceberg-engine-env:
<<<<<<< HEAD
    image: public.ecr.aws/w1p7b4n3/rw-build-env:v20250124
=======
    image: public.ecr.aws/w1p7b4n3/rw-build-env:v20250218
>>>>>>> c6328357
    depends_on:
      - db
    volumes:
      - ..:/risingwave

  ci-flamegraph-env:
<<<<<<< HEAD
    image: public.ecr.aws/w1p7b4n3/rw-build-env:v20250124
=======
    image: public.ecr.aws/w1p7b4n3/rw-build-env:v20250218
>>>>>>> c6328357
    # NOTE(kwannoel): This is used in order to permit
    # syscalls for `nperf` (perf_event_open),
    # so it can do CPU profiling.
    # These options should NOT be used for other services.
    privileged: true
    userns_mode: host
    volumes:
      - ..:/risingwave

  regress-test-env:
<<<<<<< HEAD
    image: public.ecr.aws/w1p7b4n3/rw-build-env:v20250124
=======
    image: public.ecr.aws/w1p7b4n3/rw-build-env:v20250218
>>>>>>> c6328357
    depends_on:
      db:
        condition: service_healthy
    volumes:
      - ..:/risingwave

  release-env-x86:
    # Build binaries on a earlier Linux distribution (therefore with earlier version GLIBC)
    # `manylinux_2_28` is based on AlmaLinux 8 with GLIBC 2.28.
    #
    # GLIBC versions on some systems:
    # - Amazon Linux 2023 (AL2023): 2.34
    # - Ubuntu 20.04: 2.31
    #
    # Systems that we don't provide support for:
    # - Ubuntu 18.04: 2.27 (Already EOL 2023-05-31)
    # - Amazon Linux 2: 2.26 (Originally EOL 2023-06-30, superseded by AL2023)
    image: quay.io/pypa/manylinux_2_28_x86_64
    working_dir: /mnt
    volumes:
      - ..:/mnt

  release-env-arm:
    image: quay.io/pypa/manylinux_2_28_aarch64
    working_dir: /mnt
    volumes:
      - ..:/mnt

  elasticsearch:
    container_name: elasticsearch
    image: docker.elastic.co/elasticsearch/elasticsearch:7.11.0
    environment:
      - xpack.security.enabled=true
      - discovery.type=single-node
      - ELASTIC_PASSWORD=risingwave
    ports:
      - 9200:9200

  clickhouse-server:
    image: clickhouse/clickhouse-server:23.3.8.21-alpine
    container_name: clickhouse-server-1
    hostname: clickhouse-server-1
    ports:
      - "8123:8123"
      - "9000:9000"
      - "9004:9004"
    expose:
      - 9009

  redis-server:
    container_name: redis-server
    image: "redis:latest"
    expose:
      - 6379
    ports:
      - 6378:6379
    healthcheck:
      test: ["CMD", "redis-cli", "ping"]
      interval: 5s
      timeout: 30s
      retries: 50

  cassandra-server:
    container_name: cassandra-server
    image: cassandra:4.0
    ports:
      - 9042:9042
    environment:
      - CASSANDRA_CLUSTER_NAME=cloudinfra

  doris-server:
    container_name: doris-server
    image: apache/doris:doris-all-in-one-2.1.0
    ports:
      - 8030:8030
      - 8040:8040
    healthcheck:
      test: ["CMD", "curl", "-f", "http://localhost:9030"]
      interval: 5s
      timeout: 5s
      retries: 30

  sqlserver-server:
    container_name: sqlserver-server
    image: mcr.microsoft.com/mssql/server:2022-latest
    hostname: sqlserver-server
    ports:
      - 1433:1433
    environment:
      ACCEPT_EULA: "Y"
      SA_PASSWORD: "SomeTestOnly@SA"
      MSSQL_AGENT_ENABLED: "true"

  starrocks-fe-server:
    container_name: starrocks-fe-server
    image: starrocks/fe-ubuntu:3.1.7
    hostname: starrocks-fe-server
    command: /opt/starrocks/fe/bin/start_fe.sh
    ports:
      - 28030:8030
      - 29020:9020
      - 29030:9030
    healthcheck:
      test: ["CMD", "curl", "-f", "http://localhost:9030"]
      interval: 5s
      timeout: 5s
      retries: 30

  starrocks-be-server:
    image: starrocks/be-ubuntu:3.1.7
    command:
      - /bin/bash
      - -c
      - |
        sleep 15s; mysql --connect-timeout 2 -h starrocks-fe-server -P9030 -uroot -e "alter system add backend \"starrocks-be-server:9050\";"
        /opt/starrocks/be/bin/start_be.sh
    ports:
      - 28040:8040
      - 29050:9050
    hostname: starrocks-be-server
    container_name: starrocks-be-server
    depends_on:
      - starrocks-fe-server

  # # Temporary workaround for json schema registry test since redpanda only supports
  # # protobuf/avro schema registry. Should be removed after the support.
  # # Related tracking issue:
  # # https://github.com/redpanda-data/redpanda/issues/1878
  schemaregistry:
    container_name: schemaregistry
    hostname: schemaregistry
    image: confluentinc/cp-schema-registry:latest
    depends_on:
      - message_queue
    ports:
      - "8082:8082"
    environment:
      SCHEMA_REGISTRY_HOST_NAME: schemaregistry
      SCHEMA_REGISTRY_LISTENERS: http://schemaregistry:8082
      SCHEMA_REGISTRY_KAFKASTORE_BOOTSTRAP_SERVERS: message_queue:29092

  pulsar-server:
    container_name: pulsar-server
    image: apachepulsar/pulsar:latest
    command: bin/pulsar standalone
    ports:
      - "6650:6650"
      - "6651:8080"
    expose:
      - "8080"
      - "6650"
    healthcheck:
      test: ["CMD-SHELL", "bin/pulsar-admin brokers healthcheck"]
      interval: 5s
      timeout: 5s
      retries: 5

  mongodb:
    image: mongo:4.4
    ports:
      - "27017"
    command: --replSet rs0 --oplogSize 128
    restart: always
    healthcheck:
      test: "echo 'db.runCommand({ping: 1})' | mongo"
      interval: 5s
      timeout: 10s
      retries: 3

  mongodb-setup:
    image: mongo:4.4
    container_name: mongodb-setup
    depends_on:
      - mongodb
    entrypoint:
      [
        "bash",
        "-c",
        "sleep 10 && mongo --host mongodb:27017 /config-replica.js && sleep 10",
      ]
    restart: "no"
    volumes:
      - ./mongodb/config-replica.js:/config-replica.js

  mongo_data_generator:
    build:
      context: .
      dockerfile: ./mongodb/Dockerfile.generator
    container_name: mongo_data_generator
    depends_on:
      - mongodb
    environment:
      MONGO_HOST: mongodb
      MONGO_PORT: 27017
      MONGO_DB_NAME: random_data
  mqtt-server:
    image: eclipse-mosquitto
    command:
      - sh
      - -c
      - echo "running command"; printf 'allow_anonymous true\nlistener 1883 0.0.0.0' > /mosquitto/config/mosquitto.conf; echo "starting service..."; cat /mosquitto/config/mosquitto.conf;/docker-entrypoint.sh;/usr/sbin/mosquitto -c /mosquitto/config/mosquitto.conf
    ports:
      - 1883:1883
    healthcheck:
      test:
        [
          "CMD-SHELL",
          "(mosquitto_sub -h localhost -p 1883 -t 'topic' -E -i probe 2>&1 | grep Error) && exit 1 || exit 0",
        ]
      interval: 10s
      timeout: 10s
      retries: 6
  nats-server:
    image: nats:latest
    command: ["-js"]
    ports:
      - "4222:4222"
      - "8222:8222"
    healthcheck:
      test: ["CMD", "curl", "-f", "http://localhost:8222/healthz"]
      interval: 10s
      timeout: 5s
      retries: 3<|MERGE_RESOLUTION|>--- conflicted
+++ resolved
@@ -90,11 +90,7 @@
       retries: 5
 
   source-test-env:
-<<<<<<< HEAD
-    image: public.ecr.aws/w1p7b4n3/rw-build-env:v20250124
-=======
-    image: public.ecr.aws/w1p7b4n3/rw-build-env:v20250218
->>>>>>> c6328357
+    image: public.ecr.aws/w1p7b4n3/rw-build-env:v20250218
     depends_on:
       - mysql
       - mysql-meta
@@ -110,11 +106,7 @@
       - ..:/risingwave
 
   sink-test-env:
-<<<<<<< HEAD
-    image: public.ecr.aws/w1p7b4n3/rw-build-env:v20250124
-=======
-    image: public.ecr.aws/w1p7b4n3/rw-build-env:v20250218
->>>>>>> c6328357
+    image: public.ecr.aws/w1p7b4n3/rw-build-env:v20250218
     depends_on:
       - mysql
       - mysql-meta
@@ -137,21 +129,13 @@
       - ..:/risingwave
 
   rw-build-env:
-<<<<<<< HEAD
-    image: public.ecr.aws/w1p7b4n3/rw-build-env:v20250124
-=======
-    image: public.ecr.aws/w1p7b4n3/rw-build-env:v20250218
->>>>>>> c6328357
+    image: public.ecr.aws/w1p7b4n3/rw-build-env:v20250218
     volumes:
       - ..:/risingwave
 
   # Standard environment for CI, including MySQL and Postgres for metadata.
   ci-standard-env:
-<<<<<<< HEAD
-    image: public.ecr.aws/w1p7b4n3/rw-build-env:v20250124
-=======
-    image: public.ecr.aws/w1p7b4n3/rw-build-env:v20250218
->>>>>>> c6328357
+    image: public.ecr.aws/w1p7b4n3/rw-build-env:v20250218
     depends_on:
       - mysql-meta
       - db
@@ -159,22 +143,14 @@
       - ..:/risingwave
 
   iceberg-engine-env:
-<<<<<<< HEAD
-    image: public.ecr.aws/w1p7b4n3/rw-build-env:v20250124
-=======
-    image: public.ecr.aws/w1p7b4n3/rw-build-env:v20250218
->>>>>>> c6328357
+    image: public.ecr.aws/w1p7b4n3/rw-build-env:v20250218
     depends_on:
       - db
     volumes:
       - ..:/risingwave
 
   ci-flamegraph-env:
-<<<<<<< HEAD
-    image: public.ecr.aws/w1p7b4n3/rw-build-env:v20250124
-=======
-    image: public.ecr.aws/w1p7b4n3/rw-build-env:v20250218
->>>>>>> c6328357
+    image: public.ecr.aws/w1p7b4n3/rw-build-env:v20250218
     # NOTE(kwannoel): This is used in order to permit
     # syscalls for `nperf` (perf_event_open),
     # so it can do CPU profiling.
@@ -185,11 +161,7 @@
       - ..:/risingwave
 
   regress-test-env:
-<<<<<<< HEAD
-    image: public.ecr.aws/w1p7b4n3/rw-build-env:v20250124
-=======
-    image: public.ecr.aws/w1p7b4n3/rw-build-env:v20250218
->>>>>>> c6328357
+    image: public.ecr.aws/w1p7b4n3/rw-build-env:v20250218
     depends_on:
       db:
         condition: service_healthy
