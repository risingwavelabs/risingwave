services:
  # TODO: Rename this to `postgres`
  db:
    image: postgres:15-alpine
    environment:
      - POSTGRES_USER=postgres
      # Test with a password containing special characters #21943, for example 0x5c.
      # Note that 0x5c 0x74 are TWO characters. It is NOT 0x09.
      - POSTGRES_PASSWORD=post\tgres
      - POSTGRES_INITDB_ARGS=--encoding=UTF-8 --lc-collate=C --lc-ctype=C
    ports:
      - 5432
    healthcheck:
      test: ["CMD-SHELL", "pg_isready -U postgres"]
      interval: 5s
      timeout: 5s
      retries: 5
    command:
      ["postgres", "-c", "wal_level=logical", "-c", "max_replication_slots=50", "-c", "max_wal_senders=20"]

  mysql:
    image: mysql:8.0
    command: --character-set-server=utf8 --collation-server=utf8_general_ci
    ports:
      - 3306
    environment:
      - MYSQL_ROOT_PASSWORD=123456
      - MYSQL_USER=mysqluser
      - MYSQL_PASSWORD=mysqlpw
    healthcheck:
      test: ["CMD-SHELL", "mysqladmin ping -h 127.0.0.1 -u root -p123456"]
      interval: 5s
      timeout: 5s
      retries: 5

  # TODO: reuse the same mysql instance for connector test and meta store
  #       after https://github.com/risingwavelabs/risingwave/issues/19783 addressed
  mysql-meta:
    image: mysql:8.0
    command: --character-set-server=utf8 --collation-server=utf8_general_ci
    ports:
      - 3306
    environment:
      - MYSQL_ROOT_PASSWORD=123456
      - MYSQL_USER=mysqluser
      - MYSQL_PASSWORD=mysqlpw
    healthcheck:
      test: ["CMD-SHELL", "mysqladmin ping -h 127.0.0.1 -u root -p123456"]
      interval: 5s
      timeout: 5s
      retries: 5

  message_queue:
    image: "redpandadata/redpanda:latest"
    command:
      - redpanda
      - start
      - "--smp"
      - "1"
      - "--reserve-memory"
      - 0M
      - "--memory"
      - 4G
      - "--overprovisioned"
      - "--node-id"
      - "0"
      - "--check=false"
      - "--kafka-addr"
      - "PLAINTEXT://0.0.0.0:29092,OUTSIDE://0.0.0.0:9092"
      - "--advertise-kafka-addr"
      - "PLAINTEXT://message_queue:29092,OUTSIDE://localhost:9092"
    expose:
      - "29092"
      - "9092"
      - "9644"
    ports:
      - "29092:29092"
      - "9092:9092"
      - "9644:9644"
      # Don't use Redpanda's schema registry, use the separated service instead
      # - "8081:8081"
    environment: {}
    healthcheck:
      test: curl -f localhost:9644/v1/status/ready
      interval: 1s
      timeout: 5s
      retries: 5

  message_queue_sasl_1:
    image: docker.io/bitnamilegacy/kafka:4.0
    ports:
      - "19092:19092"
    environment:
      - ALLOW_PLAINTEXT_LISTENER=yes
      - KAFKA_CFG_NODE_ID=1
      - KAFKA_ENABLE_KRAFT=yes
      - KAFKA_CFG_PROCESS_ROLES=broker,controller
      - KAFKA_BROKER_ID=1
      - KAFKA_CFG_CONTROLLER_QUORUM_VOTERS=1@message_queue_sasl_1:19093
      - KAFKA_CFG_LISTENERS=BROKER://:19092,CONTROLLER://:19093
      - KAFKA_CFG_LISTENER_SECURITY_PROTOCOL_MAP=BROKER:SASL_PLAINTEXT,CONTROLLER:PLAINTEXT
      - KAFKA_CFG_ADVERTISED_LISTENERS=BROKER://message_queue_sasl_1:19092
      - KAFKA_CFG_CONTROLLER_LISTENER_NAMES=CONTROLLER
      - KAFKA_CFG_INTER_BROKER_LISTENER_NAME=BROKER
      - KAFKA_CFG_SASL_ENABLED_MECHANISMS=PLAIN
      - KAFKA_CFG_SASL_MECHANISM_INTER_BROKER_PROTOCOL=PLAIN
      - KAFKA_CFG_SASL_MECHANISM_CONTROLLER_PROTOCOL=PLAIN
      - KAFKA_CFG_LISTENER_NAME_BROKER_PLAIN_SASL_JAAS_CONFIG=org.apache.kafka.common.security.plain.PlainLoginModule required username="dev" password="rw," user_dev="rw";
      - KAFKA_CFG_LISTENER_NAME_CONTROLLER_PLAIN_SASL_JAAS_CONFIG=org.apache.kafka.common.security.plain.PlainLoginModule required username="dev" password="rw" user_dev="rw";

  message_queue_sasl_2:
<<<<<<< HEAD
    image: docker.io/bitnami/kafka:4.0
=======
    image: docker.io/bitnamilegacy/kafka:4.0
>>>>>>> 8ab35c8c
    ports:
      - "19093:19093"
    environment:
      - ALLOW_PLAINTEXT_LISTENER=yes
      - KAFKA_CFG_NODE_ID=1
      - KAFKA_ENABLE_KRAFT=yes
      - KAFKA_CFG_PROCESS_ROLES=broker,controller
      - KAFKA_BROKER_ID=1
      - KAFKA_CFG_CONTROLLER_QUORUM_VOTERS=1@message_queue_sasl_2:19094
      - KAFKA_CFG_LISTENERS=BROKER://:19093,CONTROLLER://:19094
      - KAFKA_CFG_LISTENER_SECURITY_PROTOCOL_MAP=BROKER:SASL_PLAINTEXT,CONTROLLER:PLAINTEXT
      - KAFKA_CFG_ADVERTISED_LISTENERS=BROKER://message_queue_sasl_2:19093
      - KAFKA_CFG_CONTROLLER_LISTENER_NAMES=CONTROLLER
      - KAFKA_CFG_INTER_BROKER_LISTENER_NAME=BROKER
      - KAFKA_CFG_SASL_ENABLED_MECHANISMS=PLAIN
      - KAFKA_CFG_SASL_MECHANISM_INTER_BROKER_PROTOCOL=PLAIN
      - KAFKA_CFG_SASL_MECHANISM_CONTROLLER_PROTOCOL=PLAIN
      - KAFKA_CFG_LISTENER_NAME_BROKER_PLAIN_SASL_JAAS_CONFIG=org.apache.kafka.common.security.plain.PlainLoginModule required username="dev1" password="rw," user_dev1="rw";
      - KAFKA_CFG_LISTENER_NAME_CONTROLLER_PLAIN_SASL_JAAS_CONFIG=org.apache.kafka.common.security.plain.PlainLoginModule required username="dev1" password="rw" user_dev1="rw";

<<<<<<< HEAD
=======
  rabbitmq-server:
    image: rabbitmq:3-management
    ports:
      - "5672:5672"
      - "15672:15672"
      - "1883:1883"
    environment:
      - RABBITMQ_DEFAULT_USER=guest
      - RABBITMQ_DEFAULT_PASS=guest
    volumes:
      - ./rabbitmq-conf/rabbitmq.conf:/etc/rabbitmq/rabbitmq.conf:ro
      - ./rabbitmq-conf/enabled_plugins:/etc/rabbitmq/enabled_plugins:ro
      - ./rabbitmq-conf/advanced.config:/etc/rabbitmq/advanced.config:ro
    healthcheck:
      test: ["CMD", "rabbitmq-diagnostics", "check_port_connectivity"]
      interval: 10s
      timeout: 5s
      retries: 5

>>>>>>> 8ab35c8c
  source-test-env:
    image: public.ecr.aws/w1p7b4n3/rw-build-env:${BUILD_ENV_VERSION:?}
    depends_on:
      - mysql
      - mysql-meta
      - sqlserver-server
      - db
      - message_queue
      - schemaregistry
      - pulsar-server
      - mongodb
      - mongodb-setup
      - nats-server
      - vault-server
      - message_queue_sasl_1
      - message_queue_sasl_2
<<<<<<< HEAD
=======
      - rabbitmq-server
    volumes:
      - ..:/risingwave
    stop_grace_period: 30s

  backward-compatibility-test-env:
    image: public.ecr.aws/w1p7b4n3/rw-build-env:${BUILD_ENV_VERSION:?}
    depends_on:
      - mysql
      - mysql-meta
      - sqlserver-server
      - db
      - message_queue
      - schemaregistry
      - pulsar-server
      - mongodb
      - mongodb-setup
>>>>>>> 8ab35c8c
    volumes:
      - ..:/risingwave
    stop_grace_period: 30s

  sink-test-env:
    image: public.ecr.aws/w1p7b4n3/rw-build-env:${BUILD_ENV_VERSION:?}
    depends_on:
      - mysql
      - mysql-meta
      - db
      - message_queue
      - schemaregistry
      - elasticsearch
      - clickhouse-server
      - redis-server
      - pulsar-server
      - mqtt-server
      - cassandra-server
      - doris-server
      - starrocks-fe-server
      - starrocks-be-server
      - mongodb
      - mongodb-setup
      - sqlserver-server
    volumes:
      - ..:/risingwave
    stop_grace_period: 30s

  iceberg-test-env:
    image: public.ecr.aws/w1p7b4n3/rw-build-env:${BUILD_ENV_VERSION:?}
    depends_on:
      - mysql
      - db
      - message_queue
      - schemaregistry
    volumes:
      - ..:/risingwave
    stop_grace_period: 30s

  ldap-test-env:
    image: public.ecr.aws/w1p7b4n3/rw-build-env:${BUILD_ENV_VERSION:?}
    depends_on:
      ldap-server:
        condition: service_healthy
    volumes:
      - ..:/risingwave
    stop_grace_period: 30s

  rw-build-env:
    image: public.ecr.aws/w1p7b4n3/rw-build-env:${BUILD_ENV_VERSION:?}
    volumes:
      - ..:/risingwave
    stop_grace_period: 30s

  # Standard environment for CI, including MySQL and Postgres for metadata.
  ci-standard-env:
    image: public.ecr.aws/w1p7b4n3/rw-build-env:${BUILD_ENV_VERSION:?}
    depends_on:
      - mysql-meta
      - db
    volumes:
      - ..:/risingwave
    stop_grace_period: 30s

  iceberg-engine-env:
    image: public.ecr.aws/w1p7b4n3/rw-build-env:${BUILD_ENV_VERSION:?}
    depends_on:
      - db
    volumes:
      - ..:/risingwave
    stop_grace_period: 30s

  ci-flamegraph-env:
    image: public.ecr.aws/w1p7b4n3/rw-build-env:${BUILD_ENV_VERSION:?}
    # NOTE(kwannoel): This is used in order to permit
    # syscalls for `nperf` (perf_event_open),
    # so it can do CPU profiling.
    # These options should NOT be used for other services.
    privileged: true
    userns_mode: host
    volumes:
      - ..:/risingwave

  regress-test-env:
    image: public.ecr.aws/w1p7b4n3/rw-build-env:${BUILD_ENV_VERSION:?}
    depends_on:
      db:
        condition: service_healthy
    volumes:
      - ..:/risingwave

  release-env-x86:
    # Build binaries on a earlier Linux distribution (therefore with earlier version GLIBC)
    # `manylinux_2_28` is based on AlmaLinux 8 with GLIBC 2.28.
    #
    # GLIBC versions on some systems:
    # - Amazon Linux 2023 (AL2023): 2.34
    # - Ubuntu 20.04: 2.31
    #
    # Systems that we don't provide support for:
    # - Ubuntu 18.04: 2.27 (Already EOL 2023-05-31)
    # - Amazon Linux 2: 2.26 (Originally EOL 2023-06-30, superseded by AL2023)
    image: quay.io/pypa/manylinux_2_28_x86_64:2025.03.23-1
    working_dir: /mnt
    volumes:
      - ..:/mnt

  release-env-arm:
    image: quay.io/pypa/manylinux_2_28_aarch64:2025.03.23-1
    working_dir: /mnt
    volumes:
      - ..:/mnt

  elasticsearch:
    image: docker.elastic.co/elasticsearch/elasticsearch:7.11.0
    environment:
      - xpack.security.enabled=true
      - discovery.type=single-node
      - ELASTIC_PASSWORD=risingwave
    ports:
      - 9200:9200

  clickhouse-server:
    image: clickhouse/clickhouse-server:25.5
    ports:
      - "8123:8123"
      - "9000:9000"
      - "9004:9004"
    expose:
      - 9009
    environment:
      CLICKHOUSE_USER: "default"
      CLICKHOUSE_PASSWORD: "default"

  redis-server:
    image: "redis:latest"
    expose:
      - 6379
    ports:
      - 6378:6379
    healthcheck:
      test: ["CMD", "redis-cli", "ping"]
      interval: 5s
      timeout: 30s
      retries: 50

  cassandra-server:
    image: cassandra:4.0
    ports:
      - 9042:9042
    environment:
      - CASSANDRA_CLUSTER_NAME=cloudinfra

  doris-server:
    image: apache/doris:doris-all-in-one-2.1.0
    ports:
      - 8030:8030
      - 8040:8040
    healthcheck:
      test: ["CMD", "curl", "-f", "http://localhost:9030"]
      interval: 5s
      timeout: 5s
      retries: 30

  sqlserver-server:
    image: mcr.microsoft.com/mssql/server:2022-latest
    ports:
      - 1433:1433
    environment:
      ACCEPT_EULA: "Y"
      SA_PASSWORD: "SomeTestOnly@SA"
      MSSQL_AGENT_ENABLED: "true"

  starrocks-fe-server:
    image: starrocks/fe-ubuntu:3.1.7
    command: /opt/starrocks/fe/bin/start_fe.sh
    ports:
      - 28030:8030
      - 29020:9020
      - 29030:9030
    healthcheck:
      test: ["CMD", "curl", "-f", "http://localhost:9030"]
      interval: 5s
      timeout: 5s
      retries: 30

  starrocks-be-server:
    image: starrocks/be-ubuntu:3.1.7
    command:
      - /bin/bash
      - -c
      - |
        sleep 15s; mysql --connect-timeout 2 -h starrocks-fe-server -P9030 -uroot -e "alter system add backend \"starrocks-be-server:9050\";"
        /opt/starrocks/be/bin/start_be.sh
    ports:
      - 28040:8040
      - 29050:9050
    depends_on:
      - starrocks-fe-server

  # # Temporary workaround for json schema registry test since redpanda only supports
  # # protobuf/avro schema registry. Should be removed after the support.
  # # Related tracking issue:
  # # https://github.com/redpanda-data/redpanda/issues/1878
  schemaregistry:
    image: confluentinc/cp-schema-registry:latest
    depends_on:
      - message_queue
    ports:
      - "8082:8082"
    environment:
      SCHEMA_REGISTRY_HOST_NAME: schemaregistry
      SCHEMA_REGISTRY_LISTENERS: http://schemaregistry:8082
      SCHEMA_REGISTRY_KAFKASTORE_BOOTSTRAP_SERVERS: message_queue:29092

  pulsar-server:
    image: apachepulsar/pulsar:latest
    command: bin/pulsar standalone
    ports:
      - "6650:6650"
      - "6651:8080"
    expose:
      - "8080"
      - "6650"
    healthcheck:
      test: ["CMD-SHELL", "bin/pulsar-admin brokers healthcheck"]
      interval: 5s
      timeout: 5s
      retries: 5

  mongodb:
    image: mongo:8
    ports:
      - "27017"
    command: --replSet rs0 --oplogSize 128
    restart: always
    healthcheck:
      test: "echo 'db.runCommand({ping: 1})' | mongosh"
      interval: 5s
      timeout: 10s
      retries: 3

  mongodb-setup:
    image: mongo:8
    depends_on:
      - mongodb
    entrypoint:
      [
        "bash",
        "-c",
        "sleep 10 && mongosh --host mongodb:27017 /config-replica.js && sleep 10",
      ]
    restart: "no"
    volumes:
      - ./mongodb/config-replica.js:/config-replica.js

  mqtt-server:
    image: eclipse-mosquitto
    command:
      - sh
      - -c
      - echo "running command"; printf 'allow_anonymous true\nlistener 1883 0.0.0.0' > /mosquitto/config/mosquitto.conf; echo "starting service..."; cat /mosquitto/config/mosquitto.conf;/docker-entrypoint.sh;/usr/sbin/mosquitto -c /mosquitto/config/mosquitto.conf
    ports:
      - 1883:1883
    healthcheck:
      test:
        [
          "CMD-SHELL",
          "(mosquitto_sub -h localhost -p 1883 -t 'topic' -E -i probe 2>&1 | grep Error) && exit 1 || exit 0",
        ]
      interval: 10s
      timeout: 10s
      retries: 6
  nats-server:
    image: nats:latest
    command: ["-js"]
    ports:
      - "4222:4222"
      - "8222:8222"
    healthcheck:
      test: ["CMD", "curl", "-f", "http://localhost:8222/healthz"]
      interval: 10s
      timeout: 5s
      retries: 3

  vault-server:
    image: hashicorp/vault:1.20
    ports:
      - "8200:8200"
    environment:
      - VAULT_DEV_ROOT_TOKEN_ID=root-token
      - VAULT_DEV_LISTEN_ADDRESS=0.0.0.0:8200
      - VAULT_ADDR=http://0.0.0.0:8200
    cap_add:
      - IPC_LOCK
    command: vault server -dev -dev-listen-address=0.0.0.0:8200
    healthcheck:
      test: ["CMD", "vault", "status"]
      interval: 5s
      timeout: 5s
      retries: 5

  ldap-server:
    image: osixia/openldap:1.5.0
    hostname: ldap-server
    environment:
      LDAP_DISABLE_CHOWN: "true"
      LDAP_ORGANISATION: "Example Corp"
      LDAP_DOMAIN: "example.com"
      LDAP_BASE_DN: "dc=example,dc=com"
      LDAP_ADMIN_PASSWORD: "admin123"
      LDAP_CONFIG_PASSWORD: "config123"
      LDAP_READONLY_USER: "false"
      LDAP_RFC2307BIS_SCHEMA: "false"
      LDAP_BACKEND: "mdb"
      LDAP_REMOVE_CONFIG_AFTER_SETUP: "false"
      LDAP_TLS: "true"
      LDAP_TLS_CRT_FILENAME: "server.crt"
      LDAP_TLS_KEY_FILENAME: "server.key"
      LDAP_TLS_CA_CRT_FILENAME: "ca.crt"
      LDAP_TLS_DH_PARAM_FILENAME: "dhparam.pem"
      LDAP_TLS_ENFORCE: "false"
      LDAP_TLS_VERIFY_CLIENT: "try"
      LDAP_TLS_PROTOCOL_MIN: "3.1"
      LDAP_TLS_CIPHER_SUITE: "SECURE256:+SECURE128:-VERS-TLS-ALL:+VERS-TLS1.2:-RSA:-DHE-DSS:-CAMELLIA-128-CBC:-CAMELLIA-256-CBC"
    ports:
      - "389:389"
      - "636:636"
    volumes:
      - ./ldap-test/ldif:/workspace/ldif
      - ./ldap-test/certs:/container/service/slapd/assets/certs
      - ./ldap-test/setup-ldap-certs.sh:/workspace/setup-ldap-certs.sh
    entrypoint:
      - /bin/bash
      - -c
      - |
        set -euo pipefail

        echo "=== Generating certificates ==="
        export CERT_DIR=/container/service/slapd/assets/certs
        bash /workspace/setup-ldap-certs.sh

        echo "=== Importing LDIF files ==="
        mkdir -p /container/service/slapd/assets/config/bootstrap/ldif/custom
        cp -r /workspace/ldif/* /container/service/slapd/assets/config/bootstrap/ldif/custom/

        echo "=== Certificates ready, starting OpenLDAP ==="
        exec /container/tool/run --loglevel debug
    healthcheck:
      test: ["CMD-SHELL", "ldapsearch -x -H ldap://localhost:389 -b 'dc=example,dc=com' -D 'cn=admin,dc=example,dc=com' -w 'admin123' >/dev/null 2>&1"]
      interval: 5s
      timeout: 10s
      retries: 10
      start_period: 10s<|MERGE_RESOLUTION|>--- conflicted
+++ resolved
@@ -109,11 +109,7 @@
       - KAFKA_CFG_LISTENER_NAME_CONTROLLER_PLAIN_SASL_JAAS_CONFIG=org.apache.kafka.common.security.plain.PlainLoginModule required username="dev" password="rw" user_dev="rw";
 
   message_queue_sasl_2:
-<<<<<<< HEAD
-    image: docker.io/bitnami/kafka:4.0
-=======
     image: docker.io/bitnamilegacy/kafka:4.0
->>>>>>> 8ab35c8c
     ports:
       - "19093:19093"
     environment:
@@ -134,8 +130,6 @@
       - KAFKA_CFG_LISTENER_NAME_BROKER_PLAIN_SASL_JAAS_CONFIG=org.apache.kafka.common.security.plain.PlainLoginModule required username="dev1" password="rw," user_dev1="rw";
       - KAFKA_CFG_LISTENER_NAME_CONTROLLER_PLAIN_SASL_JAAS_CONFIG=org.apache.kafka.common.security.plain.PlainLoginModule required username="dev1" password="rw" user_dev1="rw";
 
-<<<<<<< HEAD
-=======
   rabbitmq-server:
     image: rabbitmq:3-management
     ports:
@@ -155,7 +149,6 @@
       timeout: 5s
       retries: 5
 
->>>>>>> 8ab35c8c
   source-test-env:
     image: public.ecr.aws/w1p7b4n3/rw-build-env:${BUILD_ENV_VERSION:?}
     depends_on:
@@ -172,8 +165,6 @@
       - vault-server
       - message_queue_sasl_1
       - message_queue_sasl_2
-<<<<<<< HEAD
-=======
       - rabbitmq-server
     volumes:
       - ..:/risingwave
@@ -191,7 +182,6 @@
       - pulsar-server
       - mongodb
       - mongodb-setup
->>>>>>> 8ab35c8c
     volumes:
       - ..:/risingwave
     stop_grace_period: 30s
