#############################################################################################
#                                     !!! IMPORTANT !!!                                     #
# If you want to bump CI Docker image, please update BUILD_ENV_VERSION in build-ci-image.sh #
# and corresponding rw-build-env version in docker-compose.yml.                             #
#############################################################################################

FROM ubuntu:24.04 AS risingwave-build-env

ENV LANG en_US.utf8

# Use AWS ubuntu mirror
RUN sed -i 's|http://archive.ubuntu.com/ubuntu|http://us-east-2.ec2.archive.ubuntu.com/ubuntu/|g' /etc/apt/sources.list
RUN apt-get update -yy && \
    DEBIAN_FRONTEND=noninteractive apt-get -y install make build-essential cmake protobuf-compiler curl parallel python3 python3-pip python3-venv software-properties-common \
    openssl libssl-dev libsasl2-dev libcurl4-openssl-dev pkg-config bash openjdk-11-jdk wget unzip git tmux lld postgresql-client kcat netcat-openbsd mysql-client \
    maven zstd libzstd-dev locales \
    python3.12 python3.12-dev \
    && rm -rf /var/lib/{apt,dpkg,cache,log}/
ENV PYO3_PYTHON=python3.12

SHELL ["/bin/bash", "-c"]

RUN mkdir -p /risingwave

WORKDIR /risingwave

COPY rust-toolchain rust-toolchain

RUN curl --proto '=https' --tlsv1.2 -sSf https://sh.rustup.rs | sh -s -- --no-modify-path --default-toolchain none -y

ENV PATH /root/.cargo/bin/:$PATH

RUN rustup show && \
    rustup default `rustup show active-toolchain | awk '{print $1}'` && \
    rustup component add rustfmt llvm-tools-preview clippy && \
    rustup target add wasm32-wasi

RUN curl -sSL "https://github.com/bufbuild/buf/releases/download/v1.29.0/buf-$(uname -s)-$(uname -m).tar.gz" | \
    tar -xvzf - -C /usr/local --strip-components 1

# install python dependencies
RUN pip3 install --break-system-packages pyarrow pytest

# Install poetry
RUN curl -sSL https://install.python-poetry.org | python3 -
<<<<<<< HEAD

# Install psycopg
RUN python3 -m pip install psycopg2-binary

# add required rustup components
RUN rustup component add rustfmt llvm-tools-preview clippy
RUN rustup target add wasm32-wasi
=======
ENV PATH /root/.local/bin:$PATH
>>>>>>> 02a39855

ENV CARGO_REGISTRIES_CRATES_IO_PROTOCOL=sparse

# install build tools
RUN curl -L --proto '=https' --tlsv1.2 -sSf https://raw.githubusercontent.com/cargo-bins/cargo-binstall/main/install-from-binstall-release.sh | bash
RUN cargo binstall -y --no-symlinks cargo-llvm-cov cargo-nextest cargo-hakari cargo-sort cargo-cache cargo-audit \
    cargo-make@0.37.9 \
    sqllogictest-bin@0.19.1 \
    sccache@0.7.4 \
    && cargo cache -a \
    && rm -rf "/root/.cargo/registry/index" \
    && rm -rf "/root/.cargo/registry/cache" \
    && rm -rf "/root/.cargo/git/db"
RUN cargo install cargo-dylint@2.6.0 dylint-link@2.6.0
RUN cargo uninstall cargo-binstall cargo-cache

# install risedev
COPY <<EOF /root/.cargo/bin/risedev
#!/usr/bin/env bash
set -e
cd "/risingwave"
./risedev "\$@"
EOF
RUN chmod +x /root/.cargo/bin/risedev<|MERGE_RESOLUTION|>--- conflicted
+++ resolved
@@ -43,17 +43,11 @@
 
 # Install poetry
 RUN curl -sSL https://install.python-poetry.org | python3 -
-<<<<<<< HEAD
+ENV PATH /root/.local/bin:$PATH
 
 # Install psycopg
 RUN python3 -m pip install psycopg2-binary
-
-# add required rustup components
-RUN rustup component add rustfmt llvm-tools-preview clippy
-RUN rustup target add wasm32-wasi
-=======
 ENV PATH /root/.local/bin:$PATH
->>>>>>> 02a39855
 
 ENV CARGO_REGISTRIES_CRATES_IO_PROTOCOL=sparse
 
