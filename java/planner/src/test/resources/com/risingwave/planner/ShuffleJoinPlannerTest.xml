--- conflicted
+++ resolved
@@ -10,15 +10,9 @@
 RwBatchExchange(distribution=[RwDistributionTrait{type=SINGLETON, keys=[]}], collation=[[]])
   RwBatchHashJoin(condition=[=($0, $3)], joinType=[inner])
     RwBatchExchange(distribution=[RwDistributionTrait{type=HASH_DISTRIBUTED, keys=[0]}], collation=[[]])
-<<<<<<< HEAD
-      RwBatchMaterializedViewScan(table=[[test_schema, t1]], columns=[v1,v2,v3])
-    RwBatchExchange(distribution=[RwDistributionTrait{type=HASH_DISTRIBUTED, keys=[0]}], collation=[[]])
-      RwBatchMaterializedViewScan(table=[[test_schema, t2]], columns=[v1,v2])
-=======
       RwBatchScan(table=[[test_schema, t1]], columns=[v1,v2,v3])
     RwBatchExchange(distribution=[RwDistributionTrait{type=HASH_DISTRIBUTED, keys=[0]}], collation=[[]])
       RwBatchScan(table=[[test_schema, t2]], columns=[v1,v2])
->>>>>>> 691800db
             ]]>
         </Resource>
     </TestCase>
@@ -33,15 +27,9 @@
 RwBatchExchange(distribution=[RwDistributionTrait{type=SINGLETON, keys=[]}], collation=[[]])
   RwBatchHashJoin(condition=[=($0, $3)], joinType=[full])
     RwBatchExchange(distribution=[RwDistributionTrait{type=HASH_DISTRIBUTED, keys=[0]}], collation=[[]])
-<<<<<<< HEAD
-      RwBatchMaterializedViewScan(table=[[test_schema, t1]], columns=[v1,v2,v3])
-    RwBatchExchange(distribution=[RwDistributionTrait{type=HASH_DISTRIBUTED, keys=[0]}], collation=[[]])
-      RwBatchMaterializedViewScan(table=[[test_schema, t2]], columns=[v1,v2])
-=======
       RwBatchScan(table=[[test_schema, t1]], columns=[v1,v2,v3])
     RwBatchExchange(distribution=[RwDistributionTrait{type=HASH_DISTRIBUTED, keys=[0]}], collation=[[]])
       RwBatchScan(table=[[test_schema, t2]], columns=[v1,v2])
->>>>>>> 691800db
             ]]>
         </Resource>
     </TestCase>
@@ -56,15 +44,9 @@
 RwBatchExchange(distribution=[RwDistributionTrait{type=SINGLETON, keys=[]}], collation=[[]])
   RwBatchHashJoin(condition=[=($1, $3)], joinType=[full])
     RwBatchExchange(distribution=[RwDistributionTrait{type=HASH_DISTRIBUTED, keys=[1]}], collation=[[]])
-<<<<<<< HEAD
-      RwBatchMaterializedViewScan(table=[[test_schema, t1]], columns=[v1,v2,v3])
-    RwBatchExchange(distribution=[RwDistributionTrait{type=HASH_DISTRIBUTED, keys=[0]}], collation=[[]])
-      RwBatchMaterializedViewScan(table=[[test_schema, t2]], columns=[v1,v2])
-=======
       RwBatchScan(table=[[test_schema, t1]], columns=[v1,v2,v3])
     RwBatchExchange(distribution=[RwDistributionTrait{type=HASH_DISTRIBUTED, keys=[0]}], collation=[[]])
       RwBatchScan(table=[[test_schema, t2]], columns=[v1,v2])
->>>>>>> 691800db
             ]]>        </Resource>
     </TestCase>
     <TestCase name="shuffle outer join3">
@@ -78,15 +60,9 @@
 RwBatchExchange(distribution=[RwDistributionTrait{type=SINGLETON, keys=[]}], collation=[[]])
   RwBatchHashJoin(condition=[=($2, $4)], joinType=[full])
     RwBatchExchange(distribution=[RwDistributionTrait{type=HASH_DISTRIBUTED, keys=[2]}], collation=[[]])
-<<<<<<< HEAD
-      RwBatchMaterializedViewScan(table=[[test_schema, t1]], columns=[v1,v2,v3])
-    RwBatchExchange(distribution=[RwDistributionTrait{type=HASH_DISTRIBUTED, keys=[1]}], collation=[[]])
-      RwBatchMaterializedViewScan(table=[[test_schema, t2]], columns=[v1,v2])
-=======
       RwBatchScan(table=[[test_schema, t1]], columns=[v1,v2,v3])
     RwBatchExchange(distribution=[RwDistributionTrait{type=HASH_DISTRIBUTED, keys=[1]}], collation=[[]])
       RwBatchScan(table=[[test_schema, t2]], columns=[v1,v2])
->>>>>>> 691800db
             ]]>
         </Resource>
     </TestCase>
@@ -104,17 +80,10 @@
   RwBatchSortMergeJoin(condition=[=($0, $3)], joinType=[inner])
     RwBatchExchange(distribution=[RwDistributionTrait{type=HASH_DISTRIBUTED, keys=[0]}], collation=[[0]])
       RwBatchSort(sort0=[$0], dir0=[ASC])
-<<<<<<< HEAD
-        RwBatchMaterializedViewScan(table=[[test_schema, t1]], columns=[v1,v2,v3])
-    RwBatchExchange(distribution=[RwDistributionTrait{type=HASH_DISTRIBUTED, keys=[0]}], collation=[[0]])
-      RwBatchSort(sort0=[$0], dir0=[ASC])
-        RwBatchMaterializedViewScan(table=[[test_schema, t2]], columns=[v1,v2])
-=======
         RwBatchScan(table=[[test_schema, t1]], columns=[v1,v2,v3])
     RwBatchExchange(distribution=[RwDistributionTrait{type=HASH_DISTRIBUTED, keys=[0]}], collation=[[0]])
       RwBatchSort(sort0=[$0], dir0=[ASC])
         RwBatchScan(table=[[test_schema, t2]], columns=[v1,v2])
->>>>>>> 691800db
             ]]>
         </Resource>
     </TestCase>
@@ -132,17 +101,10 @@
   RwBatchSortMergeJoin(condition=[=($0, $3)], joinType=[inner])
     RwBatchExchange(distribution=[RwDistributionTrait{type=HASH_DISTRIBUTED, keys=[0]}], collation=[[0 DESC]])
       RwBatchSort(sort0=[$0], dir0=[DESC])
-<<<<<<< HEAD
-        RwBatchMaterializedViewScan(table=[[test_schema, t1]], columns=[v1,v2,v3])
-    RwBatchExchange(distribution=[RwDistributionTrait{type=HASH_DISTRIBUTED, keys=[0]}], collation=[[0 DESC]])
-      RwBatchSort(sort0=[$0], dir0=[DESC])
-        RwBatchMaterializedViewScan(table=[[test_schema, t2]], columns=[v1,v2])
-=======
         RwBatchScan(table=[[test_schema, t1]], columns=[v1,v2,v3])
     RwBatchExchange(distribution=[RwDistributionTrait{type=HASH_DISTRIBUTED, keys=[0]}], collation=[[0 DESC]])
       RwBatchSort(sort0=[$0], dir0=[DESC])
         RwBatchScan(table=[[test_schema, t2]], columns=[v1,v2])
->>>>>>> 691800db
             ]]>
         </Resource>
     </TestCase>
@@ -160,17 +122,10 @@
   RwBatchSortMergeJoin(condition=[AND(=($0, $3), =($1, $4))], joinType=[inner])
     RwBatchExchange(distribution=[RwDistributionTrait{type=HASH_DISTRIBUTED, keys=[0, 1]}], collation=[[0, 1]])
       RwBatchSort(sort0=[$0], sort1=[$1], dir0=[ASC], dir1=[ASC])
-<<<<<<< HEAD
-        RwBatchMaterializedViewScan(table=[[test_schema, t1]], columns=[v1,v2,v3])
-    RwBatchExchange(distribution=[RwDistributionTrait{type=HASH_DISTRIBUTED, keys=[0, 1]}], collation=[[0, 1]])
-      RwBatchSort(sort0=[$0], sort1=[$1], dir0=[ASC], dir1=[ASC])
-        RwBatchMaterializedViewScan(table=[[test_schema, t2]], columns=[v1,v2])
-=======
         RwBatchScan(table=[[test_schema, t1]], columns=[v1,v2,v3])
     RwBatchExchange(distribution=[RwDistributionTrait{type=HASH_DISTRIBUTED, keys=[0, 1]}], collation=[[0, 1]])
       RwBatchSort(sort0=[$0], sort1=[$1], dir0=[ASC], dir1=[ASC])
         RwBatchScan(table=[[test_schema, t2]], columns=[v1,v2])
->>>>>>> 691800db
             ]]>
         </Resource>
     </TestCase>
@@ -188,17 +143,10 @@
   RwBatchSortMergeJoin(condition=[AND(=($0, $3), =($1, $4))], joinType=[inner])
     RwBatchExchange(distribution=[RwDistributionTrait{type=HASH_DISTRIBUTED, keys=[0, 1]}], collation=[[0 DESC, 1 DESC]])
       RwBatchSort(sort0=[$0], sort1=[$1], dir0=[DESC], dir1=[DESC])
-<<<<<<< HEAD
-        RwBatchMaterializedViewScan(table=[[test_schema, t1]], columns=[v1,v2,v3])
-    RwBatchExchange(distribution=[RwDistributionTrait{type=HASH_DISTRIBUTED, keys=[0, 1]}], collation=[[0 DESC, 1 DESC]])
-      RwBatchSort(sort0=[$0], sort1=[$1], dir0=[DESC], dir1=[DESC])
-        RwBatchMaterializedViewScan(table=[[test_schema, t2]], columns=[v1,v2])
-=======
         RwBatchScan(table=[[test_schema, t1]], columns=[v1,v2,v3])
     RwBatchExchange(distribution=[RwDistributionTrait{type=HASH_DISTRIBUTED, keys=[0, 1]}], collation=[[0 DESC, 1 DESC]])
       RwBatchSort(sort0=[$0], sort1=[$1], dir0=[DESC], dir1=[DESC])
         RwBatchScan(table=[[test_schema, t2]], columns=[v1,v2])
->>>>>>> 691800db
             ]]>
         </Resource>
     </TestCase>
