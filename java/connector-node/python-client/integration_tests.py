--- conflicted
+++ resolved
@@ -27,8 +27,10 @@
     # todo
     schema = connector_service_pb2.TableSchema(
         columns=[
-            connector_service_pb2.TableSchema.Column(name="id", data_type=data_pb2.DataType(type_name=2)),
-            connector_service_pb2.TableSchema.Column(name="name", data_type=data_pb2.DataType(type_name=7))
+            connector_service_pb2.TableSchema.Column(
+                name="id", data_type=data_pb2.DataType(type_name=2)),
+            connector_service_pb2.TableSchema.Column(
+                name="name", data_type=data_pb2.DataType(type_name=7))
         ],
         pk_indices=[0]
     )
@@ -209,7 +211,8 @@
     rows = cur.fetchall()
     expected = [list(row.values())
                 for batch in load_input(input_file) for row in batch]
-    def convert(b): 
+
+    def convert(b):
         return [(item[1]['id'], item[1]['name']) for item in b]
     expected = convert(expected)
 
@@ -229,11 +232,13 @@
                                                                                                    rows[i][j]))
                 exit(1)
 
+
 def test_elasticsearch_sink(input_file):
     test_sink("elasticsearch",
               {"url": "http://127.0.0.1:9200",
                "index": "test"},
               input_file)
+
 
 def test_iceberg_sink(input_file):
     test_sink("iceberg",
@@ -276,7 +281,6 @@
 
 
 if __name__ == "__main__":
-<<<<<<< HEAD
     parser = argparse.ArgumentParser(
         formatter_class=argparse.ArgumentDefaultsHelpFormatter)
     parser.add_argument('--file_sink', action='store_true',
@@ -295,16 +299,8 @@
         '--input_file', default="./data/sink_input.json", help="input data to run tests")
     parser.add_argument('--input_binary_file', default="./data/sink_input",
                         help="input stream chunk data to run tests")
-=======
-    parser = argparse.ArgumentParser(formatter_class=argparse.ArgumentDefaultsHelpFormatter)
-    parser.add_argument('--file_sink', action='store_true', help="run file sink test")
-    parser.add_argument('--jdbc_sink', action='store_true', help="run jdbc sink test")
-    parser.add_argument('--iceberg_sink', action='store_true', help="run iceberg sink test")
-    parser.add_argument('--upsert_iceberg_sink', action='store_true', help="run upsert iceberg sink test")
-    parser.add_argument('--deltalake_sink', action='store_true', help="run deltalake sink test")
-    parser.add_argument('--es_sink', action='store_true', help='run elasticsearch sink test')
-    parser.add_argument('--input_file', default="./data/sink_input.json", help="input data to run tests")
->>>>>>> b28bcffa
+    parser.add_argument('--es_sink', action='store_true',
+                        help='run elasticsearch sink test')
     args = parser.parse_args()
     if args.file_sink:
         test_file_sink(args.input_binary_file)
