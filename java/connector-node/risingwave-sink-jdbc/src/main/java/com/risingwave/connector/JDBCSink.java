// Copyright 2023 RisingWave Labs
//
// Licensed under the Apache License, Version 2.0 (the "License");
// you may not use this file except in compliance with the License.
// You may obtain a copy of the License at
//
//     http://www.apache.org/licenses/LICENSE-2.0
//
// Unless required by applicable law or agreed to in writing, software
// distributed under the License is distributed on an "AS IS" BASIS,
// WITHOUT WARRANTIES OR CONDITIONS OF ANY KIND, either express or implied.
// See the License for the specific language governing permissions and
// limitations under the License.

package com.risingwave.connector;

import com.risingwave.connector.api.TableSchema;
import com.risingwave.connector.api.sink.SinkRow;
import com.risingwave.connector.api.sink.SinkWriter;
import com.risingwave.connector.jdbc.JdbcDialect;
import com.risingwave.proto.ConnectorServiceProto;
import com.risingwave.proto.Data;
import io.grpc.Status;
import java.sql.*;
import java.util.*;
import org.slf4j.Logger;
import org.slf4j.LoggerFactory;

public class JDBCSink implements SinkWriter {
    private static final String ERROR_REPORT_TEMPLATE = "Error when exec %s, message %s";

    private final JdbcDialect jdbcDialect;
    private final JDBCSinkConfig config;
    private Connection conn;
    private JdbcStatements jdbcStatements;
    private final List<String> pkColumnNames;

    private final TableSchema tableSchema;

    public static final String JDBC_COLUMN_NAME_KEY = "COLUMN_NAME";
    public static final String JDBC_DATA_TYPE_KEY = "DATA_TYPE";

    private boolean updateFlag = false;

    private static final Logger LOG = LoggerFactory.getLogger(JDBCSink.class);

    public JDBCSink(JDBCSinkConfig config, TableSchema tableSchema) {
        this.tableSchema = tableSchema;

        var jdbcUrl = config.getJdbcUrl().toLowerCase();
        var factory = JdbcUtils.getDialectFactory(jdbcUrl);
        this.config = config;
        try {
            conn = JdbcUtils.getConnection(config.getJdbcUrl());
            // Retrieve primary keys and column type mappings from the database
            this.pkColumnNames =
                    getPkColumnNames(conn, config.getTableName(), config.getSchemaName());
            // column name -> java.sql.Types
            Map<String, Integer> columnTypeMapping =
                    getColumnTypeMapping(conn, config.getTableName(), config.getSchemaName());
            // create an array that each slot corresponding to each column in TableSchema
            var columnSqlTypes = new int[tableSchema.getNumColumns()];
            for (int columnIdx = 0; columnIdx < tableSchema.getNumColumns(); columnIdx++) {
                var columnName = tableSchema.getColumnNames()[columnIdx];
                columnSqlTypes[columnIdx] = columnTypeMapping.get(columnName);
            }
            LOG.info("columnSqlTypes: {}", Arrays.toString(columnSqlTypes));

            if (factory.isPresent()) {
                this.jdbcDialect = factory.get().create(columnSqlTypes);
            } else {
                throw Status.INVALID_ARGUMENT
                        .withDescription("Unsupported jdbc url: " + jdbcUrl)
                        .asRuntimeException();
            }
            LOG.info(
                    "JDBC connection: autoCommit = {}, trxn = {}",
                    conn.getAutoCommit(),
                    conn.getTransactionIsolation());

            jdbcStatements = new JdbcStatements(conn);
        } catch (SQLException e) {
            throw Status.INTERNAL
                    .withDescription(
                            String.format(ERROR_REPORT_TEMPLATE, e.getSQLState(), e.getMessage()))
                    .asRuntimeException();
        }
    }

    private static Map<String, Integer> getColumnTypeMapping(
            Connection conn, String tableName, String schemaName) {
        Map<String, Integer> columnTypeMap = new HashMap<>();
        try {
            ResultSet columnResultSet =
                    conn.getMetaData().getColumns(null, schemaName, tableName, null);

            while (columnResultSet.next()) {
                columnTypeMap.put(
                        columnResultSet.getString(JDBC_COLUMN_NAME_KEY),
                        columnResultSet.getInt(JDBC_DATA_TYPE_KEY));
            }
        } catch (SQLException e) {
            throw Status.INTERNAL
                    .withDescription(
                            String.format(ERROR_REPORT_TEMPLATE, e.getSQLState(), e.getMessage()))
                    .asRuntimeException();
        }
        LOG.info("detected column type mapping {}", columnTypeMap);
        return columnTypeMap;
    }

    private static List<String> getPkColumnNames(
            Connection conn, String tableName, String schemaName) {
        List<String> pkColumnNames = new ArrayList<>();
        try {
            var pks = conn.getMetaData().getPrimaryKeys(null, schemaName, tableName);
            while (pks.next()) {
                pkColumnNames.add(pks.getString(JDBC_COLUMN_NAME_KEY));
            }
        } catch (SQLException e) {
            throw Status.INTERNAL
                    .withDescription(
                            String.format(ERROR_REPORT_TEMPLATE, e.getSQLState(), e.getMessage()))
                    .asRuntimeException();
        }
        LOG.info("detected pk column {}", pkColumnNames);
        return pkColumnNames;
    }

<<<<<<< HEAD
    @Override
    public void write(Iterable<SinkRow> rows) {
        final int maxRetryCount = 4;
        int retryCount = 0;
        while (true) {
            try {
                // fill prepare statements with parameters
                for (SinkRow row : rows) {
                    if (row.getOp() == Data.Op.UPDATE_DELETE) {
                        updateFlag = true;
                        continue;
                    }
                    if (config.isUpsertSink()) {
                        if (row.getOp() == Data.Op.DELETE) {
                            jdbcStatements.prepareDelete(row);
                        } else {
                            jdbcStatements.prepareUpsert(row);
                        }
                    } else {
                        jdbcStatements.prepareInsert(row);
                    }
                }
                // Execute staging statements after all rows are prepared.
                jdbcStatements.execute();
                break;
            } catch (SQLException e) {
                LOG.error("Failed to execute JDBC statements, retried {} times", retryCount, e);
                if (++retryCount > maxRetryCount) {
                    throw Status.INTERNAL
                            .withDescription(
                                    "Failed to execute JDBC statements and exceeded max retry times")
                            .withCause(e)
                            .asRuntimeException();
                }

                try {
                    if (!conn.isValid(10)) { // 10 seconds timeout
                        LOG.info("Recreate the JDBC connection due to connection broken");
                        // close the statements and connection first
                        jdbcStatements.close();
                        conn.close();

                        // create a new connection if the current connection is invalid
                        conn = JdbcUtils.getConnection(config.getJdbcUrl());
                        // reset the flag since we will retry to prepare the batch again
                        updateFlag = false;
                        jdbcStatements = new JdbcStatements(conn);
                    } else {
                        throw io.grpc.Status.INTERNAL
                                .withDescription(
                                        String.format(
                                                ERROR_REPORT_TEMPLATE,
                                                e.getSQLState(),
                                                e.getMessage()))
                                .asRuntimeException();
                    }
                } catch (SQLException ex) {
                    LOG.error(
                            "Failed to create a new JDBC connection, retried {} times",
                            retryCount,
                            ex);
                    throw io.grpc.Status.INTERNAL
                            .withDescription(
                                    String.format(
                                            ERROR_REPORT_TEMPLATE,
                                            ex.getSQLState(),
                                            ex.getMessage()))
=======
    private PreparedStatement prepareInsertStatement(SinkRow row) {
        if (row.getOp() != Data.Op.INSERT) {
            throw Status.FAILED_PRECONDITION
                    .withDescription("unexpected op type: " + row.getOp())
                    .asRuntimeException();
        }
        try {
            var preparedStmt = insertPreparedStmt;
            jdbcDialect.bindInsertIntoStatement(preparedStmt, conn, tableSchema, row);
            preparedStmt.addBatch();
            return preparedStmt;
        } catch (SQLException e) {
            throw io.grpc.Status.INTERNAL
                    .withDescription(
                            String.format(ERROR_REPORT_TEMPLATE, e.getSQLState(), e.getMessage()))
                    .withCause(e)
                    .asRuntimeException();
        }
    }

    private PreparedStatement prepareUpsertStatement(SinkRow row) {
        try {
            var preparedStmt = upsertPreparedStmt;
            switch (row.getOp()) {
                case INSERT:
                    jdbcDialect.bindUpsertStatement(preparedStmt, conn, tableSchema, row);
                    break;
                case UPDATE_INSERT:
                    if (!updateFlag) {
                        throw Status.FAILED_PRECONDITION
                                .withDescription("an UPDATE_DELETE should precede an UPDATE_INSERT")
                                .asRuntimeException();
                    }
                    jdbcDialect.bindUpsertStatement(preparedStmt, conn, tableSchema, row);
                    updateFlag = false;
                    break;
                default:
                    throw Status.FAILED_PRECONDITION
                            .withDescription("unexpected op type: " + row.getOp())
>>>>>>> 8e231af9
                            .asRuntimeException();
                }
            }
        }
    }

    /**
     * A wrapper class for JDBC prepared statements We create this object one time and reuse it
     * across multiple batches if only the JDBC connection is valid.
     */
    class JdbcStatements implements AutoCloseable {
        private PreparedStatement deleteStatement;
        private PreparedStatement upsertStatement;
        private PreparedStatement insertStatement;

        private final Connection conn;

        public JdbcStatements(Connection conn) throws SQLException {
            this.conn = conn;
            var schemaTableName =
                    jdbcDialect.createSchemaTableName(
                            config.getSchemaName(), config.getTableName());

            if (config.isUpsertSink()) {
                var upsertSql =
                        jdbcDialect.getUpsertStatement(
                                schemaTableName,
                                List.of(tableSchema.getColumnNames()),
                                pkColumnNames);
                // MySQL and Postgres have upsert SQL
                if (upsertSql.isEmpty()) {
                    throw Status.FAILED_PRECONDITION
                            .withDescription("Failed to get upsert SQL")
                            .asRuntimeException();
                }

                this.upsertStatement =
                        conn.prepareStatement(upsertSql.get(), Statement.RETURN_GENERATED_KEYS);
                // upsert sink will handle DELETE events
                var deleteSql = jdbcDialect.getDeleteStatement(schemaTableName, pkColumnNames);
                this.deleteStatement =
                        conn.prepareStatement(deleteSql, Statement.RETURN_GENERATED_KEYS);
            } else {
                var insertSql =
                        jdbcDialect.getInsertIntoStatement(
                                schemaTableName, List.of(tableSchema.getColumnNames()));
                this.insertStatement =
                        conn.prepareStatement(insertSql, Statement.RETURN_GENERATED_KEYS);
            }
        }

<<<<<<< HEAD
        public void prepareUpsert(SinkRow row) {
            try {
                switch (row.getOp()) {
                    case INSERT:
                        jdbcDialect.bindUpsertStatement(upsertStatement, conn, tableSchema, row);
                        break;
                    case UPDATE_INSERT:
                        if (!updateFlag) {
                            throw Status.FAILED_PRECONDITION
                                    .withDescription(
                                            "an UPDATE_DELETE should precede an UPDATE_INSERT")
                                    .asRuntimeException();
                        }
                        jdbcDialect.bindUpsertStatement(upsertStatement, conn, tableSchema, row);
                        updateFlag = false;
                        break;
                    default:
                        throw Status.FAILED_PRECONDITION
                                .withDescription("unexpected op type: " + row.getOp())
                                .asRuntimeException();
                }
                upsertStatement.addBatch();
            } catch (SQLException e) {
                throw io.grpc.Status.INTERNAL
                        .withDescription(
                                String.format(
                                        ERROR_REPORT_TEMPLATE, e.getSQLState(), e.getMessage()))
                        .withCause(e)
                        .asRuntimeException();
=======
        try {
            int placeholderIdx = 1;
            for (String primaryKey : pkColumnNames) {
                Object fromRow = tableSchema.getFromRow(primaryKey, row);
                deletePreparedStmt.setObject(placeholderIdx++, fromRow);
>>>>>>> 8e231af9
            }
        }

<<<<<<< HEAD
        public void prepareDelete(SinkRow row) {
            if (!config.isUpsertSink()) {
                throw Status.FAILED_PRECONDITION
                        .withDescription("Non-upsert sink cannot handle DELETE event")
                        .asRuntimeException();
=======
    @Override
    public void beginEpoch(long epoch) {}

    @Override
    public boolean write(Iterable<SinkRow> rows) {
        PreparedStatement deleteStatement = null;
        PreparedStatement upsertStatement = null;
        PreparedStatement insertStatement = null;

        for (SinkRow row : rows) {
            if (row.getOp() == Data.Op.UPDATE_DELETE) {
                updateFlag = true;
                continue;
>>>>>>> 8e231af9
            }
            if (pkColumnNames.isEmpty()) {
                throw Status.INTERNAL
                        .withDescription(
                                "downstream jdbc table should have primary key to handle DELETE event")
                        .asRuntimeException();
            }
            try {
                int placeholderIdx = 1;
                for (String primaryKey : pkColumnNames) {
                    Object fromRow = tableSchema.getFromRow(primaryKey, row);
                    deleteStatement.setObject(placeholderIdx++, fromRow);
                }
                deleteStatement.addBatch();
            } catch (SQLException e) {
                throw Status.INTERNAL
                        .withDescription(
                                String.format(
                                        ERROR_REPORT_TEMPLATE, e.getSQLState(), e.getMessage()))
                        .asRuntimeException();
            }
        }

        public void prepareInsert(SinkRow row) {
            if (row.getOp() != Data.Op.INSERT) {
                throw Status.FAILED_PRECONDITION
                        .withDescription("unexpected op type: " + row.getOp())
                        .asRuntimeException();
            }
            try {
                jdbcDialect.bindInsertIntoStatement(insertStatement, conn, tableSchema, row);
                insertStatement.addBatch();
            } catch (SQLException e) {
                throw io.grpc.Status.INTERNAL
                        .withDescription(
                                String.format(
                                        ERROR_REPORT_TEMPLATE, e.getSQLState(), e.getMessage()))
                        .withCause(e)
                        .asRuntimeException();
            }
        }

        public void execute() throws SQLException {
            // We execute DELETE statement before to avoid accidentally deletion.
            executeStatement(this.deleteStatement);
            executeStatement(this.upsertStatement);
            executeStatement(this.insertStatement);

            this.conn.commit();
        }

        @Override
        public void close() {
            closeStatement(this.deleteStatement);
            closeStatement(this.upsertStatement);
            closeStatement(this.insertStatement);
            // we don't close the connection here, because we don't own it
        }
<<<<<<< HEAD
=======
        return true;
    }
>>>>>>> 8e231af9

        private void executeStatement(PreparedStatement stmt) throws SQLException {
            if (stmt == null) {
                return;
            }
            LOG.debug("Executing statement: {}", stmt);
            stmt.executeBatch();
            stmt.clearParameters();
        }

        private void closeStatement(PreparedStatement stmt) {
            try {
                if (stmt != null) {
                    stmt.close();
                }
            } catch (SQLException e) {
                LOG.error("unable to close the prepared stmt", e);
            }
        }
    }

    @Override
<<<<<<< HEAD
    public void beginEpoch(long epoch) {}

    @Override
=======
>>>>>>> 8e231af9
    public Optional<ConnectorServiceProto.SinkMetadata> barrier(boolean isCheckpoint) {
        if (updateFlag) {
            throw Status.FAILED_PRECONDITION
                    .withDescription(
                            "expected UPDATE_INSERT to complete an UPDATE operation, got `sync`")
                    .asRuntimeException();
        }
        return Optional.empty();
    }

    @Override
    public void drop() {
        if (jdbcStatements != null) {
            jdbcStatements.close();
        }

        try {
            if (conn != null) {
                conn.close();
            }
        } catch (SQLException e) {
            LOG.error("unable to close conn: %s", e);
        }
    }

    public String getTableName() {
        return config.getTableName();
    }

    public Connection getConn() {
        return conn;
    }
}<|MERGE_RESOLUTION|>--- conflicted
+++ resolved
@@ -127,9 +127,8 @@
         return pkColumnNames;
     }
 
-<<<<<<< HEAD
     @Override
-    public void write(Iterable<SinkRow> rows) {
+    public boolean write(Iterable<SinkRow> rows) {
         final int maxRetryCount = 4;
         int retryCount = 0;
         while (true) {
@@ -195,51 +194,11 @@
                                             ERROR_REPORT_TEMPLATE,
                                             ex.getSQLState(),
                                             ex.getMessage()))
-=======
-    private PreparedStatement prepareInsertStatement(SinkRow row) {
-        if (row.getOp() != Data.Op.INSERT) {
-            throw Status.FAILED_PRECONDITION
-                    .withDescription("unexpected op type: " + row.getOp())
-                    .asRuntimeException();
-        }
-        try {
-            var preparedStmt = insertPreparedStmt;
-            jdbcDialect.bindInsertIntoStatement(preparedStmt, conn, tableSchema, row);
-            preparedStmt.addBatch();
-            return preparedStmt;
-        } catch (SQLException e) {
-            throw io.grpc.Status.INTERNAL
-                    .withDescription(
-                            String.format(ERROR_REPORT_TEMPLATE, e.getSQLState(), e.getMessage()))
-                    .withCause(e)
-                    .asRuntimeException();
-        }
-    }
-
-    private PreparedStatement prepareUpsertStatement(SinkRow row) {
-        try {
-            var preparedStmt = upsertPreparedStmt;
-            switch (row.getOp()) {
-                case INSERT:
-                    jdbcDialect.bindUpsertStatement(preparedStmt, conn, tableSchema, row);
-                    break;
-                case UPDATE_INSERT:
-                    if (!updateFlag) {
-                        throw Status.FAILED_PRECONDITION
-                                .withDescription("an UPDATE_DELETE should precede an UPDATE_INSERT")
-                                .asRuntimeException();
-                    }
-                    jdbcDialect.bindUpsertStatement(preparedStmt, conn, tableSchema, row);
-                    updateFlag = false;
-                    break;
-                default:
-                    throw Status.FAILED_PRECONDITION
-                            .withDescription("unexpected op type: " + row.getOp())
->>>>>>> 8e231af9
                             .asRuntimeException();
                 }
             }
         }
+        return true;
     }
 
     /**
@@ -287,7 +246,6 @@
             }
         }
 
-<<<<<<< HEAD
         public void prepareUpsert(SinkRow row) {
             try {
                 switch (row.getOp()) {
@@ -317,37 +275,14 @@
                                         ERROR_REPORT_TEMPLATE, e.getSQLState(), e.getMessage()))
                         .withCause(e)
                         .asRuntimeException();
-=======
-        try {
-            int placeholderIdx = 1;
-            for (String primaryKey : pkColumnNames) {
-                Object fromRow = tableSchema.getFromRow(primaryKey, row);
-                deletePreparedStmt.setObject(placeholderIdx++, fromRow);
->>>>>>> 8e231af9
-            }
-        }
-
-<<<<<<< HEAD
+            }
+        }
+
         public void prepareDelete(SinkRow row) {
             if (!config.isUpsertSink()) {
                 throw Status.FAILED_PRECONDITION
                         .withDescription("Non-upsert sink cannot handle DELETE event")
                         .asRuntimeException();
-=======
-    @Override
-    public void beginEpoch(long epoch) {}
-
-    @Override
-    public boolean write(Iterable<SinkRow> rows) {
-        PreparedStatement deleteStatement = null;
-        PreparedStatement upsertStatement = null;
-        PreparedStatement insertStatement = null;
-
-        for (SinkRow row : rows) {
-            if (row.getOp() == Data.Op.UPDATE_DELETE) {
-                updateFlag = true;
-                continue;
->>>>>>> 8e231af9
             }
             if (pkColumnNames.isEmpty()) {
                 throw Status.INTERNAL
@@ -406,11 +341,6 @@
             closeStatement(this.insertStatement);
             // we don't close the connection here, because we don't own it
         }
-<<<<<<< HEAD
-=======
-        return true;
-    }
->>>>>>> 8e231af9
 
         private void executeStatement(PreparedStatement stmt) throws SQLException {
             if (stmt == null) {
@@ -433,12 +363,9 @@
     }
 
     @Override
-<<<<<<< HEAD
     public void beginEpoch(long epoch) {}
 
     @Override
-=======
->>>>>>> 8e231af9
     public Optional<ConnectorServiceProto.SinkMetadata> barrier(boolean isCheckpoint) {
         if (updateFlag) {
             throw Status.FAILED_PRECONDITION
