--- conflicted
+++ resolved
@@ -700,18 +700,6 @@
             case "double precision":
                 // DOUBLE PRECISION -> DOUBLE PRECISION
                 return val == Data.DataType.TypeName.DOUBLE_VALUE;
-<<<<<<< HEAD
-            case "decimal":
-            case "numeric":
-                return val == Data.DataType.TypeName.DECIMAL_VALUE
-                        // We allow user to map decimal/numeric into rw_int256, rw_uint256, or
-                        // varchar to avoid precision loss in the conversion from postgres
-                        || val == Data.DataType.TypeName.INT256_VALUE
-                        || val == Data.DataType.TypeName.UINT256_VALUE
-                        || val == Data.DataType.TypeName.VARCHAR_VALUE;
-            case "varchar":
-=======
->>>>>>> a422cf3f
             case "character varying":
             case "character":
             case "char":
@@ -766,6 +754,7 @@
                 // NUMERIC -> DECIMAL, INT256, VARCHAR
                 return val == Data.DataType.TypeName.DECIMAL_VALUE
                         || val == Data.DataType.TypeName.INT256_VALUE
+                        || val == Data.DataType.TypeName.UINT256_VALUE
                         || val == Data.DataType.TypeName.VARCHAR_VALUE;
             case "money":
                 // MONEY -> NUMERIC
