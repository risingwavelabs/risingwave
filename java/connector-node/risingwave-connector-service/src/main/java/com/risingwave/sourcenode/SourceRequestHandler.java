--- conflicted
+++ resolved
@@ -54,11 +54,7 @@
                                     startRequest.getSourceId(),
                                     startRequest.getStartOffset(),
                                     startRequest.getPropertiesMap());
-<<<<<<< HEAD
-                    handler.startSource(
-                            (ServerCallStreamObserver<ConnectorServiceProto.GetEventStreamResponse>)
-                                    responseObserver);
-=======
+
                     ConnectorNodeMetrics.incActiveSourceConnections(
                             startRequest.getSourceType().toString(),
                             startRequest.getPropertiesMap().get(DbzConnectorConfig.HOST));
@@ -68,7 +64,6 @@
                     ConnectorNodeMetrics.decActiveSourceConnections(
                             startRequest.getSourceType().toString(),
                             startRequest.getPropertiesMap().get(DbzConnectorConfig.HOST));
->>>>>>> b3f4fd92
                 } catch (Throwable t) {
                     LOG.error("failed to start source", t);
                     responseObserver.onError(t);
