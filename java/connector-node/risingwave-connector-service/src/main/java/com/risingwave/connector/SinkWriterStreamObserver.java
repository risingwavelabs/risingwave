// Copyright 2023 RisingWave Labs
//
// Licensed under the Apache License, Version 2.0 (the "License");
// you may not use this file except in compliance with the License.
// You may obtain a copy of the License at
//
//     http://www.apache.org/licenses/LICENSE-2.0
//
// Unless required by applicable law or agreed to in writing, software
// distributed under the License is distributed on an "AS IS" BASIS,
// WITHOUT WARRANTIES OR CONDITIONS OF ANY KIND, either express or implied.
// See the License for the specific language governing permissions and
// limitations under the License.

package com.risingwave.connector;

import static com.risingwave.connector.SinkUtils.getConnectorName;
import static io.grpc.Status.*;

import com.risingwave.connector.api.TableSchema;
import com.risingwave.connector.api.sink.*;
import com.risingwave.connector.deserializer.StreamChunkDeserializer;
import com.risingwave.metrics.ConnectorNodeMetrics;
import com.risingwave.metrics.MonitoredRowIterator;
import com.risingwave.proto.ConnectorServiceProto;
import io.grpc.stub.StreamObserver;
import java.util.Optional;
import org.slf4j.Logger;
import org.slf4j.LoggerFactory;

public class SinkWriterStreamObserver
        implements StreamObserver<ConnectorServiceProto.SinkWriterStreamRequest> {
    private SinkWriter sink;

    private String connectorName;

    private long sinkId;

    private TableSchema tableSchema;

    private boolean finished = false;

    private boolean epochStarted;
    private long currentEpoch;
    private Long currentBatchId;

    private Deserializer deserializer;
    private final StreamObserver<ConnectorServiceProto.SinkWriterStreamResponse> responseObserver;

    private static final Logger LOG = LoggerFactory.getLogger(SinkWriterStreamObserver.class);

    public boolean isInitialized() {
        return sink != null;
    }

    public SinkWriterStreamObserver(
            StreamObserver<ConnectorServiceProto.SinkWriterStreamResponse> responseObserver) {
        this.responseObserver = responseObserver;
    }

    @Override
    public void onNext(ConnectorServiceProto.SinkWriterStreamRequest sinkTask) {
        if (finished) {
            throw new RuntimeException("unexpected onNext call on a finished writer stream");
        }
        try {
            if (sinkTask.hasStart()) {
                if (isInitialized()) {
                    throw ALREADY_EXISTS
                            .withDescription("Sink is already initialized")
                            .asRuntimeException();
                }
                sinkId = sinkTask.getStart().getSinkParam().getSinkId();
                bindSink(sinkTask.getStart().getSinkParam(), sinkTask.getStart().getFormat());
                responseObserver.onNext(
                        ConnectorServiceProto.SinkWriterStreamResponse.newBuilder()
                                .setStart(
                                        ConnectorServiceProto.SinkWriterStreamResponse.StartResponse
                                                .newBuilder())
                                .build());
            } else if (sinkTask.hasBeginEpoch()) {
                if (!isInitialized()) {
                    throw FAILED_PRECONDITION
                            .withDescription("sink is not initialized, please call start first")
                            .asRuntimeException();
                }
                if (epochStarted && sinkTask.getBeginEpoch().getEpoch() <= currentEpoch) {
                    throw INVALID_ARGUMENT
                            .withDescription(
                                    "invalid epoch: new epoch ID should be larger than current epoch")
                            .asRuntimeException();
                }
                epochStarted = true;
                currentEpoch = sinkTask.getBeginEpoch().getEpoch();
                LOG.debug("Epoch {} started", currentEpoch);
            } else if (sinkTask.hasWriteBatch()) {
                if (!isInitialized()) {
                    throw FAILED_PRECONDITION
                            .withDescription("Sink is not initialized. Invoke `CreateSink` first.")
                            .asRuntimeException();
                }
                if (!epochStarted) {
                    throw FAILED_PRECONDITION
                            .withDescription("Epoch is not started. Invoke `StartEpoch` first.")
                            .asRuntimeException();
                }
                ConnectorServiceProto.SinkWriterStreamRequest.WriteBatch batch =
                        sinkTask.getWriteBatch();
                if (batch.getEpoch() != currentEpoch) {
                    throw INVALID_ARGUMENT
                            .withDescription(
                                    "invalid epoch: expected write to epoch "
                                            + currentEpoch
                                            + ", got "
                                            + sinkTask.getWriteBatch().getEpoch())
                            .asRuntimeException();
                }
                if (currentBatchId != null && batch.getBatchId() <= currentBatchId) {
                    throw INVALID_ARGUMENT
                            .withDescription(
                                    "invalid batch ID: expected batch ID to be larger than "
                                            + currentBatchId
                                            + ", got "
                                            + batch.getBatchId())
                            .asRuntimeException();
                }

                try (CloseableIterator<SinkRow> rowIter = deserializer.deserialize(batch)) {
                    sink.write(
                            new MonitoredRowIterator(
                                    rowIter, connectorName, String.valueOf(sinkId)));
                }

                currentBatchId = batch.getBatchId();
                LOG.debug("Batch {} written to epoch {}", currentBatchId, batch.getEpoch());
            } else if (sinkTask.hasBarrier()) {
                if (!isInitialized()) {
                    throw FAILED_PRECONDITION
                            .withDescription("Sink is not initialized. Invoke `Start` first.")
                            .asRuntimeException();
                }
                if (!epochStarted) {
                    throw FAILED_PRECONDITION
                            .withDescription("Epoch is not started. Invoke `StartEpoch` first.")
                            .asRuntimeException();
                }
                if (sinkTask.getBarrier().getEpoch() != currentEpoch) {
                    throw INVALID_ARGUMENT
                            .withDescription(
                                    "invalid epoch: expected sync to epoch "
                                            + currentEpoch
                                            + ", got "
                                            + sinkTask.getBarrier().getEpoch())
                            .asRuntimeException();
                }
                boolean isCheckpoint = sinkTask.getBarrier().getIsCheckpoint();
                Optional<ConnectorServiceProto.SinkMetadata> metadata = sink.barrier(isCheckpoint);
                currentEpoch = sinkTask.getBarrier().getEpoch();
                LOG.debug("Epoch {} barrier {}", currentEpoch, isCheckpoint);
                if (isCheckpoint) {
                    ConnectorServiceProto.SinkWriterStreamResponse.CommitResponse.Builder builder =
                            ConnectorServiceProto.SinkWriterStreamResponse.CommitResponse
                                    .newBuilder()
                                    .setEpoch(currentEpoch);
                    if (metadata.isPresent()) {
                        builder.setMetadata(metadata.get());
                    }
                    responseObserver.onNext(
                            ConnectorServiceProto.SinkWriterStreamResponse.newBuilder()
                                    .setCommit(builder)
                                    .build());
                }
            } else {
                throw INVALID_ARGUMENT.withDescription("invalid sink task").asRuntimeException();
            }
        } catch (Exception e) {
            LOG.error("sink writer error: ", e);
            cleanup();
            responseObserver.onError(e);
        }
    }

    @Override
    public void onError(Throwable throwable) {
        LOG.error("sink writer finishes with error: ", throwable);
        cleanup();
    }

    @Override
    public void onCompleted() {
<<<<<<< HEAD
        LOG.info("sink task completed");
=======
        LOG.info("sink writer completed");
>>>>>>> f3793716
        cleanup();
        responseObserver.onCompleted();
    }

    private void cleanup() {
        finished = true;
        if (sink != null) {
            sink.drop();
        }
        ConnectorNodeMetrics.decActiveSinkConnections(connectorName, "node1");
    }

    private void bindSink(
            ConnectorServiceProto.SinkParam sinkParam,
            ConnectorServiceProto.SinkPayloadFormat format) {
        tableSchema = TableSchema.fromProto(sinkParam.getTableSchema());
        String connectorName = getConnectorName(sinkParam);
        SinkFactory sinkFactory = SinkUtils.getSinkFactory(connectorName);
        sink = sinkFactory.createWriter(tableSchema, sinkParam.getPropertiesMap());
        switch (format) {
            case FORMAT_UNSPECIFIED:
            case UNRECOGNIZED:
                throw INVALID_ARGUMENT
                        .withDescription("should specify payload format in request")
                        .asRuntimeException();
            case JSON:
                deserializer = new JsonDeserializer(tableSchema);
                break;
            case STREAM_CHUNK:
                deserializer = new StreamChunkDeserializer(tableSchema);
                break;
        }
        this.connectorName = connectorName.toUpperCase();
        ConnectorNodeMetrics.incActiveSinkConnections(connectorName, "node1");
    }
}<|MERGE_RESOLUTION|>--- conflicted
+++ resolved
@@ -188,11 +188,7 @@
 
     @Override
     public void onCompleted() {
-<<<<<<< HEAD
-        LOG.info("sink task completed");
-=======
         LOG.info("sink writer completed");
->>>>>>> f3793716
         cleanup();
         responseObserver.onCompleted();
     }
