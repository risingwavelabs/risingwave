--- conflicted
+++ resolved
@@ -278,132 +278,21 @@
         }
     }
 
-<<<<<<< HEAD
-=======
-    /**
-     * The api accepts doc in map form.
-     *
-     * @param row
-     * @return Map from Field name to Value
-     * @throws JsonProcessingException
-     * @throws JsonMappingException
-     */
-    private Map<String, Object> buildDoc(SinkRow row)
-            throws JsonMappingException, JsonProcessingException {
-        Map<String, Object> doc = new HashMap();
-        var tableSchema = getTableSchema();
-        var columnDescs = tableSchema.getColumnDescs();
-        for (int i = 0; i < row.size(); i++) {
-            var type = columnDescs.get(i).getDataType().getTypeName();
-            Object col = row.get(i);
-            switch (type) {
-                    // es client doesn't natively support java.sql.Timestamp/Time/Date
-                    // so we need to convert Date/Time/Timestamp type into a string as suggested in
-                    // https://github.com/elastic/elasticsearch/issues/31377#issuecomment-398102292
-                case DATE:
-                    col = col.toString();
-                    break;
-                    // construct java.sql.Time/Timestamp with milliseconds time value.
-                    // it will use system timezone by default, so we have to set timezone manually
-                case TIME:
-                    col = tDfm.format(col);
-                    break;
-                case TIMESTAMP:
-                    col = tsDfm.format(col);
-                    break;
-                case TIMESTAMPTZ:
-                    col = tstzDfm.format(col);
-                    break;
-                case JSONB:
-                    ObjectMapper mapper = new ObjectMapper();
-                    JsonNode jsonNode = mapper.readTree((String) col);
-                    col = convertJsonNode(jsonNode);
-                    break;
-                default:
-                    break;
-            }
-
-            doc.put(getTableSchema().getColumnDesc(i).getName(), col);
-        }
-        return doc;
-    }
-
-    private static Object convertJsonNode(JsonNode jsonNode) {
-        if (jsonNode.isObject()) {
-            Map<String, Object> resultMap = new HashMap<>();
-            jsonNode.fields()
-                    .forEachRemaining(
-                            entry -> {
-                                resultMap.put(entry.getKey(), convertJsonNode(entry.getValue()));
-                            });
-            return resultMap;
-        } else if (jsonNode.isArray()) {
-            List<Object> resultList = new ArrayList<>();
-            jsonNode.elements()
-                    .forEachRemaining(
-                            element -> {
-                                resultList.add(convertJsonNode(element));
-                            });
-            return resultList;
-        } else if (jsonNode.isNumber()) {
-            return jsonNode.numberValue();
-        } else if (jsonNode.isTextual()) {
-            return jsonNode.textValue();
-        } else if (jsonNode.isBoolean()) {
-            return jsonNode.booleanValue();
-        } else if (jsonNode.isNull()) {
-            return null;
-        } else {
-            throw new IllegalArgumentException("Unsupported JSON type");
-        }
-    }
-
-    /**
-     * use primary keys as id concatenated by a specific delimiter.
-     *
-     * @param row
-     * @return
-     */
-    private String buildId(SinkRow row) {
-        String id;
-        if (primaryKeyIndexes.isEmpty()) {
-            id = row.get(0).toString();
-        } else {
-            List<String> keys =
-                    primaryKeyIndexes.stream()
-                            .map(index -> row.get(index).toString())
-                            .collect(Collectors.toList());
-            id = String.join(config.getDelimiter(), keys);
-        }
-        return id;
-    }
-
->>>>>>> 1f4b882d
     private void processUpsert(SinkRow row) throws JsonMappingException, JsonProcessingException {
         final String key = (String) row.get(0);
         String doc = (String) row.get(1);
 
         UpdateRequest updateRequest =
-<<<<<<< HEAD
-                new UpdateRequest(config.getIndex(), "doc", key).doc(doc, XContentType.JSON);
+                new UpdateRequest(config.getIndex(), "_doc", key).doc(doc, XContentType.JSON);
         updateRequest.docAsUpsert(true);
-=======
-                new UpdateRequest(config.getIndex(), "_doc", key).doc(doc).upsert(doc);
->>>>>>> 1f4b882d
         this.requestTracker.addWriteTask();
         bulkProcessor.add(updateRequest);
     }
 
-<<<<<<< HEAD
     private void processDelete(SinkRow row) throws JsonMappingException, JsonProcessingException {
         final String key = (String) row.get(0);
 
-        DeleteRequest deleteRequest = new DeleteRequest(config.getIndex(), "doc", key);
-=======
-    private void processDelete(SinkRow row) {
-        final String key = buildId(row);
         DeleteRequest deleteRequest = new DeleteRequest(config.getIndex(), "_doc", key);
->>>>>>> 1f4b882d
         this.requestTracker.addWriteTask();
         bulkProcessor.add(deleteRequest);
     }
