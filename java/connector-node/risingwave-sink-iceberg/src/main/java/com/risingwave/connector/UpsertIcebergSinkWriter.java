// Copyright 2023 RisingWave Labs
//
// Licensed under the Apache License, Version 2.0 (the "License");
// you may not use this file except in compliance with the License.
// You may obtain a copy of the License at
//
//     http://www.apache.org/licenses/LICENSE-2.0
//
// Unless required by applicable law or agreed to in writing, software
// distributed under the License is distributed on an "AS IS" BASIS,
// WITHOUT WARRANTIES OR CONDITIONS OF ANY KIND, either express or implied.
// See the License for the specific language governing permissions and
// limitations under the License.

package com.risingwave.connector;

import static io.grpc.Status.INTERNAL;
import static io.grpc.Status.UNIMPLEMENTED;

import com.risingwave.connector.api.TableSchema;
import com.risingwave.connector.api.sink.SinkRow;
import io.grpc.Status;
import java.io.IOException;
import java.util.ArrayList;
import java.util.Arrays;
import java.util.HashMap;
import java.util.List;
import java.util.Map;
import java.util.UUID;
import java.util.stream.Collectors;
import org.apache.iceberg.DataFile;
import org.apache.iceberg.DeleteFile;
import org.apache.iceberg.FileFormat;
import org.apache.iceberg.PartitionKey;
import org.apache.iceberg.Schema;
import org.apache.iceberg.Table;
import org.apache.iceberg.data.GenericRecord;
import org.apache.iceberg.data.Record;
import org.apache.iceberg.data.parquet.GenericParquetWriter;
import org.apache.iceberg.deletes.EqualityDeleteWriter;
import org.apache.iceberg.hadoop.HadoopCatalog;
import org.apache.iceberg.io.DataWriter;
import org.apache.iceberg.io.OutputFile;
import org.apache.iceberg.parquet.Parquet;
import org.apache.iceberg.types.Types;

public class UpsertIcebergSinkWriter extends IcebergSinkWriterBase {
    private final Schema deleteRowSchema;
    private final List<Integer> pkIndices;
    private boolean closed = false;
    private boolean updateBufferExists = false;
    private Map<PartitionKey, SinkRowMap> sinkRowMapByPartition = new HashMap<>();

    public UpsertIcebergSinkWriter(
            TableSchema tableSchema,
            HadoopCatalog hadoopCatalog,
            Table icebergTable,
            FileFormat fileFormat) {
        super(
                tableSchema,
                icebergTable,
                hadoopCatalog,
                icebergTable.schema().select(Arrays.asList(tableSchema.getColumnNames())),
                fileFormat);
        this.deleteRowSchema = icebergTable.schema().select(tableSchema.getPrimaryKeys());
        this.pkIndices =
                tableSchema.getPrimaryKeys().stream()
                        .map(columnName -> tableSchema.getColumnIndex(columnName))
                        .collect(Collectors.toList());
    }

    private static Record newRecord(Schema schema, SinkRow row) {
        Record record = GenericRecord.create(schema);
        for (int i = 0; i < schema.columns().size(); i++) {
            record.set(i, row.get(i));
        }
        return record;
    }

    private EqualityDeleteWriter<Record> newEqualityDeleteWriter(PartitionKey partitionKey) {
        try {
            String filename = fileFormat.addExtension(UUID.randomUUID().toString());
            OutputFile outputFile =
                    icebergTable
                            .io()
                            .newOutputFile(
                                    icebergTable.location()
                                            + "/data/"
                                            + icebergTable.spec().partitionToPath(partitionKey)
                                            + "/"
                                            + filename);
            return Parquet.writeDeletes(outputFile)
                    .forTable(icebergTable)
                    .rowSchema(deleteRowSchema)
                    .withSpec(icebergTable.spec())
                    .withPartition(partitionKey)
                    .createWriterFunc(GenericParquetWriter::buildWriter)
                    .overwrite()
                    .equalityFieldIds(
                            deleteRowSchema.columns().stream()
                                    .mapToInt(Types.NestedField::fieldId)
                                    .toArray())
                    .buildEqualityWriter();
        } catch (Exception e) {
            throw INTERNAL.withDescription("failed to create outputFile and equalityDeleteWriter")
                    .asRuntimeException();
        }
    }

    private DataWriter<Record> newDataWriter(PartitionKey partitionKey) {
        try {
            String filename = fileFormat.addExtension(UUID.randomUUID().toString());
            OutputFile outputFile =
                    icebergTable
                            .io()
                            .newOutputFile(
                                    icebergTable.location()
                                            + "/data/"
                                            + icebergTable.spec().partitionToPath(partitionKey)
                                            + "/"
                                            + filename);
            return Parquet.writeData(outputFile)
                    .schema(rowSchema)
                    .withSpec(icebergTable.spec())
                    .withPartition(partitionKey)
                    .createWriterFunc(GenericParquetWriter::buildWriter)
                    .overwrite()
                    .build();
        } catch (Exception e) {
            throw INTERNAL.withDescription("failed to create outputFile and dataWriter")
                    .asRuntimeException();
        }
    }

    private List<Comparable<Object>> getKeyFromRow(SinkRow row) {
        return this.pkIndices.stream()
                .map(idx -> (Comparable<Object>) row.get(idx))
                .collect(Collectors.toList());
    }

    @Override
<<<<<<< HEAD
    public boolean write(Iterator<SinkRow> rows) {
        while (rows.hasNext()) {
            SinkRow row = rows.next();
=======
    public void write(Iterable<SinkRow> rows) {
        for (SinkRow row : rows) {
>>>>>>> e3c8649e
            if (row.size() != tableSchema.getColumnNames().length) {
                throw Status.FAILED_PRECONDITION
                        .withDescription("row values do not match table schema")
                        .asRuntimeException();
            }
            Record record = newRecord(rowSchema, row);
            PartitionKey partitionKey =
                    new PartitionKey(icebergTable.spec(), icebergTable.schema());
            partitionKey.partition(record);
            SinkRowMap sinkRowMap;
            if (sinkRowMapByPartition.containsKey(partitionKey)) {
                sinkRowMap = sinkRowMapByPartition.get(partitionKey);
            } else {
                sinkRowMap = new SinkRowMap();
                sinkRowMapByPartition.put(partitionKey, sinkRowMap);
            }
            switch (row.getOp()) {
                case INSERT:
                    sinkRowMap.insert(getKeyFromRow(row), newRecord(rowSchema, row));
                    break;
                case DELETE:
                    sinkRowMap.delete(getKeyFromRow(row), newRecord(deleteRowSchema, row));
                    break;
                case UPDATE_DELETE:
                    if (updateBufferExists) {
                        throw Status.FAILED_PRECONDITION
                                .withDescription("an UPDATE_INSERT should precede an UPDATE_DELETE")
                                .asRuntimeException();
                    }
                    sinkRowMap.delete(getKeyFromRow(row), newRecord(deleteRowSchema, row));
                    updateBufferExists = true;
                    break;
                case UPDATE_INSERT:
                    if (!updateBufferExists) {
                        throw Status.FAILED_PRECONDITION
                                .withDescription("an UPDATE_INSERT should precede an UPDATE_DELETE")
                                .asRuntimeException();
                    }
                    sinkRowMap.insert(getKeyFromRow(row), newRecord(rowSchema, row));
                    updateBufferExists = false;
                    break;
                default:
                    throw UNIMPLEMENTED
                            .withDescription("unsupported operation: " + row.getOp())
                            .asRuntimeException();
            }
        }
        return false;
    }

    @Override
    protected IcebergMetadata collectSinkMetadata() {
        List<DataFile> dataFileList = new ArrayList<>();
        List<DeleteFile> deleteFileList = new ArrayList<>();
        for (Map.Entry<PartitionKey, SinkRowMap> entry : sinkRowMapByPartition.entrySet()) {
            EqualityDeleteWriter<Record> equalityDeleteWriter =
                    newEqualityDeleteWriter(entry.getKey());
            DataWriter<Record> dataWriter = newDataWriter(entry.getKey());
            for (SinkRowOp sinkRowOp : entry.getValue().map.values()) {
                Record insert = sinkRowOp.getInsert();
                Record delete = sinkRowOp.getDelete();
                if (insert != null) {
                    dataWriter.write(insert);
                }
                if (delete != null) {
                    equalityDeleteWriter.write(delete);
                }
            }
            try {
                equalityDeleteWriter.close();
                dataWriter.close();
            } catch (IOException e) {
                throw INTERNAL.withDescription(
                                "failed to close dataWriter and equalityDeleteWriter")
                        .asRuntimeException();
            }

            if (equalityDeleteWriter.length() > 0) {
                DeleteFile eqDeletes = equalityDeleteWriter.toDeleteFile();
                deleteFileList.add(eqDeletes);
            }
            if (dataWriter.length() > 0) {
                DataFile dataFile = dataWriter.toDataFile();
                dataFileList.add(dataFile);
            }
        }
        sinkRowMapByPartition.clear();
        return new IcebergMetadata(
                dataFileList.toArray(new DataFile[0]), deleteFileList.toArray(new DeleteFile[0]));
    }

    @Override
    public void drop() {
        try {
            hadoopCatalog.close();
            closed = true;
        } catch (Exception e) {
            throw INTERNAL.withCause(e).asRuntimeException();
        }
    }

    public boolean isClosed() {
        return closed;
    }
}<|MERGE_RESOLUTION|>--- conflicted
+++ resolved
@@ -139,14 +139,8 @@
     }
 
     @Override
-<<<<<<< HEAD
-    public boolean write(Iterator<SinkRow> rows) {
-        while (rows.hasNext()) {
-            SinkRow row = rows.next();
-=======
-    public void write(Iterable<SinkRow> rows) {
+    public boolean write(Iterable<SinkRow> rows) {
         for (SinkRow row : rows) {
->>>>>>> e3c8649e
             if (row.size() != tableSchema.getColumnNames().length) {
                 throw Status.FAILED_PRECONDITION
                         .withDescription("row values do not match table schema")
