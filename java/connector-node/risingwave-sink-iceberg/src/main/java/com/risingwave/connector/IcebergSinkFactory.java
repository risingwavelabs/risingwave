--- conflicted
+++ resolved
@@ -20,11 +20,7 @@
 import com.risingwave.connector.api.TableSchema;
 import com.risingwave.connector.api.sink.SinkBase;
 import com.risingwave.connector.api.sink.SinkFactory;
-<<<<<<< HEAD
-import com.risingwave.java.utils.MinioUrlParser;
 import com.risingwave.proto.Catalog.SinkType;
-=======
->>>>>>> 25a4809a
 import io.grpc.Status;
 import java.net.URI;
 import java.net.URISyntaxException;
@@ -75,6 +71,7 @@
         Table icebergTable;
         try {
             icebergTable = hadoopCatalog.loadTable(tableIdentifier);
+            hadoopCatalog.close();
         } catch (Exception e) {
             throw Status.FAILED_PRECONDITION
                     .withDescription(
@@ -124,6 +121,7 @@
         Table icebergTable;
         try {
             icebergTable = hadoopCatalog.loadTable(tableIdentifier);
+            hadoopCatalog.close();
         } catch (Exception e) {
             throw Status.FAILED_PRECONDITION
                     .withDescription(
