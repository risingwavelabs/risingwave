--- conflicted
+++ resolved
@@ -74,13 +74,8 @@
 
 for out_file in ${PREFIX_LOG}/*.log
 do
-<<<<<<< HEAD
   if grep "panic" "$out_file" -C 10; then
     echo "\"panic\" found in $out_file, please check if there's any bugs in this PR."
-=======
-  if grep "panicked at" "$out_file" -C 100; then
-    echo "\"panicked at\" found in $out_file, please check if there's any bugs in this PR."
->>>>>>> 4aa9dbf1
     echo "You may find \"risedev-logs\" artifacts and download logs after all workflows finish."
     exit 1
   fi
