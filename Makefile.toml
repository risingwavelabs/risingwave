extend = [
  { path = "src/risedevtool/grafana.toml" },
  { path = "src/risedevtool/prometheus.toml" },
  { path = "src/risedevtool/minio.toml" },
  { path = "src/risedevtool/etcd.toml" },
  { path = "src/risedevtool/jaeger.toml" },
  { path = "src/risedevtool/kafka.toml" },
  { path = "src/risedevtool/gcloud-pubsub.toml" },
  { path = "src/risedevtool/redis.toml" },
  { path = "src/risedevtool/connector.toml" },
  { path = "src/risedevtool/risedev-components.toml" },
  { path = "src/sqlparser/test_runner/sqlparser_test.toml" },
  { path = "src/frontend/planner_test/planner_test.toml" },
  { path = "src/tests/compaction_test/Makefile.toml" },
  { path = "src/storage/backup/integration_tests/Makefile.toml" },
  { path = "src/java_binding/make-java-binding.toml" },
]

env_files = ["./risedev-components.user.env"]

env_scripts = [
  '''
#!@duckscript

set_env ENABLE_TELEMETRY "false"

is_sanitizer_enabled = get_env ENABLE_SANITIZER
is_all_in_one_enabled = get_env ENABLE_ALL_IN_ONE
<<<<<<< HEAD
is_hm_trace_enabled = get_env ENABLE_HM_TRACE
=======
is_hdfs_backend = get_env ENABLE_HDFS
>>>>>>> de6c5a35

if ${is_sanitizer_enabled}
  set_env RISEDEV_CARGO_BUILD_EXTRA_ARGS "-Zbuild-std --target ${CARGO_MAKE_RUST_TARGET_TRIPLE}"
  set_env RISEDEV_BUILD_TARGET_DIR "${CARGO_MAKE_RUST_TARGET_TRIPLE}/"
  set_env RISEDEV_RUSTFLAGS "-Ctarget-cpu=native --cfg tokio_unstable -Zsanitizer=thread"
else
  set_env RISEDEV_CARGO_BUILD_EXTRA_ARGS ""
  set_env RISEDEV_BUILD_TARGET_DIR ""
end

if ${is_all_in_one_enabled}
  set_env RISEDEV_CARGO_BUILD_CRATE "risingwave_cmd_all"
else
  set_env RISEDEV_CARGO_BUILD_CRATE "risingwave_cmd"
end

<<<<<<< HEAD
# enable hummock tracing
if ${is_hm_trace_enabled}
   set_env RUSTFLAGS "${RUSTFLAGS} --cfg tokio_unstable --cfg hm_trace"
end
=======
if ${is_hdfs_backend}
  set_env BUILD_HDFS_BACKEND_CMD "-p risingwave_object_store --features hdfs-backend"
else
  set_env BUILD_HDFS_BACKEND_CMD ""
end

>>>>>>> de6c5a35
''',
]


[config]
default_to_workspace = false
skip_core_tasks = true
skip_git_env_info = true
skip_rust_env_info = false
skip_crate_env_info = true

[tasks.clean-full]
category = "Misc"
description = "Clean all downloaded binaries by deleting .risingwave folder"
script = '''
#!@duckscript
rm -rf "${PREFIX}"
'''

[tasks.clean-data]
category = "Misc"
description = "Clean all data, config and logs"
script = '''
#!@duckscript
rm -rf "${PREFIX_DATA}"
rm -rf "${PREFIX_LOG}"
rm -rf "${PREFIX_CONFIG}"
rm -rf "${PREFIX_PROFILING}"
'''


[tasks.l]
alias = "logs"

[tasks.logs]
category = "Misc"
description = "Open logs with VSCode and dump in console"
script = '''
#!/usr/bin/env bash
set -e

code "${PREFIX_LOG}" || true

for out_file in ${PREFIX_LOG}/*.log
do
  echo ""
  echo "==="
  echo "=== Dump log file $out_file ==="
  echo "==="
  echo ""
  cat "$out_file" | tail -n 300
done

echo ""
echo ""
echo ""
'''


[tasks.ls]
category = "Misc"
description = "List all nodes in the cluster"
script = '''
#!/usr/bin/env bash
tmux list-windows -t risedev | grep -v active | cut -d'(' -f1
'''

[tasks.lsw]
category = "Misc"
description = "List --watch all nodes in the cluster"
script = '''
#!/usr/bin/env bash
watch -n 1 "tmux list-windows -t risedev | grep -v active | cut -d'(' -f1"
'''

[tasks.del]
alias = "delete"

[tasks.delete]
category = "Misc"
description = "Delete a node in the cluster"
script = '''
#!/usr/bin/env bash

risedev_ls () {
  tmux list-windows -t risedev | grep -v active | cut -d'(' -f1
}

err () {
  echo "Available nodes are"
  risedev_ls
  exit 1
}

if [[ -z "$1" ]]; then
  echo "Please pass a parameter to this script, defining which node you want to delete"
  err
fi

if [[ -z $(risedev_ls | grep "$1" ) ]]; then
  echo "Please select a node that is currently running"
  err
fi

tmux kill-window -t $1
'''

[tasks.f]
alias = "follow"

[tasks.follow]
category = "misc"
description = "Follows the end of the logs of a specific component"
script = '''
#!/usr/bin/env bash
set -e

if [[ -z "$1" ]]; then
  echo "Please pass a parameter to this script, defining which logs you want to follow"
  echo "Available logs are..."
  ls ${PREFIX_LOG}
  exit 1
fi

if [[ ! -f ${PREFIX_LOG}/$1 ]]; then
  echo "selected file does not exist"
  echo "Available logs are..."
  ls ${PREFIX_LOG}
  exit 1
fi

tail -f -n 5 ${PREFIX_LOG}/$1
'''

[tasks.check-logs]
category = "Misc"
description = "Check if there is panic in log or significant log size issue"
script = '''
#!/usr/bin/env bash
set -e

for out_file in ${PREFIX_LOG}/*.log
do
  if grep "panicked at" "$out_file" -C 100; then
    echo "$(tput setaf 3)\"panicked at\" found in $out_file$(tput sgr0), please check if there's any bugs in this PR."
    echo "You may find \"risedev-logs\" artifacts and download logs after all workflows finish."
    exit 1
  fi
done

if (( "$(du -sk ${PREFIX_LOG} | cut -f1)" > 2000 )) ; then
    echo "$(tput setaf 3)log size is significantly large ($(du -sh ${PREFIX_LOG} | cut -f1)).$(tput sgr0) Please disable unnecessary logs."
    exit 1
fi
'''

[tasks.doc]
category = "Misc"
description = "Open rustdoc for risingwave"
dependencies = ["build-docs"]
script = '''
#!/usr/bin/env bash
set -e

python -mwebbrowser file://$(pwd)/target/doc/index.html
'''

[tasks.link-standalone-binaries]
category = "RiseDev - Build"
description = "Link standalone cmds to RiseDev bin"
condition = { env_not_set = ["ENABLE_ALL_IN_ONE"] }
script = '''
#!/usr/bin/env bash
set -e
rm -f "${PREFIX_BIN}/compute-node"
rm -f "${PREFIX_BIN}/meta-node"
rm -f "${PREFIX_BIN}/frontend"
rm -f "${PREFIX_BIN}/compactor"
ln -s "$(pwd)/target/${RISEDEV_BUILD_TARGET_DIR}${BUILD_MODE_DIR}/compute-node" "${PREFIX_BIN}/compute-node"
ln -s "$(pwd)/target/${RISEDEV_BUILD_TARGET_DIR}${BUILD_MODE_DIR}/meta-node" "${PREFIX_BIN}/meta-node"
ln -s "$(pwd)/target/${RISEDEV_BUILD_TARGET_DIR}${BUILD_MODE_DIR}/frontend" "${PREFIX_BIN}/frontend"
ln -s "$(pwd)/target/${RISEDEV_BUILD_TARGET_DIR}${BUILD_MODE_DIR}/compactor" "${PREFIX_BIN}/compactor"
'''

[tasks.link-all-in-one-binaries]
category = "RiseDev - Build"
description = "Link all-in-one cmds to RiseDev bin"
condition = { env_set = ["ENABLE_ALL_IN_ONE"] }
script = '''
#!/usr/bin/env bash
set -e

rm -rf "${PREFIX_BIN}/risingwave"
mkdir -p "${PREFIX_BIN}/risingwave"
ln -s "$(pwd)/target/${RISEDEV_BUILD_TARGET_DIR}${BUILD_MODE_DIR}/risingwave" "${PREFIX_BIN}/risingwave/meta-node"
ln -s "$(pwd)/target/${RISEDEV_BUILD_TARGET_DIR}${BUILD_MODE_DIR}/risingwave" "${PREFIX_BIN}/risingwave/compute-node"
ln -s "$(pwd)/target/${RISEDEV_BUILD_TARGET_DIR}${BUILD_MODE_DIR}/risingwave" "${PREFIX_BIN}/risingwave/frontend-node"
ln -s "$(pwd)/target/${RISEDEV_BUILD_TARGET_DIR}${BUILD_MODE_DIR}/risingwave" "${PREFIX_BIN}/risingwave/compactor"
ln -s "$(pwd)/target/${RISEDEV_BUILD_TARGET_DIR}${BUILD_MODE_DIR}/risingwave" "${PREFIX_BIN}/risingwave/risectl"
ln -s "$(pwd)/target/${RISEDEV_BUILD_TARGET_DIR}${BUILD_MODE_DIR}/risingwave" "${PREFIX_BIN}/risingwave/playground"
'''

[tasks.link-user-bin]
category = "RiseDev - Build"
description = "Link all binaries to .bin"
condition = { env_set = ["ENABLE_ALL_IN_ONE"] }
script = '''
#!/usr/bin/env bash
set -e

rm -rf "${PREFIX_USR_BIN}"
mkdir -p "${PREFIX_USR_BIN}"
ln -s "$(pwd)/target/${RISEDEV_BUILD_TARGET_DIR}${BUILD_MODE_DIR}/risingwave" "${PREFIX_USR_BIN}/meta-node"
ln -s "$(pwd)/target/${RISEDEV_BUILD_TARGET_DIR}${BUILD_MODE_DIR}/risingwave" "${PREFIX_USR_BIN}/compute-node"
ln -s "$(pwd)/target/${RISEDEV_BUILD_TARGET_DIR}${BUILD_MODE_DIR}/risingwave" "${PREFIX_USR_BIN}/frontend-node"
ln -s "$(pwd)/target/${RISEDEV_BUILD_TARGET_DIR}${BUILD_MODE_DIR}/risingwave" "${PREFIX_USR_BIN}/risectl"
ln -s "$(pwd)/target/${RISEDEV_BUILD_TARGET_DIR}${BUILD_MODE_DIR}/risingwave" "${PREFIX_USR_BIN}/playground"
'''

[tasks.post-build-risingwave]
category = "RiseDev - Build"
description = "Copy RisngWave binaries to bin"
condition = { env_set = ["ENABLE_BUILD_RUST"] }
dependencies = [
  "link-standalone-binaries",
  "link-all-in-one-binaries",
  "link-user-bin",
]

[tasks.b]
alias = "build-risingwave"

[tasks.build]
alias = "build-risingwave"

[tasks.extract-dashboard-artifact]
category = "RiseDev - Build"
description = "Extract dashboard artifact"
condition = { env_not_set = ["ENABLE_BUILD_DASHBOARD_V2"] }
script = '''
#!/usr/bin/env bash

# we allow this script to fail

echo "Extracting dashboard artifacts to ${PREFIX_UI}"

rm -rf "${PREFIX_UI}"
git worktree prune
git worktree add "${PREFIX_UI}" origin/dashboard-artifact
'''

[tasks.export-dashboard-v2]
category = "RiseDev - Build"
description = "Build dashboard v2"
condition = { env_set = ["ENABLE_BUILD_DASHBOARD_V2"] }
script = """
#!/usr/bin/env bash
set -e

rm -rf "${PREFIX_UI}"
cd dashboard && npm run build-static
cd .. && ln -s "$(pwd)/dashboard/out" "${PREFIX_UI}"
"""

[tasks.build-risingwave]
category = "RiseDev - Build"
description = "Build Rust components"
condition = { env_set = ["ENABLE_BUILD_RUST"] }
script = '''
#!/usr/bin/env bash

set -e
echo "$(tput setaf 4)$(tput bold)[Reminder]$(tput sgr0) risedev will only build $(tput setaf 4)risingwave_cmd(_all) and risedev$(tput sgr0) crates."

[[ -z "${RISEDEV_RUSTFLAGS}" ]] || export RUSTFLAGS="${RISEDEV_RUSTFLAGS}"
echo + RUSTFLAGS="${RUSTFLAGS:-<not set>}"
set -xe
cargo build -p ${RISEDEV_CARGO_BUILD_CRATE} -p risedev ${BUILD_HDFS_BACKEND_CMD}\
            --profile "${RISINGWAVE_BUILD_PROFILE}" \
            ${RISEDEV_CARGO_BUILD_EXTRA_ARGS}
'''

[tasks.clean]
category = "RiseDev - Build"
description = "Clean Rust targets"
condition = { env_set = ["ENABLE_BUILD_RUST"] }
script = '''
#!/usr/bin/env bash
set -e
cargo clean
'''

[tasks.build-docs]
category = "RiseDev - Build"
description = "Build Rust docs"
condition = { env_set = ["ENABLE_BUILD_RUST"] }
env = { RUSTDOCFLAGS = "--markdown-css ../../docs/rust.css --markdown-no-toc --index-page docs/index.md -Zunstable-options" }
script = '''
#!/usr/bin/env bash

set -e

cargo doc --workspace --no-deps --document-private-items
'''

[tasks.prepare-config]
category = "RiseDev - Prepare"
description = "Copy necessary configuration files to RiseDev"
script = '''
#!/usr/bin/env bash

set -e

echo > "${PREFIX_CONFIG}/risingwave.toml"
cp "src/risedevtool/run_command.sh" "${PREFIX_BIN}/run_command.sh"
cp "src/risedevtool/welcome.sh" "${PREFIX_BIN}/welcome.sh"
'''

[tasks.download-all]
category = "RiseDev - Components"
description = "Download all available components at once"
dependencies = [
  "download-maven",
  "download-etcd",
  "download-grafana",
  "download-jaeger",
  "download-kafka",
  "download-mcli",
  "download-minio",
  "download-prometheus",
  "download-pubsub",
  "download-redis",
]

[tasks.create-user-profiles-file]
category = "RiseDev - Prepare"
description = "Create user profiles file if not exists"
condition = { files_not_exist = ["${CARGO_MAKE_WORKSPACE_WORKING_DIRECTORY}/risedev-profiles.user.yml"] }
script = '''
#!/usr/bin/env bash

set -e
cat <<\EOF > "${CARGO_MAKE_WORKSPACE_WORKING_DIRECTORY}/risedev-profiles.user.yml"
# This file is used to store extra profiles besides the ones defined in `risedev.yml`.
# It is automatically created by RiseDev.
#
# To use this:
# - add new profiles just like the ones defined under the `profile` section in `risedev.yml`
# - develop the cluster with the new profiles by `./risedev dev <new-profile-name>`

my-default-example:
  config-path: src/config/my_config.toml
  steps:
    - use: meta-node
    - use: compute-node
    - use: frontend
EOF
'''

[tasks.pre-start-dev]
category = "RiseDev - Prepare"
description = "Prepare dev cluster by downloading necessary tools and build required components"
dependencies = [
  "create-user-profiles-file",
  "download-all",
  "build-risingwave",
  "build-connector-node",
  "post-build-risingwave",
  "extract-dashboard-artifact",
  "export-dashboard-v2",
  "prepare-config",
]

[tasks.pre-start-benchmark]
category = "RiseDev - Prepare"
description = "Download necessary tools to deploy a benchmark env"
dependencies = [
  "download-minio",
  "download-mcli",
  "download-etcd",
  "download-grafana",
  "download-prometheus",
  "download-jaeger",
  "download-kafka",
  "download-redis",
]

[tasks.p]
alias = "playground"

[tasks.playground]
category = "RiseDev - Start"
description = "Start a lite RisingWave playground using risingwave all-in-one binary"
dependencies = ["build-connector-node"]
script = '''
#!/usr/bin/env bash

set -ex

RUST_BACKTRACE=1 RW_NODE=playground cargo run --bin risingwave --profile "${RISINGWAVE_BUILD_PROFILE}"
'''

[tasks.ctl]
category = "RiseDev - Start"
description = "Start RiseCtl"
script = '''
#!/usr/bin/env bash

RC_ENV_FILE="${PREFIX_CONFIG}/risectl-env"

if [ ! -f "${RC_ENV_FILE}" ]; then
  echo "risectl-env file not found. Did you start cluster using $(tput setaf 4)\`./risedev d\`$(tput sgr0)?"
  exit 1
fi

source "${RC_ENV_FILE}"

cargo run --bin risectl --profile "${RISINGWAVE_BUILD_PROFILE}" -- "$@"
test $? -eq 0 || exit 1
'''

[tasks.d]
alias = "dev"

[tasks.dev]
category = "RiseDev - Start"
dependencies = ["pre-start-dev"]
script = "RUST_BACKTRACE=full target/${BUILD_MODE_DIR}/risedev-dev ${@}"
description = "Start a full RisingWave dev cluster using risedev-dev"

[tasks.kafka]
category = "RiseDev - Start"
description = "Start a RisingWave dev cluster alongside with a Kafka instance"
command = "./risedev"
args = ["dev", "ci-kafka"]

[tasks.kill-risedev]
category = "RiseDev - Stop"
description = "Kill RisingWave dev cluster"
script = '''
#!/usr/bin/env bash

tmux list-windows -t risedev -F "#{pane_id}" | xargs -I {} tmux send-keys -t {} C-c C-d
tmux kill-session -t risedev
test $? -eq 0 || { echo "Failed to stop all RiseDev components."; exit 1; }
'''

[tasks.kill]
alias = "kill-risedev"

[tasks.k]
alias = "kill-risedev"

[tasks.down]
category = "RiseDev - Stop"
description = "Kill RisingWave dev cluster and clean the data"
dependencies = ["k", "clean-data"]

[tasks.install-tools]
category = "RiseDev - Check"
script = """
#!/usr/bin/env bash

set -e

cargo install cargo-quickinstall --locked
cargo quickinstall cargo-binstall

for tool in cargo-llvm-cov cargo-nextest cargo-hakari cargo-sort cargo-make
do
  echo "install: $(tput setaf 4)$tool$(tput sgr0)"
  cargo binstall -y --no-symlinks $tool
  echo
done

# Need https://github.com/est31/cargo-udeps/pull/147 to make --exclude work
echo "install: $(tput setaf 4)cargo-udeps$(tput sgr0)"
cargo install cargo-udeps --locked --git https://github.com/est31/cargo-udeps --rev 63dd458
echo

# Tools that fallback to `cargo install` when using `cargo binstall`.
# We directly use `cargo install` here to be faster.
for tool in typos-cli sqllogictest-bin
do
  echo "install: $(tput setaf 4)$tool$(tput sgr0)"
  cargo install $tool --locked
  echo
done

echo "check: $(tput setaf 4)tmux >= v3.2a$(tput sgr0)"
tmux -V || echo "$(tput setaf 3)tmux$(tput sgr0) not found."
echo

echo "check: $(tput setaf 4)psql >= 14$(tput sgr0)"
psql -V || echo "$(tput setaf 3)psql$(tput sgr0) not found."
echo

echo "check: $(tput setaf 4)cmake$(tput sgr0)"
cmake --version || echo "$(tput setaf 3)cmake$(tput sgr0) not found."
echo

echo "check: $(tput setaf 4)protoc >= 3.12.0$(tput sgr0)"
protoc --version || echo "$(tput setaf 3)protoc$(tput sgr0) not found."
echo
"""
description = "Install (or upgrade) required tools to do pre-CI check and run e2e tests"

[tasks.warn-on-missing-tools]
private = true
script = """
echo "If any command is not found, run $(tput setaf 4)./risedev install-tools$(tput sgr0) to install required tools."
"""

[tasks.test-cov]
category = "RiseDev - Test"
dependencies = ["warn-on-missing-tools"]
script = """
#!/usr/bin/env bash
set -e

export CARGO_TARGET_DIR=target/coverage
cargo llvm-cov nextest --html
"""
description = "Run unit tests and report coverage"

[tasks.test]
category = "RiseDev - Test"
dependencies = ["warn-on-missing-tools"]
script = """
#!/usr/bin/env bash
set -e

cargo nextest run "$@"
"""
description = "Run unit tests"

[tasks.build-connector-node]
category = "RiseDev - Components"
dependencies = ["prepare"]
condition = { env_set = ["ENABLE_BUILD_RW_CONNECTOR"], files_modified = { input = [
  "./java/connector-node/**/*.java",
], output = [
  "./java/connector-node/assembly/target/*",
] } }
description = "Build RisingWave Connector from source"
script = '''
#!/usr/bin/env bash
set -e

if command -v mvn &> /dev/null; then
  MAVEN_PATH="$(command -v mvn)"
else
  MAVEN_PATH="${PREFIX_BIN}/maven/bin/mvn"
fi

ARTIFACT="risingwave-connector-1.0.0.tar.gz"
TARGET_PATH="${JAVA_DIR}/connector-node/assembly/target/${ARTIFACT}"

echo "Building connector node..."
cd "${JAVA_DIR}"
"${MAVEN_PATH}" --batch-mode --update-snapshots clean package -Dmaven.test.skip

rm -rf ${PREFIX_BIN}/connector-node
mkdir -p "${PREFIX_BIN}/connector-node"
tar xf ${TARGET_PATH} -C "${PREFIX_BIN}/connector-node"
'''

[tasks.sbuild]
category = "RiseDev - Build in simulation mode"
description = "Build in simulation mode"
dependencies = ["warn-on-missing-tools"]
env = { CARGO_TARGET_DIR = "target/sim" }
script = """
#!/usr/bin/env bash
set -e

cargo build \
  --config "target.'cfg(all())'.rustflags = ['--cfg=madsim']" \
  -p risingwave_batch \
  -p risingwave_common \
  -p risingwave_compute \
  -p risingwave_connector \
  -p risingwave_frontend \
  -p risingwave_meta \
  -p risingwave_object_store \
  -p risingwave_source \
  -p risingwave_storage \
  -p risingwave_stream \
  -p pgwire \
  "$@"
"""

[tasks.stest]
category = "RiseDev - Deterministic Simulation Test"
description = "Run unit tests in deterministic simulation mode"
dependencies = ["warn-on-missing-tools"]
env = { CARGO_TARGET_DIR = "target/sim" }
script = """
#!/usr/bin/env bash
set -e

cargo nextest run \
  --config "target.'cfg(all())'.rustflags = ['--cfg=madsim']" \
  -p risingwave_batch \
  -p risingwave_common \
  -p risingwave_compute \
  -p risingwave_connector \
  -p risingwave_frontend \
  -p risingwave_meta \
  -p risingwave_object_store \
  -p risingwave_source \
  -p risingwave_storage \
  -p risingwave_stream \
  -p pgwire \
  "$@"
"""

[tasks.sscale-test]
category = "RiseDev - Simulation scaling tests"
description = "Run integration scaling tests in deterministic simulation mode"
dependencies = ["warn-on-missing-tools"]
env = { CARGO_TARGET_DIR = "target/sim" }
script = """
#!/usr/bin/env bash
set -e

cargo nextest run \
  --config "target.'cfg(all())'.rustflags = ['--cfg=madsim']" \
  -p risingwave_simulation \
  "$@"
"""

[tasks.sarchive-scale-test]
category = "RiseDev - Simulation scaling tests"
description = "Archive integration scaling tests in deterministic simulation mode"
dependencies = ["warn-on-missing-tools"]
env = { CARGO_TARGET_DIR = "target/sim" }
script = """
#!/usr/bin/env bash
set -e

cargo nextest archive \
  --config "target.'cfg(all())'.rustflags = ['--cfg=madsim']" \
  -p risingwave_simulation \
  --archive-file scale-test.tar.zst \
  "$@"
"""

[tasks.scheck]
category = "RiseDev - Deterministic Simulation End-to-end Test"
description = "Run cargo check in deterministic simulation mode"
dependencies = ["warn-on-missing-tools"]
env = { CARGO_TARGET_DIR = "target/sim" }
script = """
#!/usr/bin/env bash
set -e

cargo check \
  --config "target.'cfg(all())'.rustflags = ['--cfg=madsim']" \
  -p risingwave_simulation --all-targets "$@"
"""

[tasks.sslt]
category = "RiseDev - Deterministic Simulation End-to-end Test"
description = "Run e2e tests in deterministic simulation mode"
dependencies = ["warn-on-missing-tools"]
env = { CARGO_TARGET_DIR = "target/sim" }
script = """
#!/usr/bin/env bash
set -e

cargo run \
  --config "target.'cfg(all())'.rustflags = ['--cfg=madsim']" \
  -p risingwave_simulation "$@"
"""

[tasks.sslt-build-all]
category = "RiseDev - Deterministic Simulation End-to-end Test"
description = "Build deterministic simulation runner and tests"
dependencies = ["warn-on-missing-tools"]
env = { CARGO_TARGET_DIR = "target/sim" }
script = """
#!/usr/bin/env bash
set -e

cargo build \
  --config "target.'cfg(all())'.rustflags = ['--cfg=madsim']" \
  -p risingwave_simulation \
  --tests "$@"
"""

[tasks.sslt-cov]
category = "RiseDev - Deterministic Simulation End-to-end Test"
description = "Run e2e tests in deterministic simulation mode and report code coverage"
dependencies = ["warn-on-missing-tools"]
env = { CARGO_TARGET_DIR = "target/sim-cov" }
script = """
#!/usr/bin/env bash
set -e

cargo llvm-cov run \
  --config "target.'cfg(all())'.rustflags = ['--cfg=madsim']" \
  -p risingwave_simulation \
  --html "$@"
"""

[tasks.check-java]
category = "RiseDev - Check"
description = "Run mvn spotless:check in connector-node"
dependencies = ["warn-on-missing-tools"]
condition = { env_set = ["ENABLE_RW_CONNECTOR", "ENABLE_BUILD_RW_CONNECTOR"] }
script = """
#!/usr/bin/env bash
set -e

if command -v mvn &> /dev/null; then
  MAVEN_PATH="$(command -v mvn)"
else
  MAVEN_PATH="${PREFIX_BIN}/maven/bin/mvn"
fi

cd "${JAVA_DIR}"
"${MAVEN_PATH}" spotless:check -q
"""

[tasks.check-java-fix]
category = "RiseDev - Check"
description = "Run mvn spotless:apply in connector-node"
dependencies = ["warn-on-missing-tools"]
condition = { env_set = ["ENABLE_RW_CONNECTOR", "ENABLE_BUILD_RW_CONNECTOR"] }
script = """
#!/usr/bin/env bash
set -e

if command -v mvn &> /dev/null; then
  MAVEN_PATH="$(command -v mvn)"
else
  MAVEN_PATH="${PREFIX_BIN}/maven/bin/mvn"
fi

cd "${JAVA_DIR}"
"${MAVEN_PATH}" spotless:apply
"""

[tasks.check-hakari]
category = "RiseDev - Check"
description = "Run cargo hakari check and attempt to fix"
script = """
#!/usr/bin/env bash

echo "Running $(tput setaf 4)cargo hakari$(tput sgr0) checks and attempting to fix"

cargo hakari generate --diff --quiet || cargo hakari generate
cargo hakari verify > /dev/null
test $? -eq 0 || exit 1
"""

[tasks.check-dep-sort]
category = "RiseDev - Check"
description = "Run cargo sort check and attempt to fix"
script = """
#!/usr/bin/env bash

echo "Running $(tput setaf 4)cargo sort$(tput sgr0) checks and attempting to fix"

# Rewriting Cargo.toml will cause a full rebuild of all crates, so we always check before fix.
(cargo sort -w -c > /dev/null) || cargo sort -w
test $? -eq 0 || { echo "cargo sort check failed. You may run $(tput setaf 4)cargo sort -w$(tput sgr0) to fix it."; exit 1; }
"""

[tasks.check-fmt]
category = "RiseDev - Check"
description = "Run cargo fmt check and attempt to fix"
script = """
#!/usr/bin/env bash

echo "Running $(tput setaf 4)cargo fmt$(tput sgr0) checks and attempting to fix"
cargo fmt --all
test $? -eq 0 || exit 1
"""

[tasks.check-clippy]
category = "RiseDev - Check"
description = "Run cargo clippy check"
script = """
#!/usr/bin/env bash

echo "Running $(tput setaf 4)cargo clippy$(tput sgr0) checks"
cargo clippy --all-targets --all-features
echo "If cargo clippy check failed or generates warning, you may run $(tput setaf 4)cargo clippy --workspace --all-targets --fix$(tput sgr0) to fix it. Note that clippy fix requires manual review, as not all auto fixes are guaranteed to be reasonable."
echo "Alternately, you may run $(tput setaf 4)./risedev cf {package_names}$(tput sgr0) to fix those packages (e.g. frontend, meta)."
"""

[tasks.check-clippy-fix]
category = "RiseDev - Check"
description = "Run cargo clippy check and fixes all files (including dirty and staged)"
script = """
#!/usr/bin/env bash

echo "Running $(tput setaf 4)cargo clippy$(tput sgr0) checks and attempting to fix"
if [ $# -gt 0 ]; then
  ARGS=("$@")

  echo "Applying clippy --fix for $@ (including dirty and staged files)"
  cargo clippy ${ARGS[@]/#/--package risingwave_} --all-features --fix --allow-dirty --allow-staged
else
  echo "Applying clippy --fix for all targets to all files (including dirty and staged files)"
  echo "Tip: run $(tput setaf 4)./risedev cf {package_names}$(tput sgr0) to only check-fix those packages (e.g. frontend, meta)."
  cargo clippy --all-targets --all-features --fix --allow-dirty --allow-staged
fi
"""

[tasks.check-typos]
category = "RiseDev - Check"
description = "Run cargo typos-cli check"
script = """
#!/usr/bin/env bash
if ! [ -x "$(command -v typos)" ]; then
  echo "Error: 'typos-cli' is not installed, please run './risedev install-tools'." >&2
  exit 1
fi
if ! typos ; then
  echo "Hint: use 'typos -w' to fix."
fi
"""

[tasks.check-udeps]
category = "RiseDev - Check"
description = "Check unused dependencies"
env = { RUSTFLAGS = "--cfg tokio_unstable" }
script = """
#!/usr/bin/env bash

# TODO: after cargo-machete supports excluding packages, we may use it instead of cargo udeps.
# It's much faster so we can add it to CI and [tasks.check].

echo "Running $(tput setaf 4)cargo udeps$(tput sgr0) checks"

cargo udeps --workspace --all-targets --all-features --exclude workspace-hack --exclude risingwave_bench --exclude risingwave_udf --exclude risingwave_simulation
"""


[tasks.check]
category = "RiseDev - Check"
dependencies = [
  "warn-on-missing-tools",
  "check-hakari",
  "check-dep-sort",
  "check-fmt",
  "check-clippy",
  "check-typos",
  "check-java",
]
script = """
#!/usr/bin/env bash

echo "Tip: use the alias $(tput setaf 4)./risedev c$(tput sgr0)."
echo "Good work! You may run $(tput setaf 4)./risedev test$(tput sgr0) or $(tput setaf 4)./risedev test-cov$(tput sgr0) to run unit tests."
"""
description = "Perform pre-CI checks and automatically fix cargo sort, cargo hakari, cargo fmt warnings"

[tasks.c]
alias = "check"

[tasks.check-fix]
category = "RiseDev - Check"
dependencies = [
  "warn-on-missing-tools",
  "check-hakari",
  "check-dep-sort",
  "check-fmt",
  "check-clippy-fix",
  "check-typos",
  "check-java-fix",
]
script = """
#!/usr/bin/env bash

echo "Tip: use the alias $(tput setaf 4)./risedev cf$(tput sgr0)."
echo "Good work! You may run $(tput setaf 4)./risedev test$(tput sgr0) or $(tput setaf 4)./risedev test-cov$(tput sgr0) to run unit tests."
"""
description = "Perform pre-CI checks and automatically fix cargo sort, cargo hakari, fixes cargo fmt warnings"

[tasks.cf]
alias = "check-fix"


[tasks.install]
category = "RiseDev - Prepare"
description = "Install RiseDev to user local"
script = """
#!/usr/bin/env bash
set -e


DIR="$(pwd)"
NAME="${1:-risedev}"
INSTALL_PATH="$CARGO_HOME/bin/${NAME}"

read -p "Install to ${INSTALL_PATH}? [y/N] " -r

if [[ ! $REPLY =~ ^[Yy]$ ]]
then
    exit 1
fi

cat <<EOF > "${INSTALL_PATH}"
#!/usr/bin/env bash
set -e
cd "$DIR"
./risedev "\\$@"
EOF
chmod +x "${INSTALL_PATH}"

echo RiseDev installed to $(tput setaf 4)${INSTALL_PATH}$(tput sgr0)
echo If you still feel this is not enough, you may copy $(tput setaf 4)risedev$(tput sgr0) to something like $(tput setaf 4)r+$(tput sgr0).
"""

[tasks.ci-start]
category = "RiseDev - CI"
dependencies = ["clean-data", "pre-start-dev"]
command = "target/${BUILD_MODE_DIR}/risedev-dev"
args = ["${@}"]
description = "Clean data and start a full RisingWave dev cluster using risedev-dev"

[tasks.ci-kill]
category = "RiseDev - CI"
dependencies = ["k", "l", "check-logs"]
description = "Kill cluster, dump logs and check logs"

[tasks.slt]
category = "RiseDev - SQLLogicTest"
dependencies = ["warn-on-missing-tools"]
command = "sqllogictest"
args = ["${@}"]
description = "Run SQLLogicTest"

[tasks.slt-streaming]
category = "RiseDev - SQLLogicTest"
extend = "slt"
args = ["${@}", "./e2e_test/streaming/**/*.slt"]
description = "Run all streaming e2e tests"

[tasks.slt-batch]
category = "RiseDev - SQLLogicTest"
extend = "slt"
args = ["${@}", "./e2e_test/batch/*.slt"]
description = "Run all batch e2e tests"

[tasks.slt-generated]
category = "RiseDev - SQLLogicTest"
extend = "slt"
args = ["${@}", "./e2e_test/generated/**/*.slt"]
description = "Run all generated e2e tests"

[tasks.slt-all]
category = "RiseDev - SQLLogicTest"
run_task = { name = ["slt-streaming", "slt-batch", "slt-generated"] }
description = "Run all e2e tests"

[tasks.docslt]
category = "RiseDev - SQLLogicTest"
description = "Extract SQL examples written in SQLLogicTest syntax from Rust doc comments"
script = '''
#!/usr/bin/env bash
set -e
cargo run --bin risedev-docslt -- "$@"
'''

[tasks.compose]
category = "RiseDev - Compose"
description = "Compose a docker-compose.yaml file"
script = '''
#!/usr/bin/env bash
set -e
rm -rf ${PREFIX_DOCKER}/*
mkdir -p "${PREFIX_DOCKER}"
cargo run --bin risedev-compose -- -d "${PREFIX_DOCKER}" "$@"
echo docker-compose file generated in $(tput setaf 4)${PREFIX_DOCKER}$(tput sgr0)
'''

[tasks.compose-deploy]
category = "RiseDev - Compose"
description = "Compose a docker-compose.yaml deploy directory"
script = '''
#!/usr/bin/env bash
set -e
rm -rf "${PREFIX_DOCKER}"/*
mkdir -p "${PREFIX_DOCKER}"
cargo run --bin risedev-compose -- -d "${PREFIX_DOCKER}" --deploy "$@"
echo docker-compose file and deploy.sh generated in $(tput setaf 4)${PREFIX_DOCKER}$(tput sgr0)
echo If you are ready, run $(tput setaf 4)./risedev apply-compose-deploy$(tput sgr0) to do the deployment.
'''

[tasks.apply-compose-deploy]
category = "RiseDev - Compose"
description = "Run deploy.sh"
script = '''
#!/usr/bin/env bash
set -e

.risingwave/rw-docker/deploy.sh "$@"

echo
echo "Deploy finished!"

cat .risingwave/rw-docker/_message.partial.sh
'''

[tasks.apply-compose-docker]
category = "RiseDev - Compose"
description = "Run deploy.sh"
script = '''
#!/usr/bin/env bash
set -e

cp -a .risingwave/rw-docker/* docker
'''

[tasks.generate-example-config]
category = "misc"
description = "Generate default config and write to src/config/example.toml"
script = '''
cat << EOF > src/config/example.toml
# This file is generated by ./risedev generate-example-config
# Check detailed comments in src/common/src/config.rs
EOF
cargo run --bin example-config >> src/config/example.toml
'''<|MERGE_RESOLUTION|>--- conflicted
+++ resolved
@@ -26,11 +26,8 @@
 
 is_sanitizer_enabled = get_env ENABLE_SANITIZER
 is_all_in_one_enabled = get_env ENABLE_ALL_IN_ONE
-<<<<<<< HEAD
 is_hm_trace_enabled = get_env ENABLE_HM_TRACE
-=======
 is_hdfs_backend = get_env ENABLE_HDFS
->>>>>>> de6c5a35
 
 if ${is_sanitizer_enabled}
   set_env RISEDEV_CARGO_BUILD_EXTRA_ARGS "-Zbuild-std --target ${CARGO_MAKE_RUST_TARGET_TRIPLE}"
@@ -47,19 +44,17 @@
   set_env RISEDEV_CARGO_BUILD_CRATE "risingwave_cmd"
 end
 
-<<<<<<< HEAD
 # enable hummock tracing
 if ${is_hm_trace_enabled}
    set_env RUSTFLAGS "${RUSTFLAGS} --cfg tokio_unstable --cfg hm_trace"
 end
-=======
+
 if ${is_hdfs_backend}
   set_env BUILD_HDFS_BACKEND_CMD "-p risingwave_object_store --features hdfs-backend"
 else
   set_env BUILD_HDFS_BACKEND_CMD ""
 end
 
->>>>>>> de6c5a35
 ''',
 ]
 
