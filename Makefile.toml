--- conflicted
+++ resolved
@@ -92,14 +92,14 @@
 '''
 
 
-<<<<<<< HEAD
 [tasks.ls]
 category = "Misc"
 description = "List all nodes in the cluster"
 script = '''
 #!/bin/bash
-tmux list-windows -t risedev | grep -v active | cut -d'(' -f1 
-=======
+tmux list-windows -t risedev | grep -v active | cut -d'(' -f1
+'''
+
 [tasks.f]
 alias = "follow"
 
@@ -125,7 +125,6 @@
 fi 
 
 tail -f -n 5 ${PREFIX_LOG}/$1
->>>>>>> 86168c83
 '''
 
 [tasks.check-logs]
