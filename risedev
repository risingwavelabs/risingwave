#!/usr/bin/env bash

if [ -z "$(which cargo-binstall)" ]; then
    cargo install cargo-quickinstall --locked
    cargo quickinstall cargo-binstall
fi

if [ -z "$(which cargo-make)" ]; then
    echo "Installing cargo-make..."
<<<<<<< HEAD
    cargo binstall cargo-make --version "^0.36" --locked
=======
    cargo install cargo-make --version "^0.36.6" --locked # >= 0.36.6, < 0.37.0
>>>>>>> 6e788058
fi

touch risedev-components.user.env

if [ $# -eq 0 ] || [ "$1" == "-h" ] || [ "$1" ==  "--help" ]; then
    cargo make --list-all-steps
    exit 0
fi

cargo make configure-if-not-configured
cargo make "$@"<|MERGE_RESOLUTION|>--- conflicted
+++ resolved
@@ -7,11 +7,7 @@
 
 if [ -z "$(which cargo-make)" ]; then
     echo "Installing cargo-make..."
-<<<<<<< HEAD
-    cargo binstall cargo-make --version "^0.36" --locked
-=======
-    cargo install cargo-make --version "^0.36.6" --locked # >= 0.36.6, < 0.37.0
->>>>>>> 6e788058
+    cargo binstall cargo-make --version "^0.36.6" --locked # >= 0.36.6, < 0.37.0
 fi
 
 touch risedev-components.user.env
