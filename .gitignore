# macOS
**/*.DS_Store

# Visual Studio Code
.vscode/*
!.vscode/*.example
.devcontainer/

# JetBrains
.idea/
*.iml
.fleet/

# GitPod
.gitpod.yml

# CLion
cmake-build-debug/
/cmake-build-wsl_profile/

# build
*.exe
*.app
build/

# Python
*.pyc
venv/

# Golang
go/bin/

# Rust
src/**/target
src/**/target_tarpaulin
target/
target-bisector-*/
src/proto/
src/prost/src/*.rs
src/prost/src/sim/*.rs
!src/prost/src/lib.rs
!src/prost/src/imp.rs
**/file_descriptor_set.bin
# runtime log
src/log/
# srcy-tags
**/srcy-tags.vi

# ctags
**/tags

log/

*.log

.risingwave/
.bin/

# generated files
risedev-components.user.env
risedev-compose.yml
risedev-profiles.user.yml
ft.txt
# generated output from regress tests
src/tests/regress/output/*
src/tests/sync_point/slt/e2e_test
# generated e2e tests
e2e_test/generated/*
!e2e_test/generated/README.md
# generated scale tests by `cargo nextest`
scale-test.tar.zst
simulation-it-test.tar.zst


# hummock-trace
.trace

# spark binary
e2e_test/iceberg/spark-*-bin*

**/poetry.lock

<<<<<<< HEAD
**/*.sqlite
**/*.sqlite-journal
=======
*.slt.temp

.direnv/

# mdbook
book
>>>>>>> 8417d842
<|MERGE_RESOLUTION|>--- conflicted
+++ resolved
@@ -80,14 +80,12 @@
 
 **/poetry.lock
 
-<<<<<<< HEAD
 **/*.sqlite
 **/*.sqlite-journal
-=======
+
 *.slt.temp
 
 .direnv/
 
 # mdbook
-book
->>>>>>> 8417d842
+book