//! Global Streaming Hash Aggregators

use std::collections::HashMap;
use std::sync::Arc;

use async_trait::async_trait;
use futures::{stream, StreamExt};
use itertools::Itertools;
use risingwave_common::array::column::Column;
use risingwave_common::array::{Row, StreamChunk};
use risingwave_common::buffer::Bitmap;
use risingwave_common::catalog::Schema;
use risingwave_common::collection::evictable::EvictableHashMap;
<<<<<<< HEAD
use risingwave_common::error::Result;
use risingwave_common::try_match_expand;
use risingwave_pb::stream_plan;
use risingwave_pb::stream_plan::stream_node::Node;
=======
use risingwave_common::error::{Result, RwError};
>>>>>>> 1d4cdb06
use risingwave_storage::{Keyspace, StateStore};

use super::aggregation::{AggState, HashKey};
use super::{
    agg_executor_next, generate_agg_schema, generate_agg_state, AggCall, AggExecutor, Barrier,
    Executor, ExecutorState, Message, PkIndicesRef, StatefuleExecutor,
};
<<<<<<< HEAD
use crate::executor::{ExecutorBuilder, PkIndices};
use crate::task::{build_agg_call_from_prost, ExecutorParams, StreamManagerCore};
=======
use crate::executor::{agg_input_arrays, pk_input_arrays, PkIndices};
>>>>>>> 1d4cdb06

/// [`HashAggExecutor`] could process large amounts of data using a state backend. It works as
/// follows:
///
/// * The executor pulls data from the upstream, and apply the data chunks to the corresponding
///   aggregation states.
/// * While processing, it will record which keys have been modified in this epoch using
///   `modified_keys`.
/// * Upon a barrier is received, the executor will call `.flush` on the storage backend, so that
///   all modifications will be flushed to the storage backend. Meanwhile, the executor will go
///   through `modified_keys`, and produce a stream chunk based on the state changes.
pub struct HashAggExecutor<S: StateStore> {
    /// Schema of the executor.
    schema: Schema,

    /// Primary key indices.
    pk_indices: PkIndices,

    /// If `next_barrier_message` exists, we should send a Barrier while next called.
    // TODO: This can be optimized while async gen fn stablized.
    cached_barrier_message: Option<Barrier>,

    /// The executor operates on this keyspace.
    keyspace: Keyspace<S>,

    /// The cached states. `HashKey -> (prev_value, value)`.
    state_map: EvictableHashMap<HashKey, Option<Box<AggState<S>>>>,

    /// The input of the current executor
    input: Box<dyn Executor>,

    /// A [`HashAggExecutor`] may have multiple [`AggCall`]s.
    agg_calls: Vec<AggCall>,

    /// Indices of the columns
    /// all of the aggregation functions in this executor should depend on same group of keys
    key_indices: Vec<usize>,

    /// Identity string
    identity: String,

    /// Logical Operator Info
    op_info: String,

    /// Executor state
    executor_state: ExecutorState,
}

pub struct HashAggExecutorBuilder {}

impl ExecutorBuilder for HashAggExecutorBuilder {
    fn build(
        mut params: ExecutorParams,
        node: &stream_plan::StreamNode,
        store: impl StateStore,
        _stream: &mut StreamManagerCore,
    ) -> Result<Box<dyn Executor>> {
        let node = try_match_expand!(node.get_node().unwrap(), Node::HashAggNode)?;
        let keys = node
            .get_group_keys()
            .iter()
            .map(|key| key.column_idx as usize)
            .collect::<Vec<_>>();
        let agg_calls: Vec<AggCall> = node
            .get_agg_calls()
            .iter()
            .map(build_agg_call_from_prost)
            .try_collect()?;
        let keyspace = Keyspace::shared_executor_root(store, params.executor_id);
        Ok(Box::new(HashAggExecutor::new(
            params.input.remove(0),
            agg_calls,
            keys,
            keyspace,
            params.pk_indices,
            params.executor_id,
            params.op_info,
        )))
    }
}

impl<S: StateStore> HashAggExecutor<S> {
    pub fn new(
        input: Box<dyn Executor>,
        agg_calls: Vec<AggCall>,
        key_indices: Vec<usize>,
        keyspace: Keyspace<S>,
        pk_indices: PkIndices,
        executor_id: u64,
        op_info: String,
    ) -> Self {
        let schema = generate_agg_schema(input.as_ref(), &agg_calls, Some(&key_indices));

        Self {
            cached_barrier_message: None,
            keyspace,
            input,
            agg_calls,
            schema,
            key_indices,
            state_map: EvictableHashMap::new(1 << 16), // TODO: decide the target cap
            pk_indices,
            identity: format!("HashAggExecutor {:X}", executor_id),
            op_info,
            executor_state: ExecutorState::INIT,
        }
    }

    /// Get unique keys and visibility map of each key in a batch.
    ///
    /// The returned order is the same as how we get distinct final columns from original columns.
    ///
    /// `keys` are Hash Keys of all the rows
    /// `visibility`, leave invisible ones out of aggregation
    /// `state_entries`, the current state to check whether a key has existed or not
    fn get_unique_keys<'a, 'b>(
        &self,
        keys: &'a [HashKey],
        visibility: &Option<Bitmap>,
    ) -> Result<Vec<(&'b HashKey, Bitmap)>>
    where
        'a: 'b,
    {
        let total_num_rows = keys.len();
        // Each hash key, e.g. `key1` corresponds to a visibility map that not only shadows
        // all the rows whose keys are not `key1`, but also shadows those rows shadowed in the
        // `input` The visibility map of each hash key will be passed into
        // `StreamingAggStateImpl`.
        let mut key_to_vis_maps = HashMap::new();

        // Give all the unique keys an order and iterate them later,
        // the order is the same as how we get distinct final columns from original columns.
        let mut unique_keys = Vec::new();

        for (row_idx, key) in keys.iter().enumerate() {
            // if the visibility map has already shadowed this row,
            // then we pass
            if let Some(vis_map) = visibility && !vis_map.is_set(row_idx)? {
                continue;
            }
            let vis_map = key_to_vis_maps.entry(key).or_insert_with(|| {
                unique_keys.push(key);
                vec![false; total_num_rows]
            });
            vis_map[row_idx] = true;
        }

        let result = unique_keys
            .into_iter()
            .map(|key| {
                (
                    key,
                    key_to_vis_maps.remove(key).unwrap().try_into().unwrap(),
                )
            })
            .collect_vec();

        Ok(result)
    }

    fn is_dirty(&self) -> bool {
        self.state_map
            .values()
            .any(|state| state.as_ref().unwrap().is_dirty())
    }
}

#[async_trait]
impl<S: StateStore> AggExecutor for HashAggExecutor<S> {
    fn cached_barrier_message_mut(&mut self) -> &mut Option<Barrier> {
        &mut self.cached_barrier_message
    }

    async fn apply_chunk(&mut self, chunk: StreamChunk) -> Result<()> {
        let epoch = self.executor_state().epoch();
        let (ops, columns, visibility) = chunk.into_inner();

        // --- Retrieve grouped keys into Row format ---
        let keys = {
            let total_num_rows = ops.len();
            let mut keys = vec![Row(vec![]); total_num_rows];

            // we retrieve the key column-by-column
            for key_idx in &self.key_indices {
                let col = &columns[*key_idx];
                // for each column, we push all items in that column into the `keys` vector.
                for (row_idx, key) in keys.iter_mut().enumerate() {
                    key.0.push(col.array().datum_at(row_idx));
                }
            }

            keys
        };

        // --- Find unique keys in this batch and generate visibility map for each key ---
        // TODO: this might be inefficient if there are not too many duplicated keys in one batch.
        let unique_keys = self.get_unique_keys(&keys, &visibility)?;

        // --- Retrieve all aggregation inputs in advance ---
        // Previously, this is done in `unique_keys` inner loop, which is very inefficient.
        let all_agg_input_arrays = agg_input_arrays(&self.agg_calls, &columns);
        let pk_input_arrays = pk_input_arrays(self.input.pk_indices(), &columns);
        let input_pk_data_types = self.input.pk_data_types();

        // When applying batch, we will send columns of primary keys to the last N columns.
        let all_agg_data = all_agg_input_arrays
            .into_iter()
            .map(|mut input_arrays| {
                input_arrays.extend(pk_input_arrays.iter().cloned());
                input_arrays
            })
            .collect_vec();

        let mut futures = vec![];
        for (key, vis_map) in unique_keys {
            // Retrieve previous state from the KeyedState.
            let states = self.state_map.put(key.to_owned(), None);

            // To leverage more parallelism in IO operations, fetching and updating states for every
            // unique keys is created as futures and run in parallel.
            futures.push(async {
                let key = key.clone();
                let vis_map = vis_map;

                // 1. If previous state didn't exist, the ManagedState will automatically create new
                // ones for them.
                let mut states = {
                    match states {
                        Some(s) => s.unwrap(),
                        None => Box::new(
                            generate_agg_state(
                                Some(&key),
                                &self.agg_calls,
                                &self.keyspace,
                                input_pk_data_types.clone(),
                                epoch,
                            )
                            .await?,
                        ),
                    }
                };

                // 2. Mark the state as dirty by filling prev states
                states.may_mark_as_dirty(epoch).await?;

                // 3. Apply batch to each of the state (per agg_call)
                for (agg_state, data) in
                    states.managed_states.iter_mut().zip_eq(all_agg_data.iter())
                {
                    let data = data.iter().map(|d| &**d).collect_vec();
                    agg_state
                        .apply_batch(&ops, Some(&vis_map), &data, epoch)
                        .await?;
                }

                Ok::<(HashKey, Box<AggState<S>>), RwError>((key, states))
            });
        }

        let mut buffered = stream::iter(futures).buffer_unordered(10);
        while let Some(result) = buffered.next().await {
            let (key, state) = result?;
            self.state_map.put(key, Some(state));
        }

        Ok(())
    }

    async fn flush_data(&mut self) -> Result<Option<StreamChunk>> {
        // --- Flush states to the state store ---
        // Some state will have the correct output only after their internal states have been fully
        // flushed.
        let epoch = self.executor_state().epoch();
        let (write_batch, dirty_cnt) = {
            let mut write_batch = self.keyspace.state_store().start_write_batch();
            let mut dirty_cnt = 0;

            for states in self.state_map.values_mut() {
                if states.as_ref().unwrap().is_dirty() {
                    dirty_cnt += 1;
                    for state in &mut states.as_mut().unwrap().managed_states {
                        state.flush(&mut write_batch)?;
                    }
                }
            }
            (write_batch, dirty_cnt)
        };

        if dirty_cnt == 0 {
            // Nothing to flush.
            assert!(write_batch.is_empty());
            return Ok(None);
        }

        write_batch.ingest(epoch).await.unwrap();

        // --- Produce the stream chunk ---

        // --- Create array builders ---
        // As the datatype is retrieved from schema, it contains both group key and aggregation
        // state outputs.
        let mut builders = self.schema.create_array_builders(dirty_cnt * 2)?;
        let mut new_ops = Vec::with_capacity(dirty_cnt);

        // --- Retrieve modified states and put the changes into the builders ---
        for (key, states) in self.state_map.iter_mut() {
            let _is_empty = states
                .as_mut()
                .unwrap()
                .build_changes(&mut builders, &mut new_ops, Some(key), epoch)
                .await?;
        }

        // evict cache to target capacity
        // In current implementation, we need to fetch the RowCount from the state store once a key
        // is deleted and added again. We should find a way to eliminate this extra fetch.
        assert!(!self.is_dirty());
        self.state_map.evict_to_target_cap();

        let columns: Vec<Column> = builders
            .into_iter()
            .map(|builder| -> Result<_> { Ok(Column::new(Arc::new(builder.finish()?))) })
            .try_collect()?;

        let chunk = StreamChunk::new(new_ops, columns, None);

        trace!("output_chunk: {:?}", &chunk);
        Ok(Some(chunk))
    }

    fn input(&mut self) -> &mut dyn Executor {
        self.input.as_mut()
    }
}

impl<S: StateStore> std::fmt::Debug for HashAggExecutor<S> {
    fn fmt(&self, f: &mut std::fmt::Formatter<'_>) -> std::fmt::Result {
        f.debug_struct("AggregateExecutor")
            .field("input", &self.input)
            .field("agg_calls", &self.agg_calls)
            .field("key_indices", &self.key_indices)
            .field("pk_indices", &self.pk_indices)
            .field("schema", &self.schema)
            .finish()
    }
}

#[async_trait]
impl<S: StateStore> Executor for HashAggExecutor<S> {
    fn schema(&self) -> &Schema {
        &self.schema
    }

    fn pk_indices(&self) -> PkIndicesRef {
        &self.pk_indices
    }

    async fn next(&mut self) -> Result<Message> {
        agg_executor_next(self).await
    }

    fn identity(&self) -> &str {
        self.identity.as_str()
    }

    fn clear_cache(&mut self) -> Result<()> {
        assert!(
            !self.is_dirty(),
            "cannot clear cache while states of hash agg are dirty"
        );
        self.state_map.clear();
        Ok(())
    }

    fn logical_operator_info(&self) -> &str {
        &self.op_info
    }
}

impl<S: StateStore> StatefuleExecutor for HashAggExecutor<S> {
    fn executor_state(&self) -> &ExecutorState {
        &self.executor_state
    }

    fn update_executor_state(&mut self, new_state: ExecutorState) {
        self.executor_state = new_state;
    }
}

#[cfg(test)]
mod tests {

    use assert_matches::assert_matches;
    use itertools::Itertools;
    use risingwave_common::array::data_chunk_iter::Row;
    use risingwave_common::array::{I64Array, Op};
    use risingwave_common::catalog::Field;
    use risingwave_common::column_nonnull;
    use risingwave_common::expr::*;

    use super::*;
    use crate::executor::test_utils::*;
    use crate::executor::*;
    use crate::*;

    // --- Test HashAgg with in-memory KeyedState ---

    #[tokio::test]
    async fn test_local_hash_aggregation_count_in_memory() {
        test_local_hash_aggregation_count(create_in_memory_keyspace()).await
    }

    #[tokio::test]
    async fn test_global_hash_aggregation_count_in_memory() {
        test_global_hash_aggregation_count(create_in_memory_keyspace()).await
    }

    #[tokio::test]
    async fn test_local_hash_aggregation_max_in_memory() {
        test_local_hash_aggregation_max(create_in_memory_keyspace()).await
    }

    async fn test_local_hash_aggregation_count(keyspace: Keyspace<impl StateStore>) {
        let chunk1 = StreamChunk::new(
            vec![Op::Insert, Op::Insert, Op::Insert],
            vec![column_nonnull! { I64Array, [1, 2, 2] }],
            None,
        );
        let chunk2 = StreamChunk::new(
            vec![Op::Delete, Op::Delete, Op::Delete],
            vec![column_nonnull! { I64Array, [1, 2, 2] }],
            Some((vec![true, false, true]).try_into().unwrap()),
        );
        let schema = Schema {
            fields: vec![Field::unnamed(DataType::Int64)],
        };
        let mut source = MockSource::new(schema, PkIndices::new());
        source.push_barrier(1, false);
        source.push_chunks([chunk1].into_iter());
        source.push_barrier(2, false);
        source.push_chunks([chunk2].into_iter());
        source.push_barrier(3, false);

        // This is local hash aggregation, so we add another row count state
        let keys = vec![0];
        let agg_calls = vec![
            AggCall {
                kind: AggKind::RowCount,
                args: AggArgs::None,
                return_type: DataType::Int64,
            },
            AggCall {
                kind: AggKind::Count,
                args: AggArgs::Unary(DataType::Int64, 0),
                return_type: DataType::Int64,
            },
            AggCall {
                kind: AggKind::Count,
                args: AggArgs::None,
                return_type: DataType::Int64,
            },
        ];

        let mut hash_agg = HashAggExecutor::new(
            Box::new(source),
            agg_calls,
            keys,
            keyspace,
            vec![],
            1,
            "HashAggExecutor".to_string(),
        );

        // Consume the init barrier
        hash_agg.next().await.unwrap();
        // Consume stream chunk
        let msg = hash_agg.next().await.unwrap();
        if let Message::Chunk(chunk) = msg {
            let (data_chunk, ops) = chunk.into_parts();

            assert_eq!(ops, vec![Op::Insert, Op::Insert]);

            let rows = data_chunk.rows().map(Row::from).sorted().collect_vec();
            let expected_rows = [
                row_nonnull![1i64, 1i64, 1i64, 1i64],
                row_nonnull![2i64, 2i64, 2i64, 2i64],
            ]
            .into_iter()
            .sorted()
            .collect_vec();

            assert_eq!(rows, expected_rows);
        } else {
            unreachable!("unexpected message {:?}", msg);
        }

        assert_matches!(hash_agg.next().await.unwrap(), Message::Barrier { .. });

        let msg = hash_agg.next().await.unwrap();
        if let Message::Chunk(chunk) = msg {
            let (data_chunk, ops) = chunk.into_parts();
            let rows = ops
                .into_iter()
                .zip_eq(data_chunk.rows().map(Row::from))
                .sorted()
                .collect_vec();
            let expected_rows = [
                (Op::Delete, row_nonnull![1i64, 1i64, 1i64, 1i64]),
                (Op::UpdateDelete, row_nonnull![2i64, 2i64, 2i64, 2i64]),
                (Op::UpdateInsert, row_nonnull![2i64, 1i64, 1i64, 1i64]),
            ]
            .into_iter()
            .sorted()
            .collect_vec();

            assert_eq!(rows, expected_rows);
        } else {
            unreachable!("unexpected message {:?}", msg);
        }
    }

    async fn test_global_hash_aggregation_count(keyspace: Keyspace<impl StateStore>) {
        let chunk1 = StreamChunk::new(
            vec![Op::Insert, Op::Insert, Op::Insert],
            vec![
                column_nonnull! { I64Array, [1, 2, 2] },
                column_nonnull! { I64Array, [1, 2, 2] },
                column_nonnull! { I64Array, [1, 2, 2] },
            ],
            None,
        );
        let chunk2 = StreamChunk::new(
            vec![Op::Delete, Op::Delete, Op::Delete, Op::Insert],
            vec![
                column_nonnull! { I64Array, [1, 2, 2, 3] },
                column_nonnull! { I64Array, [1, 2, 2, 3] },
                column_nonnull! { I64Array, [1, 2, 2, 3] },
            ],
            Some((vec![true, false, true, true]).try_into().unwrap()),
        );
        let schema = Schema {
            fields: vec![
                Field::unnamed(DataType::Int64),
                Field::unnamed(DataType::Int64),
                Field::unnamed(DataType::Int64),
            ],
        };

        let mut source = MockSource::new(schema, PkIndices::new());
        source.push_barrier(1, false);
        source.push_chunks([chunk1].into_iter());
        source.push_barrier(2, false);
        source.push_chunks([chunk2].into_iter());
        source.push_barrier(3, false);

        // This is local hash aggregation, so we add another sum state
        let key_indices = vec![0];
        let agg_calls = vec![
            AggCall {
                kind: AggKind::RowCount,
                args: AggArgs::None,
                return_type: DataType::Int64,
            },
            AggCall {
                kind: AggKind::Sum,
                args: AggArgs::Unary(DataType::Int64, 1),
                return_type: DataType::Int64,
            },
            // This is local hash aggregation, so we add another sum state
            AggCall {
                kind: AggKind::Sum,
                args: AggArgs::Unary(DataType::Int64, 2),
                return_type: DataType::Int64,
            },
        ];

        let mut hash_agg = HashAggExecutor::new(
            Box::new(source),
            agg_calls,
            key_indices,
            keyspace,
            vec![],
            1,
            "HashAggExecutor".to_string(),
        );

        // Consume the init barrier
        hash_agg.next().await.unwrap();
        // Consume stream chunk
        if let Message::Chunk(chunk) = hash_agg.next().await.unwrap() {
            let (data_chunk, ops) = chunk.into_parts();
            let rows = ops
                .into_iter()
                .zip_eq(data_chunk.rows().map(Row::from))
                .sorted()
                .collect_vec();

            let expected_rows = [
                (Op::Insert, row_nonnull![1i64, 1i64, 1i64, 1i64]),
                (Op::Insert, row_nonnull![2i64, 2i64, 4i64, 4i64]),
            ]
            .into_iter()
            .sorted()
            .collect_vec();

            assert_eq!(rows, expected_rows);
        } else {
            unreachable!();
        }

        assert_matches!(hash_agg.next().await.unwrap(), Message::Barrier { .. });

        if let Message::Chunk(chunk) = hash_agg.next().await.unwrap() {
            let (data_chunk, ops) = chunk.into_parts();
            let rows = ops
                .into_iter()
                .zip_eq(data_chunk.rows().map(Row::from))
                .sorted()
                .collect_vec();

            let expected_rows = [
                (Op::Delete, row_nonnull![1i64, 1i64, 1i64, 1i64]),
                (Op::UpdateDelete, row_nonnull![2i64, 2i64, 4i64, 4i64]),
                (Op::UpdateInsert, row_nonnull![2i64, 1i64, 2i64, 2i64]),
                (Op::Insert, row_nonnull![3i64, 1i64, 3i64, 3i64]),
            ]
            .into_iter()
            .sorted()
            .collect_vec();

            assert_eq!(rows, expected_rows);
        } else {
            unreachable!();
        }
    }

    async fn test_local_hash_aggregation_max(keyspace: Keyspace<impl StateStore>) {
        let chunk1 = StreamChunk::new(
            vec![Op::Insert; 3],
            vec![
                // group key column
                column_nonnull! { I64Array, [1, 1, 2] },
                // data column to get minimum
                column_nonnull! { I64Array, [233, 23333, 2333] },
                // primary key column
                column_nonnull! { I64Array, [1001, 1002, 1003] },
            ],
            None,
        );
        let chunk2 = StreamChunk::new(
            vec![Op::Delete; 3],
            vec![
                // group key column
                column_nonnull! { I64Array, [1, 1, 2] },
                // data column to get minimum
                column_nonnull! { I64Array, [233, 23333, 2333] },
                // primary key column
                column_nonnull! { I64Array, [1001, 1002, 1003] },
            ],
            Some((vec![true, false, true]).try_into().unwrap()),
        );
        let schema = Schema {
            fields: vec![
                Field::unnamed(DataType::Int64),
                Field::unnamed(DataType::Int64),
                // primary key column
                Field::unnamed(DataType::Int64),
            ],
        };
        let mut source = MockSource::new(schema, vec![2]); // pk
        source.push_barrier(1, false);
        source.push_chunks([chunk1].into_iter());
        source.push_barrier(2, false);
        source.push_chunks([chunk2].into_iter());
        source.push_barrier(3, false);

        // This is local hash aggregation, so we add another row count state
        let keys = vec![0];
        let agg_calls = vec![
            AggCall {
                kind: AggKind::RowCount,
                args: AggArgs::None,
                return_type: DataType::Int64,
            },
            AggCall {
                kind: AggKind::Min,
                args: AggArgs::Unary(DataType::Int64, 1),
                return_type: DataType::Int64,
            },
        ];

        let mut hash_agg = HashAggExecutor::new(
            Box::new(source),
            agg_calls,
            keys,
            keyspace,
            vec![],
            1,
            "HashAggExecutor".to_string(),
        );

        // Consume the init barrier
        hash_agg.next().await.unwrap();
        // Consume stream chunk
        let msg = hash_agg.next().await.unwrap();
        if let Message::Chunk(chunk) = msg {
            let (data_chunk, ops) = chunk.into_parts();
            let rows = ops
                .into_iter()
                .zip_eq(data_chunk.rows().map(Row::from))
                .sorted()
                .collect_vec();

            let expected_rows = [
                // group key, row count, min data
                (Op::Insert, row_nonnull![1i64, 2i64, 233i64]),
                (Op::Insert, row_nonnull![2i64, 1i64, 2333i64]),
            ]
            .into_iter()
            .sorted()
            .collect_vec();

            assert_eq!(rows, expected_rows);
        } else {
            unreachable!("unexpected message {:?}", msg);
        }

        assert_matches!(hash_agg.next().await.unwrap(), Message::Barrier { .. });

        let msg = hash_agg.next().await.unwrap();
        if let Message::Chunk(chunk) = msg {
            let (data_chunk, ops) = chunk.into_parts();
            let rows = ops
                .into_iter()
                .zip_eq(data_chunk.rows().map(Row::from))
                .sorted()
                .collect_vec();
            let expected_rows = [
                // group key, row count, min data
                (Op::Delete, row_nonnull![2i64, 1i64, 2333i64]),
                (Op::UpdateDelete, row_nonnull![1i64, 2i64, 233i64]),
                (Op::UpdateInsert, row_nonnull![1i64, 1i64, 23333i64]),
            ]
            .into_iter()
            .sorted()
            .collect_vec();

            assert_eq!(rows, expected_rows);
        } else {
            unreachable!("unexpected message {:?}", msg);
        }
    }
}<|MERGE_RESOLUTION|>--- conflicted
+++ resolved
@@ -11,14 +11,10 @@
 use risingwave_common::buffer::Bitmap;
 use risingwave_common::catalog::Schema;
 use risingwave_common::collection::evictable::EvictableHashMap;
-<<<<<<< HEAD
-use risingwave_common::error::Result;
+use risingwave_common::error::{Result, RwError};
 use risingwave_common::try_match_expand;
 use risingwave_pb::stream_plan;
 use risingwave_pb::stream_plan::stream_node::Node;
-=======
-use risingwave_common::error::{Result, RwError};
->>>>>>> 1d4cdb06
 use risingwave_storage::{Keyspace, StateStore};
 
 use super::aggregation::{AggState, HashKey};
@@ -26,12 +22,8 @@
     agg_executor_next, generate_agg_schema, generate_agg_state, AggCall, AggExecutor, Barrier,
     Executor, ExecutorState, Message, PkIndicesRef, StatefuleExecutor,
 };
-<<<<<<< HEAD
-use crate::executor::{ExecutorBuilder, PkIndices};
+use crate::executor::{agg_input_arrays, pk_input_arrays, ExecutorBuilder, PkIndices};
 use crate::task::{build_agg_call_from_prost, ExecutorParams, StreamManagerCore};
-=======
-use crate::executor::{agg_input_arrays, pk_input_arrays, PkIndices};
->>>>>>> 1d4cdb06
 
 /// [`HashAggExecutor`] could process large amounts of data using a state backend. It works as
 /// follows:
@@ -83,7 +75,7 @@
 pub struct HashAggExecutorBuilder {}
 
 impl ExecutorBuilder for HashAggExecutorBuilder {
-    fn build(
+    fn new_boxed_executor(
         mut params: ExecutorParams,
         node: &stream_plan::StreamNode,
         store: impl StateStore,
