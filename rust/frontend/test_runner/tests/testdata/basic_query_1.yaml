--- conflicted
+++ resolved
@@ -52,13 +52,6 @@
     BatchExchange { order: [], dist: Single }
       BatchProject { exprs: [IsNull(IsNotNull(IsFalse(IsNotFalse(IsTrue(IsNotTrue(false:Boolean))))))], expr_alias: [ ] }
         BatchScan { table: t, columns: [] }
-<<<<<<< HEAD
-=======
-  stream_plan: |
-    StreamMaterialize { table_id: 0, column_order: [], column_id: [#0], pk_indices: [] }
-      StreamProject { exprs: [IsNull(IsNotNull(IsFalse(IsNotFalse(IsTrue(IsNotTrue(false:Boolean))))))], expr_alias: [ ] }
-        StreamTableScan { table: t, columns: [], pk_indices: [0] }
->>>>>>> 73559dea
 - sql: |
     create table t (v1 int);
     select (case when v1=1 then 1 when v1=2 then 2 else 0.0 end) from t;
