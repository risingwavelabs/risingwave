- sql: values (11, 22), (33+(1+2), 44);
  batch_plan: |
    BatchExchange { order: [], dist: Single }
      BatchValues { rows: [[11:Int32, 22:Int32], [(33:Int32 + (1:Int32 + 2:Int32)), 44:Int32]] }
- sql: select * from t
  binder_error: 'Catalog error: table not found: t'
- sql: |
    create table t (v1 bigint, v2 double precision);
    select * from t;
  batch_plan: |
    BatchExchange { order: [], dist: Single }
      BatchScan { table: t, columns: [_row_id, v1, v2] }
  stream_plan: |
<<<<<<< HEAD
    StreamMaterialize { table_id: 0, column_order: [$0 ASC], column_id: [#0, #1, #2], pk_indices: [0] }
      StreamTableScan { table: t, columns: [_row_id, v1, v2], pk_indices: [0] }
=======
    StreamMaterialize { column_orders: [$0 ASC], column_id: [#0, #1, #2], pk_indices: [0] }
      StreamProject { exprs: [$0, $1, $2], expr_alias: [_row_id, v1, v2] }
        StreamTableScan { table: t, columns: [_row_id, v1, v2], pk_indices: [0] }
>>>>>>> 508e0751
- sql: |
    create table t (v1 bigint, v2 double precision);
    select t2.* from t;
  binder_error: 'Item not found: relation "t2"'
- sql: |
    create table t ();
    select * from t where 1>2 and 1=1 and 3<1 and 4<>1 or 1=1 and 2>=1 and 1<=2;
  batch_plan: |
    BatchExchange { order: [], dist: Single }
      BatchFilter { predicate: (((((1:Int32 > 2:Int32) AND (1:Int32 = 1:Int32)) AND (3:Int32 < 1:Int32)) AND (4:Int32 <> 1:Int32)) OR (((1:Int32 = 1:Int32) AND (2:Int32 >= 1:Int32)) AND (1:Int32 <= 2:Int32))) }
        BatchScan { table: t, columns: [_row_id] }
  stream_plan: |
<<<<<<< HEAD
    StreamMaterialize { table_id: 0, column_order: [$0 ASC], column_id: [#0], pk_indices: [0] }
      StreamFilter { predicate: (((((1:Int32 > 2:Int32) AND (1:Int32 = 1:Int32)) AND (3:Int32 < 1:Int32)) AND (4:Int32 <> 1:Int32)) OR (((1:Int32 = 1:Int32) AND (2:Int32 >= 1:Int32)) AND (1:Int32 <= 2:Int32))) }
        StreamTableScan { table: t, columns: [_row_id], pk_indices: [0] }
=======
    StreamMaterialize { column_orders: [$0 ASC], column_id: [#0], pk_indices: [0] }
      StreamProject { exprs: [$0], expr_alias: [_row_id] }
        StreamFilter { predicate: (((((1:Int32 > 2:Int32) AND (1:Int32 = 1:Int32)) AND (3:Int32 < 1:Int32)) AND (4:Int32 <> 1:Int32)) OR (((1:Int32 = 1:Int32) AND (2:Int32 >= 1:Int32)) AND (1:Int32 <= 2:Int32))) }
          StreamTableScan { table: t, columns: [_row_id], pk_indices: [0] }
>>>>>>> 508e0751
- sql: |
    create table t (v1 int);
    select * from t where v1<1;
  batch_plan: |
    BatchExchange { order: [], dist: Single }
      BatchFilter { predicate: ($1 < 1:Int32) }
        BatchScan { table: t, columns: [_row_id, v1] }
  stream_plan: |
<<<<<<< HEAD
    StreamMaterialize { table_id: 0, column_order: [$0 ASC], column_id: [#0, #1], pk_indices: [0] }
      StreamFilter { predicate: ($1 < 1:Int32) }
        StreamTableScan { table: t, columns: [_row_id, v1], pk_indices: [0] }
=======
    StreamMaterialize { column_orders: [$0 ASC], column_id: [#0, #1], pk_indices: [0] }
      StreamProject { exprs: [$0, $1], expr_alias: [_row_id, v1] }
        StreamFilter { predicate: ($1 < 1:Int32) }
          StreamTableScan { table: t, columns: [_row_id, v1], pk_indices: [0] }
>>>>>>> 508e0751
- sql: |
    create table t ();
    select (((((false is not true) is true) is not false) is false) is not null) is null from t;
  batch_plan: |
    BatchExchange { order: [], dist: Single }
      BatchProject { exprs: [IsNull(IsNotNull(IsFalse(IsNotFalse(IsTrue(IsNotTrue(false:Boolean))))))], expr_alias: [ ] }
        BatchScan { table: t, columns: [] }
- sql: |
    create table t (v1 int);
    select (case when v1=1 then 1 when v1=2 then 2 else 0.0 end) from t;
  batch_plan: |
    BatchExchange { order: [], dist: Single }
      BatchProject { exprs: [Case(($0 = 1:Int32), 1:Int32::Decimal, ($0 = 2:Int32), 2:Int32::Decimal, Normalized(0.0):Decimal)], expr_alias: [ ] }
        BatchScan { table: t, columns: [v1] }
  stream_plan: |
    StreamMaterialize { column_orders: [$1 ASC], column_id: [#0, #1], pk_indices: [1] }
      StreamProject { exprs: [Case(($0 = 1:Int32), 1:Int32::Decimal, ($0 = 2:Int32), 2:Int32::Decimal, Normalized(0.0):Decimal), $0], expr_alias: [ ,  ] }
        StreamTableScan { table: t, columns: [v1], pk_indices: [0] }
- sql: |
    select length(trim(trailing '1' from '12'))+length(trim(leading '2' from '23'))+length(trim(both '3' from '34'));
  batch_plan: |
    BatchExchange { order: [], dist: Single }
      BatchProject { exprs: [((Length(Rtrim("12":Varchar, "1":Varchar)) + Length(Ltrim("23":Varchar, "2":Varchar))) + Length(Trim("34":Varchar, "3":Varchar)))], expr_alias: [ ] }
        BatchValues { rows: [[]] }
- sql: |
    select position(replace('1','1','2'),'123') where '12' like '%1';
  batch_plan: |
    BatchExchange { order: [], dist: Single }
      BatchProject { exprs: [Position(Replace("1":Varchar, "1":Varchar, "2":Varchar), "123":Varchar)], expr_alias: [ ] }
        BatchFilter { predicate: Like("12":Varchar, "%1":Varchar) }
          BatchValues { rows: [[]] }
- sql: |
    create table t (v1 int, v2 int);
    insert into t values (22, 33), (44, 55);
  batch_plan: |
    BatchInsert { table: t }
      BatchValues { rows: [[22:Int32, 33:Int32], [44:Int32, 55:Int32]] }
- sql: |
    create table t (v1 int, v2 int);
    delete from t where v1 = 1;
  batch_plan: |
    BatchDelete { table: t }
      BatchFilter { predicate: ($1 = 1:Int32) }
        BatchScan { table: t, columns: [_row_id, v1, v2] }<|MERGE_RESOLUTION|>--- conflicted
+++ resolved
@@ -3,7 +3,7 @@
     BatchExchange { order: [], dist: Single }
       BatchValues { rows: [[11:Int32, 22:Int32], [(33:Int32 + (1:Int32 + 2:Int32)), 44:Int32]] }
 - sql: select * from t
-  binder_error: 'Catalog error: table not found: t'
+  binder_error: "Catalog error: table not found: t"
 - sql: |
     create table t (v1 bigint, v2 double precision);
     select * from t;
@@ -11,14 +11,8 @@
     BatchExchange { order: [], dist: Single }
       BatchScan { table: t, columns: [_row_id, v1, v2] }
   stream_plan: |
-<<<<<<< HEAD
     StreamMaterialize { table_id: 0, column_order: [$0 ASC], column_id: [#0, #1, #2], pk_indices: [0] }
       StreamTableScan { table: t, columns: [_row_id, v1, v2], pk_indices: [0] }
-=======
-    StreamMaterialize { column_orders: [$0 ASC], column_id: [#0, #1, #2], pk_indices: [0] }
-      StreamProject { exprs: [$0, $1, $2], expr_alias: [_row_id, v1, v2] }
-        StreamTableScan { table: t, columns: [_row_id, v1, v2], pk_indices: [0] }
->>>>>>> 508e0751
 - sql: |
     create table t (v1 bigint, v2 double precision);
     select t2.* from t;
@@ -31,16 +25,9 @@
       BatchFilter { predicate: (((((1:Int32 > 2:Int32) AND (1:Int32 = 1:Int32)) AND (3:Int32 < 1:Int32)) AND (4:Int32 <> 1:Int32)) OR (((1:Int32 = 1:Int32) AND (2:Int32 >= 1:Int32)) AND (1:Int32 <= 2:Int32))) }
         BatchScan { table: t, columns: [_row_id] }
   stream_plan: |
-<<<<<<< HEAD
     StreamMaterialize { table_id: 0, column_order: [$0 ASC], column_id: [#0], pk_indices: [0] }
       StreamFilter { predicate: (((((1:Int32 > 2:Int32) AND (1:Int32 = 1:Int32)) AND (3:Int32 < 1:Int32)) AND (4:Int32 <> 1:Int32)) OR (((1:Int32 = 1:Int32) AND (2:Int32 >= 1:Int32)) AND (1:Int32 <= 2:Int32))) }
         StreamTableScan { table: t, columns: [_row_id], pk_indices: [0] }
-=======
-    StreamMaterialize { column_orders: [$0 ASC], column_id: [#0], pk_indices: [0] }
-      StreamProject { exprs: [$0], expr_alias: [_row_id] }
-        StreamFilter { predicate: (((((1:Int32 > 2:Int32) AND (1:Int32 = 1:Int32)) AND (3:Int32 < 1:Int32)) AND (4:Int32 <> 1:Int32)) OR (((1:Int32 = 1:Int32) AND (2:Int32 >= 1:Int32)) AND (1:Int32 <= 2:Int32))) }
-          StreamTableScan { table: t, columns: [_row_id], pk_indices: [0] }
->>>>>>> 508e0751
 - sql: |
     create table t (v1 int);
     select * from t where v1<1;
@@ -49,16 +36,9 @@
       BatchFilter { predicate: ($1 < 1:Int32) }
         BatchScan { table: t, columns: [_row_id, v1] }
   stream_plan: |
-<<<<<<< HEAD
     StreamMaterialize { table_id: 0, column_order: [$0 ASC], column_id: [#0, #1], pk_indices: [0] }
       StreamFilter { predicate: ($1 < 1:Int32) }
         StreamTableScan { table: t, columns: [_row_id, v1], pk_indices: [0] }
-=======
-    StreamMaterialize { column_orders: [$0 ASC], column_id: [#0, #1], pk_indices: [0] }
-      StreamProject { exprs: [$0, $1], expr_alias: [_row_id, v1] }
-        StreamFilter { predicate: ($1 < 1:Int32) }
-          StreamTableScan { table: t, columns: [_row_id, v1], pk_indices: [0] }
->>>>>>> 508e0751
 - sql: |
     create table t ();
     select (((((false is not true) is true) is not false) is false) is not null) is null from t;
