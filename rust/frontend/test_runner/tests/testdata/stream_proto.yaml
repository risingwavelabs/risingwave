- sql: |
    /* test filter protobuf encoding */
    create table t (v1 int);
    select * from t where v1<1;
  stream_plan_proto: |
    ---
    operatorId: "20"
    input:
<<<<<<< HEAD
      - input:
          - input:
              - mergeNode: {}
              - batchPlanNode:
                  tableRefId:
                    tableId: 5
                  columnDescs:
                    - columnType:
                        typeName: INT64
=======
      - operatorId: "19"
        input:
          - operatorId: "17"
            input:
              - operatorId: "15"
                input:
                  - mergeNode: {}
                  - operatorId: "14"
                    pkIndices:
                      - 0
                    batchPlanNode:
                      tableRefId:
                        tableId: 1
                      columnDescs:
                        - columnType:
                            typeName: INT64
                            isNullable: true
                          name: _row_id
                        - columnType:
                            typeName: INT32
                            isNullable: true
                          columnId: 1
                          name: v1
                pkIndices:
                  - 0
                chainNode: {}
            pkIndices:
              - 0
            filterNode:
              searchCondition:
                exprType: LESS_THAN
                returnType:
                  typeName: BOOLEAN
                  isNullable: true
                funcCall:
                  children:
                    - exprType: INPUT_REF
                      returnType:
                        typeName: INT32
>>>>>>> 508e0751
                        isNullable: true
                      name: _row_id
                    - columnType:
                        typeName: INT32
                        isNullable: true
<<<<<<< HEAD
                      columnId: 1
                      name: v1
            chainNode: {}
        filterNode:
          searchCondition:
            exprType: LESS_THAN
            returnType:
              typeName: BOOLEAN
              isNullable: true
            funcCall:
              children:
                - exprType: INPUT_REF
                  returnType:
                    typeName: INT32
                    isNullable: true
                  inputRef:
                    columnIdx: 1
                - exprType: CONSTANT_VALUE
                  returnType:
                    typeName: INT32
                    isNullable: true
                  constant:
                    body: AAAAAQ==
=======
                      constant:
                        body: AAAAAQ==
        pkIndices:
          - 0
        projectNode:
          selectList:
            - exprType: INPUT_REF
              returnType:
                typeName: INT64
                isNullable: true
              inputRef: {}
            - exprType: INPUT_REF
              returnType:
                typeName: INT32
                isNullable: true
              inputRef:
                columnIdx: 1
    pkIndices:
      - 0
>>>>>>> 508e0751
    materializeNode:
      columnOrders:
        - orderType: ASCENDING
          inputRef: {}
          returnType:
            typeName: INT64
            isNullable: true
      columnIds:
        - 0
        - 1
    ---
    id: 4294967294
    schemaId: 4294967295
    databaseId: 4294967295
    name: test
    columns:
      - columnDesc:
          columnType:
            typeName: INT64
            isNullable: true
          name: _row_id
      - columnDesc:
          columnType:
            typeName: INT32
            isNullable: true
          columnId: 1
          name: v1
    pkColumnIds:
      - 0
    pkOrders:
      - ASCENDING
- sql: |
    /* test projection */
    create table t (v1 int);
    select * from t;
  stream_plan_proto: |
    ---
    operatorId: "13"
    input:
<<<<<<< HEAD
      - input:
          - mergeNode: {}
          - batchPlanNode:
              tableRefId:
                tableId: 5
              columnDescs:
                - columnType:
                    typeName: INT64
                    isNullable: true
                  name: _row_id
                - columnType:
                    typeName: INT32
                    isNullable: true
                  columnId: 1
                  name: v1
        chainNode: {}
=======
      - operatorId: "12"
        input:
          - operatorId: "10"
            input:
              - mergeNode: {}
              - operatorId: "9"
                pkIndices:
                  - 0
                batchPlanNode:
                  tableRefId:
                    tableId: 1
                  columnDescs:
                    - columnType:
                        typeName: INT64
                        isNullable: true
                      name: _row_id
                    - columnType:
                        typeName: INT32
                        isNullable: true
                      columnId: 1
                      name: v1
            pkIndices:
              - 0
            chainNode: {}
        pkIndices:
          - 0
        projectNode:
          selectList:
            - exprType: INPUT_REF
              returnType:
                typeName: INT64
                isNullable: true
              inputRef: {}
            - exprType: INPUT_REF
              returnType:
                typeName: INT32
                isNullable: true
              inputRef:
                columnIdx: 1
    pkIndices:
      - 0
>>>>>>> 508e0751
    materializeNode:
      columnOrders:
        - orderType: ASCENDING
          inputRef: {}
          returnType:
            typeName: INT64
            isNullable: true
      columnIds:
        - 0
        - 1
    ---
    id: 4294967294
    schemaId: 4294967295
    databaseId: 4294967295
    name: test
    columns:
      - columnDesc:
          columnType:
            typeName: INT64
            isNullable: true
          name: _row_id
      - columnDesc:
          columnType:
            typeName: INT32
            isNullable: true
          columnId: 1
          name: v1
    pkColumnIds:
      - 0
    pkOrders:
      - ASCENDING
- sql: |
    /* test projection for single column */
    create table t (v1 int, v2 int);
    select v1 from t;
  stream_plan_proto: |
    ---
    operatorId: "13"
    input:
      - operatorId: "12"
        input:
          - operatorId: "10"
            input:
              - mergeNode: {}
              - operatorId: "9"
                pkIndices:
                  - 0
                batchPlanNode:
                  tableRefId:
                    tableId: 1
                  columnDescs:
                    - columnType:
                        typeName: INT32
                        isNullable: true
                      columnId: 1
                      name: v1
            pkIndices:
              - 0
            chainNode: {}
        pkIndices:
          - 0
        projectNode:
          selectList:
            - exprType: INPUT_REF
              returnType:
                typeName: INT32
                isNullable: true
              inputRef: {}
    pkIndices:
      - 0
    materializeNode:
      columnOrders:
        - orderType: ASCENDING
          inputRef: {}
          returnType:
            typeName: INT32
            isNullable: true
      columnIds:
        - 0
    ---
    id: 4294967294
    schemaId: 4294967295
    databaseId: 4294967295
    name: test
    columns:
      - columnDesc:
          columnType:
            typeName: INT32
            isNullable: true
          name: v1
    pkColumnIds:
      - 0
    pkOrders:
      - ASCENDING
- sql: |
    /* test simple agg */
    create table t (v1 int);
    select sum(v1) from t;
  stream_plan_proto: |
    ---
    operatorId: "28"
    input:
<<<<<<< HEAD
      - input:
          - input:
              - input:
                  - input:
                      - mergeNode: {}
                      - batchPlanNode:
                          tableRefId:
                            tableId: 5
=======
      - operatorId: "27"
        input:
          - operatorId: "25"
            input:
              - operatorId: "23"
                input:
                  - operatorId: "21"
                    input:
                      - mergeNode: {}
                      - operatorId: "20"
                        pkIndices:
                          - 0
                        batchPlanNode:
                          tableRefId:
                            tableId: 1
>>>>>>> 508e0751
                          columnDescs:
                            - columnType:
                                typeName: INT32
                                isNullable: true
                              columnId: 1
                              name: v1
<<<<<<< HEAD
                    chainNode: {}
=======
                    pkIndices:
                      - 0
                    chainNode: {}
                pkIndices:
                  - 0
>>>>>>> 508e0751
                projectNode:
                  selectList:
                    - exprType: INPUT_REF
                      returnType:
                        typeName: INT32
<<<<<<< HEAD
                        isNullable: true
                      inputRef: {}
            globalSimpleAggNode:
              aggCalls:
                - type: SUM
                  args:
                    - input: {}
                      type:
                        typeName: INT32
                        isNullable: true
                  returnType:
                    typeName: INT64
                    isNullable: true
        exchangeNode:
          fields:
            - dataType:
                typeName: INT64
                isNullable: true
              name: "agg#0"
          strategy:
            type: SIMPLE
=======
                        isNullable: true
                      inputRef: {}
            pkIndices:
              - 0
            globalSimpleAggNode:
              aggCalls:
                - type: SUM
                  args:
                    - input: {}
                      type:
                        typeName: INT32
                        isNullable: true
                  returnType:
                    typeName: INT64
                    isNullable: true
        pkIndices:
          - 0
        projectNode:
          selectList:
            - exprType: INPUT_REF
              returnType:
                typeName: INT64
                isNullable: true
              inputRef: {}
    pkIndices:
      - 0
>>>>>>> 508e0751
    materializeNode:
      columnOrders:
        - orderType: ASCENDING
          inputRef: {}
          returnType:
            typeName: INT64
            isNullable: true
      columnIds:
        - 0
    ---
    id: 4294967294
    schemaId: 4294967295
    databaseId: 4294967295
    name: test
    columns:
      - columnDesc:
          columnType:
            typeName: INT64
            isNullable: true
          name: "?column?"
    pkColumnIds:
      - 0
    pkOrders:
      - ASCENDING
- sql: |
    /* test simple agg */
    create table t (v1 int, v2 int);
    select sum(v1) as sum_v1 from t group by v2;
  stream_plan_proto: |
    ---
    operatorId: "30"
    input:
      - operatorId: "29"
        input:
          - operatorId: "27"
            input:
              - operatorId: "25"
                input:
                  - operatorId: "23"
                    input:
                      - operatorId: "22"
                        input:
                          - mergeNode: {}
                          - operatorId: "21"
                            pkIndices:
                              - 0
                            batchPlanNode:
                              tableRefId:
                                tableId: 1
                              columnDescs:
                                - columnType:
                                    typeName: INT32
                                    isNullable: true
                                  columnId: 1
                                  name: v1
                                - columnType:
                                    typeName: INT32
                                    isNullable: true
                                  columnId: 2
                                  name: v2
                        pkIndices:
                          - 0
                        chainNode: {}
                    pkIndices:
                      - 0
                    exchangeNode:
                      fields:
                        - dataType:
                            typeName: INT32
                            isNullable: true
                          name: v1
                        - dataType:
                            typeName: INT32
                            isNullable: true
                          name: v2
                      strategy:
                        type: HASH
                        columnIndices:
                          - 0
                pkIndices:
                  - 1
                projectNode:
                  selectList:
                    - exprType: INPUT_REF
                      returnType:
                        typeName: INT32
                        isNullable: true
                      inputRef:
                        columnIdx: 1
                    - exprType: INPUT_REF
                      returnType:
                        typeName: INT32
                        isNullable: true
                      inputRef: {}
            pkIndices:
              - 0
            hashAggNode:
              groupKeys:
                - {}
              aggCalls:
                - type: SUM
                  args:
                    - input:
                        columnIdx: 1
                      type:
                        typeName: INT32
                        isNullable: true
                  returnType:
                    typeName: INT64
                    isNullable: true
        pkIndices:
          - 1
        projectNode:
          selectList:
            - exprType: INPUT_REF
              returnType:
                typeName: INT64
                isNullable: true
              inputRef:
                columnIdx: 1
            - exprType: INPUT_REF
              returnType:
                typeName: INT32
                isNullable: true
              inputRef: {}
    pkIndices:
      - 1
    materializeNode:
      columnOrders:
        - orderType: ASCENDING
          inputRef:
            columnIdx: 1
          returnType:
            typeName: INT32
            isNullable: true
      columnIds:
        - 0
        - 1
    ---
    id: 4294967294
    schemaId: 4294967295
    databaseId: 4294967295
    name: test
    columns:
      - columnDesc:
          columnType:
            typeName: INT64
            isNullable: true
          name: sum_v1
      - columnDesc:
          columnType:
            typeName: INT32
            isNullable: true
          columnId: 1
          name: _pk_1
        isHidden: true
    pkColumnIds:
      - 1
    pkOrders:
      - ASCENDING<|MERGE_RESOLUTION|>--- conflicted
+++ resolved
@@ -6,7 +6,6 @@
     ---
     operatorId: "20"
     input:
-<<<<<<< HEAD
       - input:
           - input:
               - mergeNode: {}
@@ -16,53 +15,11 @@
                   columnDescs:
                     - columnType:
                         typeName: INT64
-=======
-      - operatorId: "19"
-        input:
-          - operatorId: "17"
-            input:
-              - operatorId: "15"
-                input:
-                  - mergeNode: {}
-                  - operatorId: "14"
-                    pkIndices:
-                      - 0
-                    batchPlanNode:
-                      tableRefId:
-                        tableId: 1
-                      columnDescs:
-                        - columnType:
-                            typeName: INT64
-                            isNullable: true
-                          name: _row_id
-                        - columnType:
-                            typeName: INT32
-                            isNullable: true
-                          columnId: 1
-                          name: v1
-                pkIndices:
-                  - 0
-                chainNode: {}
-            pkIndices:
-              - 0
-            filterNode:
-              searchCondition:
-                exprType: LESS_THAN
-                returnType:
-                  typeName: BOOLEAN
-                  isNullable: true
-                funcCall:
-                  children:
-                    - exprType: INPUT_REF
-                      returnType:
-                        typeName: INT32
->>>>>>> 508e0751
                         isNullable: true
                       name: _row_id
                     - columnType:
                         typeName: INT32
                         isNullable: true
-<<<<<<< HEAD
                       columnId: 1
                       name: v1
             chainNode: {}
@@ -86,27 +43,6 @@
                     isNullable: true
                   constant:
                     body: AAAAAQ==
-=======
-                      constant:
-                        body: AAAAAQ==
-        pkIndices:
-          - 0
-        projectNode:
-          selectList:
-            - exprType: INPUT_REF
-              returnType:
-                typeName: INT64
-                isNullable: true
-              inputRef: {}
-            - exprType: INPUT_REF
-              returnType:
-                typeName: INT32
-                isNullable: true
-              inputRef:
-                columnIdx: 1
-    pkIndices:
-      - 0
->>>>>>> 508e0751
     materializeNode:
       columnOrders:
         - orderType: ASCENDING
@@ -146,7 +82,6 @@
     ---
     operatorId: "13"
     input:
-<<<<<<< HEAD
       - input:
           - mergeNode: {}
           - batchPlanNode:
@@ -163,49 +98,6 @@
                   columnId: 1
                   name: v1
         chainNode: {}
-=======
-      - operatorId: "12"
-        input:
-          - operatorId: "10"
-            input:
-              - mergeNode: {}
-              - operatorId: "9"
-                pkIndices:
-                  - 0
-                batchPlanNode:
-                  tableRefId:
-                    tableId: 1
-                  columnDescs:
-                    - columnType:
-                        typeName: INT64
-                        isNullable: true
-                      name: _row_id
-                    - columnType:
-                        typeName: INT32
-                        isNullable: true
-                      columnId: 1
-                      name: v1
-            pkIndices:
-              - 0
-            chainNode: {}
-        pkIndices:
-          - 0
-        projectNode:
-          selectList:
-            - exprType: INPUT_REF
-              returnType:
-                typeName: INT64
-                isNullable: true
-              inputRef: {}
-            - exprType: INPUT_REF
-              returnType:
-                typeName: INT32
-                isNullable: true
-              inputRef:
-                columnIdx: 1
-    pkIndices:
-      - 0
->>>>>>> 508e0751
     materializeNode:
       columnOrders:
         - orderType: ASCENDING
@@ -308,7 +200,6 @@
     ---
     operatorId: "28"
     input:
-<<<<<<< HEAD
       - input:
           - input:
               - input:
@@ -317,44 +208,18 @@
                       - batchPlanNode:
                           tableRefId:
                             tableId: 5
-=======
-      - operatorId: "27"
-        input:
-          - operatorId: "25"
-            input:
-              - operatorId: "23"
-                input:
-                  - operatorId: "21"
-                    input:
-                      - mergeNode: {}
-                      - operatorId: "20"
-                        pkIndices:
-                          - 0
-                        batchPlanNode:
-                          tableRefId:
-                            tableId: 1
->>>>>>> 508e0751
                           columnDescs:
                             - columnType:
                                 typeName: INT32
                                 isNullable: true
                               columnId: 1
                               name: v1
-<<<<<<< HEAD
                     chainNode: {}
-=======
-                    pkIndices:
-                      - 0
-                    chainNode: {}
-                pkIndices:
-                  - 0
->>>>>>> 508e0751
                 projectNode:
                   selectList:
                     - exprType: INPUT_REF
                       returnType:
                         typeName: INT32
-<<<<<<< HEAD
                         isNullable: true
                       inputRef: {}
             globalSimpleAggNode:
@@ -376,34 +241,6 @@
               name: "agg#0"
           strategy:
             type: SIMPLE
-=======
-                        isNullable: true
-                      inputRef: {}
-            pkIndices:
-              - 0
-            globalSimpleAggNode:
-              aggCalls:
-                - type: SUM
-                  args:
-                    - input: {}
-                      type:
-                        typeName: INT32
-                        isNullable: true
-                  returnType:
-                    typeName: INT64
-                    isNullable: true
-        pkIndices:
-          - 0
-        projectNode:
-          selectList:
-            - exprType: INPUT_REF
-              returnType:
-                typeName: INT64
-                isNullable: true
-              inputRef: {}
-    pkIndices:
-      - 0
->>>>>>> 508e0751
     materializeNode:
       columnOrders:
         - orderType: ASCENDING
