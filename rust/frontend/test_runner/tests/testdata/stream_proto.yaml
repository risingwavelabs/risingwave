--- conflicted
+++ resolved
@@ -15,13 +15,10 @@
                     tableId: 1
                   columnDescs:
                     - columnType:
-<<<<<<< HEAD
                         typeName: INT64
                         isNullable: true
                       name: "_row_id#0"
                     - columnType:
-=======
->>>>>>> aca1e200
                         typeName: INT32
                         isNullable: true
                       columnId: 1
@@ -87,13 +84,14 @@
     columns:
       - columnDesc:
           columnType:
+            typeName: INT64
+            isNullable: true
+          name: "_row_id#0"
+      - columnDesc:
+          columnType:
             typeName: INT32
             isNullable: true
-<<<<<<< HEAD
-          name: "_row_id#0"
-=======
           name: v1
->>>>>>> aca1e200
       - columnDesc:
           columnType:
             typeName: INT64
@@ -121,13 +119,10 @@
                 tableId: 1
               columnDescs:
                 - columnType:
-<<<<<<< HEAD
                     typeName: INT64
                     isNullable: true
                   name: "_row_id#0"
                 - columnType:
-=======
->>>>>>> aca1e200
                     typeName: INT32
                     isNullable: true
                   columnId: 1
@@ -172,13 +167,14 @@
     columns:
       - columnDesc:
           columnType:
+            typeName: INT64
+            isNullable: true
+          name: "_row_id#0"
+      - columnDesc:
+          columnType:
             typeName: INT32
             isNullable: true
-<<<<<<< HEAD
-          name: "_row_id#0"
-=======
           name: v1
->>>>>>> aca1e200
       - columnDesc:
           columnType:
             typeName: INT64
