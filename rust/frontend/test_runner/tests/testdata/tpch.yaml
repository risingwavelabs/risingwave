--- conflicted
+++ resolved
@@ -78,15 +78,9 @@
     StreamMaterialize { column_orders: [$0 ASC, $1 ASC], column_id: [#0, #1, #2, #3, #4, #5, #6, #7, #8], pk_indices: [0, 1] }
       StreamProject { exprs: [$0, $1, $2, $3, $4, $5, ($6 / $7), ($8 / $9), ($10 / $11)], expr_alias: [l_returnflag, l_linestatus, sum_qty, sum_base_price, sum_disc_price, sum_charge, avg_qty, avg_price, avg_disc] }
         StreamHashAgg { group_keys: [$0, $1], aggs: [sum($2), sum($3), sum($4), sum($5), sum($6), count($6), sum($7), count($7), sum($8), count($8)] }
-<<<<<<< HEAD
-          StreamProject { exprs: [$4, $5, $0, $1, ($1 * (1:Int32 - $2)), (($1 * (1:Int32 - $2)) * (1:Int32 + $3)), $0, $1, $2], expr_alias: [ ,  ,  ,  ,  ,  ,  ,  ,  ] }
-            StreamExchange { dist: HashShard([4, 5]) }
-              StreamTableScan { table: lineitem, columns: [l_quantity, l_extendedprice, l_discount, l_tax, l_returnflag, l_linestatus], pk_indices: [0] }
-=======
           StreamProject { exprs: [$4, $5, $0, $1, ($1 * (1:Int32 - $2)), (($1 * (1:Int32 - $2)) * (1:Int32 + $3)), $0, $1, $2, $6], expr_alias: [ ,  ,  ,  ,  ,  ,  ,  ,  ,  ] }
             StreamExchange { dist: HashShard([0, 1]) }
               StreamTableScan { table: lineitem, columns: [l_quantity, l_extendedprice, l_discount, l_tax, l_returnflag, l_linestatus, _row_id], pk_indices: [6] }
->>>>>>> 7ec7f8f6
 - id: tpch_q3
   before:
     - create_tables
@@ -140,15 +134,6 @@
     StreamMaterialize { column_orders: [$1 DESC, $2 ASC, $0 ASC, $3 ASC], column_id: [#0, #1, #2, #3], pk_indices: [0, 2, 3] }
       StreamProject { exprs: [$0, $3, $1, $2], expr_alias: [l_orderkey, revenue, o_orderdate, o_shippriority] }
         StreamHashAgg { group_keys: [$0, $1, $2], aggs: [sum($3)] }
-<<<<<<< HEAD
-          StreamProject { exprs: [$4, $1, $2, ($5 * (1:Int32 - $6)), $3, $0], expr_alias: [ ,  ,  ,  ,  ,  ] }
-            StreamExchange { dist: HashShard([4, 1, 2]) }
-              StreamHashJoin { type: Inner, predicate: $0 = $4 }
-                StreamProject { exprs: [$1, $3, $4, $0], expr_alias: [ ,  ,  ,  ] }
-                  StreamExchange { dist: HashShard([1]) }
-                    StreamHashJoin { type: Inner, predicate: $0 = $2 }
-                      StreamProject { exprs: [$0], expr_alias: [ ] }
-=======
           StreamProject { exprs: [$5, $1, $2, ($6 * (1:Int32 - $7)), $3, $4, $8], expr_alias: [ ,  ,  ,  ,  ,  ,  ] }
             StreamExchange { dist: HashShard([0, 1, 2]) }
               StreamHashJoin { type: Inner, predicate: $0 = $5 }
@@ -156,7 +141,6 @@
                   StreamExchange { dist: HashShard([0]) }
                     StreamHashJoin { type: Inner, predicate: $0 = $3 }
                       StreamProject { exprs: [$0, $2], expr_alias: [ ,  ] }
->>>>>>> 7ec7f8f6
                         StreamExchange { dist: HashShard([0]) }
                           StreamFilter { predicate: ($1 = "FURNITURE":Varchar) AND true:Boolean AND true:Boolean }
                             StreamTableScan { table: customer, columns: [c_custkey, c_mktsegment, _row_id], pk_indices: [2] }
