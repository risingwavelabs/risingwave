use std::collections::{HashMap, HashSet};
use std::sync::Arc;

use risingwave_common::error::Result;
use uuid::Uuid;

use crate::optimizer::plan_node::{BatchExchange, PlanNodeType, PlanTreeNode};
use crate::optimizer::property::Distribution;
use crate::optimizer::PlanRef;

pub(crate) type StageId = u64;

/// `BatchPlanFragmenter` splits a query plan into fragments.
struct BatchPlanFragmenter {
    stage_graph_builder: StageGraphBuilder,
    next_stage_id: u64,
}

impl BatchPlanFragmenter {
    pub fn new() -> Self {
        Self {
            stage_graph_builder: StageGraphBuilder::new(),
            next_stage_id: 0,
        }
    }
}

/// Contains the connection info of each stage.
pub(crate) struct Query {
    /// Query id should always be unique.
    query_id: Uuid,
    pub(crate) stage_graph: StageGraph,
}

impl Query {
    pub fn leaf_stages(&self) -> Vec<StageId> {
        let mut ret_leaf_stages = Vec::new();
        for stage_id in self.stage_graph.stages.keys() {
            if self
                .stage_graph
                .get_child_stages_unchecked(stage_id)
                .is_empty()
            {
                ret_leaf_stages.push(*stage_id);
            }
        }
        ret_leaf_stages
    }

    pub fn get_parents(&self, stage_id: &StageId) -> &HashSet<StageId> {
        self.stage_graph.parent_edges.get(stage_id).unwrap()
    }
}

/// Fragment part of `Query`.
#[derive(Debug)]
pub(crate) struct QueryStage {
    pub id: StageId,
    pub root: PlanRef,
    pub distribution: Distribution,
}
pub(crate) type QueryStageRef = Arc<QueryStage>;

/// Maintains how each stage are connected.
pub(crate) struct StageGraph {
    pub(crate) id: StageId,
    stages: HashMap<StageId, QueryStageRef>,
    /// Traverse from top to down. Used in split plan into stages.
    child_edges: HashMap<StageId, HashSet<StageId>>,
    /// Traverse from down to top. Used in schedule each stage.
    parent_edges: HashMap<StageId, HashSet<StageId>>,
    /// Indicates which stage the exchange executor is running on.
    /// Look up child stage for exchange source so that parent stage knows where to pull data.
    exchange_id_to_stage: HashMap<u64, StageId>,
}

impl StageGraph {
    pub fn get_stage_unchecked(&self, stage_id: &StageId) -> QueryStageRef {
        self.stages.get(stage_id).unwrap().clone()
    }

    pub fn get_child_stages_unchecked(&self, stage_id: &StageId) -> &HashSet<StageId> {
        self.child_edges.get(stage_id).unwrap()
    }
}

struct StageGraphBuilder {
    stages: HashMap<StageId, QueryStageRef>,
    child_edges: HashMap<StageId, HashSet<StageId>>,
    parent_edges: HashMap<StageId, HashSet<StageId>>,
    exchange_id_to_stage: HashMap<u64, StageId>,
}

impl StageGraphBuilder {
    pub fn new() -> Self {
        Self {
            stages: HashMap::new(),
            child_edges: HashMap::new(),
            parent_edges: HashMap::new(),
            exchange_id_to_stage: HashMap::new(),
        }
    }

    pub fn build(mut self, stage_id: StageId) -> StageGraph {
        for stage_id in self.stages.keys() {
            if self.child_edges.get(stage_id).is_none() {
                self.child_edges.insert(*stage_id, HashSet::new());
            }

            if self.parent_edges.get(stage_id).is_none() {
                self.parent_edges.insert(*stage_id, HashSet::new());
            }
        }

        StageGraph {
            id: stage_id,
            stages: self.stages,
            child_edges: self.child_edges,
            parent_edges: self.parent_edges,
            exchange_id_to_stage: self.exchange_id_to_stage,
        }
    }

    /// Link parent stage and child stage. Maintain the mappings of parent -> child and child ->
    /// parent.
    ///
    /// # Arguments
    ///
    /// * `exchange_id` - The operator id of exchange executor.
    pub fn link_to_child(&mut self, parent_id: StageId, exchange_id: u64, child_id: StageId) {
        let child_ids = self.child_edges.get_mut(&parent_id);
        // If the parent id does not exist, create a new set containing the child ids. Otherwise
        // just insert.
        match child_ids {
            Some(childs) => {
                childs.insert(child_id);
            }

            None => {
                let mut childs = HashSet::new();
                childs.insert(child_id);
                self.child_edges.insert(parent_id, childs);
            }
        };

        let parent_ids = self.parent_edges.get_mut(&child_id);
        // If the child id does not exist, create a new set containing the parent ids. Otherwise
        // just insert.
        match parent_ids {
            Some(parent_ids) => {
                parent_ids.insert(parent_id);
            }

            None => {
                let mut parents = HashSet::new();
                parents.insert(parent_id);
                self.parent_edges.insert(child_id, parents);
            }
        };
        self.exchange_id_to_stage.insert(exchange_id, child_id);
    }

    pub fn add_node(&mut self, stage: QueryStageRef) {
        self.stages.insert(stage.id, stage);
    }
}

impl BatchPlanFragmenter {
    /// Split the plan node into each stages, based on exchange node.
    pub fn split(mut self, batch_node: PlanRef) -> Result<Query> {
        let root_stage_graph =
            self.new_query_stage(batch_node.clone(), batch_node.distribution().clone());
        self.build_stage(&root_stage_graph, batch_node.clone());
        let stage_graph = self.stage_graph_builder.build(root_stage_graph.id);
        Ok(Query {
            stage_graph,
            query_id: Uuid::new_v4(),
        })
    }

    fn new_query_stage(&mut self, node: PlanRef, distribution: Distribution) -> QueryStageRef {
        let next_stage_id = self.next_stage_id;
        self.next_stage_id += 1;
        let stage = Arc::new(QueryStage {
            id: next_stage_id,
            root: node.clone(),
            distribution,
        });
        self.stage_graph_builder.add_node(stage.clone());
        stage
    }

    /// Based on current stage, use stage graph builder to recursively build the DAG plan (splits
    /// the plan by exchange node.). Children under pipeline-breaker separately forms a stage
    /// (aka plan fragment).
    fn build_stage(&mut self, cur_stage: &QueryStage, node: PlanRef) {
        // NOTE: The breaker's children will not be logically removed after plan slicing,
        // but their serialized plan will ignore the children. Therefore, the compute-node
        // will eventually only receive the sliced part.
        if node.node_type() == PlanNodeType::BatchExchange {
            let exchange_node = node.downcast_ref::<BatchExchange>().unwrap();
            for child_node in exchange_node.inputs() {
                // If plan node is a exchange node, for each inputs (child), new a query stage and
                // link with current stage.
                let child_query_stage =
                    self.new_query_stage(child_node.clone(), child_node.distribution().clone());
                // TODO(Bowen): replace mock exchange id 0 to real operator id (#67).
                self.stage_graph_builder
                    .link_to_child(cur_stage.id, 0, child_query_stage.id);
                self.build_stage(&child_query_stage, child_node);
            }
        } else {
            for child_node in node.inputs() {
                // All child nodes still belongs to current stage if no exchange.
                self.build_stage(cur_stage, child_node);
            }
        }
    }
}

#[cfg(test)]
mod tests {
    use std::cell::RefCell;
    use std::rc::Rc;
    use std::sync::Arc;

<<<<<<< HEAD
    use risingwave_pb::common::{ParallelUnit, ParallelUnitType, WorkerNode, WorkerType};
=======
    use risingwave_common::catalog::{Schema, TableId};
    use risingwave_pb::common::{ParallelUnit, WorkerNode, WorkerType};
>>>>>>> 9f2387bd
    use risingwave_pb::plan::JoinType;

    use crate::optimizer::plan_node::{
        BatchExchange, BatchHashJoin, BatchSeqScan, EqJoinPredicate, LogicalJoin, LogicalScan,
        PlanNodeType,
    };
    use crate::optimizer::property::{Distribution, Order};
    use crate::optimizer::PlanRef;
    use crate::scheduler::plan_fragmenter::BatchPlanFragmenter;
    use crate::scheduler::schedule::{BatchScheduler, WorkerNodeManager};
    use crate::session::QueryContext;
    use crate::utils::Condition;

    #[tokio::test]
    async fn test_fragmenter() {
        // Construct a Hash Join with Exchange node.
        // Logical plan:
        //
        //    HashJoin
        //     /    \
        //   Scan  Scan
        //
        let ctx = Rc::new(RefCell::new(QueryContext::mock().await));
        let batch_plan_node: PlanRef = BatchSeqScan::new(LogicalScan::new(
            "".to_string(),
            TableId::default(),
            vec![],
            Schema::default(),
            ctx,
        ))
        .into();
        let batch_exchange_node1: PlanRef = BatchExchange::new(
            batch_plan_node.clone(),
            Order::default(),
            Distribution::AnyShard,
        )
        .into();
        let batch_exchange_node2: PlanRef = BatchExchange::new(
            batch_plan_node.clone(),
            Order::default(),
            Distribution::AnyShard,
        )
        .into();
        let hash_join_node: PlanRef = BatchHashJoin::new(
            LogicalJoin::new(
                batch_exchange_node1.clone(),
                batch_exchange_node2.clone(),
                JoinType::Inner,
                Condition::true_cond(),
            ),
            EqJoinPredicate::create(0, 0, Condition::true_cond()),
        )
        .into();
        let batch_exchange_node3: PlanRef = BatchExchange::new(
            hash_join_node.clone(),
            Order::default(),
            Distribution::Single,
        )
        .into();

        // Break the plan node into fragments.
        let fragmenter = BatchPlanFragmenter::new();
        let query = fragmenter.split(batch_exchange_node3).unwrap();

        assert_eq!(query.stage_graph.id, 0);
        assert_eq!(query.stage_graph.stages.len(), 4);

        // Check the mappings of child edges.
        assert_eq!(query.stage_graph.child_edges.get(&0).unwrap().len(), 1);
        assert_eq!(query.stage_graph.child_edges.get(&1).unwrap().len(), 2);
        assert_eq!(query.stage_graph.child_edges.get(&2).unwrap().len(), 0);
        assert_eq!(query.stage_graph.child_edges.get(&3).unwrap().len(), 0);

        // Check the mappings of parent edges.
        assert_eq!(query.stage_graph.parent_edges.get(&0).unwrap().len(), 0);
        assert_eq!(query.stage_graph.parent_edges.get(&1).unwrap().len(), 1);
        assert_eq!(query.stage_graph.parent_edges.get(&2).unwrap().len(), 1);
        assert_eq!(query.stage_graph.parent_edges.get(&3).unwrap().len(), 1);

        // Check plan node in each stages.
        let root_exchange = query.stage_graph.stages.get(&0).unwrap();
        assert_eq!(root_exchange.root.node_type(), PlanNodeType::BatchExchange);
        let join_node = query.stage_graph.stages.get(&1).unwrap();
        assert_eq!(join_node.root.node_type(), PlanNodeType::BatchHashJoin);
        let scan_node1 = query.stage_graph.stages.get(&2).unwrap();
        assert_eq!(scan_node1.root.node_type(), PlanNodeType::BatchSeqScan);
        let scan_node2 = query.stage_graph.stages.get(&3).unwrap();
        assert_eq!(scan_node2.root.node_type(), PlanNodeType::BatchSeqScan);

        // -- Check augment phase --
        let worker1 = WorkerNode {
            id: 0,
            r#type: WorkerType::ComputeNode as i32,
            host: None,
            state: risingwave_pb::common::worker_node::State::Running as i32,
            parallel_units: generate_parallel_units(0),
        };
        let worker2 = WorkerNode {
            id: 1,
            r#type: WorkerType::ComputeNode as i32,
            host: None,
            state: risingwave_pb::common::worker_node::State::Running as i32,
            parallel_units: generate_parallel_units(8),
        };
        let worker3 = WorkerNode {
            id: 2,
            r#type: WorkerType::ComputeNode as i32,
            host: None,
            state: risingwave_pb::common::worker_node::State::Running as i32,
            parallel_units: generate_parallel_units(16),
        };
        let workers = vec![worker1.clone(), worker2.clone(), worker3.clone()];
        let worker_node_manager = Arc::new(WorkerNodeManager::mock(workers));
        let mut scheduler = BatchScheduler::mock(worker_node_manager);
        let _query_result_loc = scheduler.schedule(&query).await;

        let root = scheduler.get_scheduled_stage_unchecked(&0);
        assert_eq!(root.augmented_stage.exchange_source.len(), 1);
        assert!(root.augmented_stage.exchange_source.get(&1).is_some());
        assert_eq!(root.assignments.len(), 1);
        assert_eq!(root.assignments.get(&0).unwrap(), &worker1);

        let join_node = scheduler.get_scheduled_stage_unchecked(&1);
        assert_eq!(join_node.augmented_stage.exchange_source.len(), 2);
        assert!(join_node.augmented_stage.exchange_source.get(&2).is_some());
        assert!(join_node.augmented_stage.exchange_source.get(&3).is_some());
        assert_eq!(join_node.assignments.len(), 3);
        assert_eq!(join_node.assignments.get(&0).unwrap(), &worker1);
        assert_eq!(join_node.assignments.get(&1).unwrap(), &worker2);
        assert_eq!(join_node.assignments.get(&2).unwrap(), &worker3);

        let scan_node_1 = scheduler.get_scheduled_stage_unchecked(&2);
        assert_eq!(scan_node_1.augmented_stage.exchange_source.len(), 0);
        assert_eq!(scan_node_1.assignments.len(), 3);
        assert_eq!(scan_node_1.assignments.get(&0).unwrap(), &worker1);
        assert_eq!(scan_node_1.assignments.get(&1).unwrap(), &worker2);
        assert_eq!(scan_node_1.assignments.get(&2).unwrap(), &worker3);

        let scan_node_2 = scheduler.get_scheduled_stage_unchecked(&2);
        assert_eq!(scan_node_2.augmented_stage.exchange_source.len(), 0);
        assert_eq!(scan_node_2.assignments.len(), 3);
        assert_eq!(scan_node_2.assignments.get(&0).unwrap(), &worker1);
        assert_eq!(scan_node_2.assignments.get(&1).unwrap(), &worker2);
        assert_eq!(scan_node_2.assignments.get(&2).unwrap(), &worker3);
    }

    fn generate_parallel_units(start_id: u32) -> Vec<ParallelUnit> {
        let parallel_degree = 8;
        let mut parallel_units = vec![ParallelUnit {
            id: start_id,
            r#type: ParallelUnitType::Single as i32,
            node_host: None,
        }];
        for id in start_id + 1..start_id + parallel_degree {
            parallel_units.push(ParallelUnit {
                id,
                r#type: ParallelUnitType::Hash as i32,
                node_host: None,
            });
        }
        parallel_units
    }
}<|MERGE_RESOLUTION|>--- conflicted
+++ resolved
@@ -224,12 +224,8 @@
     use std::rc::Rc;
     use std::sync::Arc;
 
-<<<<<<< HEAD
+    use risingwave_common::catalog::{Schema, TableId};
     use risingwave_pb::common::{ParallelUnit, ParallelUnitType, WorkerNode, WorkerType};
-=======
-    use risingwave_common::catalog::{Schema, TableId};
-    use risingwave_pb::common::{ParallelUnit, WorkerNode, WorkerType};
->>>>>>> 9f2387bd
     use risingwave_pb::plan::JoinType;
 
     use crate::optimizer::plan_node::{
