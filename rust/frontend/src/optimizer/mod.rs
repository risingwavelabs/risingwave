// Copyright 2022 Singularity Data
//
// Licensed under the Apache License, Version 2.0 (the "License");
// you may not use this file except in compliance with the License.
// You may obtain a copy of the License at
//
// http://www.apache.org/licenses/LICENSE-2.0
//
// Unless required by applicable law or agreed to in writing, software
// distributed under the License is distributed on an "AS IS" BASIS,
// WITHOUT WARRANTIES OR CONDITIONS OF ANY KIND, either express or implied.
// See the License for the specific language governing permissions and
// limitations under the License.
//
pub mod plan_node;
pub use plan_node::PlanRef;
pub mod property;

mod heuristic;
mod plan_rewriter;
mod plan_visitor;
mod rule;

use fixedbitset::FixedBitSet;
use itertools::Itertools as _;
use property::{Distribution, Order};
use risingwave_common::catalog::Schema;

use self::heuristic::{ApplyOrder, HeuristicOptimizer};
use self::plan_node::{LogicalProject, StreamMaterialize};
use self::property::FieldOrder;
use self::rule::*;
use crate::catalog::{ColumnId, TableId};
use crate::expr::InputRef;

/// `PlanRoot` is used to describe a plan. planner will construct a `PlanRoot` with LogicalNode and
/// required distribution and order. And `PlanRoot` can generate corresponding streaming or batch
/// Plan with optimization. the required Order and Distribution columns might be more than the
/// output columns. for example:
/// ```SQL
///    select v1 from t order by id;
/// ```
/// the plan will return two columns (id, v1), and the required order column is id. the id
/// column is required in optimization, but the final generated plan will remove the unnecessary
/// column in the result.
#[derive(Debug, Clone)]
pub struct PlanRoot {
    logical_plan: PlanRef,
    required_dist: Distribution,
    required_order: Order,
    out_fields: FixedBitSet,
    schema: Schema,
}

impl PlanRoot {
    pub fn new(
        plan: PlanRef,
        required_dist: Distribution,
        required_order: Order,
        out_fields: FixedBitSet,
    ) -> Self {
        let input_schema = plan.schema();
        assert_eq!(input_schema.fields().len(), out_fields.len());

        let schema = Schema {
            fields: out_fields
                .ones()
                .map(|i| input_schema.fields()[i].clone())
                .collect(),
        };
        Self {
            logical_plan: plan,
            required_dist,
            required_order,
            out_fields,
            schema,
        }
    }

    /// Get a reference to the plan root's schema.
    #[allow(dead_code)]
    fn schema(&self) -> &Schema {
        &self.schema
    }

    /// Transform the PlanRoot back to a PlanRef suitable to be used as a subplan, for example as
    /// insert source or subquery. This ignores Order but retains post-Order pruning (`out_fields`).
    pub fn as_subplan(self) -> PlanRef {
        if self.out_fields.count_ones(..) == self.out_fields.len() {
            return self.logical_plan;
        }
        let (exprs, expr_aliases) = self
            .out_fields
            .ones()
            .zip_eq(self.schema.fields)
            .map(|(index, field)| {
                (
                    InputRef::new(index, field.data_type).into(),
                    Some(field.name),
                )
            })
            .unzip();
        LogicalProject::create(self.logical_plan, exprs, expr_aliases)
    }

    /// Apply logical optimization to the plan.
    pub fn gen_optimized_logical_plan(&self) -> PlanRef {
        let mut plan = self.logical_plan.clone();

        // Predicate Push-down
        plan = {
            let rules = vec![FilterJoinRule::create(), FilterProjectRule::create()];
            let heuristic_optimizer = HeuristicOptimizer::new(ApplyOrder::TopDown, rules);
            heuristic_optimizer.optimize(plan)
        };

        // Prune Columns
        plan = plan.prune_col(&self.out_fields);

        plan
    }

    /// optimize and generate a batch query plan
    pub fn gen_batch_query_plan(&self) -> PlanRef {
        let mut plan = self.gen_optimized_logical_plan();

        // Convert to physical plan node
        plan = plan.to_batch_with_order_required(&self.required_order);

        // TODO: Enable this when distributed e2e is OK.
        // plan = plan.to_distributed_with_required(&self.required_order, &self.required_dist);
        // FIXME: add a Batch Project for the Plan, to remove the unnecessary column in the result.
        // TODO: do a final column pruning after add the batch project, but now the column
        // pruning is not used in batch node, need to think.

        plan
    }

    /// optimize and generate a batch query plan.
    /// Currently only used by test runner (Have distributed plan but not schedule yet).
    /// Will be removed after dist execution.
    pub fn gen_dist_batch_query_plan(&self) -> PlanRef {
        let plan = self.gen_batch_query_plan();

        plan.to_distributed_with_required(&self.required_order, &self.required_dist)
    }

    /// optimize and generate a create materialize view plan
<<<<<<< HEAD
    pub fn gen_create_mv_plan(&mut self) -> PlanRef {
        let mut plan = self.gen_optimized_logical_plan();
        plan = {
            let (plan, mut out_col_change) = plan.logical_rewrite_for_stream();
            self.required_dist = out_col_change.rewrite_distribution(self.required_dist.clone());
            self.required_order = out_col_change.rewrite_order(self.required_order.clone());
            self.out_fields = out_col_change.rewrite_bitset(&self.out_fields);
            self.schema = plan.schema().clone();
            plan
        };
=======
    pub fn gen_create_mv_plan(&self, order: Vec<FieldOrder>, column_ids: Vec<ColumnId>) -> PlanRef {
        let plan = self.gen_optimized_logical_plan();

>>>>>>> 6c7d625f
        // Convert to physical plan node
        let plan = plan.to_stream_with_dist_required(&self.required_dist);

        // TODO: get the correct table id

        // FIXME: add a Streaming Project for the Plan to remove the unnecessary column in the
        // result.
        // TODO: do a final column pruning after add the streaming project, but now
        // the column pruning is not used in streaming node, need to think.

        StreamMaterialize::new(
            self.logical_plan.ctx(),
            plan,
            TableId::new(0),
            order,
            column_ids,
        )
        .into()
    }
}

#[cfg(test)]
mod tests {
    use std::cell::RefCell;
    use std::rc::Rc;

    use risingwave_common::catalog::Field;
    use risingwave_common::types::DataType;

    use super::*;
    use crate::catalog::{ColumnId, TableId};
    use crate::optimizer::plan_node::LogicalScan;
    use crate::session::QueryContext;

    #[tokio::test]
    async fn test_as_subplan() {
        let ctx = Rc::new(RefCell::new(QueryContext::mock().await));
        let scan = LogicalScan::create(
            "test_table".into(),
            TableId::new(3),
            vec![ColumnId::new(2), ColumnId::new(7)],
            Schema::new(vec![
                Field::with_name(DataType::Int32, "v1"),
                Field::with_name(DataType::Varchar, "v2"),
            ]),
            ctx,
        )
        .unwrap();
        let out_fields = FixedBitSet::with_capacity_and_blocks(2, [1]);
        let root = PlanRoot::new(
            scan,
            Distribution::any().clone(),
            Order::any().clone(),
            out_fields,
        );
        let subplan = root.as_subplan();
        assert_eq!(
            subplan.schema(),
            &Schema::new(vec![Field::with_name(DataType::Int32, "v1"),])
        );
    }
}<|MERGE_RESOLUTION|>--- conflicted
+++ resolved
@@ -146,22 +146,9 @@
     }
 
     /// optimize and generate a create materialize view plan
-<<<<<<< HEAD
-    pub fn gen_create_mv_plan(&mut self) -> PlanRef {
-        let mut plan = self.gen_optimized_logical_plan();
-        plan = {
-            let (plan, mut out_col_change) = plan.logical_rewrite_for_stream();
-            self.required_dist = out_col_change.rewrite_distribution(self.required_dist.clone());
-            self.required_order = out_col_change.rewrite_order(self.required_order.clone());
-            self.out_fields = out_col_change.rewrite_bitset(&self.out_fields);
-            self.schema = plan.schema().clone();
-            plan
-        };
-=======
     pub fn gen_create_mv_plan(&self, order: Vec<FieldOrder>, column_ids: Vec<ColumnId>) -> PlanRef {
         let plan = self.gen_optimized_logical_plan();
 
->>>>>>> 6c7d625f
         // Convert to physical plan node
         let plan = plan.to_stream_with_dist_required(&self.required_dist);
 
