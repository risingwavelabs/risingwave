--- conflicted
+++ resolved
@@ -170,29 +170,17 @@
     ///
     /// The `MaterializeExecutor` won't be generated at this stage, and will be attached in
     /// `gen_create_mv_plan`.
-<<<<<<< HEAD
-    pub fn gen_create_mv_plan(&mut self) -> PlanRef {
-        let mut plan = self.gen_optimized_logical_plan();
-        plan = {
-            let (plan, out_col_change) = plan.logical_rewrite_for_stream();
-            self.required_dist = out_col_change
-                .rewrite_required_distribution(&self.required_dist)
-                .unwrap();
-            self.required_order = out_col_change
-                .rewrite_required_order(&self.required_order)
-                .unwrap();
-            self.out_fields = out_col_change.rewrite_bitset(&self.out_fields);
-            self.schema = plan.schema().clone();
-            plan
-=======
     pub fn gen_create_mv_plan(&mut self, mv_name: String) -> StreamMaterialize {
         let stream_plan = match self.plan.convention() {
             Convention::Logical => {
                 let plan = self.gen_optimized_logical_plan();
-                let (plan, mut out_col_change) = plan.logical_rewrite_for_stream();
-                self.required_dist =
-                    out_col_change.rewrite_distribution(self.required_dist.clone());
-                self.required_order = out_col_change.rewrite_order(self.required_order.clone());
+                let (plan, out_col_change) = plan.logical_rewrite_for_stream();
+                self.required_dist = out_col_change
+                    .rewrite_required_distribution(&self.required_dist)
+                    .unwrap();
+                self.required_order = out_col_change
+                    .rewrite_required_order(&self.required_order)
+                    .unwrap();
                 self.out_fields = out_col_change.rewrite_bitset(&self.out_fields);
                 self.schema = plan.schema().clone();
                 plan.to_stream_with_dist_required(&self.required_dist)
@@ -201,7 +189,6 @@
                 .required_dist
                 .enforce_if_not_satisfies(self.plan.clone(), Order::any()),
             _ => panic!(),
->>>>>>> c80c92b2
         };
         // Ignore the required_dist and required_order, as they are provided by user now.
         // TODO: need more thinking and refactor.
