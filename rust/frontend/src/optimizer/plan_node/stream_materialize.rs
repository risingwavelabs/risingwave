--- conflicted
+++ resolved
@@ -22,11 +22,7 @@
 use super::{PlanRef, PlanTreeNodeUnary, ToStreamProst};
 use crate::catalog::{ColumnId, TableId};
 use crate::optimizer::plan_node::PlanBase;
-<<<<<<< HEAD
-use crate::optimizer::property::WithSchema;
-=======
 use crate::optimizer::property::{FieldOrder, WithSchema};
->>>>>>> 73559dea
 use crate::session::QueryContextRef;
 
 /// Materializes a stream.
@@ -48,10 +44,6 @@
 }
 
 impl StreamMaterialize {
-<<<<<<< HEAD
-    pub fn new(ctx: QueryContextRef, input: PlanRef, table_id: TableId) -> Self {
-        // TODO: derive from input
-=======
     pub fn new(
         ctx: QueryContextRef,
         input: PlanRef,
@@ -68,17 +60,12 @@
             }
         }
 
->>>>>>> 73559dea
         let base = PlanBase::new_stream(
             ctx,
             input.schema().clone(),
             input.pk_indices().to_vec(),
             input.distribution().clone(),
         );
-<<<<<<< HEAD
-=======
-
->>>>>>> 73559dea
         Self {
             base,
             input,
