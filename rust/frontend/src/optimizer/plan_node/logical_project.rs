// Copyright 2022 Singularity Data
//
// Licensed under the Apache License, Version 2.0 (the "License");
// you may not use this file except in compliance with the License.
// You may obtain a copy of the License at
//
// http://www.apache.org/licenses/LICENSE-2.0
//
// Unless required by applicable law or agreed to in writing, software
// distributed under the License is distributed on an "AS IS" BASIS,
// WITHOUT WARRANTIES OR CONDITIONS OF ANY KIND, either express or implied.
// See the License for the specific language governing permissions and
// limitations under the License.

use std::fmt;

use fixedbitset::FixedBitSet;
use itertools::Itertools;
use risingwave_common::catalog::{Field, Schema};

use super::{
    BatchProject, ColPrunable, PlanBase, PlanRef, PlanTreeNodeUnary, StreamProject, ToBatch,
    ToStream,
};
use crate::expr::{
    as_alias_display, assert_input_ref, Expr, ExprImpl, ExprRewriter, ExprVisitor, InputRef,
};
use crate::optimizer::plan_node::CollectInputRef;
use crate::optimizer::property::{Distribution, WithSchema};
use crate::utils::ColIndexMapping;

/// `LogicalProject` computes a set of expressions from its input relation.
#[derive(Debug, Clone)]
pub struct LogicalProject {
    pub base: PlanBase,
    exprs: Vec<ExprImpl>,
    expr_alias: Vec<Option<String>>,
    input: PlanRef,
}

impl LogicalProject {
    pub fn new(input: PlanRef, exprs: Vec<ExprImpl>, expr_alias: Vec<Option<String>>) -> Self {
        let ctx = input.ctx();
        let schema = Self::derive_schema(&exprs, &expr_alias);
        let pk_indices = Self::derive_pk(input.schema(), input.pk_indices(), &exprs);
        for expr in &exprs {
            assert_input_ref(expr, input.schema().fields().len());
        }
        let base = PlanBase::new_logical(ctx, schema, pk_indices);
        LogicalProject {
            input,
            base,
            exprs,
            expr_alias,
        }
    }

    /// get the Mapping of columnIndex from input column index to out column index
    pub fn o2i_col_mapping(input_len: usize, exprs: &[ExprImpl]) -> ColIndexMapping {
        let mut map = vec![None; exprs.len()];
        for (i, expr) in exprs.iter().enumerate() {
            map[i] = match expr {
                ExprImpl::InputRef(input) => Some(input.index()),
                _ => None,
            }
        }
        ColIndexMapping::with_target_size(map, input_len)
    }

    /// get the Mapping of columnIndex from input column index to output column index,if a input
    /// column corresponds more than one out columns, mapping to any one
    pub fn i2o_col_mapping(input_len: usize, exprs: &[ExprImpl]) -> ColIndexMapping {
        Self::o2i_col_mapping(input_len, exprs).inverse()
    }

    pub fn create(
        input: PlanRef,
        exprs: Vec<ExprImpl>,
        expr_alias: Vec<Option<String>>,
    ) -> PlanRef {
        Self::new(input, exprs, expr_alias).into()
    }

    /// Creates a `LogicalProject` which select some columns from the input.
    ///
    /// `mapping` should maps from `(0..input_fields.len())` to a consecutive range starting from 0.
    ///
    /// This is useful in column pruning when we want to add a project to ensure the output schema
    /// is correct.
    pub fn with_mapping(input: PlanRef, mapping: ColIndexMapping) -> PlanRef {
        assert_eq!(
            input.schema().fields().len(),
            mapping.source_size(),
            "invalid mapping given:\n----input: {:?}\n----mapping: {:?}",
            input,
            mapping
        );
        if mapping.target_size() == 0 {
            // The mapping is empty, so the parent actually doesn't need the output of the input.
            // This can happen when the parent node only selects constant expressions.
            return input;
        };
        let mut input_refs = vec![None; mapping.target_size()];
        for (src, tar) in mapping.mapping_pairs() {
            assert_eq!(input_refs[tar], None);
            input_refs[tar] = Some(src);
        }
        let input_schema = input.schema();
        let exprs: Vec<ExprImpl> = input_refs
            .into_iter()
            .map(|i| i.unwrap())
            .map(|i| InputRef::new(i, input_schema.fields()[i].data_type()).into())
            .collect();

        let alias = vec![None; exprs.len()];
        LogicalProject::new(input, exprs, alias).into()
    }

    fn derive_schema(exprs: &[ExprImpl], expr_alias: &[Option<String>]) -> Schema {
        let fields = exprs
            .iter()
            .zip_eq(expr_alias.iter())
            .enumerate()
            .map(|(id, (expr, alias))| {
                let name = alias.clone().unwrap_or(format!("expr#{}", id));
                Field {
                    name,
                    data_type: expr.return_type(),
                }
            })
            .collect();
        Schema { fields }
    }

    fn derive_pk(input_schema: &Schema, input_pk: &[usize], exprs: &[ExprImpl]) -> Vec<usize> {
        let i2o = Self::i2o_col_mapping(input_schema.len(), exprs);
        input_pk
            .iter()
            .map(|pk_col| i2o.try_map(*pk_col))
            .collect::<Option<Vec<_>>>()
            .unwrap_or_default()
    }
    pub fn exprs(&self) -> &Vec<ExprImpl> {
        &self.exprs
    }

    /// Get a reference to the logical project's expr alias.
    pub fn expr_alias(&self) -> &[Option<String>] {
        self.expr_alias.as_ref()
    }

    pub(super) fn fmt_with_name(&self, f: &mut fmt::Formatter, name: &str) -> fmt::Result {
        f.debug_struct(name)
            .field("exprs", self.exprs())
            .field(
                "expr_alias",
                &self
                    .expr_alias()
                    .iter()
                    .map(as_alias_display)
                    .collect::<Vec<_>>(),
            )
            .finish()
    }

    pub fn is_identity(&self) -> bool {
        self.schema().len() == self.input.schema().len()
            && self
                .exprs
                .iter()
                .zip_eq(self.expr_alias.iter())
                .zip_eq(self.input.schema().fields())
                .enumerate()
                .all(|(i, ((expr, alias), field))| {
                    alias.as_ref().map(|alias| alias == &field.name).unwrap_or(true) &&
                    matches!(expr, ExprImpl::InputRef(input_ref) if **input_ref == InputRef::new(i, field.data_type()))
                })
    }
}

impl PlanTreeNodeUnary for LogicalProject {
    fn input(&self) -> PlanRef {
        self.input.clone()
    }
    fn clone_with_input(&self, input: PlanRef) -> Self {
        Self::new(input, self.exprs.clone(), self.expr_alias().to_vec())
    }
    fn rewrite_with_input(
        &self,
        input: PlanRef,
        mut input_col_change: ColIndexMapping,
    ) -> (Self, ColIndexMapping) {
        let exprs = self
            .exprs
            .clone()
            .into_iter()
            .map(|expr| input_col_change.rewrite_expr(expr))
            .collect();
        let proj = Self::new(input, exprs, self.expr_alias().to_vec());
        // change the input columns index will not change the output column index
        let out_col_change = ColIndexMapping::identical_map(proj.schema().len());
        (proj, out_col_change)
    }
}

impl_plan_tree_node_for_unary! {LogicalProject}

impl fmt::Display for LogicalProject {
    fn fmt(&self, f: &mut fmt::Formatter) -> fmt::Result {
        self.fmt_with_name(f, "LogicalProject")
    }
}

impl ColPrunable for LogicalProject {
    fn prune_col(&self, required_cols: &FixedBitSet) -> PlanRef {
        self.must_contain_columns(required_cols);

        let mut visitor = CollectInputRef {
            input_bits: FixedBitSet::with_capacity(self.input.schema().fields().len()),
        };
        required_cols.ones().for_each(|id| {
            visitor.visit_expr(&self.exprs[id]);
        });

        let child_required_cols = visitor.input_bits;
        let mut mapping = ColIndexMapping::with_remaining_columns(&child_required_cols);

        let (exprs, expr_alias) = required_cols
            .ones()
            .map(|id| {
                (
                    mapping.rewrite_expr(self.exprs[id].clone()),
                    self.expr_alias[id].clone(),
                )
            })
            .unzip();
        LogicalProject::new(
            self.input.prune_col(&child_required_cols),
            exprs,
            expr_alias,
        )
        .into()
    }
}

impl ToBatch for LogicalProject {
    fn to_batch(&self) -> PlanRef {
        let new_input = self.input().to_batch();
        let new_logical = self.clone_with_input(new_input);
        BatchProject::new(new_logical).into()
    }
}

impl ToStream for LogicalProject {
    fn to_stream_with_dist_required(&self, required_dist: &Distribution) -> PlanRef {
        let new_input = self.input().to_stream_with_dist_required(required_dist);
        let new_logical = self.clone_with_input(new_input);
        StreamProject::new(new_logical).into()
    }
    fn to_stream(&self) -> PlanRef {
        self.to_stream_with_dist_required(Distribution::any())
    }

    fn logical_rewrite_for_stream(&self) -> (PlanRef, ColIndexMapping) {
        // TODO: add row_count() aggCall for StreamAgg here
        let (input, input_col_change) = self.input.logical_rewrite_for_stream();
        let (proj, out_col_change) = self.rewrite_with_input(input.clone(), input_col_change);
        let input_pk = input.pk_indices();
        let i2o = Self::i2o_col_mapping(input.schema().len(), proj.exprs());
        let col_need_to_add = input_pk.iter().cloned().filter(|i| i2o.try_map(*i) == None);
        let input_schema = input.schema();
        let (exprs, expr_alias) = proj
            .exprs()
            .iter()
            .cloned()
            .zip_eq(proj.expr_alias().iter().cloned())
            .map(|(a, b)| (a, b))
            .chain(col_need_to_add.map(|idx| {
                (
                    InputRef::new(idx, input_schema.fields[idx].data_type.clone()).into(),
                    None,
                )
            }))
            .unzip();
        let proj = Self::new(input, exprs, expr_alias);
        // the added columns is at the end, so it will not change the exists column index
        (proj.into(), out_col_change)
    }
}
#[cfg(test)]
mod tests {
    use std::cell::RefCell;
    use std::rc::Rc;

    use risingwave_common::catalog::Field;
    use risingwave_common::types::DataType;
    use risingwave_pb::expr::expr_node::Type;

    use super::*;
    use crate::expr::{assert_eq_input_ref, FunctionCall, InputRef, Literal};
    use crate::optimizer::plan_node::LogicalValues;
    use crate::session::QueryContext;

    #[tokio::test]
<<<<<<< HEAD
    async fn test_contiguous_project() {
        let ctx = Rc::new(RefCell::new(QueryContext::mock().await));
        let ty = DataType::Int32;
        let fields: Vec<Field> = (1..4)
            .map(|i| Field {
                data_type: ty.clone(),
                name: format!("v{}", i),
            })
            .collect();
        let values = LogicalValues::new(vec![], Schema { fields }, ctx);

        let inner = LogicalProject::new(
            values.into(),
            vec![
                FunctionCall::new(
                    Type::Equal,
                    vec![
                        InputRef::new(1, ty.clone()).into(),
                        InputRef::new(2, ty.clone()).into(),
                    ],
                )
                .unwrap()
                .into(),
                InputRef::new(0, ty.clone()).into(),
            ],
            vec![Some("aa".to_string()), Some("bb".to_string())],
        );

        let outer = LogicalProject::new(
            inner.into(),
            vec![
                InputRef::new(1, ty.clone()).into(),
                Literal::new(None, ty.clone()).into(),
                InputRef::new(0, DataType::Boolean).into(),
            ],
            vec![None; 3],
        );

        assert!(outer.input().as_logical_values().is_some());
        assert_eq!(outer.exprs().len(), 3);
        assert_eq_input_ref!(&outer.exprs()[0], 0);
        match outer.exprs()[2].clone() {
            ExprImpl::FunctionCall(call) => {
                assert_eq_input_ref!(&call.inputs()[0], 1);
                assert_eq_input_ref!(&call.inputs()[1], 2);
            }
            _ => panic!("Expected function call"),
        }

        let outermost =
            LogicalProject::new(outer.into(), vec![InputRef::new(0, ty).into()], vec![None]);

        assert!(outermost.input().as_logical_values().is_some());
        assert_eq!(outermost.exprs().len(), 1);
        assert_eq_input_ref!(&outermost.exprs()[0], 0);
    }

    #[tokio::test]
=======
>>>>>>> 9fe054fa
    /// Pruning
    /// ```text
    /// Project(1, input_ref(2), input_ref(0)<5)
    ///   TableScan(v1, v2, v3)
    /// ```
    /// with required columns `[1, 2]` will result in
    /// ```text
    /// Project(input_ref(1), input_ref(0)<5)
    ///   TableScan(v1, v3)
    /// ```
    async fn test_prune_project() {
        let ty = DataType::Int32;
        let ctx = Rc::new(RefCell::new(QueryContext::mock().await));
        let fields: Vec<Field> = vec![
            Field {
                data_type: ty.clone(),
                name: "v1".to_string(),
            },
            Field {
                data_type: ty.clone(),
                name: "v2".to_string(),
            },
            Field {
                data_type: ty.clone(),
                name: "v3".to_string(),
            },
        ];
        let values = LogicalValues::new(
            vec![],
            Schema {
                fields: fields.clone(),
            },
            ctx,
        );
        let project = LogicalProject::new(
            values.into(),
            vec![
                ExprImpl::Literal(Box::new(Literal::new(None, ty.clone()))),
                InputRef::new(2, ty.clone()).into(),
                ExprImpl::FunctionCall(Box::new(
                    FunctionCall::new(
                        Type::LessThan,
                        vec![
                            ExprImpl::InputRef(Box::new(InputRef::new(0, ty.clone()))),
                            ExprImpl::Literal(Box::new(Literal::new(None, ty))),
                        ],
                    )
                    .unwrap(),
                )),
            ],
            vec![None; 3],
        );

        // Perform the prune
        let mut required_cols = FixedBitSet::with_capacity(3);
        required_cols.insert(1);
        required_cols.insert(2);
        let plan = project.prune_col(&required_cols);

        // Check the result
        let project = plan.as_logical_project().unwrap();
        assert_eq!(project.exprs().len(), 2);
        assert_eq_input_ref!(&project.exprs()[0], 1);
        match project.exprs()[1].clone() {
            ExprImpl::FunctionCall(call) => assert_eq_input_ref!(&call.inputs()[0], 0),
            _ => panic!("Expected function call"),
        }

        let values = project.input();
        let values = values.as_logical_values().unwrap();
        assert_eq!(values.schema().fields().len(), 2);
        assert_eq!(values.schema().fields()[0], fields[0]);
        assert_eq!(values.schema().fields()[1], fields[2]);
    }
}<|MERGE_RESOLUTION|>--- conflicted
+++ resolved
@@ -302,67 +302,6 @@
     use crate::session::QueryContext;
 
     #[tokio::test]
-<<<<<<< HEAD
-    async fn test_contiguous_project() {
-        let ctx = Rc::new(RefCell::new(QueryContext::mock().await));
-        let ty = DataType::Int32;
-        let fields: Vec<Field> = (1..4)
-            .map(|i| Field {
-                data_type: ty.clone(),
-                name: format!("v{}", i),
-            })
-            .collect();
-        let values = LogicalValues::new(vec![], Schema { fields }, ctx);
-
-        let inner = LogicalProject::new(
-            values.into(),
-            vec![
-                FunctionCall::new(
-                    Type::Equal,
-                    vec![
-                        InputRef::new(1, ty.clone()).into(),
-                        InputRef::new(2, ty.clone()).into(),
-                    ],
-                )
-                .unwrap()
-                .into(),
-                InputRef::new(0, ty.clone()).into(),
-            ],
-            vec![Some("aa".to_string()), Some("bb".to_string())],
-        );
-
-        let outer = LogicalProject::new(
-            inner.into(),
-            vec![
-                InputRef::new(1, ty.clone()).into(),
-                Literal::new(None, ty.clone()).into(),
-                InputRef::new(0, DataType::Boolean).into(),
-            ],
-            vec![None; 3],
-        );
-
-        assert!(outer.input().as_logical_values().is_some());
-        assert_eq!(outer.exprs().len(), 3);
-        assert_eq_input_ref!(&outer.exprs()[0], 0);
-        match outer.exprs()[2].clone() {
-            ExprImpl::FunctionCall(call) => {
-                assert_eq_input_ref!(&call.inputs()[0], 1);
-                assert_eq_input_ref!(&call.inputs()[1], 2);
-            }
-            _ => panic!("Expected function call"),
-        }
-
-        let outermost =
-            LogicalProject::new(outer.into(), vec![InputRef::new(0, ty).into()], vec![None]);
-
-        assert!(outermost.input().as_logical_values().is_some());
-        assert_eq!(outermost.exprs().len(), 1);
-        assert_eq_input_ref!(&outermost.exprs()[0], 0);
-    }
-
-    #[tokio::test]
-=======
->>>>>>> 9fe054fa
     /// Pruning
     /// ```text
     /// Project(1, input_ref(2), input_ref(0)<5)
