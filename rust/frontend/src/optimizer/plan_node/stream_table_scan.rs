// Copyright 2022 Singularity Data
//
// Licensed under the Apache License, Version 2.0 (the "License");
// you may not use this file except in compliance with the License.
// You may obtain a copy of the License at
//
// http://www.apache.org/licenses/LICENSE-2.0
//
// Unless required by applicable law or agreed to in writing, software
// distributed under the License is distributed on an "AS IS" BASIS,
// WITHOUT WARRANTIES OR CONDITIONS OF ANY KIND, either express or implied.
// See the License for the specific language governing permissions and
// limitations under the License.

use std::fmt;

use itertools::Itertools;
use risingwave_common::catalog::Schema;
use risingwave_pb::stream_plan::stream_node::Node as ProstStreamNode;
use risingwave_pb::stream_plan::StreamNode as ProstStreamPlan;

use super::{LogicalScan, PlanBase, ToStreamProst};
use crate::catalog::ColumnId;
use crate::optimizer::property::{Distribution, WithSchema};

/// `StreamTableScan` is a virtual plan node to represent a stream table scan. It will be converted
/// to chain + merge node (for upstream materialize) + batch table scan when converting to MView
/// creation request.
// TODO: rename to `StreamChain`
#[derive(Debug, Clone)]
pub struct StreamTableScan {
    pub base: PlanBase,
    logical: LogicalScan,
}

impl StreamTableScan {
    pub fn new(logical: LogicalScan) -> Self {
        let ctx = logical.base.ctx.clone();
        // TODO: derive from input
        let base = PlanBase::new_stream(
            ctx,
            logical.schema().clone(),
            vec![0], // TODO
<<<<<<< HEAD
            Distribution::any().clone(),
=======
            Distribution::Single,
>>>>>>> 73559dea
        );
        Self { logical, base }
    }

    pub fn table_id(&self) -> u32 {
        self.logical.table_id()
    }

    pub fn table_name(&self) -> &str {
        self.logical.table_name()
    }

    pub fn columns(&self) -> &[ColumnId] {
        self.logical.columns()
    }
}

impl WithSchema for StreamTableScan {
    fn schema(&self) -> &Schema {
        self.logical.schema()
    }
}

impl_plan_tree_node_for_leaf! { StreamTableScan }

impl fmt::Display for StreamTableScan {
    fn fmt(&self, f: &mut fmt::Formatter) -> fmt::Result {
        write!(
            f,
            "StreamTableScan {{ table: {}, columns: [{}], pk_indices: {:?} }}",
            self.logical.table_name(),
            self.logical.column_names().join(", "),
            self.base.pk_indices
        )
    }
}

impl ToStreamProst for StreamTableScan {
    fn to_stream_prost_body(&self) -> ProstStreamNode {
        unreachable!("stream scan cannot be converted into a prost body -- call `adhoc_to_stream_prost` instead.")
    }
}

impl StreamTableScan {
    pub fn adhoc_to_stream_prost(&self) -> ProstStreamPlan {
        use risingwave_pb::plan::*;
        use risingwave_pb::stream_plan::*;

        let batch_plan_node = BatchPlanNode {
            table_ref_id: Some(TableRefId {
                table_id: self.logical.table_id() as i32,
                schema_ref_id: Default::default(),
            }),
            column_descs: self
                .schema()
                .fields()
                .iter()
                .zip_eq(self.logical.columns().iter())
                .zip_eq(self.logical.column_names().iter())
                .map(|((field, column_id), column_name)| ColumnDesc {
                    column_type: Some(field.data_type().to_protobuf()),
                    column_id: column_id.get_id(),
                    name: column_name.clone(),
                })
                .collect(),
        };

        ProstStreamPlan {
            input: vec![
                // The merge node should be empty
                ProstStreamPlan {
                    node: Some(ProstStreamNode::MergeNode(Default::default())),
                    ..Default::default()
                },
                ProstStreamPlan {
                    node: Some(ProstStreamNode::BatchPlanNode(batch_plan_node)),
                    ..Default::default()
                },
            ],
            node: Some(ProstStreamNode::ChainNode(Default::default())),
            ..Default::default()
        }
    }
}<|MERGE_RESOLUTION|>--- conflicted
+++ resolved
@@ -41,11 +41,7 @@
             ctx,
             logical.schema().clone(),
             vec![0], // TODO
-<<<<<<< HEAD
-            Distribution::any().clone(),
-=======
             Distribution::Single,
->>>>>>> 73559dea
         );
         Self { logical, base }
     }
