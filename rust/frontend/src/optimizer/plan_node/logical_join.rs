// Copyright 2022 Singularity Data
//
// Licensed under the Apache License, Version 2.0 (the "License");
// you may not use this file except in compliance with the License.
// You may obtain a copy of the License at
//
// http://www.apache.org/licenses/LICENSE-2.0
//
// Unless required by applicable law or agreed to in writing, software
// distributed under the License is distributed on an "AS IS" BASIS,
// WITHOUT WARRANTIES OR CONDITIONS OF ANY KIND, either express or implied.
// See the License for the specific language governing permissions and
// limitations under the License.

use std::fmt::{self};
use std::iter;

use fixedbitset::FixedBitSet;
use itertools::{Either, Itertools};
use risingwave_common::catalog::Schema;
use risingwave_pb::plan::JoinType;

use super::{
    ColPrunable, LogicalProject, PlanBase, PlanRef, PlanTreeNodeBinary, StreamHashJoin, ToBatch,
    ToStream,
};
use crate::expr::ExprImpl;
use crate::optimizer::plan_node::{
    BatchFilter, BatchHashJoin, CollectInputRef, EqJoinPredicate, LogicalFilter, StreamFilter,
};
use crate::optimizer::property::{Distribution, WithSchema};
use crate::utils::{ColIndexMapping, Condition};

/// `LogicalJoin` combines two relations according to some condition.
///
/// Each output row has fields from the left and right inputs. The set of output rows is a subset
/// of the cartesian product of the two inputs; precisely which subset depends on the join
/// condition.
#[derive(Debug, Clone)]
pub struct LogicalJoin {
    pub base: PlanBase,
    left: PlanRef,
    right: PlanRef,
    on: Condition,
    join_type: JoinType,
}

impl fmt::Display for LogicalJoin {
    fn fmt(&self, f: &mut fmt::Formatter) -> fmt::Result {
        write!(
            f,
            "LogicalJoin {{ type: {:?}, on: {} }}",
            &self.join_type, &self.on
        )
    }
}

impl LogicalJoin {
    pub(crate) fn new(left: PlanRef, right: PlanRef, join_type: JoinType, on: Condition) -> Self {
        let ctx = left.ctx();
        let schema = Self::derive_schema(left.schema(), right.schema(), join_type);
        let pk_indices = Self::derive_pk(
            left.schema().len(),
            right.schema().len(),
            left.pk_indices(),
            right.pk_indices(),
            join_type,
        );
        let base = PlanBase::new_logical(ctx, schema, pk_indices);
        LogicalJoin {
            left,
            right,
            join_type,
            on,
            base,
        }
    }

    pub fn create(
        left: PlanRef,
        right: PlanRef,
        join_type: JoinType,
        on_clause: ExprImpl,
    ) -> PlanRef {
        Self::new(left, right, join_type, Condition::with_expr(on_clause)).into()
    }

    pub fn out_column_num(left_len: usize, right_len: usize, join_type: JoinType) -> usize {
<<<<<<< HEAD
        match join_type {
            JoinType::Inner | JoinType::LeftOuter | JoinType::RightOuter | JoinType::FullOuter => {
                left_len + right_len
            }
            _ => unimplemented!(),
        }
    }

    /// get the Mapping of columnIndex from output column index to left column index
    pub fn o2l_col_mapping(
        left_len: usize,
        right_len: usize,
        join_type: JoinType,
    ) -> ColIndexMapping {
        match join_type {
            JoinType::Inner | JoinType::LeftOuter | JoinType::RightOuter | JoinType::FullOuter => {
                ColIndexMapping::new(
                    (0..left_len)
                        .into_iter()
                        .map(Some)
                        .chain(iter::repeat(None).take(right_len))
                        .collect_vec(),
                )
            }
            _ => unimplemented!(),
        }
    }

    /// get the Mapping of columnIndex from output column index to right column index
    pub fn o2r_col_mapping(
        left_len: usize,
        right_len: usize,
        join_type: JoinType,
    ) -> ColIndexMapping {
        match join_type {
            JoinType::Inner | JoinType::LeftOuter | JoinType::RightOuter | JoinType::FullOuter => {
                ColIndexMapping::with_shift_offset(left_len + right_len, -(left_len as isize))
=======
        match join_type {
            JoinType::Inner | JoinType::LeftOuter | JoinType::RightOuter | JoinType::FullOuter => {
                left_len + right_len
>>>>>>> 73559dea
            }
            _ => unimplemented!(),
        }
    }

<<<<<<< HEAD
    /// get the Mapping of columnIndex from left column index to output column index
    pub fn l2o_col_mapping(
=======
    /// get the Mapping of columnIndex from output column index to left column index
    fn o2l_col_mapping_inner(
        left_len: usize,
        right_len: usize,
        join_type: JoinType,
    ) -> ColIndexMapping {
        match join_type {
            JoinType::Inner | JoinType::LeftOuter | JoinType::RightOuter | JoinType::FullOuter => {
                ColIndexMapping::new(
                    (0..left_len)
                        .into_iter()
                        .map(Some)
                        .chain(iter::repeat(None).take(right_len))
                        .collect_vec(),
                )
            }
            _ => unimplemented!(),
        }
    }

    /// get the Mapping of columnIndex from output column index to right column index
    fn o2r_col_mapping_inner(
        left_len: usize,
        right_len: usize,
        join_type: JoinType,
    ) -> ColIndexMapping {
        match join_type {
            JoinType::Inner | JoinType::LeftOuter | JoinType::RightOuter | JoinType::FullOuter => {
                ColIndexMapping::with_shift_offset(left_len + right_len, -(left_len as isize))
            }
            _ => unimplemented!(),
        }
    }

    /// get the Mapping of columnIndex from left column index to output column index
    fn l2o_col_mapping_inner(
>>>>>>> 73559dea
        left_len: usize,
        right_len: usize,
        join_type: JoinType,
    ) -> ColIndexMapping {
<<<<<<< HEAD
        Self::o2l_col_mapping(left_len, right_len, join_type).inverse()
    }

    /// get the Mapping of columnIndex from right column index to output column index
    pub fn r2o_col_mapping(
=======
        Self::o2l_col_mapping_inner(left_len, right_len, join_type).inverse()
    }

    /// get the Mapping of columnIndex from right column index to output column index
    fn r2o_col_mapping_inner(
>>>>>>> 73559dea
        left_len: usize,
        right_len: usize,
        join_type: JoinType,
    ) -> ColIndexMapping {
<<<<<<< HEAD
        Self::o2r_col_mapping(left_len, right_len, join_type).inverse()
=======
        Self::o2r_col_mapping_inner(left_len, right_len, join_type).inverse()
    }

    pub fn o2l_col_mapping(&self) -> ColIndexMapping {
        Self::o2l_col_mapping_inner(
            self.left().schema().len(),
            self.right().schema().len(),
            self.join_type(),
        )
    }
    pub fn o2r_col_mapping(&self) -> ColIndexMapping {
        Self::o2r_col_mapping_inner(
            self.left().schema().len(),
            self.right().schema().len(),
            self.join_type(),
        )
    }
    pub fn l2o_col_mapping(&self) -> ColIndexMapping {
        Self::l2o_col_mapping_inner(
            self.left().schema().len(),
            self.right().schema().len(),
            self.join_type(),
        )
    }
    pub fn r2o_col_mapping(&self) -> ColIndexMapping {
        Self::r2o_col_mapping_inner(
            self.left().schema().len(),
            self.right().schema().len(),
            self.join_type(),
        )
>>>>>>> 73559dea
    }

    fn derive_schema(left_schema: &Schema, right_schema: &Schema, join_type: JoinType) -> Schema {
        let left_len = left_schema.len();
        let right_len = right_schema.len();
        let out_column_num = Self::out_column_num(left_len, right_len, join_type);
<<<<<<< HEAD
        let o2l = Self::o2l_col_mapping(left_len, right_len, join_type);
        let o2r = Self::o2r_col_mapping(left_len, right_len, join_type);
=======
        let o2l = Self::o2l_col_mapping_inner(left_len, right_len, join_type);
        let o2r = Self::o2r_col_mapping_inner(left_len, right_len, join_type);
>>>>>>> 73559dea
        let fields = (0..out_column_num)
            .into_iter()
            .map(|i| match (o2l.try_map(i), o2r.try_map(i)) {
                (Some(l_i), None) => left_schema.fields()[l_i].clone(),
                (None, Some(r_i)) => right_schema.fields()[r_i].clone(),
                _ => panic!(),
            })
            .collect();
        Schema { fields }
    }

    fn derive_pk(
        left_len: usize,
        right_len: usize,
        left_pk: &[usize],
        right_pk: &[usize],
        join_type: JoinType,
    ) -> Vec<usize> {
<<<<<<< HEAD
        let l2o = Self::l2o_col_mapping(left_len, right_len, join_type);
        let r2o = Self::r2o_col_mapping(left_len, right_len, join_type);
=======
        let l2o = Self::l2o_col_mapping_inner(left_len, right_len, join_type);
        let r2o = Self::r2o_col_mapping_inner(left_len, right_len, join_type);
>>>>>>> 73559dea
        left_pk
            .iter()
            .map(|index| l2o.map(*index))
            .chain(right_pk.iter().map(|index| r2o.map(*index)))
            .collect()
    }
    /// Get a reference to the logical join's on.
    pub fn on(&self) -> &Condition {
        &self.on
    }

    /// Get the join type of the logical join.
    pub fn join_type(&self) -> JoinType {
        self.join_type
    }

    /// Clone with new `on` condition
    pub fn clone_with_cond(&self, cond: Condition) -> Self {
        Self::new(self.left.clone(), self.right.clone(), self.join_type, cond)
    }
}

impl PlanTreeNodeBinary for LogicalJoin {
    fn left(&self) -> PlanRef {
        self.left.clone()
    }

    fn right(&self) -> PlanRef {
        self.right.clone()
    }

    fn clone_with_left_right(&self, left: PlanRef, right: PlanRef) -> Self {
        Self::new(left, right, self.join_type, self.on.clone())
    }
    #[must_use]
    fn rewrite_with_left_right(
        &self,
        left: PlanRef,
        left_col_change: ColIndexMapping,
        right: PlanRef,
        right_col_change: ColIndexMapping,
    ) -> (Self, ColIndexMapping) {
        let new_on = {
            let (mut left_map, _) = left_col_change.into_parts();
            let (mut right_map, _) = right_col_change.into_parts();
            for i in &mut right_map {
                *i = Some(i.unwrap() + left.schema().len());
            }
            left_map.append(&mut right_map);
            self.on()
                .clone()
                .rewrite_expr(&mut ColIndexMapping::new(left_map))
        };
        let join = Self::new(left, right, self.join_type, new_on);

        let old_o2l = self.o2l_col_mapping();
        let old_o2r = self.o2r_col_mapping();
        let new_l2o = join.l2o_col_mapping();
        let new_r2o = join.r2o_col_mapping();

        let out_col_change = old_o2l
            .composite(&new_l2o)
            .union(&old_o2r.composite(&new_r2o));
        (join, out_col_change)
    }
}

impl_plan_tree_node_for_binary! { LogicalJoin }

impl ColPrunable for LogicalJoin {
    fn prune_col(&self, required_cols: &FixedBitSet) -> PlanRef {
        self.must_contain_columns(required_cols);

        match self.join_type {
            JoinType::Inner | JoinType::LeftOuter | JoinType::RightOuter | JoinType::FullOuter => {}
            _ => unimplemented!(),
        }

        let left_len = self.left.schema().fields.len();

        let mut visitor = CollectInputRef {
            input_bits: required_cols.clone(),
        };
        self.on.visit_expr(&mut visitor);

        let mut on = self.on.clone();
        let mut mapping = ColIndexMapping::with_remaining_columns(&visitor.input_bits);
        on = on.rewrite_expr(&mut mapping);

        let (left_required_cols, right_required_cols): (FixedBitSet, FixedBitSet) =
            visitor.input_bits.ones().partition_map(|i| {
                if i < left_len {
                    Either::Left(i)
                } else {
                    Either::Right(i - left_len)
                }
            });

        let join = LogicalJoin::new(
            self.left.prune_col(&left_required_cols),
            self.right.prune_col(&right_required_cols),
            self.join_type,
            on,
        );

        if required_cols == &visitor.input_bits {
            join.into()
        } else {
            let mut remaining_columns = FixedBitSet::with_capacity(join.schema().fields().len());
            remaining_columns.extend(required_cols.ones().map(|i| mapping.map(i)));
            LogicalProject::with_mapping(
                join.into(),
                ColIndexMapping::with_remaining_columns(&remaining_columns),
            )
        }
    }
}

impl ToBatch for LogicalJoin {
    fn to_batch(&self) -> PlanRef {
        let predicate = EqJoinPredicate::create(
            self.left.schema().len(),
            self.right.schema().len(),
            self.on.clone(),
        );

        let left = self.left().to_batch();
        let right = self.right().to_batch();
        let logical_join = self.clone_with_left_right(left, right);

        if predicate.has_eq() {
            // Convert to Hash Join for equal joins
            // For inner joins, pull non-equal conditions to a filter operator on top of it
            let pull_filter = self.join_type == JoinType::Inner && predicate.has_non_eq();
            if pull_filter {
                let eq_cond =
                    EqJoinPredicate::new(Condition::true_cond(), predicate.eq_keys().to_vec());
                let logical_join = logical_join.clone_with_cond(eq_cond.eq_cond());
                let hash_join = BatchHashJoin::new(logical_join, eq_cond).into();
                let logical_filter = LogicalFilter::new(hash_join, predicate.non_eq_cond());
                BatchFilter::new(logical_filter).into()
            } else {
                BatchHashJoin::new(logical_join, predicate).into()
            }
        } else {
            // Convert to Nested-loop Join for non-equal joins
            todo!("nested loop join")
        }
    }
}

impl ToStream for LogicalJoin {
    fn to_stream(&self) -> PlanRef {
        let predicate = EqJoinPredicate::create(
            self.left.schema().len(),
            self.right.schema().len(),
            self.on.clone(),
        );
        let left = self
            .left()
            .to_stream_with_dist_required(&Distribution::HashShard(predicate.left_eq_indexes()));
        let right = self
            .right()
            .to_stream_with_dist_required(&Distribution::HashShard(predicate.right_eq_indexes()));
        let logical_join = self.clone_with_left_right(left, right);

        if predicate.has_eq() {
            // Convert to Hash Join for equal joins
            // For inner joins, pull non-equal conditions to a filter operator on top of it
            let pull_filter = self.join_type == JoinType::Inner && predicate.has_non_eq();
            if pull_filter {
                let eq_cond =
                    EqJoinPredicate::new(Condition::true_cond(), predicate.eq_keys().to_vec());
                let logical_join = logical_join.clone_with_cond(eq_cond.eq_cond());
                let hash_join = StreamHashJoin::new(logical_join, eq_cond).into();
                let logical_filter = LogicalFilter::new(hash_join, predicate.non_eq_cond());
                StreamFilter::new(logical_filter).into()
            } else {
                StreamHashJoin::new(logical_join, predicate).into()
            }
        } else {
            // Convert to Nested-loop Join for non-equal joins
            todo!("nested loop join")
        }
    }

    fn logical_rewrite_for_stream(&self) -> (PlanRef, ColIndexMapping) {
        let (left, left_col_change) = self.left.logical_rewrite_for_stream();
        let (right, right_col_change) = self.right.logical_rewrite_for_stream();
        let (join, out_col_change) =
            self.rewrite_with_left_right(left, left_col_change, right, right_col_change);
        (join.into(), out_col_change)
    }
}

#[cfg(test)]
mod tests {
    use std::cell::RefCell;
    use std::rc::Rc;

    use risingwave_common::catalog::{Field, TableId};
    use risingwave_common::types::{DataType, Datum};
    use risingwave_pb::expr::expr_node::Type;

    use super::*;
    use crate::expr::{assert_eq_input_ref, FunctionCall, InputRef, Literal};
    use crate::optimizer::plan_node::{LogicalScan, PlanTreeNodeUnary};
    use crate::optimizer::property::WithSchema;
    use crate::session::QueryContext;

    /// Pruning
    /// ```text
    /// Join(on: input_ref(1)=input_ref(3))
    ///   TableScan(v1, v2, v3)
    ///   TableScan(v4, v5, v6)
    /// ```
    /// with required columns [2,3] will result in
    /// ```text
    /// Project(input_ref(1), input_ref(2))
    ///   Join(on: input_ref(0)=input_ref(2))
    ///     TableScan(v2, v3)
    ///     TableScan(v4)
    /// ```
    #[tokio::test]
    async fn test_prune_join() {
        let ty = DataType::Int32;
        let ctx = Rc::new(RefCell::new(QueryContext::mock().await));
        let fields: Vec<Field> = (1..7)
            .map(|i| Field {
                data_type: ty.clone(),
                name: format!("v{}", i),
            })
            .collect();
        let left = LogicalScan::new(
            "left".to_string(),
            TableId::new(0),
            vec![1.into(), 2.into(), 3.into()],
            Schema {
                fields: fields[0..3].to_vec(),
            },
            ctx.clone(),
        );
        let right = LogicalScan::new(
            "right".to_string(),
            TableId::new(0),
            vec![4.into(), 5.into(), 6.into()],
            Schema {
                fields: fields[3..6].to_vec(),
            },
            ctx,
        );
        let on: ExprImpl = ExprImpl::FunctionCall(Box::new(
            FunctionCall::new(
                Type::Equal,
                vec![
                    ExprImpl::InputRef(Box::new(InputRef::new(1, ty.clone()))),
                    ExprImpl::InputRef(Box::new(InputRef::new(3, ty))),
                ],
            )
            .unwrap(),
        ));
        let join_type = JoinType::Inner;
        let join = LogicalJoin::new(
            left.into(),
            right.into(),
            join_type,
            Condition::with_expr(on),
        );

        // Perform the prune
        let mut required_cols = FixedBitSet::with_capacity(6);
        required_cols.extend(vec![2, 3]);
        let plan = join.prune_col(&required_cols);

        // Check the result
        let project = plan.as_logical_project().unwrap();
        assert_eq!(project.exprs().len(), 2);
        assert_eq_input_ref!(&project.exprs()[0], 1);
        assert_eq_input_ref!(&project.exprs()[1], 2);

        let join = project.input();
        let join = join.as_logical_join().unwrap();
        assert_eq!(join.schema().fields().len(), 3);
        assert_eq!(join.schema().fields(), &fields[1..4]);

        match join.on.clone().to_expr() {
            ExprImpl::FunctionCall(call) => {
                assert_eq_input_ref!(&call.inputs()[0], 0);
                assert_eq_input_ref!(&call.inputs()[1], 2);
            }
            _ => panic!("Expected function call"),
        }

        let left = join.left();
        let left = left.as_logical_scan().unwrap();
        assert_eq!(left.schema().fields(), &fields[1..3]);
        let right = join.right();
        let right = right.as_logical_scan().unwrap();
        assert_eq!(right.schema().fields(), &fields[3..4]);
    }

    /// Pruning
    /// ```text
    /// Join(on: input_ref(1)=input_ref(3))
    ///   TableScan(v1, v2, v3)
    ///   TableScan(v4, v5, v6)
    /// ```
    /// with required columns [1,3] will result in
    /// ```text
    /// Join(on: input_ref(0)=input_ref(1))
    ///   TableScan(v2)
    ///   TableScan(v4)
    /// ```
    #[tokio::test]
    async fn test_prune_join_no_project() {
        let ty = DataType::Int32;
        let ctx = Rc::new(RefCell::new(QueryContext::mock().await));
        let fields: Vec<Field> = (1..7)
            .map(|i| Field {
                data_type: ty.clone(),
                name: format!("v{}", i),
            })
            .collect();
        let left = LogicalScan::new(
            "left".to_string(),
            TableId::new(0),
            vec![1.into(), 2.into(), 3.into()],
            Schema {
                fields: fields[0..3].to_vec(),
            },
            ctx.clone(),
        );
        let right = LogicalScan::new(
            "right".to_string(),
            TableId::new(0),
            vec![4.into(), 5.into(), 6.into()],
            Schema {
                fields: fields[3..6].to_vec(),
            },
            ctx,
        );
        let on: ExprImpl = ExprImpl::FunctionCall(Box::new(
            FunctionCall::new(
                Type::Equal,
                vec![
                    ExprImpl::InputRef(Box::new(InputRef::new(1, ty.clone()))),
                    ExprImpl::InputRef(Box::new(InputRef::new(3, ty))),
                ],
            )
            .unwrap(),
        ));
        let join_type = JoinType::Inner;
        let join = LogicalJoin::new(
            left.into(),
            right.into(),
            join_type,
            Condition::with_expr(on),
        );

        // Perform the prune
        let mut required_cols = FixedBitSet::with_capacity(6);
        required_cols.extend(vec![1, 3]);
        let plan = join.prune_col(&required_cols);

        // Check the result
        let join = plan.as_logical_join().unwrap();
        assert_eq!(join.schema().fields().len(), 2);
        assert_eq!(join.schema().fields()[0], fields[1]);
        assert_eq!(join.schema().fields()[1], fields[3]);

        match join.on.clone().to_expr() {
            ExprImpl::FunctionCall(call) => {
                assert_eq_input_ref!(&call.inputs()[0], 0);
                assert_eq_input_ref!(&call.inputs()[1], 1);
            }
            _ => panic!("Expected function call"),
        }

        let left = join.left();
        let left = left.as_logical_scan().unwrap();
        assert_eq!(left.schema().fields(), &fields[1..2]);
        let right = join.right();
        let right = right.as_logical_scan().unwrap();
        assert_eq!(right.schema().fields(), &fields[3..4]);
    }

    /// Convert
    /// ```text
    /// Join(on: ($1 = $3) AND ($2 == 42))
    ///   TableScan(v1, v2, v3)
    ///   TableScan(v4, v5, v6)
    /// ```
    /// to
    /// ```text
    /// Filter($2 == 42)
    ///   HashJoin(on: $1 = $3)
    ///     TableScan(v1, v2, v3)
    ///     TableScan(v4, v5, v6)
    /// ```
    #[tokio::test]
    async fn test_join_to_batch() {
        let ctx = Rc::new(RefCell::new(QueryContext::mock().await));
        let fields: Vec<Field> = (1..7)
            .map(|i| Field {
                data_type: DataType::Int32,
                name: format!("v{}", i),
            })
            .collect();
        let left = LogicalScan::new(
            "left".to_string(),
            TableId::new(0),
            vec![1.into(), 2.into(), 3.into()],
            Schema {
                fields: fields[0..3].to_vec(),
            },
            ctx.clone(),
        );
        let right = LogicalScan::new(
            "right".to_string(),
            TableId::new(0),
            vec![4.into(), 5.into(), 6.into()],
            Schema {
                fields: fields[3..6].to_vec(),
            },
            ctx,
        );

        let eq_cond = ExprImpl::FunctionCall(Box::new(
            FunctionCall::new(
                Type::Equal,
                vec![
                    ExprImpl::InputRef(Box::new(InputRef::new(1, DataType::Int32))),
                    ExprImpl::InputRef(Box::new(InputRef::new(3, DataType::Int32))),
                ],
            )
            .unwrap(),
        ));
        let non_eq_cond = ExprImpl::FunctionCall(Box::new(
            FunctionCall::new(
                Type::Equal,
                vec![
                    ExprImpl::InputRef(Box::new(InputRef::new(2, DataType::Int32))),
                    ExprImpl::Literal(Box::new(Literal::new(
                        Datum::Some(42_i32.into()),
                        DataType::Int32,
                    ))),
                ],
            )
            .unwrap(),
        ));
        // Condition: ($1 = $3) AND ($2 == 42)
        let on_cond = ExprImpl::FunctionCall(Box::new(
            FunctionCall::new(Type::And, vec![eq_cond.clone(), non_eq_cond.clone()]).unwrap(),
        ));

        let join_type = JoinType::Inner;
        let logical_join = LogicalJoin::new(
            left.into(),
            right.into(),
            join_type,
            Condition::with_expr(on_cond),
        );

        // Perform `to_batch`
        let result = logical_join.to_batch();

        // Expected plan: Filter($2 == 42) --> HashJoin($1 = $3)
        let batch_filter = result.as_batch_filter().unwrap();
        assert_eq!(batch_filter.predicate().as_expr(), non_eq_cond);

        let input = batch_filter.input();
        let hash_join = input.as_batch_hash_join().unwrap();
        assert_eq!(hash_join.eq_join_predicate().eq_cond().as_expr(), eq_cond);
    }

    /// Convert
    /// ```text
    /// Join(join_type: left outer, on: ($1 = $3) AND ($2 == 42))
    ///   TableScan(v1, v2, v3)
    ///   TableScan(v4, v5, v6)
    /// ```
    /// to
    /// ```text
    /// HashJoin(join_type: left outer, on: ($1 = $3) AND ($2 == 42))
    ///   TableScan(v1, v2, v3)
    ///   TableScan(v4, v5, v6)
    /// ```
    #[tokio::test]
    async fn test_join_to_stream() {
        let ctx = Rc::new(RefCell::new(QueryContext::mock().await));
        let fields: Vec<Field> = (1..7)
            .map(|i| Field {
                data_type: DataType::Int32,
                name: format!("v{}", i),
            })
            .collect();
        let left = LogicalScan::new(
            "left".to_string(),
            TableId::new(0),
            vec![1.into(), 2.into(), 3.into()],
            Schema {
                fields: fields[0..3].to_vec(),
            },
            ctx.clone(),
        );
        let right = LogicalScan::new(
            "right".to_string(),
            TableId::new(0),
            vec![4.into(), 5.into(), 6.into()],
            Schema {
                fields: fields[3..6].to_vec(),
            },
            ctx,
        );

        let eq_cond = ExprImpl::FunctionCall(Box::new(
            FunctionCall::new(
                Type::Equal,
                vec![
                    ExprImpl::InputRef(Box::new(InputRef::new(1, DataType::Int32))),
                    ExprImpl::InputRef(Box::new(InputRef::new(3, DataType::Int32))),
                ],
            )
            .unwrap(),
        ));
        let non_eq_cond = ExprImpl::FunctionCall(Box::new(
            FunctionCall::new(
                Type::Equal,
                vec![
                    ExprImpl::InputRef(Box::new(InputRef::new(2, DataType::Int32))),
                    ExprImpl::Literal(Box::new(Literal::new(
                        Datum::Some(42_i32.into()),
                        DataType::Int32,
                    ))),
                ],
            )
            .unwrap(),
        ));
        // Condition: ($1 = $3) AND ($2 == 42)
        let on_cond = ExprImpl::FunctionCall(Box::new(
            FunctionCall::new(Type::And, vec![eq_cond, non_eq_cond]).unwrap(),
        ));

        let join_type = JoinType::LeftOuter;
        let logical_join = LogicalJoin::new(
            left.into(),
            right.into(),
            join_type,
            Condition::with_expr(on_cond.clone()),
        );

        // Perform `to_stream`
        let result = logical_join.to_stream();

        // Expected plan: HashJoin(($1 = $3) AND ($2 == 42))
        let hash_join = result.as_stream_hash_join().unwrap();
        assert_eq!(hash_join.eq_join_predicate().all_cond().as_expr(), on_cond);
    }
}<|MERGE_RESOLUTION|>--- conflicted
+++ resolved
@@ -86,7 +86,6 @@
     }
 
     pub fn out_column_num(left_len: usize, right_len: usize, join_type: JoinType) -> usize {
-<<<<<<< HEAD
         match join_type {
             JoinType::Inner | JoinType::LeftOuter | JoinType::RightOuter | JoinType::FullOuter => {
                 left_len + right_len
@@ -95,49 +94,6 @@
         }
     }
 
-    /// get the Mapping of columnIndex from output column index to left column index
-    pub fn o2l_col_mapping(
-        left_len: usize,
-        right_len: usize,
-        join_type: JoinType,
-    ) -> ColIndexMapping {
-        match join_type {
-            JoinType::Inner | JoinType::LeftOuter | JoinType::RightOuter | JoinType::FullOuter => {
-                ColIndexMapping::new(
-                    (0..left_len)
-                        .into_iter()
-                        .map(Some)
-                        .chain(iter::repeat(None).take(right_len))
-                        .collect_vec(),
-                )
-            }
-            _ => unimplemented!(),
-        }
-    }
-
-    /// get the Mapping of columnIndex from output column index to right column index
-    pub fn o2r_col_mapping(
-        left_len: usize,
-        right_len: usize,
-        join_type: JoinType,
-    ) -> ColIndexMapping {
-        match join_type {
-            JoinType::Inner | JoinType::LeftOuter | JoinType::RightOuter | JoinType::FullOuter => {
-                ColIndexMapping::with_shift_offset(left_len + right_len, -(left_len as isize))
-=======
-        match join_type {
-            JoinType::Inner | JoinType::LeftOuter | JoinType::RightOuter | JoinType::FullOuter => {
-                left_len + right_len
->>>>>>> 73559dea
-            }
-            _ => unimplemented!(),
-        }
-    }
-
-<<<<<<< HEAD
-    /// get the Mapping of columnIndex from left column index to output column index
-    pub fn l2o_col_mapping(
-=======
     /// get the Mapping of columnIndex from output column index to left column index
     fn o2l_col_mapping_inner(
         left_len: usize,
@@ -174,31 +130,19 @@
 
     /// get the Mapping of columnIndex from left column index to output column index
     fn l2o_col_mapping_inner(
->>>>>>> 73559dea
         left_len: usize,
         right_len: usize,
         join_type: JoinType,
     ) -> ColIndexMapping {
-<<<<<<< HEAD
-        Self::o2l_col_mapping(left_len, right_len, join_type).inverse()
-    }
-
-    /// get the Mapping of columnIndex from right column index to output column index
-    pub fn r2o_col_mapping(
-=======
         Self::o2l_col_mapping_inner(left_len, right_len, join_type).inverse()
     }
 
     /// get the Mapping of columnIndex from right column index to output column index
     fn r2o_col_mapping_inner(
->>>>>>> 73559dea
         left_len: usize,
         right_len: usize,
         join_type: JoinType,
     ) -> ColIndexMapping {
-<<<<<<< HEAD
-        Self::o2r_col_mapping(left_len, right_len, join_type).inverse()
-=======
         Self::o2r_col_mapping_inner(left_len, right_len, join_type).inverse()
     }
 
@@ -229,20 +173,14 @@
             self.right().schema().len(),
             self.join_type(),
         )
->>>>>>> 73559dea
     }
 
     fn derive_schema(left_schema: &Schema, right_schema: &Schema, join_type: JoinType) -> Schema {
         let left_len = left_schema.len();
         let right_len = right_schema.len();
         let out_column_num = Self::out_column_num(left_len, right_len, join_type);
-<<<<<<< HEAD
-        let o2l = Self::o2l_col_mapping(left_len, right_len, join_type);
-        let o2r = Self::o2r_col_mapping(left_len, right_len, join_type);
-=======
         let o2l = Self::o2l_col_mapping_inner(left_len, right_len, join_type);
         let o2r = Self::o2r_col_mapping_inner(left_len, right_len, join_type);
->>>>>>> 73559dea
         let fields = (0..out_column_num)
             .into_iter()
             .map(|i| match (o2l.try_map(i), o2r.try_map(i)) {
@@ -261,13 +199,8 @@
         right_pk: &[usize],
         join_type: JoinType,
     ) -> Vec<usize> {
-<<<<<<< HEAD
-        let l2o = Self::l2o_col_mapping(left_len, right_len, join_type);
-        let r2o = Self::r2o_col_mapping(left_len, right_len, join_type);
-=======
         let l2o = Self::l2o_col_mapping_inner(left_len, right_len, join_type);
         let r2o = Self::r2o_col_mapping_inner(left_len, right_len, join_type);
->>>>>>> 73559dea
         left_pk
             .iter()
             .map(|index| l2o.map(*index))
