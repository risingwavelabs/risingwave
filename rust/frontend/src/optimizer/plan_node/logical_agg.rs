--- conflicted
+++ resolved
@@ -216,14 +216,9 @@
     }
     // When there is an InputRef (outside of agg call), it must refers to a group column.
     fn rewrite_input_ref(&mut self, input_ref: InputRef) -> ExprImpl {
-<<<<<<< HEAD
-        if let Some(index) = self.group_column_index.get(&input_ref) {
-            InputRef::new(*index, input_ref.return_type()).into()
-=======
         let expr = input_ref.into();
         if let Some(index) = self.expr_index.get(&expr) && *index < self.group_key_len {
             InputRef::new(*index, expr.return_type()).into()
->>>>>>> 4d11fe44
         } else {
             self.error = Some(ErrorCode::InvalidInputSyntax(
                 "column must appear in the GROUP BY clause or be used in an aggregate function"
