--- conflicted
+++ resolved
@@ -55,7 +55,12 @@
 
     async fn create_materialized_view(&self, table: ProstTable) -> Result<()>;
 
-    async fn create_materialized_table_source(&self, table: ProstTable) -> Result<()>;
+    async fn create_materialized_source(
+        &self,
+        source: ProstSource,
+        table: ProstTable,
+        plan: StreamNode,
+    ) -> Result<()>;
 
     async fn create_source(&self, source: ProstSource) -> Result<()>;
 }
@@ -91,36 +96,7 @@
         self.wait_version(version).await
     }
 
-    /// for the `CREATE TABLE statement`
-    async fn create_materialized_table_source(&self, table: ProstTable) -> Result<()> {
-        let table_clone = table.clone();
-        let table_source = ProstSource {
-            id: 0,
-            schema_id: table_clone.schema_id,
-            database_id: table_clone.database_id,
-            name: table_clone.name,
-            info: Some(risingwave_pb::catalog::source::Info::TableSource(
-                TableSourceInfo {
-                    columns: table_clone.columns,
-                },
-            )),
-        };
-        let (_, _, version) = self
-            .meta_client
-            .create_materialized_source(
-                table_source,
-                table,
-                StreamNode {
-                    ..Default::default()
-                },
-            )
-            .await?;
-        self.wait_version(version).await
-    }
-
-<<<<<<< HEAD
-=======
-    pub async fn create_materialized_source(
+    async fn create_materialized_source(
         &self,
         source: ProstSource,
         table: ProstTable,
@@ -133,7 +109,6 @@
         self.wait_version(version).await
     }
 
->>>>>>> f9c53581
     // TODO: maybe here to pass a materialize plan node
     async fn create_materialized_view(&self, table: ProstTable) -> Result<()> {
         let (_, version) = self
