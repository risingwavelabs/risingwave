--- conflicted
+++ resolved
@@ -1,14 +1,9 @@
 use std::collections::HashSet;
 
-<<<<<<< HEAD
 use itertools::Itertools;
-use risingwave_common::array::RwError;
-use risingwave_common::error::Result;
+use risingwave_common::error::{Result, RwError};
 use risingwave_common::types::DataType;
 use risingwave_pb::data::data_type::TypeName;
-=======
-use risingwave_common::error::{Result, RwError};
->>>>>>> f3ea652b
 use risingwave_pb::meta::Table;
 use risingwave_pb::plan::ColumnDesc as ProstColumnDesc;
 
@@ -47,7 +42,7 @@
         self.table_id
     }
 
-    pub fn next_id(&mut self) -> i32 {
+    fn next_column_id(&mut self) -> i32 {
         let id = self.next_column_id;
         self.next_column_id += 1;
         id
@@ -67,14 +62,19 @@
                 },
                 type_name: Some(col.get_struct_name().to_string()),
             };
-            ColumnCatalog::new(ColumnId::from(self.next_id()), col.name.clone(), desc, v)
+            ColumnCatalog::new(
+                ColumnId::from(self.next_column_id()),
+                col.name.clone(),
+                desc,
+                v,
+            )
         } else {
             let desc = ColumnDesc {
                 data_type: col.get_column_type().expect("column type not found").into(),
                 type_name: Some(col.get_struct_name().to_string()),
             };
             ColumnCatalog::new(
-                ColumnId::from(self.next_id()),
+                ColumnId::from(self.next_column_id()),
                 col.name.clone(),
                 desc,
                 vec![],
