use risingwave_common::error::Result;
use risingwave_sqlparser::ast::Select;

use crate::binder::{Binder, TableRef};
use crate::expr::ExprImpl;

#[derive(Debug)]
pub struct BoundSelect {
    pub distinct: bool,
    pub projection: Vec<ExprImpl>,
    pub from: Option<TableRef>,
    pub selection: Option<ExprImpl>,
}

impl Binder {
    pub(super) fn bind_select(&mut self, select: Select) -> Result<BoundSelect> {
        let from = self.bind_vec_table_with_joins(select.from)?;
<<<<<<< HEAD
        let selection = select.selection.map(|expr| self.bind_expr(expr)).transpose()?;
=======
        let projection = self.bind_projection(select.projection)?;
>>>>>>> 79bdca92
        Ok(BoundSelect {
            distinct: select.distinct,
            projection,
            from,
            selection,
        })
    }
}<|MERGE_RESOLUTION|>--- conflicted
+++ resolved
@@ -15,11 +15,8 @@
 impl Binder {
     pub(super) fn bind_select(&mut self, select: Select) -> Result<BoundSelect> {
         let from = self.bind_vec_table_with_joins(select.from)?;
-<<<<<<< HEAD
         let selection = select.selection.map(|expr| self.bind_expr(expr)).transpose()?;
-=======
         let projection = self.bind_projection(select.projection)?;
->>>>>>> 79bdca92
         Ok(BoundSelect {
             distinct: select.distinct,
             projection,
