// Copyright 2022 Singularity Data
//
// Licensed under the Apache License, Version 2.0 (the "License");
// you may not use this file except in compliance with the License.
// You may obtain a copy of the License at
//
// http://www.apache.org/licenses/LICENSE-2.0
//
// Unless required by applicable law or agreed to in writing, software
// distributed under the License is distributed on an "AS IS" BASIS,
// WITHOUT WARRANTIES OR CONDITIONS OF ANY KIND, either express or implied.
// See the License for the specific language governing permissions and
// limitations under the License.
//
use std::cmp::max;
use std::fmt::Debug;
use std::vec;

use fixedbitset::FixedBitSet;
use itertools::Itertools;
use log::debug;

use crate::expr::{ExprImpl, ExprRewriter, InputRef};

/// `ColIndexMapping` is a partial mapping from usize to usize.
///
/// It is used in optimizer for transformation of column index.
pub struct ColIndexMapping {
    target_upper: Option<usize>,
    /// The source column index is the subscript.
    map: Vec<Option<usize>>,
}

impl ColIndexMapping {
    /// Create a partial mapping which maps the subscripts range `(0..map.len())` to the
    /// corresponding element.
    pub fn new(map: Vec<Option<usize>>) -> Self {
        let target_upper = map.iter().filter_map(|x| *x).max_by_key(|x| *x);
        Self { map, target_upper }
    }

    pub fn with_target_upper(map: Vec<Option<usize>>, target_upper: usize) -> Self {
        let max_target = map
            .iter()
            .filter_map(|x| *x)
            .max_by_key(|x| *x)
            .unwrap_or(0);
        assert!(max_target <= target_upper);
        Self { map, target_upper }
    }

    /// Create a partial mapping which maps range `(0..source_num)` to range
    /// `(offset..offset+source_num)`.
    ///
    /// # Examples
    ///
    /// Positive offset:
    ///
    /// ```rust
    /// # use risingwave_frontend::utils::ColIndexMapping;
    /// let mapping = ColIndexMapping::with_shift_offset(3, 3);
    /// assert_eq!(mapping.map(0), 3);
    /// assert_eq!(mapping.map(1), 4);
    /// assert_eq!(mapping.map(2), 5);
    /// ```
    ///
    /// Negative offset:
    ///
    ///  ```rust
    /// # use risingwave_frontend::utils::ColIndexMapping;
    /// let mapping = ColIndexMapping::with_shift_offset(6, -3);
    /// assert_eq!(mapping.try_map(0), None);
    /// assert_eq!(mapping.try_map(1), None);
    /// assert_eq!(mapping.try_map(2), None);
    /// assert_eq!(mapping.map(3), 0);
    /// assert_eq!(mapping.map(4), 1);
    /// assert_eq!(mapping.map(5), 2);
    /// assert_eq!(mapping.try_map(6), None);
    /// ```
    pub fn with_shift_offset(source_num: usize, offset: isize) -> Self {
        let map = (0..source_num)
            .into_iter()
            .map(|source| {
                let target = source as isize + offset;
                usize::try_from(target).ok()
            })
            .collect_vec();
        Self::new(map)
    }

    /// Maps the smallest index to 0, the next smallest to 1, and so on.
    ///
    /// It is useful for column pruning.
    ///
    /// # Examples
    ///
    /// ```rust
    /// # use fixedbitset::FixedBitSet;
    /// # use risingwave_frontend::utils::ColIndexMapping;
    /// let mut remaining_cols = FixedBitSet::with_capacity(5);
    /// remaining_cols.insert(1);
    /// remaining_cols.insert(3);
    /// let mapping = ColIndexMapping::with_remaining_columns(&remaining_cols);
    /// assert_eq!(mapping.map(1), 0);
    /// assert_eq!(mapping.map(3), 1);
    /// assert_eq!(mapping.try_map(0), None);
    /// assert_eq!(mapping.try_map(2), None);
    /// assert_eq!(mapping.try_map(4), None);
    /// ```
    pub fn with_remaining_columns(cols: &FixedBitSet) -> Self {
        let mut map = vec![None; cols.len()];
        for (tar, src) in cols.ones().enumerate() {
            map[src] = Some(tar);
        }
        Self::new(map)
    }

    /// Remove the given columns, and maps the remaining columns to a consecutive range starting
    /// from 0.
    ///
    /// # Examples
    ///
    /// ```rust
    /// # use fixedbitset::FixedBitSet;
    /// # use risingwave_frontend::utils::ColIndexMapping;
    /// let mut removed_cols = FixedBitSet::with_capacity(5);
    /// removed_cols.insert(0);
    /// removed_cols.insert(2);
    /// removed_cols.insert(4);
    /// let mapping = ColIndexMapping::with_removed_columns(&removed_cols);
    /// assert_eq!(mapping.map(1), 0);
    /// assert_eq!(mapping.map(3), 1);
    /// assert_eq!(mapping.try_map(0), None);
    /// assert_eq!(mapping.try_map(2), None);
    /// assert_eq!(mapping.try_map(4), None);
    /// ```
    pub fn with_removed_columns(cols: &FixedBitSet) -> Self {
        let mut cols = cols.clone();
        cols.toggle_range(..);
        Self::with_remaining_columns(&cols)
    }

    #[must_use]
    pub fn composite(&self, following: &Self) -> Self {
        debug!("composing {:?} and {:?}", self, following);
        let mut map = self.map.clone();
        for tar in &mut map {
            *tar = tar.and_then(|index| following.try_map(index));
        }
        Self::with_target_upper(map, max(self.target_upper(), following.target_upper()))
    }

    /// inverse the mapping, if a target corresponds more than one source, it will choose any one as
    /// it inverse mapping's target
    #[must_use]
    pub fn inverse(&self) -> Self {
        let mut map = vec![None; self.target_upper() + 1];
        for (src, dst) in self.mapping_pairs() {
            map[dst] = Some(src);
        }
        Self::with_target_upper(map, self.source_upper())
    }

    /// return iter of (src, dst) order by src
    pub fn mapping_pairs(&self) -> impl Iterator<Item = (usize, usize)> + '_ {
        self.map
            .iter()
            .cloned()
            .enumerate()
            .filter_map(|(src, tar)| tar.map(|tar| (src, tar)))
    }

    pub fn try_map(&self, index: usize) -> Option<usize> {
        *self.map.get(index)?
    }

    pub fn map(&self, index: usize) -> usize {
        self.try_map(index).unwrap()
    }

    /// Returns the maximum index in the target space.
    /// `None` means the mapping is empty.
    pub fn target_upper(&self) -> Option<usize> {
        self.target_upper
    }

    pub fn source_upper(&self) -> usize {
        self.map.len() - 1
    }

    pub fn is_empty(&self) -> bool {
        self.target_upper().is_none()
    }
}

impl ExprRewriter for ColIndexMapping {
    fn rewrite_input_ref(&mut self, input_ref: InputRef) -> ExprImpl {
        InputRef::new(self.map(input_ref.index()), input_ref.data_type()).into()
    }
}

impl Debug for ColIndexMapping {
    fn fmt(&self, f: &mut std::fmt::Formatter<'_>) -> std::fmt::Result {
        write!(
            f,
<<<<<<< HEAD
            "ColIndexMapping(source_upper:{}, target_upper:{}, mapping:{})",
            self.source_upper(),
            self.target_upper(),
=======
            "ColIndexMapping{{ map:({}), source_upper:{}, target_upper:{:?} }}",
>>>>>>> b58b7e30
            self.mapping_pairs()
                .map(|(src, dst)| format!("{}->{}", src, dst))
                .join(","),
            self.source_upper(),
            self.target_upper(),
        )
    }
}

#[cfg(test)]
mod tests {
    use fixedbitset::FixedBitSet;

    use crate::utils::ColIndexMapping;

    #[test]
    fn test_shift_0() {
        let mapping = ColIndexMapping::with_shift_offset(3, 0);
        assert_eq!(mapping.map(0), 0);
        assert_eq!(mapping.map(1), 1);
        assert_eq!(mapping.map(2), 2);
        assert_eq!(mapping.try_map(3), None);
        assert_eq!(mapping.try_map(4), None);
    }

    #[test]
    fn test_composite() {
        let add_mapping = ColIndexMapping::with_shift_offset(3, 3);
        let mut remaining_cols = FixedBitSet::with_capacity(6);
        remaining_cols.insert(3);
        remaining_cols.insert(5);
        let col_prune_mapping = ColIndexMapping::with_remaining_columns(&remaining_cols);
        let composite = add_mapping.composite(&col_prune_mapping);
        assert_eq!(composite.map(0), 0); // 0+3 = 3， 3 -> 0
        assert_eq!(composite.try_map(1), None);
        assert_eq!(composite.map(2), 1); // 2+3 = 5, 5 -> 1
    }
}<|MERGE_RESOLUTION|>--- conflicted
+++ resolved
@@ -203,18 +203,12 @@
     fn fmt(&self, f: &mut std::fmt::Formatter<'_>) -> std::fmt::Result {
         write!(
             f,
-<<<<<<< HEAD
             "ColIndexMapping(source_upper:{}, target_upper:{}, mapping:{})",
             self.source_upper(),
             self.target_upper(),
-=======
-            "ColIndexMapping{{ map:({}), source_upper:{}, target_upper:{:?} }}",
->>>>>>> b58b7e30
             self.mapping_pairs()
                 .map(|(src, dst)| format!("{}->{}", src, dst))
-                .join(","),
-            self.source_upper(),
-            self.target_upper(),
+                .join(",")
         )
     }
 }
