use std::collections::HashMap;

// Copyright 2022 Singularity Data
//
// Licensed under the Apache License, Version 2.0 (the "License");
// you may not use this file except in compliance with the License.
// You may obtain a copy of the License at
//
// http://www.apache.org/licenses/LICENSE-2.0
//
// Unless required by applicable law or agreed to in writing, software
// distributed under the License is distributed on an "AS IS" BASIS,
// WITHOUT WARRANTIES OR CONDITIONS OF ANY KIND, either express or implied.
// See the License for the specific language governing permissions and
// limitations under the License.
<<<<<<< HEAD
//
use std::iter;

use pgwire::pg_response::{PgResponse, StatementType};
use risingwave_common::catalog::DEFAULT_SCHEMA_NAME;
use risingwave_common::error::Result;
use risingwave_common::types::DataType;
use risingwave_common::util::sort_util::OrderType;
use risingwave_pb::catalog::Table as ProstTable;
use risingwave_pb::plan::{ColumnCatalog, ColumnDesc, RowFormatType, StreamSourceInfo};
=======
use pgwire::pg_response::{PgResponse, StatementType};
use risingwave_common::catalog::DEFAULT_SCHEMA_NAME;
use risingwave_common::error::Result;
use risingwave_pb::catalog::source::Info;
use risingwave_pb::catalog::{Source as ProstSource, StreamSourceInfo};
use risingwave_pb::plan::{ColumnDesc as ProstColumnDesc, RowFormatType};
>>>>>>> ad6b4217
use risingwave_source::ProtobufParser;
use risingwave_sqlparser::ast::{CreateSourceStatement, ProtobufSchema, SourceSchema};

use crate::handler::create_table::ROWID_NAME;
use crate::session::QueryContext;

fn extract_protobuf_table_schema(
    schema: &ProtobufSchema,
) -> Result<(StreamSourceInfo, Vec<ColumnDesc>)> {
    let parser = ProtobufParser::new(&schema.row_schema_location.0, &schema.message_name.0)?;
    let column_descs = parser.map_to_columns()?;
    let info = StreamSourceInfo {
        // append_only: true,
        row_format: RowFormatType::Protobuf as i32,
        row_schema_location: schema.row_schema_location.0.clone(),
        ..Default::default()
    };

    Ok((info, column_descs))
}

pub(super) async fn handle_create_source(
    context: QueryContext,
    stmt: CreateSourceStatement,
) -> Result<PgResponse> {
    let session = context.session_ctx;
    // fix: there is no schema name?
    let schema_name = DEFAULT_SCHEMA_NAME;
    let source_name = stmt.source_name.value.clone();
    let (database_id, schema_id) = session
        .env()
        .catalog_reader()
        .read_guard()
        .check_relation_name(session.database(), schema_name, &source_name)?;
<<<<<<< HEAD
    let (_source, columns) = match &stmt.source_schema {
        SourceSchema::Protobuf(protobuf_schema) => create_protobuf_table_schema(protobuf_schema)?,
        SourceSchema::Json => todo!(),
    };
    let column_catalogs = iter::once(Ok(ColumnCatalog {
        column_desc: Some(ColumnDesc {
            column_id: 0,
            name: ROWID_NAME.to_string(),
            column_type: Some(DataType::Int32.to_protobuf()),
            ..Default::default()
        }),
        is_hidden: true,
    }))
    .chain(columns.into_iter().map(|col| {
        Ok(ColumnCatalog {
            column_desc: Some(col),
            is_hidden: false,
        })
    }))
    .collect::<Result<_>>()?;

    let table = ProstTable {
        id: 0,
        schema_id,
        database_id,
        name: source_name,
        columns: column_catalogs,
        pk_column_ids: vec![0],
        pk_orders: vec![OrderType::Ascending.to_prost() as i32],
        dependent_relations: vec![],
        optional_associated_source_id: None,
    };

    let catalog_writer = session.env().catalog_writer();
    // FIX ME
    catalog_writer
        .create_materialized_table_source_workaround(table)
=======

    let (source, _columns) = match &stmt.source_schema {
        SourceSchema::Protobuf(protobuf_schema) => extract_protobuf_table_schema(protobuf_schema)?,
        SourceSchema::Json => (
            StreamSourceInfo {
                properties: HashMap::from(stmt.with_properties),
                row_format: RowFormatType::Json as i32,
                ..Default::default()
            },
            vec![],
        ),
    };
    let catalog_writer = session.env().catalog_writer();

    catalog_writer
        .create_source(ProstSource {
            id: 0,
            schema_id,
            database_id,
            name: source_name.clone(),
            info: Some(Info::StreamSource(source)),
        })
>>>>>>> ad6b4217
        .await?;

    Ok(PgResponse::new(
        StatementType::CREATE_SOURCE,
        0,
        vec![],
        vec![],
    ))
}

// TODO: with a good MockMeta and then we can open the tests.
// #[cfg(test)]
// mod tests {
//     use std::collections::HashMap;
//     use std::io::Write;

//     use risingwave_common::types::DataType;
//     use tempfile::NamedTempFile;

//     use crate::catalog::table_catalog::ROWID_NAME;
//     use crate::test_utils::LocalFrontend;

//     /// Returns the file.
//     /// (`NamedTempFile` will automatically delete the file when it goes out of scope.)
//     fn create_proto_file() -> NamedTempFile {
//         static PROTO_FILE_DATA: &str = r#"
//     syntax = "proto3";
//     package test;
//     message TestRecord {
//         int32 id = 1;
//         string city = 3;
//         int64 zipcode = 4;
//         float rate = 5;
//     }"#;
//         let temp_file = tempfile::Builder::new()
//             .prefix("temp")
//             .suffix(".proto")
//             .rand_bytes(5)
//             .tempfile()
//             .unwrap();
//         let mut file = temp_file.as_file();
//         file.write_all(PROTO_FILE_DATA.as_ref()).unwrap();
//         temp_file
//     }

//     #[tokio::test]
//     async fn handle_create_source() {
//         let proto_file = create_proto_file();
//         let sql = format!(
//             r#"CREATE SOURCE t
//     WITH ('kafka.topic' = 'abc', 'kafka.servers' = 'localhost:1001')
//     ROW FORMAT PROTOBUF MESSAGE '.test.TestRecord' ROW SCHEMA LOCATION 'file://{}'"#,
//             proto_file.path().to_str().unwrap()
//         );
//         let frontend = LocalFrontend::new().await;
//         frontend.run_sql(sql).await.unwrap();

//         let catalog_manager = frontend.session().env().catalog_mgr();
//         let table = catalog_manager.get_table("dev", "dev", "t").unwrap();
//         let columns = table
//             .columns()
//             .iter()
//             .map(|col| (col.name().into(), col.data_type()))
//             .collect::<HashMap<String, DataType>>();
//         let mut expected_map = HashMap::new();
//         expected_map.insert(ROWID_NAME.to_string(), DataType::Int64);
//         expected_map.insert("id".to_string(), DataType::Int32);
//         expected_map.insert("city".to_string(), DataType::Varchar);
//         expected_map.insert("zipcode".to_string(), DataType::Int64);
//         expected_map.insert("rate".to_string(), DataType::Float32);
//         assert_eq!(columns, expected_map);
//     }
// }<|MERGE_RESOLUTION|>--- conflicted
+++ resolved
@@ -13,34 +13,20 @@
 // WITHOUT WARRANTIES OR CONDITIONS OF ANY KIND, either express or implied.
 // See the License for the specific language governing permissions and
 // limitations under the License.
-<<<<<<< HEAD
-//
-use std::iter;
-
-use pgwire::pg_response::{PgResponse, StatementType};
-use risingwave_common::catalog::DEFAULT_SCHEMA_NAME;
-use risingwave_common::error::Result;
-use risingwave_common::types::DataType;
-use risingwave_common::util::sort_util::OrderType;
-use risingwave_pb::catalog::Table as ProstTable;
-use risingwave_pb::plan::{ColumnCatalog, ColumnDesc, RowFormatType, StreamSourceInfo};
-=======
 use pgwire::pg_response::{PgResponse, StatementType};
 use risingwave_common::catalog::DEFAULT_SCHEMA_NAME;
 use risingwave_common::error::Result;
 use risingwave_pb::catalog::source::Info;
 use risingwave_pb::catalog::{Source as ProstSource, StreamSourceInfo};
 use risingwave_pb::plan::{ColumnDesc as ProstColumnDesc, RowFormatType};
->>>>>>> ad6b4217
 use risingwave_source::ProtobufParser;
 use risingwave_sqlparser::ast::{CreateSourceStatement, ProtobufSchema, SourceSchema};
 
-use crate::handler::create_table::ROWID_NAME;
 use crate::session::QueryContext;
 
 fn extract_protobuf_table_schema(
     schema: &ProtobufSchema,
-) -> Result<(StreamSourceInfo, Vec<ColumnDesc>)> {
+) -> Result<(StreamSourceInfo, Vec<ProstColumnDesc>)> {
     let parser = ProtobufParser::new(&schema.row_schema_location.0, &schema.message_name.0)?;
     let column_descs = parser.map_to_columns()?;
     let info = StreamSourceInfo {
@@ -66,46 +52,6 @@
         .catalog_reader()
         .read_guard()
         .check_relation_name(session.database(), schema_name, &source_name)?;
-<<<<<<< HEAD
-    let (_source, columns) = match &stmt.source_schema {
-        SourceSchema::Protobuf(protobuf_schema) => create_protobuf_table_schema(protobuf_schema)?,
-        SourceSchema::Json => todo!(),
-    };
-    let column_catalogs = iter::once(Ok(ColumnCatalog {
-        column_desc: Some(ColumnDesc {
-            column_id: 0,
-            name: ROWID_NAME.to_string(),
-            column_type: Some(DataType::Int32.to_protobuf()),
-            ..Default::default()
-        }),
-        is_hidden: true,
-    }))
-    .chain(columns.into_iter().map(|col| {
-        Ok(ColumnCatalog {
-            column_desc: Some(col),
-            is_hidden: false,
-        })
-    }))
-    .collect::<Result<_>>()?;
-
-    let table = ProstTable {
-        id: 0,
-        schema_id,
-        database_id,
-        name: source_name,
-        columns: column_catalogs,
-        pk_column_ids: vec![0],
-        pk_orders: vec![OrderType::Ascending.to_prost() as i32],
-        dependent_relations: vec![],
-        optional_associated_source_id: None,
-    };
-
-    let catalog_writer = session.env().catalog_writer();
-    // FIX ME
-    catalog_writer
-        .create_materialized_table_source_workaround(table)
-=======
-
     let (source, _columns) = match &stmt.source_schema {
         SourceSchema::Protobuf(protobuf_schema) => extract_protobuf_table_schema(protobuf_schema)?,
         SourceSchema::Json => (
@@ -127,7 +73,6 @@
             name: source_name.clone(),
             info: Some(Info::StreamSource(source)),
         })
->>>>>>> ad6b4217
         .await?;
 
     Ok(PgResponse::new(
