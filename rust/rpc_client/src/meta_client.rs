--- conflicted
+++ resolved
@@ -292,145 +292,6 @@
     }
 }
 
-<<<<<<< HEAD
-=======
-/// [`MetaClientInner`] is the low-level api to meta.
-/// It can be used for testing and allows implementations to bypass the network
-/// and directly call a mocked serivce method.
-#[async_trait::async_trait]
-pub trait MetaClientInner: Send + Sync {
-    async fn subscribe(&self, _req: SubscribeRequest) -> Result<Box<dyn NotificationStream>> {
-        unimplemented!()
-    }
-
-    async fn add_worker_node(&self, _req: AddWorkerNodeRequest) -> Result<AddWorkerNodeResponse> {
-        unimplemented!()
-    }
-
-    async fn activate_worker_node(
-        &self,
-        _req: ActivateWorkerNodeRequest,
-    ) -> Result<ActivateWorkerNodeResponse> {
-        unimplemented!()
-    }
-
-    async fn delete_worker_node(
-        &self,
-        _req: DeleteWorkerNodeRequest,
-    ) -> Result<DeleteWorkerNodeResponse> {
-        unimplemented!()
-    }
-
-    async fn heartbeat(&self, _req: HeartbeatRequest) -> Result<HeartbeatResponse> {
-        Err(ErrorCode::NotImplementedError("heartbeat is not implemented".into()).into())
-    }
-
-    async fn list_all_nodes(&self, _req: ListAllNodesRequest) -> Result<ListAllNodesResponse> {
-        unimplemented!()
-    }
-
-    async fn pin_version(
-        &self,
-        _req: PinVersionRequest,
-    ) -> std::result::Result<PinVersionResponse, tonic::Status> {
-        unimplemented!()
-    }
-
-    async fn unpin_version(
-        &self,
-        _req: UnpinVersionRequest,
-    ) -> std::result::Result<UnpinVersionResponse, tonic::Status> {
-        unimplemented!()
-    }
-
-    async fn pin_snapshot(
-        &self,
-        _req: PinSnapshotRequest,
-    ) -> std::result::Result<PinSnapshotResponse, tonic::Status> {
-        unimplemented!()
-    }
-
-    async fn unpin_snapshot(
-        &self,
-        _req: UnpinSnapshotRequest,
-    ) -> std::result::Result<UnpinSnapshotResponse, tonic::Status> {
-        unimplemented!()
-    }
-
-    async fn add_tables(
-        &self,
-        _req: AddTablesRequest,
-    ) -> std::result::Result<AddTablesResponse, tonic::Status> {
-        unimplemented!()
-    }
-
-    async fn report_compaction_tasks(
-        &self,
-        _req: ReportCompactionTasksRequest,
-    ) -> std::result::Result<ReportCompactionTasksResponse, tonic::Status> {
-        unimplemented!()
-    }
-
-    async fn get_new_table_id(
-        &self,
-        _req: GetNewTableIdRequest,
-    ) -> std::result::Result<GetNewTableIdResponse, tonic::Status> {
-        unimplemented!()
-    }
-
-    async fn subscribe_compact_tasks(
-        &self,
-        _req: SubscribeCompactTasksRequest,
-    ) -> std::result::Result<Streaming<SubscribeCompactTasksResponse>, tonic::Status> {
-        unimplemented!()
-    }
-
-    async fn create_database(&self, _req: CreateDatabaseRequest) -> Result<CreateDatabaseResponse> {
-        unimplemented!()
-    }
-
-    async fn create_schema(&self, _req: CreateSchemaRequest) -> Result<CreateSchemaResponse> {
-        unimplemented!()
-    }
-
-    async fn create_source(&self, _req: CreateSourceRequest) -> Result<CreateSourceResponse> {
-        unimplemented!()
-    }
-
-    async fn create_materialized_source(
-        &self,
-        _req: CreateMaterializedSourceRequest,
-    ) -> Result<CreateMaterializedSourceResponse> {
-        unimplemented!()
-    }
-
-    async fn drop_materialized_source(
-        &self,
-        _req: DropMaterializedSourceRequest,
-    ) -> Result<DropMaterializedSourceResponse> {
-        unimplemented!()
-    }
-
-    async fn create_materialized_view(
-        &self,
-        _req: CreateMaterializedViewRequest,
-    ) -> Result<CreateMaterializedViewResponse> {
-        unimplemented!()
-    }
-
-    async fn report_vacuum_task(
-        &self,
-        _req: ReportVacuumTaskRequest,
-    ) -> std::result::Result<ReportVacuumTaskResponse, tonic::Status> {
-        unimplemented!()
-    }
-
-    async fn flush(&self, _req: FlushRequest) -> Result<FlushResponse> {
-        unimplemented!()
-    }
-}
-
->>>>>>> c6abb067
 /// Client to meta server. Cloning the instance is lightweight.
 #[derive(Debug, Clone)]
 pub struct GrpcMetaClient {
@@ -562,232 +423,6 @@
                 .into_inner(),
         ))
     }
-<<<<<<< HEAD
-=======
-
-    async fn add_worker_node(&self, req: AddWorkerNodeRequest) -> Result<AddWorkerNodeResponse> {
-        Ok(self
-            .cluster_client
-            .to_owned()
-            .add_worker_node(req)
-            .await
-            .to_rw_result()?
-            .into_inner())
-    }
-
-    async fn activate_worker_node(
-        &self,
-        req: ActivateWorkerNodeRequest,
-    ) -> Result<ActivateWorkerNodeResponse> {
-        Ok(self
-            .cluster_client
-            .to_owned()
-            .activate_worker_node(req)
-            .await
-            .to_rw_result()?
-            .into_inner())
-    }
-
-    async fn delete_worker_node(
-        &self,
-        req: DeleteWorkerNodeRequest,
-    ) -> Result<DeleteWorkerNodeResponse> {
-        Ok(self
-            .cluster_client
-            .to_owned()
-            .delete_worker_node(req)
-            .await
-            .to_rw_result()?
-            .into_inner())
-    }
-
-    async fn heartbeat(&self, req: HeartbeatRequest) -> Result<HeartbeatResponse> {
-        Ok(self
-            .heartbeat_client
-            .to_owned()
-            .heartbeat(req)
-            .await
-            .to_rw_result()?
-            .into_inner())
-    }
-
-    async fn list_all_nodes(&self, req: ListAllNodesRequest) -> Result<ListAllNodesResponse> {
-        Ok(self
-            .cluster_client
-            .to_owned()
-            .list_all_nodes(req)
-            .await
-            .to_rw_result()?
-            .into_inner())
-    }
-
-    async fn pin_version(
-        &self,
-        req: PinVersionRequest,
-    ) -> std::result::Result<PinVersionResponse, tonic::Status> {
-        Ok(self
-            .hummock_client
-            .to_owned()
-            .pin_version(req)
-            .await?
-            .into_inner())
-    }
-
-    async fn unpin_version(
-        &self,
-        req: UnpinVersionRequest,
-    ) -> std::result::Result<UnpinVersionResponse, tonic::Status> {
-        Ok(self
-            .hummock_client
-            .to_owned()
-            .unpin_version(req)
-            .await?
-            .into_inner())
-    }
-
-    async fn pin_snapshot(
-        &self,
-        req: PinSnapshotRequest,
-    ) -> std::result::Result<PinSnapshotResponse, tonic::Status> {
-        Ok(self
-            .hummock_client
-            .to_owned()
-            .pin_snapshot(req)
-            .await?
-            .into_inner())
-    }
-
-    async fn unpin_snapshot(
-        &self,
-        req: UnpinSnapshotRequest,
-    ) -> std::result::Result<UnpinSnapshotResponse, tonic::Status> {
-        Ok(self
-            .hummock_client
-            .to_owned()
-            .unpin_snapshot(req)
-            .await?
-            .into_inner())
-    }
-
-    async fn add_tables(
-        &self,
-        req: AddTablesRequest,
-    ) -> std::result::Result<AddTablesResponse, tonic::Status> {
-        Ok(self
-            .hummock_client
-            .to_owned()
-            .add_tables(req)
-            .await?
-            .into_inner())
-    }
-
-    async fn report_compaction_tasks(
-        &self,
-        req: ReportCompactionTasksRequest,
-    ) -> std::result::Result<ReportCompactionTasksResponse, tonic::Status> {
-        Ok(self
-            .hummock_client
-            .to_owned()
-            .report_compaction_tasks(req)
-            .await?
-            .into_inner())
-    }
-
-    async fn get_new_table_id(
-        &self,
-        req: GetNewTableIdRequest,
-    ) -> std::result::Result<GetNewTableIdResponse, tonic::Status> {
-        Ok(self
-            .hummock_client
-            .to_owned()
-            .get_new_table_id(req)
-            .await?
-            .into_inner())
-    }
-
-    async fn subscribe_compact_tasks(
-        &self,
-        req: SubscribeCompactTasksRequest,
-    ) -> std::result::Result<Streaming<SubscribeCompactTasksResponse>, tonic::Status> {
-        Ok(self
-            .hummock_client
-            .to_owned()
-            .subscribe_compact_tasks(req)
-            .await?
-            .into_inner())
-    }
-
-    async fn create_database(&self, _req: CreateDatabaseRequest) -> Result<CreateDatabaseResponse> {
-        // TODO: add catalog client for catalogV2
-        todo!()
-    }
-
-    async fn create_schema(&self, _req: CreateSchemaRequest) -> Result<CreateSchemaResponse> {
-        // TODO: add catalog client for catalogV2
-        todo!()
-    }
-
-    async fn create_materialized_source(
-        &self,
-        req: CreateMaterializedSourceRequest,
-    ) -> Result<CreateMaterializedSourceResponse> {
-        Ok(self
-            .ddl_client
-            .to_owned()
-            .create_materialized_source(req)
-            .await
-            .to_rw_result()?
-            .into_inner())
-    }
-
-    async fn drop_materialized_source(
-        &self,
-        req: DropMaterializedSourceRequest,
-    ) -> Result<DropMaterializedSourceResponse> {
-        Ok(self
-            .ddl_client
-            .to_owned()
-            .drop_materialized_source(req)
-            .await
-            .to_rw_result()?
-            .into_inner())
-    }
-
-    async fn create_materialized_view(
-        &self,
-        req: CreateMaterializedViewRequest,
-    ) -> Result<CreateMaterializedViewResponse> {
-        Ok(self
-            .ddl_client
-            .to_owned()
-            .create_materialized_view(req)
-            .await
-            .to_rw_result()?
-            .into_inner())
-    }
-
-    async fn report_vacuum_task(
-        &self,
-        req: ReportVacuumTaskRequest,
-    ) -> std::result::Result<ReportVacuumTaskResponse, tonic::Status> {
-        Ok(self
-            .hummock_client
-            .to_owned()
-            .report_vacuum_task(req)
-            .await?
-            .into_inner())
-    }
-
-    async fn flush(&self, req: FlushRequest) -> Result<FlushResponse> {
-        Ok(self
-            .stream_client
-            .to_owned()
-            .flush(req)
-            .await
-            .to_rw_result()?
-            .into_inner())
-    }
->>>>>>> c6abb067
 }
 
 #[async_trait::async_trait]
