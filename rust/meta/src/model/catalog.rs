--- conflicted
+++ resolved
@@ -4,10 +4,6 @@
 
 use crate::manager::Epoch;
 use crate::model::MetadataModel;
-<<<<<<< HEAD
-=======
-use crate::storage::MetaStore;
->>>>>>> 5933bb07
 
 /// Column family name for table.
 const TABLE_CF_NAME: &str = "cf/table";
@@ -54,46 +50,6 @@
 impl_model_for_catalog!(Schema, SCHEMA_CF_NAME, SchemaRefId, get_schema_ref_id);
 impl_model_for_catalog!(Table, TABLE_CF_NAME, TableRefId, get_table_ref_id);
 
-<<<<<<< HEAD
-=======
-impl Catalog {
-    pub fn inner(&self) -> ProstCatalog {
-        self.0.clone()
-    }
-
-    pub async fn get<S>(store: &S) -> Result<Self>
-    where
-        S: MetaStore,
-    {
-        let catalog_pb = store
-            .list_batch_cf(vec![DATABASE_CF_NAME, SCHEMA_CF_NAME, TABLE_CF_NAME])
-            .await?;
-        assert_eq!(catalog_pb.len(), 3);
-
-        Ok(Catalog(ProstCatalog {
-            databases: catalog_pb
-                .get(0)
-                .unwrap()
-                .iter()
-                .map(|d| Database::decode(d.as_slice()).unwrap())
-                .collect::<Vec<_>>(),
-            schemas: catalog_pb
-                .get(1)
-                .unwrap()
-                .iter()
-                .map(|d| Schema::decode(d.as_slice()).unwrap())
-                .collect::<Vec<_>>(),
-            tables: catalog_pb
-                .get(2)
-                .unwrap()
-                .iter()
-                .map(|d| Table::decode(d.as_slice()).unwrap())
-                .collect::<Vec<_>>(),
-        }))
-    }
-}
-
->>>>>>> 5933bb07
 #[cfg(test)]
 mod tests {
     use futures::future;
