--- conflicted
+++ resolved
@@ -8,14 +8,9 @@
 /// `cf(hummock_pinned_snapshot)`: `HummockContextRefId` -> `HummockPinnedSnapshot`
 const HUMMOCK_PINNED_SNAPSHOT_CF_NAME: &str = "cf/hummock_pinned_snapshot";
 
-<<<<<<< HEAD
-/// `HummockContextPinnedVersion` tracks pinned snapshots by given context id.
-impl MetadataModel for HummockContextPinnedSnapshot {
-    type ProstType = HummockContextPinnedSnapshot;
-=======
+/// `HummockPinnedSnapshot` tracks pinned snapshots by given context id.
 impl MetadataModel for HummockPinnedSnapshot {
     type ProstType = HummockPinnedSnapshot;
->>>>>>> 6cf429db
     type KeyType = HummockContextRefId;
 
     fn cf_name() -> String {
