--- conflicted
+++ resolved
@@ -36,13 +36,12 @@
 
 async fn get_hummock_meta_client() -> MockHummockMetaClient {
     let env = MetaSrvEnv::for_test().await;
-    let notification_manager = Arc::new(NotificationManager::new());
+    let notification_manager = Arc::new(NotificationManager::new(env.epoch_generator_ref()));
     let cluster_manager = Arc::new(
         StoredClusterManager::new(env.clone(), notification_manager, Duration::from_secs(3600))
             .await
             .unwrap(),
     );
-<<<<<<< HEAD
     let hummock_manager = Arc::new(
         HummockManager::new(
             env.clone(),
@@ -52,13 +51,6 @@
         .await
         .unwrap(),
     );
-=======
-    let notification_manager = Arc::new(NotificationManager::new(env.epoch_generator_ref()));
-    let cluster_manager =
-        StoredClusterManager::new(env, notification_manager, Duration::from_secs(3600))
-            .await
-            .unwrap();
->>>>>>> b35261fb
     let fake_host_address = HostAddress {
         host: "127.0.0.1".to_string(),
         port: 80,
