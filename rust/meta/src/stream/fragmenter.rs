--- conflicted
+++ resolved
@@ -75,78 +75,49 @@
     }
 
     /// Generate fragment DAG from input streaming plan by their dependency.
-<<<<<<< HEAD
-    fn generate_fragment_graph(&mut self, stream_node: &StreamNode) -> Result<()> {
-        self.build_and_add_fragment(stream_node, true)?;
-=======
     async fn generate_fragment_graph(&mut self, stream_node: &StreamNode) -> Result<()> {
-        let mut root_fragment = self
-            .new_stream_fragment(Arc::new(stream_node.clone()))
-            .await?;
-        let (is_singleton, is_source) =
-            self.build_fragment(&mut root_fragment, stream_node).await?;
-        root_fragment.set_singleton(is_singleton);
-
-        if is_source {
-            root_fragment.set_fragment_type(FragmentType::Source);
-        }
-        self.fragment_graph.add_root_fragment(root_fragment.clone());
-
->>>>>>> f436bd77
+        self.build_and_add_fragment(stream_node, true).await?;
         Ok(())
     }
 
     /// Use the given `stream_node` to create a fragment and add it to graph.
-    fn build_and_add_fragment(
+    async fn build_and_add_fragment(
         &mut self,
         stream_node: &StreamNode,
         is_root: bool,
     ) -> Result<StreamFragment> {
-        let mut fragment = self.new_stream_fragment(Arc::new(stream_node.clone()));
-        self.build_fragment(&mut fragment, stream_node)?;
+        let mut fragment = self.new_stream_fragment(stream_node.clone()).await?;
+        self.build_fragment(&mut fragment, stream_node).await?;
         self.fragment_graph.add_fragment(fragment.clone(), is_root);
         Ok(fragment)
     }
 
     /// Build new fragment and link dependency with its parent (current) fragment, update
-    /// `is_singleton` and `is_table_source` properties for current fragment.
+    /// `is_singleton` and `fragment_type` properties for current fragment.
     // TODO: Should we store the concurrency in StreamFragment directly?
     #[async_recursion]
     async fn build_fragment(
         &mut self,
-<<<<<<< HEAD
         current_fragment: &mut StreamFragment,
-        node: &StreamNode,
+        stream_node: &StreamNode,
     ) -> Result<()> {
-        for child_node in node.get_input() {
+        match stream_node.get_node()? {
+            Node::SourceNode(_) => current_fragment.set_fragment_type(FragmentType::Source),
+            Node::MviewNode(_) => current_fragment.set_fragment_type(FragmentType::Sink),
+
+            // TODO: Force singleton for TopN as a workaround. We should implement two phase TopN.
+            Node::TopNNode(_) => current_fragment.set_singleton(true),
+            // TODO: Force Chain to be singleton as a workaround. Remove this if parallel Chain is
+            // supported
+            Node::ChainNode(_) => current_fragment.set_singleton(true),
+
+            _ => {}
+        };
+
+        for child_node in stream_node.get_input() {
             match child_node.get_node()? {
                 Node::ExchangeNode(exchange_node) => {
-                    // Build another root fragment for this node.
-                    let child_fragment = self.build_and_add_fragment(child_node, false)?;
-=======
-        parent_fragment: &mut StreamFragment,
-        stream_node: &StreamNode,
-    ) -> Result<(bool, bool)> {
-        if let Some(Node::MviewNode(_)) = stream_node.node {
-            parent_fragment.set_fragment_type(FragmentType::Sink);
-        }
-
-        let mut is_singleton = false;
-        let mut is_source = false;
-
-        for node in stream_node.get_input() {
-            let (is_singleton1, is_source1) = match node.get_node()? {
-                Node::ExchangeNode(exchange_node) => {
-                    let mut child_fragment =
-                        self.new_stream_fragment(Arc::new(node.clone())).await?;
-                    let (child_is_singleton, child_is_source) =
-                        self.build_fragment(&mut child_fragment, node).await?;
-                    child_fragment.set_singleton(child_is_singleton);
-                    if child_is_source {
-                        child_fragment.set_fragment_type(FragmentType::Source);
-                    }
-                    self.fragment_graph.add_fragment(child_fragment.clone());
->>>>>>> f436bd77
+                    let child_fragment = self.build_and_add_fragment(child_node, false).await?;
                     self.fragment_graph.link_child(
                         current_fragment.get_fragment_id(),
                         child_fragment.get_fragment_id(),
@@ -154,52 +125,23 @@
 
                     let is_simple_dispatcher =
                         exchange_node.get_dispatcher()?.get_type()? == DispatcherType::Simple;
-                    current_fragment.is_singleton |= is_simple_dispatcher;
+                    if is_simple_dispatcher {
+                        current_fragment.set_singleton(true);
+                    }
                 }
 
-                Node::SourceNode(_) => {
-<<<<<<< HEAD
-                    self.build_fragment(current_fragment, child_node)?;
-                    current_fragment.is_table_source_fragment = true;
-                }
-                Node::TopNNode(_) => {
-                    self.build_fragment(current_fragment, child_node)?;
-=======
-                    let (parent_is_singleton, _) =
-                        self.build_fragment(parent_fragment, node).await?;
-                    (parent_is_singleton, true)
-                }
-                Node::TopNNode(_) => {
-                    let (_, child_is_source) = self.build_fragment(parent_fragment, node).await?;
->>>>>>> f436bd77
-                    // TODO: Force singleton for TopN as a workaround.
-                    // We should implement two phase TopN.
-                    current_fragment.is_singleton = true;
-                }
-<<<<<<< HEAD
-                _ => self.build_fragment(current_fragment, child_node)?,
-=======
-                Node::ChainNode(_) => {
-                    let (_, child_is_source) = self.build_fragment(parent_fragment, node).await?;
-                    // TODO: Force Chain to be singleton as a workaround.
-                    // Remove this if parallel Chain is supported
-                    (true, child_is_source)
-                }
-                _ => self.build_fragment(parent_fragment, node).await?,
->>>>>>> f436bd77
+                _ => self.build_fragment(current_fragment, child_node).await?,
             };
         }
 
         Ok(())
     }
 
-<<<<<<< HEAD
-    fn new_stream_fragment(&self, node: Arc<StreamNode>) -> StreamFragment {
-        let id = self.next_fragment_id.fetch_add(1, Ordering::Relaxed);
-        StreamFragment::new(id, node)
-=======
-    async fn new_stream_fragment(&self, node: Arc<StreamNode>) -> Result<StreamFragment> {
-        Ok(StreamFragment::new(self.gen_fragment_id().await?, node))
+    async fn new_stream_fragment(&self, node: StreamNode) -> Result<StreamFragment> {
+        Ok(StreamFragment::new(
+            self.gen_fragment_id().await?,
+            Arc::new(node),
+        ))
     }
 
     /// Generate fragment id for each fragment.
@@ -208,7 +150,6 @@
             .id_gen_manager_ref
             .generate::<{ IdCategory::Fragment }>()
             .await? as _)
->>>>>>> f436bd77
     }
 
     /// Generate actor id from id generator.
@@ -230,7 +171,7 @@
         let root_fragment = self.fragment_graph.get_root_fragment();
         let mut current_actor_ids = vec![];
         let current_fragment_id = current_fragment.get_fragment_id();
-        let parallel_degree = if current_fragment.is_singleton {
+        let parallel_degree = if current_fragment.is_singleton() {
             1
         } else {
             // Currently, we assume the parallel degree is at least 4, and grows linearly with
@@ -263,14 +204,6 @@
             actor_builder.set_dispatcher(dispatcher.clone());
             self.stream_graph.add_actor(actor_builder);
             current_actor_ids.push(id);
-<<<<<<< HEAD
-
-            // If the current fragment is table source, then add the id to the source id list.
-            if current_fragment.is_table_source_fragment {
-                self.source_actor_ids.push(id);
-            }
-=======
->>>>>>> f436bd77
         }
 
         self.stream_graph
