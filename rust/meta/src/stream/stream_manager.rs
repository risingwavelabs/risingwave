--- conflicted
+++ resolved
@@ -9,6 +9,7 @@
 use risingwave_common::error::{Result, ToRwResult};
 use risingwave_common::{ensure, gen_error, try_match_expand};
 use risingwave_pb::common::{ActorInfo, WorkerNode};
+use risingwave_pb::meta::ActorLocation;
 use risingwave_pb::plan::TableRefId;
 use risingwave_pb::stream_plan::stream_node::Node;
 use risingwave_pb::stream_plan::StreamNode;
@@ -185,7 +186,6 @@
             })
             .collect::<HashMap<u32, Vec<ActorInfo>>>();
 
-<<<<<<< HEAD
         let mut actor_locations = Vec::with_capacity(actors.len());
 
         // Debug usage: print the actor dependencies in log.
@@ -201,9 +201,6 @@
         // different WorkerNodes. Such that each WorkerNode knows the overall actor
         // allocation, but not actually builds it. We initialize all channels in this stage.
         for (node_id, actors) in node_actors_map.clone() {
-=======
-        for (node_id, actors) in node_actors_map {
->>>>>>> 06768d64
             let node = node_map.get(&node_id).unwrap();
 
             let client = self.clients.get(node).await?;
@@ -226,7 +223,7 @@
                 .to_owned()
                 .update_actors(UpdateActorsRequest {
                     request_id,
-                    actors: stream_actors,
+                    actors: stream_actors.clone(),
                 })
                 .await
                 .to_rw_result_with(format!("failed to connect to {}", node_id))?;
