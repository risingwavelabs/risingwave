--- conflicted
+++ resolved
@@ -133,7 +133,10 @@
     }
 }
 
-<<<<<<< HEAD
+impl<T: BufMut + ?Sized> BufMutExt for &mut T {}
+
+impl<T: Buf + ?Sized> BufExt for &mut T {}
+
 pub fn put_length_prefixed_slice(buf: &mut Vec<u8>, slice: &[u8]) {
     let len = slice.len() as u32;
     buf.put_u32_le(len);
@@ -146,13 +149,6 @@
     buf.advance(len);
     v
 }
-
-#[cfg(feature = "blockv2")]
-=======
->>>>>>> b940c93e
-impl<T: BufMut + ?Sized> BufMutExt for &mut T {}
-
-impl<T: Buf + ?Sized> BufExt for &mut T {}
 
 #[derive(Deserialize, Clone, Copy, Debug)]
 pub enum CompressionAlgorithm {
