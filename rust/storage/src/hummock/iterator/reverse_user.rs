--- conflicted
+++ resolved
@@ -434,25 +434,15 @@
         let sstable_store = mock_sstable_store();
         // key=[idx, epoch], value
         let kv_pairs = vec![
-<<<<<<< HEAD
-            (2, 300, HummockValue::Delete),
-            (1, 100, HummockValue::Put(iterator_test_value_of(1))),
-=======
-            (0, 1, 300, HummockValue::Delete),
-            (0, 2, 100, HummockValue::Put(iterator_test_value_of(0, 2))),
->>>>>>> 0ad6b2dd
+            (1, 300, HummockValue::Delete),
+            (2, 100, HummockValue::Put(iterator_test_value_of(2))),
         ];
         let table0 =
             gen_iterator_test_sstable_from_kv_pair(0, kv_pairs, sstable_store.clone()).await;
 
         let kv_pairs = vec![
-<<<<<<< HEAD
-            (2, 400, HummockValue::Put(iterator_test_value_of(2))),
-            (1, 200, HummockValue::Delete),
-=======
-            (0, 1, 400, HummockValue::Put(iterator_test_value_of(0, 1))),
-            (0, 2, 200, HummockValue::Delete),
->>>>>>> 0ad6b2dd
+            (1, 400, HummockValue::Put(iterator_test_value_of(1))),
+            (2, 200, HummockValue::Delete),
         ];
         let table1 =
             gen_iterator_test_sstable_from_kv_pair(1, kv_pairs, sstable_store.clone()).await;
@@ -472,14 +462,10 @@
         // verify
         let k = ui.key();
         let v = ui.value();
-<<<<<<< HEAD
-        assert_eq!(k, user_key(iterator_test_key_of(2).as_slice()));
-        assert_eq!(v, iterator_test_value_of(2));
-=======
-        assert_eq!(k, user_key(iterator_test_key_of(0, 1).as_slice()));
-        assert_eq!(v, iterator_test_value_of(0, 1));
->>>>>>> 0ad6b2dd
-
+      
+        assert_eq!(k, user_key(iterator_test_key_of(1).as_slice()));
+        assert_eq!(v, iterator_test_value_of(1));
+      
         // only one valid kv pair
         ui.next().await.unwrap();
         assert!(!ui.is_valid());
