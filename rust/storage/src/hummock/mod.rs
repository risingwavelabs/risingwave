// Copyright 2022 Singularity Data
//
// Licensed under the Apache License, Version 2.0 (the "License");
// you may not use this file except in compliance with the License.
// You may obtain a copy of the License at
//
// http://www.apache.org/licenses/LICENSE-2.0
//
// Unless required by applicable law or agreed to in writing, software
// distributed under the License is distributed on an "AS IS" BASIS,
// WITHOUT WARRANTIES OR CONDITIONS OF ANY KIND, either express or implied.
// See the License for the specific language governing permissions and
// limitations under the License.

//! Hummock is the state store of the streaming system.

use std::cmp::Ordering;
use std::fmt;
use std::future::Future;
use std::ops::RangeBounds;
use std::sync::Arc;

use bytes::Bytes;
use itertools::Itertools;

mod block_cache;
pub use block_cache::*;
mod sstable;
use risingwave_common::error::Result;
pub use sstable::*;
pub mod compactor;
mod conflict_detector;
mod error;
pub mod hummock_meta_client;
mod iterator;
pub mod key;
pub mod key_range;
pub mod local_version_manager;
pub mod mock;
mod shared_buffer;
#[cfg(test)]
mod snapshot_tests;
mod sstable_store;
#[cfg(test)]
mod state_store_tests;
#[cfg(test)]
mod test_utils;
mod utils;
mod vacuum;
pub mod value;
mod version_cmp;

pub use error::*;
use risingwave_common::config::StorageConfig;
use risingwave_pb::hummock::LevelType;
use value::*;

use self::iterator::{
    BoxedHummockIterator, DirectedUserIterator, HummockIterator, MergeIterator,
    ReverseMergeIterator, UserIterator,
};
use self::key::{key_with_epoch, user_key, FullKey};
pub use self::sstable_store::*;
use self::utils::range_overlap;
use super::monitor::StateStoreMetrics;
use crate::hummock::hummock_meta_client::HummockMetaClient;
use crate::hummock::iterator::ReverseUserIterator;
use crate::hummock::local_version_manager::LocalVersionManager;
use crate::hummock::shared_buffer::shared_buffer_manager::SharedBufferManager;
use crate::hummock::utils::validate_epoch;
<<<<<<< HEAD
use crate::storage_value::{value_to_user_value, StorageValue};
=======
use crate::hummock::version_cmp::VersionedComparator;
use crate::storage_value::StorageValue;
>>>>>>> 611762d6
use crate::store::*;
use crate::{define_state_store_associated_type, StateStore, StateStoreIter};

pub type HummockTTL = u64;
pub type HummockSSTableId = u64;
pub type HummockRefCount = u64;
pub type HummockVersionId = u64;
pub type HummockContextId = u32;
pub type HummockEpoch = u64;
pub const INVALID_EPOCH: HummockEpoch = 0;
pub const INVALID_VERSION_ID: HummockVersionId = 0;
pub const FIRST_VERSION_ID: HummockVersionId = 1;

/// Hummock is the state store backend.
#[derive(Clone)]
pub struct HummockStorage {
    options: Arc<StorageConfig>,

    local_version_manager: Arc<LocalVersionManager>,

    hummock_meta_client: Arc<dyn HummockMetaClient>,

    sstable_store: SstableStoreRef,

    /// Manager for immutable shared buffers
    shared_buffer_manager: Arc<SharedBufferManager>,

    /// Statistics
    stats: Arc<StateStoreMetrics>,
}

impl HummockStorage {
    /// Creates a [`HummockStorage`] with default stats. Should only be used by tests.
    pub async fn with_default_stats(
        options: Arc<StorageConfig>,
        sstable_store: SstableStoreRef,
        local_version_manager: Arc<LocalVersionManager>,
        hummock_meta_client: Arc<dyn HummockMetaClient>,
        hummock_metrics: Arc<StateStoreMetrics>,
    ) -> HummockResult<Self> {
        Self::new(
            options,
            sstable_store,
            local_version_manager,
            hummock_meta_client,
            hummock_metrics,
        )
        .await
    }

    /// Creates a [`HummockStorage`].
    pub async fn new(
        options: Arc<StorageConfig>,
        sstable_store: SstableStoreRef,
        local_version_manager: Arc<LocalVersionManager>,
        hummock_meta_client: Arc<dyn HummockMetaClient>,
        // TODO: separate `HummockStats` from `StateStoreMetrics`.
        stats: Arc<StateStoreMetrics>,
    ) -> HummockResult<Self> {
        let shared_buffer_manager = Arc::new(SharedBufferManager::new(
            options.clone(),
            local_version_manager.clone(),
            sstable_store.clone(),
            stats.clone(),
            hummock_meta_client.clone(),
        ));

        LocalVersionManager::start_workers(
            local_version_manager.clone(),
            hummock_meta_client.clone(),
            shared_buffer_manager.clone(),
        );
        // Ensure at least one available version in cache.
        local_version_manager.wait_epoch(HummockEpoch::MIN).await?;

        let instance = Self {
            options: options.clone(),
            local_version_manager,
            hummock_meta_client,
            sstable_store,
            shared_buffer_manager,
            stats,
        };
        Ok(instance)
    }

    fn get_builder(options: &StorageConfig) -> SSTableBuilder {
        SSTableBuilder::new(SSTableBuilderOptions {
            capacity: options.sstable_size as usize,
            block_capacity: options.block_size as usize,
            restart_interval: DEFAULT_RESTART_INTERVAL,
            bloom_false_positive: options.bloom_false_positive,
            // TODO: Make this configurable.
            compression_algorithm: CompressionAlgorithm::None,
        })
    }

    async fn get_from_table(
        &self,
        table: Arc<Sstable>,
        internal_key: &[u8],
        key: &[u8],
    ) -> HummockResult<Option<Vec<u8>>> {
        if table.surely_not_have_user_key(key) {
            self.stats.bloom_filter_true_negative_counts.inc();
            return Ok(None);
        }
        // Might have the key, take it as might positive.
        self.stats.bloom_filter_might_positive_counts.inc();
        let mut iter = SSTableIterator::new(table, self.sstable_store.clone());
        iter.seek(internal_key).await?;
        // Iterator has seeked passed the borders.
        if !iter.is_valid() {
            return Ok(None);
        }

        // Iterator gets us the key, we tell if it's the key we want
        // or key next to it.
        let value = match user_key(iter.key()) == key {
            true => iter.value().into_put_value().map(|x| x.to_vec()),
            false => None,
        };
        Ok(value)
    }

    pub fn hummock_meta_client(&self) -> &Arc<dyn HummockMetaClient> {
        &self.hummock_meta_client
    }

    pub fn options(&self) -> &Arc<StorageConfig> {
        &self.options
    }

    pub fn sstable_store(&self) -> SstableStoreRef {
        self.sstable_store.clone()
    }

    pub fn local_version_manager(&self) -> &Arc<LocalVersionManager> {
        &self.local_version_manager
    }

    pub fn shared_buffer_manager(&self) -> &SharedBufferManager {
        &self.shared_buffer_manager
    }
}

impl fmt::Debug for HummockStorage {
    fn fmt(&self, _f: &mut fmt::Formatter<'_>) -> fmt::Result {
        todo!()
    }
}

impl StateStore for HummockStorage {
    type Iter<'a> = HummockStateStoreIter<'a>;
    define_state_store_associated_type!();

    /// Gets the value of a specified `key`.
    /// The result is based on a snapshot corresponding to the given `epoch`.
    ///
    /// If `Ok(Some())` is returned, the key is found. If `Ok(None)` is returned,
    /// the key is not found. If `Err()` is returned, the searching for the key
    /// failed due to other non-EOF errors.
    fn get<'a>(&'a self, key: &'a [u8], epoch: u64) -> Self::GetFuture<'_> {
        async move {
            let version = self.local_version_manager.get_version()?;
            // check epoch validity
            validate_epoch(version.safe_epoch(), epoch)?;

            // Query shared buffer. Return the value without iterating SSTs if found
            if let Some(v) = self
                .shared_buffer_manager
                .get(key, (version.max_committed_epoch() + 1)..=epoch)
            {
                self.stats.get_shared_buffer_hit_counts.inc();
                return Ok(v.into_put_value().map(value_to_user_value));
            }
            let internal_key = key_with_epoch(key.to_vec(), epoch);

            let mut table_counts = 0;
            for level in &version.levels() {
                let mut tables = self
                    .local_version_manager
                    .pick_few_tables(&level.table_ids)
                    .await?;
                match level.level_type() {
                    LevelType::Overlapping => {
                        tables.reverse();
                        for table in tables {
                            table_counts += 1;
                            if let Some(v) = self.get_from_table(table, &internal_key, key).await? {
                                return Ok(Some(StorageValue::from(v)));
                            }
                        }
                    }
                    LevelType::Nonoverlapping => {
                        let table_idx = tables
                            .partition_point(|table| {
                                let ord = VersionedComparator::compare_key(
                                    user_key(&table.meta.smallest_key),
                                    key,
                                );
                                ord == Ordering::Less || ord == Ordering::Equal
                            })
                            .saturating_sub(1); // considering the boundary of 0
                        if table_idx < tables.len() {
                            table_counts += 1;
                            // Because we will keep multiple version of one in the same sst file, we
                            // do not find it in the next adjacent file.
                            if let Some(v) = self
                                .get_from_table(tables[table_idx].clone(), &internal_key, key)
                                .await?
                            {
                                return Ok(Some(StorageValue::from(v)));
                            }
                        }
                    }
                }
            }

            self.stats
                .iter_merge_sstable_counts
                .observe(table_counts as f64);
<<<<<<< HEAD
            let mut it = MergeIterator::new(table_iters, self.stats.clone());

            // Use `MergeIterator` to seek for the key with the latest version to
            // get the latest key.
            it.seek(&key_with_epoch(key.to_vec(), epoch)).await?;

            // Iterator has sought passed the borders.
            if !it.is_valid() {
                return Ok(None);
            }

            // Iterator gets us the key, we tell if it's the key we want
            // or key next to it.
            let value = match user_key(it.key()) == key {
                true => it
                    .value()
                    .into_put_value()
                    .map(|x| value_to_user_value(Bytes::copy_from_slice(x))),
                false => None,
            };

            Ok(value)
=======
            Ok(None)
>>>>>>> 611762d6
        }
    }

    fn scan<R, B>(
        &self,
        key_range: R,
        limit: Option<usize>,
        epoch: u64,
    ) -> Self::ScanFuture<'_, R, B>
    where
        R: RangeBounds<B> + Send,
        B: AsRef<[u8]> + Send,
    {
        async move {
            let mut iter = self.iter(key_range, epoch).await?;
            let mut kvs = Vec::with_capacity(limit.unwrap_or_default());

            for _ in 0..limit.unwrap_or(usize::MAX) {
                match iter.next().await? {
                    Some(kv) => kvs.push(kv),
                    None => break,
                }
            }

            Ok(kvs)
        }
    }

    fn reverse_scan<R, B>(
        &self,
        key_range: R,
        limit: Option<usize>,
        epoch: u64,
    ) -> Self::ReverseScanFuture<'_, R, B>
    where
        R: RangeBounds<B> + Send,
        B: AsRef<[u8]> + Send,
    {
        async move {
            let mut iter = self.reverse_iter(key_range, epoch).await?;
            let mut kvs = Vec::with_capacity(limit.unwrap_or_default());

            for _ in 0..limit.unwrap_or(usize::MAX) {
                match iter.next().await? {
                    Some(kv) => kvs.push(kv),
                    None => break,
                }
            }

            Ok(kvs)
        }
    }

    /// Writes a batch to storage. The batch should be:
    /// * Ordered. KV pairs will be directly written to the table, so it must be ordered.
    /// * Locally unique. There should not be two or more operations on the same key in one write
    ///   batch.
    /// * Globally unique. The streaming operators should ensure that different operators won't
    ///   operate on the same key. The operator operating on one keyspace should always wait for all
    ///   changes to be committed before reading and writing new keys to the engine. That is because
    ///   that the table with lower epoch might be committed after a table with higher epoch has
    ///   been committed. If such case happens, the outcome is non-predictable.
    fn ingest_batch(
        &self,
        kv_pairs: Vec<(Bytes, StorageValue)>,
        epoch: u64,
    ) -> Self::IngestBatchFuture<'_> {
        async move {
            let batch = kv_pairs
                .into_iter()
                .map(|(key, value)| {
                    (
                        Bytes::from(FullKey::from_user_key(key.to_vec(), epoch).into_inner()),
                        value.into(),
                    )
                })
                .collect_vec();
            self.shared_buffer_manager.write_batch(batch, epoch)?;

            if !self.options.async_checkpoint_enabled {
                self.shared_buffer_manager.sync(Some(epoch)).await?;
            }
            Ok(())
        }
    }

    /// Replicates a batch to shared buffer, without uploading to the storage backend.
    fn replicate_batch(
        &self,
        kv_pairs: Vec<(Bytes, StorageValue)>,
        epoch: u64,
    ) -> Self::ReplicateBatchFuture<'_> {
        async move {
            let batch = kv_pairs
                .into_iter()
                .map(|(key, value)| {
                    (
                        Bytes::from(FullKey::from_user_key(key.to_vec(), epoch).into_inner()),
                        value.into(),
                    )
                })
                .collect_vec();
            self.shared_buffer_manager
                .replicate_remote_batch(batch, epoch)?;

            Ok(())
        }
    }

    /// Returns an iterator that scan from the begin key to the end key
    /// The result is based on a snapshot corresponding to the given `epoch`.
    fn iter<R, B>(&self, key_range: R, epoch: u64) -> Self::IterFuture<'_, R, B>
    where
        R: RangeBounds<B> + Send,
        B: AsRef<[u8]> + Send,
    {
        async move {
            let version = self.local_version_manager.get_version()?;
            // Check epoch validity
            validate_epoch(version.safe_epoch(), epoch)?;

            // Filter out tables that overlap with given `key_range`
            let tables = self.local_version_manager.tables(&version.levels()).await?;
            let tables_count = tables.len();
            let overlapped_sstable_iters = tables
                .into_iter()
                .filter(|t| {
                    let table_start = user_key(t.meta.smallest_key.as_slice());
                    let table_end = user_key(t.meta.largest_key.as_slice());
                    range_overlap(&key_range, table_start, table_end, false)
                })
                .map(|t| {
                    Box::new(SSTableIterator::new(t, self.sstable_store.clone()))
                        as BoxedHummockIterator
                })
                .collect_vec();

            let mi = if version.max_committed_epoch() < epoch {
                // Take shared buffers into consideration if the read epoch is above the max
                // committed epoch
                let overlapped_shared_buffer_iters = self
                    .shared_buffer_manager
                    .iters(&key_range, (version.max_committed_epoch() + 1)..=epoch)
                    .into_iter()
                    .map(|i| Box::new(i) as BoxedHummockIterator);
                MergeIterator::new(
                    overlapped_shared_buffer_iters.chain(overlapped_sstable_iters),
                    self.stats.clone(),
                )
            } else {
                self.stats
                    .iter_merge_sstable_counts
                    .observe(tables_count as f64);
                MergeIterator::new(overlapped_sstable_iters, self.stats.clone())
            };

            // TODO: avoid this clone
            let mut user_iter = DirectedUserIterator::Forward(UserIterator::new(
                mi,
                (
                    key_range.start_bound().map(|b| b.as_ref().to_owned()),
                    key_range.end_bound().map(|b| b.as_ref().to_owned()),
                ),
                epoch,
                Some(version),
            ));

            user_iter.rewind().await?;
            Ok(HummockStateStoreIter::new(user_iter))
        }
    }

    /// Returns a reversed iterator that scans from the end key to the begin key
    /// The result is based on a snapshot corresponding to the given `epoch`.
    fn reverse_iter<R, B>(&self, key_range: R, epoch: u64) -> Self::ReverseIterFuture<'_, R, B>
    where
        R: RangeBounds<B> + Send,
        B: AsRef<[u8]> + Send,
    {
        async move {
            let version = self.local_version_manager.get_version()?;
            // Check epoch validity
            validate_epoch(version.safe_epoch(), epoch)?;

            // Filter out tables that overlap with given `key_range`
            let overlapped_sstable_iters = self
                .local_version_manager
                .tables(&version.levels())
                .await?
                .into_iter()
                .filter(|t| {
                    let table_start = user_key(t.meta.smallest_key.as_slice());
                    let table_end = user_key(t.meta.largest_key.as_slice());
                    range_overlap(&key_range, table_start, table_end, true)
                })
                .map(|t| {
                    Box::new(ReverseSSTableIterator::new(t, self.sstable_store.clone()))
                        as BoxedHummockIterator
                })
                .collect_vec();

            let reverse_merge_iterator = if version.max_committed_epoch() < epoch {
                // Take shared buffers into consideration if the read epoch is above the max
                // committed epoch
                let overlapped_shared_buffer_iters = self
                    .shared_buffer_manager
                    .reverse_iters(&key_range, (version.max_committed_epoch() + 1)..=epoch)
                    .into_iter()
                    .map(|i| Box::new(i) as BoxedHummockIterator);
                ReverseMergeIterator::new(
                    overlapped_shared_buffer_iters.chain(overlapped_sstable_iters),
                    self.stats.clone(),
                )
            } else {
                ReverseMergeIterator::new(overlapped_sstable_iters, self.stats.clone())
            };

            // TODO: avoid this clone
            let mut reverse_user_iter =
                DirectedUserIterator::Backward(ReverseUserIterator::new_with_epoch(
                    reverse_merge_iterator,
                    (
                        key_range.end_bound().map(|b| b.as_ref().to_owned()),
                        key_range.start_bound().map(|b| b.as_ref().to_owned()),
                    ),
                    epoch,
                    Some(version),
                ));

            reverse_user_iter.rewind().await?;
            Ok(HummockStateStoreIter::new(reverse_user_iter))
        }
    }

    fn wait_epoch(&self, epoch: u64) -> Self::WaitEpochFuture<'_> {
        async move { Ok(self.local_version_manager.wait_epoch(epoch).await?) }
    }

    fn sync(&self, epoch: Option<u64>) -> Self::SyncFuture<'_> {
        async move {
            self.shared_buffer_manager.sync(epoch).await?;
            Ok(())
        }
    }
}

pub struct HummockStateStoreIter<'a> {
    inner: DirectedUserIterator<'a>,
}

impl<'a> HummockStateStoreIter<'a> {
    fn new(inner: DirectedUserIterator<'a>) -> Self {
        Self { inner }
    }
}

impl<'a> StateStoreIter for HummockStateStoreIter<'a> {
    // TODO: directly return `&[u8]` to user instead of `Bytes`.
    type Item = (Bytes, Bytes);
    type NextFuture<'b> = impl Future<Output = Result<Option<Self::Item>>> where Self:'b;
    fn next(&mut self) -> Self::NextFuture<'_> {
        async move {
            let iter = &mut self.inner;

            if iter.is_valid() {
                let kv = (
                    Bytes::copy_from_slice(iter.key()),
                    Bytes::copy_from_slice(iter.value()),
                );
                iter.next().await?;
                Ok(Some(kv))
            } else {
                Ok(None)
            }
        }
    }
}<|MERGE_RESOLUTION|>--- conflicted
+++ resolved
@@ -68,12 +68,8 @@
 use crate::hummock::local_version_manager::LocalVersionManager;
 use crate::hummock::shared_buffer::shared_buffer_manager::SharedBufferManager;
 use crate::hummock::utils::validate_epoch;
-<<<<<<< HEAD
+use crate::hummock::version_cmp::VersionedComparator;
 use crate::storage_value::{value_to_user_value, StorageValue};
-=======
-use crate::hummock::version_cmp::VersionedComparator;
-use crate::storage_value::StorageValue;
->>>>>>> 611762d6
 use crate::store::*;
 use crate::{define_state_store_associated_type, StateStore, StateStoreIter};
 
@@ -176,7 +172,7 @@
         table: Arc<Sstable>,
         internal_key: &[u8],
         key: &[u8],
-    ) -> HummockResult<Option<Vec<u8>>> {
+    ) -> HummockResult<Option<Bytes>> {
         if table.surely_not_have_user_key(key) {
             self.stats.bloom_filter_true_negative_counts.inc();
             return Ok(None);
@@ -193,7 +189,10 @@
         // Iterator gets us the key, we tell if it's the key we want
         // or key next to it.
         let value = match user_key(iter.key()) == key {
-            true => iter.value().into_put_value().map(|x| x.to_vec()),
+            true => iter
+                .value()
+                .into_put_value()
+                .map(|x| value_to_user_value(Bytes::copy_from_slice(x))),
             false => None,
         };
         Ok(value)
@@ -264,7 +263,7 @@
                         for table in tables {
                             table_counts += 1;
                             if let Some(v) = self.get_from_table(table, &internal_key, key).await? {
-                                return Ok(Some(StorageValue::from(v)));
+                                return Ok(Some(v));
                             }
                         }
                     }
@@ -286,7 +285,7 @@
                                 .get_from_table(tables[table_idx].clone(), &internal_key, key)
                                 .await?
                             {
-                                return Ok(Some(StorageValue::from(v)));
+                                return Ok(Some(v));
                             }
                         }
                     }
@@ -296,32 +295,7 @@
             self.stats
                 .iter_merge_sstable_counts
                 .observe(table_counts as f64);
-<<<<<<< HEAD
-            let mut it = MergeIterator::new(table_iters, self.stats.clone());
-
-            // Use `MergeIterator` to seek for the key with the latest version to
-            // get the latest key.
-            it.seek(&key_with_epoch(key.to_vec(), epoch)).await?;
-
-            // Iterator has sought passed the borders.
-            if !it.is_valid() {
-                return Ok(None);
-            }
-
-            // Iterator gets us the key, we tell if it's the key we want
-            // or key next to it.
-            let value = match user_key(it.key()) == key {
-                true => it
-                    .value()
-                    .into_put_value()
-                    .map(|x| value_to_user_value(Bytes::copy_from_slice(x))),
-                false => None,
-            };
-
-            Ok(value)
-=======
             Ok(None)
->>>>>>> 611762d6
         }
     }
 
