use std::collections::BTreeMap;
use std::ops::RangeBounds;
use std::sync::Arc;

use async_trait::async_trait;
use itertools::Itertools;
use parking_lot::RwLock as PLRwLock;
use risingwave_common::error::Result;
use tokio::task::JoinHandle;

use super::compactor::{Compactor, SubCompactContext};
use super::hummock_meta_client::HummockMetaClient;
use super::iterator::variants::{BACKWARD, FORWARD};
use super::iterator::{BoxedHummockIterator, HummockIterator, MergeIterator};
use super::key_range::KeyRange;
use super::local_version_manager::LocalVersionManager;
use super::utils::range_overlap;
use super::value::HummockValue;
use super::{key, HummockError, HummockOptions, HummockResult, SstableStoreRef};
use crate::monitor::StateStoreStats;

type SharedBufferItem = (Vec<u8>, HummockValue<Vec<u8>>);

/// A write batch stored in the shared buffer.
#[derive(Clone, Debug)]
pub struct SharedBufferBatch {
    inner: Arc<[SharedBufferItem]>,
    epoch: u64,
}

#[allow(dead_code)]
impl SharedBufferBatch {
    pub fn new(sorted_items: Vec<SharedBufferItem>, epoch: u64) -> Self {
        Self {
            inner: sorted_items.into(),
            epoch,
        }
    }

    pub fn get(&self, user_key: &[u8]) -> Option<HummockValue<Vec<u8>>> {
        // Perform binary search on user key because the items in SharedBufferBatch is ordered by
        // user key.
        match self
            .inner
            .binary_search_by(|m| key::user_key(m.0.as_slice()).cmp(user_key))
        {
            Ok(i) => Some(self.inner[i].1.clone()),
            Err(_) => None,
        }
    }

    pub fn iter(&self) -> SharedBufferBatchIterator<FORWARD> {
        SharedBufferBatchIterator::<FORWARD>::new(self.inner.clone())
    }

    pub fn reverse_iter(&self) -> SharedBufferBatchIterator<BACKWARD> {
        SharedBufferBatchIterator::<BACKWARD>::new(self.inner.clone())
    }

    pub fn start_key(&self) -> &[u8] {
        self.inner.first().unwrap().0.as_slice()
    }

    pub fn end_key(&self) -> &[u8] {
        self.inner.last().unwrap().0.as_slice()
    }

    pub fn start_user_key(&self) -> &[u8] {
        key::user_key(self.inner.first().unwrap().0.as_slice())
    }

    pub fn end_user_key(&self) -> &[u8] {
        key::user_key(self.inner.last().unwrap().0.as_slice())
    }

    pub fn epoch(&self) -> u64 {
        self.epoch
    }
}

pub struct SharedBufferBatchIterator<const DIRECTION: usize> {
    inner: Arc<[SharedBufferItem]>,
    current_idx: usize,
}

impl<const DIRECTION: usize> SharedBufferBatchIterator<DIRECTION> {
    pub fn new(inner: Arc<[SharedBufferItem]>) -> Self {
        Self {
            inner,
            current_idx: 0,
        }
    }

    fn current_item(&self) -> &SharedBufferItem {
        assert!(self.is_valid());
        let idx = match DIRECTION {
            FORWARD => self.current_idx,
            BACKWARD => self.inner.len() - self.current_idx - 1,
            _ => unreachable!(),
        };
        self.inner.get(idx).unwrap()
    }
}

#[async_trait]
impl<const DIRECTION: usize> HummockIterator for SharedBufferBatchIterator<DIRECTION> {
    async fn next(&mut self) -> super::HummockResult<()> {
        assert!(self.is_valid());
        self.current_idx += 1;
        Ok(())
    }

    fn key(&self) -> &[u8] {
        self.current_item().0.as_slice()
    }

    fn value(&self) -> HummockValue<&[u8]> {
        self.current_item().1.as_slice()
    }

    fn is_valid(&self) -> bool {
        self.current_idx < self.inner.len()
    }

    async fn rewind(&mut self) -> super::HummockResult<()> {
        self.current_idx = 0;
        Ok(())
    }

    async fn seek(&mut self, key: &[u8]) -> super::HummockResult<()> {
        // Perform binary search on user key because the items in SharedBufferBatch is ordered by
        // user key.
        match self
            .inner
            .binary_search_by(|probe| key::user_key(probe.0.as_slice()).cmp(key::user_key(key)))
        {
            Ok(i) => {
                self.current_idx = i;
                // Move onto the next item if key epoch > seek epoch
                if key::get_epoch(self.key()) > key::get_epoch(key) {
                    self.current_idx += 1;
                }
            }
            Err(i) => self.current_idx = i,
        }
        Ok(())
    }
}

/// A manager to manage reads and writes on shared buffer.
/// Shared buffer is a node level abstraction to buffer write batches across executors.
pub struct SharedBufferManager {
    /// `shared_buffer` is a collection of immutable batches grouped by (epoch, end_key)
    shared_buffer: PLRwLock<BTreeMap<u64, BTreeMap<Vec<u8>, SharedBufferBatch>>>,
    uploader_tx: tokio::sync::mpsc::UnboundedSender<SharedBufferUploaderItem>,
    uploader_handle: JoinHandle<Result<()>>,
}

impl SharedBufferManager {
    pub fn new(
        options: Arc<HummockOptions>,
        local_version_manager: Arc<LocalVersionManager>,
        sstable_store: SstableStoreRef,
        // TODO: should be separated `HummockStats` instead of `StateStoreStats`.
        stats: Arc<StateStoreStats>,
        hummock_meta_client: Arc<dyn HummockMetaClient>,
    ) -> Self {
        let (uploader_tx, uploader_rx) = tokio::sync::mpsc::unbounded_channel();
        let uploader = SharedBufferUploader::new(
            options,
            local_version_manager,
            sstable_store,
            stats,
            hummock_meta_client,
            uploader_rx,
        );
        let uploader_handle = tokio::spawn(uploader.run());
        Self {
            shared_buffer: PLRwLock::new(BTreeMap::new()),
            uploader_tx,
            uploader_handle,
        }
    }

    /// Put a write batch into shared buffer. The batch will be synced to S3 asynchronously.
    pub fn write_batch(&self, batch: Vec<SharedBufferItem>, epoch: u64) -> HummockResult<()> {
        let batch = SharedBufferBatch::new(batch, epoch);
        self.shared_buffer
            .write()
            .entry(epoch)
            .or_insert(BTreeMap::new())
            .insert(batch.end_user_key().to_vec(), batch.clone());
        self.uploader_tx
            .send(SharedBufferUploaderItem::Batch(batch))
            .map_err(HummockError::shared_buffer_error)
    }

    // TODO: support time-based syncing
    pub async fn sync(&self, epoch: Option<u64>) -> HummockResult<()> {
        let (tx, rx) = tokio::sync::oneshot::channel();
        self.uploader_tx
            .send(SharedBufferUploaderItem::Sync(SyncItem {
                epoch,
                notifier: Some(tx),
            }))
            .unwrap();
        rx.await.unwrap()
    }

    /// Search shared buffers within the `epoch_range` for the given key.
    /// Return:
    /// - None: the key doesn't exist in the shared buffer.
    /// - Some(HummockValue): the `HummockValue` corresponding to the key.
    pub fn get(
        &self,
        user_key: &[u8],
        epoch_range: impl RangeBounds<u64>,
    ) -> Option<HummockValue<Vec<u8>>> {
        let guard = self.shared_buffer.read();
        for (_epoch, buffers) in guard.range(epoch_range).rev() {
            for (_, m) in buffers.range(user_key.to_vec()..) {
                if m.start_user_key() > user_key {
                    continue;
                }
                match m.get(user_key) {
                    Some(v) => return Some(v),
                    None => continue,
                }
            }
        }
        None
    }

    /// Get a collection of forward `SharedBufferBatchIterator` to iterate data of shared buffer
    /// batches within the given `key_range` and `epoch_range`
    pub fn iters<R, B>(
        &self,
        key_range: &R,
        epoch_range: impl RangeBounds<u64>,
    ) -> Vec<SharedBufferBatchIterator<FORWARD>>
    where
        R: RangeBounds<B>,
        B: AsRef<[u8]>,
    {
        self.shared_buffer
            .read()
            .range(epoch_range)
            .flat_map(|entry| {
                entry
                    .1
                    .range((
                        key_range.start_bound().map(|b| b.as_ref().to_vec()),
                        std::ops::Bound::Unbounded,
                    ))
                    .filter(|m| {
                        range_overlap(key_range, m.1.start_user_key(), m.1.end_user_key(), false)
                    })
                    .map(|m| m.1.iter())
            })
            .collect_vec()
    }

    /// Get a collection of backward `SharedBufferBatchIterator` to iterate data of shared buffer
    /// batches within the given `key_range` and `epoch_range`
    pub fn reverse_iters<R, B>(
        &self,
        key_range: &R,
        epoch_range: impl RangeBounds<u64>,
    ) -> Vec<SharedBufferBatchIterator<BACKWARD>>
    where
        R: RangeBounds<B>,
        B: AsRef<[u8]>,
    {
        self.shared_buffer
            .read()
            .range(epoch_range)
            .flat_map(|entry| {
                entry
                    .1
                    .range((
                        key_range.end_bound().map(|b| b.as_ref().to_vec()),
                        std::ops::Bound::Unbounded,
                    ))
                    .filter(|m| {
                        range_overlap(key_range, m.1.start_user_key(), m.1.end_user_key(), true)
                    })
                    .map(|m| m.1.reverse_iter())
            })
            .collect_vec()
    }

    /// Delete shared buffers before a given `epoch` inclusively.
    pub fn delete_before(&self, epoch: u64) {
        let mut guard = self.shared_buffer.write();
        let new = guard.split_off(&(epoch + 1));
        *guard = new;
    }

    /// This function was called while [`SharedBufferManager`] exited.
    pub async fn wait(self) -> Result<()> {
        self.uploader_handle.await.unwrap()
    }

    pub fn reset(&mut self, epoch: u64) {
        // Reset uploader item.
        self.uploader_tx
            .send(SharedBufferUploaderItem::Reset(epoch))
            .unwrap();
        // Remove items of the given epoch from shared buffer
        self.shared_buffer.write().remove(&epoch);
    }
}

#[derive(Debug)]
pub struct SyncItem {
    /// Epoch to sync. None means syncing all epochs.
    epoch: Option<u64>,
    /// Notifier to notify on sync finishes
    notifier: Option<tokio::sync::oneshot::Sender<HummockResult<()>>>,
}

#[derive(Debug)]
#[allow(dead_code)]
pub enum SharedBufferUploaderItem {
    Batch(SharedBufferBatch),
    Sync(SyncItem),
    Reset(u64),
}

pub struct SharedBufferUploader {
    /// Batches to upload grouped by epoch
    batches_to_upload: BTreeMap<u64, Vec<SharedBufferBatch>>,
    local_version_manager: Arc<LocalVersionManager>,
    options: Arc<HummockOptions>,

    /// Statistics.
    // TODO: should be separated `HummockStats` instead of `StateStoreStats`.
    stats: Arc<StateStoreStats>,
    hummock_meta_client: Arc<dyn HummockMetaClient>,
    sstable_store: SstableStoreRef,

    rx: tokio::sync::mpsc::UnboundedReceiver<SharedBufferUploaderItem>,
}

impl SharedBufferUploader {
    pub fn new(
        options: Arc<HummockOptions>,
        local_version_manager: Arc<LocalVersionManager>,
        sstable_store: SstableStoreRef,
        stats: Arc<StateStoreStats>,
        hummock_meta_client: Arc<dyn HummockMetaClient>,
        rx: tokio::sync::mpsc::UnboundedReceiver<SharedBufferUploaderItem>,
    ) -> Self {
        Self {
            batches_to_upload: BTreeMap::new(),
            options,
            local_version_manager,

            stats,
            hummock_meta_client,
            sstable_store,
            rx,
        }
    }

    /// Upload buffer batches to S3.
    async fn sync(&mut self, epoch: u64) -> HummockResult<()> {
        let buffers = match self.batches_to_upload.remove(&epoch) {
            Some(m) => m,
            None => return Ok(()),
        };

        // Compact buffers into SSTs
        let merge_iters = {
            let iters = buffers
                .into_iter()
                .map(|m| Box::new(m.iter()) as BoxedHummockIterator);
            MergeIterator::new(iters)
        };
        let sub_compact_context = SubCompactContext {
            options: self.options.clone(),
            local_version_manager: self.local_version_manager.clone(),
            hummock_meta_client: self.hummock_meta_client.clone(),
<<<<<<< HEAD
            sstable_store: self.sstable_store.clone(),
=======
            sstable_manager: self.sstable_manager.clone(),
            stats: self.stats.clone(),
            is_share_buffer_compact: true,
>>>>>>> 14c31895
        };
        let mut tables = Vec::new();
        Compactor::sub_compact(
            sub_compact_context,
            KeyRange::inf(),
            merge_iters,
            &mut tables,
            false,
            u64::MAX,
        )
        .await?;

        if tables.is_empty() {
            return Ok(());
        }

        // Add all tables at once.
        let timer = self.stats.batch_write_add_l0_latency.start_timer();
        let version = self.hummock_meta_client.add_tables(epoch, tables).await?;
        timer.observe_duration();

        // Ensure the added data is available locally
        self.local_version_manager.try_set_version(version);

        Ok(())
    }

    async fn handle(&mut self, item: SharedBufferUploaderItem) -> Result<()> {
        match item {
            SharedBufferUploaderItem::Batch(m) => {
                self.batches_to_upload
                    .entry(m.epoch())
                    .or_insert(Vec::new())
                    .push(m);
                Ok(())
            }
            SharedBufferUploaderItem::Sync(sync_item) => {
                let res = match sync_item.epoch {
                    Some(e) => {
                        // Sync a specific epoch
                        self.sync(e).await
                    }
                    None => {
                        // Sync all epochs
                        let epochs = self.batches_to_upload.keys().copied().collect_vec();
                        let mut res = Ok(());
                        for e in epochs {
                            res = self.sync(e).await;
                            if res.is_err() {
                                break;
                            }
                        }
                        res
                    }
                };

                if let Some(tx) = sync_item.notifier {
                    tx.send(res).map_err(|_| {
                        HummockError::shared_buffer_error(
                            "Failed to notify shared buffer sync becuase of send drop",
                        )
                    })?;
                }
                Ok(())
            }
            SharedBufferUploaderItem::Reset(epoch) => {
                self.batches_to_upload.remove(&epoch);
                Ok(())
            }
        }
    }

    pub async fn run(mut self) -> Result<()> {
        while let Some(m) = self.rx.recv().await {
            if let Err(e) = self.handle(m).await {
                return Err(e);
            }
        }
        Ok(())
    }
}

#[cfg(test)]
mod tests {
    use std::sync::Arc;

    use super::SharedBufferBatch;
    use crate::hummock::iterator::test_utils::{
        iterator_test_key_of, iterator_test_key_of_epoch, test_value_of,
    };
    use crate::hummock::iterator::{
        BoxedHummockIterator, HummockIterator, MergeIterator, ReverseMergeIterator,
    };
    use crate::hummock::key::{key_with_epoch, user_key};
    use crate::hummock::local_version_manager::LocalVersionManager;
    use crate::hummock::mock::{MockHummockMetaClient, MockHummockMetaService};
    use crate::hummock::shared_buffer::SharedBufferManager;
    use crate::hummock::value::HummockValue;
    use crate::hummock::{HummockOptions, SstableStore};
    use crate::monitor::DEFAULT_STATE_STORE_STATS;
    use crate::object::{InMemObjectStore, ObjectStore};

    #[tokio::test]
    async fn test_shared_buffer_batch_basic() {
        let epoch = 1;
        let shared_buffer_items = vec![
            (
                iterator_test_key_of_epoch(0, 0, epoch),
                HummockValue::Put(b"value1".to_vec()),
            ),
            (
                iterator_test_key_of_epoch(0, 1, epoch),
                HummockValue::Put(b"value2".to_vec()),
            ),
            (
                iterator_test_key_of_epoch(0, 2, epoch),
                HummockValue::Put(b"value3".to_vec()),
            ),
        ];
        let shared_buffer_batch = SharedBufferBatch::new(shared_buffer_items.clone(), epoch);

        // Sketch
        assert_eq!(shared_buffer_batch.start_key(), shared_buffer_items[0].0);
        assert_eq!(shared_buffer_batch.end_key(), shared_buffer_items[2].0);
        assert_eq!(
            shared_buffer_batch.start_user_key(),
            user_key(shared_buffer_items[0].0.as_slice())
        );
        assert_eq!(
            shared_buffer_batch.end_user_key(),
            user_key(shared_buffer_items[2].0.as_slice())
        );

        // Point lookup
        for (k, v) in &shared_buffer_items {
            assert_eq!(
                shared_buffer_batch.get(user_key(k.as_slice())),
                Some(v.clone())
            );
        }
        assert_eq!(
            shared_buffer_batch.get(iterator_test_key_of(0, 3).as_slice()),
            None
        );
        assert_eq!(
            shared_buffer_batch.get(iterator_test_key_of(1, 0).as_slice()),
            None
        );

        // Forward iterator
        let mut iter = shared_buffer_batch.iter();
        iter.rewind().await.unwrap();
        let mut output = vec![];
        while iter.is_valid() {
            output.push((iter.key().to_owned(), iter.value().to_owned_value()));
            iter.next().await.unwrap();
        }
        assert_eq!(output, shared_buffer_items);

        // Backward iterator
        let mut revverse_iter = shared_buffer_batch.reverse_iter();
        revverse_iter.rewind().await.unwrap();
        let mut output = vec![];
        while revverse_iter.is_valid() {
            output.push((
                revverse_iter.key().to_owned(),
                revverse_iter.value().to_owned_value(),
            ));
            revverse_iter.next().await.unwrap();
        }
        output.reverse();
        assert_eq!(output, shared_buffer_items);
    }

    #[tokio::test]
    async fn test_shared_buffer_batch_seek() {
        let epoch = 1;
        let shared_buffer_items = vec![
            (
                iterator_test_key_of_epoch(0, 0, epoch),
                HummockValue::Put(b"value1".to_vec()),
            ),
            (
                iterator_test_key_of_epoch(0, 1, epoch),
                HummockValue::Put(b"value2".to_vec()),
            ),
            (
                iterator_test_key_of_epoch(0, 2, epoch),
                HummockValue::Put(b"value3".to_vec()),
            ),
        ];
        let shared_buffer_batch = SharedBufferBatch::new(shared_buffer_items.clone(), epoch);

        // Seek to 2nd key with current epoch, expect last two items to return
        let mut iter = shared_buffer_batch.iter();
        iter.seek(&iterator_test_key_of_epoch(0, 1, epoch))
            .await
            .unwrap();
        for item in &shared_buffer_items[1..] {
            assert!(iter.is_valid());
            assert_eq!(iter.key(), item.0.as_slice());
            assert_eq!(iter.value(), item.1.as_slice());
            iter.next().await.unwrap();
        }
        assert!(!iter.is_valid());

        // Seek to 2nd key with future epoch, expect last two items to return
        let mut iter = shared_buffer_batch.iter();
        iter.seek(&iterator_test_key_of_epoch(0, 1, epoch + 1))
            .await
            .unwrap();
        for item in &shared_buffer_items[1..] {
            assert!(iter.is_valid());
            assert_eq!(iter.key(), item.0.as_slice());
            assert_eq!(iter.value(), item.1.as_slice());
            iter.next().await.unwrap();
        }
        assert!(!iter.is_valid());

        // Seek to 2nd key with old epoch, expect last item to return
        let mut iter = shared_buffer_batch.iter();
        iter.seek(&iterator_test_key_of_epoch(0, 1, epoch - 1))
            .await
            .unwrap();
        let item = shared_buffer_items.last().unwrap();
        assert!(iter.is_valid());
        assert_eq!(iter.key(), item.0.as_slice());
        assert_eq!(iter.value(), item.1.as_slice());
        iter.next().await.unwrap();
        assert!(!iter.is_valid());
    }

    fn new_shared_buffer_manager() -> SharedBufferManager {
        let obj_client = Arc::new(InMemObjectStore::new()) as Arc<dyn ObjectStore>;
        let remote_dir = "/test";
        let sstable_store = Arc::new(SstableStore::new(obj_client, remote_dir.to_string()));
        let vm = Arc::new(LocalVersionManager::new(sstable_store.clone()));
        let mock_hummock_meta_client = Arc::new(MockHummockMetaClient::new(Arc::new(
            MockHummockMetaService::new(),
        )));
        SharedBufferManager::new(
            Arc::new(HummockOptions::default_for_test()),
            vm,
            sstable_store,
            DEFAULT_STATE_STORE_STATS.clone(),
            mock_hummock_meta_client,
        )
    }

    fn generate_and_write_batch(
        put_keys: &[Vec<u8>],
        delete_keys: &[Vec<u8>],
        epoch: u64,
        idx: &mut usize,
        shared_buffer_manager: &SharedBufferManager,
    ) -> Vec<(Vec<u8>, HummockValue<Vec<u8>>)> {
        let mut shared_buffer_items = Vec::new();
        for key in put_keys {
            shared_buffer_items.push((
                key_with_epoch(key.clone(), epoch),
                HummockValue::Put(test_value_of(0, *idx)),
            ));
            *idx += 1;
        }
        for key in delete_keys {
            shared_buffer_items.push((key_with_epoch(key.clone(), epoch), HummockValue::Delete));
        }
        shared_buffer_items.sort_by(|l, r| user_key(l.0.as_slice()).cmp(r.0.as_slice()));
        shared_buffer_manager
            .write_batch(shared_buffer_items.clone(), epoch)
            .unwrap();
        shared_buffer_items
    }

    #[tokio::test]
    async fn test_shared_buffer_manager_get() {
        let shared_buffer_manager = new_shared_buffer_manager();

        let mut keys = Vec::new();
        for i in 0..4 {
            keys.push(format!("key_test_{:05}", i).as_bytes().to_vec());
        }
        let mut idx = 0;

        // Write batch in epoch1
        let epoch1 = 1;
        let put_keys_in_epoch1 = &keys[..3];
        let shared_buffer_items1 = generate_and_write_batch(
            put_keys_in_epoch1,
            &[],
            epoch1,
            &mut idx,
            &shared_buffer_manager,
        );

        // Write batch in epoch2, with key1 overlapping with epoch1 and key2 deleted.
        let epoch2 = epoch1 + 1;
        let put_keys_in_epoch2 = &[&keys[1..2], &keys[3..4]].concat();
        let shared_buffer_items2 = generate_and_write_batch(
            put_keys_in_epoch2,
            &keys[2..3],
            epoch2,
            &mut idx,
            &shared_buffer_manager,
        );

        // Get and check value with epoch 0..=epoch1
        for i in 0..3 {
            assert_eq!(
                shared_buffer_manager
                    .get(keys[i].as_slice(), ..=epoch1)
                    .unwrap(),
                shared_buffer_items1[i].1
            );
        }
        assert_eq!(
            shared_buffer_manager.get(keys[3].as_slice(), ..=epoch1),
            None
        );

        // Get and check value with epoch 0..=epoch2
        assert_eq!(
            shared_buffer_manager
                .get(keys[0].as_slice(), ..=epoch2)
                .unwrap(),
            shared_buffer_items1[0].1
        );
        assert_eq!(
            shared_buffer_manager
                .get(keys[1].as_slice(), ..=epoch2)
                .unwrap(),
            shared_buffer_items2[0].1
        );
        assert_eq!(
            shared_buffer_manager
                .get(keys[2].as_slice(), ..=epoch2)
                .unwrap(),
            HummockValue::Delete
        );
        assert_eq!(
            shared_buffer_manager
                .get(keys[3].as_slice(), ..=epoch2)
                .unwrap(),
            shared_buffer_items2[2].1
        );

        // Get and check value with epoch epoch2..=epoch2
        assert_eq!(
            shared_buffer_manager.get(keys[0].as_slice(), epoch2..=epoch2),
            None
        );
        for i in 0..3 {
            assert_eq!(
                shared_buffer_manager
                    .get(keys[i + 1].as_slice(), epoch2..=epoch2)
                    .unwrap(),
                shared_buffer_items2[i].1
            );
        }
    }

    #[tokio::test]
    async fn test_shared_buffer_manager_iter() {
        let shared_buffer_manager = new_shared_buffer_manager();

        let mut keys = Vec::new();
        for i in 0..4 {
            keys.push(format!("key_test_{:05}", i).as_bytes().to_vec());
        }
        let mut idx = 0;

        // Write batch in epoch1
        let epoch1 = 1;
        let put_keys_in_epoch1 = &keys[..3];
        let shared_buffer_items1 = generate_and_write_batch(
            put_keys_in_epoch1,
            &[],
            epoch1,
            &mut idx,
            &shared_buffer_manager,
        );

        // Write batch in epoch2, with key1 overlapping with epoch1 and key2 deleted.
        let epoch2 = epoch1 + 1;
        let put_keys_in_epoch2 = &[&keys[1..2], &keys[3..4]].concat();
        let shared_buffer_items2 = generate_and_write_batch(
            put_keys_in_epoch2,
            &keys[2..3],
            epoch2,
            &mut idx,
            &shared_buffer_manager,
        );

        // Forward iterator with 0..=epoch1
        let range = keys[0].clone()..=keys[3].clone();
        let iters = shared_buffer_manager.iters(&range, ..=epoch1);
        assert_eq!(iters.len(), 1);
        let mut merge_iterator = MergeIterator::new(
            iters
                .into_iter()
                .map(|i| Box::new(i) as BoxedHummockIterator),
        );
        merge_iterator.rewind().await.unwrap();
        for i in 0..3 {
            assert!(merge_iterator.is_valid());
            assert_eq!(
                merge_iterator.key(),
                key_with_epoch(keys[i].clone(), epoch1)
            );
            assert_eq!(
                merge_iterator.value().to_owned_value(),
                shared_buffer_items1[i].1
            );
            merge_iterator.next().await.unwrap();
        }
        assert!(!merge_iterator.is_valid());

        // Forward iterator with 0..=epoch2
        let iters = shared_buffer_manager.iters(&range, ..=epoch2);
        assert_eq!(iters.len(), 2);
        let mut merge_iterator = MergeIterator::new(
            iters
                .into_iter()
                .map(|i| Box::new(i) as BoxedHummockIterator),
        );
        merge_iterator.rewind().await.unwrap();
        assert!(merge_iterator.is_valid());
        assert_eq!(
            merge_iterator.key(),
            key_with_epoch(keys[0].clone(), epoch1)
        );
        assert_eq!(
            merge_iterator.value().to_owned_value(),
            shared_buffer_items1[0].1
        );
        merge_iterator.next().await.unwrap();
        for i in 0..2 {
            assert!(merge_iterator.is_valid());
            assert_eq!(
                merge_iterator.key(),
                key_with_epoch(keys[i + 1].clone(), epoch2)
            );
            assert_eq!(
                merge_iterator.value().to_owned_value(),
                shared_buffer_items2[i].1
            );
            merge_iterator.next().await.unwrap();
            assert_eq!(
                merge_iterator.key(),
                key_with_epoch(keys[i + 1].clone(), epoch1)
            );
            assert_eq!(
                merge_iterator.value().to_owned_value(),
                shared_buffer_items1[i + 1].1
            );
            merge_iterator.next().await.unwrap();
        }
        assert!(merge_iterator.is_valid());
        assert_eq!(
            merge_iterator.key(),
            key_with_epoch(keys[3].clone(), epoch2)
        );
        assert_eq!(
            merge_iterator.value().to_owned_value(),
            shared_buffer_items2[2].1
        );
        merge_iterator.next().await.unwrap();
        assert!(!merge_iterator.is_valid());

        // Forward iterator with epoch2..=epoch2
        let iters = shared_buffer_manager.iters(&range, epoch2..=epoch2);
        assert_eq!(iters.len(), 1);
        let mut merge_iterator = MergeIterator::new(
            iters
                .into_iter()
                .map(|i| Box::new(i) as BoxedHummockIterator),
        );
        merge_iterator.rewind().await.unwrap();
        for i in 0..3 {
            assert!(merge_iterator.is_valid());
            assert_eq!(
                merge_iterator.key(),
                key_with_epoch(keys[i + 1].clone(), epoch2)
            );
            assert_eq!(
                merge_iterator.value().to_owned_value(),
                shared_buffer_items2[i].1
            );
            merge_iterator.next().await.unwrap();
        }
        assert!(!merge_iterator.is_valid());
    }

    #[tokio::test]
    async fn test_shared_buffer_manager_reverse_iter() {
        let shared_buffer_manager = new_shared_buffer_manager();

        let mut keys = Vec::new();
        for i in 0..4 {
            keys.push(format!("key_test_{:05}", i).as_bytes().to_vec());
        }
        let mut idx = 0;

        // Write batch in epoch1
        let epoch1 = 1;
        let put_keys_in_epoch1 = &keys[..3];
        let shared_buffer_items1 = generate_and_write_batch(
            put_keys_in_epoch1,
            &[],
            epoch1,
            &mut idx,
            &shared_buffer_manager,
        );

        // Write batch in epoch2, with key1 overlapping with epoch1 and key2 deleted.
        let epoch2 = epoch1 + 1;
        let put_keys_in_epoch2 = &[&keys[1..2], &keys[3..4]].concat();
        let shared_buffer_items2 = generate_and_write_batch(
            put_keys_in_epoch2,
            &keys[2..3],
            epoch2,
            &mut idx,
            &shared_buffer_manager,
        );

        // Backward iterator with 0..=epoch1
        let range = keys[3].clone()..=keys[0].clone();
        let iters = shared_buffer_manager.reverse_iters(&range, ..=epoch1);
        assert_eq!(iters.len(), 1);
        let mut merge_iterator = ReverseMergeIterator::new(
            iters
                .into_iter()
                .map(|i| Box::new(i) as BoxedHummockIterator),
        );
        merge_iterator.rewind().await.unwrap();
        for i in (0..3).rev() {
            assert!(merge_iterator.is_valid());
            assert_eq!(
                merge_iterator.key(),
                key_with_epoch(keys[i].clone(), epoch1)
            );
            assert_eq!(
                merge_iterator.value().to_owned_value(),
                shared_buffer_items1[i].1
            );
            merge_iterator.next().await.unwrap();
        }
        assert!(!merge_iterator.is_valid());

        // Backward iterator with 0..=epoch2
        let iters = shared_buffer_manager.reverse_iters(&range, ..=epoch2);
        assert_eq!(iters.len(), 2);
        let mut merge_iterator = ReverseMergeIterator::new(
            iters
                .into_iter()
                .map(|i| Box::new(i) as BoxedHummockIterator),
        );
        merge_iterator.rewind().await.unwrap();
        assert!(merge_iterator.is_valid());
        assert_eq!(
            merge_iterator.key(),
            key_with_epoch(keys[3].clone(), epoch2)
        );
        assert_eq!(
            merge_iterator.value().to_owned_value(),
            shared_buffer_items2[2].1
        );
        merge_iterator.next().await.unwrap();

        for i in (0..2).rev() {
            assert_eq!(
                merge_iterator.key(),
                key_with_epoch(keys[i + 1].clone(), epoch1)
            );
            assert_eq!(
                merge_iterator.value().to_owned_value(),
                shared_buffer_items1[i + 1].1
            );
            merge_iterator.next().await.unwrap();
            assert!(merge_iterator.is_valid());
            assert_eq!(
                merge_iterator.key(),
                key_with_epoch(keys[i + 1].clone(), epoch2)
            );
            assert_eq!(
                merge_iterator.value().to_owned_value(),
                shared_buffer_items2[i].1
            );
            merge_iterator.next().await.unwrap();
        }

        assert!(merge_iterator.is_valid());
        assert_eq!(
            merge_iterator.key(),
            key_with_epoch(keys[0].clone(), epoch1)
        );
        assert_eq!(
            merge_iterator.value().to_owned_value(),
            shared_buffer_items1[0].1
        );
        merge_iterator.next().await.unwrap();
        assert!(!merge_iterator.is_valid());

        // Backward iterator with epoch2..=epoch2
        let iters = shared_buffer_manager.reverse_iters(&range, epoch2..=epoch2);
        assert_eq!(iters.len(), 1);
        let mut merge_iterator = ReverseMergeIterator::new(
            iters
                .into_iter()
                .map(|i| Box::new(i) as BoxedHummockIterator),
        );
        merge_iterator.rewind().await.unwrap();
        for i in (0..3).rev() {
            assert!(merge_iterator.is_valid());
            assert_eq!(
                merge_iterator.key(),
                key_with_epoch(keys[i + 1].clone(), epoch2)
            );
            assert_eq!(
                merge_iterator.value().to_owned_value(),
                shared_buffer_items2[i].1
            );
            merge_iterator.next().await.unwrap();
        }
        assert!(!merge_iterator.is_valid());
    }

    #[tokio::test]
    async fn test_shared_buffer_manager_reset() {
        let mut shared_buffer_manager = new_shared_buffer_manager();

        let mut keys = Vec::new();
        for i in 0..4 {
            keys.push(format!("key_test_{:05}", i).as_bytes().to_vec());
        }
        let mut idx = 0;

        // Write batches
        let epoch = 1;
        let shared_buffer_items =
            generate_and_write_batch(&keys, &[], epoch, &mut idx, &shared_buffer_manager);

        // Get and check value with epoch 0..=epoch1
        for (idx, key) in keys.iter().enumerate() {
            assert_eq!(
                shared_buffer_manager.get(key.as_slice(), ..=epoch).unwrap(),
                shared_buffer_items[idx].1
            );
        }

        // Reset shared buffer. Expect all keys are gone.
        shared_buffer_manager.reset(epoch);
        for item in &shared_buffer_items {
            assert_eq!(shared_buffer_manager.get(item.0.as_slice(), ..=epoch), None);
        }

        // Generate new items overlapping with old items and check
        keys.push(format!("key_test_{:05}", 100).as_bytes().to_vec());
        let epoch = 1;
        let new_shared_buffer_items =
            generate_and_write_batch(&keys, &[], epoch, &mut idx, &shared_buffer_manager);
        for (idx, key) in keys.iter().enumerate() {
            assert_eq!(
                shared_buffer_manager.get(key.as_slice(), ..=epoch).unwrap(),
                new_shared_buffer_items[idx].1
            );
        }
    }
}<|MERGE_RESOLUTION|>--- conflicted
+++ resolved
@@ -381,13 +381,9 @@
             options: self.options.clone(),
             local_version_manager: self.local_version_manager.clone(),
             hummock_meta_client: self.hummock_meta_client.clone(),
-<<<<<<< HEAD
             sstable_store: self.sstable_store.clone(),
-=======
-            sstable_manager: self.sstable_manager.clone(),
             stats: self.stats.clone(),
             is_share_buffer_compact: true,
->>>>>>> 14c31895
         };
         let mut tables = Vec::new();
         Compactor::sub_compact(
