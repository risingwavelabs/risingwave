use std::borrow::Cow;
use std::sync::Arc;

use bytes::Bytes;
use itertools::Itertools;
use risingwave_common::array::Row;
use risingwave_common::catalog::{ColumnId, Field, Schema};
use risingwave_common::error::{ErrorCode, Result};
use risingwave_common::types::Datum;
use risingwave_common::util::ordered::*;
use risingwave_common::util::sort_util::OrderType;

use super::TableIterRef;
use crate::table::{ScannableTable, TableIter};
use crate::{Keyspace, StateStore, TableColumnDesc};

/// `MViewTable` provides a readable cell-based row table interface,
/// so that data can be queried by AP engine.
pub struct MViewTable<S: StateStore> {
    keyspace: Keyspace<S>,

    schema: Schema,

    column_descs: Vec<TableColumnDesc>,

    pk_columns: Vec<usize>,

    sort_key_serializer: OrderedRowsSerializer,
}

impl<S: StateStore> std::fmt::Debug for MViewTable<S> {
    fn fmt(&self, f: &mut std::fmt::Formatter<'_>) -> std::fmt::Result {
        f.debug_struct("MViewTable")
            .field("schema", &self.schema)
            .field("pk_columns", &self.pk_columns)
            .finish()
    }
}

impl<S: StateStore> MViewTable<S> {
    /// Create a [`MViewTable`] for materialized view.
    pub fn new(
        keyspace: Keyspace<S>,
        schema: Schema,
        pk_columns: Vec<usize>,
        orderings: Vec<OrderType>,
    ) -> Self {
        let order_pairs = orderings
            .into_iter()
            .zip_eq(pk_columns.clone().into_iter())
            .collect::<Vec<_>>();

        let column_descs = schema
            .fields()
            .iter()
            .enumerate()
            .map(|(column_index, f)| {
                // For mview, column id is exactly the index, so we perform conversion here.
<<<<<<< HEAD
                let column_id = ColumnId::from(column_index as i32);
                TableColumnDesc::unnamed(column_id, f.data_type)
=======
                TableColumnDesc::new_without_name(column_index as i32, f.data_type.clone())
>>>>>>> dc35208b
            })
            .collect_vec();

        Self {
            keyspace,
            schema,
            column_descs,
            pk_columns,
            sort_key_serializer: OrderedRowsSerializer::new(order_pairs),
        }
    }

    /// Create a [`MViewTable`] for batch table.
    pub fn new_batch(keyspace: Keyspace<S>, column_descs: Vec<TableColumnDesc>) -> Self {
        let schema = {
            let fields = column_descs
                .iter()
                .map(|c| Field::with_name(c.data_type.clone(), c.name.clone()))
                .collect();
            Schema::new(fields)
        };

        // row id will be inserted at first column in `InsertExecutor`
        // FIXME: should we check `is_primary` in pb `ColumnDesc` after we support pk?
        let pk_columns = vec![0];
        let order_pairs = vec![(OrderType::Ascending, 0)];

        Self {
            keyspace,
            schema,
            column_descs,
            pk_columns,
            sort_key_serializer: OrderedRowsSerializer::new(order_pairs),
        }
    }

    // TODO(MrCroxx): remove me after iter is impled.
    pub fn storage(&self) -> S {
        self.keyspace.state_store()
    }

    // TODO(MrCroxx): Refactor this after statestore iter is finished.
    // The returned iterator will iterate data from a snapshot corresponding to the given `epoch`
    async fn iter(&self, epoch: u64) -> Result<MViewTableIter<S>> {
        MViewTableIter::new(
            self.keyspace.clone(),
            self.schema.clone(),
            self.pk_columns.clone(),
            epoch,
        )
        .await
    }

    // TODO(MrCroxx): More interfaces are needed besides cell get.
    // The returned Datum is from a snapshot corresponding to the given `epoch`
    pub async fn get(&self, pk: Row, cell_idx: usize, epoch: u64) -> Result<Option<Datum>> {
        debug_assert!(cell_idx < self.schema.len());
        // TODO(MrCroxx): More efficient encoding is needed.

        let buf = self
            .keyspace
            .get(
                &[
                    &serialize_pk(&pk, &self.sort_key_serializer)?[..],
                    &serialize_cell_idx(cell_idx as u32)?[..],
                ]
                .concat(),
                epoch,
            )
            .await
            .map_err(|err| ErrorCode::InternalError(err.to_string()))?;

        if let Some(buf) = buf {
            Ok(Some(deserialize_cell(
                &buf[..],
                &self.schema.fields[cell_idx].data_type,
            )?))
        } else {
            Ok(None)
        }
    }
}

pub struct MViewTableIter<S: StateStore> {
    keyspace: Keyspace<S>,
    schema: Schema,
    // TODO: why pk_columns is not used??
    #[allow(dead_code)]
    pk_columns: Vec<usize>,
    /// A buffer to store prefetched kv pairs from state store
    buf: Vec<(Bytes, Bytes)>,
    /// The idx into `buf` for the next item
    next_idx: usize,
    /// A bool to indicate whether there are more data to fetch from state store
    done: bool,
    /// Cached error messages after the iteration completes or fails
    err_msg: Option<String>,
    /// A epoch representing the read snapshot
    epoch: u64,
}

impl<'a, S: StateStore> MViewTableIter<S> {
    // TODO: adjustable limit
    const SCAN_LIMIT: usize = 1024;

    async fn new(
        keyspace: Keyspace<S>,
        schema: Schema,
        pk_columns: Vec<usize>,
        epoch: u64,
    ) -> Result<Self> {
        // The table might be updated from other compute nodes, and we are not aware of the latest
        // version in Hummock's local version manager.
        // TODO: remove this after we implement periodical version updating.
        keyspace.state_store().update_local_version().await?;

        let iter = Self {
            keyspace,
            schema,
            pk_columns,
            buf: vec![],
            next_idx: 0,
            done: false,
            err_msg: None,
            epoch,
        };
        Ok(iter)
    }

    async fn consume_more(&mut self) -> Result<()> {
        assert_eq!(self.next_idx, self.buf.len());

        if self.buf.is_empty() {
            self.buf = self
                .keyspace
                .scan(Some(Self::SCAN_LIMIT), self.epoch)
                .await?;
        } else {
            let last_key = self.buf.last().unwrap().0.clone();
            let buf = self
                .keyspace
                .scan_with_start_key(last_key.to_vec(), Some(Self::SCAN_LIMIT), self.epoch)
                .await?;
            assert!(!buf.is_empty());
            assert_eq!(buf.first().as_ref().unwrap().0, last_key);
            // TODO: remove the unnecessary clone here
            self.buf = buf[1..].to_vec();
        }

        self.next_idx = 0;

        Ok(())
    }
}

#[async_trait::async_trait]
impl<S: StateStore> TableIter for MViewTableIter<S> {
    async fn next(&mut self) -> Result<Option<Row>> {
        if self.done {
            match &self.err_msg {
                Some(e) => return Err(ErrorCode::InternalError(e.clone()).into()),
                None => return Ok(None),
            }
        }

        let mut pk_buf = vec![];
        let mut restored = 0;
        let mut row = vec![];
        loop {
            let (key, value) = match self.buf.get(self.next_idx) {
                Some(kv) => kv,
                None => {
                    // Need to consume more from state store
                    self.consume_more().await?;
                    if let Some(item) = self.buf.first() {
                        item
                    } else if restored == 0 {
                        // No more items
                        self.done = true;
                        return Ok(None);
                    } else {
                        // current item is incomplete
                        self.done = true;
                        self.err_msg = Some(String::from("incomplete item"));
                        return Err(ErrorCode::InternalError(
                            self.err_msg.as_ref().unwrap().clone(),
                        )
                        .into());
                    }
                }
            };

            self.next_idx += 1;

            tracing::trace!(
                target: "events::stream::mview::scan",
                "mview scanned key = {:?}, value = {:?}",
                bytes::Bytes::copy_from_slice(key),
                bytes::Bytes::copy_from_slice(value)
            );

            // there is no need to deserialize pk in mview
            if key.len() < self.keyspace.key().len() + 4 {
                return Err(ErrorCode::InternalError("corrupted key".to_owned()).into());
            }

            let cur_pk_buf = &key[self.keyspace.key().len()..key.len() - 4];
            if restored == 0 {
                pk_buf = cur_pk_buf.to_owned();
            } else if pk_buf != cur_pk_buf {
                return Err(ErrorCode::InternalError("primary key incorrect".to_owned()).into());
            }

            let datum = deserialize_cell(&value[..], &self.schema.data_types()[restored])?;
            row.push(datum);

            restored += 1;
            if restored == self.schema.len() {
                break;
            }
        }
        Ok(Some(Row::new(row)))
    }
}

#[async_trait::async_trait]
impl<S> ScannableTable for MViewTable<S>
where
    S: StateStore,
{
    async fn iter(&self, epoch: u64) -> Result<TableIterRef> {
        Ok(Box::new(self.iter(epoch).await?))
    }

    fn into_any(self: Arc<Self>) -> Arc<dyn std::any::Any + Sync + Send> {
        self
    }

    fn schema(&self) -> Cow<Schema> {
        Cow::Borrowed(&self.schema)
    }

    fn column_descs(&self) -> Cow<[TableColumnDesc]> {
        Cow::Borrowed(&self.column_descs)
    }

    fn is_shared_storage(&self) -> bool {
        true
    }
}<|MERGE_RESOLUTION|>--- conflicted
+++ resolved
@@ -56,12 +56,8 @@
             .enumerate()
             .map(|(column_index, f)| {
                 // For mview, column id is exactly the index, so we perform conversion here.
-<<<<<<< HEAD
                 let column_id = ColumnId::from(column_index as i32);
-                TableColumnDesc::unnamed(column_id, f.data_type)
-=======
-                TableColumnDesc::new_without_name(column_index as i32, f.data_type.clone())
->>>>>>> dc35208b
+                TableColumnDesc::unnamed(column_id, f.data_type.clone())
             })
             .collect_vec();
 
