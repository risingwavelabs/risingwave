// Copyright 2022 Singularity Data
//
// Licensed under the Apache License, Version 2.0 (the "License");
// you may not use this file except in compliance with the License.
// You may obtain a copy of the License at
//
// http://www.apache.org/licenses/LICENSE-2.0
//
// Unless required by applicable law or agreed to in writing, software
// distributed under the License is distributed on an "AS IS" BASIS,
// WITHOUT WARRANTIES OR CONDITIONS OF ANY KIND, either express or implied.
// See the License for the specific language governing permissions and
// limitations under the License.

use std::collections::HashMap;
use std::sync::Arc;

use bytes::Bytes;
use itertools::Itertools;
use risingwave_common::array::column::Column;
use risingwave_common::array::{DataChunk, Row};
use risingwave_common::catalog::{ColumnDesc, ColumnId, Field, Schema};
use risingwave_common::error::{ErrorCode, Result};
use risingwave_common::util::ordered::*;
use risingwave_common::util::sort_util::OrderType;
use risingwave_common::util::value_encoding::deserialize_cell;

use super::TableIter;
use crate::cell_based_row_deserializer::CellBasedRowDeserializer;
use crate::cell_based_row_serializer::CellBasedRowSerializer;
<<<<<<< HEAD
use crate::hummock::key::next_key;
=======
use crate::monitor::StateStoreMetrics;
>>>>>>> 527e1331
use crate::storage_value::StorageValue;
use crate::{Keyspace, StateStore};

/// `CellBasedTable` is the interface accessing relational data in KV(`StateStore`) with encoding
/// format: [keyspace | pk | `column_id` (4B)] -> value.
/// if the key of the column id does not exist, it will be Null in the relation
#[derive(Clone)]
pub struct CellBasedTable<S: StateStore> {
    /// The keyspace that the pk and value of the original table has.
    keyspace: Keyspace<S>,

    /// The schema of this table viewed by some source executor, e.g. RowSeqScanExecutor.
    schema: Schema,

    /// ColumnDesc contains strictly more info than `schema`.
    column_descs: Vec<ColumnDesc>,

    /// Mapping from column Id to column index
    column_id_to_column_index: HashMap<ColumnId, usize>,

    pk_serializer: Option<OrderedRowSerializer>,

    cell_based_row_serializer: CellBasedRowSerializer,
<<<<<<< HEAD
=======

    column_ids: Vec<ColumnId>,

    /// Statistics.
    stats: Arc<StateStoreMetrics>,
>>>>>>> 527e1331
}

impl<S: StateStore> std::fmt::Debug for CellBasedTable<S> {
    fn fmt(&self, f: &mut std::fmt::Formatter<'_>) -> std::fmt::Result {
        f.debug_struct("CellBasedTable")
            .field("column_descs", &self.column_descs)
            .finish()
    }
}
impl<S: StateStore> CellBasedTable<S> {
    pub fn new(
        keyspace: Keyspace<S>,
        column_descs: Vec<ColumnDesc>,
        ordered_row_serializer: Option<OrderedRowSerializer>,
        stats: Arc<StateStoreMetrics>,
    ) -> Self {
        let schema = Schema::new(
            column_descs
                .iter()
                .map(|cd| Field::with_name(cd.data_type.clone(), cd.name.clone()))
                .collect_vec(),
        );
        let column_id_to_column_index = generate_column_id_to_column_index_mapping(&column_descs);
        Self {
            keyspace,
            schema,
            column_descs,
            column_id_to_column_index,

            pk_serializer: ordered_row_serializer,
            cell_based_row_serializer: CellBasedRowSerializer::new(),
<<<<<<< HEAD
=======
            column_ids,
            stats,
>>>>>>> 527e1331
        }
    }

    pub fn new_for_test(
        keyspace: Keyspace<S>,
        column_descs: Vec<ColumnDesc>,
        order_types: Vec<OrderType>,
    ) -> Self {
        Self::new(
            keyspace,
            column_descs,
            Some(OrderedRowSerializer::new(order_types)),
            Arc::new(StateStoreMetrics::unused()),
        )
    }

    /// Create an "adhoc" [`CellBasedTable`] with specified columns.
    pub fn new_adhoc(
        keyspace: Keyspace<S>,
        column_descs: Vec<ColumnDesc>,
        stats: Arc<StateStoreMetrics>,
    ) -> Self {
        Self::new(keyspace, column_descs, None, stats)
    }

    // cell-based interface
    // TODO: multi-get. We can optimize get_row to parallelize I/O.

    pub async fn get_row(&self, pk: &Row, epoch: u64) -> Result<Option<Row>> {
        let pk_serializer = self.pk_serializer.as_ref().expect("pk_serializer is None");
        let column_ids = generate_column_id(&self.column_descs);
        let mut row = vec![None; column_ids.len()];
        let start_key = &serialize_pk(pk, pk_serializer)?;

        let state_store_range_scan_res = self
            .keyspace
            .state_store()
            .scan(
                self.keyspace.prefixed_key(start_key)
                    ..next_key(&self.keyspace.prefixed_key(start_key)),
                None,
                epoch,
            )
            .await?;

        // row does not exist
        if state_store_range_scan_res.is_empty() {
            return Ok(None);
        }

        for (key, value) in state_store_range_scan_res {
            let key_vec = key.to_vec();
            if key_vec.len() > 4 {
                let column_id_bytes = &key_vec[key_vec.len() - 4..];
                let column_id = deserialize_column_id(column_id_bytes)?;
                if column_id == NULL_ROW_SPECIAL_CELL_ID {
                    break;
                }
                let column_index = self
                    .column_id_to_column_index
                    .get(&column_id)
                    .expect("column id not found");
                let mut de = value_encoding::Deserializer::new(value.to_bytes());
                let cell = deserialize_cell(&mut de, &self.schema.fields[*column_index].data_type)?;
                row[column_id.get_id() as usize] = cell;
            }
        }

        Ok(Some(Row::new(row)))
    }

    pub async fn insert_row(
        &mut self,
        pk: &Row,
        cell_value: Option<Row>,
        epoch: u64,
    ) -> Result<()> {
        let mut batch = self.keyspace.state_store().start_write_batch();
        let mut local = batch.prefixify(&self.keyspace);
        let arrange_key_buf = serialize_pk(pk, self.pk_serializer.as_ref().unwrap())?;
        let column_ids = generate_column_id(&self.column_descs);
        let bytes =
            self.cell_based_row_serializer
                .serialize(&arrange_key_buf, cell_value, column_ids)?;
        for (key, value) in bytes {
            match value {
                Some(val) => local.put(key, val),
                None => local.delete(key),
            }
        }
        batch.ingest(epoch).await?;
        Ok(())
    }

    pub async fn delete_row(&mut self, pk: &Row, epoch: u64) -> Result<()> {
        let mut batch = self.keyspace.state_store().start_write_batch();
        let mut local = batch.prefixify(&self.keyspace);
        let arrange_key_buf = serialize_pk(pk, self.pk_serializer.as_ref().unwrap())?;
        let column_ids = generate_column_id(&self.column_descs);
        let cell_value = None;
        let bytes =
            self.cell_based_row_serializer
                .serialize(&arrange_key_buf, cell_value, column_ids)?;
        for (key, _value) in bytes {
            local.delete(key);
        }
        batch.ingest(epoch).await?;
        Ok(())
    }

    pub async fn update_row(
        &mut self,
        pk: &Row,
        cell_value: Option<Row>,
        epoch: u64,
    ) -> Result<()> {
        let mut batch = self.keyspace.state_store().start_write_batch();
        let mut local = batch.prefixify(&self.keyspace);
        let arrange_key_buf = serialize_pk(pk, self.pk_serializer.as_ref().unwrap())?;
        let column_ids = generate_column_id(&self.column_descs);
        let bytes =
            self.cell_based_row_serializer
                .serialize(&arrange_key_buf, cell_value, column_ids)?;
        // delete original kv_pairs in state_store
        for (key, _value) in &bytes {
            local.delete(key);
        }
        // write updated kv_pairs in state_store
        let mut batch = self.keyspace.state_store().start_write_batch();
        let mut local = batch.prefixify(&self.keyspace);
        for (key, value) in bytes {
            match value {
                Some(val) => local.put(key, val),
                None => local.delete(key),
            }
        }
        batch.ingest(epoch).await?;
        Ok(())
    }

    pub async fn batch_insert_row(
        &mut self,
        rows: Vec<(Row, Option<Row>)>,
        epoch: u64,
    ) -> Result<()> {
        let mut batch = self.keyspace.state_store().start_write_batch();
        let mut local = batch.prefixify(&self.keyspace);
        let column_ids = generate_column_id(&self.column_descs);
        for (pk, cell_values) in rows {
            let arrange_key_buf = serialize_pk(&pk, self.pk_serializer.as_ref().unwrap())?;
            let bytes = self
                .cell_based_row_serializer
                .serialize(&arrange_key_buf, cell_values, column_ids.clone())
                .unwrap();
            for (key, value) in bytes {
                match value {
                    Some(val) => local.put(key, val),
                    None => local.delete(key),
                }
            }
        }
        batch.ingest(epoch).await?;
        Ok(())
    }

    // The returned iterator will iterate data from a snapshot corresponding to the given `epoch`
    pub async fn iter(&self, epoch: u64) -> Result<CellBasedTableRowIter<S>> {
        CellBasedTableRowIter::new(
            self.keyspace.clone(),
            self.column_descs.clone(),
            epoch,
            self.stats.clone(),
        )
        .await
    }

    pub fn schema(&self) -> &Schema {
        &self.schema
    }
}

fn generate_column_id_to_column_index_mapping(
    column_descs: &[ColumnDesc],
) -> HashMap<ColumnId, usize> {
    let mut mapping = HashMap::with_capacity(column_descs.len());
    for (index, column_desc) in column_descs.iter().enumerate() {
        mapping.insert(column_desc.column_id, index);
    }
    mapping
}

fn generate_column_id(column_descs: &[ColumnDesc]) -> Vec<ColumnId> {
    column_descs.iter().map(|d| d.column_id).collect()
}
// (st1page): May be we will have a "ChunkIter" trait which returns a chunk each time, so the name
// "RowTableIter" is reserved now
pub struct CellBasedTableRowIter<S: StateStore> {
    keyspace: Keyspace<S>,
    /// A buffer to store prefetched kv pairs from state store
    buf: Vec<(Bytes, StorageValue)>,
    /// The idx into `buf` for the next item
    next_idx: usize,
    /// A bool to indicate whether there are more data to fetch from state store
    done: bool,
    /// Cached error messages after the iteration completes or fails
    err_msg: Option<String>,
    /// A epoch representing the read snapshot
    epoch: u64,
    /// Cell-based row deserializer
    cell_based_row_deserializer: CellBasedRowDeserializer,
    /// Statistics
    stats: Arc<StateStoreMetrics>,
}

impl<S: StateStore> CellBasedTableRowIter<S> {
    const SCAN_LIMIT: usize = 1024;

<<<<<<< HEAD
    async fn new(keyspace: Keyspace<S>, table_descs: Vec<ColumnDesc>, epoch: u64) -> Result<Self> {
        keyspace.state_store().wait_epoch(epoch).await?;
=======
    async fn new(
        keyspace: Keyspace<S>,
        table_descs: Vec<ColumnDesc>,
        epoch: u64,
        stats: Arc<StateStoreMetrics>,
    ) -> Result<Self> {
        keyspace.state_store().wait_epoch(epoch).await;

>>>>>>> 527e1331
        let cell_based_row_deserializer = CellBasedRowDeserializer::new(table_descs);

        let iter = Self {
            keyspace,
            buf: vec![],
            next_idx: 0,
            done: false,
            err_msg: None,
            epoch,
            cell_based_row_deserializer,
            stats,
        };
        Ok(iter)
    }
    async fn consume_more(&mut self) -> Result<()> {
        assert_eq!(self.next_idx, self.buf.len());

        if self.buf.is_empty() {
            self.buf = self
                .keyspace
                .scan(Some(Self::SCAN_LIMIT), self.epoch)
                .await?;
        } else {
            let last_key = self.buf.last().unwrap().0.clone();
            let buf = self
                .keyspace
                .scan_with_start_key(last_key.to_vec(), Some(Self::SCAN_LIMIT), self.epoch)
                .await?;
            assert!(!buf.is_empty());
            assert_eq!(buf.first().as_ref().unwrap().0, last_key);
            self.buf = buf[1..].to_vec();
        }

        self.next_idx = 0;

        Ok(())
    }

    pub async fn collect_data_chunk(
        &mut self,
        cell_based_table: &CellBasedTable<S>,
        chunk_size: Option<usize>,
    ) -> Result<Option<DataChunk>> {
        let schema = &cell_based_table.schema;
        let mut builders = schema.create_array_builders(chunk_size.unwrap_or(0))?;

        let mut row_count = 0;
        for _ in 0..chunk_size.unwrap_or(usize::MAX) {
            match self.next().await? {
                Some(row) => {
                    for (datum, builder) in row.0.into_iter().zip_eq(builders.iter_mut()) {
                        builder.append_datum(&datum)?;
                    }
                    row_count += 1;
                }
                None => break,
            }
        }

        let chunk = if schema.is_empty() {
            // Generate some dummy data to ensure a correct cardinality, which might be used by
            // count(*).
            DataChunk::new_dummy(row_count)
        } else {
            let columns: Vec<Column> = builders
                .into_iter()
                .map(|builder| builder.finish().map(|a| Column::new(Arc::new(a))))
                .try_collect()?;
            DataChunk::builder().columns(columns).build()
        };

        if chunk.cardinality() == 0 {
            Ok(None)
        } else {
            Ok(Some(chunk))
        }
    }
}

#[async_trait::async_trait]
impl<S: StateStore> TableIter for CellBasedTableRowIter<S> {
    async fn next(&mut self) -> Result<Option<Row>> {
        if self.done {
            match &self.err_msg {
                Some(e) => return Err(ErrorCode::InternalError(e.clone()).into()),
                None => return Ok(None),
            }
        }

        loop {
            let pack_cell_timer = self
                .stats
                .cell_table_next_pack_cell_duration
                .local()
                .start_timer();
            let (key, value) = match self.buf.get(self.next_idx) {
                Some(kv) => kv,
                None => {
                    // Need to consume more from state store
                    self.consume_more().await?;
                    if let Some(item) = self.buf.first() {
                        item
                    } else {
                        let pk_and_row = self.cell_based_row_deserializer.take();
                        self.done = true;
                        return Ok(pk_and_row.map(|(_pk, row)| row));
                    }
                }
            };
            tracing::trace!(
                target: "events::storage::CellBasedTable::scan",
                "CellBasedTable scanned key = {:?}, value = {:?}",
                bytes::Bytes::copy_from_slice(key),
                value.as_bytes()
            );

            // there is no need to deserialize pk in cell-based table
            if key.len() < self.keyspace.key().len() + 4 {
                return Err(ErrorCode::InternalError("corrupted key".to_owned()).into());
            }

            let pk_and_row = self
                .cell_based_row_deserializer
                .deserialize(key, value.as_bytes())?;
            self.next_idx += 1;
            match pk_and_row {
                Some(_) => return Ok(pk_and_row.map(|(_pk, row)| row)),
                None => {}
            }
        }
    }
}<|MERGE_RESOLUTION|>--- conflicted
+++ resolved
@@ -28,11 +28,8 @@
 use super::TableIter;
 use crate::cell_based_row_deserializer::CellBasedRowDeserializer;
 use crate::cell_based_row_serializer::CellBasedRowSerializer;
-<<<<<<< HEAD
 use crate::hummock::key::next_key;
-=======
 use crate::monitor::StateStoreMetrics;
->>>>>>> 527e1331
 use crate::storage_value::StorageValue;
 use crate::{Keyspace, StateStore};
 
@@ -56,14 +53,9 @@
     pk_serializer: Option<OrderedRowSerializer>,
 
     cell_based_row_serializer: CellBasedRowSerializer,
-<<<<<<< HEAD
-=======
-
-    column_ids: Vec<ColumnId>,
 
     /// Statistics.
     stats: Arc<StateStoreMetrics>,
->>>>>>> 527e1331
 }
 
 impl<S: StateStore> std::fmt::Debug for CellBasedTable<S> {
@@ -95,11 +87,7 @@
 
             pk_serializer: ordered_row_serializer,
             cell_based_row_serializer: CellBasedRowSerializer::new(),
-<<<<<<< HEAD
-=======
-            column_ids,
             stats,
->>>>>>> 527e1331
         }
     }
 
@@ -317,19 +305,14 @@
 impl<S: StateStore> CellBasedTableRowIter<S> {
     const SCAN_LIMIT: usize = 1024;
 
-<<<<<<< HEAD
-    async fn new(keyspace: Keyspace<S>, table_descs: Vec<ColumnDesc>, epoch: u64) -> Result<Self> {
-        keyspace.state_store().wait_epoch(epoch).await?;
-=======
     async fn new(
         keyspace: Keyspace<S>,
         table_descs: Vec<ColumnDesc>,
         epoch: u64,
         stats: Arc<StateStoreMetrics>,
     ) -> Result<Self> {
-        keyspace.state_store().wait_epoch(epoch).await;
-
->>>>>>> 527e1331
+        keyspace.state_store().wait_epoch(epoch).await?;
+
         let cell_based_row_deserializer = CellBasedRowDeserializer::new(table_descs);
 
         let iter = Self {
@@ -420,7 +403,7 @@
         }
 
         loop {
-            let pack_cell_timer = self
+            let _pack_cell_timer = self
                 .stats
                 .cell_table_next_pack_cell_duration
                 .local()
