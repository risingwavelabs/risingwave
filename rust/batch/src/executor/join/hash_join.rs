use std::convert::TryInto;
use std::mem::take;

use either::Either;
use risingwave_common::array::DataChunk;
use risingwave_common::catalog::{Field, Schema};
use risingwave_common::error::Result;
<<<<<<< HEAD
use risingwave_common::expr::BoxedExpression;
=======
use risingwave_common::hash::{calc_hash_key_kind, HashKey, HashKeyDispatcher};
>>>>>>> cbdbada4
use risingwave_common::types::DataType;
use risingwave_common::util::chunk_coalesce::DEFAULT_CHUNK_BUFFER_SIZE;
use risingwave_pb::plan::plan_node::NodeBody;

use crate::executor::join::hash_join::HashJoinState::{Done, FirstProbe, Probe, ProbeRemaining};
use crate::executor::join::hash_join_state::{BuildTable, ProbeTable};
use crate::executor::join::JoinType;
use crate::executor::{BoxedExecutor, BoxedExecutorBuilder, Executor, ExecutorBuilder};
use crate::task::TaskId;

/// Parameters of equi-join.
///
/// We use following sql as an example in comments:
/// ```sql
/// select a.a1, a.a2, b.b1, b.b2 from a inner join b where a.a3 = b.b3 and a.a1 = b.b1
/// ```
#[derive(Clone, Default)]
pub(super) struct EquiJoinParams {
    join_type: JoinType,
    /// Column indexes of left keys in equi join, e.g., the column indexes of `b1` and `b3` in `b`.
    left_key_columns: Vec<usize>,
    /// Data types of left keys in equi join, e.g., the column types of `b1` and `b3` in `b`.
    left_key_types: Vec<DataType>,
    /// Column indexes of right keys in equi join, e.g., the column indexes of `a1` and `a3` in
    /// `a`.
    right_key_columns: Vec<usize>,
    /// Data types of right keys in equi join, e.g., the column types of `a1` and `a3` in `a`.
    right_key_types: Vec<DataType>,
    /// Column indexes of outputs in equi join, e.g. the column indexes of `a1`, `a2`, `b1`, `b2`.
    /// [`Either::Left`] is used to mark left side input, and [`Either::Right`] is used to mark
    /// right side input.
    output_columns: Vec<Either<usize, usize>>,
    /// Column types of outputs in equi join, e.g. the column types of `a1`, `a2`, `b1`, `b2`.
    output_data_types: Vec<DataType>,
    /// Data chunk buffer size
    batch_size: usize,
}

/// Different states when executing a hash join.
enum HashJoinState<K> {
    /// Invalid state
    Invalid,
    /// Initial state of hash join.
    ///
    /// In this state, the executor [`Executor::init`] build side input, and calls
    /// [`Executor::next`] of build side input till [`None`] is returned to create
    /// `BuildTable`.
    Build(BuildTable),
    /// First state after finishing build state.
    ///
    /// It's different from [`Probe`] in that we need to [`Executor::init`] probe side input.
    FirstProbe(ProbeTable<K>),
    /// State for executing join.
    ///
    /// In this state, the executor calls [`Executor::init`]  method of probe side input, and
    /// executes joining with the chunk against build table to create output.
    Probe(ProbeTable<K>),
    /// State for executing join remaining.
    ///
    /// See [`JoinType::need_join_remaining`]
    ProbeRemaining(ProbeTable<K>),
    /// Final state of hash join.
    Done,
}

impl<K> Default for HashJoinState<K> {
    fn default() -> Self {
        HashJoinState::Invalid
    }
}

pub(super) struct HashJoinExecutor<K> {
    /// Probe side
    left_child: BoxedExecutor,
    /// Build side
    right_child: BoxedExecutor,
    state: HashJoinState<K>,
    schema: Schema,
    identity: String,
    cond: Option<BoxedExpression>,
}

impl EquiJoinParams {
    #[inline(always)]
    pub(super) fn probe_key_columns(&self) -> &[usize] {
        &self.left_key_columns
    }

    #[inline(always)]
    pub(super) fn join_type(&self) -> JoinType {
        self.join_type
    }

    #[inline(always)]
    pub(super) fn output_types(&self) -> &[DataType] {
        &self.output_data_types
    }

    #[inline(always)]
    pub(super) fn output_columns(&self) -> &[Either<usize, usize>] {
        &self.output_columns
    }

    #[inline(always)]
    pub(super) fn build_key_columns(&self) -> &[usize] {
        &self.right_key_columns
    }

    #[inline(always)]
    pub(super) fn batch_size(&self) -> usize {
        self.batch_size
    }
}

#[async_trait::async_trait]
impl<K: HashKey + Send + Sync> Executor for HashJoinExecutor<K> {
    async fn open(&mut self) -> Result<()> {
        match take(&mut self.state) {
            HashJoinState::Build(build_table) => self.build(build_table).await?,
            _ => unreachable!(),
        }
        Ok(())
    }

    async fn next(&mut self) -> Result<Option<DataChunk>> {
        loop {
            match take(&mut self.state) {
                HashJoinState::FirstProbe(probe_table) => {
                    let ret = self.probe(true, probe_table).await?;
                    if let Some(data_chunk) = ret {
                        return Ok(Some(data_chunk));
                    }
                }
                HashJoinState::Probe(probe_table) => {
                    let ret = self.probe(false, probe_table).await?;
                    if let Some(data_chunk) = ret {
                        return Ok(Some(data_chunk));
                    }
                }
                HashJoinState::ProbeRemaining(probe_table) => {
                    let ret = self.probe_remaining(probe_table).await?;
                    if let Some(data_chunk) = ret {
                        return Ok(Some(data_chunk));
                    }
                }
                HashJoinState::Done => return Ok(None),
                _ => unreachable!(),
            }
        }
    }

    async fn close(&mut self) -> Result<()> {
        self.left_child.close().await?;
        self.right_child.close().await?;
        Ok(())
    }

    fn schema(&self) -> &Schema {
        &self.schema
    }

    fn identity(&self) -> &str {
        &self.identity
    }
}

impl<K: HashKey> HashJoinExecutor<K> {
    async fn build(&mut self, mut build_table: BuildTable) -> Result<()> {
        self.right_child.open().await?;
        while let Some(chunk) = self.right_child.next().await? {
            build_table.append_build_chunk(chunk)?;
        }

        let probe_table = build_table.try_into()?;

        self.state = FirstProbe(probe_table);
        Ok(())
    }

    async fn probe(
        &mut self,
        first_probe: bool,
        mut probe_table: ProbeTable<K>,
    ) -> Result<Option<DataChunk>> {
        if first_probe {
            self.left_child.open().await?;

            match self.left_child.next().await? {
                Some(data_chunk) => {
                    probe_table.set_probe_data(data_chunk)?;
                }
                None => {
                    self.state = HashJoinState::Done;
                    return Ok(None);
                }
            }
        }

        loop {
            if let Some(ret_data_chunk) = probe_table.join()? {
                self.state = Probe(probe_table);
                return Ok(Some(ret_data_chunk));
            } else {
                match self.left_child.next().await? {
                    Some(data_chunk) => {
                        probe_table.set_probe_data(data_chunk)?;
                    }
                    None => {
                        return if probe_table.join_type().need_join_remaining() {
                            self.state = ProbeRemaining(probe_table);
                            Ok(None)
                        } else {
                            self.state = Done;
                            probe_table.consume_left()
                        }
                    }
                }
            }
        }
    }

    async fn probe_remaining(
        &mut self,
        mut probe_table: ProbeTable<K>,
    ) -> Result<Option<DataChunk>> {
        if let Some(ret_data_chunk) = probe_table.join_remaining()? {
            self.state = ProbeRemaining(probe_table);
            Ok(Some(ret_data_chunk))
        } else {
            self.state = HashJoinState::Done;
            probe_table.consume_left()
        }
    }
}

impl<K> HashJoinExecutor<K> {
    fn new(
        left_child: BoxedExecutor,
        right_child: BoxedExecutor,
        params: EquiJoinParams,
        schema: Schema,
        identity: String,
    ) -> Self {
        HashJoinExecutor {
            left_child,
            right_child,
            state: HashJoinState::Build(BuildTable::with_params(params)),
            schema,
            identity,
            cond: None,
        }
    }
}

pub struct HashJoinExecutorBuilder {
    params: EquiJoinParams,
    left_child: BoxedExecutor,
    right_child: BoxedExecutor,
    schema: Schema,
    task_id: TaskId,
}

struct HashJoinExecutorBuilderDispatcher;

/// A dispatcher to help create specialized hash join executor.
impl HashKeyDispatcher for HashJoinExecutorBuilderDispatcher {
    type Input = HashJoinExecutorBuilder;
    type Output = BoxedExecutor;

    fn dispatch<K: HashKey>(input: HashJoinExecutorBuilder) -> Self::Output {
        Box::new(HashJoinExecutor::<K>::new(
            input.left_child,
            input.right_child,
            input.params,
            input.schema,
            format!("HashJoinExecutor{:?}", input.task_id),
        ))
    }
}

/// Hash join executor builder.
impl BoxedExecutorBuilder for HashJoinExecutorBuilder {
    fn new_boxed_executor(context: &ExecutorBuilder) -> Result<BoxedExecutor> {
        ensure!(context.plan_node().get_children().len() == 2);

        let left_child = context
            .clone_for_plan(&context.plan_node.get_children()[0])
            .build()?;
        let right_child = context
            .clone_for_plan(&context.plan_node.get_children()[1])
            .build()?;

        let hash_join_node = try_match_expand!(
            context.plan_node().get_node_body().unwrap(),
            NodeBody::HashJoin
        )?;

        let mut params = EquiJoinParams {
            batch_size: DEFAULT_CHUNK_BUFFER_SIZE,
            ..Default::default()
        };
        for left_key in hash_join_node.get_left_key() {
            let left_key = *left_key as usize;
            params.left_key_columns.push(left_key);
            params
                .left_key_types
                .push(left_child.schema()[left_key].data_type());
        }

        for right_key in hash_join_node.get_right_key() {
            let right_key = *right_key as usize;
            params.right_key_columns.push(right_key);
            params
                .right_key_types
                .push(right_child.schema()[right_key].data_type());
        }

        ensure!(params.left_key_columns.len() == params.right_key_columns.len());

        for left_output in hash_join_node.get_left_output() {
            let left_output = *left_output as usize;
            params.output_columns.push(Either::Left(left_output));
            params
                .output_data_types
                .push(left_child.schema()[left_output].data_type());
        }

        for right_output in hash_join_node.get_right_output() {
            let right_output = *right_output as usize;
            params.output_columns.push(Either::Right(right_output));
            params
                .output_data_types
                .push(right_child.schema()[right_output].data_type());
        }

        params.join_type = JoinType::from_prost(hash_join_node.get_join_type()?);

        let hash_key_kind = calc_hash_key_kind(&params.right_key_types);

        let fields = params
            .output_columns
            .iter()
            .map(|c| match c {
                Either::Left(idx) => left_child.schema().fields[*idx].clone(),
                Either::Right(idx) => right_child.schema().fields[*idx].clone(),
            })
            .collect::<Vec<Field>>();
        let builder = HashJoinExecutorBuilder {
            params,
            left_child,
            right_child,
            schema: Schema { fields },
            task_id: context.task_id.clone(),
        };

        Ok(HashJoinExecutorBuilderDispatcher::dispatch_by_kind(
            hash_key_kind,
            builder,
        ))
    }
}

#[cfg(test)]
mod tests {
    use std::sync::Arc;

    use either::Either;
    use itertools::Itertools;
    use risingwave_common::array;
    use risingwave_common::array::column::Column;
    use risingwave_common::array::{ArrayBuilderImpl, DataChunk, F32Array, F64Array, I32Array};
    use risingwave_common::catalog::{Field, Schema};
    use risingwave_common::error::Result;
    use risingwave_common::hash::Key32;
    use risingwave_common::types::DataType;

    use crate::executor::join::hash_join::{EquiJoinParams, HashJoinExecutor};
    use crate::executor::join::JoinType;
    use crate::executor::test_utils::MockExecutor;
    use crate::executor::BoxedExecutor;

    struct DataChunkMerger {
        data_types: Vec<DataType>,
        array_builders: Vec<ArrayBuilderImpl>,
    }

    impl DataChunkMerger {
        fn new(data_types: Vec<DataType>) -> Result<Self> {
            let array_builders = data_types
                .iter()
                .map(|data_type| data_type.create_array_builder(1024))
                .collect::<Result<Vec<ArrayBuilderImpl>>>()?;

            Ok(Self {
                data_types,
                array_builders,
            })
        }

        fn append(&mut self, data_chunk: &DataChunk) -> Result<()> {
            ensure!(self.array_builders.len() == data_chunk.dimension());
            for idx in 0..self.array_builders.len() {
                self.array_builders[idx].append_array(data_chunk.column_at(idx).array_ref())?;
            }

            Ok(())
        }

        fn finish(self) -> Result<DataChunk> {
            let columns = self
                .array_builders
                .into_iter()
                .map(|array_builder| array_builder.finish().map(|arr| Column::new(Arc::new(arr))))
                .collect::<Result<Vec<Column>>>()?;

            DataChunk::try_from(columns)
        }
    }

    fn is_data_chunk_eq(left: &DataChunk, right: &DataChunk) -> bool {
        assert!(left.visibility().is_none());
        assert!(right.visibility().is_none());

        if left.cardinality() != right.cardinality() {
            return false;
        }

        left.rows()
            .zip_eq(right.rows())
            .all(|(row1, row2)| row1 == row2)
    }

    struct TestFixture {
        left_types: Vec<DataType>,
        right_types: Vec<DataType>,
        join_type: JoinType,
    }

    /// Sql for creating test data:
    /// ```sql
    /// drop table t1 if exists;
    /// create table t1(v1 int, v2 float);
    /// insert into t1 values
    /// (1, 6.1::FLOAT), (2, null), (null, 8.4::FLOAT), (3, 3.9::FLOAT), (null, null),
    /// (4, 6.6::FLOAT), (3, null), (null, 0.7::FLOAT), (5, null), (null, 5.5::FLOAT);
    ///
    /// drop table t2 if exists;
    /// create table t2(v1 int, v2 real);
    /// insert into t2 values
    /// (8, 6.1::REAL), (2, null), (null, 8.9::REAL), (3, null), (null, 3.5::REAL),
    /// (6, null), (4, 7.5::REAL), (6, null), (null, 8::REAL), (7, null),
    /// (null, 9.1::REAL), (9, null), (3, 5.7::REAL), (9, null), (null, 9.6::REAL),
    /// (100, null), (null, 8.18::REAL), (200, null);
    /// ```
    impl TestFixture {
        fn with_join_type(join_type: JoinType) -> Self {
            Self {
                left_types: vec![DataType::Int32, DataType::Float32],
                right_types: vec![DataType::Int32, DataType::Float64],
                join_type,
            }
        }
        fn create_left_executor(&self) -> BoxedExecutor {
            let schema = Schema {
                fields: vec![
                    Field::unnamed(DataType::Int32),
                    Field::unnamed(DataType::Float32),
                ],
            };
            let mut executor = MockExecutor::new(schema);

            {
                let column1 = Column::new(Arc::new(
                    array! {I32Array, [Some(1), Some(2), None, Some(3), None]}.into(),
                ));
                let column2 = Column::new(Arc::new(
                    array! {F32Array, [Some(6.1f32), None, Some(8.4f32), Some(3.9f32), None]}
                        .into(),
                ));

                let chunk =
                    DataChunk::try_from(vec![column1, column2]).expect("Failed to create chunk!");
                executor.add(chunk);
            }

            {
                let column1 = Column::new(Arc::new(
                    array! {I32Array, [Some(4), Some(3), None, Some(5), None]}.into(),
                ));
                let column2 = Column::new(Arc::new(
                    array! {F32Array, [Some(6.6f32), None, Some(0.7f32), None, Some(5.5f32)]}
                        .into(),
                ));

                let chunk =
                    DataChunk::try_from(vec![column1, column2]).expect("Failed to create chunk!");
                executor.add(chunk);
            }

            Box::new(executor)
        }

        fn create_right_executor(&self) -> BoxedExecutor {
            let schema = Schema {
                fields: vec![
                    Field::unnamed(DataType::Int32),
                    Field::unnamed(DataType::Float64),
                ],
            };
            let mut executor = MockExecutor::new(schema);

            {
                let column1 = Column::new(Arc::new(
                    array! {I32Array, [Some(8), Some(2), None, Some(3), None, Some(6)]}.into(),
                ));

                let column2 = Column::new(Arc::new(
                    array! {F64Array, [Some(6.1f64), None, Some(8.9f64), None, Some(3.5f64), None]}
                        .into(),
                ));

                let chunk =
                    DataChunk::try_from(vec![column1, column2]).expect("Failed to create chunk!");
                executor.add(chunk);
            }

            {
                let column1 = Column::new(Arc::new(
                    array! {I32Array, [Some(4), Some(6), None, Some(7), None, Some(9)]}.into(),
                ));

                let column2 = Column::new(Arc::new(
                    array! {F64Array, [Some(7.5f64), None, Some(8f64), None, Some(9.1f64), None]}
                        .into(),
                ));

                let chunk =
                    DataChunk::try_from(vec![column1, column2]).expect("Failed to create chunk!");
                executor.add(chunk);
            }

            {
                let column1 = Column::new(Arc::new(
                    array! {I32Array, [Some(3), Some(9), None, Some(100), None, Some(200)]}.into(),
                ));

                let column2 = Column::new(Arc::new(
          array! {F64Array, [Some(5.7f64), None, Some(9.6f64), None, Some(8.18f64), None]}.into(),
        ));

                let chunk =
                    DataChunk::try_from(vec![column1, column2]).expect("Failed to create chunk!");
                executor.add(chunk);
            }

            Box::new(executor)
        }

        fn output_columns(&self) -> Vec<Either<usize, usize>> {
            match self.join_type {
                JoinType::Inner
                | JoinType::LeftOuter
                | JoinType::RightOuter
                | JoinType::FullOuter => {
                    vec![Either::Left(1), Either::Right(1)]
                }
                JoinType::LeftAnti | JoinType::LeftSemi => vec![Either::Left(1)],
                JoinType::RightAnti | JoinType::RightSemi => vec![Either::Right(1)],
            }
        }

        fn output_data_types(&self) -> Vec<DataType> {
            let output_columns = self.output_columns();

            output_columns
                .iter()
                .map(|column| match column {
                    Either::Left(idx) => self.left_types[*idx].clone(),
                    Either::Right(idx) => self.right_types[*idx].clone(),
                })
                .collect::<Vec<DataType>>()
        }

        fn create_join_executor(&self) -> BoxedExecutor {
            let join_type = self.join_type;

            let left_child = self.create_left_executor();
            let right_child = self.create_right_executor();

            let output_columns = self.output_columns();

            let output_data_types = self.output_data_types();

            let params = EquiJoinParams {
                join_type,
                left_key_columns: vec![0],
                left_key_types: vec![self.left_types[0].clone()],
                right_key_columns: vec![0],
                right_key_types: vec![self.right_types[0].clone()],
                output_columns,
                output_data_types,
                batch_size: 2,
            };

            let fields = params
                .output_columns
                .iter()
                .map(|c| match c {
                    Either::Left(idx) => left_child.schema().fields[*idx].clone(),
                    Either::Right(idx) => right_child.schema().fields[*idx].clone(),
                })
                .collect::<Vec<Field>>();

            let schema = Schema { fields };

            Box::new(HashJoinExecutor::<Key32>::new(
                left_child,
                right_child,
                params,
                schema,
                "HashJoinExecutor".to_string(),
            )) as BoxedExecutor
        }

        async fn do_test(&self, expected: DataChunk) {
            let mut join_executor = self.create_join_executor();
            join_executor
                .open()
                .await
                .expect("Failed to init join executor.");

            let mut data_chunk_merger = DataChunkMerger::new(self.output_data_types()).unwrap();

            let fields = &join_executor.schema().fields;
            match self.join_type {
                JoinType::Inner
                | JoinType::LeftOuter
                | JoinType::RightOuter
                | JoinType::FullOuter => {
                    assert_eq!(fields[0].data_type, DataType::Float32);
                    assert_eq!(fields[1].data_type, DataType::Float64);
                }
                JoinType::LeftAnti | JoinType::LeftSemi => {
                    assert_eq!(fields[0].data_type, DataType::Float32)
                }
                JoinType::RightAnti | JoinType::RightSemi => {
                    assert_eq!(fields[0].data_type, DataType::Float64)
                }
            };

            while let Some(data_chunk) = join_executor.next().await.unwrap() {
                data_chunk_merger.append(&data_chunk).unwrap();
            }

            let result_chunk = data_chunk_merger.finish().unwrap();
            // TODO: Replace this with unsorted comparison
            // assert_eq!(expected, result_chunk);
            println!("Expected data chunk: {:?}", expected);
            println!("Result data chunk: {:?}", result_chunk);
            assert!(is_data_chunk_eq(&expected, &result_chunk));
        }
    }

    /// Sql:
    /// ```sql
    /// select t1.v2 as t1_v2, t2.v2 as t2_v2 from t1 join t2 on t1.v1 = t2.v1;
    /// ```
    #[tokio::test]
    async fn test_inner_join() {
        let test_fixture = TestFixture::with_join_type(JoinType::Inner);

        let column1 = Column::new(Arc::new(
            array! {F32Array, [None, Some(3.9f32), Some(3.9f32), Some(6.6f32), None, None]}.into(),
        ));

        let column2 = Column::new(Arc::new(
            array! {F64Array, [None, Some(5.7f64), None,  Some(7.5f64), Some(5.7f64),  None]}
                .into(),
        ));

        let expected_chunk =
            DataChunk::try_from(vec![column1, column2]).expect("Failed to create chunk!");

        test_fixture.do_test(expected_chunk).await;
    }

    /// Sql:
    /// ```sql
    /// select t1.v2 as t1_v2, t2.v2 as t2_v2 from t1 left outer join t2 on t1.v1 = t2.v1;
    /// ```
    #[tokio::test]
    async fn test_left_outer_join() {
        let test_fixture = TestFixture::with_join_type(JoinType::LeftOuter);

        let column1 = Column::new(Arc::new(
            array! {F32Array, [Some(6.1f32), None, Some(8.4f32), Some(3.9f32), Some(3.9f32), None,
            Some(6.6f32), None, None, Some(0.7f32), None, Some(5.5f32)]}
            .into(),
        ));

        let column2 = Column::new(Arc::new(
      array! {F64Array, [None, None, None, Some(5.7f64), None, None, Some(7.5f64), Some(5.7f64),
      None, None, None, None]}
      .into(),
    ));

        let expected_chunk =
            DataChunk::try_from(vec![column1, column2]).expect("Failed to create chunk!");

        test_fixture.do_test(expected_chunk).await;
    }

    /// Sql:
    /// ```sql
    /// select t1.v2 as t1_v2, t2.v2 as t2_v2 from t1 right outer join t2 on t1.v1 = t2.v1;
    /// ```
    #[tokio::test]
    async fn test_right_outer_join() {
        let test_fixture = TestFixture::with_join_type(JoinType::RightOuter);

        let column1 = Column::new(Arc::new(
            array! {F32Array, [
              None, Some(3.9f32), Some(3.9f32), Some(6.6), None,
              None, None, None, None, None,
              None, None, None, None, None,
              None, None, None, None, None
            ]}
            .into(),
        ));

        let column2 = Column::new(Arc::new(
            array! {F64Array, [
            None, Some(5.7f64), None, Some(7.5f64), Some(5.7f64),
            None, Some(6.1f64), Some(8.9f64), Some(3.5f64), None,
            None, Some(8.0f64), None, Some(9.1f64), None,
            None, Some(9.6f64),None, Some(8.18f64), None]}
            .into(),
        ));

        let expected_chunk =
            DataChunk::try_from(vec![column1, column2]).expect("Failed to create chunk!");

        test_fixture.do_test(expected_chunk).await;
    }

    /// ```sql
    /// select t1.v2 as t1_v2, t2.v2 as t2_v2 from t1 full outer join t2 on t1.v1 = t2.v1;
    /// ```
    #[tokio::test]
    async fn test_full_outer_join() {
        let test_fixture = TestFixture::with_join_type(JoinType::FullOuter);

        let column1 = Column::new(Arc::new(
            array! {F32Array, [
              Some(6.1f32), None, Some(8.4f32), Some(3.9f32), Some(3.9f32),
              None, Some(6.6f32), None, None, Some(0.7f32),
              None, Some(5.5f32), None, None, None,
              None, None, None, None, None,
              None, None, None, None, None,
              None
            ]}
            .into(),
        ));

        let column2 = Column::new(Arc::new(
            array! {F64Array, [
              None, None, None, Some(5.7f64), None,
              None, Some(7.5f64), Some(5.7f64), None, None,
              None, None, Some(6.1f64), Some(8.9f64), Some(3.5f64),
              None, None, Some(8.0f64), None, Some(9.1f64),
              None, None, Some(9.6f64), None, Some(8.18f64),
              None
            ]}
            .into(),
        ));

        let expected_chunk =
            DataChunk::try_from(vec![column1, column2]).expect("Failed to create chunk!");

        test_fixture.do_test(expected_chunk).await;
    }

    #[tokio::test]
    async fn test_left_anti_join() {
        let test_fixture = TestFixture::with_join_type(JoinType::LeftAnti);

        let column1 = Column::new(Arc::new(
            array! {F32Array, [
              Some(6.1f32), Some(8.4f32), None, Some(0.7f32), None, Some(5.5f32)
            ]}
            .into(),
        ));

        let expected_chunk = DataChunk::try_from(vec![column1]).expect("Failed to create chunk!");

        test_fixture.do_test(expected_chunk).await;
    }

    #[tokio::test]
    async fn test_left_semi_join() {
        let test_fixture = TestFixture::with_join_type(JoinType::LeftSemi);

        let column1 = Column::new(Arc::new(
            array! {F32Array, [
              None, Some(3.9f32), Some(6.6f32), None
            ]}
            .into(),
        ));

        let expected_chunk = DataChunk::try_from(vec![column1]).expect("Failed to create chunk!");

        test_fixture.do_test(expected_chunk).await;
    }

    #[tokio::test]
    async fn test_right_anti_join() {
        let test_fixture = TestFixture::with_join_type(JoinType::RightAnti);

        let column1 = Column::new(Arc::new(
            array! {F64Array, [
              Some(6.1f64), Some(8.9f64), Some(3.5f64), None, None,
              Some(8.0f64), None, Some(9.1f64), None, None,
              Some(9.6f64), None, Some(8.18f64), None
            ]}
            .into(),
        ));

        let expected_chunk = DataChunk::try_from(vec![column1]).expect("Failed to create chunk!");

        test_fixture.do_test(expected_chunk).await;
    }

    #[tokio::test]
    async fn test_right_semi_join() {
        let test_fixture = TestFixture::with_join_type(JoinType::RightSemi);

        let column1 = Column::new(Arc::new(
            array! {F64Array, [
              None, Some(5.7f64), None, Some(7.5f64)
            ]}
            .into(),
        ));

        let expected_chunk = DataChunk::try_from(vec![column1]).expect("Failed to create chunk!");

        test_fixture.do_test(expected_chunk).await;
    }
}<|MERGE_RESOLUTION|>--- conflicted
+++ resolved
@@ -5,11 +5,7 @@
 use risingwave_common::array::DataChunk;
 use risingwave_common::catalog::{Field, Schema};
 use risingwave_common::error::Result;
-<<<<<<< HEAD
-use risingwave_common::expr::BoxedExpression;
-=======
 use risingwave_common::hash::{calc_hash_key_kind, HashKey, HashKeyDispatcher};
->>>>>>> cbdbada4
 use risingwave_common::types::DataType;
 use risingwave_common::util::chunk_coalesce::DEFAULT_CHUNK_BUFFER_SIZE;
 use risingwave_pb::plan::plan_node::NodeBody;
@@ -89,7 +85,6 @@
     state: HashJoinState<K>,
     schema: Schema,
     identity: String,
-    cond: Option<BoxedExpression>,
 }
 
 impl EquiJoinParams {
@@ -259,7 +254,6 @@
             state: HashJoinState::Build(BuildTable::with_params(params)),
             schema,
             identity,
-            cond: None,
         }
     }
 }
