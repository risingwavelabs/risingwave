--- conflicted
+++ resolved
@@ -283,27 +283,6 @@
 /// `{ enum variant name, function suffix name, scalar type, scalar ref type }`
 #[macro_export]
 macro_rules! for_all_scalar_variants {
-<<<<<<< HEAD
-  ($macro:tt $(, $x:tt)*) => {
-    $macro! {
-      [$($x),*],
-      { Int16, int16, i16, i16 },
-      { Int32, int32, i32, i32 },
-      { Int64, int64, i64, i64 },
-      { Float32, float32, OrderedF32, OrderedF32 },
-      { Float64, float64, OrderedF64, OrderedF64 },
-      { Utf8, utf8, String, &'scalar str },
-      { Bool, bool, bool, bool },
-      { Decimal, decimal, Decimal, Decimal  },
-      { Interval, interval, IntervalUnit, IntervalUnit },
-      { NaiveDate, naivedate, NaiveDateWrapper, NaiveDateWrapper },
-      { NaiveDateTime, naivedatetime, NaiveDateTimeWrapper, NaiveDateTimeWrapper },
-      { NaiveTime, naivetime, NaiveTimeWrapper, NaiveTimeWrapper },
-      { Struct, struct, StructValue, StructRef<'scalar> },
-      { List, list, ListValue, ListRef<'scalar> }
-    }
-  };
-=======
     ($macro:tt $(, $x:tt)*) => {
         $macro! {
             [$($x),*],
@@ -319,10 +298,10 @@
             { NaiveDate, naivedate, NaiveDateWrapper, NaiveDateWrapper },
             { NaiveDateTime, naivedatetime, NaiveDateTimeWrapper, NaiveDateTimeWrapper },
             { NaiveTime, naivetime, NaiveTimeWrapper, NaiveTimeWrapper },
-            { Struct, struct, StructValue, StructRef<'scalar> }
+            { Struct, struct, StructValue, StructRef<'scalar> },
+            { List, list, ListValue, ListRef<'scalar> }
         }
     };
->>>>>>> 9f426a43
 }
 
 /// Define `ScalarImpl` and `ScalarRefImpl` with macro.
@@ -571,22 +550,6 @@
 impl std::hash::Hash for ScalarImpl {
     fn hash<H: std::hash::Hasher>(&self, state: &mut H) {
         macro_rules! impl_all_hash {
-<<<<<<< HEAD
-      ([$self:ident], $({ $variant_type:ty, $scalar_type:ident } ),*) => {
-        match $self {
-          $( Self::$scalar_type(inner) => {
-            inner.hash_wrapper(state);
-          }, )*
-          Self::Bool(b) => b.hash(state),
-          Self::Utf8(s) => s.hash(state),
-          Self::Decimal(decimal) => decimal.hash(state),
-          Self::Interval(interval) => interval.hash(state),
-          Self::NaiveDate(naivedate) => naivedate.hash(state),
-          Self::NaiveDateTime(naivedatetime) => naivedatetime.hash(state),
-          Self::NaiveTime(naivetime) => naivetime.hash(state),
-          Self::Struct(v) => v.hash(state),
-          Self::List(v) => v.hash(state),
-=======
             ([$self:ident], $({ $variant_type:ty, $scalar_type:ident } ),*) => {
                 match $self {
                     $( Self::$scalar_type(inner) => {
@@ -600,9 +563,9 @@
                     Self::NaiveDateTime(naivedatetime) => naivedatetime.hash(state),
                     Self::NaiveTime(naivetime) => naivetime.hash(state),
                     Self::Struct(v) => v.hash(state),
+                    Self::List(v) => v.hash(state),
                 }
             };
->>>>>>> 9f426a43
         }
         for_all_native_types! { impl_all_hash, self }
     }
