// Copyright 2022 Singularity Data
//
// Licensed under the Apache License, Version 2.0 (the "License");
// you may not use this file except in compliance with the License.
// You may obtain a copy of the License at
//
// http://www.apache.org/licenses/LICENSE-2.0
//
// Unless required by applicable law or agreed to in writing, software
// distributed under the License is distributed on an "AS IS" BASIS,
// WITHOUT WARRANTIES OR CONDITIONS OF ANY KIND, either express or implied.
// See the License for the specific language governing permissions and
// limitations under the License.
<<<<<<< HEAD
use itertools::Itertools;
=======

>>>>>>> ac315082
use risingwave_pb::plan::{
    ColumnDesc as ProstColumnDesc, OrderType as ProstOrderType,
    OrderedColumnDesc as ProstOrderedColumnDesc,
};

use crate::types::DataType;
use crate::util::sort_util::OrderType;

/// Column ID is the unique identifier of a column in a table. Different from table ID,
/// column ID is not globally unique.
#[derive(Clone, Copy, Eq, PartialEq, Hash)]
pub struct ColumnId(i32);

impl std::fmt::Debug for ColumnId {
    fn fmt(&self, f: &mut std::fmt::Formatter<'_>) -> std::fmt::Result {
        write!(f, "#{}", self.0)
    }
}

impl ColumnId {
    pub const fn new(column_id: i32) -> Self {
        Self(column_id)
    }
}

impl ColumnId {
    pub fn get_id(&self) -> i32 {
        self.0
    }
}

impl From<i32> for ColumnId {
    fn from(column_id: i32) -> Self {
        Self::new(column_id)
    }
}

impl std::fmt::Display for ColumnId {
    fn fmt(&self, f: &mut std::fmt::Formatter<'_>) -> std::fmt::Result {
        write!(f, "{}", self.0)
    }
}

#[derive(Clone, Debug, PartialEq)]
pub struct ColumnDesc {
    pub data_type: DataType,
    pub column_id: ColumnId,
    pub name: String, // for debugging
    pub field_descs: Vec<ColumnDesc>,
    pub type_name: String,
}
#[derive(Clone, Debug, PartialEq)]
pub struct OrderedColumnDesc {
    pub column_desc: ColumnDesc,
    pub order: OrderType,
}

impl ColumnDesc {
    pub fn unnamed(column_id: ColumnId, data_type: DataType) -> ColumnDesc {
        ColumnDesc {
            data_type,
            column_id,
            name: String::new(),
            field_descs: vec![],
            type_name: String::new(),
        }
    }

    // Get all column descs under field_descs
    pub fn get_column_descs(&self) -> Vec<ColumnDesc> {
        let mut descs = vec![self.clone()];
        for desc in &self.field_descs {
            descs.append(&mut desc.get_column_descs());
        }
        descs
    }

    #[cfg(test)]
    pub fn new_atomic(data_type: DataType, name: &str, column_id: i32) -> Self {
        Self {
            data_type,
            column_id: ColumnId::new(column_id),
            name: name.to_string(),
            field_descs: vec![],
            type_name: "".to_string(),
        }
    }

    #[cfg(test)]
    pub fn new_struct(
        name: &str,
        column_id: i32,
        type_name: &str,
        fields: Vec<ColumnDesc>,
    ) -> Self {
        let data_type = DataType::Struct {
            fields: fields
                .iter()
                .map(|f| f.data_type.clone())
                .collect_vec()
                .into(),
        };
        Self {
            data_type,
            column_id: ColumnId::new(column_id),
            name: name.to_string(),
            field_descs: fields,
            type_name: type_name.to_string(),
        }
    }
}

impl From<ProstColumnDesc> for ColumnDesc {
    // Since the prost DataType struct doesn't have field, so it need to be reinit when into
    // ColumnDesc
    fn from(prost: ProstColumnDesc) -> Self {
        if let DataType::Struct { .. } = DataType::from(prost.column_type.as_ref().unwrap()) {
            let descs: Vec<ColumnDesc> = prost
                .field_descs
                .into_iter()
                .map(ColumnDesc::from)
                .collect();
            let date_type = DataType::Struct {
                fields: descs
                    .clone()
                    .into_iter()
                    .map(|c| c.data_type)
                    .collect_vec()
                    .into(),
            };
            Self {
                data_type: date_type,
                column_id: ColumnId::new(prost.column_id),
                name: prost.name,
                type_name: prost.type_name,
                field_descs: descs,
            }
        } else {
            Self {
                data_type: DataType::from(prost.column_type.as_ref().unwrap()),
                column_id: ColumnId::new(prost.column_id),
                name: prost.name,
                type_name: prost.type_name,
                field_descs: vec![],
            }
        }
    }
}

impl From<&ProstColumnDesc> for ColumnDesc {
    fn from(prost: &ProstColumnDesc) -> Self {
        prost.clone().into()
    }
}

impl From<ProstOrderedColumnDesc> for OrderedColumnDesc {
    fn from(prost: ProstOrderedColumnDesc) -> Self {
        Self {
            column_desc: prost.column_desc.unwrap().into(),
            order: OrderType::from_prost(&ProstOrderType::from_i32(prost.order).unwrap()),
        }
    }
}

#[cfg(test)]
pub mod tests {
    use risingwave_pb::plan::ColumnDesc as ProstColumnDesc;

    use crate::catalog::ColumnDesc;
    use crate::types::DataType;

    pub fn build_prost_desc() -> ProstColumnDesc {
        let city = vec![
            ProstColumnDesc::new_atomic(DataType::Varchar.to_protobuf(), "country.city.address", 2),
            ProstColumnDesc::new_atomic(DataType::Varchar.to_protobuf(), "country.city.zipcode", 3),
        ];
        let country = vec![
            ProstColumnDesc::new_atomic(DataType::Varchar.to_protobuf(), "country.address", 1),
            ProstColumnDesc::new_struct("country.city", 4, ".test.City", city),
        ];
        ProstColumnDesc::new_struct("country", 5, ".test.Country", country)
    }

    pub fn build_desc() -> ColumnDesc {
        let city = vec![
            ColumnDesc::new_atomic(DataType::Varchar, "country.city.address", 2),
            ColumnDesc::new_atomic(DataType::Varchar, "country.city.zipcode", 3),
        ];
        let country = vec![
            ColumnDesc::new_atomic(DataType::Varchar, "country.address", 1),
            ColumnDesc::new_struct("country.city", 4, ".test.City", city),
        ];
        ColumnDesc::new_struct("country", 5, ".test.Country", country)
    }

    #[test]
    fn test_into_column_catalog() {
        let desc: ColumnDesc = build_prost_desc().into();
        assert_eq!(desc, build_desc());
    }
}<|MERGE_RESOLUTION|>--- conflicted
+++ resolved
@@ -11,11 +11,8 @@
 // WITHOUT WARRANTIES OR CONDITIONS OF ANY KIND, either express or implied.
 // See the License for the specific language governing permissions and
 // limitations under the License.
-<<<<<<< HEAD
+
 use itertools::Itertools;
-=======
-
->>>>>>> ac315082
 use risingwave_pb::plan::{
     ColumnDesc as ProstColumnDesc, OrderType as ProstOrderType,
     OrderedColumnDesc as ProstOrderedColumnDesc,
