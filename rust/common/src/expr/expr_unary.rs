--- conflicted
+++ resolved
@@ -297,14 +297,10 @@
             func: upper,
             _phantom: PhantomData,
         }),
-<<<<<<< HEAD
-        (ProstType::PgSleep, _, DataType::Decimal { .. }) => {
-=======
         (ProstType::Neg, _, _) => {
             gen_neg! { child_expr, return_type }
         }
-        (ProstType::PgSleep, _, DataTypeKind::Decimal { .. }) => {
->>>>>>> 1174d1af
+        (ProstType::PgSleep, _, DataType::Decimal { .. }) => {
             Box::new(PgSleepExpression::new(child_expr))
         }
         (expr, ret, child) => {
