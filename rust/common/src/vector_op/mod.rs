--- conflicted
+++ resolved
@@ -10,11 +10,8 @@
 
 pub mod position;
 
-<<<<<<< HEAD
 pub mod ascii;
-=======
 pub mod lower;
->>>>>>> 40ea90b7
 pub mod ltrim;
 pub mod replace;
 pub mod round;
