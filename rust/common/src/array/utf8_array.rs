--- conflicted
+++ resolved
@@ -96,12 +96,8 @@
             values,
             array_type: ArrayType::Utf8 as i32,
             struct_array_data: None,
-<<<<<<< HEAD
             list_array_data: None,
-        })
-=======
-        }
->>>>>>> 9f426a43
+        }
     }
 
     fn null_bitmap(&self) -> &Bitmap {
