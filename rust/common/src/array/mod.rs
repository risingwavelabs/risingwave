--- conflicted
+++ resolved
@@ -198,42 +198,24 @@
 /// See the following implementations for example.
 #[macro_export]
 macro_rules! for_all_variants {
-<<<<<<< HEAD
-  ($macro:tt $(, $x:tt)*) => {
-    $macro! {
-      [$($x),*],
-      { Int16, int16, I16Array, I16ArrayBuilder },
-      { Int32, int32, I32Array, I32ArrayBuilder },
-      { Int64, int64, I64Array, I64ArrayBuilder },
-      { Float32, float32, F32Array, F32ArrayBuilder },
-      { Float64, float64, F64Array, F64ArrayBuilder },
-      { Utf8, utf8, Utf8Array, Utf8ArrayBuilder },
-      { Bool, bool, BoolArray, BoolArrayBuilder },
-      { Decimal, decimal, DecimalArray, DecimalArrayBuilder },
-      { Interval, interval, IntervalArray, IntervalArrayBuilder },
-      { NaiveDate, naive_date, NaiveDateArray, NaiveDateArrayBuilder },
-      { NaiveDateTime, naive_date_time, NaiveDateTimeArray, NaiveDateTimeArrayBuilder },
-      { NaiveTime, naive_time, NaiveTimeArray, NaiveTimeArrayBuilder },
-      { Struct, struct, StructArray, StructArrayBuilder }
-    }
-  };
-=======
     ($macro:tt $(, $x:tt)*) => {
         $macro! {
             [$($x),*],
-                { Int16, int16, I16Array, I16ArrayBuilder },
-                { Int32, int32, I32Array, I32ArrayBuilder },
-                { Int64, int64, I64Array, I64ArrayBuilder },
-                { Float32, float32, F32Array, F32ArrayBuilder },
-                { Float64, float64, F64Array, F64ArrayBuilder },
-                { Utf8, utf8, Utf8Array, Utf8ArrayBuilder },
-                { Bool, bool, BoolArray, BoolArrayBuilder },
-                { Decimal, decimal, DecimalArray, DecimalArrayBuilder },
-                { Interval, interval, IntervalArray, IntervalArrayBuilder },
-                { Struct, struct, StructArray, StructArrayBuilder }
+            { Int16, int16, I16Array, I16ArrayBuilder },
+            { Int32, int32, I32Array, I32ArrayBuilder },
+            { Int64, int64, I64Array, I64ArrayBuilder },
+            { Float32, float32, F32Array, F32ArrayBuilder },
+            { Float64, float64, F64Array, F64ArrayBuilder },
+            { Utf8, utf8, Utf8Array, Utf8ArrayBuilder },
+            { Bool, bool, BoolArray, BoolArrayBuilder },
+            { Decimal, decimal, DecimalArray, DecimalArrayBuilder },
+            { Interval, interval, IntervalArray, IntervalArrayBuilder },
+            { NaiveDate, naive_date, NaiveDateArray, NaiveDateArrayBuilder },
+            { NaiveDateTime, naive_date_time, NaiveDateTimeArray, NaiveDateTimeArrayBuilder },
+            { NaiveTime, naive_time, NaiveTimeArray, NaiveTimeArrayBuilder },
+            { Struct, struct, StructArray, StructArrayBuilder }
         }
     };
->>>>>>> ffaa1de3
 }
 
 /// Define `ArrayImpl` with macro.
