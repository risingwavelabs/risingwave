use std::net::SocketAddr;
use std::path::PathBuf;
use std::sync::Arc;

use hyper::service::{make_service_fn, service_fn};
use hyper::{Body, Request, Response, Server};
use prometheus::{Encoder, TextEncoder};
use risingwave_batch::rpc::service::task_service::BatchServiceImpl;
use risingwave_batch::task::{BatchEnvironment, BatchManager};
use risingwave_common::config::ComputeNodeConfig;
use risingwave_common::worker_id::WorkerIdRef;
use risingwave_pb::common::WorkerType;
use risingwave_pb::stream_service::stream_service_server::StreamServiceServer;
use risingwave_pb::task_service::exchange_service_server::ExchangeServiceServer;
use risingwave_pb::task_service::task_service_server::TaskServiceServer;
use risingwave_rpc_client::MetaClient;
use risingwave_source::MemSourceManager;
use risingwave_storage::table::SimpleTableManager;
use risingwave_storage::StateStoreImpl;
use risingwave_stream::task::{StreamEnvironment, StreamManager};
use tokio::sync::mpsc::UnboundedSender;
use tokio::task::JoinHandle;

use crate::rpc::service::exchange_service::ExchangeServiceImpl;
use crate::rpc::service::stream_service::StreamServiceImpl;
use crate::ComputeNodeOpts;

fn load_config(opts: &ComputeNodeOpts) -> ComputeNodeConfig {
    if opts.config_path.is_empty() {
        return ComputeNodeConfig::default();
    }
    let config_path = PathBuf::from(opts.config_path.to_owned());
    ComputeNodeConfig::init(config_path).unwrap()
}

/// Bootstraps the compute-node.
pub async fn compute_node_serve(
    addr: SocketAddr,
    opts: ComputeNodeOpts,
) -> (JoinHandle<()>, UnboundedSender<()>) {
    // Load the configuration.
    let worker_id_ref = WorkerIdRef::new();
    let config = load_config(&opts);
    let meta_client = MetaClient::new(&opts.meta_address).await.unwrap();

    // Initialize state store.
    let state_store = StateStoreImpl::from_str(&opts.state_store, meta_client.clone())
        .await
        .unwrap();

    // Initialize the managers.
    let table_mgr = Arc::new(SimpleTableManager::new(state_store.clone()));
    let batch_mgr = Arc::new(BatchManager::new());
    let stream_mgr = Arc::new(StreamManager::new(addr, state_store));
    let source_mgr = Arc::new(MemSourceManager::new());

    // Initialize batch environment.
    let batch_config = Arc::new(config.batch.clone());
    let batch_env = BatchEnvironment::new(
        table_mgr.clone(),
        source_mgr.clone(),
        batch_mgr.clone(),
        addr,
        batch_config,
        worker_id_ref.clone(),
    );

    // Initialize the streaming environment.
    let stream_config = Arc::new(config.streaming.clone());
    let stream_env = StreamEnvironment::new(
        table_mgr,
        source_mgr,
        addr,
        stream_config,
        worker_id_ref.clone(),
    );

    // Boot the runtime gRPC services.
    let batch_srv = BatchServiceImpl::new(batch_mgr.clone(), batch_env);
    let exchange_srv = ExchangeServiceImpl::new(batch_mgr, stream_mgr.clone());
    let stream_srv = StreamServiceImpl::new(stream_mgr, stream_env.clone());

    let (shutdown_send, mut shutdown_recv) = tokio::sync::mpsc::unbounded_channel();
    let join_handle = tokio::spawn(async move {
        tonic::transport::Server::builder()
            .add_service(TaskServiceServer::new(batch_srv))
            .add_service(ExchangeServiceServer::new(exchange_srv))
            .add_service(StreamServiceServer::new(stream_srv))
            .serve_with_shutdown(addr, async move {
                tokio::select! {
                  _ = tokio::signal::ctrl_c() => {},
                  _ = shutdown_recv.recv() => {},
                }
            })
            .await
            .unwrap();
    });

    // Boot metrics service.
    if opts.metrics_level > 0 {
        MetricsManager::boot_metrics_service(opts.prometheus_listener_addr.clone());
    }

<<<<<<< HEAD
    // After all services booted, register self to meta service
    let worker_id = meta_client
        .register(addr, WorkerType::ComputeNode)
        .await
        .unwrap();
=======
    // All set, let the meta service know we're ready.
    let worker_id = meta_client.register(addr).await.unwrap();
>>>>>>> f770a720
    worker_id_ref.set(worker_id);

    (join_handle, shutdown_send)
}

pub struct MetricsManager {}

impl MetricsManager {
    pub fn boot_metrics_service(listen_addr: String) {
        tokio::spawn(async move {
            info!(
                "Prometheus listener for Prometheus is set up on http://{}",
                listen_addr
            );

            let listen_socket_addr: SocketAddr = listen_addr.parse().unwrap();
            let serve_future =
                Server::bind(&listen_socket_addr).serve(make_service_fn(|_| async {
                    Ok::<_, hyper::Error>(service_fn(MetricsManager::metrics_service))
                }));

            if let Err(err) = serve_future.await {
                eprintln!("server error: {}", err);
            }
        });
    }

    async fn metrics_service(_req: Request<Body>) -> Result<Response<Body>, hyper::Error> {
        let encoder = TextEncoder::new();
        let mut buffer = vec![];
        let mf = prometheus::gather();
        encoder.encode(&mf, &mut buffer).unwrap();
        let response = Response::builder()
            .header(hyper::header::CONTENT_TYPE, encoder.format_type())
            .body(Body::from(buffer))
            .unwrap();

        Ok(response)
    }
}

#[cfg(test)]
mod tests {
    use std::ffi::OsString;

    use clap::StructOpt;
    use risingwave_meta::test_utils::LocalMeta;
    use tokio::sync::mpsc::UnboundedSender;
    use tokio::task::JoinHandle;

    use crate::server::compute_node_serve;
    use crate::ComputeNodeOpts;

    async fn start_compute_node() -> (JoinHandle<()>, UnboundedSender<()>) {
        let args: [OsString; 0] = []; // No argument.
        let mut opts = ComputeNodeOpts::parse_from(args);
        opts.meta_address = format!("http://{}", LocalMeta::meta_addr());
        let addr = opts.host.parse().unwrap();
        compute_node_serve(addr, opts).await
    }

    #[tokio::test]
    #[serial_test::serial]
    async fn test_server_shutdown() {
        let meta = LocalMeta::start().await;
        let (join, shutdown) = start_compute_node().await;
        shutdown.send(()).unwrap();
        join.await.unwrap();
        meta.stop().await;
    }
}<|MERGE_RESOLUTION|>--- conflicted
+++ resolved
@@ -101,16 +101,11 @@
         MetricsManager::boot_metrics_service(opts.prometheus_listener_addr.clone());
     }
 
-<<<<<<< HEAD
-    // After all services booted, register self to meta service
+    // All set, let the meta service know we're ready.
     let worker_id = meta_client
         .register(addr, WorkerType::ComputeNode)
         .await
         .unwrap();
-=======
-    // All set, let the meta service know we're ready.
-    let worker_id = meta_client.register(addr).await.unwrap();
->>>>>>> f770a720
     worker_id_ref.set(worker_id);
 
     (join_handle, shutdown_send)
