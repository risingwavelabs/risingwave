--- conflicted
+++ resolved
@@ -38,14 +38,6 @@
 import Title from "../components/Title"
 import useErrorToast from "../hook/useErrorToast"
 import useFetch from "../lib/api/fetch"
-import { getActorBackPressures, p50, p90, p95, p99 } from "../lib/api/metric"
-import { getFragments, getStreamingJobs } from "../lib/api/streaming"
-import { FragmentBox } from "../lib/layout"
-import { TableFragments, TableFragments_Fragment } from "../proto/gen/meta"
-import { Dispatcher, MergeNode, StreamNode } from "../proto/gen/stream_plan"
-<<<<<<< HEAD
-=======
-import useFetch from "./api/fetch"
 import {
   BackPressureInfo,
   BackPressuresMetrics,
@@ -57,9 +49,11 @@
   p90,
   p95,
   p99,
-} from "./api/metric"
-import { getFragments, getStreamingJobs } from "./api/streaming"
->>>>>>> 15c403cd
+} from "../lib/api/metric"
+import { getFragments, getStreamingJobs } from "../lib/api/streaming"
+import { FragmentBox } from "../lib/layout"
+import { TableFragments, TableFragments_Fragment } from "../proto/gen/meta"
+import { Dispatcher, MergeNode, StreamNode } from "../proto/gen/stream_plan"
 
 interface DispatcherNode {
   [actorId: number]: Dispatcher[]
