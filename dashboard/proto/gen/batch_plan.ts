--- conflicted
+++ resolved
@@ -1,11 +1,6 @@
 /* eslint-disable */
-<<<<<<< HEAD
 import { ColumnIndex, StreamSourceInfo } from "./catalog";
-import { Buffer, HostAddress, WorkerNode } from "./common";
-=======
-import { SourceInfo } from "./catalog";
 import { BatchQueryEpoch, Buffer, HostAddress, WorkerNode } from "./common";
->>>>>>> 113de252
 import { IntervalUnit } from "./data";
 import { AggCall, ExprNode, InputRefExpr, ProjectSetSelectItem, TableFunction } from "./expr";
 import {
