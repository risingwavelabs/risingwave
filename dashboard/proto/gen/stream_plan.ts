/* eslint-disable */
import { ColumnIndex, StreamSourceInfo, Table } from "./catalog";
import { Buffer } from "./common";
import { DataType, Datum, Epoch, IntervalUnit, StreamChunk } from "./data";
import { AggCall, ExprNode, InputRefExpr, ProjectSetSelectItem } from "./expr";
import {
  ColumnCatalog,
  ColumnDesc,
  ColumnOrder,
  Field,
  JoinType,
  joinTypeFromJSON,
  joinTypeToJSON,
  StorageTableDesc,
} from "./plan_common";
import { ConnectorSplits } from "./source";

export const protobufPackage = "stream_plan";

export const ChainType = {
  CHAIN_UNSPECIFIED: "CHAIN_UNSPECIFIED",
  /** CHAIN - CHAIN is corresponding to the chain executor. */
  CHAIN: "CHAIN",
  /** REARRANGE - REARRANGE is corresponding to the rearranged chain executor. */
  REARRANGE: "REARRANGE",
  /** BACKFILL - BACKFILL is corresponding to the backfill executor. */
  BACKFILL: "BACKFILL",
  UNRECOGNIZED: "UNRECOGNIZED",
} as const;

export type ChainType = typeof ChainType[keyof typeof ChainType];

export function chainTypeFromJSON(object: any): ChainType {
  switch (object) {
    case 0:
    case "CHAIN_UNSPECIFIED":
      return ChainType.CHAIN_UNSPECIFIED;
    case 1:
    case "CHAIN":
      return ChainType.CHAIN;
    case 2:
    case "REARRANGE":
      return ChainType.REARRANGE;
    case 3:
    case "BACKFILL":
      return ChainType.BACKFILL;
    case -1:
    case "UNRECOGNIZED":
    default:
      return ChainType.UNRECOGNIZED;
  }
}

export function chainTypeToJSON(object: ChainType): string {
  switch (object) {
    case ChainType.CHAIN_UNSPECIFIED:
      return "CHAIN_UNSPECIFIED";
    case ChainType.CHAIN:
      return "CHAIN";
    case ChainType.REARRANGE:
      return "REARRANGE";
    case ChainType.BACKFILL:
      return "BACKFILL";
    case ChainType.UNRECOGNIZED:
    default:
      return "UNRECOGNIZED";
  }
}

export const DispatcherType = {
  UNSPECIFIED: "UNSPECIFIED",
  /** HASH - Dispatch by hash key, hashed by consistent hash. */
  HASH: "HASH",
  /**
   * BROADCAST - Broadcast to all downstreams.
   *
   * Note a broadcast cannot be represented as multiple simple dispatchers, since they are
   * different when we update dispatchers during scaling.
   */
  BROADCAST: "BROADCAST",
  /** SIMPLE - Only one downstream. */
  SIMPLE: "SIMPLE",
  /**
   * NO_SHUFFLE - A special kind of exchange that doesn't involve shuffle. The upstream actor will be directly
   * piped into the downstream actor, if there are the same number of actors. If number of actors
   * are not the same, should use hash instead. Should be only used when distribution is the same.
   */
  NO_SHUFFLE: "NO_SHUFFLE",
  UNRECOGNIZED: "UNRECOGNIZED",
} as const;

export type DispatcherType = typeof DispatcherType[keyof typeof DispatcherType];

export function dispatcherTypeFromJSON(object: any): DispatcherType {
  switch (object) {
    case 0:
    case "UNSPECIFIED":
      return DispatcherType.UNSPECIFIED;
    case 1:
    case "HASH":
      return DispatcherType.HASH;
    case 2:
    case "BROADCAST":
      return DispatcherType.BROADCAST;
    case 3:
    case "SIMPLE":
      return DispatcherType.SIMPLE;
    case 4:
    case "NO_SHUFFLE":
      return DispatcherType.NO_SHUFFLE;
    case -1:
    case "UNRECOGNIZED":
    default:
      return DispatcherType.UNRECOGNIZED;
  }
}

export function dispatcherTypeToJSON(object: DispatcherType): string {
  switch (object) {
    case DispatcherType.UNSPECIFIED:
      return "UNSPECIFIED";
    case DispatcherType.HASH:
      return "HASH";
    case DispatcherType.BROADCAST:
      return "BROADCAST";
    case DispatcherType.SIMPLE:
      return "SIMPLE";
    case DispatcherType.NO_SHUFFLE:
      return "NO_SHUFFLE";
    case DispatcherType.UNRECOGNIZED:
    default:
      return "UNRECOGNIZED";
  }
}

export const FragmentTypeFlag = {
  FRAGMENT_UNSPECIFIED: "FRAGMENT_UNSPECIFIED",
  SOURCE: "SOURCE",
  MVIEW: "MVIEW",
  SINK: "SINK",
  NOW: "NOW",
  CHAIN_NODE: "CHAIN_NODE",
  UNRECOGNIZED: "UNRECOGNIZED",
} as const;

export type FragmentTypeFlag = typeof FragmentTypeFlag[keyof typeof FragmentTypeFlag];

export function fragmentTypeFlagFromJSON(object: any): FragmentTypeFlag {
  switch (object) {
    case 0:
    case "FRAGMENT_UNSPECIFIED":
      return FragmentTypeFlag.FRAGMENT_UNSPECIFIED;
    case 1:
    case "SOURCE":
      return FragmentTypeFlag.SOURCE;
    case 2:
    case "MVIEW":
      return FragmentTypeFlag.MVIEW;
    case 4:
    case "SINK":
      return FragmentTypeFlag.SINK;
    case 8:
    case "NOW":
      return FragmentTypeFlag.NOW;
    case 16:
    case "CHAIN_NODE":
      return FragmentTypeFlag.CHAIN_NODE;
    case -1:
    case "UNRECOGNIZED":
    default:
      return FragmentTypeFlag.UNRECOGNIZED;
  }
}

export function fragmentTypeFlagToJSON(object: FragmentTypeFlag): string {
  switch (object) {
    case FragmentTypeFlag.FRAGMENT_UNSPECIFIED:
      return "FRAGMENT_UNSPECIFIED";
    case FragmentTypeFlag.SOURCE:
      return "SOURCE";
    case FragmentTypeFlag.MVIEW:
      return "MVIEW";
    case FragmentTypeFlag.SINK:
      return "SINK";
    case FragmentTypeFlag.NOW:
      return "NOW";
    case FragmentTypeFlag.CHAIN_NODE:
      return "CHAIN_NODE";
    case FragmentTypeFlag.UNRECOGNIZED:
    default:
      return "UNRECOGNIZED";
  }
}

export interface AddMutation {
  /** New dispatchers for each actor. */
  actorDispatchers: { [key: number]: AddMutation_Dispatchers };
  /**
   * We may embed a source change split mutation here.
   * TODO: we may allow multiple mutations in a single barrier.
   */
  actorSplits: { [key: number]: ConnectorSplits };
}

export interface AddMutation_Dispatchers {
  dispatchers: Dispatcher[];
}

export interface AddMutation_ActorDispatchersEntry {
  key: number;
  value: AddMutation_Dispatchers | undefined;
}

export interface AddMutation_ActorSplitsEntry {
  key: number;
  value: ConnectorSplits | undefined;
}

export interface StopMutation {
  actors: number[];
}

export interface UpdateMutation {
  /** Dispatcher updates. */
  dispatcherUpdate: UpdateMutation_DispatcherUpdate[];
  /** Merge updates. */
  mergeUpdate: UpdateMutation_MergeUpdate[];
  /** Vnode bitmap updates for each actor. */
  actorVnodeBitmapUpdate: { [key: number]: Buffer };
  /** All actors to be dropped in this update. */
  droppedActors: number[];
  /** Source updates. */
  actorSplits: { [key: number]: ConnectorSplits };
}

export interface UpdateMutation_DispatcherUpdate {
  /** Dispatcher can be uniquely identified by a combination of actor id and dispatcher id. */
  actorId: number;
  dispatcherId: number;
  /**
   * The hash mapping for consistent hash.
   * For dispatcher types other than HASH, this is ignored.
   */
  hashMapping:
    | ActorMapping
    | undefined;
  /** Added downstream actors. */
  addedDownstreamActorId: number[];
  /** Removed downstream actors. */
  removedDownstreamActorId: number[];
}

export interface UpdateMutation_MergeUpdate {
  /** Merge executor can be uniquely identified by a combination of actor id and upstream fragment id. */
  actorId: number;
  upstreamFragmentId: number;
  /** Added upstream actors. */
  addedUpstreamActorId: number[];
  /** Removed upstream actors. */
  removedUpstreamActorId: number[];
}

export interface UpdateMutation_ActorVnodeBitmapUpdateEntry {
  key: number;
  value: Buffer | undefined;
}

export interface UpdateMutation_ActorSplitsEntry {
  key: number;
  value: ConnectorSplits | undefined;
}

export interface SourceChangeSplitMutation {
  actorSplits: { [key: number]: ConnectorSplits };
}

export interface SourceChangeSplitMutation_ActorSplitsEntry {
  key: number;
  value: ConnectorSplits | undefined;
}

export interface PauseMutation {
}

export interface ResumeMutation {
}

export interface Barrier {
  epoch: Epoch | undefined;
  mutation?:
    | { $case: "add"; add: AddMutation }
    | { $case: "stop"; stop: StopMutation }
    | { $case: "update"; update: UpdateMutation }
    | { $case: "splits"; splits: SourceChangeSplitMutation }
    | { $case: "pause"; pause: PauseMutation }
    | { $case: "resume"; resume: ResumeMutation };
  /** Used for tracing. */
  span: Uint8Array;
  /** Whether this barrier do checkpoint */
  checkpoint: boolean;
  /** Record the actors that the barrier has passed. Only used for debugging. */
  passedActors: number[];
}

export interface Watermark {
  /** The watermark column's index in the stream's schema. */
  colIdx: number;
  /** The watermark type, used for deserialization of the watermark value. */
  dataType:
    | DataType
    | undefined;
  /** The watermark value, there will be no record having a greater value in the watermark column. */
  val: Datum | undefined;
}

export interface StreamMessage {
  streamMessage?: { $case: "streamChunk"; streamChunk: StreamChunk } | { $case: "barrier"; barrier: Barrier } | {
    $case: "watermark";
    watermark: Watermark;
  };
}

/** Hash mapping for compute node. Stores mapping from virtual node to actor id. */
export interface ActorMapping {
  originalIndices: number[];
  data: number[];
}

export interface StreamSource {
  sourceId: number;
  stateTable: Table | undefined;
  rowIdIndex: ColumnIndex | undefined;
  columns: ColumnCatalog[];
  pkColumnIds: number[];
  properties: { [key: string]: string };
  info: StreamSourceInfo | undefined;
  sourceName: string;
}

export interface StreamSource_PropertiesEntry {
  key: string;
  value: string;
}

export interface SourceNode {
  /**
   * The source node can contain either a stream source or nothing. So here we extract all
   * information about stream source to a message, and here it will be an `Option` in Rust.
   */
  sourceInner: StreamSource | undefined;
}

export interface SinkNode {
  tableId: number;
  properties: { [key: string]: string };
  fields: Field[];
  sinkPk: number[];
}

export interface SinkNode_PropertiesEntry {
  key: string;
  value: string;
}

export interface ProjectNode {
  selectList: ExprNode[];
  /**
   * this two field is expressing a list of usize pair, which means when project receives a
   * watermark with `watermark_input_key[i]` column index, it should derive a new watermark
   * with `watermark_output_key[i]`th expression
   */
  watermarkInputKey: number[];
  watermarkOutputKey: number[];
}

export interface FilterNode {
  searchCondition: ExprNode | undefined;
}

/**
 * A materialized view is regarded as a table.
 * In addition, we also specify primary key to MV for efficient point lookup during update and deletion.
 *
 * The node will be used for both create mv and create index.
 * - When creating mv, `pk == distribution_key == column_orders`.
 * - When creating index, `column_orders` will contain both
 *   arrange columns and pk columns, while distribution key will be arrange columns.
 */
export interface MaterializeNode {
  tableId: number;
  /** Column indexes and orders of primary key. */
  columnOrders: ColumnOrder[];
  /** Used for internal table states. */
  table:
    | Table
    | undefined;
  /** Used to control whether doing sanity check, open it when upstream executor is source executor. */
  handlePkConflict: boolean;
}

export interface AggCallState {
  inner?: { $case: "resultValueState"; resultValueState: AggCallState_ResultValueState } | {
    $case: "tableState";
    tableState: AggCallState_TableState;
  } | { $case: "materializedInputState"; materializedInputState: AggCallState_MaterializedInputState };
}

/** use the one column of stream's result table as the AggCall's state, used for count/sum/append-only extreme. */
export interface AggCallState_ResultValueState {
}

/** use untransformed result as the AggCall's state, used for append-only approx count distinct. */
export interface AggCallState_TableState {
  table: Table | undefined;
}

/** use the some column of the Upstream's materialization as the AggCall's state, used for extreme/string_agg/array_agg. */
export interface AggCallState_MaterializedInputState {
  table:
    | Table
    | undefined;
  /** for constructing state table column mapping */
  includedUpstreamIndices: number[];
  tableValueIndices: number[];
}

export interface SimpleAggNode {
  aggCalls: AggCall[];
  /** Only used for local simple agg, not used for global simple agg. */
  distributionKey: number[];
  aggCallStates: AggCallState[];
  resultTable:
    | Table
    | undefined;
  /**
   * Whether to optimize for append only stream.
   * It is true when the input is append-only
   */
  isAppendOnly: boolean;
}

export interface HashAggNode {
  groupKey: number[];
  aggCalls: AggCall[];
  aggCallStates: AggCallState[];
  resultTable:
    | Table
    | undefined;
  /**
   * Whether to optimize for append only stream.
   * It is true when the input is append-only
   */
  isAppendOnly: boolean;
}

export interface TopNNode {
  /** 0 means no limit as limit of 0 means this node should be optimized away */
  limit: number;
  offset: number;
  table: Table | undefined;
  orderBy: ColumnOrder[];
  withTies: boolean;
}

export interface GroupTopNNode {
  /** 0 means no limit as limit of 0 means this node should be optimized away */
  limit: number;
  offset: number;
  groupKey: number[];
  table: Table | undefined;
  orderBy: ColumnOrder[];
  withTies: boolean;
}

export interface HashJoinNode {
  joinType: JoinType;
  leftKey: number[];
  rightKey: number[];
  condition:
    | ExprNode
    | undefined;
  /** Used for internal table states. */
  leftTable:
    | Table
    | undefined;
  /** Used for internal table states. */
  rightTable:
    | Table
    | undefined;
  /** Used for internal table states. */
  leftDegreeTable:
    | Table
    | undefined;
  /** Used for internal table states. */
  rightDegreeTable:
    | Table
    | undefined;
  /** The output indices of current node */
  outputIndices: number[];
  nullSafe: boolean[];
  /**
   * Whether to optimize for append only stream.
   * It is true when the input is append-only
   */
  isAppendOnly: boolean;
}

export interface DynamicFilterNode {
  leftKey: number;
  /** Must be one of <, <=, >, >= */
  condition:
    | ExprNode
    | undefined;
  /** Left table stores all states with predicate possibly not NULL. */
  leftTable:
    | Table
    | undefined;
  /** Right table stores single value from RHS of predicate. */
  rightTable: Table | undefined;
}

/**
 * Delta join with two indexes. This is a pseudo plan node generated on frontend. On meta
 * service, it will be rewritten into lookup joins.
 */
export interface DeltaIndexJoinNode {
  joinType: JoinType;
  leftKey: number[];
  rightKey: number[];
  condition:
    | ExprNode
    | undefined;
  /** Table id of the left index. */
  leftTableId: number;
  /** Table id of the right index. */
  rightTableId: number;
  /** Info about the left index */
  leftInfo:
    | ArrangementInfo
    | undefined;
  /** Info about the right index */
  rightInfo:
    | ArrangementInfo
    | undefined;
  /** the output indices of current node */
  outputIndices: number[];
}

export interface HopWindowNode {
  timeCol: InputRefExpr | undefined;
  windowSlide: IntervalUnit | undefined;
  windowSize: IntervalUnit | undefined;
  outputIndices: number[];
}

export interface MergeNode {
  upstreamActorId: number[];
  upstreamFragmentId: number;
  /**
   * Type of the upstream dispatcher. If there's always one upstream according to this
   * type, the compute node may use the `ReceiverExecutor` as an optimization.
   */
  upstreamDispatcherType: DispatcherType;
  /** The schema of input columns. TODO: remove this field. */
  fields: Field[];
}

/**
 * passed from frontend to meta, used by fragmenter to generate `MergeNode`
 * and maybe `DispatcherNode` later.
 */
export interface ExchangeNode {
  strategy: DispatchStrategy | undefined;
}

/**
 * ChainNode is used for mv on mv.
 * ChainNode is like a "UNION" on mv snapshot and streaming. So it takes two inputs with fixed order:
 *   1. MergeNode (as a placeholder) for streaming read.
 *   2. BatchPlanNode for snapshot read.
 */
export interface ChainNode {
  tableId: number;
  /** The schema of input stream, which will be used to build a MergeNode */
  upstreamFields: Field[];
  /** Which columns from upstream are used in this Chain node. */
  upstreamColumnIndices: number[];
  /**
   * Generally, the barrier needs to be rearranged during the MV creation process, so that data can
   * be flushed to shared buffer periodically, instead of making the first epoch from batch query extra
   * large. However, in some cases, e.g., shared state, the barrier cannot be rearranged in ChainNode.
   * ChainType is used to decide which implementation for the ChainNode.
   */
  chainType: ChainType;
  /** Whether to place this chain on the same worker node as upstream actors. */
  sameWorkerNode: boolean;
  /**
   * Whether the upstream materialize is and this chain should be a singleton.
   * FIXME: This is a workaround for fragmenter since the distribution info will be lost if there's only one
   * fragment in the downstream mview. Remove this when we refactor the fragmenter.
   */
  isSingleton: boolean;
  /** The upstream materialized view info used by backfill. */
  tableDesc: StorageTableDesc | undefined;
}

/**
 * BatchPlanNode is used for mv on mv snapshot read.
 * BatchPlanNode is supposed to carry a batch plan that can be optimized with the streaming plan_common.
 * Currently, streaming to batch push down is not yet supported, BatchPlanNode is simply a table scan.
 */
export interface BatchPlanNode {
  tableDesc: StorageTableDesc | undefined;
  columnIds: number[];
}

export interface ArrangementInfo {
  /**
   * Order key of the arrangement, including order by columns and pk from the materialize
   * executor.
   */
  arrangeKeyOrders: ColumnOrder[];
  /** Column descs of the arrangement */
  columnDescs: ColumnDesc[];
}

/**
 * Special node for shared state, which will only be produced in fragmenter. ArrangeNode will
 * produce a special Materialize executor, which materializes data for downstream to query.
 */
export interface ArrangeNode {
  /** Info about the arrangement */
  tableInfo:
    | ArrangementInfo
    | undefined;
  /** Hash key of the materialize node, which is a subset of pk. */
  distributionKey: number[];
  /** Used for internal table states. */
  table:
    | Table
    | undefined;
  /** Used to control whether doing sanity check, open it when upstream executor is source executor. */
  handlePkConflict: boolean;
}

/** Special node for shared state. LookupNode will join an arrangement with a stream. */
export interface LookupNode {
  /** Join key of the arrangement side */
  arrangeKey: number[];
  /** Join key of the stream side */
  streamKey: number[];
  /** Whether to join the current epoch of arrangement */
  useCurrentEpoch: boolean;
  /**
   * Sometimes we need to re-order the output data to meet the requirement of schema.
   * By default, lookup executor will produce `<arrangement side, stream side>`. We
   * will then apply the column mapping to the combined result.
   */
  columnMapping: number[];
  arrangementTableId?:
    | { $case: "tableId"; tableId: number }
    | { $case: "indexId"; indexId: number };
  /** Info about the arrangement */
  arrangementTableInfo:
    | ArrangementInfo
    | undefined;
  /** Internal table of arrangement. */
  arrangementTable: Table | undefined;
}

/** WatermarkFilter needs to filter the upstream data by the water mark. */
export interface WatermarkFilterNode {
  /** The expression to calculate the watermark value. */
  watermarkExpr:
    | ExprNode
    | undefined;
  /** The column the event time belongs. */
  eventTimeColIdx: number;
  /** The table used to persist watermark, the key is vnode. */
  table: Table | undefined;
}

/** Acts like a merger, but on different inputs. */
export interface UnionNode {
}

/** Special node for shared state. Merge and align barrier from upstreams. Pipe inputs in order. */
export interface LookupUnionNode {
  order: number[];
}

export interface ExpandNode {
  columnSubsets: ExpandNode_Subset[];
}

export interface ExpandNode_Subset {
  columnIndices: number[];
}

export interface ProjectSetNode {
  selectList: ProjectSetSelectItem[];
}

/** Sorts inputs and outputs ordered data based on watermark. */
export interface SortNode {
  /** Persists data above watermark. */
  stateTable:
    | Table
    | undefined;
  /** Column index of watermark to perform sorting. */
  sortColumnIndex: number;
}

/** Merges two streams from streaming and batch for data manipulation. */
export interface DmlNode {
  /** Id of the table on which DML performs. */
  tableId: number;
  /** Column descriptions of the table. */
  columnDescs: ColumnDesc[];
}

export interface RowIdGenNode {
  rowIdIndex: number;
}

export interface NowNode {
  /** Persists emitted 'now'. */
  stateTable: Table | undefined;
}

export interface StreamNode {
  nodeBody?:
    | { $case: "source"; source: SourceNode }
    | { $case: "project"; project: ProjectNode }
    | { $case: "filter"; filter: FilterNode }
    | { $case: "materialize"; materialize: MaterializeNode }
    | { $case: "localSimpleAgg"; localSimpleAgg: SimpleAggNode }
    | { $case: "globalSimpleAgg"; globalSimpleAgg: SimpleAggNode }
    | { $case: "hashAgg"; hashAgg: HashAggNode }
    | { $case: "appendOnlyTopN"; appendOnlyTopN: TopNNode }
    | { $case: "hashJoin"; hashJoin: HashJoinNode }
    | { $case: "topN"; topN: TopNNode }
    | { $case: "hopWindow"; hopWindow: HopWindowNode }
    | { $case: "merge"; merge: MergeNode }
    | { $case: "exchange"; exchange: ExchangeNode }
    | { $case: "chain"; chain: ChainNode }
    | { $case: "batchPlan"; batchPlan: BatchPlanNode }
    | { $case: "lookup"; lookup: LookupNode }
    | { $case: "arrange"; arrange: ArrangeNode }
    | { $case: "lookupUnion"; lookupUnion: LookupUnionNode }
    | { $case: "union"; union: UnionNode }
    | { $case: "deltaIndexJoin"; deltaIndexJoin: DeltaIndexJoinNode }
    | { $case: "sink"; sink: SinkNode }
    | { $case: "expand"; expand: ExpandNode }
    | { $case: "dynamicFilter"; dynamicFilter: DynamicFilterNode }
    | { $case: "projectSet"; projectSet: ProjectSetNode }
    | { $case: "groupTopN"; groupTopN: GroupTopNNode }
    | { $case: "sort"; sort: SortNode }
    | { $case: "watermarkFilter"; watermarkFilter: WatermarkFilterNode }
    | { $case: "dml"; dml: DmlNode }
    | { $case: "rowIdGen"; rowIdGen: RowIdGenNode }
    | { $case: "now"; now: NowNode };
  /**
   * The id for the operator. This is local per mview.
   * TODO: should better be a uint32.
   */
  operatorId: number;
  /** Child node in plan aka. upstream nodes in the streaming DAG */
  input: StreamNode[];
  streamKey: number[];
  appendOnly: boolean;
  identity: string;
  /** The schema of the plan node */
  fields: Field[];
}

export interface DispatchStrategy {
  type: DispatcherType;
  columnIndices: number[];
}

/**
 * A dispatcher redistribute messages.
 * We encode both the type and other usage information in the proto.
 */
export interface Dispatcher {
  type: DispatcherType;
  /**
   * Indices of the columns to be used for hashing.
   * For dispatcher types other than HASH, this is ignored.
   */
  columnIndices: number[];
  /**
   * The hash mapping for consistent hash.
   * For dispatcher types other than HASH, this is ignored.
   */
  hashMapping:
    | ActorMapping
    | undefined;
  /**
   * Dispatcher can be uniquely identified by a combination of actor id and dispatcher id.
   * - For dispatchers within actors, the id is the same as its downstream fragment id.
   *   We can't use the exchange operator id directly as the dispatch id, because an exchange
   *   could belong to more than one downstream in DAG.
   * - For MV on MV, the id is the same as the actor id of chain node in the downstream MV.
   */
  dispatcherId: number;
  /** Number of downstreams decides how many endpoints a dispatcher should dispatch. */
  downstreamActorId: number[];
}

/** A StreamActor is a running fragment of the overall stream graph, */
export interface StreamActor {
  actorId: number;
  fragmentId: number;
  nodes: StreamNode | undefined;
  dispatcher: Dispatcher[];
  /**
   * The actors that send messages to this actor.
   * Note that upstream actor ids are also stored in the proto of merge nodes.
   * It is painstaking to traverse through the node tree and get upstream actor id from the root StreamNode.
   * We duplicate the information here to ease the parsing logic in stream manager.
   */
  upstreamActorId: number[];
  /** Placement rule for actor, need to stay on the same node as upstream. */
  sameWorkerNodeAsUpstream: boolean;
  /**
   * Vnodes that the executors in this actor own.
   * If the fragment is a singleton, this field will not be set and leave a `None`.
   */
  vnodeBitmap:
    | Buffer
    | undefined;
  /** The SQL definition of this materialized view. Used for debugging only. */
  mviewDefinition: string;
}

/** The environment associated with a stream plan */
export interface StreamEnvironment {
  /** The timezone associated with the streaming plan. Only applies to MV for now. */
  timezone: string;
}

export interface StreamFragmentGraph {
  /** all the fragments in the graph. */
  fragments: { [key: number]: StreamFragmentGraph_StreamFragment };
  /** edges between fragments. */
  edges: StreamFragmentGraph_StreamFragmentEdge[];
  dependentTableIds: number[];
  tableIdsCnt: number;
<<<<<<< HEAD
  /** 0 means use default value. */
  parallelism: number;
=======
  env: StreamEnvironment | undefined;
>>>>>>> 35a59885
}

export interface StreamFragmentGraph_StreamFragment {
  /** 0-based on frontend, and will be rewritten to global id on meta. */
  fragmentId: number;
  /** root stream node in this fragment. */
  node:
    | StreamNode
    | undefined;
  /** Bitwise-OR of FragmentTypeFlags */
  fragmentTypeMask: number;
  /** mark whether this fragment should only have one actor. */
  isSingleton: boolean;
  /** Number of table ids (stateful states) for this fragment. */
  tableIdsCnt: number;
  /** Mark the upstream table ids of this fragment, Used for fragments with `Chain`s. */
  upstreamTableIds: number[];
}

export interface StreamFragmentGraph_StreamFragmentEdge {
  /** Dispatch strategy for the fragment. */
  dispatchStrategy:
    | DispatchStrategy
    | undefined;
  /** Whether the two linked nodes should be placed on the same worker node */
  sameWorkerNode: boolean;
  /**
   * A unique identifier of this edge. Generally it should be exchange node's operator id. When
   * rewriting fragments into delta joins or when inserting 1-to-1 exchange, there will be
   * virtual links generated.
   */
  linkId: number;
  upstreamId: number;
  downstreamId: number;
}

export interface StreamFragmentGraph_Parallelism {
  parallelism: number;
}

export interface StreamFragmentGraph_FragmentsEntry {
  key: number;
  value: StreamFragmentGraph_StreamFragment | undefined;
}

function createBaseAddMutation(): AddMutation {
  return { actorDispatchers: {}, actorSplits: {} };
}

export const AddMutation = {
  fromJSON(object: any): AddMutation {
    return {
      actorDispatchers: isObject(object.actorDispatchers)
        ? Object.entries(object.actorDispatchers).reduce<{ [key: number]: AddMutation_Dispatchers }>(
          (acc, [key, value]) => {
            acc[Number(key)] = AddMutation_Dispatchers.fromJSON(value);
            return acc;
          },
          {},
        )
        : {},
      actorSplits: isObject(object.actorSplits)
        ? Object.entries(object.actorSplits).reduce<{ [key: number]: ConnectorSplits }>((acc, [key, value]) => {
          acc[Number(key)] = ConnectorSplits.fromJSON(value);
          return acc;
        }, {})
        : {},
    };
  },

  toJSON(message: AddMutation): unknown {
    const obj: any = {};
    obj.actorDispatchers = {};
    if (message.actorDispatchers) {
      Object.entries(message.actorDispatchers).forEach(([k, v]) => {
        obj.actorDispatchers[k] = AddMutation_Dispatchers.toJSON(v);
      });
    }
    obj.actorSplits = {};
    if (message.actorSplits) {
      Object.entries(message.actorSplits).forEach(([k, v]) => {
        obj.actorSplits[k] = ConnectorSplits.toJSON(v);
      });
    }
    return obj;
  },

  fromPartial<I extends Exact<DeepPartial<AddMutation>, I>>(object: I): AddMutation {
    const message = createBaseAddMutation();
    message.actorDispatchers = Object.entries(object.actorDispatchers ?? {}).reduce<
      { [key: number]: AddMutation_Dispatchers }
    >((acc, [key, value]) => {
      if (value !== undefined) {
        acc[Number(key)] = AddMutation_Dispatchers.fromPartial(value);
      }
      return acc;
    }, {});
    message.actorSplits = Object.entries(object.actorSplits ?? {}).reduce<{ [key: number]: ConnectorSplits }>(
      (acc, [key, value]) => {
        if (value !== undefined) {
          acc[Number(key)] = ConnectorSplits.fromPartial(value);
        }
        return acc;
      },
      {},
    );
    return message;
  },
};

function createBaseAddMutation_Dispatchers(): AddMutation_Dispatchers {
  return { dispatchers: [] };
}

export const AddMutation_Dispatchers = {
  fromJSON(object: any): AddMutation_Dispatchers {
    return {
      dispatchers: Array.isArray(object?.dispatchers) ? object.dispatchers.map((e: any) => Dispatcher.fromJSON(e)) : [],
    };
  },

  toJSON(message: AddMutation_Dispatchers): unknown {
    const obj: any = {};
    if (message.dispatchers) {
      obj.dispatchers = message.dispatchers.map((e) => e ? Dispatcher.toJSON(e) : undefined);
    } else {
      obj.dispatchers = [];
    }
    return obj;
  },

  fromPartial<I extends Exact<DeepPartial<AddMutation_Dispatchers>, I>>(object: I): AddMutation_Dispatchers {
    const message = createBaseAddMutation_Dispatchers();
    message.dispatchers = object.dispatchers?.map((e) => Dispatcher.fromPartial(e)) || [];
    return message;
  },
};

function createBaseAddMutation_ActorDispatchersEntry(): AddMutation_ActorDispatchersEntry {
  return { key: 0, value: undefined };
}

export const AddMutation_ActorDispatchersEntry = {
  fromJSON(object: any): AddMutation_ActorDispatchersEntry {
    return {
      key: isSet(object.key) ? Number(object.key) : 0,
      value: isSet(object.value) ? AddMutation_Dispatchers.fromJSON(object.value) : undefined,
    };
  },

  toJSON(message: AddMutation_ActorDispatchersEntry): unknown {
    const obj: any = {};
    message.key !== undefined && (obj.key = Math.round(message.key));
    message.value !== undefined &&
      (obj.value = message.value ? AddMutation_Dispatchers.toJSON(message.value) : undefined);
    return obj;
  },

  fromPartial<I extends Exact<DeepPartial<AddMutation_ActorDispatchersEntry>, I>>(
    object: I,
  ): AddMutation_ActorDispatchersEntry {
    const message = createBaseAddMutation_ActorDispatchersEntry();
    message.key = object.key ?? 0;
    message.value = (object.value !== undefined && object.value !== null)
      ? AddMutation_Dispatchers.fromPartial(object.value)
      : undefined;
    return message;
  },
};

function createBaseAddMutation_ActorSplitsEntry(): AddMutation_ActorSplitsEntry {
  return { key: 0, value: undefined };
}

export const AddMutation_ActorSplitsEntry = {
  fromJSON(object: any): AddMutation_ActorSplitsEntry {
    return {
      key: isSet(object.key) ? Number(object.key) : 0,
      value: isSet(object.value) ? ConnectorSplits.fromJSON(object.value) : undefined,
    };
  },

  toJSON(message: AddMutation_ActorSplitsEntry): unknown {
    const obj: any = {};
    message.key !== undefined && (obj.key = Math.round(message.key));
    message.value !== undefined && (obj.value = message.value ? ConnectorSplits.toJSON(message.value) : undefined);
    return obj;
  },

  fromPartial<I extends Exact<DeepPartial<AddMutation_ActorSplitsEntry>, I>>(object: I): AddMutation_ActorSplitsEntry {
    const message = createBaseAddMutation_ActorSplitsEntry();
    message.key = object.key ?? 0;
    message.value = (object.value !== undefined && object.value !== null)
      ? ConnectorSplits.fromPartial(object.value)
      : undefined;
    return message;
  },
};

function createBaseStopMutation(): StopMutation {
  return { actors: [] };
}

export const StopMutation = {
  fromJSON(object: any): StopMutation {
    return { actors: Array.isArray(object?.actors) ? object.actors.map((e: any) => Number(e)) : [] };
  },

  toJSON(message: StopMutation): unknown {
    const obj: any = {};
    if (message.actors) {
      obj.actors = message.actors.map((e) => Math.round(e));
    } else {
      obj.actors = [];
    }
    return obj;
  },

  fromPartial<I extends Exact<DeepPartial<StopMutation>, I>>(object: I): StopMutation {
    const message = createBaseStopMutation();
    message.actors = object.actors?.map((e) => e) || [];
    return message;
  },
};

function createBaseUpdateMutation(): UpdateMutation {
  return { dispatcherUpdate: [], mergeUpdate: [], actorVnodeBitmapUpdate: {}, droppedActors: [], actorSplits: {} };
}

export const UpdateMutation = {
  fromJSON(object: any): UpdateMutation {
    return {
      dispatcherUpdate: Array.isArray(object?.dispatcherUpdate)
        ? object.dispatcherUpdate.map((e: any) => UpdateMutation_DispatcherUpdate.fromJSON(e))
        : [],
      mergeUpdate: Array.isArray(object?.mergeUpdate)
        ? object.mergeUpdate.map((e: any) => UpdateMutation_MergeUpdate.fromJSON(e))
        : [],
      actorVnodeBitmapUpdate: isObject(object.actorVnodeBitmapUpdate)
        ? Object.entries(object.actorVnodeBitmapUpdate).reduce<{ [key: number]: Buffer }>((acc, [key, value]) => {
          acc[Number(key)] = Buffer.fromJSON(value);
          return acc;
        }, {})
        : {},
      droppedActors: Array.isArray(object?.droppedActors)
        ? object.droppedActors.map((e: any) => Number(e))
        : [],
      actorSplits: isObject(object.actorSplits)
        ? Object.entries(object.actorSplits).reduce<{ [key: number]: ConnectorSplits }>((acc, [key, value]) => {
          acc[Number(key)] = ConnectorSplits.fromJSON(value);
          return acc;
        }, {})
        : {},
    };
  },

  toJSON(message: UpdateMutation): unknown {
    const obj: any = {};
    if (message.dispatcherUpdate) {
      obj.dispatcherUpdate = message.dispatcherUpdate.map((e) =>
        e ? UpdateMutation_DispatcherUpdate.toJSON(e) : undefined
      );
    } else {
      obj.dispatcherUpdate = [];
    }
    if (message.mergeUpdate) {
      obj.mergeUpdate = message.mergeUpdate.map((e) => e ? UpdateMutation_MergeUpdate.toJSON(e) : undefined);
    } else {
      obj.mergeUpdate = [];
    }
    obj.actorVnodeBitmapUpdate = {};
    if (message.actorVnodeBitmapUpdate) {
      Object.entries(message.actorVnodeBitmapUpdate).forEach(([k, v]) => {
        obj.actorVnodeBitmapUpdate[k] = Buffer.toJSON(v);
      });
    }
    if (message.droppedActors) {
      obj.droppedActors = message.droppedActors.map((e) => Math.round(e));
    } else {
      obj.droppedActors = [];
    }
    obj.actorSplits = {};
    if (message.actorSplits) {
      Object.entries(message.actorSplits).forEach(([k, v]) => {
        obj.actorSplits[k] = ConnectorSplits.toJSON(v);
      });
    }
    return obj;
  },

  fromPartial<I extends Exact<DeepPartial<UpdateMutation>, I>>(object: I): UpdateMutation {
    const message = createBaseUpdateMutation();
    message.dispatcherUpdate = object.dispatcherUpdate?.map((e) => UpdateMutation_DispatcherUpdate.fromPartial(e)) ||
      [];
    message.mergeUpdate = object.mergeUpdate?.map((e) => UpdateMutation_MergeUpdate.fromPartial(e)) || [];
    message.actorVnodeBitmapUpdate = Object.entries(object.actorVnodeBitmapUpdate ?? {}).reduce<
      { [key: number]: Buffer }
    >((acc, [key, value]) => {
      if (value !== undefined) {
        acc[Number(key)] = Buffer.fromPartial(value);
      }
      return acc;
    }, {});
    message.droppedActors = object.droppedActors?.map((e) => e) || [];
    message.actorSplits = Object.entries(object.actorSplits ?? {}).reduce<{ [key: number]: ConnectorSplits }>(
      (acc, [key, value]) => {
        if (value !== undefined) {
          acc[Number(key)] = ConnectorSplits.fromPartial(value);
        }
        return acc;
      },
      {},
    );
    return message;
  },
};

function createBaseUpdateMutation_DispatcherUpdate(): UpdateMutation_DispatcherUpdate {
  return {
    actorId: 0,
    dispatcherId: 0,
    hashMapping: undefined,
    addedDownstreamActorId: [],
    removedDownstreamActorId: [],
  };
}

export const UpdateMutation_DispatcherUpdate = {
  fromJSON(object: any): UpdateMutation_DispatcherUpdate {
    return {
      actorId: isSet(object.actorId) ? Number(object.actorId) : 0,
      dispatcherId: isSet(object.dispatcherId) ? Number(object.dispatcherId) : 0,
      hashMapping: isSet(object.hashMapping) ? ActorMapping.fromJSON(object.hashMapping) : undefined,
      addedDownstreamActorId: Array.isArray(object?.addedDownstreamActorId)
        ? object.addedDownstreamActorId.map((e: any) => Number(e))
        : [],
      removedDownstreamActorId: Array.isArray(object?.removedDownstreamActorId)
        ? object.removedDownstreamActorId.map((e: any) => Number(e))
        : [],
    };
  },

  toJSON(message: UpdateMutation_DispatcherUpdate): unknown {
    const obj: any = {};
    message.actorId !== undefined && (obj.actorId = Math.round(message.actorId));
    message.dispatcherId !== undefined && (obj.dispatcherId = Math.round(message.dispatcherId));
    message.hashMapping !== undefined &&
      (obj.hashMapping = message.hashMapping ? ActorMapping.toJSON(message.hashMapping) : undefined);
    if (message.addedDownstreamActorId) {
      obj.addedDownstreamActorId = message.addedDownstreamActorId.map((e) => Math.round(e));
    } else {
      obj.addedDownstreamActorId = [];
    }
    if (message.removedDownstreamActorId) {
      obj.removedDownstreamActorId = message.removedDownstreamActorId.map((e) => Math.round(e));
    } else {
      obj.removedDownstreamActorId = [];
    }
    return obj;
  },

  fromPartial<I extends Exact<DeepPartial<UpdateMutation_DispatcherUpdate>, I>>(
    object: I,
  ): UpdateMutation_DispatcherUpdate {
    const message = createBaseUpdateMutation_DispatcherUpdate();
    message.actorId = object.actorId ?? 0;
    message.dispatcherId = object.dispatcherId ?? 0;
    message.hashMapping = (object.hashMapping !== undefined && object.hashMapping !== null)
      ? ActorMapping.fromPartial(object.hashMapping)
      : undefined;
    message.addedDownstreamActorId = object.addedDownstreamActorId?.map((e) => e) || [];
    message.removedDownstreamActorId = object.removedDownstreamActorId?.map((e) => e) || [];
    return message;
  },
};

function createBaseUpdateMutation_MergeUpdate(): UpdateMutation_MergeUpdate {
  return { actorId: 0, upstreamFragmentId: 0, addedUpstreamActorId: [], removedUpstreamActorId: [] };
}

export const UpdateMutation_MergeUpdate = {
  fromJSON(object: any): UpdateMutation_MergeUpdate {
    return {
      actorId: isSet(object.actorId) ? Number(object.actorId) : 0,
      upstreamFragmentId: isSet(object.upstreamFragmentId) ? Number(object.upstreamFragmentId) : 0,
      addedUpstreamActorId: Array.isArray(object?.addedUpstreamActorId)
        ? object.addedUpstreamActorId.map((e: any) => Number(e))
        : [],
      removedUpstreamActorId: Array.isArray(object?.removedUpstreamActorId)
        ? object.removedUpstreamActorId.map((e: any) => Number(e))
        : [],
    };
  },

  toJSON(message: UpdateMutation_MergeUpdate): unknown {
    const obj: any = {};
    message.actorId !== undefined && (obj.actorId = Math.round(message.actorId));
    message.upstreamFragmentId !== undefined && (obj.upstreamFragmentId = Math.round(message.upstreamFragmentId));
    if (message.addedUpstreamActorId) {
      obj.addedUpstreamActorId = message.addedUpstreamActorId.map((e) => Math.round(e));
    } else {
      obj.addedUpstreamActorId = [];
    }
    if (message.removedUpstreamActorId) {
      obj.removedUpstreamActorId = message.removedUpstreamActorId.map((e) => Math.round(e));
    } else {
      obj.removedUpstreamActorId = [];
    }
    return obj;
  },

  fromPartial<I extends Exact<DeepPartial<UpdateMutation_MergeUpdate>, I>>(object: I): UpdateMutation_MergeUpdate {
    const message = createBaseUpdateMutation_MergeUpdate();
    message.actorId = object.actorId ?? 0;
    message.upstreamFragmentId = object.upstreamFragmentId ?? 0;
    message.addedUpstreamActorId = object.addedUpstreamActorId?.map((e) => e) || [];
    message.removedUpstreamActorId = object.removedUpstreamActorId?.map((e) => e) || [];
    return message;
  },
};

function createBaseUpdateMutation_ActorVnodeBitmapUpdateEntry(): UpdateMutation_ActorVnodeBitmapUpdateEntry {
  return { key: 0, value: undefined };
}

export const UpdateMutation_ActorVnodeBitmapUpdateEntry = {
  fromJSON(object: any): UpdateMutation_ActorVnodeBitmapUpdateEntry {
    return {
      key: isSet(object.key) ? Number(object.key) : 0,
      value: isSet(object.value) ? Buffer.fromJSON(object.value) : undefined,
    };
  },

  toJSON(message: UpdateMutation_ActorVnodeBitmapUpdateEntry): unknown {
    const obj: any = {};
    message.key !== undefined && (obj.key = Math.round(message.key));
    message.value !== undefined && (obj.value = message.value ? Buffer.toJSON(message.value) : undefined);
    return obj;
  },

  fromPartial<I extends Exact<DeepPartial<UpdateMutation_ActorVnodeBitmapUpdateEntry>, I>>(
    object: I,
  ): UpdateMutation_ActorVnodeBitmapUpdateEntry {
    const message = createBaseUpdateMutation_ActorVnodeBitmapUpdateEntry();
    message.key = object.key ?? 0;
    message.value = (object.value !== undefined && object.value !== null)
      ? Buffer.fromPartial(object.value)
      : undefined;
    return message;
  },
};

function createBaseUpdateMutation_ActorSplitsEntry(): UpdateMutation_ActorSplitsEntry {
  return { key: 0, value: undefined };
}

export const UpdateMutation_ActorSplitsEntry = {
  fromJSON(object: any): UpdateMutation_ActorSplitsEntry {
    return {
      key: isSet(object.key) ? Number(object.key) : 0,
      value: isSet(object.value) ? ConnectorSplits.fromJSON(object.value) : undefined,
    };
  },

  toJSON(message: UpdateMutation_ActorSplitsEntry): unknown {
    const obj: any = {};
    message.key !== undefined && (obj.key = Math.round(message.key));
    message.value !== undefined && (obj.value = message.value ? ConnectorSplits.toJSON(message.value) : undefined);
    return obj;
  },

  fromPartial<I extends Exact<DeepPartial<UpdateMutation_ActorSplitsEntry>, I>>(
    object: I,
  ): UpdateMutation_ActorSplitsEntry {
    const message = createBaseUpdateMutation_ActorSplitsEntry();
    message.key = object.key ?? 0;
    message.value = (object.value !== undefined && object.value !== null)
      ? ConnectorSplits.fromPartial(object.value)
      : undefined;
    return message;
  },
};

function createBaseSourceChangeSplitMutation(): SourceChangeSplitMutation {
  return { actorSplits: {} };
}

export const SourceChangeSplitMutation = {
  fromJSON(object: any): SourceChangeSplitMutation {
    return {
      actorSplits: isObject(object.actorSplits)
        ? Object.entries(object.actorSplits).reduce<{ [key: number]: ConnectorSplits }>((acc, [key, value]) => {
          acc[Number(key)] = ConnectorSplits.fromJSON(value);
          return acc;
        }, {})
        : {},
    };
  },

  toJSON(message: SourceChangeSplitMutation): unknown {
    const obj: any = {};
    obj.actorSplits = {};
    if (message.actorSplits) {
      Object.entries(message.actorSplits).forEach(([k, v]) => {
        obj.actorSplits[k] = ConnectorSplits.toJSON(v);
      });
    }
    return obj;
  },

  fromPartial<I extends Exact<DeepPartial<SourceChangeSplitMutation>, I>>(object: I): SourceChangeSplitMutation {
    const message = createBaseSourceChangeSplitMutation();
    message.actorSplits = Object.entries(object.actorSplits ?? {}).reduce<{ [key: number]: ConnectorSplits }>(
      (acc, [key, value]) => {
        if (value !== undefined) {
          acc[Number(key)] = ConnectorSplits.fromPartial(value);
        }
        return acc;
      },
      {},
    );
    return message;
  },
};

function createBaseSourceChangeSplitMutation_ActorSplitsEntry(): SourceChangeSplitMutation_ActorSplitsEntry {
  return { key: 0, value: undefined };
}

export const SourceChangeSplitMutation_ActorSplitsEntry = {
  fromJSON(object: any): SourceChangeSplitMutation_ActorSplitsEntry {
    return {
      key: isSet(object.key) ? Number(object.key) : 0,
      value: isSet(object.value) ? ConnectorSplits.fromJSON(object.value) : undefined,
    };
  },

  toJSON(message: SourceChangeSplitMutation_ActorSplitsEntry): unknown {
    const obj: any = {};
    message.key !== undefined && (obj.key = Math.round(message.key));
    message.value !== undefined && (obj.value = message.value ? ConnectorSplits.toJSON(message.value) : undefined);
    return obj;
  },

  fromPartial<I extends Exact<DeepPartial<SourceChangeSplitMutation_ActorSplitsEntry>, I>>(
    object: I,
  ): SourceChangeSplitMutation_ActorSplitsEntry {
    const message = createBaseSourceChangeSplitMutation_ActorSplitsEntry();
    message.key = object.key ?? 0;
    message.value = (object.value !== undefined && object.value !== null)
      ? ConnectorSplits.fromPartial(object.value)
      : undefined;
    return message;
  },
};

function createBasePauseMutation(): PauseMutation {
  return {};
}

export const PauseMutation = {
  fromJSON(_: any): PauseMutation {
    return {};
  },

  toJSON(_: PauseMutation): unknown {
    const obj: any = {};
    return obj;
  },

  fromPartial<I extends Exact<DeepPartial<PauseMutation>, I>>(_: I): PauseMutation {
    const message = createBasePauseMutation();
    return message;
  },
};

function createBaseResumeMutation(): ResumeMutation {
  return {};
}

export const ResumeMutation = {
  fromJSON(_: any): ResumeMutation {
    return {};
  },

  toJSON(_: ResumeMutation): unknown {
    const obj: any = {};
    return obj;
  },

  fromPartial<I extends Exact<DeepPartial<ResumeMutation>, I>>(_: I): ResumeMutation {
    const message = createBaseResumeMutation();
    return message;
  },
};

function createBaseBarrier(): Barrier {
  return { epoch: undefined, mutation: undefined, span: new Uint8Array(), checkpoint: false, passedActors: [] };
}

export const Barrier = {
  fromJSON(object: any): Barrier {
    return {
      epoch: isSet(object.epoch) ? Epoch.fromJSON(object.epoch) : undefined,
      mutation: isSet(object.add)
        ? { $case: "add", add: AddMutation.fromJSON(object.add) }
        : isSet(object.stop)
        ? { $case: "stop", stop: StopMutation.fromJSON(object.stop) }
        : isSet(object.update)
        ? { $case: "update", update: UpdateMutation.fromJSON(object.update) }
        : isSet(object.splits)
        ? { $case: "splits", splits: SourceChangeSplitMutation.fromJSON(object.splits) }
        : isSet(object.pause)
        ? { $case: "pause", pause: PauseMutation.fromJSON(object.pause) }
        : isSet(object.resume)
        ? { $case: "resume", resume: ResumeMutation.fromJSON(object.resume) }
        : undefined,
      span: isSet(object.span) ? bytesFromBase64(object.span) : new Uint8Array(),
      checkpoint: isSet(object.checkpoint) ? Boolean(object.checkpoint) : false,
      passedActors: Array.isArray(object?.passedActors)
        ? object.passedActors.map((e: any) => Number(e))
        : [],
    };
  },

  toJSON(message: Barrier): unknown {
    const obj: any = {};
    message.epoch !== undefined && (obj.epoch = message.epoch ? Epoch.toJSON(message.epoch) : undefined);
    message.mutation?.$case === "add" &&
      (obj.add = message.mutation?.add ? AddMutation.toJSON(message.mutation?.add) : undefined);
    message.mutation?.$case === "stop" &&
      (obj.stop = message.mutation?.stop ? StopMutation.toJSON(message.mutation?.stop) : undefined);
    message.mutation?.$case === "update" &&
      (obj.update = message.mutation?.update ? UpdateMutation.toJSON(message.mutation?.update) : undefined);
    message.mutation?.$case === "splits" &&
      (obj.splits = message.mutation?.splits ? SourceChangeSplitMutation.toJSON(message.mutation?.splits) : undefined);
    message.mutation?.$case === "pause" &&
      (obj.pause = message.mutation?.pause ? PauseMutation.toJSON(message.mutation?.pause) : undefined);
    message.mutation?.$case === "resume" &&
      (obj.resume = message.mutation?.resume ? ResumeMutation.toJSON(message.mutation?.resume) : undefined);
    message.span !== undefined &&
      (obj.span = base64FromBytes(message.span !== undefined ? message.span : new Uint8Array()));
    message.checkpoint !== undefined && (obj.checkpoint = message.checkpoint);
    if (message.passedActors) {
      obj.passedActors = message.passedActors.map((e) => Math.round(e));
    } else {
      obj.passedActors = [];
    }
    return obj;
  },

  fromPartial<I extends Exact<DeepPartial<Barrier>, I>>(object: I): Barrier {
    const message = createBaseBarrier();
    message.epoch = (object.epoch !== undefined && object.epoch !== null) ? Epoch.fromPartial(object.epoch) : undefined;
    if (object.mutation?.$case === "add" && object.mutation?.add !== undefined && object.mutation?.add !== null) {
      message.mutation = { $case: "add", add: AddMutation.fromPartial(object.mutation.add) };
    }
    if (object.mutation?.$case === "stop" && object.mutation?.stop !== undefined && object.mutation?.stop !== null) {
      message.mutation = { $case: "stop", stop: StopMutation.fromPartial(object.mutation.stop) };
    }
    if (
      object.mutation?.$case === "update" && object.mutation?.update !== undefined && object.mutation?.update !== null
    ) {
      message.mutation = { $case: "update", update: UpdateMutation.fromPartial(object.mutation.update) };
    }
    if (
      object.mutation?.$case === "splits" && object.mutation?.splits !== undefined && object.mutation?.splits !== null
    ) {
      message.mutation = { $case: "splits", splits: SourceChangeSplitMutation.fromPartial(object.mutation.splits) };
    }
    if (object.mutation?.$case === "pause" && object.mutation?.pause !== undefined && object.mutation?.pause !== null) {
      message.mutation = { $case: "pause", pause: PauseMutation.fromPartial(object.mutation.pause) };
    }
    if (
      object.mutation?.$case === "resume" && object.mutation?.resume !== undefined && object.mutation?.resume !== null
    ) {
      message.mutation = { $case: "resume", resume: ResumeMutation.fromPartial(object.mutation.resume) };
    }
    message.span = object.span ?? new Uint8Array();
    message.checkpoint = object.checkpoint ?? false;
    message.passedActors = object.passedActors?.map((e) => e) || [];
    return message;
  },
};

function createBaseWatermark(): Watermark {
  return { colIdx: 0, dataType: undefined, val: undefined };
}

export const Watermark = {
  fromJSON(object: any): Watermark {
    return {
      colIdx: isSet(object.colIdx) ? Number(object.colIdx) : 0,
      dataType: isSet(object.dataType) ? DataType.fromJSON(object.dataType) : undefined,
      val: isSet(object.val) ? Datum.fromJSON(object.val) : undefined,
    };
  },

  toJSON(message: Watermark): unknown {
    const obj: any = {};
    message.colIdx !== undefined && (obj.colIdx = Math.round(message.colIdx));
    message.dataType !== undefined && (obj.dataType = message.dataType ? DataType.toJSON(message.dataType) : undefined);
    message.val !== undefined && (obj.val = message.val ? Datum.toJSON(message.val) : undefined);
    return obj;
  },

  fromPartial<I extends Exact<DeepPartial<Watermark>, I>>(object: I): Watermark {
    const message = createBaseWatermark();
    message.colIdx = object.colIdx ?? 0;
    message.dataType = (object.dataType !== undefined && object.dataType !== null)
      ? DataType.fromPartial(object.dataType)
      : undefined;
    message.val = (object.val !== undefined && object.val !== null) ? Datum.fromPartial(object.val) : undefined;
    return message;
  },
};

function createBaseStreamMessage(): StreamMessage {
  return { streamMessage: undefined };
}

export const StreamMessage = {
  fromJSON(object: any): StreamMessage {
    return {
      streamMessage: isSet(object.streamChunk)
        ? { $case: "streamChunk", streamChunk: StreamChunk.fromJSON(object.streamChunk) }
        : isSet(object.barrier)
        ? { $case: "barrier", barrier: Barrier.fromJSON(object.barrier) }
        : isSet(object.watermark)
        ? { $case: "watermark", watermark: Watermark.fromJSON(object.watermark) }
        : undefined,
    };
  },

  toJSON(message: StreamMessage): unknown {
    const obj: any = {};
    message.streamMessage?.$case === "streamChunk" && (obj.streamChunk = message.streamMessage?.streamChunk
      ? StreamChunk.toJSON(message.streamMessage?.streamChunk)
      : undefined);
    message.streamMessage?.$case === "barrier" &&
      (obj.barrier = message.streamMessage?.barrier ? Barrier.toJSON(message.streamMessage?.barrier) : undefined);
    message.streamMessage?.$case === "watermark" &&
      (obj.watermark = message.streamMessage?.watermark
        ? Watermark.toJSON(message.streamMessage?.watermark)
        : undefined);
    return obj;
  },

  fromPartial<I extends Exact<DeepPartial<StreamMessage>, I>>(object: I): StreamMessage {
    const message = createBaseStreamMessage();
    if (
      object.streamMessage?.$case === "streamChunk" &&
      object.streamMessage?.streamChunk !== undefined &&
      object.streamMessage?.streamChunk !== null
    ) {
      message.streamMessage = {
        $case: "streamChunk",
        streamChunk: StreamChunk.fromPartial(object.streamMessage.streamChunk),
      };
    }
    if (
      object.streamMessage?.$case === "barrier" &&
      object.streamMessage?.barrier !== undefined &&
      object.streamMessage?.barrier !== null
    ) {
      message.streamMessage = { $case: "barrier", barrier: Barrier.fromPartial(object.streamMessage.barrier) };
    }
    if (
      object.streamMessage?.$case === "watermark" &&
      object.streamMessage?.watermark !== undefined &&
      object.streamMessage?.watermark !== null
    ) {
      message.streamMessage = { $case: "watermark", watermark: Watermark.fromPartial(object.streamMessage.watermark) };
    }
    return message;
  },
};

function createBaseActorMapping(): ActorMapping {
  return { originalIndices: [], data: [] };
}

export const ActorMapping = {
  fromJSON(object: any): ActorMapping {
    return {
      originalIndices: Array.isArray(object?.originalIndices) ? object.originalIndices.map((e: any) => Number(e)) : [],
      data: Array.isArray(object?.data) ? object.data.map((e: any) => Number(e)) : [],
    };
  },

  toJSON(message: ActorMapping): unknown {
    const obj: any = {};
    if (message.originalIndices) {
      obj.originalIndices = message.originalIndices.map((e) => Math.round(e));
    } else {
      obj.originalIndices = [];
    }
    if (message.data) {
      obj.data = message.data.map((e) => Math.round(e));
    } else {
      obj.data = [];
    }
    return obj;
  },

  fromPartial<I extends Exact<DeepPartial<ActorMapping>, I>>(object: I): ActorMapping {
    const message = createBaseActorMapping();
    message.originalIndices = object.originalIndices?.map((e) => e) || [];
    message.data = object.data?.map((e) => e) || [];
    return message;
  },
};

function createBaseStreamSource(): StreamSource {
  return {
    sourceId: 0,
    stateTable: undefined,
    rowIdIndex: undefined,
    columns: [],
    pkColumnIds: [],
    properties: {},
    info: undefined,
    sourceName: "",
  };
}

export const StreamSource = {
  fromJSON(object: any): StreamSource {
    return {
      sourceId: isSet(object.sourceId) ? Number(object.sourceId) : 0,
      stateTable: isSet(object.stateTable) ? Table.fromJSON(object.stateTable) : undefined,
      rowIdIndex: isSet(object.rowIdIndex) ? ColumnIndex.fromJSON(object.rowIdIndex) : undefined,
      columns: Array.isArray(object?.columns) ? object.columns.map((e: any) => ColumnCatalog.fromJSON(e)) : [],
      pkColumnIds: Array.isArray(object?.pkColumnIds) ? object.pkColumnIds.map((e: any) => Number(e)) : [],
      properties: isObject(object.properties)
        ? Object.entries(object.properties).reduce<{ [key: string]: string }>((acc, [key, value]) => {
          acc[key] = String(value);
          return acc;
        }, {})
        : {},
      info: isSet(object.info) ? StreamSourceInfo.fromJSON(object.info) : undefined,
      sourceName: isSet(object.sourceName) ? String(object.sourceName) : "",
    };
  },

  toJSON(message: StreamSource): unknown {
    const obj: any = {};
    message.sourceId !== undefined && (obj.sourceId = Math.round(message.sourceId));
    message.stateTable !== undefined &&
      (obj.stateTable = message.stateTable ? Table.toJSON(message.stateTable) : undefined);
    message.rowIdIndex !== undefined &&
      (obj.rowIdIndex = message.rowIdIndex ? ColumnIndex.toJSON(message.rowIdIndex) : undefined);
    if (message.columns) {
      obj.columns = message.columns.map((e) => e ? ColumnCatalog.toJSON(e) : undefined);
    } else {
      obj.columns = [];
    }
    if (message.pkColumnIds) {
      obj.pkColumnIds = message.pkColumnIds.map((e) => Math.round(e));
    } else {
      obj.pkColumnIds = [];
    }
    obj.properties = {};
    if (message.properties) {
      Object.entries(message.properties).forEach(([k, v]) => {
        obj.properties[k] = v;
      });
    }
    message.info !== undefined && (obj.info = message.info ? StreamSourceInfo.toJSON(message.info) : undefined);
    message.sourceName !== undefined && (obj.sourceName = message.sourceName);
    return obj;
  },

  fromPartial<I extends Exact<DeepPartial<StreamSource>, I>>(object: I): StreamSource {
    const message = createBaseStreamSource();
    message.sourceId = object.sourceId ?? 0;
    message.stateTable = (object.stateTable !== undefined && object.stateTable !== null)
      ? Table.fromPartial(object.stateTable)
      : undefined;
    message.rowIdIndex = (object.rowIdIndex !== undefined && object.rowIdIndex !== null)
      ? ColumnIndex.fromPartial(object.rowIdIndex)
      : undefined;
    message.columns = object.columns?.map((e) => ColumnCatalog.fromPartial(e)) || [];
    message.pkColumnIds = object.pkColumnIds?.map((e) => e) || [];
    message.properties = Object.entries(object.properties ?? {}).reduce<{ [key: string]: string }>(
      (acc, [key, value]) => {
        if (value !== undefined) {
          acc[key] = String(value);
        }
        return acc;
      },
      {},
    );
    message.info = (object.info !== undefined && object.info !== null)
      ? StreamSourceInfo.fromPartial(object.info)
      : undefined;
    message.sourceName = object.sourceName ?? "";
    return message;
  },
};

function createBaseStreamSource_PropertiesEntry(): StreamSource_PropertiesEntry {
  return { key: "", value: "" };
}

export const StreamSource_PropertiesEntry = {
  fromJSON(object: any): StreamSource_PropertiesEntry {
    return { key: isSet(object.key) ? String(object.key) : "", value: isSet(object.value) ? String(object.value) : "" };
  },

  toJSON(message: StreamSource_PropertiesEntry): unknown {
    const obj: any = {};
    message.key !== undefined && (obj.key = message.key);
    message.value !== undefined && (obj.value = message.value);
    return obj;
  },

  fromPartial<I extends Exact<DeepPartial<StreamSource_PropertiesEntry>, I>>(object: I): StreamSource_PropertiesEntry {
    const message = createBaseStreamSource_PropertiesEntry();
    message.key = object.key ?? "";
    message.value = object.value ?? "";
    return message;
  },
};

function createBaseSourceNode(): SourceNode {
  return { sourceInner: undefined };
}

export const SourceNode = {
  fromJSON(object: any): SourceNode {
    return { sourceInner: isSet(object.sourceInner) ? StreamSource.fromJSON(object.sourceInner) : undefined };
  },

  toJSON(message: SourceNode): unknown {
    const obj: any = {};
    message.sourceInner !== undefined &&
      (obj.sourceInner = message.sourceInner ? StreamSource.toJSON(message.sourceInner) : undefined);
    return obj;
  },

  fromPartial<I extends Exact<DeepPartial<SourceNode>, I>>(object: I): SourceNode {
    const message = createBaseSourceNode();
    message.sourceInner = (object.sourceInner !== undefined && object.sourceInner !== null)
      ? StreamSource.fromPartial(object.sourceInner)
      : undefined;
    return message;
  },
};

function createBaseSinkNode(): SinkNode {
  return { tableId: 0, properties: {}, fields: [], sinkPk: [] };
}

export const SinkNode = {
  fromJSON(object: any): SinkNode {
    return {
      tableId: isSet(object.tableId) ? Number(object.tableId) : 0,
      properties: isObject(object.properties)
        ? Object.entries(object.properties).reduce<{ [key: string]: string }>((acc, [key, value]) => {
          acc[key] = String(value);
          return acc;
        }, {})
        : {},
      fields: Array.isArray(object?.fields)
        ? object.fields.map((e: any) => Field.fromJSON(e))
        : [],
      sinkPk: Array.isArray(object?.sinkPk)
        ? object.sinkPk.map((e: any) => Number(e))
        : [],
    };
  },

  toJSON(message: SinkNode): unknown {
    const obj: any = {};
    message.tableId !== undefined && (obj.tableId = Math.round(message.tableId));
    obj.properties = {};
    if (message.properties) {
      Object.entries(message.properties).forEach(([k, v]) => {
        obj.properties[k] = v;
      });
    }
    if (message.fields) {
      obj.fields = message.fields.map((e) => e ? Field.toJSON(e) : undefined);
    } else {
      obj.fields = [];
    }
    if (message.sinkPk) {
      obj.sinkPk = message.sinkPk.map((e) => Math.round(e));
    } else {
      obj.sinkPk = [];
    }
    return obj;
  },

  fromPartial<I extends Exact<DeepPartial<SinkNode>, I>>(object: I): SinkNode {
    const message = createBaseSinkNode();
    message.tableId = object.tableId ?? 0;
    message.properties = Object.entries(object.properties ?? {}).reduce<{ [key: string]: string }>(
      (acc, [key, value]) => {
        if (value !== undefined) {
          acc[key] = String(value);
        }
        return acc;
      },
      {},
    );
    message.fields = object.fields?.map((e) => Field.fromPartial(e)) || [];
    message.sinkPk = object.sinkPk?.map((e) => e) || [];
    return message;
  },
};

function createBaseSinkNode_PropertiesEntry(): SinkNode_PropertiesEntry {
  return { key: "", value: "" };
}

export const SinkNode_PropertiesEntry = {
  fromJSON(object: any): SinkNode_PropertiesEntry {
    return { key: isSet(object.key) ? String(object.key) : "", value: isSet(object.value) ? String(object.value) : "" };
  },

  toJSON(message: SinkNode_PropertiesEntry): unknown {
    const obj: any = {};
    message.key !== undefined && (obj.key = message.key);
    message.value !== undefined && (obj.value = message.value);
    return obj;
  },

  fromPartial<I extends Exact<DeepPartial<SinkNode_PropertiesEntry>, I>>(object: I): SinkNode_PropertiesEntry {
    const message = createBaseSinkNode_PropertiesEntry();
    message.key = object.key ?? "";
    message.value = object.value ?? "";
    return message;
  },
};

function createBaseProjectNode(): ProjectNode {
  return { selectList: [], watermarkInputKey: [], watermarkOutputKey: [] };
}

export const ProjectNode = {
  fromJSON(object: any): ProjectNode {
    return {
      selectList: Array.isArray(object?.selectList) ? object.selectList.map((e: any) => ExprNode.fromJSON(e)) : [],
      watermarkInputKey: Array.isArray(object?.watermarkInputKey)
        ? object.watermarkInputKey.map((e: any) => Number(e))
        : [],
      watermarkOutputKey: Array.isArray(object?.watermarkOutputKey)
        ? object.watermarkOutputKey.map((e: any) => Number(e))
        : [],
    };
  },

  toJSON(message: ProjectNode): unknown {
    const obj: any = {};
    if (message.selectList) {
      obj.selectList = message.selectList.map((e) => e ? ExprNode.toJSON(e) : undefined);
    } else {
      obj.selectList = [];
    }
    if (message.watermarkInputKey) {
      obj.watermarkInputKey = message.watermarkInputKey.map((e) => Math.round(e));
    } else {
      obj.watermarkInputKey = [];
    }
    if (message.watermarkOutputKey) {
      obj.watermarkOutputKey = message.watermarkOutputKey.map((e) => Math.round(e));
    } else {
      obj.watermarkOutputKey = [];
    }
    return obj;
  },

  fromPartial<I extends Exact<DeepPartial<ProjectNode>, I>>(object: I): ProjectNode {
    const message = createBaseProjectNode();
    message.selectList = object.selectList?.map((e) => ExprNode.fromPartial(e)) || [];
    message.watermarkInputKey = object.watermarkInputKey?.map((e) => e) || [];
    message.watermarkOutputKey = object.watermarkOutputKey?.map((e) => e) || [];
    return message;
  },
};

function createBaseFilterNode(): FilterNode {
  return { searchCondition: undefined };
}

export const FilterNode = {
  fromJSON(object: any): FilterNode {
    return { searchCondition: isSet(object.searchCondition) ? ExprNode.fromJSON(object.searchCondition) : undefined };
  },

  toJSON(message: FilterNode): unknown {
    const obj: any = {};
    message.searchCondition !== undefined &&
      (obj.searchCondition = message.searchCondition ? ExprNode.toJSON(message.searchCondition) : undefined);
    return obj;
  },

  fromPartial<I extends Exact<DeepPartial<FilterNode>, I>>(object: I): FilterNode {
    const message = createBaseFilterNode();
    message.searchCondition = (object.searchCondition !== undefined && object.searchCondition !== null)
      ? ExprNode.fromPartial(object.searchCondition)
      : undefined;
    return message;
  },
};

function createBaseMaterializeNode(): MaterializeNode {
  return { tableId: 0, columnOrders: [], table: undefined, handlePkConflict: false };
}

export const MaterializeNode = {
  fromJSON(object: any): MaterializeNode {
    return {
      tableId: isSet(object.tableId) ? Number(object.tableId) : 0,
      columnOrders: Array.isArray(object?.columnOrders)
        ? object.columnOrders.map((e: any) => ColumnOrder.fromJSON(e))
        : [],
      table: isSet(object.table) ? Table.fromJSON(object.table) : undefined,
      handlePkConflict: isSet(object.handlePkConflict) ? Boolean(object.handlePkConflict) : false,
    };
  },

  toJSON(message: MaterializeNode): unknown {
    const obj: any = {};
    message.tableId !== undefined && (obj.tableId = Math.round(message.tableId));
    if (message.columnOrders) {
      obj.columnOrders = message.columnOrders.map((e) => e ? ColumnOrder.toJSON(e) : undefined);
    } else {
      obj.columnOrders = [];
    }
    message.table !== undefined && (obj.table = message.table ? Table.toJSON(message.table) : undefined);
    message.handlePkConflict !== undefined && (obj.handlePkConflict = message.handlePkConflict);
    return obj;
  },

  fromPartial<I extends Exact<DeepPartial<MaterializeNode>, I>>(object: I): MaterializeNode {
    const message = createBaseMaterializeNode();
    message.tableId = object.tableId ?? 0;
    message.columnOrders = object.columnOrders?.map((e) => ColumnOrder.fromPartial(e)) || [];
    message.table = (object.table !== undefined && object.table !== null) ? Table.fromPartial(object.table) : undefined;
    message.handlePkConflict = object.handlePkConflict ?? false;
    return message;
  },
};

function createBaseAggCallState(): AggCallState {
  return { inner: undefined };
}

export const AggCallState = {
  fromJSON(object: any): AggCallState {
    return {
      inner: isSet(object.resultValueState)
        ? {
          $case: "resultValueState",
          resultValueState: AggCallState_ResultValueState.fromJSON(object.resultValueState),
        }
        : isSet(object.tableState)
        ? { $case: "tableState", tableState: AggCallState_TableState.fromJSON(object.tableState) }
        : isSet(object.materializedInputState)
        ? {
          $case: "materializedInputState",
          materializedInputState: AggCallState_MaterializedInputState.fromJSON(object.materializedInputState),
        }
        : undefined,
    };
  },

  toJSON(message: AggCallState): unknown {
    const obj: any = {};
    message.inner?.$case === "resultValueState" && (obj.resultValueState = message.inner?.resultValueState
      ? AggCallState_ResultValueState.toJSON(message.inner?.resultValueState)
      : undefined);
    message.inner?.$case === "tableState" && (obj.tableState = message.inner?.tableState
      ? AggCallState_TableState.toJSON(message.inner?.tableState)
      : undefined);
    message.inner?.$case === "materializedInputState" &&
      (obj.materializedInputState = message.inner?.materializedInputState
        ? AggCallState_MaterializedInputState.toJSON(message.inner?.materializedInputState)
        : undefined);
    return obj;
  },

  fromPartial<I extends Exact<DeepPartial<AggCallState>, I>>(object: I): AggCallState {
    const message = createBaseAggCallState();
    if (
      object.inner?.$case === "resultValueState" &&
      object.inner?.resultValueState !== undefined &&
      object.inner?.resultValueState !== null
    ) {
      message.inner = {
        $case: "resultValueState",
        resultValueState: AggCallState_ResultValueState.fromPartial(object.inner.resultValueState),
      };
    }
    if (
      object.inner?.$case === "tableState" &&
      object.inner?.tableState !== undefined &&
      object.inner?.tableState !== null
    ) {
      message.inner = { $case: "tableState", tableState: AggCallState_TableState.fromPartial(object.inner.tableState) };
    }
    if (
      object.inner?.$case === "materializedInputState" &&
      object.inner?.materializedInputState !== undefined &&
      object.inner?.materializedInputState !== null
    ) {
      message.inner = {
        $case: "materializedInputState",
        materializedInputState: AggCallState_MaterializedInputState.fromPartial(object.inner.materializedInputState),
      };
    }
    return message;
  },
};

function createBaseAggCallState_ResultValueState(): AggCallState_ResultValueState {
  return {};
}

export const AggCallState_ResultValueState = {
  fromJSON(_: any): AggCallState_ResultValueState {
    return {};
  },

  toJSON(_: AggCallState_ResultValueState): unknown {
    const obj: any = {};
    return obj;
  },

  fromPartial<I extends Exact<DeepPartial<AggCallState_ResultValueState>, I>>(_: I): AggCallState_ResultValueState {
    const message = createBaseAggCallState_ResultValueState();
    return message;
  },
};

function createBaseAggCallState_TableState(): AggCallState_TableState {
  return { table: undefined };
}

export const AggCallState_TableState = {
  fromJSON(object: any): AggCallState_TableState {
    return { table: isSet(object.table) ? Table.fromJSON(object.table) : undefined };
  },

  toJSON(message: AggCallState_TableState): unknown {
    const obj: any = {};
    message.table !== undefined && (obj.table = message.table ? Table.toJSON(message.table) : undefined);
    return obj;
  },

  fromPartial<I extends Exact<DeepPartial<AggCallState_TableState>, I>>(object: I): AggCallState_TableState {
    const message = createBaseAggCallState_TableState();
    message.table = (object.table !== undefined && object.table !== null) ? Table.fromPartial(object.table) : undefined;
    return message;
  },
};

function createBaseAggCallState_MaterializedInputState(): AggCallState_MaterializedInputState {
  return { table: undefined, includedUpstreamIndices: [], tableValueIndices: [] };
}

export const AggCallState_MaterializedInputState = {
  fromJSON(object: any): AggCallState_MaterializedInputState {
    return {
      table: isSet(object.table) ? Table.fromJSON(object.table) : undefined,
      includedUpstreamIndices: Array.isArray(object?.includedUpstreamIndices)
        ? object.includedUpstreamIndices.map((e: any) => Number(e))
        : [],
      tableValueIndices: Array.isArray(object?.tableValueIndices)
        ? object.tableValueIndices.map((e: any) => Number(e))
        : [],
    };
  },

  toJSON(message: AggCallState_MaterializedInputState): unknown {
    const obj: any = {};
    message.table !== undefined && (obj.table = message.table ? Table.toJSON(message.table) : undefined);
    if (message.includedUpstreamIndices) {
      obj.includedUpstreamIndices = message.includedUpstreamIndices.map((e) => Math.round(e));
    } else {
      obj.includedUpstreamIndices = [];
    }
    if (message.tableValueIndices) {
      obj.tableValueIndices = message.tableValueIndices.map((e) => Math.round(e));
    } else {
      obj.tableValueIndices = [];
    }
    return obj;
  },

  fromPartial<I extends Exact<DeepPartial<AggCallState_MaterializedInputState>, I>>(
    object: I,
  ): AggCallState_MaterializedInputState {
    const message = createBaseAggCallState_MaterializedInputState();
    message.table = (object.table !== undefined && object.table !== null) ? Table.fromPartial(object.table) : undefined;
    message.includedUpstreamIndices = object.includedUpstreamIndices?.map((e) => e) || [];
    message.tableValueIndices = object.tableValueIndices?.map((e) => e) || [];
    return message;
  },
};

function createBaseSimpleAggNode(): SimpleAggNode {
  return { aggCalls: [], distributionKey: [], aggCallStates: [], resultTable: undefined, isAppendOnly: false };
}

export const SimpleAggNode = {
  fromJSON(object: any): SimpleAggNode {
    return {
      aggCalls: Array.isArray(object?.aggCalls) ? object.aggCalls.map((e: any) => AggCall.fromJSON(e)) : [],
      distributionKey: Array.isArray(object?.distributionKey) ? object.distributionKey.map((e: any) => Number(e)) : [],
      aggCallStates: Array.isArray(object?.aggCallStates)
        ? object.aggCallStates.map((e: any) => AggCallState.fromJSON(e))
        : [],
      resultTable: isSet(object.resultTable) ? Table.fromJSON(object.resultTable) : undefined,
      isAppendOnly: isSet(object.isAppendOnly) ? Boolean(object.isAppendOnly) : false,
    };
  },

  toJSON(message: SimpleAggNode): unknown {
    const obj: any = {};
    if (message.aggCalls) {
      obj.aggCalls = message.aggCalls.map((e) => e ? AggCall.toJSON(e) : undefined);
    } else {
      obj.aggCalls = [];
    }
    if (message.distributionKey) {
      obj.distributionKey = message.distributionKey.map((e) => Math.round(e));
    } else {
      obj.distributionKey = [];
    }
    if (message.aggCallStates) {
      obj.aggCallStates = message.aggCallStates.map((e) => e ? AggCallState.toJSON(e) : undefined);
    } else {
      obj.aggCallStates = [];
    }
    message.resultTable !== undefined &&
      (obj.resultTable = message.resultTable ? Table.toJSON(message.resultTable) : undefined);
    message.isAppendOnly !== undefined && (obj.isAppendOnly = message.isAppendOnly);
    return obj;
  },

  fromPartial<I extends Exact<DeepPartial<SimpleAggNode>, I>>(object: I): SimpleAggNode {
    const message = createBaseSimpleAggNode();
    message.aggCalls = object.aggCalls?.map((e) => AggCall.fromPartial(e)) || [];
    message.distributionKey = object.distributionKey?.map((e) => e) || [];
    message.aggCallStates = object.aggCallStates?.map((e) => AggCallState.fromPartial(e)) || [];
    message.resultTable = (object.resultTable !== undefined && object.resultTable !== null)
      ? Table.fromPartial(object.resultTable)
      : undefined;
    message.isAppendOnly = object.isAppendOnly ?? false;
    return message;
  },
};

function createBaseHashAggNode(): HashAggNode {
  return { groupKey: [], aggCalls: [], aggCallStates: [], resultTable: undefined, isAppendOnly: false };
}

export const HashAggNode = {
  fromJSON(object: any): HashAggNode {
    return {
      groupKey: Array.isArray(object?.groupKey) ? object.groupKey.map((e: any) => Number(e)) : [],
      aggCalls: Array.isArray(object?.aggCalls) ? object.aggCalls.map((e: any) => AggCall.fromJSON(e)) : [],
      aggCallStates: Array.isArray(object?.aggCallStates)
        ? object.aggCallStates.map((e: any) => AggCallState.fromJSON(e))
        : [],
      resultTable: isSet(object.resultTable) ? Table.fromJSON(object.resultTable) : undefined,
      isAppendOnly: isSet(object.isAppendOnly) ? Boolean(object.isAppendOnly) : false,
    };
  },

  toJSON(message: HashAggNode): unknown {
    const obj: any = {};
    if (message.groupKey) {
      obj.groupKey = message.groupKey.map((e) => Math.round(e));
    } else {
      obj.groupKey = [];
    }
    if (message.aggCalls) {
      obj.aggCalls = message.aggCalls.map((e) => e ? AggCall.toJSON(e) : undefined);
    } else {
      obj.aggCalls = [];
    }
    if (message.aggCallStates) {
      obj.aggCallStates = message.aggCallStates.map((e) => e ? AggCallState.toJSON(e) : undefined);
    } else {
      obj.aggCallStates = [];
    }
    message.resultTable !== undefined &&
      (obj.resultTable = message.resultTable ? Table.toJSON(message.resultTable) : undefined);
    message.isAppendOnly !== undefined && (obj.isAppendOnly = message.isAppendOnly);
    return obj;
  },

  fromPartial<I extends Exact<DeepPartial<HashAggNode>, I>>(object: I): HashAggNode {
    const message = createBaseHashAggNode();
    message.groupKey = object.groupKey?.map((e) => e) || [];
    message.aggCalls = object.aggCalls?.map((e) => AggCall.fromPartial(e)) || [];
    message.aggCallStates = object.aggCallStates?.map((e) => AggCallState.fromPartial(e)) || [];
    message.resultTable = (object.resultTable !== undefined && object.resultTable !== null)
      ? Table.fromPartial(object.resultTable)
      : undefined;
    message.isAppendOnly = object.isAppendOnly ?? false;
    return message;
  },
};

function createBaseTopNNode(): TopNNode {
  return { limit: 0, offset: 0, table: undefined, orderBy: [], withTies: false };
}

export const TopNNode = {
  fromJSON(object: any): TopNNode {
    return {
      limit: isSet(object.limit) ? Number(object.limit) : 0,
      offset: isSet(object.offset) ? Number(object.offset) : 0,
      table: isSet(object.table) ? Table.fromJSON(object.table) : undefined,
      orderBy: Array.isArray(object?.orderBy) ? object.orderBy.map((e: any) => ColumnOrder.fromJSON(e)) : [],
      withTies: isSet(object.withTies) ? Boolean(object.withTies) : false,
    };
  },

  toJSON(message: TopNNode): unknown {
    const obj: any = {};
    message.limit !== undefined && (obj.limit = Math.round(message.limit));
    message.offset !== undefined && (obj.offset = Math.round(message.offset));
    message.table !== undefined && (obj.table = message.table ? Table.toJSON(message.table) : undefined);
    if (message.orderBy) {
      obj.orderBy = message.orderBy.map((e) => e ? ColumnOrder.toJSON(e) : undefined);
    } else {
      obj.orderBy = [];
    }
    message.withTies !== undefined && (obj.withTies = message.withTies);
    return obj;
  },

  fromPartial<I extends Exact<DeepPartial<TopNNode>, I>>(object: I): TopNNode {
    const message = createBaseTopNNode();
    message.limit = object.limit ?? 0;
    message.offset = object.offset ?? 0;
    message.table = (object.table !== undefined && object.table !== null) ? Table.fromPartial(object.table) : undefined;
    message.orderBy = object.orderBy?.map((e) => ColumnOrder.fromPartial(e)) || [];
    message.withTies = object.withTies ?? false;
    return message;
  },
};

function createBaseGroupTopNNode(): GroupTopNNode {
  return { limit: 0, offset: 0, groupKey: [], table: undefined, orderBy: [], withTies: false };
}

export const GroupTopNNode = {
  fromJSON(object: any): GroupTopNNode {
    return {
      limit: isSet(object.limit) ? Number(object.limit) : 0,
      offset: isSet(object.offset) ? Number(object.offset) : 0,
      groupKey: Array.isArray(object?.groupKey) ? object.groupKey.map((e: any) => Number(e)) : [],
      table: isSet(object.table) ? Table.fromJSON(object.table) : undefined,
      orderBy: Array.isArray(object?.orderBy) ? object.orderBy.map((e: any) => ColumnOrder.fromJSON(e)) : [],
      withTies: isSet(object.withTies) ? Boolean(object.withTies) : false,
    };
  },

  toJSON(message: GroupTopNNode): unknown {
    const obj: any = {};
    message.limit !== undefined && (obj.limit = Math.round(message.limit));
    message.offset !== undefined && (obj.offset = Math.round(message.offset));
    if (message.groupKey) {
      obj.groupKey = message.groupKey.map((e) => Math.round(e));
    } else {
      obj.groupKey = [];
    }
    message.table !== undefined && (obj.table = message.table ? Table.toJSON(message.table) : undefined);
    if (message.orderBy) {
      obj.orderBy = message.orderBy.map((e) => e ? ColumnOrder.toJSON(e) : undefined);
    } else {
      obj.orderBy = [];
    }
    message.withTies !== undefined && (obj.withTies = message.withTies);
    return obj;
  },

  fromPartial<I extends Exact<DeepPartial<GroupTopNNode>, I>>(object: I): GroupTopNNode {
    const message = createBaseGroupTopNNode();
    message.limit = object.limit ?? 0;
    message.offset = object.offset ?? 0;
    message.groupKey = object.groupKey?.map((e) => e) || [];
    message.table = (object.table !== undefined && object.table !== null) ? Table.fromPartial(object.table) : undefined;
    message.orderBy = object.orderBy?.map((e) => ColumnOrder.fromPartial(e)) || [];
    message.withTies = object.withTies ?? false;
    return message;
  },
};

function createBaseHashJoinNode(): HashJoinNode {
  return {
    joinType: JoinType.UNSPECIFIED,
    leftKey: [],
    rightKey: [],
    condition: undefined,
    leftTable: undefined,
    rightTable: undefined,
    leftDegreeTable: undefined,
    rightDegreeTable: undefined,
    outputIndices: [],
    nullSafe: [],
    isAppendOnly: false,
  };
}

export const HashJoinNode = {
  fromJSON(object: any): HashJoinNode {
    return {
      joinType: isSet(object.joinType) ? joinTypeFromJSON(object.joinType) : JoinType.UNSPECIFIED,
      leftKey: Array.isArray(object?.leftKey) ? object.leftKey.map((e: any) => Number(e)) : [],
      rightKey: Array.isArray(object?.rightKey) ? object.rightKey.map((e: any) => Number(e)) : [],
      condition: isSet(object.condition) ? ExprNode.fromJSON(object.condition) : undefined,
      leftTable: isSet(object.leftTable) ? Table.fromJSON(object.leftTable) : undefined,
      rightTable: isSet(object.rightTable) ? Table.fromJSON(object.rightTable) : undefined,
      leftDegreeTable: isSet(object.leftDegreeTable) ? Table.fromJSON(object.leftDegreeTable) : undefined,
      rightDegreeTable: isSet(object.rightDegreeTable) ? Table.fromJSON(object.rightDegreeTable) : undefined,
      outputIndices: Array.isArray(object?.outputIndices) ? object.outputIndices.map((e: any) => Number(e)) : [],
      nullSafe: Array.isArray(object?.nullSafe) ? object.nullSafe.map((e: any) => Boolean(e)) : [],
      isAppendOnly: isSet(object.isAppendOnly) ? Boolean(object.isAppendOnly) : false,
    };
  },

  toJSON(message: HashJoinNode): unknown {
    const obj: any = {};
    message.joinType !== undefined && (obj.joinType = joinTypeToJSON(message.joinType));
    if (message.leftKey) {
      obj.leftKey = message.leftKey.map((e) => Math.round(e));
    } else {
      obj.leftKey = [];
    }
    if (message.rightKey) {
      obj.rightKey = message.rightKey.map((e) => Math.round(e));
    } else {
      obj.rightKey = [];
    }
    message.condition !== undefined &&
      (obj.condition = message.condition ? ExprNode.toJSON(message.condition) : undefined);
    message.leftTable !== undefined &&
      (obj.leftTable = message.leftTable ? Table.toJSON(message.leftTable) : undefined);
    message.rightTable !== undefined &&
      (obj.rightTable = message.rightTable ? Table.toJSON(message.rightTable) : undefined);
    message.leftDegreeTable !== undefined &&
      (obj.leftDegreeTable = message.leftDegreeTable ? Table.toJSON(message.leftDegreeTable) : undefined);
    message.rightDegreeTable !== undefined &&
      (obj.rightDegreeTable = message.rightDegreeTable ? Table.toJSON(message.rightDegreeTable) : undefined);
    if (message.outputIndices) {
      obj.outputIndices = message.outputIndices.map((e) => Math.round(e));
    } else {
      obj.outputIndices = [];
    }
    if (message.nullSafe) {
      obj.nullSafe = message.nullSafe.map((e) => e);
    } else {
      obj.nullSafe = [];
    }
    message.isAppendOnly !== undefined && (obj.isAppendOnly = message.isAppendOnly);
    return obj;
  },

  fromPartial<I extends Exact<DeepPartial<HashJoinNode>, I>>(object: I): HashJoinNode {
    const message = createBaseHashJoinNode();
    message.joinType = object.joinType ?? JoinType.UNSPECIFIED;
    message.leftKey = object.leftKey?.map((e) => e) || [];
    message.rightKey = object.rightKey?.map((e) => e) || [];
    message.condition = (object.condition !== undefined && object.condition !== null)
      ? ExprNode.fromPartial(object.condition)
      : undefined;
    message.leftTable = (object.leftTable !== undefined && object.leftTable !== null)
      ? Table.fromPartial(object.leftTable)
      : undefined;
    message.rightTable = (object.rightTable !== undefined && object.rightTable !== null)
      ? Table.fromPartial(object.rightTable)
      : undefined;
    message.leftDegreeTable = (object.leftDegreeTable !== undefined && object.leftDegreeTable !== null)
      ? Table.fromPartial(object.leftDegreeTable)
      : undefined;
    message.rightDegreeTable = (object.rightDegreeTable !== undefined && object.rightDegreeTable !== null)
      ? Table.fromPartial(object.rightDegreeTable)
      : undefined;
    message.outputIndices = object.outputIndices?.map((e) => e) || [];
    message.nullSafe = object.nullSafe?.map((e) => e) || [];
    message.isAppendOnly = object.isAppendOnly ?? false;
    return message;
  },
};

function createBaseDynamicFilterNode(): DynamicFilterNode {
  return { leftKey: 0, condition: undefined, leftTable: undefined, rightTable: undefined };
}

export const DynamicFilterNode = {
  fromJSON(object: any): DynamicFilterNode {
    return {
      leftKey: isSet(object.leftKey) ? Number(object.leftKey) : 0,
      condition: isSet(object.condition) ? ExprNode.fromJSON(object.condition) : undefined,
      leftTable: isSet(object.leftTable) ? Table.fromJSON(object.leftTable) : undefined,
      rightTable: isSet(object.rightTable) ? Table.fromJSON(object.rightTable) : undefined,
    };
  },

  toJSON(message: DynamicFilterNode): unknown {
    const obj: any = {};
    message.leftKey !== undefined && (obj.leftKey = Math.round(message.leftKey));
    message.condition !== undefined &&
      (obj.condition = message.condition ? ExprNode.toJSON(message.condition) : undefined);
    message.leftTable !== undefined &&
      (obj.leftTable = message.leftTable ? Table.toJSON(message.leftTable) : undefined);
    message.rightTable !== undefined &&
      (obj.rightTable = message.rightTable ? Table.toJSON(message.rightTable) : undefined);
    return obj;
  },

  fromPartial<I extends Exact<DeepPartial<DynamicFilterNode>, I>>(object: I): DynamicFilterNode {
    const message = createBaseDynamicFilterNode();
    message.leftKey = object.leftKey ?? 0;
    message.condition = (object.condition !== undefined && object.condition !== null)
      ? ExprNode.fromPartial(object.condition)
      : undefined;
    message.leftTable = (object.leftTable !== undefined && object.leftTable !== null)
      ? Table.fromPartial(object.leftTable)
      : undefined;
    message.rightTable = (object.rightTable !== undefined && object.rightTable !== null)
      ? Table.fromPartial(object.rightTable)
      : undefined;
    return message;
  },
};

function createBaseDeltaIndexJoinNode(): DeltaIndexJoinNode {
  return {
    joinType: JoinType.UNSPECIFIED,
    leftKey: [],
    rightKey: [],
    condition: undefined,
    leftTableId: 0,
    rightTableId: 0,
    leftInfo: undefined,
    rightInfo: undefined,
    outputIndices: [],
  };
}

export const DeltaIndexJoinNode = {
  fromJSON(object: any): DeltaIndexJoinNode {
    return {
      joinType: isSet(object.joinType) ? joinTypeFromJSON(object.joinType) : JoinType.UNSPECIFIED,
      leftKey: Array.isArray(object?.leftKey) ? object.leftKey.map((e: any) => Number(e)) : [],
      rightKey: Array.isArray(object?.rightKey) ? object.rightKey.map((e: any) => Number(e)) : [],
      condition: isSet(object.condition) ? ExprNode.fromJSON(object.condition) : undefined,
      leftTableId: isSet(object.leftTableId) ? Number(object.leftTableId) : 0,
      rightTableId: isSet(object.rightTableId) ? Number(object.rightTableId) : 0,
      leftInfo: isSet(object.leftInfo) ? ArrangementInfo.fromJSON(object.leftInfo) : undefined,
      rightInfo: isSet(object.rightInfo) ? ArrangementInfo.fromJSON(object.rightInfo) : undefined,
      outputIndices: Array.isArray(object?.outputIndices) ? object.outputIndices.map((e: any) => Number(e)) : [],
    };
  },

  toJSON(message: DeltaIndexJoinNode): unknown {
    const obj: any = {};
    message.joinType !== undefined && (obj.joinType = joinTypeToJSON(message.joinType));
    if (message.leftKey) {
      obj.leftKey = message.leftKey.map((e) => Math.round(e));
    } else {
      obj.leftKey = [];
    }
    if (message.rightKey) {
      obj.rightKey = message.rightKey.map((e) => Math.round(e));
    } else {
      obj.rightKey = [];
    }
    message.condition !== undefined &&
      (obj.condition = message.condition ? ExprNode.toJSON(message.condition) : undefined);
    message.leftTableId !== undefined && (obj.leftTableId = Math.round(message.leftTableId));
    message.rightTableId !== undefined && (obj.rightTableId = Math.round(message.rightTableId));
    message.leftInfo !== undefined &&
      (obj.leftInfo = message.leftInfo ? ArrangementInfo.toJSON(message.leftInfo) : undefined);
    message.rightInfo !== undefined &&
      (obj.rightInfo = message.rightInfo ? ArrangementInfo.toJSON(message.rightInfo) : undefined);
    if (message.outputIndices) {
      obj.outputIndices = message.outputIndices.map((e) => Math.round(e));
    } else {
      obj.outputIndices = [];
    }
    return obj;
  },

  fromPartial<I extends Exact<DeepPartial<DeltaIndexJoinNode>, I>>(object: I): DeltaIndexJoinNode {
    const message = createBaseDeltaIndexJoinNode();
    message.joinType = object.joinType ?? JoinType.UNSPECIFIED;
    message.leftKey = object.leftKey?.map((e) => e) || [];
    message.rightKey = object.rightKey?.map((e) => e) || [];
    message.condition = (object.condition !== undefined && object.condition !== null)
      ? ExprNode.fromPartial(object.condition)
      : undefined;
    message.leftTableId = object.leftTableId ?? 0;
    message.rightTableId = object.rightTableId ?? 0;
    message.leftInfo = (object.leftInfo !== undefined && object.leftInfo !== null)
      ? ArrangementInfo.fromPartial(object.leftInfo)
      : undefined;
    message.rightInfo = (object.rightInfo !== undefined && object.rightInfo !== null)
      ? ArrangementInfo.fromPartial(object.rightInfo)
      : undefined;
    message.outputIndices = object.outputIndices?.map((e) => e) || [];
    return message;
  },
};

function createBaseHopWindowNode(): HopWindowNode {
  return { timeCol: undefined, windowSlide: undefined, windowSize: undefined, outputIndices: [] };
}

export const HopWindowNode = {
  fromJSON(object: any): HopWindowNode {
    return {
      timeCol: isSet(object.timeCol) ? InputRefExpr.fromJSON(object.timeCol) : undefined,
      windowSlide: isSet(object.windowSlide) ? IntervalUnit.fromJSON(object.windowSlide) : undefined,
      windowSize: isSet(object.windowSize) ? IntervalUnit.fromJSON(object.windowSize) : undefined,
      outputIndices: Array.isArray(object?.outputIndices) ? object.outputIndices.map((e: any) => Number(e)) : [],
    };
  },

  toJSON(message: HopWindowNode): unknown {
    const obj: any = {};
    message.timeCol !== undefined && (obj.timeCol = message.timeCol ? InputRefExpr.toJSON(message.timeCol) : undefined);
    message.windowSlide !== undefined &&
      (obj.windowSlide = message.windowSlide ? IntervalUnit.toJSON(message.windowSlide) : undefined);
    message.windowSize !== undefined &&
      (obj.windowSize = message.windowSize ? IntervalUnit.toJSON(message.windowSize) : undefined);
    if (message.outputIndices) {
      obj.outputIndices = message.outputIndices.map((e) => Math.round(e));
    } else {
      obj.outputIndices = [];
    }
    return obj;
  },

  fromPartial<I extends Exact<DeepPartial<HopWindowNode>, I>>(object: I): HopWindowNode {
    const message = createBaseHopWindowNode();
    message.timeCol = (object.timeCol !== undefined && object.timeCol !== null)
      ? InputRefExpr.fromPartial(object.timeCol)
      : undefined;
    message.windowSlide = (object.windowSlide !== undefined && object.windowSlide !== null)
      ? IntervalUnit.fromPartial(object.windowSlide)
      : undefined;
    message.windowSize = (object.windowSize !== undefined && object.windowSize !== null)
      ? IntervalUnit.fromPartial(object.windowSize)
      : undefined;
    message.outputIndices = object.outputIndices?.map((e) => e) || [];
    return message;
  },
};

function createBaseMergeNode(): MergeNode {
  return { upstreamActorId: [], upstreamFragmentId: 0, upstreamDispatcherType: DispatcherType.UNSPECIFIED, fields: [] };
}

export const MergeNode = {
  fromJSON(object: any): MergeNode {
    return {
      upstreamActorId: Array.isArray(object?.upstreamActorId) ? object.upstreamActorId.map((e: any) => Number(e)) : [],
      upstreamFragmentId: isSet(object.upstreamFragmentId) ? Number(object.upstreamFragmentId) : 0,
      upstreamDispatcherType: isSet(object.upstreamDispatcherType)
        ? dispatcherTypeFromJSON(object.upstreamDispatcherType)
        : DispatcherType.UNSPECIFIED,
      fields: Array.isArray(object?.fields) ? object.fields.map((e: any) => Field.fromJSON(e)) : [],
    };
  },

  toJSON(message: MergeNode): unknown {
    const obj: any = {};
    if (message.upstreamActorId) {
      obj.upstreamActorId = message.upstreamActorId.map((e) => Math.round(e));
    } else {
      obj.upstreamActorId = [];
    }
    message.upstreamFragmentId !== undefined && (obj.upstreamFragmentId = Math.round(message.upstreamFragmentId));
    message.upstreamDispatcherType !== undefined &&
      (obj.upstreamDispatcherType = dispatcherTypeToJSON(message.upstreamDispatcherType));
    if (message.fields) {
      obj.fields = message.fields.map((e) => e ? Field.toJSON(e) : undefined);
    } else {
      obj.fields = [];
    }
    return obj;
  },

  fromPartial<I extends Exact<DeepPartial<MergeNode>, I>>(object: I): MergeNode {
    const message = createBaseMergeNode();
    message.upstreamActorId = object.upstreamActorId?.map((e) => e) || [];
    message.upstreamFragmentId = object.upstreamFragmentId ?? 0;
    message.upstreamDispatcherType = object.upstreamDispatcherType ?? DispatcherType.UNSPECIFIED;
    message.fields = object.fields?.map((e) => Field.fromPartial(e)) || [];
    return message;
  },
};

function createBaseExchangeNode(): ExchangeNode {
  return { strategy: undefined };
}

export const ExchangeNode = {
  fromJSON(object: any): ExchangeNode {
    return { strategy: isSet(object.strategy) ? DispatchStrategy.fromJSON(object.strategy) : undefined };
  },

  toJSON(message: ExchangeNode): unknown {
    const obj: any = {};
    message.strategy !== undefined &&
      (obj.strategy = message.strategy ? DispatchStrategy.toJSON(message.strategy) : undefined);
    return obj;
  },

  fromPartial<I extends Exact<DeepPartial<ExchangeNode>, I>>(object: I): ExchangeNode {
    const message = createBaseExchangeNode();
    message.strategy = (object.strategy !== undefined && object.strategy !== null)
      ? DispatchStrategy.fromPartial(object.strategy)
      : undefined;
    return message;
  },
};

function createBaseChainNode(): ChainNode {
  return {
    tableId: 0,
    upstreamFields: [],
    upstreamColumnIndices: [],
    chainType: ChainType.CHAIN_UNSPECIFIED,
    sameWorkerNode: false,
    isSingleton: false,
    tableDesc: undefined,
  };
}

export const ChainNode = {
  fromJSON(object: any): ChainNode {
    return {
      tableId: isSet(object.tableId) ? Number(object.tableId) : 0,
      upstreamFields: Array.isArray(object?.upstreamFields)
        ? object.upstreamFields.map((e: any) => Field.fromJSON(e))
        : [],
      upstreamColumnIndices: Array.isArray(object?.upstreamColumnIndices)
        ? object.upstreamColumnIndices.map((e: any) => Number(e))
        : [],
      chainType: isSet(object.chainType) ? chainTypeFromJSON(object.chainType) : ChainType.CHAIN_UNSPECIFIED,
      sameWorkerNode: isSet(object.sameWorkerNode) ? Boolean(object.sameWorkerNode) : false,
      isSingleton: isSet(object.isSingleton) ? Boolean(object.isSingleton) : false,
      tableDesc: isSet(object.tableDesc) ? StorageTableDesc.fromJSON(object.tableDesc) : undefined,
    };
  },

  toJSON(message: ChainNode): unknown {
    const obj: any = {};
    message.tableId !== undefined && (obj.tableId = Math.round(message.tableId));
    if (message.upstreamFields) {
      obj.upstreamFields = message.upstreamFields.map((e) => e ? Field.toJSON(e) : undefined);
    } else {
      obj.upstreamFields = [];
    }
    if (message.upstreamColumnIndices) {
      obj.upstreamColumnIndices = message.upstreamColumnIndices.map((e) => Math.round(e));
    } else {
      obj.upstreamColumnIndices = [];
    }
    message.chainType !== undefined && (obj.chainType = chainTypeToJSON(message.chainType));
    message.sameWorkerNode !== undefined && (obj.sameWorkerNode = message.sameWorkerNode);
    message.isSingleton !== undefined && (obj.isSingleton = message.isSingleton);
    message.tableDesc !== undefined &&
      (obj.tableDesc = message.tableDesc ? StorageTableDesc.toJSON(message.tableDesc) : undefined);
    return obj;
  },

  fromPartial<I extends Exact<DeepPartial<ChainNode>, I>>(object: I): ChainNode {
    const message = createBaseChainNode();
    message.tableId = object.tableId ?? 0;
    message.upstreamFields = object.upstreamFields?.map((e) => Field.fromPartial(e)) || [];
    message.upstreamColumnIndices = object.upstreamColumnIndices?.map((e) => e) || [];
    message.chainType = object.chainType ?? ChainType.CHAIN_UNSPECIFIED;
    message.sameWorkerNode = object.sameWorkerNode ?? false;
    message.isSingleton = object.isSingleton ?? false;
    message.tableDesc = (object.tableDesc !== undefined && object.tableDesc !== null)
      ? StorageTableDesc.fromPartial(object.tableDesc)
      : undefined;
    return message;
  },
};

function createBaseBatchPlanNode(): BatchPlanNode {
  return { tableDesc: undefined, columnIds: [] };
}

export const BatchPlanNode = {
  fromJSON(object: any): BatchPlanNode {
    return {
      tableDesc: isSet(object.tableDesc) ? StorageTableDesc.fromJSON(object.tableDesc) : undefined,
      columnIds: Array.isArray(object?.columnIds) ? object.columnIds.map((e: any) => Number(e)) : [],
    };
  },

  toJSON(message: BatchPlanNode): unknown {
    const obj: any = {};
    message.tableDesc !== undefined &&
      (obj.tableDesc = message.tableDesc ? StorageTableDesc.toJSON(message.tableDesc) : undefined);
    if (message.columnIds) {
      obj.columnIds = message.columnIds.map((e) => Math.round(e));
    } else {
      obj.columnIds = [];
    }
    return obj;
  },

  fromPartial<I extends Exact<DeepPartial<BatchPlanNode>, I>>(object: I): BatchPlanNode {
    const message = createBaseBatchPlanNode();
    message.tableDesc = (object.tableDesc !== undefined && object.tableDesc !== null)
      ? StorageTableDesc.fromPartial(object.tableDesc)
      : undefined;
    message.columnIds = object.columnIds?.map((e) => e) || [];
    return message;
  },
};

function createBaseArrangementInfo(): ArrangementInfo {
  return { arrangeKeyOrders: [], columnDescs: [] };
}

export const ArrangementInfo = {
  fromJSON(object: any): ArrangementInfo {
    return {
      arrangeKeyOrders: Array.isArray(object?.arrangeKeyOrders)
        ? object.arrangeKeyOrders.map((e: any) => ColumnOrder.fromJSON(e))
        : [],
      columnDescs: Array.isArray(object?.columnDescs)
        ? object.columnDescs.map((e: any) => ColumnDesc.fromJSON(e))
        : [],
    };
  },

  toJSON(message: ArrangementInfo): unknown {
    const obj: any = {};
    if (message.arrangeKeyOrders) {
      obj.arrangeKeyOrders = message.arrangeKeyOrders.map((e) => e ? ColumnOrder.toJSON(e) : undefined);
    } else {
      obj.arrangeKeyOrders = [];
    }
    if (message.columnDescs) {
      obj.columnDescs = message.columnDescs.map((e) => e ? ColumnDesc.toJSON(e) : undefined);
    } else {
      obj.columnDescs = [];
    }
    return obj;
  },

  fromPartial<I extends Exact<DeepPartial<ArrangementInfo>, I>>(object: I): ArrangementInfo {
    const message = createBaseArrangementInfo();
    message.arrangeKeyOrders = object.arrangeKeyOrders?.map((e) => ColumnOrder.fromPartial(e)) || [];
    message.columnDescs = object.columnDescs?.map((e) => ColumnDesc.fromPartial(e)) || [];
    return message;
  },
};

function createBaseArrangeNode(): ArrangeNode {
  return { tableInfo: undefined, distributionKey: [], table: undefined, handlePkConflict: false };
}

export const ArrangeNode = {
  fromJSON(object: any): ArrangeNode {
    return {
      tableInfo: isSet(object.tableInfo) ? ArrangementInfo.fromJSON(object.tableInfo) : undefined,
      distributionKey: Array.isArray(object?.distributionKey) ? object.distributionKey.map((e: any) => Number(e)) : [],
      table: isSet(object.table) ? Table.fromJSON(object.table) : undefined,
      handlePkConflict: isSet(object.handlePkConflict) ? Boolean(object.handlePkConflict) : false,
    };
  },

  toJSON(message: ArrangeNode): unknown {
    const obj: any = {};
    message.tableInfo !== undefined &&
      (obj.tableInfo = message.tableInfo ? ArrangementInfo.toJSON(message.tableInfo) : undefined);
    if (message.distributionKey) {
      obj.distributionKey = message.distributionKey.map((e) => Math.round(e));
    } else {
      obj.distributionKey = [];
    }
    message.table !== undefined && (obj.table = message.table ? Table.toJSON(message.table) : undefined);
    message.handlePkConflict !== undefined && (obj.handlePkConflict = message.handlePkConflict);
    return obj;
  },

  fromPartial<I extends Exact<DeepPartial<ArrangeNode>, I>>(object: I): ArrangeNode {
    const message = createBaseArrangeNode();
    message.tableInfo = (object.tableInfo !== undefined && object.tableInfo !== null)
      ? ArrangementInfo.fromPartial(object.tableInfo)
      : undefined;
    message.distributionKey = object.distributionKey?.map((e) => e) || [];
    message.table = (object.table !== undefined && object.table !== null) ? Table.fromPartial(object.table) : undefined;
    message.handlePkConflict = object.handlePkConflict ?? false;
    return message;
  },
};

function createBaseLookupNode(): LookupNode {
  return {
    arrangeKey: [],
    streamKey: [],
    useCurrentEpoch: false,
    columnMapping: [],
    arrangementTableId: undefined,
    arrangementTableInfo: undefined,
    arrangementTable: undefined,
  };
}

export const LookupNode = {
  fromJSON(object: any): LookupNode {
    return {
      arrangeKey: Array.isArray(object?.arrangeKey) ? object.arrangeKey.map((e: any) => Number(e)) : [],
      streamKey: Array.isArray(object?.streamKey) ? object.streamKey.map((e: any) => Number(e)) : [],
      useCurrentEpoch: isSet(object.useCurrentEpoch) ? Boolean(object.useCurrentEpoch) : false,
      columnMapping: Array.isArray(object?.columnMapping) ? object.columnMapping.map((e: any) => Number(e)) : [],
      arrangementTableId: isSet(object.tableId)
        ? { $case: "tableId", tableId: Number(object.tableId) }
        : isSet(object.indexId)
        ? { $case: "indexId", indexId: Number(object.indexId) }
        : undefined,
      arrangementTableInfo: isSet(object.arrangementTableInfo)
        ? ArrangementInfo.fromJSON(object.arrangementTableInfo)
        : undefined,
      arrangementTable: isSet(object.arrangementTable) ? Table.fromJSON(object.arrangementTable) : undefined,
    };
  },

  toJSON(message: LookupNode): unknown {
    const obj: any = {};
    if (message.arrangeKey) {
      obj.arrangeKey = message.arrangeKey.map((e) => Math.round(e));
    } else {
      obj.arrangeKey = [];
    }
    if (message.streamKey) {
      obj.streamKey = message.streamKey.map((e) => Math.round(e));
    } else {
      obj.streamKey = [];
    }
    message.useCurrentEpoch !== undefined && (obj.useCurrentEpoch = message.useCurrentEpoch);
    if (message.columnMapping) {
      obj.columnMapping = message.columnMapping.map((e) => Math.round(e));
    } else {
      obj.columnMapping = [];
    }
    message.arrangementTableId?.$case === "tableId" && (obj.tableId = Math.round(message.arrangementTableId?.tableId));
    message.arrangementTableId?.$case === "indexId" && (obj.indexId = Math.round(message.arrangementTableId?.indexId));
    message.arrangementTableInfo !== undefined && (obj.arrangementTableInfo = message.arrangementTableInfo
      ? ArrangementInfo.toJSON(message.arrangementTableInfo)
      : undefined);
    message.arrangementTable !== undefined &&
      (obj.arrangementTable = message.arrangementTable ? Table.toJSON(message.arrangementTable) : undefined);
    return obj;
  },

  fromPartial<I extends Exact<DeepPartial<LookupNode>, I>>(object: I): LookupNode {
    const message = createBaseLookupNode();
    message.arrangeKey = object.arrangeKey?.map((e) => e) || [];
    message.streamKey = object.streamKey?.map((e) => e) || [];
    message.useCurrentEpoch = object.useCurrentEpoch ?? false;
    message.columnMapping = object.columnMapping?.map((e) => e) || [];
    if (
      object.arrangementTableId?.$case === "tableId" &&
      object.arrangementTableId?.tableId !== undefined &&
      object.arrangementTableId?.tableId !== null
    ) {
      message.arrangementTableId = { $case: "tableId", tableId: object.arrangementTableId.tableId };
    }
    if (
      object.arrangementTableId?.$case === "indexId" &&
      object.arrangementTableId?.indexId !== undefined &&
      object.arrangementTableId?.indexId !== null
    ) {
      message.arrangementTableId = { $case: "indexId", indexId: object.arrangementTableId.indexId };
    }
    message.arrangementTableInfo = (object.arrangementTableInfo !== undefined && object.arrangementTableInfo !== null)
      ? ArrangementInfo.fromPartial(object.arrangementTableInfo)
      : undefined;
    message.arrangementTable = (object.arrangementTable !== undefined && object.arrangementTable !== null)
      ? Table.fromPartial(object.arrangementTable)
      : undefined;
    return message;
  },
};

function createBaseWatermarkFilterNode(): WatermarkFilterNode {
  return { watermarkExpr: undefined, eventTimeColIdx: 0, table: undefined };
}

export const WatermarkFilterNode = {
  fromJSON(object: any): WatermarkFilterNode {
    return {
      watermarkExpr: isSet(object.watermarkExpr) ? ExprNode.fromJSON(object.watermarkExpr) : undefined,
      eventTimeColIdx: isSet(object.eventTimeColIdx) ? Number(object.eventTimeColIdx) : 0,
      table: isSet(object.table) ? Table.fromJSON(object.table) : undefined,
    };
  },

  toJSON(message: WatermarkFilterNode): unknown {
    const obj: any = {};
    message.watermarkExpr !== undefined &&
      (obj.watermarkExpr = message.watermarkExpr ? ExprNode.toJSON(message.watermarkExpr) : undefined);
    message.eventTimeColIdx !== undefined && (obj.eventTimeColIdx = Math.round(message.eventTimeColIdx));
    message.table !== undefined && (obj.table = message.table ? Table.toJSON(message.table) : undefined);
    return obj;
  },

  fromPartial<I extends Exact<DeepPartial<WatermarkFilterNode>, I>>(object: I): WatermarkFilterNode {
    const message = createBaseWatermarkFilterNode();
    message.watermarkExpr = (object.watermarkExpr !== undefined && object.watermarkExpr !== null)
      ? ExprNode.fromPartial(object.watermarkExpr)
      : undefined;
    message.eventTimeColIdx = object.eventTimeColIdx ?? 0;
    message.table = (object.table !== undefined && object.table !== null) ? Table.fromPartial(object.table) : undefined;
    return message;
  },
};

function createBaseUnionNode(): UnionNode {
  return {};
}

export const UnionNode = {
  fromJSON(_: any): UnionNode {
    return {};
  },

  toJSON(_: UnionNode): unknown {
    const obj: any = {};
    return obj;
  },

  fromPartial<I extends Exact<DeepPartial<UnionNode>, I>>(_: I): UnionNode {
    const message = createBaseUnionNode();
    return message;
  },
};

function createBaseLookupUnionNode(): LookupUnionNode {
  return { order: [] };
}

export const LookupUnionNode = {
  fromJSON(object: any): LookupUnionNode {
    return { order: Array.isArray(object?.order) ? object.order.map((e: any) => Number(e)) : [] };
  },

  toJSON(message: LookupUnionNode): unknown {
    const obj: any = {};
    if (message.order) {
      obj.order = message.order.map((e) => Math.round(e));
    } else {
      obj.order = [];
    }
    return obj;
  },

  fromPartial<I extends Exact<DeepPartial<LookupUnionNode>, I>>(object: I): LookupUnionNode {
    const message = createBaseLookupUnionNode();
    message.order = object.order?.map((e) => e) || [];
    return message;
  },
};

function createBaseExpandNode(): ExpandNode {
  return { columnSubsets: [] };
}

export const ExpandNode = {
  fromJSON(object: any): ExpandNode {
    return {
      columnSubsets: Array.isArray(object?.columnSubsets)
        ? object.columnSubsets.map((e: any) => ExpandNode_Subset.fromJSON(e))
        : [],
    };
  },

  toJSON(message: ExpandNode): unknown {
    const obj: any = {};
    if (message.columnSubsets) {
      obj.columnSubsets = message.columnSubsets.map((e) => e ? ExpandNode_Subset.toJSON(e) : undefined);
    } else {
      obj.columnSubsets = [];
    }
    return obj;
  },

  fromPartial<I extends Exact<DeepPartial<ExpandNode>, I>>(object: I): ExpandNode {
    const message = createBaseExpandNode();
    message.columnSubsets = object.columnSubsets?.map((e) => ExpandNode_Subset.fromPartial(e)) || [];
    return message;
  },
};

function createBaseExpandNode_Subset(): ExpandNode_Subset {
  return { columnIndices: [] };
}

export const ExpandNode_Subset = {
  fromJSON(object: any): ExpandNode_Subset {
    return {
      columnIndices: Array.isArray(object?.columnIndices) ? object.columnIndices.map((e: any) => Number(e)) : [],
    };
  },

  toJSON(message: ExpandNode_Subset): unknown {
    const obj: any = {};
    if (message.columnIndices) {
      obj.columnIndices = message.columnIndices.map((e) => Math.round(e));
    } else {
      obj.columnIndices = [];
    }
    return obj;
  },

  fromPartial<I extends Exact<DeepPartial<ExpandNode_Subset>, I>>(object: I): ExpandNode_Subset {
    const message = createBaseExpandNode_Subset();
    message.columnIndices = object.columnIndices?.map((e) => e) || [];
    return message;
  },
};

function createBaseProjectSetNode(): ProjectSetNode {
  return { selectList: [] };
}

export const ProjectSetNode = {
  fromJSON(object: any): ProjectSetNode {
    return {
      selectList: Array.isArray(object?.selectList)
        ? object.selectList.map((e: any) => ProjectSetSelectItem.fromJSON(e))
        : [],
    };
  },

  toJSON(message: ProjectSetNode): unknown {
    const obj: any = {};
    if (message.selectList) {
      obj.selectList = message.selectList.map((e) => e ? ProjectSetSelectItem.toJSON(e) : undefined);
    } else {
      obj.selectList = [];
    }
    return obj;
  },

  fromPartial<I extends Exact<DeepPartial<ProjectSetNode>, I>>(object: I): ProjectSetNode {
    const message = createBaseProjectSetNode();
    message.selectList = object.selectList?.map((e) => ProjectSetSelectItem.fromPartial(e)) || [];
    return message;
  },
};

function createBaseSortNode(): SortNode {
  return { stateTable: undefined, sortColumnIndex: 0 };
}

export const SortNode = {
  fromJSON(object: any): SortNode {
    return {
      stateTable: isSet(object.stateTable) ? Table.fromJSON(object.stateTable) : undefined,
      sortColumnIndex: isSet(object.sortColumnIndex) ? Number(object.sortColumnIndex) : 0,
    };
  },

  toJSON(message: SortNode): unknown {
    const obj: any = {};
    message.stateTable !== undefined &&
      (obj.stateTable = message.stateTable ? Table.toJSON(message.stateTable) : undefined);
    message.sortColumnIndex !== undefined && (obj.sortColumnIndex = Math.round(message.sortColumnIndex));
    return obj;
  },

  fromPartial<I extends Exact<DeepPartial<SortNode>, I>>(object: I): SortNode {
    const message = createBaseSortNode();
    message.stateTable = (object.stateTable !== undefined && object.stateTable !== null)
      ? Table.fromPartial(object.stateTable)
      : undefined;
    message.sortColumnIndex = object.sortColumnIndex ?? 0;
    return message;
  },
};

function createBaseDmlNode(): DmlNode {
  return { tableId: 0, columnDescs: [] };
}

export const DmlNode = {
  fromJSON(object: any): DmlNode {
    return {
      tableId: isSet(object.tableId) ? Number(object.tableId) : 0,
      columnDescs: Array.isArray(object?.columnDescs) ? object.columnDescs.map((e: any) => ColumnDesc.fromJSON(e)) : [],
    };
  },

  toJSON(message: DmlNode): unknown {
    const obj: any = {};
    message.tableId !== undefined && (obj.tableId = Math.round(message.tableId));
    if (message.columnDescs) {
      obj.columnDescs = message.columnDescs.map((e) => e ? ColumnDesc.toJSON(e) : undefined);
    } else {
      obj.columnDescs = [];
    }
    return obj;
  },

  fromPartial<I extends Exact<DeepPartial<DmlNode>, I>>(object: I): DmlNode {
    const message = createBaseDmlNode();
    message.tableId = object.tableId ?? 0;
    message.columnDescs = object.columnDescs?.map((e) => ColumnDesc.fromPartial(e)) || [];
    return message;
  },
};

function createBaseRowIdGenNode(): RowIdGenNode {
  return { rowIdIndex: 0 };
}

export const RowIdGenNode = {
  fromJSON(object: any): RowIdGenNode {
    return { rowIdIndex: isSet(object.rowIdIndex) ? Number(object.rowIdIndex) : 0 };
  },

  toJSON(message: RowIdGenNode): unknown {
    const obj: any = {};
    message.rowIdIndex !== undefined && (obj.rowIdIndex = Math.round(message.rowIdIndex));
    return obj;
  },

  fromPartial<I extends Exact<DeepPartial<RowIdGenNode>, I>>(object: I): RowIdGenNode {
    const message = createBaseRowIdGenNode();
    message.rowIdIndex = object.rowIdIndex ?? 0;
    return message;
  },
};

function createBaseNowNode(): NowNode {
  return { stateTable: undefined };
}

export const NowNode = {
  fromJSON(object: any): NowNode {
    return { stateTable: isSet(object.stateTable) ? Table.fromJSON(object.stateTable) : undefined };
  },

  toJSON(message: NowNode): unknown {
    const obj: any = {};
    message.stateTable !== undefined &&
      (obj.stateTable = message.stateTable ? Table.toJSON(message.stateTable) : undefined);
    return obj;
  },

  fromPartial<I extends Exact<DeepPartial<NowNode>, I>>(object: I): NowNode {
    const message = createBaseNowNode();
    message.stateTable = (object.stateTable !== undefined && object.stateTable !== null)
      ? Table.fromPartial(object.stateTable)
      : undefined;
    return message;
  },
};

function createBaseStreamNode(): StreamNode {
  return { nodeBody: undefined, operatorId: 0, input: [], streamKey: [], appendOnly: false, identity: "", fields: [] };
}

export const StreamNode = {
  fromJSON(object: any): StreamNode {
    return {
      nodeBody: isSet(object.source)
        ? { $case: "source", source: SourceNode.fromJSON(object.source) }
        : isSet(object.project)
        ? { $case: "project", project: ProjectNode.fromJSON(object.project) }
        : isSet(object.filter)
        ? { $case: "filter", filter: FilterNode.fromJSON(object.filter) }
        : isSet(object.materialize)
        ? { $case: "materialize", materialize: MaterializeNode.fromJSON(object.materialize) }
        : isSet(object.localSimpleAgg)
        ? { $case: "localSimpleAgg", localSimpleAgg: SimpleAggNode.fromJSON(object.localSimpleAgg) }
        : isSet(object.globalSimpleAgg)
        ? { $case: "globalSimpleAgg", globalSimpleAgg: SimpleAggNode.fromJSON(object.globalSimpleAgg) }
        : isSet(object.hashAgg)
        ? { $case: "hashAgg", hashAgg: HashAggNode.fromJSON(object.hashAgg) }
        : isSet(object.appendOnlyTopN)
        ? { $case: "appendOnlyTopN", appendOnlyTopN: TopNNode.fromJSON(object.appendOnlyTopN) }
        : isSet(object.hashJoin)
        ? { $case: "hashJoin", hashJoin: HashJoinNode.fromJSON(object.hashJoin) }
        : isSet(object.topN)
        ? { $case: "topN", topN: TopNNode.fromJSON(object.topN) }
        : isSet(object.hopWindow)
        ? { $case: "hopWindow", hopWindow: HopWindowNode.fromJSON(object.hopWindow) }
        : isSet(object.merge)
        ? { $case: "merge", merge: MergeNode.fromJSON(object.merge) }
        : isSet(object.exchange)
        ? { $case: "exchange", exchange: ExchangeNode.fromJSON(object.exchange) }
        : isSet(object.chain)
        ? { $case: "chain", chain: ChainNode.fromJSON(object.chain) }
        : isSet(object.batchPlan)
        ? { $case: "batchPlan", batchPlan: BatchPlanNode.fromJSON(object.batchPlan) }
        : isSet(object.lookup)
        ? { $case: "lookup", lookup: LookupNode.fromJSON(object.lookup) }
        : isSet(object.arrange)
        ? { $case: "arrange", arrange: ArrangeNode.fromJSON(object.arrange) }
        : isSet(object.lookupUnion)
        ? { $case: "lookupUnion", lookupUnion: LookupUnionNode.fromJSON(object.lookupUnion) }
        : isSet(object.union)
        ? { $case: "union", union: UnionNode.fromJSON(object.union) }
        : isSet(object.deltaIndexJoin)
        ? { $case: "deltaIndexJoin", deltaIndexJoin: DeltaIndexJoinNode.fromJSON(object.deltaIndexJoin) }
        : isSet(object.sink)
        ? { $case: "sink", sink: SinkNode.fromJSON(object.sink) }
        : isSet(object.expand)
        ? { $case: "expand", expand: ExpandNode.fromJSON(object.expand) }
        : isSet(object.dynamicFilter)
        ? { $case: "dynamicFilter", dynamicFilter: DynamicFilterNode.fromJSON(object.dynamicFilter) }
        : isSet(object.projectSet)
        ? { $case: "projectSet", projectSet: ProjectSetNode.fromJSON(object.projectSet) }
        : isSet(object.groupTopN)
        ? { $case: "groupTopN", groupTopN: GroupTopNNode.fromJSON(object.groupTopN) }
        : isSet(object.sort)
        ? { $case: "sort", sort: SortNode.fromJSON(object.sort) }
        : isSet(object.watermarkFilter)
        ? { $case: "watermarkFilter", watermarkFilter: WatermarkFilterNode.fromJSON(object.watermarkFilter) }
        : isSet(object.dml)
        ? { $case: "dml", dml: DmlNode.fromJSON(object.dml) }
        : isSet(object.rowIdGen)
        ? { $case: "rowIdGen", rowIdGen: RowIdGenNode.fromJSON(object.rowIdGen) }
        : isSet(object.now)
        ? { $case: "now", now: NowNode.fromJSON(object.now) }
        : undefined,
      operatorId: isSet(object.operatorId) ? Number(object.operatorId) : 0,
      input: Array.isArray(object?.input)
        ? object.input.map((e: any) => StreamNode.fromJSON(e))
        : [],
      streamKey: Array.isArray(object?.streamKey) ? object.streamKey.map((e: any) => Number(e)) : [],
      appendOnly: isSet(object.appendOnly) ? Boolean(object.appendOnly) : false,
      identity: isSet(object.identity) ? String(object.identity) : "",
      fields: Array.isArray(object?.fields) ? object.fields.map((e: any) => Field.fromJSON(e)) : [],
    };
  },

  toJSON(message: StreamNode): unknown {
    const obj: any = {};
    message.nodeBody?.$case === "source" &&
      (obj.source = message.nodeBody?.source ? SourceNode.toJSON(message.nodeBody?.source) : undefined);
    message.nodeBody?.$case === "project" &&
      (obj.project = message.nodeBody?.project ? ProjectNode.toJSON(message.nodeBody?.project) : undefined);
    message.nodeBody?.$case === "filter" &&
      (obj.filter = message.nodeBody?.filter ? FilterNode.toJSON(message.nodeBody?.filter) : undefined);
    message.nodeBody?.$case === "materialize" && (obj.materialize = message.nodeBody?.materialize
      ? MaterializeNode.toJSON(message.nodeBody?.materialize)
      : undefined);
    message.nodeBody?.$case === "localSimpleAgg" && (obj.localSimpleAgg = message.nodeBody?.localSimpleAgg
      ? SimpleAggNode.toJSON(message.nodeBody?.localSimpleAgg)
      : undefined);
    message.nodeBody?.$case === "globalSimpleAgg" && (obj.globalSimpleAgg = message.nodeBody?.globalSimpleAgg
      ? SimpleAggNode.toJSON(message.nodeBody?.globalSimpleAgg)
      : undefined);
    message.nodeBody?.$case === "hashAgg" &&
      (obj.hashAgg = message.nodeBody?.hashAgg ? HashAggNode.toJSON(message.nodeBody?.hashAgg) : undefined);
    message.nodeBody?.$case === "appendOnlyTopN" && (obj.appendOnlyTopN = message.nodeBody?.appendOnlyTopN
      ? TopNNode.toJSON(message.nodeBody?.appendOnlyTopN)
      : undefined);
    message.nodeBody?.$case === "hashJoin" &&
      (obj.hashJoin = message.nodeBody?.hashJoin ? HashJoinNode.toJSON(message.nodeBody?.hashJoin) : undefined);
    message.nodeBody?.$case === "topN" &&
      (obj.topN = message.nodeBody?.topN ? TopNNode.toJSON(message.nodeBody?.topN) : undefined);
    message.nodeBody?.$case === "hopWindow" &&
      (obj.hopWindow = message.nodeBody?.hopWindow ? HopWindowNode.toJSON(message.nodeBody?.hopWindow) : undefined);
    message.nodeBody?.$case === "merge" &&
      (obj.merge = message.nodeBody?.merge ? MergeNode.toJSON(message.nodeBody?.merge) : undefined);
    message.nodeBody?.$case === "exchange" &&
      (obj.exchange = message.nodeBody?.exchange ? ExchangeNode.toJSON(message.nodeBody?.exchange) : undefined);
    message.nodeBody?.$case === "chain" &&
      (obj.chain = message.nodeBody?.chain ? ChainNode.toJSON(message.nodeBody?.chain) : undefined);
    message.nodeBody?.$case === "batchPlan" &&
      (obj.batchPlan = message.nodeBody?.batchPlan ? BatchPlanNode.toJSON(message.nodeBody?.batchPlan) : undefined);
    message.nodeBody?.$case === "lookup" &&
      (obj.lookup = message.nodeBody?.lookup ? LookupNode.toJSON(message.nodeBody?.lookup) : undefined);
    message.nodeBody?.$case === "arrange" &&
      (obj.arrange = message.nodeBody?.arrange ? ArrangeNode.toJSON(message.nodeBody?.arrange) : undefined);
    message.nodeBody?.$case === "lookupUnion" && (obj.lookupUnion = message.nodeBody?.lookupUnion
      ? LookupUnionNode.toJSON(message.nodeBody?.lookupUnion)
      : undefined);
    message.nodeBody?.$case === "union" &&
      (obj.union = message.nodeBody?.union ? UnionNode.toJSON(message.nodeBody?.union) : undefined);
    message.nodeBody?.$case === "deltaIndexJoin" && (obj.deltaIndexJoin = message.nodeBody?.deltaIndexJoin
      ? DeltaIndexJoinNode.toJSON(message.nodeBody?.deltaIndexJoin)
      : undefined);
    message.nodeBody?.$case === "sink" &&
      (obj.sink = message.nodeBody?.sink ? SinkNode.toJSON(message.nodeBody?.sink) : undefined);
    message.nodeBody?.$case === "expand" &&
      (obj.expand = message.nodeBody?.expand ? ExpandNode.toJSON(message.nodeBody?.expand) : undefined);
    message.nodeBody?.$case === "dynamicFilter" && (obj.dynamicFilter = message.nodeBody?.dynamicFilter
      ? DynamicFilterNode.toJSON(message.nodeBody?.dynamicFilter)
      : undefined);
    message.nodeBody?.$case === "projectSet" &&
      (obj.projectSet = message.nodeBody?.projectSet ? ProjectSetNode.toJSON(message.nodeBody?.projectSet) : undefined);
    message.nodeBody?.$case === "groupTopN" &&
      (obj.groupTopN = message.nodeBody?.groupTopN ? GroupTopNNode.toJSON(message.nodeBody?.groupTopN) : undefined);
    message.nodeBody?.$case === "sort" &&
      (obj.sort = message.nodeBody?.sort ? SortNode.toJSON(message.nodeBody?.sort) : undefined);
    message.nodeBody?.$case === "watermarkFilter" && (obj.watermarkFilter = message.nodeBody?.watermarkFilter
      ? WatermarkFilterNode.toJSON(message.nodeBody?.watermarkFilter)
      : undefined);
    message.nodeBody?.$case === "dml" &&
      (obj.dml = message.nodeBody?.dml ? DmlNode.toJSON(message.nodeBody?.dml) : undefined);
    message.nodeBody?.$case === "rowIdGen" &&
      (obj.rowIdGen = message.nodeBody?.rowIdGen ? RowIdGenNode.toJSON(message.nodeBody?.rowIdGen) : undefined);
    message.nodeBody?.$case === "now" &&
      (obj.now = message.nodeBody?.now ? NowNode.toJSON(message.nodeBody?.now) : undefined);
    message.operatorId !== undefined && (obj.operatorId = Math.round(message.operatorId));
    if (message.input) {
      obj.input = message.input.map((e) =>
        e ? StreamNode.toJSON(e) : undefined
      );
    } else {
      obj.input = [];
    }
    if (message.streamKey) {
      obj.streamKey = message.streamKey.map((e) =>
        Math.round(e)
      );
    } else {
      obj.streamKey = [];
    }
    message.appendOnly !== undefined && (obj.appendOnly = message.appendOnly);
    message.identity !== undefined && (obj.identity = message.identity);
    if (message.fields) {
      obj.fields = message.fields.map((e) => e ? Field.toJSON(e) : undefined);
    } else {
      obj.fields = [];
    }
    return obj;
  },

  fromPartial<I extends Exact<DeepPartial<StreamNode>, I>>(object: I): StreamNode {
    const message = createBaseStreamNode();
    if (
      object.nodeBody?.$case === "source" && object.nodeBody?.source !== undefined && object.nodeBody?.source !== null
    ) {
      message.nodeBody = { $case: "source", source: SourceNode.fromPartial(object.nodeBody.source) };
    }
    if (
      object.nodeBody?.$case === "project" &&
      object.nodeBody?.project !== undefined &&
      object.nodeBody?.project !== null
    ) {
      message.nodeBody = { $case: "project", project: ProjectNode.fromPartial(object.nodeBody.project) };
    }
    if (
      object.nodeBody?.$case === "filter" && object.nodeBody?.filter !== undefined && object.nodeBody?.filter !== null
    ) {
      message.nodeBody = { $case: "filter", filter: FilterNode.fromPartial(object.nodeBody.filter) };
    }
    if (
      object.nodeBody?.$case === "materialize" &&
      object.nodeBody?.materialize !== undefined &&
      object.nodeBody?.materialize !== null
    ) {
      message.nodeBody = {
        $case: "materialize",
        materialize: MaterializeNode.fromPartial(object.nodeBody.materialize),
      };
    }
    if (
      object.nodeBody?.$case === "localSimpleAgg" &&
      object.nodeBody?.localSimpleAgg !== undefined &&
      object.nodeBody?.localSimpleAgg !== null
    ) {
      message.nodeBody = {
        $case: "localSimpleAgg",
        localSimpleAgg: SimpleAggNode.fromPartial(object.nodeBody.localSimpleAgg),
      };
    }
    if (
      object.nodeBody?.$case === "globalSimpleAgg" &&
      object.nodeBody?.globalSimpleAgg !== undefined &&
      object.nodeBody?.globalSimpleAgg !== null
    ) {
      message.nodeBody = {
        $case: "globalSimpleAgg",
        globalSimpleAgg: SimpleAggNode.fromPartial(object.nodeBody.globalSimpleAgg),
      };
    }
    if (
      object.nodeBody?.$case === "hashAgg" &&
      object.nodeBody?.hashAgg !== undefined &&
      object.nodeBody?.hashAgg !== null
    ) {
      message.nodeBody = { $case: "hashAgg", hashAgg: HashAggNode.fromPartial(object.nodeBody.hashAgg) };
    }
    if (
      object.nodeBody?.$case === "appendOnlyTopN" &&
      object.nodeBody?.appendOnlyTopN !== undefined &&
      object.nodeBody?.appendOnlyTopN !== null
    ) {
      message.nodeBody = {
        $case: "appendOnlyTopN",
        appendOnlyTopN: TopNNode.fromPartial(object.nodeBody.appendOnlyTopN),
      };
    }
    if (
      object.nodeBody?.$case === "hashJoin" &&
      object.nodeBody?.hashJoin !== undefined &&
      object.nodeBody?.hashJoin !== null
    ) {
      message.nodeBody = { $case: "hashJoin", hashJoin: HashJoinNode.fromPartial(object.nodeBody.hashJoin) };
    }
    if (object.nodeBody?.$case === "topN" && object.nodeBody?.topN !== undefined && object.nodeBody?.topN !== null) {
      message.nodeBody = { $case: "topN", topN: TopNNode.fromPartial(object.nodeBody.topN) };
    }
    if (
      object.nodeBody?.$case === "hopWindow" &&
      object.nodeBody?.hopWindow !== undefined &&
      object.nodeBody?.hopWindow !== null
    ) {
      message.nodeBody = { $case: "hopWindow", hopWindow: HopWindowNode.fromPartial(object.nodeBody.hopWindow) };
    }
    if (object.nodeBody?.$case === "merge" && object.nodeBody?.merge !== undefined && object.nodeBody?.merge !== null) {
      message.nodeBody = { $case: "merge", merge: MergeNode.fromPartial(object.nodeBody.merge) };
    }
    if (
      object.nodeBody?.$case === "exchange" &&
      object.nodeBody?.exchange !== undefined &&
      object.nodeBody?.exchange !== null
    ) {
      message.nodeBody = { $case: "exchange", exchange: ExchangeNode.fromPartial(object.nodeBody.exchange) };
    }
    if (object.nodeBody?.$case === "chain" && object.nodeBody?.chain !== undefined && object.nodeBody?.chain !== null) {
      message.nodeBody = { $case: "chain", chain: ChainNode.fromPartial(object.nodeBody.chain) };
    }
    if (
      object.nodeBody?.$case === "batchPlan" &&
      object.nodeBody?.batchPlan !== undefined &&
      object.nodeBody?.batchPlan !== null
    ) {
      message.nodeBody = { $case: "batchPlan", batchPlan: BatchPlanNode.fromPartial(object.nodeBody.batchPlan) };
    }
    if (
      object.nodeBody?.$case === "lookup" && object.nodeBody?.lookup !== undefined && object.nodeBody?.lookup !== null
    ) {
      message.nodeBody = { $case: "lookup", lookup: LookupNode.fromPartial(object.nodeBody.lookup) };
    }
    if (
      object.nodeBody?.$case === "arrange" &&
      object.nodeBody?.arrange !== undefined &&
      object.nodeBody?.arrange !== null
    ) {
      message.nodeBody = { $case: "arrange", arrange: ArrangeNode.fromPartial(object.nodeBody.arrange) };
    }
    if (
      object.nodeBody?.$case === "lookupUnion" &&
      object.nodeBody?.lookupUnion !== undefined &&
      object.nodeBody?.lookupUnion !== null
    ) {
      message.nodeBody = {
        $case: "lookupUnion",
        lookupUnion: LookupUnionNode.fromPartial(object.nodeBody.lookupUnion),
      };
    }
    if (object.nodeBody?.$case === "union" && object.nodeBody?.union !== undefined && object.nodeBody?.union !== null) {
      message.nodeBody = { $case: "union", union: UnionNode.fromPartial(object.nodeBody.union) };
    }
    if (
      object.nodeBody?.$case === "deltaIndexJoin" &&
      object.nodeBody?.deltaIndexJoin !== undefined &&
      object.nodeBody?.deltaIndexJoin !== null
    ) {
      message.nodeBody = {
        $case: "deltaIndexJoin",
        deltaIndexJoin: DeltaIndexJoinNode.fromPartial(object.nodeBody.deltaIndexJoin),
      };
    }
    if (object.nodeBody?.$case === "sink" && object.nodeBody?.sink !== undefined && object.nodeBody?.sink !== null) {
      message.nodeBody = { $case: "sink", sink: SinkNode.fromPartial(object.nodeBody.sink) };
    }
    if (
      object.nodeBody?.$case === "expand" && object.nodeBody?.expand !== undefined && object.nodeBody?.expand !== null
    ) {
      message.nodeBody = { $case: "expand", expand: ExpandNode.fromPartial(object.nodeBody.expand) };
    }
    if (
      object.nodeBody?.$case === "dynamicFilter" &&
      object.nodeBody?.dynamicFilter !== undefined &&
      object.nodeBody?.dynamicFilter !== null
    ) {
      message.nodeBody = {
        $case: "dynamicFilter",
        dynamicFilter: DynamicFilterNode.fromPartial(object.nodeBody.dynamicFilter),
      };
    }
    if (
      object.nodeBody?.$case === "projectSet" &&
      object.nodeBody?.projectSet !== undefined &&
      object.nodeBody?.projectSet !== null
    ) {
      message.nodeBody = { $case: "projectSet", projectSet: ProjectSetNode.fromPartial(object.nodeBody.projectSet) };
    }
    if (
      object.nodeBody?.$case === "groupTopN" &&
      object.nodeBody?.groupTopN !== undefined &&
      object.nodeBody?.groupTopN !== null
    ) {
      message.nodeBody = { $case: "groupTopN", groupTopN: GroupTopNNode.fromPartial(object.nodeBody.groupTopN) };
    }
    if (object.nodeBody?.$case === "sort" && object.nodeBody?.sort !== undefined && object.nodeBody?.sort !== null) {
      message.nodeBody = { $case: "sort", sort: SortNode.fromPartial(object.nodeBody.sort) };
    }
    if (
      object.nodeBody?.$case === "watermarkFilter" &&
      object.nodeBody?.watermarkFilter !== undefined &&
      object.nodeBody?.watermarkFilter !== null
    ) {
      message.nodeBody = {
        $case: "watermarkFilter",
        watermarkFilter: WatermarkFilterNode.fromPartial(object.nodeBody.watermarkFilter),
      };
    }
    if (object.nodeBody?.$case === "dml" && object.nodeBody?.dml !== undefined && object.nodeBody?.dml !== null) {
      message.nodeBody = { $case: "dml", dml: DmlNode.fromPartial(object.nodeBody.dml) };
    }
    if (
      object.nodeBody?.$case === "rowIdGen" &&
      object.nodeBody?.rowIdGen !== undefined &&
      object.nodeBody?.rowIdGen !== null
    ) {
      message.nodeBody = { $case: "rowIdGen", rowIdGen: RowIdGenNode.fromPartial(object.nodeBody.rowIdGen) };
    }
    if (object.nodeBody?.$case === "now" && object.nodeBody?.now !== undefined && object.nodeBody?.now !== null) {
      message.nodeBody = { $case: "now", now: NowNode.fromPartial(object.nodeBody.now) };
    }
    message.operatorId = object.operatorId ?? 0;
    message.input = object.input?.map((e) => StreamNode.fromPartial(e)) || [];
    message.streamKey = object.streamKey?.map((e) => e) || [];
    message.appendOnly = object.appendOnly ?? false;
    message.identity = object.identity ?? "";
    message.fields = object.fields?.map((e) => Field.fromPartial(e)) || [];
    return message;
  },
};

function createBaseDispatchStrategy(): DispatchStrategy {
  return { type: DispatcherType.UNSPECIFIED, columnIndices: [] };
}

export const DispatchStrategy = {
  fromJSON(object: any): DispatchStrategy {
    return {
      type: isSet(object.type) ? dispatcherTypeFromJSON(object.type) : DispatcherType.UNSPECIFIED,
      columnIndices: Array.isArray(object?.columnIndices) ? object.columnIndices.map((e: any) => Number(e)) : [],
    };
  },

  toJSON(message: DispatchStrategy): unknown {
    const obj: any = {};
    message.type !== undefined && (obj.type = dispatcherTypeToJSON(message.type));
    if (message.columnIndices) {
      obj.columnIndices = message.columnIndices.map((e) => Math.round(e));
    } else {
      obj.columnIndices = [];
    }
    return obj;
  },

  fromPartial<I extends Exact<DeepPartial<DispatchStrategy>, I>>(object: I): DispatchStrategy {
    const message = createBaseDispatchStrategy();
    message.type = object.type ?? DispatcherType.UNSPECIFIED;
    message.columnIndices = object.columnIndices?.map((e) => e) || [];
    return message;
  },
};

function createBaseDispatcher(): Dispatcher {
  return {
    type: DispatcherType.UNSPECIFIED,
    columnIndices: [],
    hashMapping: undefined,
    dispatcherId: 0,
    downstreamActorId: [],
  };
}

export const Dispatcher = {
  fromJSON(object: any): Dispatcher {
    return {
      type: isSet(object.type) ? dispatcherTypeFromJSON(object.type) : DispatcherType.UNSPECIFIED,
      columnIndices: Array.isArray(object?.columnIndices) ? object.columnIndices.map((e: any) => Number(e)) : [],
      hashMapping: isSet(object.hashMapping) ? ActorMapping.fromJSON(object.hashMapping) : undefined,
      dispatcherId: isSet(object.dispatcherId) ? Number(object.dispatcherId) : 0,
      downstreamActorId: Array.isArray(object?.downstreamActorId)
        ? object.downstreamActorId.map((e: any) => Number(e))
        : [],
    };
  },

  toJSON(message: Dispatcher): unknown {
    const obj: any = {};
    message.type !== undefined && (obj.type = dispatcherTypeToJSON(message.type));
    if (message.columnIndices) {
      obj.columnIndices = message.columnIndices.map((e) => Math.round(e));
    } else {
      obj.columnIndices = [];
    }
    message.hashMapping !== undefined &&
      (obj.hashMapping = message.hashMapping ? ActorMapping.toJSON(message.hashMapping) : undefined);
    message.dispatcherId !== undefined && (obj.dispatcherId = Math.round(message.dispatcherId));
    if (message.downstreamActorId) {
      obj.downstreamActorId = message.downstreamActorId.map((e) => Math.round(e));
    } else {
      obj.downstreamActorId = [];
    }
    return obj;
  },

  fromPartial<I extends Exact<DeepPartial<Dispatcher>, I>>(object: I): Dispatcher {
    const message = createBaseDispatcher();
    message.type = object.type ?? DispatcherType.UNSPECIFIED;
    message.columnIndices = object.columnIndices?.map((e) => e) || [];
    message.hashMapping = (object.hashMapping !== undefined && object.hashMapping !== null)
      ? ActorMapping.fromPartial(object.hashMapping)
      : undefined;
    message.dispatcherId = object.dispatcherId ?? 0;
    message.downstreamActorId = object.downstreamActorId?.map((e) => e) || [];
    return message;
  },
};

function createBaseStreamActor(): StreamActor {
  return {
    actorId: 0,
    fragmentId: 0,
    nodes: undefined,
    dispatcher: [],
    upstreamActorId: [],
    sameWorkerNodeAsUpstream: false,
    vnodeBitmap: undefined,
    mviewDefinition: "",
  };
}

export const StreamActor = {
  fromJSON(object: any): StreamActor {
    return {
      actorId: isSet(object.actorId) ? Number(object.actorId) : 0,
      fragmentId: isSet(object.fragmentId) ? Number(object.fragmentId) : 0,
      nodes: isSet(object.nodes) ? StreamNode.fromJSON(object.nodes) : undefined,
      dispatcher: Array.isArray(object?.dispatcher) ? object.dispatcher.map((e: any) => Dispatcher.fromJSON(e)) : [],
      upstreamActorId: Array.isArray(object?.upstreamActorId) ? object.upstreamActorId.map((e: any) => Number(e)) : [],
      sameWorkerNodeAsUpstream: isSet(object.sameWorkerNodeAsUpstream)
        ? Boolean(object.sameWorkerNodeAsUpstream)
        : false,
      vnodeBitmap: isSet(object.vnodeBitmap) ? Buffer.fromJSON(object.vnodeBitmap) : undefined,
      mviewDefinition: isSet(object.mviewDefinition) ? String(object.mviewDefinition) : "",
    };
  },

  toJSON(message: StreamActor): unknown {
    const obj: any = {};
    message.actorId !== undefined && (obj.actorId = Math.round(message.actorId));
    message.fragmentId !== undefined && (obj.fragmentId = Math.round(message.fragmentId));
    message.nodes !== undefined && (obj.nodes = message.nodes ? StreamNode.toJSON(message.nodes) : undefined);
    if (message.dispatcher) {
      obj.dispatcher = message.dispatcher.map((e) => e ? Dispatcher.toJSON(e) : undefined);
    } else {
      obj.dispatcher = [];
    }
    if (message.upstreamActorId) {
      obj.upstreamActorId = message.upstreamActorId.map((e) => Math.round(e));
    } else {
      obj.upstreamActorId = [];
    }
    message.sameWorkerNodeAsUpstream !== undefined && (obj.sameWorkerNodeAsUpstream = message.sameWorkerNodeAsUpstream);
    message.vnodeBitmap !== undefined &&
      (obj.vnodeBitmap = message.vnodeBitmap ? Buffer.toJSON(message.vnodeBitmap) : undefined);
    message.mviewDefinition !== undefined && (obj.mviewDefinition = message.mviewDefinition);
    return obj;
  },

  fromPartial<I extends Exact<DeepPartial<StreamActor>, I>>(object: I): StreamActor {
    const message = createBaseStreamActor();
    message.actorId = object.actorId ?? 0;
    message.fragmentId = object.fragmentId ?? 0;
    message.nodes = (object.nodes !== undefined && object.nodes !== null)
      ? StreamNode.fromPartial(object.nodes)
      : undefined;
    message.dispatcher = object.dispatcher?.map((e) => Dispatcher.fromPartial(e)) || [];
    message.upstreamActorId = object.upstreamActorId?.map((e) => e) || [];
    message.sameWorkerNodeAsUpstream = object.sameWorkerNodeAsUpstream ?? false;
    message.vnodeBitmap = (object.vnodeBitmap !== undefined && object.vnodeBitmap !== null)
      ? Buffer.fromPartial(object.vnodeBitmap)
      : undefined;
    message.mviewDefinition = object.mviewDefinition ?? "";
    return message;
  },
};

function createBaseStreamEnvironment(): StreamEnvironment {
  return { timezone: "" };
}

export const StreamEnvironment = {
  fromJSON(object: any): StreamEnvironment {
    return { timezone: isSet(object.timezone) ? String(object.timezone) : "" };
  },

  toJSON(message: StreamEnvironment): unknown {
    const obj: any = {};
    message.timezone !== undefined && (obj.timezone = message.timezone);
    return obj;
  },

  fromPartial<I extends Exact<DeepPartial<StreamEnvironment>, I>>(object: I): StreamEnvironment {
    const message = createBaseStreamEnvironment();
    message.timezone = object.timezone ?? "";
    return message;
  },
};

function createBaseStreamFragmentGraph(): StreamFragmentGraph {
<<<<<<< HEAD
  return { fragments: {}, edges: [], dependentTableIds: [], tableIdsCnt: 0, parallelism: 0 };
=======
  return { fragments: {}, edges: [], dependentTableIds: [], tableIdsCnt: 0, env: undefined };
>>>>>>> 35a59885
}

export const StreamFragmentGraph = {
  fromJSON(object: any): StreamFragmentGraph {
    return {
      fragments: isObject(object.fragments)
        ? Object.entries(object.fragments).reduce<{ [key: number]: StreamFragmentGraph_StreamFragment }>(
          (acc, [key, value]) => {
            acc[Number(key)] = StreamFragmentGraph_StreamFragment.fromJSON(value);
            return acc;
          },
          {},
        )
        : {},
      edges: Array.isArray(object?.edges)
        ? object.edges.map((e: any) => StreamFragmentGraph_StreamFragmentEdge.fromJSON(e))
        : [],
      dependentTableIds: Array.isArray(object?.dependentTableIds)
        ? object.dependentTableIds.map((e: any) => Number(e))
        : [],
      tableIdsCnt: isSet(object.tableIdsCnt) ? Number(object.tableIdsCnt) : 0,
<<<<<<< HEAD
      parallelism: isSet(object.parallelism) ? Number(object.parallelism) : 0,
=======
      env: isSet(object.env) ? StreamEnvironment.fromJSON(object.env) : undefined,
>>>>>>> 35a59885
    };
  },

  toJSON(message: StreamFragmentGraph): unknown {
    const obj: any = {};
    obj.fragments = {};
    if (message.fragments) {
      Object.entries(message.fragments).forEach(([k, v]) => {
        obj.fragments[k] = StreamFragmentGraph_StreamFragment.toJSON(v);
      });
    }
    if (message.edges) {
      obj.edges = message.edges.map((e) => e ? StreamFragmentGraph_StreamFragmentEdge.toJSON(e) : undefined);
    } else {
      obj.edges = [];
    }
    if (message.dependentTableIds) {
      obj.dependentTableIds = message.dependentTableIds.map((e) => Math.round(e));
    } else {
      obj.dependentTableIds = [];
    }
    message.tableIdsCnt !== undefined && (obj.tableIdsCnt = Math.round(message.tableIdsCnt));
<<<<<<< HEAD
    message.parallelism !== undefined && (obj.parallelism = Math.round(message.parallelism));
=======
    message.env !== undefined && (obj.env = message.env ? StreamEnvironment.toJSON(message.env) : undefined);
>>>>>>> 35a59885
    return obj;
  },

  fromPartial<I extends Exact<DeepPartial<StreamFragmentGraph>, I>>(object: I): StreamFragmentGraph {
    const message = createBaseStreamFragmentGraph();
    message.fragments = Object.entries(object.fragments ?? {}).reduce<
      { [key: number]: StreamFragmentGraph_StreamFragment }
    >((acc, [key, value]) => {
      if (value !== undefined) {
        acc[Number(key)] = StreamFragmentGraph_StreamFragment.fromPartial(value);
      }
      return acc;
    }, {});
    message.edges = object.edges?.map((e) => StreamFragmentGraph_StreamFragmentEdge.fromPartial(e)) || [];
    message.dependentTableIds = object.dependentTableIds?.map((e) => e) || [];
    message.tableIdsCnt = object.tableIdsCnt ?? 0;
<<<<<<< HEAD
    message.parallelism = object.parallelism ?? 0;
=======
    message.env = (object.env !== undefined && object.env !== null)
      ? StreamEnvironment.fromPartial(object.env)
      : undefined;
>>>>>>> 35a59885
    return message;
  },
};

function createBaseStreamFragmentGraph_StreamFragment(): StreamFragmentGraph_StreamFragment {
  return {
    fragmentId: 0,
    node: undefined,
    fragmentTypeMask: 0,
    isSingleton: false,
    tableIdsCnt: 0,
    upstreamTableIds: [],
  };
}

export const StreamFragmentGraph_StreamFragment = {
  fromJSON(object: any): StreamFragmentGraph_StreamFragment {
    return {
      fragmentId: isSet(object.fragmentId) ? Number(object.fragmentId) : 0,
      node: isSet(object.node) ? StreamNode.fromJSON(object.node) : undefined,
      fragmentTypeMask: isSet(object.fragmentTypeMask) ? Number(object.fragmentTypeMask) : 0,
      isSingleton: isSet(object.isSingleton) ? Boolean(object.isSingleton) : false,
      tableIdsCnt: isSet(object.tableIdsCnt) ? Number(object.tableIdsCnt) : 0,
      upstreamTableIds: Array.isArray(object?.upstreamTableIds)
        ? object.upstreamTableIds.map((e: any) => Number(e))
        : [],
    };
  },

  toJSON(message: StreamFragmentGraph_StreamFragment): unknown {
    const obj: any = {};
    message.fragmentId !== undefined && (obj.fragmentId = Math.round(message.fragmentId));
    message.node !== undefined && (obj.node = message.node ? StreamNode.toJSON(message.node) : undefined);
    message.fragmentTypeMask !== undefined && (obj.fragmentTypeMask = Math.round(message.fragmentTypeMask));
    message.isSingleton !== undefined && (obj.isSingleton = message.isSingleton);
    message.tableIdsCnt !== undefined && (obj.tableIdsCnt = Math.round(message.tableIdsCnt));
    if (message.upstreamTableIds) {
      obj.upstreamTableIds = message.upstreamTableIds.map((e) => Math.round(e));
    } else {
      obj.upstreamTableIds = [];
    }
    return obj;
  },

  fromPartial<I extends Exact<DeepPartial<StreamFragmentGraph_StreamFragment>, I>>(
    object: I,
  ): StreamFragmentGraph_StreamFragment {
    const message = createBaseStreamFragmentGraph_StreamFragment();
    message.fragmentId = object.fragmentId ?? 0;
    message.node = (object.node !== undefined && object.node !== null)
      ? StreamNode.fromPartial(object.node)
      : undefined;
    message.fragmentTypeMask = object.fragmentTypeMask ?? 0;
    message.isSingleton = object.isSingleton ?? false;
    message.tableIdsCnt = object.tableIdsCnt ?? 0;
    message.upstreamTableIds = object.upstreamTableIds?.map((e) => e) || [];
    return message;
  },
};

function createBaseStreamFragmentGraph_StreamFragmentEdge(): StreamFragmentGraph_StreamFragmentEdge {
  return { dispatchStrategy: undefined, sameWorkerNode: false, linkId: 0, upstreamId: 0, downstreamId: 0 };
}

export const StreamFragmentGraph_StreamFragmentEdge = {
  fromJSON(object: any): StreamFragmentGraph_StreamFragmentEdge {
    return {
      dispatchStrategy: isSet(object.dispatchStrategy) ? DispatchStrategy.fromJSON(object.dispatchStrategy) : undefined,
      sameWorkerNode: isSet(object.sameWorkerNode) ? Boolean(object.sameWorkerNode) : false,
      linkId: isSet(object.linkId) ? Number(object.linkId) : 0,
      upstreamId: isSet(object.upstreamId) ? Number(object.upstreamId) : 0,
      downstreamId: isSet(object.downstreamId) ? Number(object.downstreamId) : 0,
    };
  },

  toJSON(message: StreamFragmentGraph_StreamFragmentEdge): unknown {
    const obj: any = {};
    message.dispatchStrategy !== undefined &&
      (obj.dispatchStrategy = message.dispatchStrategy ? DispatchStrategy.toJSON(message.dispatchStrategy) : undefined);
    message.sameWorkerNode !== undefined && (obj.sameWorkerNode = message.sameWorkerNode);
    message.linkId !== undefined && (obj.linkId = Math.round(message.linkId));
    message.upstreamId !== undefined && (obj.upstreamId = Math.round(message.upstreamId));
    message.downstreamId !== undefined && (obj.downstreamId = Math.round(message.downstreamId));
    return obj;
  },

  fromPartial<I extends Exact<DeepPartial<StreamFragmentGraph_StreamFragmentEdge>, I>>(
    object: I,
  ): StreamFragmentGraph_StreamFragmentEdge {
    const message = createBaseStreamFragmentGraph_StreamFragmentEdge();
    message.dispatchStrategy = (object.dispatchStrategy !== undefined && object.dispatchStrategy !== null)
      ? DispatchStrategy.fromPartial(object.dispatchStrategy)
      : undefined;
    message.sameWorkerNode = object.sameWorkerNode ?? false;
    message.linkId = object.linkId ?? 0;
    message.upstreamId = object.upstreamId ?? 0;
    message.downstreamId = object.downstreamId ?? 0;
    return message;
  },
};

function createBaseStreamFragmentGraph_Parallelism(): StreamFragmentGraph_Parallelism {
  return { parallelism: 0 };
}

export const StreamFragmentGraph_Parallelism = {
  fromJSON(object: any): StreamFragmentGraph_Parallelism {
    return { parallelism: isSet(object.parallelism) ? Number(object.parallelism) : 0 };
  },

  toJSON(message: StreamFragmentGraph_Parallelism): unknown {
    const obj: any = {};
    message.parallelism !== undefined && (obj.parallelism = Math.round(message.parallelism));
    return obj;
  },

  fromPartial<I extends Exact<DeepPartial<StreamFragmentGraph_Parallelism>, I>>(
    object: I,
  ): StreamFragmentGraph_Parallelism {
    const message = createBaseStreamFragmentGraph_Parallelism();
    message.parallelism = object.parallelism ?? 0;
    return message;
  },
};

function createBaseStreamFragmentGraph_FragmentsEntry(): StreamFragmentGraph_FragmentsEntry {
  return { key: 0, value: undefined };
}

export const StreamFragmentGraph_FragmentsEntry = {
  fromJSON(object: any): StreamFragmentGraph_FragmentsEntry {
    return {
      key: isSet(object.key) ? Number(object.key) : 0,
      value: isSet(object.value) ? StreamFragmentGraph_StreamFragment.fromJSON(object.value) : undefined,
    };
  },

  toJSON(message: StreamFragmentGraph_FragmentsEntry): unknown {
    const obj: any = {};
    message.key !== undefined && (obj.key = Math.round(message.key));
    message.value !== undefined &&
      (obj.value = message.value ? StreamFragmentGraph_StreamFragment.toJSON(message.value) : undefined);
    return obj;
  },

  fromPartial<I extends Exact<DeepPartial<StreamFragmentGraph_FragmentsEntry>, I>>(
    object: I,
  ): StreamFragmentGraph_FragmentsEntry {
    const message = createBaseStreamFragmentGraph_FragmentsEntry();
    message.key = object.key ?? 0;
    message.value = (object.value !== undefined && object.value !== null)
      ? StreamFragmentGraph_StreamFragment.fromPartial(object.value)
      : undefined;
    return message;
  },
};

declare var self: any | undefined;
declare var window: any | undefined;
declare var global: any | undefined;
var globalThis: any = (() => {
  if (typeof globalThis !== "undefined") {
    return globalThis;
  }
  if (typeof self !== "undefined") {
    return self;
  }
  if (typeof window !== "undefined") {
    return window;
  }
  if (typeof global !== "undefined") {
    return global;
  }
  throw "Unable to locate global object";
})();

function bytesFromBase64(b64: string): Uint8Array {
  if (globalThis.Buffer) {
    return Uint8Array.from(globalThis.Buffer.from(b64, "base64"));
  } else {
    const bin = globalThis.atob(b64);
    const arr = new Uint8Array(bin.length);
    for (let i = 0; i < bin.length; ++i) {
      arr[i] = bin.charCodeAt(i);
    }
    return arr;
  }
}

function base64FromBytes(arr: Uint8Array): string {
  if (globalThis.Buffer) {
    return globalThis.Buffer.from(arr).toString("base64");
  } else {
    const bin: string[] = [];
    arr.forEach((byte) => {
      bin.push(String.fromCharCode(byte));
    });
    return globalThis.btoa(bin.join(""));
  }
}

type Builtin = Date | Function | Uint8Array | string | number | boolean | undefined;

export type DeepPartial<T> = T extends Builtin ? T
  : T extends Array<infer U> ? Array<DeepPartial<U>> : T extends ReadonlyArray<infer U> ? ReadonlyArray<DeepPartial<U>>
  : T extends { $case: string } ? { [K in keyof Omit<T, "$case">]?: DeepPartial<T[K]> } & { $case: T["$case"] }
  : T extends {} ? { [K in keyof T]?: DeepPartial<T[K]> }
  : Partial<T>;

type KeysOfUnion<T> = T extends T ? keyof T : never;
export type Exact<P, I extends P> = P extends Builtin ? P
  : P & { [K in keyof P]: Exact<P[K], I[K]> } & { [K in Exclude<keyof I, KeysOfUnion<P>>]: never };

function isObject(value: any): boolean {
  return typeof value === "object" && value !== null;
}

function isSet(value: any): boolean {
  return value !== null && value !== undefined;
}<|MERGE_RESOLUTION|>--- conflicted
+++ resolved
@@ -848,12 +848,11 @@
   edges: StreamFragmentGraph_StreamFragmentEdge[];
   dependentTableIds: number[];
   tableIdsCnt: number;
-<<<<<<< HEAD
+  env:
+    | StreamEnvironment
+    | undefined;
   /** 0 means use default value. */
   parallelism: number;
-=======
-  env: StreamEnvironment | undefined;
->>>>>>> 35a59885
 }
 
 export interface StreamFragmentGraph_StreamFragment {
@@ -3783,11 +3782,7 @@
 };
 
 function createBaseStreamFragmentGraph(): StreamFragmentGraph {
-<<<<<<< HEAD
-  return { fragments: {}, edges: [], dependentTableIds: [], tableIdsCnt: 0, parallelism: 0 };
-=======
-  return { fragments: {}, edges: [], dependentTableIds: [], tableIdsCnt: 0, env: undefined };
->>>>>>> 35a59885
+  return { fragments: {}, edges: [], dependentTableIds: [], tableIdsCnt: 0, env: undefined, parallelism: 0 };
 }
 
 export const StreamFragmentGraph = {
@@ -3809,11 +3804,8 @@
         ? object.dependentTableIds.map((e: any) => Number(e))
         : [],
       tableIdsCnt: isSet(object.tableIdsCnt) ? Number(object.tableIdsCnt) : 0,
-<<<<<<< HEAD
+      env: isSet(object.env) ? StreamEnvironment.fromJSON(object.env) : undefined,
       parallelism: isSet(object.parallelism) ? Number(object.parallelism) : 0,
-=======
-      env: isSet(object.env) ? StreamEnvironment.fromJSON(object.env) : undefined,
->>>>>>> 35a59885
     };
   },
 
@@ -3836,11 +3828,8 @@
       obj.dependentTableIds = [];
     }
     message.tableIdsCnt !== undefined && (obj.tableIdsCnt = Math.round(message.tableIdsCnt));
-<<<<<<< HEAD
+    message.env !== undefined && (obj.env = message.env ? StreamEnvironment.toJSON(message.env) : undefined);
     message.parallelism !== undefined && (obj.parallelism = Math.round(message.parallelism));
-=======
-    message.env !== undefined && (obj.env = message.env ? StreamEnvironment.toJSON(message.env) : undefined);
->>>>>>> 35a59885
     return obj;
   },
 
@@ -3857,13 +3846,10 @@
     message.edges = object.edges?.map((e) => StreamFragmentGraph_StreamFragmentEdge.fromPartial(e)) || [];
     message.dependentTableIds = object.dependentTableIds?.map((e) => e) || [];
     message.tableIdsCnt = object.tableIdsCnt ?? 0;
-<<<<<<< HEAD
-    message.parallelism = object.parallelism ?? 0;
-=======
     message.env = (object.env !== undefined && object.env !== null)
       ? StreamEnvironment.fromPartial(object.env)
       : undefined;
->>>>>>> 35a59885
+    message.parallelism = object.parallelism ?? 0;
     return message;
   },
 };
