--- conflicted
+++ resolved
@@ -154,99 +154,155 @@
 t
 
 query R
-<<<<<<< HEAD
+SELECT abs(sind(1) - 0.01745240643728351) < 0.000000000000001
+----
+t
+
+query R
+SELECT sind(0)
+----
+0
+
+query R
+SELECT abs(abs(sind(-1)) - 0.01745240643728351) < 0.000000000000001
+----
+t
+
+query R
+SELECT abs(abs(sind(0)) - 0) < 0.000000000000001
+----
+t
+
+query R
+SELECT abs(abs(sind(30)) - 0.5) < 0.000000000000001
+----
+t
+
+query R
+SELECT abs(abs(sind(45)) - 0.707106781186548) < 0.000000000000001
+----
+t
+
+query R
+SELECT abs(abs(sind(60)) - 0.866025403784439) < 0.000000000000001
+----
+t
+
+query R
+SELECT abs(abs(sind(90)) - 1) < 0.000000000000001
+----
+t
+
+query R
+SELECT abs(abs(sind(120)) - 0.8660254037844386) < 0.000000000000001
+----
+t
+
+query R
+SELECT abs(abs(sind(135)) - 0.7071067811865475) < 0.000000000000001
+----
+t
+
+query R
+SELECT abs(abs(sind(150)) - 0.5) < 0.000000000000001
+----
+t
+
+query R
+SELECT abs(abs(sind(180)) - 0) < 0.000000000000001
+----
+t
+
+query R
+SELECT abs(abs(sind(360)) - 0) < 0.000000000000001
+----
+t
+
+query R
+SELECT sind(('Inf'))
+----
+NaN
+
+query R
+SELECT sind(('-Inf'))
+----
+NaN
+
+query R
+SELECT sind('NaN')
+----
+NaN
+
+query R
+SELECT sind('-NaN')
+----
+NaN
+
+query R
+SELECT degrees(pi())
+----
+180
+
+query R
+SELECT degrees(pi()/2)
+----
+90
+
+query R
+SELECT abs(radians(180) - pi()) < 0.000000000000001
+----
+t
+
+query R
+SELECT abs(radians(90) - pi()/2) < 0.000000000000001
+----
+t
+
 SELECT abs(cosd(1) - 0.9998476951563913) < 0.000000000000001
-=======
-SELECT abs(sind(1) - 0.01745240643728351) < 0.000000000000001
->>>>>>> 77aacbd8
-----
-t
-
-query R
-<<<<<<< HEAD
+----
+t
+
+query R
 SELECT abs(cosd(10) - 0.984807753012208) < 0.000000000000001;
-=======
-SELECT sind(0)
-----
-0
-
-query R
-SELECT abs(abs(sind(-1)) - 0.01745240643728351) < 0.000000000000001
-----
-t
-
-query R
-SELECT abs(abs(sind(0)) - 0) < 0.000000000000001
->>>>>>> 77aacbd8
-----
-t
-
-query R
-<<<<<<< HEAD
+----
+t
+
+query R
 SELECT abs(cosd(20) - 0.9396926207859084) < 0.000000000000001;
-=======
-SELECT abs(abs(sind(30)) - 0.5) < 0.000000000000001
->>>>>>> 77aacbd8
-----
-t
-
-query R
-<<<<<<< HEAD
+----
+t
+
+query R
 SELECT abs(cosd(30) - 0.8660254037844387) < 0.000000000000001;
-=======
-SELECT abs(abs(sind(45)) - 0.707106781186548) < 0.000000000000001
->>>>>>> 77aacbd8
-----
-t
-
-query R
-<<<<<<< HEAD
+----
+t
+
+query R
 SELECT abs(cosd(40) - 0.766044443118978) < 0.000000000000001;
-=======
-SELECT abs(abs(sind(60)) - 0.866025403784439) < 0.000000000000001
->>>>>>> 77aacbd8
-----
-t
-
-query R
-<<<<<<< HEAD
+----
+t
+
+query R
 SELECT abs(cosd(50) - 0.6427876096865394) < 0.000000000000001;
-=======
-SELECT abs(abs(sind(90)) - 1) < 0.000000000000001
->>>>>>> 77aacbd8
-----
-t
-
-query R
-<<<<<<< HEAD
+----
+t
+
+query R
 SELECT abs(cosd(60) - 0.5000000000000001) < 0.000000000000001;
 ----
 t
 
 query R 
 SELECT abs(cosd(70) - 0.34202014332566877) < 0.000000000000001;
-=======
-SELECT abs(abs(sind(120)) - 0.8660254037844386) < 0.000000000000001
-----
-t
-
-query R
-SELECT abs(abs(sind(135)) - 0.7071067811865475) < 0.000000000000001
->>>>>>> 77aacbd8
-----
-t
-
-query R
-<<<<<<< HEAD
+----
+t
+
+query R
 SELECT abs(cosd(80) - 0.17364817766693047) < 0.000000000000001;
-=======
-SELECT abs(abs(sind(150)) - 0.5) < 0.000000000000001
->>>>>>> 77aacbd8
-----
-t
-
-query R
-<<<<<<< HEAD
+----
+t
+
+query R
 SELECT abs(cosd(85) - 0.08715574274765817) < 0.000000000000001;
 ----
 t 
@@ -258,70 +314,20 @@
 
 query R
 SELECT cosd(('Inf'))
-=======
-SELECT abs(abs(sind(180)) - 0) < 0.000000000000001
-----
-t
-
-query R
-SELECT abs(abs(sind(360)) - 0) < 0.000000000000001
-----
-t
-
-query R
-SELECT sind(('Inf'))
->>>>>>> 77aacbd8
-----
-NaN
-
-query R
-<<<<<<< HEAD
+----
+NaN
+
+query R
 SELECT cosd(('-Inf'))
-=======
-SELECT sind(('-Inf'))
->>>>>>> 77aacbd8
-----
-NaN
-
-query R
-<<<<<<< HEAD
+----
+NaN
+
+query R
 SELECT cosd('NaN')
-=======
-SELECT sind('NaN')
->>>>>>> 77aacbd8
-----
-NaN
-
-query R
-<<<<<<< HEAD
+----
+NaN
+
+query R
 SELECT cosd('-NaN')
 ----
-NaN
-
-
-query R 
-=======
-SELECT sind('-NaN')
-----
-NaN
-
-query R
->>>>>>> 77aacbd8
-SELECT degrees(pi())
-----
-180
-
-query R
-SELECT degrees(pi()/2)
-----
-90
-
-query R
-SELECT abs(radians(180) - pi()) < 0.000000000000001
-----
-t
-
-query R 
-SELECT abs(radians(90) - pi()/2) < 0.000000000000001
-----
-t+NaN