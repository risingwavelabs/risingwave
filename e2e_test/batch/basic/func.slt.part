statement ok
SET RW_IMPLICIT_FLUSH TO true;

query I
select nullif(2,2);
----
NULL

query I
select nullif(1,2);
----
1

query I
select mod(5,2);
----
1

query I
select mod(7.7,2.2);
----
1.1

query IIIII
select coalesce(1,2), coalesce(null,2), coalesce(null), coalesce(null,null), coalesce(null,2,3);
----
1 2 NULL NULL 2

query I
select coalesce(1, 1 / (v1-v1)) from generate_series(1, 3, 1) as t(v1) where v1 != 2;
----
1
1

query I
select true or (1 / (v1-v1) > 2) from generate_series(1, 3, 1) as t(v1) where v1 != 2;
----
t
t

query I
select false and (1 / (v1-v1) > 2) from generate_series(1, 3, 1) as t(v1) where v1 != 2;
----
f
f

query I
select case when 1=1 then 9 else 1 / (v1-v1) end from generate_series(1, 3, 1) as t(v1) where v1 != 2;
----
9
9

statement ok
create table t1 (v1 int, v2 int, v3 int);

statement ok
insert into t1 values (1,null,null),(null,2,null),(null,null,3);

query I
select nullif(t1.v1,1) from t1;
----
NULL
NULL
NULL

query I rowsort
select coalesce(v1,v2,v3) from t1;
----
1
2
3

statement ok
drop table t1;

statement ok
create table t (v1 int);

statement ok
create table b (b1 int, b2 int);


statement ok
insert into t values (2);

statement ok
insert into b values (2, 1);

query T
SELECT 1 in (3, 0.5*2, min(v1)) from t;
----
t

query T
SELECT 1 in (3, 0.5*2, min(v1), null) from t;
----
t

query T
SELECT null in (null, 3, 0.5*2, min(v1)) from t;
----
NULL

query T
SELECT 99 in (null, 3, 0.5*2, min(v1)) from t;
----
NULL

query I
SELECT b2 from b where 1 in (3, 1.0, (select min(v1) from t));
----
1

query I
SELECT b2 from b where exists (select 2 from t where v1 in (3, 1.0, b1));
----
1

statement ok
drop table t;

statement ok
drop table b;

query T
select concat_ws(',', 'a', 'b');
----
a,b

query T
select concat_ws(NULL, 'a', 'b');
----
NULL

query T
select concat_ws(',', NULL, 'b');
----
b

query T
select concat_ws(NULL, NULL, 'b');
----
NULL

query T
select concat_ws(',', 1, 1.01, 'A', true, NULL);
----
1,1.01,A,t

statement ok
create table t (v1 varchar, v2 smallint, v3 int, v4 decimal, v5 real, v6 double, v7 bool, v8 string);

statement ok
insert into t values (',', 1, 2, 3.01, 4, 5.01, true, NULL);

query T
select concat_ws(v1, v2, v3, v4, v5, v6, v7, v8) from t;
----
1,2,3.01,4,5.01,t


statement ok
drop table t;

query T
select md5('abcdefghijklmnopqrstuvwxyz');
----
c3fcd3d76192e4007dfb496cca67e13b

query T
select md5('hello RUST');
----
917b821a0a5f23ab0cfdb36056d2eb9d

query T
select md5('hello world');
----
5eb63bbbe01eeed093cb22bb8f5acdc3

query T
select split_part('abc~@~def~@~ghi', '~@~', 2);
----
def

query T
select split_part('abc,def,ghi,jkl', ',', -2);
----
ghi


query I
select char_length('hello world');
----
11

query I
select char_length('abcdefghijklmnopqrstuvwxyz');
----
26

query I
select length('hello world');
----
11

query I
select length('你好hhh');
----
5

query I
select octet_length('hello world');
----
11

query I
select octet_length('你好hhh');
----
9

query I
select bit_length('hello world') / octet_length('hello world');
----
8

query I
select bit_length('你好hhh') / octet_length('你好hhh');
----
8

query I
select ascii('abc');
----
97

query I
select repeat('hello', 3);
----
hellohellohello

query I
select repeat('hello', -1);
----
(empty)

query T
select substr('hello', NULL);
----
NULL

query T
select substr(NULL, 1);
----
NULL

query T
select pg_typeof('123');
----
unknown

query T
select pg_typeof(-9223372036854775808);
----
bigint

query T
select pg_typeof(round(null));
----
double precision

query T
select pg_typeof(row(true, 1, 'hello'));
----
record

query T
select pg_typeof(array[1, 2]);
----
integer[]

# Note that PostgreSQL still displays `integer[]` in this case.
query T
select pg_typeof(array[array[1, 2], array[3, 4]]);
----
integer[][]

query I
select count(current_database());
----
1

query T
select regexp_match('abc', 'bc');
----
{bc}

query T
select regexp_match('abc', 'Bc');
----
NULL

query T
select regexp_match('abc', 'Bc', 'i');
----
{bc}

query T
select regexp_match('abc', 'Bc', 'ic');
----
NULL

query T
select regexp_match('abc', 'Bc', 'ici');
----
{bc}

query T
select regexp_match('abc', '(?i)Bc');
----
{bc}

query T
select regexp_match('abc', '(?i)Bc', 'c');
----
{bc}

query T
select regexp_match('abc', 'd');
----
NULL

query T
select regexp_match('abc', NULL);
----
NULL

query T
select regexp_match('abc', 'a', NULL);
----
NULL

query T
select regexp_match('foobarbequebaz', '(bar)(beque)');
----
{bar,beque}

query T
select regexp_match('foobarbequebaz', 'bar(beque)');
----
{beque}

query T
select regexp_match('foobarbequebaz', 'bar((be)|(bo))(que)');
----
{be,be,NULL,que}

query T
select regexp_match('foobarbequebaz', 'bar.*que');
----
{barbeque}

query T
select regexp_match('abc01234xyz', '(?:(.*?)(\d+)(.*)){1,1}');
----
{abc,01234,xyz}

query T
select regexp_matches('foobarbequebazilbarfbonk', '(b[^b]+)(b[^b]+)', 'g');
----
 {bar,beque}
 {bazil,barf}

query T
<<<<<<< HEAD
select regexp_matches('abcabc', 'Bc');
----

query T
select regexp_matches('abcabc', 'Bc', 'i');
----
{bc}
{bc}

query T
select regexp_matches('abcabc', 'Bc', 'ic');
----

query T
select regexp_matches('abcabc', 'Bc', 'ici');
----
{bc}
{bc}

query T
select regexp_matches('abcabc', '(?i)Bc');
----
{bc}
{bc}

query T
select regexp_matches('abcabc', '(?i)Bc', 'c');
----
{bc}
{bc}

query T
select regexp_matches('abcabc', NULL);
----

query T
select regexp_matches('abcabc', 'a', NULL);
----
=======
select regexp_matches('foobarbequebazfoobarbequebaz', 'bar((be)|(bo))(que)');
----
{be,be,NULL,que}
{be,be,NULL,que}
>>>>>>> 761c2a47
<|MERGE_RESOLUTION|>--- conflicted
+++ resolved
@@ -367,52 +367,51 @@
 query T
 select regexp_matches('foobarbequebazilbarfbonk', '(b[^b]+)(b[^b]+)', 'g');
 ----
- {bar,beque}
- {bazil,barf}
-
-query T
-<<<<<<< HEAD
-select regexp_matches('abcabc', 'Bc');
-----
-
-query T
-select regexp_matches('abcabc', 'Bc', 'i');
-----
-{bc}
-{bc}
-
-query T
-select regexp_matches('abcabc', 'Bc', 'ic');
-----
-
-query T
-select regexp_matches('abcabc', 'Bc', 'ici');
-----
-{bc}
-{bc}
-
-query T
-select regexp_matches('abcabc', '(?i)Bc');
-----
-{bc}
-{bc}
-
-query T
-select regexp_matches('abcabc', '(?i)Bc', 'c');
-----
-{bc}
-{bc}
-
-query T
-select regexp_matches('abcabc', NULL);
-----
-
-query T
-select regexp_matches('abcabc', 'a', NULL);
-----
-=======
+{bar,beque}
+{bazil,barf}
+
+query T
 select regexp_matches('foobarbequebazfoobarbequebaz', 'bar((be)|(bo))(que)');
 ----
 {be,be,NULL,que}
 {be,be,NULL,que}
->>>>>>> 761c2a47
+
+query T
+select regexp_matches('abcabc', 'Bc');
+----
+
+query T
+select regexp_matches('abcabc', 'Bc', 'i');
+----
+{bc}
+{bc}
+
+query T
+select regexp_matches('abcabc', 'Bc', 'ic');
+----
+
+query T
+select regexp_matches('abcabc', 'Bc', 'ici');
+----
+{bc}
+{bc}
+
+query T
+select regexp_matches('abcabc', '(?i)Bc');
+----
+{bc}
+{bc}
+
+query T
+select regexp_matches('abcabc', '(?i)Bc', 'c');
+----
+{bc}
+{bc}
+
+query T
+select regexp_matches('abcabc', NULL);
+----
+
+query T
+select regexp_matches('abcabc', 'a', NULL);
+----