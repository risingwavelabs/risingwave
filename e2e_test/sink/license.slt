--- conflicted
+++ resolved
@@ -26,12 +26,8 @@
 Caused by these errors (recent errors listed first):
   1: gRPC request to meta service (call `/ddl_service.DdlService/CreateSink`) failed: Internal error
   2: failed to validate sink
-<<<<<<< HEAD
-  3: feature DynamoDbSink is only available for tier Paid and above, while the current tier is Free
-=======
   3: Internal error
   4: feature DynamoDbSink is not available based on your license
->>>>>>> be92d020
 
 Hint: You may want to set a license key with `ALTER SYSTEM SET license_key = '...';` command.
 
@@ -55,12 +51,8 @@
 Caused by these errors (recent errors listed first):
   1: gRPC request to meta service (call `/ddl_service.DdlService/CreateSink`) failed: Internal error
   2: failed to validate sink
-<<<<<<< HEAD
-  3: feature SnowflakeSink is only available for tier Paid and above, while the current tier is Free
-=======
   3: Internal error
   4: feature SnowflakeSink is not available based on your license
->>>>>>> be92d020
 
 Hint: You may want to set a license key with `ALTER SYSTEM SET license_key = '...';` command.
 
@@ -105,12 +97,8 @@
 Caused by these errors (recent errors listed first):
   1: gRPC request to meta service (call `/ddl_service.DdlService/CreateSink`) failed: Internal error
   2: failed to validate sink
-<<<<<<< HEAD
-  3: feature BigQuerySink is only available for tier Paid and above, while the current tier is Free
-=======
   3: Internal error
   4: feature BigQuerySink is not available based on your license
->>>>>>> be92d020
 
 Hint: You may want to set a license key with `ALTER SYSTEM SET license_key = '...';` command.
 
