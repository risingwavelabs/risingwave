statement ok
set sink_decouple = false;

statement ok
<<<<<<< HEAD
CREATE TABLE t6 (v1 int primary key, v2 bigint, v3 varchar, v4 smallint, v5 decimal, v6 timestamptz);
=======
CREATE TABLE t6 (v1 int primary key, v2 bigint, v3 varchar, v4 smallint, v5 decimal, v6 jsonb);
>>>>>>> 70c82142

statement ok
CREATE MATERIALIZED VIEW mv6 AS SELECT * FROM t6;

statement ok
<<<<<<< HEAD
CREATE SINK s6 AS select mv6.v1 as v1, mv6.v2 as v2, mv6.v3 as v3, mv6.v4 as v4, mv6.v5 as v5, mv6.v6 as v7 from mv6 WITH (
=======
CREATE SINK s6 AS select mv6.v1 as v1, mv6.v2 as v2, mv6.v3 as v3, mv6.v4 as v4, mv6.v5 as v5,mv6.v6 as v6 from mv6 WITH (
>>>>>>> 70c82142
    connector = 'clickhouse',
    type = 'append-only',
    force_append_only='true',
    clickhouse.url = 'http://clickhouse-server:8123',
    clickhouse.user = 'default',
    clickhouse.password = 'default',
    clickhouse.database = 'default',
    clickhouse.table='demo_test',
);

statement ok
<<<<<<< HEAD
INSERT INTO t6 VALUES (1, 50, '1-50', 1, 1.1,'2013-01-01 01:01:01+01:00'), (2, 2, '2-2', 2, 2.2,'2013-01-01 01:01:01+01:00'), (3, 2, '3-2', 1, 3.3,'2013-01-01 01:01:01+01:00'), (5, 2, '5-2', 2, 4.4,'2013-01-01 01:01:01+01:00'), (8, 2, '8-2', 1, 'inf','2013-01-01 01:01:01+01:00'), (13, 2, '13-2', 2, '-inf','2013-01-01 01:01:01+01:00'), (21, 2, '21-2', 1, 'nan','2013-01-01 01:01:01+01:00');
=======
INSERT INTO t6 VALUES (1, 50, '1-50', 1, 1.1,'{"sd":123,"sda":23}'), (2, 2, '2-2', 2, 2.2,'{"sd":123,"sda":23}'), (3, 2, '3-2', 1, 3.3,'{"sd":123,"sda":23}'), (5, 2, '5-2', 2, 4.4,'{"sd":123,"sda":23}'), (8, 2, '8-2', 1, 'inf','{"sd":123,"sda":23}'), (13, 2, '13-2', 2, '-inf','{"sd":123,"sda":23}'), (21, 2, '21-2', 1, 'nan','{"sd":123,"sda":23}');
>>>>>>> 70c82142

statement ok
FLUSH;

statement ok
DROP SINK s6;

statement ok
DROP MATERIALIZED VIEW mv6;

statement ok
DROP TABLE t6;<|MERGE_RESOLUTION|>--- conflicted
+++ resolved
@@ -2,21 +2,13 @@
 set sink_decouple = false;
 
 statement ok
-<<<<<<< HEAD
-CREATE TABLE t6 (v1 int primary key, v2 bigint, v3 varchar, v4 smallint, v5 decimal, v6 timestamptz);
-=======
-CREATE TABLE t6 (v1 int primary key, v2 bigint, v3 varchar, v4 smallint, v5 decimal, v6 jsonb);
->>>>>>> 70c82142
+CREATE TABLE t6 (v1 int primary key, v2 bigint, v3 varchar, v4 smallint, v5 decimal, v6 timestamptz, v7 jsonb);
 
 statement ok
 CREATE MATERIALIZED VIEW mv6 AS SELECT * FROM t6;
 
 statement ok
-<<<<<<< HEAD
-CREATE SINK s6 AS select mv6.v1 as v1, mv6.v2 as v2, mv6.v3 as v3, mv6.v4 as v4, mv6.v5 as v5, mv6.v6 as v7 from mv6 WITH (
-=======
-CREATE SINK s6 AS select mv6.v1 as v1, mv6.v2 as v2, mv6.v3 as v3, mv6.v4 as v4, mv6.v5 as v5,mv6.v6 as v6 from mv6 WITH (
->>>>>>> 70c82142
+CREATE SINK s6 AS select mv6.v1 as v1, mv6.v2 as v2, mv6.v3 as v3, mv6.v4 as v4, mv6.v5 as v5, mv6.v6 as v7, mv6.v7 as v8 from mv6 WITH (
     connector = 'clickhouse',
     type = 'append-only',
     force_append_only='true',
@@ -28,11 +20,7 @@
 );
 
 statement ok
-<<<<<<< HEAD
-INSERT INTO t6 VALUES (1, 50, '1-50', 1, 1.1,'2013-01-01 01:01:01+01:00'), (2, 2, '2-2', 2, 2.2,'2013-01-01 01:01:01+01:00'), (3, 2, '3-2', 1, 3.3,'2013-01-01 01:01:01+01:00'), (5, 2, '5-2', 2, 4.4,'2013-01-01 01:01:01+01:00'), (8, 2, '8-2', 1, 'inf','2013-01-01 01:01:01+01:00'), (13, 2, '13-2', 2, '-inf','2013-01-01 01:01:01+01:00'), (21, 2, '21-2', 1, 'nan','2013-01-01 01:01:01+01:00');
-=======
-INSERT INTO t6 VALUES (1, 50, '1-50', 1, 1.1,'{"sd":123,"sda":23}'), (2, 2, '2-2', 2, 2.2,'{"sd":123,"sda":23}'), (3, 2, '3-2', 1, 3.3,'{"sd":123,"sda":23}'), (5, 2, '5-2', 2, 4.4,'{"sd":123,"sda":23}'), (8, 2, '8-2', 1, 'inf','{"sd":123,"sda":23}'), (13, 2, '13-2', 2, '-inf','{"sd":123,"sda":23}'), (21, 2, '21-2', 1, 'nan','{"sd":123,"sda":23}');
->>>>>>> 70c82142
+INSERT INTO t6 VALUES (1, 50, '1-50', 1, 1.1, '2013-01-01 01:01:01+01:00', '{"sd":123,"sda":23}'), (2, 2, '2-2', 2, 2.2, '2013-01-01 01:01:01+01:00', '{"sd":123,"sda":23}'), (3, 2, '3-2', 1, 3.3, '2013-01-01 01:01:01+01:00', '{"sd":123,"sda":23}'), (5, 2, '5-2', 2, 4.4, '2013-01-01 01:01:01+01:00', '{"sd":123,"sda":23}'), (8, 2, '8-2', 1, 'inf', '2013-01-01 01:01:01+01:00', '{"sd":123,"sda":23}'), (13, 2, '13-2', 2, '-inf', '2013-01-01 01:01:01+01:00', '{"sd":123,"sda":23}'), (21, 2, '21-2', 1, 'nan', '2013-01-01 01:01:01+01:00', '{"sd":123,"sda":23}');
 
 statement ok
 FLUSH;
