--- conflicted
+++ resolved
@@ -12,12 +12,11 @@
 query II
 select * from t_remote_1 order by id;
 ----
-<<<<<<< HEAD
-1 Alex Text value 1 123 456 789 12.34 56.78 90.12 t 2023-05-22 12:34:56 2023-05-22 12:34:56 {"key": "value"} \xdeadbeef
-3 Varchar value 3 Text value 3 345 678 901 34.56 78.9 12.34 t 2023-05-24 12:34:56 2023-05-24 12:34:56 {"key": "value3"} \xcafebabe
-4 Varchar value 4 Text value 4 456 789 12 45.67 89.01 23.45 f 2023-05-25 23:45:01 2023-05-25 23:45:01 {"key": "value4"} \xbabec0de
-5 Varchar value 5 Text value 5 567 890 123 56.78 90.12 34.56 t 2023-05-26 12:34:56 2023-05-26 12:34:56 {"key": "value5"} \xdeadbabe
-6 Varchar value 6 Text value 6 789 123 456 67.89 34.56 78.91 f 2023-05-27 23:45:01 2023-05-27 23:45:01 {"key": "value6"} \xdeadbabe
+1 Alex Text value 1 123 456 789 12.34 56.78 90.12 t 2023-05-22 12:34:56 2023-05-22 12:34:56 2023-05-22 12:34:56+00 2 years 3 mons 4 days 05:06:07 {"key": "value"} \xdeadbeef
+3 Varchar value 3 Text value 3 345 678 901 34.56 78.9 12.34 t 2023-05-24 12:34:56 2023-05-24 12:34:56 2023-05-24 12:34:56+00 2 years 3 mons 4 days 05:06:07 {"key": "value3"} \xcafebabe
+4 Varchar value 4 Text value 4 456 789 12 45.67 89.01 23.45 f 2023-05-25 23:45:01 2023-05-25 23:45:01 2023-05-25 23:45:01+00 2 years 3 mons 4 days 05:06:07 {"key": "value4"} \xbabec0de
+5 Varchar value 5 Text value 5 567 890 123 56.78 90.12 34.56 t 2023-05-26 12:34:56 2023-05-26 12:34:56 2023-05-26 12:34:56+00 2 years 3 mons 4 days 05:06:07 {"key": "value5"} \xdeadbabe
+6 Varchar value 6 Text value 6 789 123 456 67.89 34.56 78.91 f 2023-05-27 23:45:01 2023-05-27 23:45:01 2023-05-27 23:45:01+00 2 years 3 mons 4 days 05:06:07 {"key": "value6"} \xdeadbabe
 
 
 query III
@@ -25,11 +24,4 @@
 ----
 1 Varcharvalue1 Textvalue1 123 456 789 12.34 56.78 90.12 t 2023-05-22 12:34:56 2023-05-22 12:34:56 1 day {"key": "value"} {"Value 1","Value 2"} {12.345,56.789}
 2 Varcharvalue2 Textvalue2 234 567 890 23.45 67.89 1.23 f 2023-05-23 23:45:01 2023-05-23 23:45:01 2 days {"key": "value2"} {"Value 3","Value 4"} {43.21,65.432}
-3 Varcharvalue1 Textvalue1 123 456 789 12.34 56.78 90.12 t 2023-05-22 12:34:56 2023-05-22 12:34:56 1 day {"key": "value"} {"How're you?","\"hello\\ \\world\""} {12.345,56.789}
-=======
-1 Alex Text value 1 123 456 789 12.34 56.78 90.12 t 2023-05-22 12:34:56 2023-05-22 12:34:56 2023-05-22 12:34:56+00 2 years 3 mons 4 days 05:06:07 {"key": "value"} \xdeadbeef     
-3 Varchar value 3 Text value 3 345 678 901 34.56 78.9 12.34 t 2023-05-24 12:34:56 2023-05-24 12:34:56 2023-05-24 12:34:56+00 2 years 3 mons 4 days 05:06:07 {"key": "value3"} \xcafebabe
-4 Varchar value 4 Text value 4 456 789 12 45.67 89.01 23.45 f 2023-05-25 23:45:01 2023-05-25 23:45:01 2023-05-25 23:45:01+00 2 years 3 mons 4 days 05:06:07 {"key": "value4"} \xbabec0de
-5 Varchar value 5 Text value 5 567 890 123 56.78 90.12 34.56 t 2023-05-26 12:34:56 2023-05-26 12:34:56 2023-05-26 12:34:56+00 2 years 3 mons 4 days 05:06:07 {"key": "value5"} \xdeadbabe
-6 Varchar value 6 Text value 6 789 123 456 67.89 34.56 78.91 f 2023-05-27 23:45:01 2023-05-27 23:45:01 2023-05-27 23:45:01+00 2 years 3 mons 4 days 05:06:07 {"key": "value6"} \xdeadbabe
->>>>>>> 1897aefa
+3 Varcharvalue1 Textvalue1 123 456 789 12.34 56.78 90.12 t 2023-05-22 12:34:56 2023-05-22 12:34:56 1 day {"key": "value"} {"How're you?","\"hello\\ \\world\""} {12.345,56.789}