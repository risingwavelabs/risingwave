statement ok
create table t_remote_0 (
    id integer primary key,
    v_varchar varchar,
    v_smallint smallint,
    v_integer integer,
    v_bigint bigint,
    v_decimal decimal,
    v_float real,
    v_double double precision,
    v_timestamp timestamp
);

statement ok
<<<<<<< HEAD
CREATE TABLE rw_types (
    id BIGINT PRIMARY KEY,
    varchar_column VARCHAR,
    text_column TEXT,
    integer_column INTEGER,
    smallint_column SMALLINT,
    bigint_column BIGINT,
    decimal_column DECIMAL,
    real_column REAL,
    double_column DOUBLE PRECISION,
    boolean_column BOOLEAN,
    date_column DATE,
    time_column TIME,
    timestamp_column TIMESTAMP,
    interval_column INTERVAL,
    jsonb_column JSONB,
    array_column VARCHAR[],
    array_column2 FLOAT[]
);

statement ok
create materialized view mv_remote as select * from t_remote;
=======
CREATE TABLE t_remote_1 (
    id BIGINT PRIMARY KEY,
    v_varchar VARCHAR,
    v_text TEXT,
    v_integer INTEGER,
    v_smallint SMALLINT,
    v_bigint BIGINT,
    v_decimal DECIMAL,
    v_real REAL,
    v_double DOUBLE PRECISION,
    v_boolean BOOLEAN,
    v_date DATE,
    v_time TIME,
    v_timestamp TIMESTAMP,
    v_jsonb JSONB,
    v_bytea BYTEA
);

statement ok
create materialized view mv_remote_0 as select * from t_remote_0;

statement ok
create materialized view mv_remote_1 as select * from t_remote_1;
>>>>>>> 5ea2204e

statement ok
CREATE SINK s_postgres_0 FROM mv_remote_0 WITH (
    connector='jdbc',
    jdbc.url='jdbc:postgresql://db:5432/test?user=test&password=connector',
    table.name='t_remote_0',
    type='upsert'
);

statement ok
CREATE SINK s_postgres_1 FROM mv_remote_1 WITH (
    connector='jdbc',
    jdbc.url='jdbc:postgresql://db:5432/test?user=test&password=connector',
    table.name='t_remote_1',
    type='upsert'
);

statement ok
CREATE SINK s_mysql_0 FROM mv_remote_0 WITH (
    connector='jdbc',
    jdbc.url='jdbc:mysql://mysql:3306/test?user=mysqluser&password=mysqlpw',
    table.name='t_remote_0',
    type='upsert'
);

statement ok
CREATE SINK s_mysql_1 FROM mv_remote_1 WITH (
    connector='jdbc',
    jdbc.url='jdbc:mysql://mysql:3306/test?user=mysqluser&password=mysqlpw',
    table.name='t_remote_1',
    type='upsert'
);

statement ok
<<<<<<< HEAD
CREATE SINK s2_postgres FROM rw_types WITH (
    connector='jdbc',
    jdbc.url='jdbc:postgresql://db:5432/test?user=test&password=connector',
    table.name='t_types',
    type='upsert'
);

statement ok
INSERT INTO t_remote VALUES
=======
INSERT INTO t_remote_0 VALUES
>>>>>>> 5ea2204e
    (1, 'Alice', 28208, 281620391, 4986480304337356659, 28162.0391, 2.03, 28162.0391, '2023-03-20 10:18:30'),
    (2, 'Bob', 10580, 2131030003, 3074255027698877876, 21310.30003, 10.3, 21310.30003, '2023-03-20 10:18:31'),
    (3, 'Carl', 18300, 1702307129, 7878292368468104216, 17023.07129, 23.07, 17023.07129, '2023-03-20 10:18:32');

statement ok
INSERT INTO t_remote_0 VALUES
    (4, 'Doris', 17250, 151951802, 3946135584462581863, 1519518.02, 18.02, 1519518.02, '2023-03-21 10:18:30'),
    (5, 'Eve', 9725, 698160808, 524334216698825611, 69.8160808, 69.81, 69.8160808, '2023-03-21 10:18:31'),
    (6, 'Frank', 28131, 1233587627, 8492820454814063326, 123358.7627, 58.76, 123358.7627, '2023-03-21 10:18:32');

statement ok
<<<<<<< HEAD
INSERT INTO rw_types (id, varchar_column, text_column, integer_column, smallint_column, bigint_column, decimal_column, real_column, double_column, boolean_column, date_column, time_column, timestamp_column, interval_column, jsonb_column, array_column, array_column2) VALUES
    (1, 'Varcharvalue1', 'Textvalue1', 123, 456, 789, 12.34, 56.78, 90.12, TRUE, '2023-05-22', '12:34:56', '2023-05-22 12:34:56', '1 day', '{"key": "value"}', ARRAY['Value 1', 'Value 2'], '{12.345,56.789}'),
    (2, 'Varcharvalue2', 'Textvalue2', 234, 567, 890, 23.45, 67.89, 01.23, FALSE, '2023-05-23', '23:45:01', '2023-05-23 23:45:01', '2 days', '{"key": "value2"}', ARRAY['Value 3', 'Value 4'], '{43.210,65.432}');
=======
INSERT INTO t_remote_1 VALUES
    (1, 'Varchar value 1', 'Text value 1', 123, 456, 789, 12.34, 56.78, 90.12, TRUE, '2023-05-22', '12:34:56', '2023-05-22 12:34:56', '{"key": "value"}', E'\\xDEADBEEF'),
    (2, 'Varchar value 2', 'Text value 2', 234, 567, 890, 23.45, 67.89, 01.23, FALSE, '2023-05-23', '23:45:01', '2023-05-23 23:45:01', '{"key": "value2"}', E'\\xFEEDBEEF'),
    (3, 'Varchar value 3', 'Text value 3', 345, 678, 901, 34.56, 78.90, 12.34, TRUE, '2023-05-24', '12:34:56', '2023-05-24 12:34:56', '{"key": "value3"}', E'\\xCAFEBABE');

statement ok
INSERT INTO t_remote_1 VALUES
    (4, 'Varchar value 4', 'Text value 4', 456, 789, 012, 45.67, 89.01, 23.45, FALSE, '2023-05-25', '23:45:01', '2023-05-25 23:45:01', '{"key": "value4"}', E'\\xBABEC0DE'),
    (5, 'Varchar value 5', 'Text value 5', 567, 890, 123, 56.78, 90.12, 34.56, TRUE, '2023-05-26', '12:34:56', '2023-05-26 12:34:56', '{"key": "value5"}', E'\\xDEADBABE'),
    (6, 'Varchar value 6', 'Text value 6', 789, 123, 456, 67.89, 34.56, 78.91, FALSE, '2023-05-27', '23:45:01', '2023-05-27 23:45:01', '{"key": "value6"}', E'\\xDEADBABE');
>>>>>>> 5ea2204e

statement ok
FLUSH;

statement ok
UPDATE t_remote_0 SET v_varchar = 'Alex' WHERE id = 1;

statement ok
UPDATE t_remote_1 SET v_varchar = 'Alex' WHERE id = 1;

statement ok
DELETE FROM t_remote_0 WHERE id = 2;

statement ok
DELETE FROM t_remote_1 WHERE id = 2;

statement ok
FLUSH;

statement ok
DROP SINK s_postgres_0;

statement ok
DROP SINK s_postgres_1;

statement ok
DROP SINK s_mysql_0;

statement ok
DROP SINK s_mysql_1;

statement ok
DROP MATERIALIZED VIEW mv_remote_0;

statement ok
DROP MATERIALIZED VIEW mv_remote_1;

statement ok
<<<<<<< HEAD
DROP SINK s2_postgres;

statement ok
DROP MATERIALIZED VIEW mv_remote;
=======
DROP TABLE t_remote_0;
>>>>>>> 5ea2204e

statement ok
DROP TABLE t_remote_1;

statement ok
DROP TABLE rw_types;

statement ok
FLUSH;<|MERGE_RESOLUTION|>--- conflicted
+++ resolved
@@ -12,7 +12,6 @@
 );
 
 statement ok
-<<<<<<< HEAD
 CREATE TABLE rw_types (
     id BIGINT PRIMARY KEY,
     varchar_column VARCHAR,
@@ -34,8 +33,6 @@
 );
 
 statement ok
-create materialized view mv_remote as select * from t_remote;
-=======
 CREATE TABLE t_remote_1 (
     id BIGINT PRIMARY KEY,
     v_varchar VARCHAR,
@@ -59,7 +56,6 @@
 
 statement ok
 create materialized view mv_remote_1 as select * from t_remote_1;
->>>>>>> 5ea2204e
 
 statement ok
 CREATE SINK s_postgres_0 FROM mv_remote_0 WITH (
@@ -94,7 +90,6 @@
 );
 
 statement ok
-<<<<<<< HEAD
 CREATE SINK s2_postgres FROM rw_types WITH (
     connector='jdbc',
     jdbc.url='jdbc:postgresql://db:5432/test?user=test&password=connector',
@@ -103,10 +98,7 @@
 );
 
 statement ok
-INSERT INTO t_remote VALUES
-=======
 INSERT INTO t_remote_0 VALUES
->>>>>>> 5ea2204e
     (1, 'Alice', 28208, 281620391, 4986480304337356659, 28162.0391, 2.03, 28162.0391, '2023-03-20 10:18:30'),
     (2, 'Bob', 10580, 2131030003, 3074255027698877876, 21310.30003, 10.3, 21310.30003, '2023-03-20 10:18:31'),
     (3, 'Carl', 18300, 1702307129, 7878292368468104216, 17023.07129, 23.07, 17023.07129, '2023-03-20 10:18:32');
@@ -118,11 +110,6 @@
     (6, 'Frank', 28131, 1233587627, 8492820454814063326, 123358.7627, 58.76, 123358.7627, '2023-03-21 10:18:32');
 
 statement ok
-<<<<<<< HEAD
-INSERT INTO rw_types (id, varchar_column, text_column, integer_column, smallint_column, bigint_column, decimal_column, real_column, double_column, boolean_column, date_column, time_column, timestamp_column, interval_column, jsonb_column, array_column, array_column2) VALUES
-    (1, 'Varcharvalue1', 'Textvalue1', 123, 456, 789, 12.34, 56.78, 90.12, TRUE, '2023-05-22', '12:34:56', '2023-05-22 12:34:56', '1 day', '{"key": "value"}', ARRAY['Value 1', 'Value 2'], '{12.345,56.789}'),
-    (2, 'Varcharvalue2', 'Textvalue2', 234, 567, 890, 23.45, 67.89, 01.23, FALSE, '2023-05-23', '23:45:01', '2023-05-23 23:45:01', '2 days', '{"key": "value2"}', ARRAY['Value 3', 'Value 4'], '{43.210,65.432}');
-=======
 INSERT INTO t_remote_1 VALUES
     (1, 'Varchar value 1', 'Text value 1', 123, 456, 789, 12.34, 56.78, 90.12, TRUE, '2023-05-22', '12:34:56', '2023-05-22 12:34:56', '{"key": "value"}', E'\\xDEADBEEF'),
     (2, 'Varchar value 2', 'Text value 2', 234, 567, 890, 23.45, 67.89, 01.23, FALSE, '2023-05-23', '23:45:01', '2023-05-23 23:45:01', '{"key": "value2"}', E'\\xFEEDBEEF'),
@@ -133,7 +120,11 @@
     (4, 'Varchar value 4', 'Text value 4', 456, 789, 012, 45.67, 89.01, 23.45, FALSE, '2023-05-25', '23:45:01', '2023-05-25 23:45:01', '{"key": "value4"}', E'\\xBABEC0DE'),
     (5, 'Varchar value 5', 'Text value 5', 567, 890, 123, 56.78, 90.12, 34.56, TRUE, '2023-05-26', '12:34:56', '2023-05-26 12:34:56', '{"key": "value5"}', E'\\xDEADBABE'),
     (6, 'Varchar value 6', 'Text value 6', 789, 123, 456, 67.89, 34.56, 78.91, FALSE, '2023-05-27', '23:45:01', '2023-05-27 23:45:01', '{"key": "value6"}', E'\\xDEADBABE');
->>>>>>> 5ea2204e
+
+statement ok
+INSERT INTO rw_types (id, varchar_column, text_column, integer_column, smallint_column, bigint_column, decimal_column, real_column, double_column, boolean_column, date_column, time_column, timestamp_column, interval_column, jsonb_column, array_column, array_column2) VALUES
+    (1, 'Varcharvalue1', 'Textvalue1', 123, 456, 789, 12.34, 56.78, 90.12, TRUE, '2023-05-22', '12:34:56', '2023-05-22 12:34:56', '1 day', '{"key": "value"}', ARRAY['Value 1', 'Value 2'], '{12.345,56.789}'),
+    (2, 'Varcharvalue2', 'Textvalue2', 234, 567, 890, 23.45, 67.89, 01.23, FALSE, '2023-05-23', '23:45:01', '2023-05-23 23:45:01', '2 days', '{"key": "value2"}', ARRAY['Value 3', 'Value 4'], '{43.210,65.432}');
 
 statement ok
 FLUSH;
@@ -160,6 +151,9 @@
 DROP SINK s_postgres_1;
 
 statement ok
+DROP SINK s2_postgres;
+
+statement ok
 DROP SINK s_mysql_0;
 
 statement ok
@@ -172,14 +166,7 @@
 DROP MATERIALIZED VIEW mv_remote_1;
 
 statement ok
-<<<<<<< HEAD
-DROP SINK s2_postgres;
-
-statement ok
-DROP MATERIALIZED VIEW mv_remote;
-=======
 DROP TABLE t_remote_0;
->>>>>>> 5ea2204e
 
 statement ok
 DROP TABLE t_remote_1;
