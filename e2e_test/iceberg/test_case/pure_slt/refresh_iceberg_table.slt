control substitution on

statement ok
create secret my_secret with (
  backend = 'meta'
) as 'hummockadmin';

statement ok
create connection my_conn
with (
    type = 'iceberg',
    warehouse.path = 's3://hummock001/iceberg_connection',
    s3.access.key = secret my_secret,
    s3.secret.key = secret my_secret,
    s3.endpoint = 'http://127.0.0.1:9301',
    s3.region = 'us-west-2',
    catalog.type = 'storage',
);

statement ok
set iceberg_engine_connection = 'public.my_conn';

statement ok
create table t_refresh (id int primary key, name varchar, foo varchar) with (commit_checkpoint_interval = 10) engine = iceberg;

statement ok
insert into t_refresh values(1, 'xxx', 'a') , (2, 'yyy', 'b'), (3, 'zzz', 'c'), (4, 'www', 'd'), (5, 'zzz', 'c');

statement ok
flush;

statement ok
delete from t_refresh where id = 4;

statement ok
flush;

sleep 10s

query ? retry 5 backoff 1s
select count(*) = 1 from rw_iceberg_files where source_name = '__iceberg_source_t_refresh' and content = 'PositionDeletes';
----
t


statement error Invalid key
create table iceberg_batch_table ( primary key (id) ) with (
  connector = 'iceberg',
  warehouse.path = 's3://hummock001/iceberg_connection',
  s3.access.key = secret my_secret,
  s3.secret.key = secret my_secret,
  s3.endpoint = 'http://127.0.0.1:9301',
  s3.region = 'us-west-2',
  catalog.type = 'storage',
  table.name = 't_refresh',
  database.name = 'public',
  refresh_mode = 'invalid_option'
);

statement ok
create table iceberg_batch_table ( primary key (id) ) with (
  connector = 'iceberg',
  warehouse.path = 's3://hummock001/iceberg_connection',
  s3.access.key = secret my_secret,
  s3.secret.key = secret my_secret,
  s3.endpoint = 'http://127.0.0.1:9301',
  s3.region = 'us-west-2',
  catalog.type = 'storage',
  table.name = 't_refresh',
  database.name = 'public',
  refresh_mode = 'FULL_RELOAD'
);


query ?
select current_status from rw_refresh_table_state;
----
IDLE


statement ok
refresh table iceberg_batch_table;

query ?
select current_status from rw_refresh_table_state;
----
REFRESHING


<<<<<<< HEAD

query I retry 11 backoff 1s
=======
# changes on the original table should be available very soon
query I retry 3 backoff 1s
>>>>>>> f228232d
select id from t_refresh order by id;
----
1
2
3
5

<<<<<<< HEAD
query I retry 11 backoff 1s
=======

# wait for refresh
query I retry 10 backoff 1s
>>>>>>> f228232d
select id from iceberg_batch_table order by id;
----
1
2
3
5


# make sure last succeed time recorded
query ? retry 3 backoff 1s
select count(*) from rw_refresh_table_state where last_success_time is not null;
----
1


# ==== end PositionDeletes

statement ok
delete from t_refresh where name = 'zzz' and foo = 'c';

statement ok
flush;


query ? retry 11 backoff 1s
select count(*) = 1 from rw_iceberg_files where source_name = '__iceberg_source_t_refresh' and content = 'EqualityDeletes';
----
t


statement ok
refresh table iceberg_batch_table;

sleep 15s

query I retry 3 backoff 1s
select id from t_refresh order by id;
----
1
2


# make sure the refresh finished
query ?
select current_status from rw_refresh_table_state;
----
IDLE


query I retry 3 backoff 1s
select id from iceberg_batch_table order by id;
----
1
2


# Cleanup

statement ok
drop table iceberg_batch_table;

statement ok
drop table t_refresh;

statement ok
drop connection my_conn;

statement ok
drop secret my_secret;<|MERGE_RESOLUTION|>--- conflicted
+++ resolved
@@ -87,13 +87,8 @@
 REFRESHING
 
 
-<<<<<<< HEAD
-
-query I retry 11 backoff 1s
-=======
 # changes on the original table should be available very soon
 query I retry 3 backoff 1s
->>>>>>> f228232d
 select id from t_refresh order by id;
 ----
 1
@@ -101,13 +96,9 @@
 3
 5
 
-<<<<<<< HEAD
-query I retry 11 backoff 1s
-=======
 
 # wait for refresh
-query I retry 10 backoff 1s
->>>>>>> f228232d
+query I retry 11 backoff 1s
 select id from iceberg_batch_table order by id;
 ----
 1
