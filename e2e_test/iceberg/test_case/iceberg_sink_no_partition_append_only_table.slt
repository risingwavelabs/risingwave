--- conflicted
+++ resolved
@@ -39,11 +39,7 @@
     s3.region = 'us-east-1',
     s3.access.key = 'hummockadmin',
     s3.secret.key = 'hummockadmin',
-<<<<<<< HEAD
-    commit_checkpoint_interval = 1,
     create_table_if_not_exists = 'true'
-=======
->>>>>>> c882bdaa
 );
 
 statement ok
