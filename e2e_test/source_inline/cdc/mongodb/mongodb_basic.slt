# CDC source basic test
control substitution on

statement ok
SET RW_IMPLICIT_FLUSH TO true;

statement ok
create table phases (name varchar primary key, at timestamptz);

statement ok
insert into phases values ('00_begin', now());

system ok
mongosh 'mongodb://mongodb:27017' <<EOF
db.all_types.insertOne({
  _id: ObjectId('6911a33502454e0f774f8803'),
  f01a_double   : Double(2.5),
  // f01b_double   : Double('-Infinity'), // #21414
  f02_string    : 'Rising',
  f03_object    : {foo: true, bar: false},
  f04_array     : ['e0', 'e1'],
  f05a_binData  : Binary.createFromHexString('deadbeef'),
  f05b_binData  : UUID('00112233-4455-6677-8899-aabbccddeeff'),
  f05c_binData  : Binary.fromFloat32Array(new Float32Array([2, 3])),
  // f06_undefined           // deprecated
  // f07_objectId            // see _id
  f08_bool      : false,
  f09a_date     : ISODate(1),
  f09b_date     : ISODate('1965-08-09T02:00:00Z'),
  f10_null      : null,
  f11_regex     : /ab+c/i,
  // f12_dbPointer           // deprecated
  f13_javascript: Code("function() {}"),
  // f14_symbol              // deprecated
  // f15_javascriptWithScope // deprecated
  f16_int       : Int32(42),
  f17_timestamp : Timestamp({'t': 4, 'i': 7}),
  f18_long      : Long('9007199254740993'),
  f19_decimal   : Decimal128('0.12345678901234567'),
});
EOF


statement ok
insert into phases values ('01_inserted', now());

statement ok
CREATE TABLE all_types_extjson (_id JSONB PRIMARY KEY, payload JSONB)
INCLUDE TIMESTAMP as commit_ts
INCLUDE DATABASE_NAME as database_name
INCLUDE COLLECTION_NAME as collection_name
WITH (
  connector = 'mongodb-cdc',
  mongodb.url = 'mongodb://mongodb:27017/?replicaSet=rs0',
  collection.name = 'test.all_types'
);

statement ok
insert into phases values ('02_created', now());

statement ok
CREATE MATERIALIZED VIEW all_types_access AS
WITH per_field AS (SELECT *, unnest(ARRAY[
  'f01a_double',
  -- 'f01b_double',
  'f02_string',
  'f03_object',
  'f04_array',
  'f05a_binData',
  'f05b_binData',
  'f05c_binData',
  'f08_bool',
  'f09a_date',
  'f09b_date',
  'f10_null',
  'f11_regex',
  'f13_javascript',
  'f16_int',
  'f17_timestamp',
  'f18_long',
  'f19_decimal'
]) AS field FROM all_types_extjson)
SELECT
    _id,
    field,
    payload -> field AS extjson
FROM
    per_field;

control substitution off

query TTT retry 5 backoff 1s
select _id, database_name, collection_name from all_types_extjson;
----
{"$oid": "6911a33502454e0f774f8803"} test all_types

statement ok
insert into phases values ('03_ingested', now());

query TTT
select * from all_types_access order by _id, field;
----
{"$oid": "6911a33502454e0f774f8803"} f01a_double    2.5
{"$oid": "6911a33502454e0f774f8803"} f02_string     "Rising"
{"$oid": "6911a33502454e0f774f8803"} f03_object     {"bar": false, "foo": true}
{"$oid": "6911a33502454e0f774f8803"} f04_array      ["e0", "e1"]
{"$oid": "6911a33502454e0f774f8803"} f05a_binData   {"$binary": "3q2+7w==", "$type": "00"}
{"$oid": "6911a33502454e0f774f8803"} f05b_binData   {"$binary": "ABEiM0RVZneImaq7zN3u/w==", "$type": "04"}
{"$oid": "6911a33502454e0f774f8803"} f05c_binData   {"$binary": "JwAAAABAAABAQA==", "$type": "09"}
{"$oid": "6911a33502454e0f774f8803"} f08_bool       false
{"$oid": "6911a33502454e0f774f8803"} f09a_date      {"$date": 1}
{"$oid": "6911a33502454e0f774f8803"} f09b_date      {"$date": -138751200000}
{"$oid": "6911a33502454e0f774f8803"} f10_null       null
{"$oid": "6911a33502454e0f774f8803"} f11_regex      {"$options": "i", "$regex": "ab+c"}
{"$oid": "6911a33502454e0f774f8803"} f13_javascript {"$code": "function() {}"}
{"$oid": "6911a33502454e0f774f8803"} f16_int        42
{"$oid": "6911a33502454e0f774f8803"} f17_timestamp  {"$timestamp": {"i": 7, "t": 4}}
{"$oid": "6911a33502454e0f774f8803"} f18_long       {"$numberLong": "9007199254740993"}
{"$oid": "6911a33502454e0f774f8803"} f19_decimal    {"$numberDecimal": "0.12345678901234567"}

# so that incremental rows are inserted at least 1s later
sleep 1s

system ok
mongosh 'mongodb://mongodb:27017' <<EOF
db.all_types.insertOne({
  _id: ObjectId('6911a33502454e0f774f8804'),
  f01a_double   : Double(2.5),
  // f01b_double   : Double('-Infinity'), // #21414
  f02_string    : 'Rising',
  f03_object    : {foo: true, bar: false},
  f04_array     : ['e0', 'e1'],
  f05a_binData  : Binary.createFromHexString('deadbeef'),
  f05b_binData  : UUID('00112233-4455-6677-8899-aabbccddeeff'),
  f05c_binData  : Binary.fromFloat32Array(new Float32Array([2, 3])),
  // f06_undefined           // deprecated
  // f07_objectId            // see _id
  f08_bool      : false,
  f09a_date     : ISODate(1),
  f09b_date     : ISODate('1965-08-09T02:00:00Z'),
  f10_null      : null,
  f11_regex     : /ab+c/i,
  // f12_dbPointer           // deprecated
  f13_javascript: Code("function() {}"),
  // f14_symbol              // deprecated
  // f15_javascriptWithScope // deprecated
  f16_int       : Int32(42),
  f17_timestamp : Timestamp({'t': 4, 'i': 7}),
  f18_long      : Long('9007199254740993'),
  f19_decimal   : Decimal128('0.12345678901234567'),
});
EOF

<<<<<<< HEAD
sleep 3s

# keep retry does not work here
query TTTT retry 3 backoff 1s
=======

query TTTTTT retry 3 backoff 1s
>>>>>>> 2229d834
select
  _id, database_name, collection_name,
  commit_ts,
  (select at from phases where name = '03_ingested'),
  commit_ts > (select at from phases where name = '03_ingested')
from all_types_extjson order by commit_ts;
----
{"$oid": "6911a33502454e0f774f8803"} test all_types <slt:ignore> <slt:ignore> f
{"$oid": "6911a33502454e0f774f8804"} test all_types <slt:ignore> <slt:ignore> t

query TTT
select * from all_types_access order by _id, field;
----
{"$oid": "6911a33502454e0f774f8803"} f01a_double    2.5
{"$oid": "6911a33502454e0f774f8803"} f02_string     "Rising"
{"$oid": "6911a33502454e0f774f8803"} f03_object     {"bar": false, "foo": true}
{"$oid": "6911a33502454e0f774f8803"} f04_array      ["e0", "e1"]
{"$oid": "6911a33502454e0f774f8803"} f05a_binData   {"$binary": "3q2+7w==", "$type": "00"}
{"$oid": "6911a33502454e0f774f8803"} f05b_binData   {"$binary": "ABEiM0RVZneImaq7zN3u/w==", "$type": "04"}
{"$oid": "6911a33502454e0f774f8803"} f05c_binData   {"$binary": "JwAAAABAAABAQA==", "$type": "09"}
{"$oid": "6911a33502454e0f774f8803"} f08_bool       false
{"$oid": "6911a33502454e0f774f8803"} f09a_date      {"$date": 1}
{"$oid": "6911a33502454e0f774f8803"} f09b_date      {"$date": -138751200000}
{"$oid": "6911a33502454e0f774f8803"} f10_null       null
{"$oid": "6911a33502454e0f774f8803"} f11_regex      {"$options": "i", "$regex": "ab+c"}
{"$oid": "6911a33502454e0f774f8803"} f13_javascript {"$code": "function() {}"}
{"$oid": "6911a33502454e0f774f8803"} f16_int        42
{"$oid": "6911a33502454e0f774f8803"} f17_timestamp  {"$timestamp": {"i": 7, "t": 4}}
{"$oid": "6911a33502454e0f774f8803"} f18_long       {"$numberLong": "9007199254740993"}
{"$oid": "6911a33502454e0f774f8803"} f19_decimal    {"$numberDecimal": "0.12345678901234567"}
{"$oid": "6911a33502454e0f774f8804"} f01a_double    2.5
{"$oid": "6911a33502454e0f774f8804"} f02_string     "Rising"
{"$oid": "6911a33502454e0f774f8804"} f03_object     {"bar": false, "foo": true}
{"$oid": "6911a33502454e0f774f8804"} f04_array      ["e0", "e1"]
{"$oid": "6911a33502454e0f774f8804"} f05a_binData   {"$binary": "3q2+7w==", "$type": "00"}
{"$oid": "6911a33502454e0f774f8804"} f05b_binData   {"$binary": "ABEiM0RVZneImaq7zN3u/w==", "$type": "04"}
{"$oid": "6911a33502454e0f774f8804"} f05c_binData   {"$binary": "JwAAAABAAABAQA==", "$type": "09"}
{"$oid": "6911a33502454e0f774f8804"} f08_bool       false
{"$oid": "6911a33502454e0f774f8804"} f09a_date      {"$date": 1}
{"$oid": "6911a33502454e0f774f8804"} f09b_date      {"$date": -138751200000}
{"$oid": "6911a33502454e0f774f8804"} f10_null       null
{"$oid": "6911a33502454e0f774f8804"} f11_regex      {"$options": "i", "$regex": "ab+c"}
{"$oid": "6911a33502454e0f774f8804"} f13_javascript {"$code": "function() {}"}
{"$oid": "6911a33502454e0f774f8804"} f16_int        42
{"$oid": "6911a33502454e0f774f8804"} f17_timestamp  {"$timestamp": {"i": 7, "t": 4}}
{"$oid": "6911a33502454e0f774f8804"} f18_long       {"$numberLong": "9007199254740993"}
{"$oid": "6911a33502454e0f774f8804"} f19_decimal    {"$numberDecimal": "0.12345678901234567"}

statement ok
DROP TABLE all_types_extjson cascade;

statement ok
DROP TABLE phases;

system ok
mongosh 'mongodb://mongodb:27017' <<< 'db.all_types.drop();'<|MERGE_RESOLUTION|>--- conflicted
+++ resolved
@@ -151,15 +151,9 @@
 });
 EOF
 
-<<<<<<< HEAD
 sleep 3s
 
-# keep retry does not work here
-query TTTT retry 3 backoff 1s
-=======
-
 query TTTTTT retry 3 backoff 1s
->>>>>>> 2229d834
 select
   _id, database_name, collection_name,
   commit_ts,
@@ -169,6 +163,7 @@
 ----
 {"$oid": "6911a33502454e0f774f8803"} test all_types <slt:ignore> <slt:ignore> f
 {"$oid": "6911a33502454e0f774f8804"} test all_types <slt:ignore> <slt:ignore> t
+
 
 query TTT
 select * from all_types_access order by _id, field;
@@ -208,6 +203,7 @@
 {"$oid": "6911a33502454e0f774f8804"} f18_long       {"$numberLong": "9007199254740993"}
 {"$oid": "6911a33502454e0f774f8804"} f19_decimal    {"$numberDecimal": "0.12345678901234567"}
 
+
 statement ok
 DROP TABLE all_types_extjson cascade;
 
