# TODO: the test triggers a recovery caused by a known issue: https://github.com/risingwavelabs/risingwave/issues/11915.
# We should consider using a mechanism designed for testing recovery instead of depending on a bug.

statement ok
create table t (v decimal);

statement ok
create materialized view mv as select sum(coalesce(pg_sleep(1), v)) from t;

# The bomb will be triggered after 1 seconds of sleep, so the insertion should return successfully.
statement ok
insert into t values (4e28), (4e28);

# Wait for recovery to complete.
sleep 15s

# Check that there's a log entry for barrier collection failure on the mata node.
# Extract the message to check that it contains the root cause of the failure.
query T
with error as (
    select info->'collectBarrierFail'->'error' #>> '{}' as error
    from rw_catalog.rw_event_logs
    where event_type = 'COLLECT_BARRIER_FAIL'
    order by timestamp desc
    limit 1
)
select
<<<<<<< HEAD
case when error like '%Actor % exited unexpectedly: Executor error: %Division by zero%' then 'ok'
=======
case when error like '%Actor % exited unexpectedly: Executor error: Chunk operation error: Numeric out of range%' then 'ok'
>>>>>>> fe6687ba
     else error
end as result
from error;
----
ok

statement ok
drop table t cascade;<|MERGE_RESOLUTION|>--- conflicted
+++ resolved
@@ -25,11 +25,7 @@
     limit 1
 )
 select
-<<<<<<< HEAD
-case when error like '%Actor % exited unexpectedly: Executor error: %Division by zero%' then 'ok'
-=======
-case when error like '%Actor % exited unexpectedly: Executor error: Chunk operation error: Numeric out of range%' then 'ok'
->>>>>>> fe6687ba
+case when error like '%Actor % exited unexpectedly: Executor error: %Numeric out of range%' then 'ok'
      else error
 end as result
 from error;
