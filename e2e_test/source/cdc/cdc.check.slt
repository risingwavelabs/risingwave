--- conflicted
+++ resolved
@@ -27,22 +27,12 @@
 ----
 4
 
-<<<<<<< HEAD
 query VI
 select count(*) from orders_2;
 ----
 3
 
 query VII
-=======
-# Skipped due to https://github.com/risingwavelabs/risingwave/issues/10206
-# query IIII
-# select count(*) from orders_2;
-# ----
-# 3
-
-query IIII
->>>>>>> 2d2015c2
 select count(*) from shipments_2;
 ----
 3