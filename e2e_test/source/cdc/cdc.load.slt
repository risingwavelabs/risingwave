--- conflicted
+++ resolved
@@ -88,8 +88,6 @@
  server.id = '5087'
 );
 
-<<<<<<< HEAD
-=======
 # Some columns missing and reordered (mysql-cdc)
 statement ok
 create table orders_2 (
@@ -108,7 +106,6 @@
  server.id = '5088'
 );
 
->>>>>>> 035aae7c
 # Some columns missing and reordered (postgres-cdc)
 statement ok
 create table shipments_2 (
