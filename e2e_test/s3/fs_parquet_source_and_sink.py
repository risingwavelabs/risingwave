import os
import sys
import random
import psycopg2
import json
import pyarrow as pa
import pyarrow.parquet as pq
import pandas as pd
from datetime import datetime, timezone
from time import sleep
from minio import Minio
from random import uniform

def gen_data(file_num, item_num_per_file):
    assert item_num_per_file % 2 == 0, \
        f'item_num_per_file should be even to ensure sum(mark) == 0: {item_num_per_file}'
    return [
        [{
            'id': file_id * item_num_per_file + item_id,
            'name': f'{file_id}_{item_id}_{file_id * item_num_per_file + item_id}',
            'sex': item_id % 2,
            'mark': (-1) ** (item_id % 2),
            'test_int': pa.scalar(1, type=pa.int32()),
            'test_real': pa.scalar(4.0, type=pa.float32()),
            'test_double_precision': pa.scalar(5.0, type=pa.float64()),
            'test_varchar': pa.scalar('7', type=pa.string()),
            'test_bytea': pa.scalar(b'\xDe00BeEf', type=pa.binary()),
            'test_date': pa.scalar(datetime.now().date(), type=pa.date32()),
            'test_time': pa.scalar(datetime.now().time(), type=pa.time64('us')),
            'test_timestamp': pa.scalar(datetime.now().timestamp() * 1000000, type=pa.timestamp('us')),
            'test_timestamptz': pa.scalar(datetime.now().timestamp() * 1000, type=pa.timestamp('us', tz='+00:00')),
        } for item_id in range(item_num_per_file)]
        for file_id in range(file_num)
    ]

def do_test(config, file_num, item_num_per_file, prefix):
    conn = psycopg2.connect(
        host="localhost",
        port="4566",
        user="root",
        database="dev"
    )

    # Open a cursor to execute SQL statements
    cur = conn.cursor()

    def _table():
        return 's3_test_parquet'

    # Execute a SELECT statement
    cur.execute(f'''CREATE TABLE {_table()}(
        id bigint primary key,
        name TEXT,
        sex bigint,
        mark bigint,
        test_int int,
        test_real real,
        test_double_precision double precision,
        test_varchar varchar,
        test_bytea bytea,
        test_date date,
        test_time time,
        test_timestamp timestamp,
        test_timestamptz timestamptz,
    ) WITH (
        connector = 's3',
        match_pattern = '*.parquet',
<<<<<<< HEAD
    s3.region_name = 'custom',
    s3.bucket_name = 'hummock001',
    s3.credentials.access = 'hummockadmin',
    s3.credentials.secret = 'hummockadmin',
    s3.endpoint_url = 'http://hummock001.127.0.0.1:9301',
=======
        s3.region_name = '{config['S3_REGION']}',
        s3.bucket_name = '{config['S3_BUCKET']}',
        s3.credentials.access = '{config['S3_ACCESS_KEY']}',
        s3.credentials.secret = '{config['S3_SECRET_KEY']}',
        s3.endpoint_url = 'https://{config['S3_ENDPOINT']}',
        refresh.interval.sec = 1,
>>>>>>> 6489e9ac
    ) FORMAT PLAIN ENCODE PARQUET;''')

    total_rows = file_num * item_num_per_file
    MAX_RETRIES = 40
    for retry_no in range(MAX_RETRIES):
        cur.execute(f'select count(*) from {_table()}')
        result = cur.fetchone()
        if result[0] == total_rows:
            break
        print(f"[retry {retry_no}] Now got {result[0]} rows in table, {total_rows} expected, wait 10s")
        sleep(10)

    stmt = f'select count(*), sum(id) from {_table()}'
    print(f'Execute {stmt}')
    cur.execute(stmt)
    result = cur.fetchone()

    print('Got:', result)

    def _assert_eq(field, got, expect):
        assert got == expect, f'{field} assertion failed: got {got}, expect {expect}.'

    _assert_eq('count(*)', result[0], total_rows)
    _assert_eq('sum(id)', result[1], (total_rows - 1) * total_rows / 2)

    print('File source test pass!')

    cur.close()
    conn.close()

def do_sink(config, file_num, item_num_per_file, prefix):
    conn = psycopg2.connect(
        host="localhost",
        port="4566",
        user="root",
        database="dev"
    )

    # Open a cursor to execute SQL statements
    cur = conn.cursor()

    def _table():
        return 's3_test_parquet'

    # Execute a SELECT statement
    cur.execute(f'''set sink_decouple = false;''')
    cur.execute(f'''CREATE sink test_file_sink as select
        id,
        name,
        sex,
        mark,
        test_int,
        test_real,
        test_double_precision,
        test_varchar,
        test_bytea,
        test_date,
        test_time,
        test_timestamp,
        test_timestamptz
        from {_table()} WITH (
        connector = 's3',
        match_pattern = '*.parquet',
<<<<<<< HEAD
        s3.region_name = 'custom',
        s3.bucket_name = 'hummock001',
        s3.credentials.access = 'hummockadmin',
        s3.credentials.secret = 'hummockadmin',
        s3.endpoint_url = 'http://hummock001.127.0.0.1:9301',
=======
        s3.region_name = '{config['S3_REGION']}',
        s3.bucket_name = '{config['S3_BUCKET']}',
        s3.credentials.access = '{config['S3_ACCESS_KEY']}',
        s3.credentials.secret = '{config['S3_SECRET_KEY']}',
        s3.endpoint_url = 'https://{config['S3_ENDPOINT']}',
>>>>>>> 6489e9ac
        s3.path = '',
        s3.file_type = 'parquet',
        type = 'append-only',
        force_append_only='true'
    ) FORMAT PLAIN ENCODE PARQUET(force_append_only='true');''')

    print('Sink into s3...')
    # Execute a SELECT statement
    cur.execute(f'''CREATE TABLE test_sink_table(
        id bigint primary key,
        name TEXT,
        sex bigint,
        mark bigint,
        test_int int,
        test_real real,
        test_double_precision double precision,
        test_varchar varchar,
        test_bytea bytea,
        test_date date,
        test_time time,
        test_timestamp timestamp,
        test_timestamptz timestamptz,
    ) WITH (
        connector = 's3',
        match_pattern = '*.parquet',
    s3.region_name = 'custom',
    s3.bucket_name = 'hummock001',
    s3.credentials.access = 'hummockadmin',
    s3.credentials.secret = 'hummockadmin',
    s3.endpoint_url = 'http://hummock001.127.0.0.1:9301',
    ) FORMAT PLAIN ENCODE PARQUET;''')

    total_rows = file_num * item_num_per_file
    MAX_RETRIES = 40
    for retry_no in range(MAX_RETRIES):
        cur.execute(f'select count(*) from test_sink_table')
        result = cur.fetchone()
        if result[0] == total_rows:
            break
        print(f"[retry {retry_no}] Now got {result[0]} rows in table, {total_rows} expected, wait 10s")
        sleep(10)

    stmt = f'select count(*), sum(id) from test_sink_table'
    print(f'Execute reading sink files: {stmt}')
    cur.execute(stmt)
    result = cur.fetchone()

    print('Got:', result)

    def _assert_eq(field, got, expect):
        assert got == expect, f'{field} assertion failed: got {got}, expect {expect}.'

    _assert_eq('count(*)', result[0], total_rows)
    _assert_eq('sum(id)', result[1], (total_rows - 1) * total_rows / 2)

    print('File sink test pass!')
    cur.execute(f'drop sink test_file_sink')
    cur.execute(f'drop table test_sink_table')
    cur.close()
    conn.close()



if __name__ == "__main__":
    FILE_NUM = 10
    ITEM_NUM_PER_FILE = 2000
    data = gen_data(FILE_NUM, ITEM_NUM_PER_FILE)

    config = json.loads(os.environ["S3_SOURCE_TEST_CONF"])
    client = Minio(
        "127.0.0.1:9301",
        access_key="hummockadmin",
        secret_key="hummockadmin",
        secure=False,
    )
    run_id = str(random.randint(1000, 9999))
    _local = lambda idx: f'data_{idx}.parquet'
    _s3 = lambda idx: f"{run_id}_data_{idx}.parquet"

    # put s3 files
    for idx, file_data in enumerate(data):
        table = pa.Table.from_pandas(pd.DataFrame(file_data))
        pq.write_table(table, _local(idx))

        client.fput_object(
            "hummock001",
            _s3(idx),
            _local(idx)
        )

    # do test
    do_test(config, FILE_NUM, ITEM_NUM_PER_FILE, run_id)

    # clean up s3 files
    for idx, _ in enumerate(data):
       client.remove_object("hummock001", _s3(idx))

    do_sink(config, FILE_NUM, ITEM_NUM_PER_FILE, run_id)

     # clean up s3 files
    for idx, _ in enumerate(data):
       client.remove_object("hummock001", _s3(idx))
<|MERGE_RESOLUTION|>--- conflicted
+++ resolved
@@ -65,20 +65,12 @@
     ) WITH (
         connector = 's3',
         match_pattern = '*.parquet',
-<<<<<<< HEAD
-    s3.region_name = 'custom',
-    s3.bucket_name = 'hummock001',
-    s3.credentials.access = 'hummockadmin',
-    s3.credentials.secret = 'hummockadmin',
-    s3.endpoint_url = 'http://hummock001.127.0.0.1:9301',
-=======
         s3.region_name = '{config['S3_REGION']}',
         s3.bucket_name = '{config['S3_BUCKET']}',
         s3.credentials.access = '{config['S3_ACCESS_KEY']}',
         s3.credentials.secret = '{config['S3_SECRET_KEY']}',
         s3.endpoint_url = 'https://{config['S3_ENDPOINT']}',
         refresh.interval.sec = 1,
->>>>>>> 6489e9ac
     ) FORMAT PLAIN ENCODE PARQUET;''')
 
     total_rows = file_num * item_num_per_file
@@ -142,19 +134,11 @@
         from {_table()} WITH (
         connector = 's3',
         match_pattern = '*.parquet',
-<<<<<<< HEAD
-        s3.region_name = 'custom',
-        s3.bucket_name = 'hummock001',
-        s3.credentials.access = 'hummockadmin',
-        s3.credentials.secret = 'hummockadmin',
-        s3.endpoint_url = 'http://hummock001.127.0.0.1:9301',
-=======
         s3.region_name = '{config['S3_REGION']}',
         s3.bucket_name = '{config['S3_BUCKET']}',
         s3.credentials.access = '{config['S3_ACCESS_KEY']}',
         s3.credentials.secret = '{config['S3_SECRET_KEY']}',
         s3.endpoint_url = 'https://{config['S3_ENDPOINT']}',
->>>>>>> 6489e9ac
         s3.path = '',
         s3.file_type = 'parquet',
         type = 'append-only',
