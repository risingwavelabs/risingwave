statement ok
create table if not exists t3 (v1 int, v2 int, v3 int) append only;

statement ok
create materialized view mv3 as select sum(v1) as sum_v1 from t3;

statement ok
create view v3 as select sum(v2) as sum_v2 from t3;

<<<<<<< HEAD
statement ok
comment on column t3.v2 is 'column desc';

statement ok
comment on column t3._row_id is '_row_id desc';

query TTT
describe t3;
----
v1 integer NULL
v2 integer column desc
v3 integer NULL
primary key _row_id _row_id desc
=======
query TTT
describe t3;
----
v1 integer false
v2 integer false
v3 integer false
_row_id serial true
primary key _row_id NULL
distribution key _row_id NULL
>>>>>>> 272ce881

query TTT
show columns from t3;
----
v1 integer false
v2 integer false
v3 integer false
_row_id serial true

statement ok
create index idx1 on t3 (v1,v2);

query TTTTT
show indexes from t3;
----
idx1 t3 v1 ASC, v2 ASC v3 v1

query TTT
describe t3;
----
<<<<<<< HEAD
v1 integer NULL
v2 integer column desc
v3 integer NULL
primary key _row_id _row_id desc
=======
v1 integer false
v2 integer false
v3 integer false
_row_id serial true
primary key _row_id NULL
distribution key _row_id NULL
>>>>>>> 272ce881
idx1 index(v1 ASC, v2 ASC) include(v3) distributed by(v1) NULL

query TT
show create index idx1;
----
public.idx1 CREATE INDEX idx1 ON t3(v1, v2)

statement ok
drop index idx1;

query T
show databases;
----
dev

query T rowsort
show schemas;
----
information_schema
pg_catalog
public
rw_catalog

query T
show tables;
----
t3

query T
show tables from public;
----
t3

query T
show tables from public like "t_";
----
t3

query T
show tables from public like "_t";
----

query T
show views;
----
v3

query T
show views from public;
----
v3

query T
show materialized views from public;
----
mv3

query T
show materialized views;
----
mv3

query T
show sources;
----

# Show create objects.

# The `WITH` options should be preserved, and the `IF NOT EXISTS` clause should be omitted.
query TT
show create table t3;
----
public.t3 CREATE TABLE t3 (v1 INT, v2 INT, v3 INT) APPEND ONLY

query TT
show create materialized view mv3;
----
public.mv3 CREATE MATERIALIZED VIEW mv3 AS SELECT sum(v1) AS sum_v1 FROM t3

statement ok
create view v1 as select * from t3;

query TT
show create view v1;
----
public.v1 CREATE VIEW v1 AS SELECT * FROM t3

statement ok
drop materialized view mv3;

statement ok
drop view v3;

statement ok
drop view v1;

statement ok
drop table t3;

# todo: re-enable it when we support these commands on view
# https://github.com/risingwavelabs/risingwave/issues/11234
#query TT
#describe pg_matviews;
#----
#schemaname varchar
#matviewname varchar
#matviewowner integer
#definition varchar
#matviewid integer
#matviewtimezone varchar
#matviewgraph varchar
#primary key schemaname, matviewname
#
#query TT
#show columns from pg_catalog.pg_matviews;
#----
#schemaname varchar
#matviewname varchar
#matviewowner integer
#definition varchar
#matviewid integer
#matviewtimezone varchar
#matviewgraph varchar<|MERGE_RESOLUTION|>--- conflicted
+++ resolved
@@ -7,31 +7,21 @@
 statement ok
 create view v3 as select sum(v2) as sum_v2 from t3;
 
-<<<<<<< HEAD
 statement ok
-comment on column t3.v2 is 'column desc';
+comment on column t3.v2 is 'Lorem ipsum dolor sit amet';
 
 statement ok
-comment on column t3._row_id is '_row_id desc';
+comment on column t3._row_id is 'consectetur adipiscing elit';
 
-query TTT
+query TTTT
 describe t3;
 ----
-v1 integer NULL
-v2 integer column desc
-v3 integer NULL
-primary key _row_id _row_id desc
-=======
-query TTT
-describe t3;
-----
-v1 integer false
-v2 integer false
-v3 integer false
-_row_id serial true
-primary key _row_id NULL
-distribution key _row_id NULL
->>>>>>> 272ce881
+v1               integer false  NULL
+v2               integer false  Lorem ipsum dolor sit amet
+v3               integer false  NULL
+_row_id           serial  true  consectetur adipiscing elit
+primary key      _row_id  NULL  consectetur adipiscing elit
+distribution key _row_id  NULL  consectetur adipiscing elit
 
 query TTT
 show columns from t3;
@@ -49,23 +39,19 @@
 ----
 idx1 t3 v1 ASC, v2 ASC v3 v1
 
-query TTT
+statement ok
+comment on column t3.v2 is 'Nemo enim ipsam';
+
+query TTTT
 describe t3;
 ----
-<<<<<<< HEAD
-v1 integer NULL
-v2 integer column desc
-v3 integer NULL
-primary key _row_id _row_id desc
-=======
-v1 integer false
-v2 integer false
-v3 integer false
-_row_id serial true
-primary key _row_id NULL
-distribution key _row_id NULL
->>>>>>> 272ce881
-idx1 index(v1 ASC, v2 ASC) include(v3) distributed by(v1) NULL
+v1               integer false  NULL
+v2               integer false  Nemo enim ipsam
+v3               integer false  NULL
+_row_id           serial  true  consectetur adipiscing elit
+primary key      _row_id  NULL  consectetur adipiscing elit
+distribution key _row_id  NULL  consectetur adipiscing elit
+idx1             index(v1 ASC, v2 ASC) include(v3) distributed by(v1) NULL NULL
 
 query TT
 show create index idx1;
