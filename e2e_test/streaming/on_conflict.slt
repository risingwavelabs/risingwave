--- conflicted
+++ resolved
@@ -2,11 +2,7 @@
 SET RW_IMPLICIT_FLUSH TO true;
 
 statement ok
-<<<<<<< HEAD
-create table t1 (v1 int, v2 int, v3 int, primary key(v1)) on conflict do nothing;
-=======
-create table t1 (v1 int, v2 int, v3 int, primary key(v1)) APPEND ONLY on conflict ignore;
->>>>>>> cb926aff
+create table t1 (v1 int, v2 int, v3 int, primary key(v1)) APPEND ONLY on conflict do nothing;
 
 statement ok
 insert into t1 values (1,4,2), (2,3,3);
