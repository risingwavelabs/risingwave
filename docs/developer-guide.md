# Developer guide

This guide is intended to be used by contributors to learn about how to develop RisingWave. The instructions about how to submit code changes are included in [contributing guidelines](../CONTRIBUTING.md).

If you have questions, you can search for existing discussions or start a new discussion in the [Discussions forum of RisingWave](https://github.com/risingwavelabs/risingwave/discussions), or ask in the RisingWave Community channel on Slack. Please use the [invitation link](https://risingwave.com/slack) to join the channel.

To report bugs, create a [GitHub issue](https://github.com/risingwavelabs/risingwave/issues/new/choose).


## Table of contents

<!--
Table of contents generated with markdown-toc:
http://ecotrust-canada.github.io/markdown-toc/
-->

- [Read the design docs](#read-the-design-docs)
- [Learn about the code structure](#learn-about-the-code-structure)
- [Set up the development environment](#set-up-the-development-environment)
  * [macOS](#macos)
  * [Debian-based Linux](#debian-based-linux)
  * [nix shell](#nix-shell)
- [Start and monitor a dev cluster](#start-and-monitor-a-dev-cluster)
  * [Tips for compilation](#tips-for-compilation)
  * [Configure additional components](#configure-additional-components)
  * [Configure system variables](#configure-system-variables)
  * [Start the playground](#start-the-playground)
- [Debug playground using vscode](#debug-playground-using-vscode)
- [Use standalone-mode](#use-standalone-mode)
- [Observability components](#observability-components)
  * [Cluster Control](#cluster-control)
  * [Monitoring](#monitoring)
  * [Tracing](#tracing)
  * [Dashboard](#dashboard)
  * [Logging](#logging)
- [Test your code changes](#test-your-code-changes)
  * [Lint](#lint)
  * [Unit tests](#unit-tests)
  * [Planner tests](#planner-tests)
  * [End-to-end tests](#end-to-end-tests)
  * [Fuzzing tests](#fuzzing-tests)
    + [SqlSmith](#sqlsmith)
  * [DocSlt tests](#docslt-tests)
  * [Deterministic simulation tests](#deterministic-simulation-tests)
  * [Deterministic Simulation Integration tests](#deterministic-simulation-integration-tests)
  * [Backwards Compatibility tests](#backwards-compatibility-tests)
<<<<<<< HEAD
- [Miscellaneous checks](#miscellaneous-checks)
- [Update Grafana dashboard](#update-grafana-dashboard)
- [Add new files](#add-new-files)
- [Add new dependencies](#add-new-dependencies)
- [Submit PRs](#submit-prs)
=======
- [Update Grafana dashboard](#update-grafana-dashboard)
- [Add new files](#add-new-files)
- [Add new dependencies](#add-new-dependencies)
>>>>>>> f56ba9b7
- [Benchmarking and Profiling](#benchmarking-and-profiling)
- [CI Labels Guide](#ci-labels-guide)
  * [Example](#example)

## Read the design docs

Before you start to make code changes, ensure that you understand the design and implementation of RisingWave. We recommend that you read the design docs listed in [docs/README.md](README.md) first.

You can also read the [crate level documentation](https://risingwavelabs.github.io/risingwave/) for implementation details, or run `./risedev doc` to read it locally. Note that you need to [set up the development environment](#set-up-the-development-environment) first.

## Learn about the code structure

- The `src` folder contains all of the kernel components, refer to [src/README.md](../src/README.md) for more details, which contains more details about Design Patterns in RisingWave.
- The `docker` folder contains Docker files to build and start RisingWave.
- The `e2e_test` folder contains the latest end-to-end test cases.
- The `docs` folder contains the design docs. If you want to learn about how RisingWave is designed and implemented, check out the design docs here.
- The `dashboard` folder contains RisingWave dashboard.

## Set up the development environment

RisingWave can be built on macOS and Linux. To develop RisingWave, you need the following dependencies:

* Rust toolchain
* CMake
* protobuf (>= 3.12.0)
* OpenSSL (>= 3)
* PostgreSQL (psql) (>= 14.1)
* Tmux (>= v3.2a)
* LLVM (For macOS only, to workaround some bugs in macOS toolchain. See https://github.com/risingwavelabs/risingwave/issues/6205)
* Python (>= 3.12) (Optional, only required by `embedded-python-udf` feature)

### macOS

To install the dependencies on macOS, run:

```shell
brew install postgresql cmake protobuf tmux cyrus-sasl llvm openssl@3
curl --proto '=https' --tlsv1.2 -sSf https://sh.rustup.rs | sh
```

### Debian-based Linux

To install the dependencies on Debian-based Linux systems, run:

```shell
sudo apt install make build-essential cmake protobuf-compiler curl postgresql-client tmux lld pkg-config libssl-dev libsasl2-dev
curl --proto '=https' --tlsv1.2 -sSf https://sh.rustup.rs | sh
```

<<<<<<< HEAD
### nix shell

If you use nix, you can also enter the nix shell via:

```shell
nix develop ./develop/nix
```

All dependencies will be automatically downloaded and configured.

You can also use [direnv](https://github.com/direnv/direnv) to automatically enter the nix shell:

```shell
direnv allow
```

Check out [flake.nix](../develop/nix/flake.nix) to read more information!

Then you'll be able to compile and start RiseDev!
=======
Then you'll be able to compile and start RisingWave!
>>>>>>> f56ba9b7

> [!NOTE]
>
> `.cargo/config.toml` contains `rustflags` configurations like `-Clink-arg` and `-Ctarget-feature`. Since it will be [merged](https://doc.rust-lang.org/cargo/reference/config.html#hierarchical-structure) with `$HOME/.cargo/config.toml`, check the config files and make sure they don't conflict if you have global `rustflags` configurations for e.g. linker there.

> [!TIP]
>
> If you want to build RisingWave with `embedded-python-udf` feature, you need to install Python 3.12.
>
> To install Python 3.12 on macOS, run:
>
> ```shell
> brew install python@3.12
> ```
>
> To install Python 3.12 on Debian-based Linux systems, run:
>
> ```shell
> sudo apt install software-properties-common
> sudo add-apt-repository ppa:deadsnakes/ppa
> sudo apt-get update
> sudo apt-get install python3.12 python3.12-dev
> ```
>
> If the default `python3` version is not 3.12, please set the `PYO3_PYTHON` environment variable:
>
> ```shell
> export PYO3_PYTHON=python3.12
> ```

## Start and monitor a dev cluster

RiseDev is the RisingWave developers' tool. You can now use RiseDev to start a dev cluster. It is as simple as:

```shell
./risedev d                        # shortcut for ./risedev dev
psql -h localhost -p 4566 -d dev -U root
```

The default dev cluster includes meta-node, compute-node and frontend-node processes, and an embedded volatile in-memory state storage. No data will be persisted. This configuration is intended to make it easier to develop and debug RisingWave.

To stop the cluster:

```shell
./risedev k # shortcut for ./risedev kill
```

To view the logs:

```shell
./risedev l # shortcut for ./risedev logs
```

To clean local data and logs:

```shell
./risedev clean-data
```

### Tips for compilation

If you detect memory bottlenecks while compiling, either allocate some disk space on your computer as swap memory, or lower the compilation parallelism with [`CARGO_BUILD_JOBS`](https://doc.rust-lang.org/cargo/reference/config.html#buildjobs), e.g. `CARGO_BUILD_JOBS=2`.

### Configure additional components

There are a few additional components supported by RiseDev.

Use the `./risedev configure` command to enable and disable components.

- Hummock (MinIO + MinIO-CLI): Enable this component to persist state data.
- Prometheus and Grafana: Enable this component to view RisingWave metrics. You can view the metrics through a built-in Grafana dashboard.
- Etcd: Enable this component if you want to persist metadata node data.
- Kafka: Enable this component if you want to create a streaming source from a Kafka topic.
- Grafana Tempo: Use this component for tracing.

> [!NOTE]
>
> Enabling a component with the `./risedev configure` command will only download the component to your environment. To allow it to function, you must revise the corresponding configuration setting in `risedev.yml` and restart the dev cluster.

For example, you can modify the default section to:

```yaml
  default:
    - use: minio
    - use: meta-node
    - use: compute-node
    - use: frontend
    - use: prometheus
    - use: grafana
    - use: kafka
      persist-data: true
```

Now you can run `./risedev d` to start a new dev cluster. The new dev cluster will contain components as configured in the yaml file. RiseDev will automatically configure the components to use the available storage service and to monitor the target.

You may also add multiple compute nodes in the cluster. The `ci-3cn-1fe` config is an example.

### Configure system variables

You can check `src/common/src/config.rs` to see all the configurable variables.
If additional variables are needed,
include them in the correct sections (such as `[server]` or `[storage]`) in `src/config/risingwave.toml`.


### Start the playground

If you do not need to start a full cluster to develop, you can issue `./risedev p` to start the playground, where the metadata node, compute nodes and frontend nodes are running in the same process. Logs are printed to stdout instead of separate log files.

```shell
./risedev p # shortcut for ./risedev playground
```

For more information, refer to `README.md` under `src/risedevtool`.

You can also start the playground with `cargo` directly:

```shell
cargo run --bin risingwave -- playground
```

Then, connect to the playground instance via:

```shell
psql -h localhost -p 4566 -d dev -U root
```

## Debug playground using vscode

To step through risingwave locally with a debugger you can use the `launch.json` and the `tasks.json` provided in `vscode_suggestions`. After adding these files to your local `.vscode` folder you can debug and set breakpoints by launching `Launch 'risingwave p' debug`.

## Use standalone-mode

Please refer to [README](../src/cmd_all/src/README.md) for more details.

## Observability components

RiseDev supports several observability components.

### Cluster Control

`risectl` is the tool for providing internal access to the RisingWave cluster. See

```
cargo run --bin risectl -- --help
```

... or

```
./risedev ctl --help
```

for more information.

### Monitoring

Uncomment `grafana` and `prometheus` lines in `risedev.yml` to enable Grafana and Prometheus services.

### Tracing

Compute nodes support streaming tracing. Tracing is not enabled by default. You need to
use `./risedev configure` to download the tracing components first. After that, you will need to uncomment `tempo`
service in `risedev.yml` and start a new dev cluster to allow the components to work.

Traces are visualized in Grafana. You may also want to uncomment `grafana` service in `risedev.yml` to enable it.

### Dashboard

You may use RisingWave Dashboard to see actors in the system. It will be started along with meta node, and available at `http://127.0.0.1:5691/`.

The development instructions for dashboard are available [here](../dashboard/README.md).

### Logging

The Rust components use `tokio-tracing` to handle both logging and tracing. The default log level is set as:

* Third-party libraries: warn
* Other libraries: debug

To configure log levels, launch RisingWave with the environment variable `RUST_LOG` set as described [here](https://docs.rs/tracing-subscriber/0.3/tracing_subscriber/filter/struct.EnvFilter.html).

There're also some logs designated for debugging purposes with target names starting with `events::`.
For example, by setting `RUST_LOG=events::stream::message::chunk=trace`, all chunk messages will be logged as it passes through the executors in the streaming engine. Search in the codebase to find more of them.


## Test your code changes

Before you submit a PR, fully test the code changes and perform necessary checks.

The RisingWave project enforces several checks in CI. Every time the code is modified, you need to perform the checks and ensure they pass.

### Lint

RisingWave requires all code to pass fmt, clippy, sort and hakari checks. Run the following commands to install test tools and perform these checks.

```shell
./risedev install-tools # Install required tools for running unit tests
./risedev c             # Run all checks. Shortcut for ./risedev check
```

There are also some miscellaneous checks. See `ci/scripts/misc-check.sh`.

### Unit tests

RiseDev runs unit tests with cargo-nextest. To run unit tests:

```shell
./risedev test          # Run unit tests
```


### Planner tests

RisingWave's SQL frontend has SQL planner tests. For more information, see [Planner Test Guide](../src/frontend/planner_test/README.md).

### End-to-end tests

We use [sqllogictest-rs](https://github.com/risinglightdb/sqllogictest-rs) to run RisingWave e2e tests.

Before running end-to-end tests, you will need to start a full cluster first:

```shell
./risedev d
```

Then to run the end-to-end tests, you can use one of the following commands according to which component you are developing:

```shell
# run all streaming tests
./risedev slt-streaming -p 4566 -d dev -j 1
# run all batch tests
./risedev slt-batch -p 4566 -d dev -j 1
# run both
./risedev slt-all -p 4566 -d dev -j 1
```

> [!NOTE]
>
> Use `-j 1` to create a separate database for each test case, which can ensure that previous test case failure won't affect other tests due to table cleanups.

Alternatively, you can also run some specific tests:

```shell
# run a single test
./risedev slt -p 4566 -d dev './e2e_test/path/to/file.slt'
# run all tests under a directory (including subdirectories)
./risedev slt -p 4566 -d dev './e2e_test/path/to/directory/**/*.slt'
```

After running e2e tests, you may kill the cluster and clean data.

```shell
./risedev k  # shortcut for ./risedev kill
./risedev clean-data
```

RisingWave's codebase is constantly changing. The persistent data might not be stable. In case of unexpected decode errors, try `./risedev clean-data` first.

### Fuzzing tests

#### SqlSmith

Currently, SqlSmith supports for e2e and frontend fuzzing. Take a look at [Fuzzing tests](../src/tests/sqlsmith/README.md) for more details on running it locally.

### DocSlt tests

As introduced in [#5117](https://github.com/risingwavelabs/risingwave/issues/5117), DocSlt tool allows you to write SQL examples in sqllogictest syntax in Rust doc comments. After adding or modifying any such SQL examples, you should run the following commands to generate and run e2e tests for them.

```shell
# generate e2e tests from doc comments for all default packages
./risedev docslt
# or, generate for only modified package
./risedev docslt -p risingwave_expr

# run all generated e2e tests
./risedev slt-generated -p 4566 -d dev
# or, run only some of them
./risedev slt -p 4566 -d dev './e2e_test/generated/docslt/risingwave_expr/**/*.slt'
```

These will be run on CI as well.

### Deterministic simulation tests

Deterministic simulation is a powerful tool to efficiently search bugs and reliably reproduce them.
In case you are not familiar with this technique, here is a [talk](https://www.youtube.com/watch?v=4fFDFbi3toc) and a [blog post](https://sled.rs/simulation.html) for brief introduction.

See also the blog posts for a detailed writeup:
- [Deterministic Simulation: A New Era of Distributed System Testing (Part 1 of 2)](https://www.risingwave.com/blog/deterministic-simulation-a-new-era-of-distributed-system-testing/)
- [Applying Deterministic Simulation: The RisingWave Story (Part 2 of 2)](https://www.risingwave.com/blog/applying-deterministic-simulation-the-risingwave-story-part-2-of-2/)

In RisingWave, deterministic simulation is supported in both unit test and end-to-end test. You can run them using the following commands:

```sh
# run deterministic unit test
./risedev stest
# run deterministic end-to-end test
./risedev sslt -- './e2e_test/path/to/directory/**/*.slt'
```

When your program panics, the simulator will print the random seed of this run:

```sh
thread '<unnamed>' panicked at '...',
note: run with `MADSIM_TEST_SEED=1` environment variable to reproduce this error
```

Then you can reproduce the bug with the given seed:

```sh
# set the random seed to reproduce a run
MADSIM_TEST_SEED=1 RUST_LOG=info ./risedev sslt -- './e2e_test/path/to/directory/**/*.slt'
```

More advanced usages are listed below:

```sh
# run multiple times with different seeds to test reliability
# it's recommended to build in release mode for a fast run
MADSIM_TEST_NUM=100 ./risedev sslt --release -- './e2e_test/path/to/directory/**/*.slt'

# configure cluster nodes (by default: 2fe+3cn)
./risedev sslt -- --compute-nodes 2 './e2e_test/path/to/directory/**/*.slt'

# inject failures to test fault recovery
./risedev sslt -- --kill-meta --etcd-timeout-rate=0.01 './e2e_test/path/to/directory/**/*.slt'

# see more usages
./risedev sslt -- --help
```

Deterministic test is included in CI as well. See [CI script](../ci/scripts/deterministic-e2e-test.sh) for details.

### Deterministic Simulation Integration tests

To run these tests:
```shell
./risedev sit-test
```

Sometimes in CI you may see a backtrace, followed by an error message with a `MADSIM_TEST_SEED`:
```shell
 161: madsim::sim::task::Executor::block_on
             at /risingwave/.cargo/registry/src/index.crates.io-6f17d22bba15001f/madsim-0.2.22/src/sim/task/mod.rs:238:13
 162: madsim::sim::runtime::Runtime::block_on
             at /risingwave/.cargo/registry/src/index.crates.io-6f17d22bba15001f/madsim-0.2.22/src/sim/runtime/mod.rs:126:9
 163: madsim::sim::runtime::builder::Builder::run::{{closure}}::{{closure}}::{{closure}}
             at /risingwave/.cargo/registry/src/index.crates.io-6f17d22bba15001f/madsim-0.2.22/src/sim/runtime/builder.rs:128:35
note: Some details are omitted, run with `RUST_BACKTRACE=full` for a verbose backtrace.
context: node=6 "compute-1", task=2237 (spawned at /risingwave/src/stream/src/task/stream_manager.rs:689:34)
note: run with `MADSIM_TEST_SEED=2` environment variable to reproduce this error
```

You may use that to reproduce it in your local environment. For example:
```shell
MADSIM_TEST_SEED=4 ./risedev sit-test test_backfill_with_upstream_and_snapshot_read
```

### Backwards Compatibility tests

This tests backwards compatibility between the earliest minor version
and latest minor version of Risingwave (e.g. 1.0.0 vs 1.1.0).

You can run it locally with:
```bash
./risedev backwards-compat-test
```

In CI, you can make sure the PR runs it by adding the label `ci/run-backwards-compat-tests`.


## Update Grafana dashboard

See [README](../grafana/README.md) for more information.

## Add new files

We use [skywalking-eyes](https://github.com/apache/skywalking-eyes) to manage license headers.
If you added new files, please follow the installation guide and run:

```shell
license-eye -c .licenserc.yaml header fix
```

## Add new dependencies

`./risedev check-hakari`: To avoid rebuild some common dependencies across different crates in workspace, use
[cargo-hakari](https://docs.rs/cargo-hakari/latest/cargo_hakari/) to ensure all dependencies
are built with the same feature set across workspace. You'll need to run `cargo hakari generate`
after deps get updated.

`./risedev check-udeps`: Use [cargo-udeps](https://github.com/est31/cargo-udeps) to find unused dependencies in workspace.

`./risedev check-dep-sort`: Use [cargo-sort](https://crates.io/crates/cargo-sort) to ensure all deps are get sorted.

## Benchmarking and Profiling

- [CPU Profiling Guide](./cpu-profiling.md)
- [Memory (Heap) Profiling Guide](./memory-profiling.md)
- [Microbench Guide](./microbenchmarks.md)

## CI Labels Guide

- `[ci/run-xxx ...]`: Run additional steps in the PR workflow indicated by `ci/run-xxx` in your PR.
- `ci/pr/run-selected` + `[ci/run-xxx ...]` : Only run selected steps indicated by `ci/run-xxx` in your **DRAFT PR.**
- `ci/main-cron/run-all`: Run full `main-cron` workflow for your PR.
- `ci/main-cron/run-selected` + `[ci/run-xxx …]` : Run specific steps indicated by `ci/run-xxx`
  from the `main-cron` workflow, in your PR. Can use to verify some `main-cron` fix works as expected.
- To reference `[ci/run-xxx ...]` labels, you may look at steps from `pull-request.yml` and `main-cron.yml`.

### Example

https://github.com/risingwavelabs/risingwave/pull/17197

To run `e2e-test` and `e2e-source-test` for `main-cron` in your pull request:
1. Add `ci/run-e2e-test`.
2. Add `ci/run-e2e-source-tests`.
3. Add `ci/main-cron/run-selected` to skip all other steps which were not selected with `ci/run-xxx`.<|MERGE_RESOLUTION|>--- conflicted
+++ resolved
@@ -14,50 +14,20 @@
 http://ecotrust-canada.github.io/markdown-toc/
 -->
 
+- [Table of contents](#table-of-contents)
 - [Read the design docs](#read-the-design-docs)
 - [Learn about the code structure](#learn-about-the-code-structure)
 - [Set up the development environment](#set-up-the-development-environment)
-  * [macOS](#macos)
-  * [Debian-based Linux](#debian-based-linux)
-  * [nix shell](#nix-shell)
 - [Start and monitor a dev cluster](#start-and-monitor-a-dev-cluster)
-  * [Tips for compilation](#tips-for-compilation)
-  * [Configure additional components](#configure-additional-components)
-  * [Configure system variables](#configure-system-variables)
-  * [Start the playground](#start-the-playground)
 - [Debug playground using vscode](#debug-playground-using-vscode)
 - [Use standalone-mode](#use-standalone-mode)
 - [Observability components](#observability-components)
-  * [Cluster Control](#cluster-control)
-  * [Monitoring](#monitoring)
-  * [Tracing](#tracing)
-  * [Dashboard](#dashboard)
-  * [Logging](#logging)
 - [Test your code changes](#test-your-code-changes)
-  * [Lint](#lint)
-  * [Unit tests](#unit-tests)
-  * [Planner tests](#planner-tests)
-  * [End-to-end tests](#end-to-end-tests)
-  * [Fuzzing tests](#fuzzing-tests)
-    + [SqlSmith](#sqlsmith)
-  * [DocSlt tests](#docslt-tests)
-  * [Deterministic simulation tests](#deterministic-simulation-tests)
-  * [Deterministic Simulation Integration tests](#deterministic-simulation-integration-tests)
-  * [Backwards Compatibility tests](#backwards-compatibility-tests)
-<<<<<<< HEAD
-- [Miscellaneous checks](#miscellaneous-checks)
 - [Update Grafana dashboard](#update-grafana-dashboard)
 - [Add new files](#add-new-files)
 - [Add new dependencies](#add-new-dependencies)
-- [Submit PRs](#submit-prs)
-=======
-- [Update Grafana dashboard](#update-grafana-dashboard)
-- [Add new files](#add-new-files)
-- [Add new dependencies](#add-new-dependencies)
->>>>>>> f56ba9b7
 - [Benchmarking and Profiling](#benchmarking-and-profiling)
 - [CI Labels Guide](#ci-labels-guide)
-  * [Example](#example)
 
 ## Read the design docs
 
@@ -104,7 +74,6 @@
 curl --proto '=https' --tlsv1.2 -sSf https://sh.rustup.rs | sh
 ```
 
-<<<<<<< HEAD
 ### nix shell
 
 If you use nix, you can also enter the nix shell via:
@@ -123,10 +92,7 @@
 
 Check out [flake.nix](../develop/nix/flake.nix) to read more information!
 
-Then you'll be able to compile and start RiseDev!
-=======
 Then you'll be able to compile and start RisingWave!
->>>>>>> f56ba9b7
 
 > [!NOTE]
 >
