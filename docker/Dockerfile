--- conflicted
+++ resolved
@@ -49,7 +49,6 @@
 RUN unzip dashboard-artifact.zip && mv risingwave-dashboard-artifact /risingwave/ui && rm dashboard-artifact.zip
 
 
-<<<<<<< HEAD
 # Build application
 ARG GIT_SHA
 ENV GIT_SHA=$GIT_SHA
@@ -57,14 +56,9 @@
 COPY ./ /risingwave
 RUN cargo fetch
 RUN cargo build -p risingwave_cmd_all --release --features "rw-static-link"
-RUN mkdir -p /risingwave/bin && mv /risingwave/target/release/risingwave /risingwave/bin/ && \
-=======
-RUN cargo fetch && \
-  cargo build -p risingwave_cmd_all --release --features "rw-static-link" && \
-  mkdir -p /risingwave/bin && \
+RUN mkdir -p /risingwave/bin && \
     mv /risingwave/target/release/risingwave /risingwave/bin/ && \
     mv /risingwave/target/release/risingwave.dwp /risingwave/bin/ && \
->>>>>>> 8ef74ad3
   cp ./target/release/build/tikv-jemalloc-sys-*/out/build/bin/jeprof /risingwave/bin/ && \
   chmod +x /risingwave/bin/jeprof && \
   mkdir -p /risingwave/lib && cargo clean
@@ -111,29 +105,19 @@
 
 RUN mkdir -p /risingwave/bin/connector-node && mkdir -p /risingwave/lib
 
-<<<<<<< HEAD
 COPY --from=rust-builder /risingwave/bin/risingwave /risingwave/bin/risingwave
+COPY --from=rust-builder /risingwave/bin/risingwave.dwp /risingwave/bin/risingwave.dwp
 COPY --from=java-builder /risingwave/bin/connector-node /risingwave/bin/connector-node
 COPY --from=rust-builder /risingwave/ui /risingwave/ui
 COPY --from=rust-builder /risingwave/bin/jeprof /usr/local/bin/jeprof
-=======
-COPY --from=builder /risingwave/bin/risingwave /risingwave/bin/risingwave
-COPY --from=builder /risingwave/bin/risingwave.dwp /risingwave/bin/risingwave.dwp
-COPY --from=builder /risingwave/bin/connector-node /risingwave/bin/connector-node
-COPY --from=builder /risingwave/ui /risingwave/ui
-COPY --from=builder /risingwave/bin/jeprof /usr/local/bin/jeprof
->>>>>>> 8ef74ad3
 
 # Set default playground mode to docker-playground profile
 ENV PLAYGROUND_PROFILE docker-playground
 # Set default dashboard UI to local path instead of github proxy
 ENV RW_DASHBOARD_UI_PATH /risingwave/ui
-<<<<<<< HEAD
-ENV IN_CONTAINER=1
-=======
 # Set default connector libs path
 ENV CONNECTOR_LIBS_PATH /risingwave/bin/connector-node/libs
->>>>>>> 8ef74ad3
+ENV IN_CONTAINER=1
 
 ENTRYPOINT [ "/risingwave/bin/risingwave" ]
 CMD [ "playground" ]