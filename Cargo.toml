cargo-features = ["profile-rustflags"]

[workspace]
members = [
    "src/batch",
    "src/batch/executors",
    "src/bench",
    "src/cmd",
    "src/cmd_all",
    "src/common",
    "src/common/common_service",
    "src/common/estimate_size",
    "src/common/fields-derive",
    "src/common/heap_profiling",
    "src/common/metrics",
    "src/common/telemetry_event",
    "src/compute",
    "src/connector",
    "src/connector/codec",
    "src/connector/with_options",
    "src/ctl",
    "src/dml",
    "src/error",
    "src/expr/core",
    "src/expr/impl",
    "src/expr/macro",
    "src/frontend",
    "src/frontend/macro",
    "src/frontend/planner_test",
    "src/java_binding",
    "src/jni_core",
    "src/license",
    "src/meta",
    "src/meta/dashboard",
    "src/meta/model",
    "src/meta/model/migration",
    "src/meta/node",
    "src/meta/service",
    "src/object_store",
    "src/prost",
    "src/prost/helpers",
    "src/risedevtool",
    "src/risedevtool/config",
    "src/rpc_client",
    "src/sqlparser",
    "src/storage",
    "src/storage/backup",
    "src/storage/compactor",
    "src/storage/hummock_sdk",
    "src/storage/hummock_test",
    "src/stream",
    "src/stream/spill_test",
    "src/test_runner",
    "src/tests/compaction_test",
    "src/tests/e2e_extended_mode",
    "src/tests/mysql_test",
    "src/tests/regress",
    "src/tests/simulation",
    "src/tests/sqlsmith",
    "src/tests/state_cleaning_test",
    "src/utils/delta_btree_map",
    "src/utils/futures_util",
    "src/utils/iter_util",
    "src/utils/openai_embedding_service",
    "src/utils/pgwire",
    "src/utils/resource_util",
    "src/utils/runtime",
    "src/utils/sync-point",
    "src/utils/variables",
    "src/utils/workspace-config",
    "src/workspace-hack",
]
exclude = [
    "e2e_test/source_inline/pubsub",
    "e2e_test/udf/embedded_wasm",
    "lints",
]
resolver = "2"

[workspace.package]
version = "2.7.0-alpha"
edition = "2024"
homepage = "https://github.com/risingwavelabs/risingwave"
keywords = ["sql", "database", "streaming"]
license = "Apache-2.0"
repository = "https://github.com/risingwavelabs/risingwave"

# some dependencies are not worth deleting.
[workspace.metadata.cargo-machete]
ignored = [
    "workspace-hack",
    "expect-test",
    "pretty_assertions",
    "serde",
    "serde_json",
    "linkme",
    "tempfile",
    "cfg-if",
]
[workspace.metadata.cargo-udeps.ignore]
normal = ["workspace-hack"]
development = ["expect-test", "pretty_assertions"]

[workspace.metadata.dylint]
libraries = [{ path = "./lints" }]

[workspace.dependencies]
apache-avro = { git = "https://github.com/risingwavelabs/avro", rev = "25113ba88234a9ae23296e981d8302c290fdaa4b", features = [
    "snappy",
    "zstandard",
    "bzip",
    "xz",
] }
arc-swap = "1"
arrow-udf-runtime = "0.8.0"
async-openai = "0.29.0"
auto_enums = { version = "0.8", features = ["futures03", "tokio1"] }
await-tree = { version = "0.3.2-alpha.2", features = ["serde", "attributes"] }
aws-config = { version = "1", default-features = false, features = [
    "behavior-version-latest",
    "rt-tokio",
    "rustls",
] }
aws-credential-types = { version = "1", default-features = false, features = [
    "hardcoded-credentials",
] }
aws-endpoint = "0.60"
aws-sdk-glue = "1"
aws-sdk-kinesis = { version = "1", default-features = false, features = [
    "rt-tokio",
    "rustls",
] }
aws-sdk-s3 = { version = "1", default-features = false, features = [
    "rt-tokio",
    "rustls",
] }
aws-sdk-sqs = { version = "1", default-features = false, features = [
    "rt-tokio",
    "rustls",
] }
aws-smithy-http = "0.62"
aws-smithy-runtime = "1.8"
aws-smithy-runtime-api = "1.8"
aws-smithy-types = { version = "1.3", default-features = false, features = [
    "hyper-0-14-x", # required by aws sdk
] }
aws-types = "1.3"
axum = "=0.7.4" # TODO: 0.7.5+ does not work with current toolchain
axum-extra = "0.9"
chrono = { version = "0.4.40", default-features = false }
clap = { version = "4", features = ["cargo", "derive", "env"] }
criterion = { version = "0.5", features = ["async_futures"] }
# Use a forked version which removes the dependencies on dynamo db to reduce
# compile time and binary size.
deltalake = { version = "0.26", features = ["s3", "gcs", "datafusion"] }
faiss = { version = "0.12.2-alpha.0", features = ["static"] }
foyer = { version = "0.20.0", features = ["serde", "tracing", "nightly"] }
futures-async-stream = "0.2.9"
governor = { version = "0.10", default-features = false, features = ["std"] }
hashbrown = { version = "0.16", features = [
    "default-hasher",
    "inline-more",
    "nightly",
] }
hashbrown0_14 = { package = "hashbrown", version = "0.14", features = [
    "nightly",
] }
hytra = "0.1"
# branch dev_rebase_main_20250325
<<<<<<< HEAD
iceberg = { git = "https://github.com/risingwavelabs/iceberg-rust.git", rev = "c15a32b4220cf1b02132129eb34a5ea301215b7f", features = [
=======
iceberg = { git = "https://github.com/risingwavelabs/iceberg-rust.git", rev = "d1b8cabf4f8a33090d018b539bfec6e7c623d7c4", features = [
>>>>>>> 940c883e
    "storage-s3",
    "storage-gcs",
    "storage-azblob",
    "storage-azdls",
] }
<<<<<<< HEAD
iceberg-catalog-glue = { git = "https://github.com/risingwavelabs/iceberg-rust.git", rev = "c15a32b4220cf1b02132129eb34a5ea301215b7f" }
iceberg-catalog-rest = { git = "https://github.com/risingwavelabs/iceberg-rust.git", rev = "c15a32b4220cf1b02132129eb34a5ea301215b7f" }

=======
iceberg-catalog-glue = { git = "https://github.com/risingwavelabs/iceberg-rust.git", rev = "d1b8cabf4f8a33090d018b539bfec6e7c623d7c4" }
iceberg-catalog-rest = { git = "https://github.com/risingwavelabs/iceberg-rust.git", rev = "d1b8cabf4f8a33090d018b539bfec6e7c623d7c4" }
indexmap = { version = "2.12.0", features = ["serde"] }
>>>>>>> 940c883e
itertools = "0.14.0"
jni = { version = "0.21.1", features = ["invocation"] }
jsonbb = { version = "0.2.2", features = ["float_roundtrip"] }
linkme = { version = "0.3.32", features = ["used_linker"] }
lru = "0.14"
madsim = "0.2.34"
mixtrics = { version = "0.2", features = ["prometheus"] }
mysql_async = { version = "0.36", features = ["native-tls-tls", "rust_decimal"] }
opendal = "0.53"
opentelemetry = "0.29"
opentelemetry-otlp = { version = "0.29", features = ["grpc-tonic"] }
opentelemetry-semantic-conventions = "0.16"
opentelemetry_sdk = { version = "0.29", default-features = false }
otlp-embedded = { git = "https://github.com/risingwavelabs/otlp-embedded", rev = "e6cd165b9bc85783b42c106e99186b86b73e3507" }
parking_lot = { version = "0.12", features = [
    "arc_lock",
    "deadlock_detection",
] }
parquet = { version = "54", features = ["async"] }
pin-project-lite = "0.2"
prost = { version = "0.13" }
prost-build = { version = "0.13" }
rand = { version = "0.9", features = ["small_rng"] }
rdkafka = { package = "madsim-rdkafka", version = "0.4.4", features = [
    "cmake-build",
] }
redis = { version = "0.32" }
regex = "1.11"
reqwest = { version = "0.12.2", features = ["json", "stream"] }
risingwave_backup = { path = "./src/storage/backup" }
risingwave_batch = { path = "./src/batch" }
risingwave_batch_executors = { path = "./src/batch/executors" }
risingwave_cmd = { path = "./src/cmd" }
risingwave_common = { path = "./src/common" }
risingwave_common_estimate_size = { path = "./src/common/estimate_size" }
risingwave_common_heap_profiling = { path = "./src/common/heap_profiling" }
risingwave_common_metrics = { path = "./src/common/metrics" }
risingwave_common_proc_macro = { path = "./src/common/proc_macro" }
risingwave_common_rate_limit = { path = "./src/common/rate_limit" }
risingwave_common_service = { path = "./src/common/common_service" }
risingwave_compactor = { path = "./src/storage/compactor" }
risingwave_compute = { path = "./src/compute" }
risingwave_connector = { path = "./src/connector" }
risingwave_connector_codec = { path = "./src/connector/codec" }
risingwave_ctl = { path = "./src/ctl" }
risingwave_dml = { path = "./src/dml" }
risingwave_error = { path = "./src/error" }
risingwave_expr = { path = "./src/expr/core" }
risingwave_expr_impl = { path = "./src/expr/impl" }
risingwave_frontend = { path = "./src/frontend" }
risingwave_hummock_sdk = { path = "./src/storage/hummock_sdk" }
risingwave_hummock_test = { path = "./src/storage/hummock_test" }
risingwave_hummock_trace = { path = "./src/storage/hummock_trace" }
risingwave_java_binding = { path = "./src/java_binding" }
risingwave_jni_core = { path = "src/jni_core" }
risingwave_license = { path = "./src/license" }
risingwave_mem_table_spill_test = { path = "./src/stream/spill_test" }
risingwave_meta = { path = "./src/meta" }
risingwave_meta_dashboard = { path = "./src/meta/dashboard" }
risingwave_meta_model = { path = "src/meta/model" }
risingwave_meta_model_migration = { path = "src/meta/model/migration" }
risingwave_meta_node = { path = "./src/meta/node" }
risingwave_meta_service = { path = "./src/meta/service" }
risingwave_object_store = { path = "./src/object_store" }
risingwave_pb = { path = "./src/prost" }
risingwave_rpc_client = { path = "./src/rpc_client" }
risingwave_rt = { path = "./src/utils/runtime" }
risingwave_sqlparser = { path = "./src/sqlparser" }
risingwave_sqlsmith = { path = "./src/tests/sqlsmith" }
risingwave_storage = { path = "./src/storage" }
risingwave_stream = { path = "./src/stream" }
risingwave_telemetry_event = { path = "./src/common/telemetry_event" }
risingwave_test_runner = { path = "./src/test_runner" }
risingwave_udf = { path = "./src/expr/udf" }
risingwave_variables = { path = "./src/utils/variables" }
rw_futures_util = { path = "src/utils/futures_util" }
rw_iter_util = { path = "src/utils/iter_util" }
rw_resource_util = { path = "src/utils/resource_util" }
sea-orm = { version = "~1.1", features = [
    "sqlx-all",
    "runtime-tokio-native-tls",
    "with-uuid",
] }
sea-orm-migration = "~1.1"
serde = { version = "1", features = ["derive"] }
smallvec = "1.15"
sqlx = { version = "0.8.2", default-features = false, features = [
    "bigdecimal",
    "chrono",
    "json",
    "mysql",
    "postgres",
    "runtime-tokio-native-tls",
    "rust_decimal",
    "sqlite",
    "time",
    "uuid",
] }
thiserror = { git = "https://github.com/BugenZhao/thiserror.git", tag = "bz-provide-3" }
thiserror-ext = { version = "0.3", features = ["backtrace"] }
tikv-jemalloc-ctl = { git = "https://github.com/risingwavelabs/jemallocator.git", rev = "64a2d988d687a94cd859855e19241cd8b0705466" }
tikv-jemallocator = { git = "https://github.com/risingwavelabs/jemallocator.git", features = [
    "profiling",
    "stats",
], rev = "64a2d988d687a94cd859855e19241cd8b0705466" }
tokio-stream = { git = "https://github.com/madsim-rs/tokio.git", rev = "0dd1055", features = [
    "net",
    "fs",
] }
tokio-util = "0.7"
tonic = { package = "madsim-tonic", version = "0.5.1" }
tonic-build = { package = "madsim-tonic-build", version = "0.5" }
tracing-opentelemetry = "0.30"

[workspace.lints.rust]
# `forbid` will also prevent the misuse of `#[allow(unused)]`
unused_must_use = "forbid"
future_incompatible = { level = "warn", priority = -1 }
nonstandard_style = { level = "warn", priority = -1 }
rust_2018_idioms = { level = "warn", priority = -1 }
# Backward compatibility is not important for an application.
async_fn_in_trait = "allow"
unexpected_cfgs = { level = "warn", check-cfg = [
    'cfg(madsim)',
    'cfg(coverage)',
    'cfg(dashboard_built)',
] }

[workspace.lints.clippy]
uninlined_format_args = "allow"
dbg_macro = "warn"
disallowed_methods = "warn"
disallowed_types = "warn"
doc_markdown = "warn"
explicit_into_iter_loop = "warn"
explicit_iter_loop = "warn"
inconsistent_struct_constructor = "warn"
unused_async = "warn"
map_flatten = "warn"
await_holding_lock = "warn"
# For private code, this is a little pedantic and not worth fixing.
# &Vec or &String is acceptable
ptr_arg = "allow"
# a little pedantic
get_first = "allow"
new_without_default = "allow"
# TODO: remove later https://github.com/rust-lang/rust-clippy/issues/12537
# duplicated_attributes = "allow"
# TODO: remove later https://github.com/rust-lang/rust-clippy/issues/12436
#mixed_attributes_style = "allow"
too_long_first_doc_paragraph = "allow"
# TODO: remove later when EnumAsInner, bitfield and EnumTryAs does not fire this warning
double_parens = "allow"
str_to_string = "warn"
redundant_clone = "warn"
implicit_clone = "warn"

# TODO: this makes sense, but it's too noisy for now (2025-03-10)
large_enum_variant = "allow"
# TODO: this makes sense, but it's too noisy for now (2025-03-10)
result_large_err = "allow"

[workspace.lints.rustdoc]
private_intra_doc_links = "allow"
# Explicit lints don't hurt, and sometimes rust-analyzer works better with explicit links.
redundant_explicit_links = "allow"

# Tweak built-in profiles and define custom profiles.
# See `docs/dev/src/build-and-run/profiles.md` for detailed information.
[profile.dev]
lto = "off"
# use parallel frontend to speed up build
# TODO: may consider applying to release/production profile as well
# TODO: re-enable this after it's more stable. It causes many ICE in current version. https://github.com/rust-lang/rust/issues/143342
# rustflags = ["-Z", "threads=8"]

[profile.release]
debug = "full"
incremental = true
split-debuginfo = "packed"
lto = "off"

# Patch profile for production clusters.
# It will trade-off lto for faster build time.
[profile.patch-production]
inherits = "production"
lto = "off"

[profile.production]
inherits = "release"
incremental = false
lto = "thin"

[profile.ci-release]
inherits = "release"
incremental = false
lto = "off"
debug = "line-tables-only"
split-debuginfo = "off"
debug-assertions = true
overflow-checks = true

[profile.ci-dev]
inherits = "dev"
incremental = false
debug = "line-tables-only"
[profile.ci-dev.package."*"] # external dependencies
opt-level = 1
[profile.ci-dev.package."tokio"]
opt-level = 3
[profile.ci-dev.package."await-tree"]
opt-level = 3
[profile.ci-dev.package."indextree"]
opt-level = 3

[profile.ci-sim]
inherits = "dev"
incremental = false
debug = "line-tables-only"
opt-level = 2

[patch.crates-io]
faiss = { git = "https://github.com/risingwavelabs/faiss-rs.git", rev = "f6f0acb" }
# Patch third-party crates for deterministic simulation.
getrandom = { git = "https://github.com/madsim-rs/getrandom.git", rev = "e79a7ae" }
# Don't patch `tokio-stream`, but only use the madsim version for **direct** dependencies.
# Imagine an unpatched dependency depends on the original `tokio` and the patched `tokio-stream`.
# tokio-stream = { git = "https://github.com/madsim-rs/tokio.git", rev = "0dd1055" }
tokio-retry = { git = "https://github.com/madsim-rs/rust-tokio-retry.git", rev = "95e2fd3" }
tokio-postgres = { git = "https://github.com/madsim-rs/rust-postgres.git", rev = "ac00d88" }
# sqlx version: v0.8.2
# patch diffs: https://github.com/madsim-rs/sqlx/pull/4
sqlx = { git = "https://github.com/madsim-rs/sqlx.git", rev = "3efe6d0065963db2a2b7f30dee69f647e28dec81" }
# patch to remove preserve_order from serde_json
bson = { git = "https://github.com/risingwavelabs/bson-rust", tag = "v2.14.0-json-no-preserve_order" }

# patch to make zstd version compatible:
# desired v4.9.0+2.10.0 requires: zstd-sys >= 2.0.15
# conflict: parquet@54 requires: zstd-sys <= 2.0.13
# why this patch work with zstd-sys < 2.0.15?
# in the last release v4.8.0+2.3.0, the zstd-sys requirement is 2.0.6 < 2.0.13, and the release does not contain zstd related changes
rdkafka-sys = { git = "https://github.com/risingwavelabs/rust-rdkafka", package = "rdkafka-sys", branch = "downgrade-zstd" }<|MERGE_RESOLUTION|>--- conflicted
+++ resolved
@@ -167,25 +167,16 @@
 ] }
 hytra = "0.1"
 # branch dev_rebase_main_20250325
-<<<<<<< HEAD
 iceberg = { git = "https://github.com/risingwavelabs/iceberg-rust.git", rev = "c15a32b4220cf1b02132129eb34a5ea301215b7f", features = [
-=======
-iceberg = { git = "https://github.com/risingwavelabs/iceberg-rust.git", rev = "d1b8cabf4f8a33090d018b539bfec6e7c623d7c4", features = [
->>>>>>> 940c883e
     "storage-s3",
     "storage-gcs",
     "storage-azblob",
     "storage-azdls",
 ] }
-<<<<<<< HEAD
 iceberg-catalog-glue = { git = "https://github.com/risingwavelabs/iceberg-rust.git", rev = "c15a32b4220cf1b02132129eb34a5ea301215b7f" }
 iceberg-catalog-rest = { git = "https://github.com/risingwavelabs/iceberg-rust.git", rev = "c15a32b4220cf1b02132129eb34a5ea301215b7f" }
 
-=======
-iceberg-catalog-glue = { git = "https://github.com/risingwavelabs/iceberg-rust.git", rev = "d1b8cabf4f8a33090d018b539bfec6e7c623d7c4" }
-iceberg-catalog-rest = { git = "https://github.com/risingwavelabs/iceberg-rust.git", rev = "d1b8cabf4f8a33090d018b539bfec6e7c623d7c4" }
 indexmap = { version = "2.12.0", features = ["serde"] }
->>>>>>> 940c883e
 itertools = "0.14.0"
 jni = { version = "0.21.1", features = ["invocation"] }
 jsonbb = { version = "0.2.2", features = ["float_roundtrip"] }
