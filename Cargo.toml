cargo-features = ["profile-rustflags"]

[workspace]
members = [
    "src/batch",
    "src/batch/executors",
    "src/bench",
    "src/cmd",
    "src/cmd_all",
    "src/common",
    "src/common/common_service",
    "src/common/estimate_size",
    "src/common/fields-derive",
    "src/common/heap_profiling",
    "src/common/metrics",
    "src/common/telemetry_event",
    "src/compute",
    "src/connector",
    "src/connector/codec",
    "src/connector/with_options",
    "src/ctl",
    "src/dml",
    "src/error",
    "src/expr/core",
    "src/expr/impl",
    "src/expr/macro",
    "src/frontend",
    "src/frontend/macro",
    "src/frontend/planner_test",
    "src/java_binding",
    "src/jni_core",
    "src/license",
    "src/meta",
    "src/meta/dashboard",
    "src/meta/model",
    "src/meta/model/migration",
    "src/meta/node",
    "src/meta/service",
    "src/object_store",
    "src/prost",
    "src/prost/helpers",
    "src/risedevtool",
    "src/risedevtool/config",
    "src/rpc_client",
    "src/sqlparser",
    "src/storage",
    "src/storage/backup",
    "src/storage/compactor",
    "src/storage/hummock_sdk",
    "src/storage/hummock_test",
    "src/stream",
    "src/stream/spill_test",
    "src/test_runner",
    "src/tests/compaction_test",
    "src/tests/e2e_extended_mode",
    "src/tests/regress",
    "src/tests/simulation",
    "src/tests/sqlsmith",
    "src/tests/state_cleaning_test",
    "src/utils/delta_btree_map",
    "src/utils/futures_util",
    "src/utils/iter_util",
    "src/utils/local_stats_alloc",
    "src/utils/pgwire",
    "src/utils/resource_util",
    "src/utils/runtime",
    "src/utils/sync-point",
    "src/utils/variables",
    "src/utils/workspace-config",
    "src/workspace-hack",
]
exclude = [
    "e2e_test/source_inline/pubsub",
    "e2e_test/udf/embedded_wasm",
    "lints",
]
resolver = "2"

[workspace.package]
version = "2.5.0-alpha"
edition = "2024"
homepage = "https://github.com/risingwavelabs/risingwave"
keywords = ["sql", "database", "streaming"]
license = "Apache-2.0"
repository = "https://github.com/risingwavelabs/risingwave"

# some dependencies are not worth deleting.
[workspace.metadata.cargo-machete]
ignored = [
    "workspace-hack",
    "expect-test",
    "pretty_assertions",
    "serde",
    "serde_json",
    "linkme",
    "tempfile",
    "cfg-if",
]
[workspace.metadata.cargo-udeps.ignore]
normal = ["workspace-hack"]
development = ["expect-test", "pretty_assertions"]

[workspace.dependencies]
foyer = { version = "0.17.2", features = ["serde", "tracing", "nightly"] }
mixtrics = { version = "0.1", features = ["prometheus"] }
apache-avro = { git = "https://github.com/risingwavelabs/avro", rev = "25113ba88234a9ae23296e981d8302c290fdaa4b", features = [
    "snappy",
    "zstandard",
    "bzip",
    "xz",
] }
arc-swap = "1"
auto_enums = { version = "0.8", features = ["futures03", "tokio1"] }
await-tree = { version = "0.3.0-alpha.3", features = ["serde"] }
aws-config = { version = "1", default-features = false, features = [
    "behavior-version-latest",
    "rt-tokio",
    "rustls",
] }
aws-credential-types = { version = "1", default-features = false, features = [
    "hardcoded-credentials",
] }
aws-sdk-glue = "1"
aws-sdk-kinesis = { version = "1", default-features = false, features = [
    "rt-tokio",
    "rustls",
] }
aws-sdk-s3 = { version = "1", default-features = false, features = [
    "rt-tokio",
    "rustls",
] }
aws-sdk-sqs = { version = "1", default-features = false, features = [
    "rt-tokio",
    "rustls",
] }
aws-smithy-http = "0.60"
aws-smithy-runtime-api = "1"
aws-smithy-runtime = "1"
aws-smithy-types = { version = "1", default-features = false, features = [
    "hyper-0-14-x", # required by aws sdk
] }
aws-endpoint = "0.60"
aws-types = "1"
axum = "=0.7.4" # TODO: 0.7.5+ does not work with current toolchain
axum-extra = "0.9"
futures-async-stream = "0.2.9"
hytra = "0.1"
rdkafka = { package = "madsim-rdkafka", version = "0.4.3", features = [
    "cmake-build",
] }
hashbrown = { version = "0.15", features = [
    "default-hasher",
    "inline-more",
    "nightly",
] }
criterion = { version = "0.5", features = ["async_futures"] }
tonic = { package = "madsim-tonic", version = "0.5.1" }
tonic-build = { package = "madsim-tonic-build", version = "0.5" }
otlp-embedded = { git = "https://github.com/risingwavelabs/otlp-embedded", rev = "e6cd165b9bc85783b42c106e99186b86b73e3507" }
prost = { version = "0.13" }
prost-build = { version = "0.13" }
# branch dev_rebase_main_20250325
<<<<<<< HEAD
iceberg = { git = "https://github.com/risingwavelabs/iceberg-rust.git", rev = "fd79d47", features = [
=======
iceberg = { git = "https://github.com/risingwavelabs/iceberg-rust.git", rev = "ddef529", features = [
>>>>>>> b34ead99
    "storage-s3",
    "storage-gcs",
    "storage-azblob",
] }
<<<<<<< HEAD
iceberg-catalog-rest = { git = "https://github.com/risingwavelabs/iceberg-rust.git", rev = "fd79d47" }
iceberg-catalog-glue = { git = "https://github.com/risingwavelabs/iceberg-rust.git", rev = "fd79d47" }
=======
iceberg-catalog-rest = { git = "https://github.com/risingwavelabs/iceberg-rust.git", rev = "ddef529" }
iceberg-catalog-glue = { git = "https://github.com/risingwavelabs/iceberg-rust.git", rev = "ddef529" }
>>>>>>> b34ead99
opendal = "0.49"
arrow-udf-runtime = "0.8.0"
clap = { version = "4", features = ["cargo", "derive", "env"] }
# Use a forked version which removes the dependencies on dynamo db to reduce
# compile time and binary size.
deltalake = { version = "0.26", features = ["s3", "gcs", "datafusion"] }
itertools = "0.14.0"
jsonbb = "0.1.4"
linkme = { version = "0.3.32", features = ["used_linker"] }
lru = { git = "https://github.com/risingwavelabs/lru-rs.git", rev = "2682b85" }
parquet = { version = "54", features = ["async"] }
mysql_async = { version = "0.34", default-features = false, features = [
    "default",
] }
thiserror-ext = { version = "0.2.1", features = ["backtrace"] }
tikv-jemalloc-ctl = { git = "https://github.com/risingwavelabs/jemallocator.git", rev = "64a2d9" }
tikv-jemallocator = { git = "https://github.com/risingwavelabs/jemallocator.git", features = [
    "profiling",
    "stats",
], rev = "64a2d9" }
opentelemetry = "0.29"
opentelemetry-otlp = { version = "0.29", features = ["grpc-tonic"] }
opentelemetry_sdk = { version = "0.29", default-features = false }
opentelemetry-semantic-conventions = "0.16"
parking_lot = { version = "0.12", features = [
    "arc_lock",
    "deadlock_detection",
] }
pin-project-lite = "0.2"
sea-orm = { version = "~1.1", features = [
    "sqlx-all",
    "runtime-tokio-native-tls",
    "with-uuid",
] }
sea-orm-migration = "~1.1"
sqlx = { version = "0.8.2", default-features = false, features = [
    "bigdecimal",
    "chrono",
    "json",
    "mysql",
    "postgres",
    "runtime-tokio-native-tls",
    "rust_decimal",
    "sqlite",
    "time",
    "uuid",
] }
tokio-stream = { git = "https://github.com/madsim-rs/tokio.git", rev = "0dd1055", features = [
    "net",
    "fs",
] }
tokio-util = "0.7"
tracing-opentelemetry = "0.30"
rand = { version = "0.9", features = ["small_rng"] }
governor = { version = "0.8", default-features = false, features = ["std"] }
redis = { version = "0.28" }
risingwave_backup = { path = "./src/storage/backup" }
risingwave_batch = { path = "./src/batch" }
risingwave_batch_executors = { path = "./src/batch/executors" }
risingwave_cmd = { path = "./src/cmd" }
risingwave_common = { path = "./src/common" }
risingwave_common_service = { path = "./src/common/common_service" }
risingwave_common_estimate_size = { path = "./src/common/estimate_size" }
risingwave_common_heap_profiling = { path = "./src/common/heap_profiling" }
risingwave_common_metrics = { path = "./src/common/metrics" }
risingwave_common_proc_macro = { path = "./src/common/proc_macro" }
risingwave_common_rate_limit = { path = "./src/common/rate_limit" }
risingwave_compactor = { path = "./src/storage/compactor" }
risingwave_compute = { path = "./src/compute" }
risingwave_ctl = { path = "./src/ctl" }
risingwave_connector = { path = "./src/connector" }
risingwave_connector_codec = { path = "./src/connector/codec" }
risingwave_dml = { path = "./src/dml" }
risingwave_error = { path = "./src/error" }
risingwave_expr = { path = "./src/expr/core" }
risingwave_expr_impl = { path = "./src/expr/impl" }
risingwave_frontend = { path = "./src/frontend" }
risingwave_hummock_sdk = { path = "./src/storage/hummock_sdk" }
risingwave_hummock_test = { path = "./src/storage/hummock_test" }
risingwave_hummock_trace = { path = "./src/storage/hummock_trace" }
risingwave_license = { path = "./src/license" }
risingwave_mem_table_spill_test = { path = "./src/stream/spill_test" }
risingwave_meta = { path = "./src/meta" }
risingwave_meta_dashboard = { path = "./src/meta/dashboard" }
risingwave_meta_service = { path = "./src/meta/service" }
risingwave_meta_model = { path = "src/meta/model" }
risingwave_meta_model_migration = { path = "src/meta/model/migration" }
risingwave_meta_node = { path = "./src/meta/node" }
risingwave_object_store = { path = "./src/object_store" }
risingwave_pb = { path = "./src/prost" }
risingwave_rpc_client = { path = "./src/rpc_client" }
risingwave_rt = { path = "./src/utils/runtime" }
risingwave_sqlparser = { path = "./src/sqlparser" }
risingwave_sqlsmith = { path = "./src/tests/sqlsmith" }
risingwave_storage = { path = "./src/storage" }
risingwave_stream = { path = "./src/stream" }
risingwave_test_runner = { path = "./src/test_runner" }
risingwave_udf = { path = "./src/expr/udf" }
risingwave_variables = { path = "./src/utils/variables" }
risingwave_java_binding = { path = "./src/java_binding" }
risingwave_jni_core = { path = "src/jni_core" }
risingwave_telemetry_event = { path = "./src/common/telemetry_event" }
rw_futures_util = { path = "src/utils/futures_util" }
rw_resource_util = { path = "src/utils/resource_util" }
rw_iter_util = { path = "src/utils/iter_util" }

[workspace.lints.rust]
# `forbid` will also prevent the misuse of `#[allow(unused)]`
unused_must_use = "forbid"
future_incompatible = { level = "warn", priority = -1 }
nonstandard_style = { level = "warn", priority = -1 }
rust_2018_idioms = { level = "warn", priority = -1 }
# Backward compatibility is not important for an application.
async_fn_in_trait = "allow"
unexpected_cfgs = { level = "warn", check-cfg = [
    'cfg(madsim)',
    'cfg(coverage)',
    'cfg(dashboard_built)',
] }

[workspace.lints.clippy]
uninlined_format_args = "allow"
dbg_macro = "warn"
disallowed_methods = "warn"
disallowed_types = "warn"
doc_markdown = "warn"
explicit_into_iter_loop = "warn"
explicit_iter_loop = "warn"
inconsistent_struct_constructor = "warn"
unused_async = "warn"
map_flatten = "warn"
await_holding_lock = "warn"
# For private code, this is a little pedantic and not worth fixing.
# &Vec or &String is acceptable
ptr_arg = "allow"
# a little pedantic
get_first = "allow"
new_without_default = "allow"
# TODO: remove later https://github.com/rust-lang/rust-clippy/issues/12537
# duplicated_attributes = "allow"
# TODO: remove later https://github.com/rust-lang/rust-clippy/issues/12436
mixed_attributes_style = "allow"
too_long_first_doc_paragraph = "allow"
str_to_string = "warn"
string_to_string = "warn"

# TODO: this makes sense, but it's too noisy for now (2025-03-10)
large_enum_variant = "allow"
# TODO: this makes sense, but it's too noisy for now (2025-03-10)
result_large_err = "allow"

[workspace.lints.rustdoc]
private_intra_doc_links = "allow"
# Explicit lints don't hurt, and sometimes rust-analyzer works better with explicit links.
redundant_explicit_links = "allow"

# Tweak built-in profiles and define custom profiles.
# See `docs/dev/src/build-and-run/profiles.md` for detailed information.
[profile.dev]
lto = "off"
# use parallel frontend to speed up build
# TODO: may consider applying to release/production profile as well
rustflags = ["-Z", "threads=8"]

[profile.release]
debug = "full"
incremental = true
split-debuginfo = "packed"
lto = "off"

# Patch profile for production clusters.
# It will trade-off lto for faster build time.
[profile.patch-production]
inherits = "production"
lto = "off"

[profile.production]
inherits = "release"
incremental = false
lto = "thin"

[profile.ci-release]
inherits = "release"
incremental = false
lto = "off"
debug = "line-tables-only"
split-debuginfo = "off"
debug-assertions = true
overflow-checks = true

[profile.ci-dev]
inherits = "dev"
incremental = false
debug = "line-tables-only"
[profile.ci-dev.package."*"] # external dependencies
opt-level = 1
[profile.ci-dev.package."tokio"]
opt-level = 3
[profile.ci-dev.package."await-tree"]
opt-level = 3
[profile.ci-dev.package."indextree"]
opt-level = 3

[profile.ci-sim]
inherits = "dev"
incremental = false
debug = "line-tables-only"
opt-level = 2

[patch.crates-io]
# Patch third-party crates for deterministic simulation.
getrandom = { git = "https://github.com/madsim-rs/getrandom.git", rev = "e79a7ae" }
# Don't patch `tokio-stream`, but only use the madsim version for **direct** dependencies.
# Imagine an unpatched dependency depends on the original `tokio` and the patched `tokio-stream`.
# tokio-stream = { git = "https://github.com/madsim-rs/tokio.git", rev = "0dd1055" }
tokio-retry = { git = "https://github.com/madsim-rs/rust-tokio-retry.git", rev = "95e2fd3" }
tokio-postgres = { git = "https://github.com/madsim-rs/rust-postgres.git", rev = "ac00d88" }
# sqlx version: v0.8.2
# patch diffs: https://github.com/madsim-rs/sqlx/pull/4
sqlx = { git = "https://github.com/madsim-rs/sqlx.git", rev = "3efe6d0065963db2a2b7f30dee69f647e28dec81" }
# patch to remove preserve_order from serde_json
bson = { git = "https://github.com/risingwavelabs/bson-rust", tag = "v2.14.0-json-no-preserve_order" }

[workspace.metadata.dylint]
libraries = [{ path = "./lints" }]<|MERGE_RESOLUTION|>--- conflicted
+++ resolved
@@ -160,22 +160,13 @@
 prost = { version = "0.13" }
 prost-build = { version = "0.13" }
 # branch dev_rebase_main_20250325
-<<<<<<< HEAD
-iceberg = { git = "https://github.com/risingwavelabs/iceberg-rust.git", rev = "fd79d47", features = [
-=======
 iceberg = { git = "https://github.com/risingwavelabs/iceberg-rust.git", rev = "ddef529", features = [
->>>>>>> b34ead99
     "storage-s3",
     "storage-gcs",
     "storage-azblob",
 ] }
-<<<<<<< HEAD
-iceberg-catalog-rest = { git = "https://github.com/risingwavelabs/iceberg-rust.git", rev = "fd79d47" }
-iceberg-catalog-glue = { git = "https://github.com/risingwavelabs/iceberg-rust.git", rev = "fd79d47" }
-=======
 iceberg-catalog-rest = { git = "https://github.com/risingwavelabs/iceberg-rust.git", rev = "ddef529" }
 iceberg-catalog-glue = { git = "https://github.com/risingwavelabs/iceberg-rust.git", rev = "ddef529" }
->>>>>>> b34ead99
 opendal = "0.49"
 arrow-udf-runtime = "0.8.0"
 clap = { version = "4", features = ["cargo", "derive", "env"] }
