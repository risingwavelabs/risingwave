--- conflicted
+++ resolved
@@ -166,19 +166,8 @@
     "storage-gcs",
     "storage-azblob",
 ] }
-<<<<<<< HEAD
+iceberg-catalog-glue = { git = "https://github.com/risingwavelabs/iceberg-rust.git", rev = "9e9fe2645eac71170b18ad9a71c8430d94c2206f" }
 iceberg-catalog-rest = { git = "https://github.com/risingwavelabs/iceberg-rust.git", rev = "9e9fe2645eac71170b18ad9a71c8430d94c2206f" }
-iceberg-catalog-glue = { git = "https://github.com/risingwavelabs/iceberg-rust.git", rev = "9e9fe2645eac71170b18ad9a71c8430d94c2206f" }
-opendal = "0.49"
-arrow-udf-runtime = "0.8.0"
-clap = { version = "4", features = ["cargo", "derive", "env"] }
-# Use a forked version which removes the dependencies on dynamo db to reduce
-# compile time and binary size.
-deltalake = { version = "0.26", features = ["s3", "gcs", "datafusion"] }
-=======
-iceberg-catalog-glue = { git = "https://github.com/risingwavelabs/iceberg-rust.git", rev = "e026f860432bbdacfa282b9d72b501230ce5ea22" }
-iceberg-catalog-rest = { git = "https://github.com/risingwavelabs/iceberg-rust.git", rev = "e026f860432bbdacfa282b9d72b501230ce5ea22" }
->>>>>>> f254a160
 itertools = "0.14.0"
 jsonbb = "0.1.4"
 linkme = { version = "0.3.32", features = ["used_linker"] }
