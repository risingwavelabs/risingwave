--- conflicted
+++ resolved
@@ -58,7 +58,7 @@
 repository = "https://github.com/risingwavelabs/risingwave"
 
 [workspace.dependencies]
-<<<<<<< HEAD
+await-tree = "0.1.1"
 aws-config = { version = "0.55", default-features = false, features = ["rt-tokio", "native-tls"] }
 aws-credential-types = { version = "0.55", default-features = false, features = ["hardcoded-credentials"] }
 aws-sdk-kinesis = { version = "0.28", default-features = false, features = ["rt-tokio", "native-tls"] }
@@ -69,18 +69,6 @@
 aws-smithy-types = "0.55"
 aws-endpoint = "0.55"
 aws-types = "0.55"
-=======
-await-tree = "0.1.1"
-aws-config = { version = "0.51", default-features = false, features = ["rt-tokio", "native-tls"] }
-aws-sdk-kinesis = { version = "0.21", default-features = false, features = ["rt-tokio", "native-tls"] }
-aws-sdk-s3 = { version = "0.21", default-features = false, features = ["rt-tokio","native-tls"] }
-aws-sdk-ec2 = { version = "0.21", default-features = false, features = ["rt-tokio","native-tls"] }
-aws-sdk-sqs = { version = "0.21", default-features = false, features = ["rt-tokio", "native-tls"] }
-aws-smithy-http = "0.51"
-aws-smithy-types = "0.51"
-aws-endpoint = "0.51"
-aws-types = { version = "0.51", features = ["hardcoded-credentials"] }
->>>>>>> 1ff31d10
 futures-async-stream = "0.2"
 hytra = "0.1"
 rdkafka = { package = "madsim-rdkafka", version = "=0.2.14-alpha", features = ["cmake-build"] }
