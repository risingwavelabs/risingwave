[workspace]
members = [
    "src/batch",
    "src/bench",
    "src/cmd",
    "src/cmd_all",
    "src/common",
    "src/common/common_service",
    "src/common/estimate_size",
    "src/common/fields-derive",
    "src/common/heap_profiling",
    "src/common/metrics",
    "src/common/telemetry_event",
    "src/compute",
    "src/connector",
    "src/connector/codec",
    "src/connector/with_options",
    "src/ctl",
    "src/dml",
    "src/error",
    "src/expr/core",
    "src/expr/impl",
    "src/expr/macro",
    "src/frontend",
    "src/frontend/macro",
    "src/frontend/planner_test",
    "src/java_binding",
    "src/jni_core",
    "src/license",
    "src/meta",
    "src/meta/dashboard",
    "src/meta/model_v2",
    "src/meta/model_v2/migration",
    "src/meta/node",
    "src/meta/service",
    "src/object_store",
    "src/prost",
    "src/prost/helpers",
    "src/risedevtool",
    "src/risedevtool/config",
    "src/rpc_client",
    "src/sqlparser",
    "src/storage",
    "src/storage/backup",
    "src/storage/compactor",
    "src/storage/hummock_sdk",
    "src/storage/hummock_test",
    "src/stream",
    "src/stream/spill_test",
    "src/test_runner",
    "src/tests/compaction_test",
    "src/tests/e2e_extended_mode",
    "src/tests/regress",
    "src/tests/simulation",
    "src/tests/sqlsmith",
    "src/tests/state_cleaning_test",
    "src/utils/delta_btree_map",
    "src/utils/futures_util",
    "src/utils/iter_util",
    "src/utils/local_stats_alloc",
    "src/utils/pgwire",
    "src/utils/resource_util",
    "src/utils/runtime",
    "src/utils/sync-point",
    "src/utils/variables",
    "src/utils/workspace-config",
    "src/workspace-hack",
]
exclude = ["e2e_test/udf/wasm", "lints"]
resolver = "2"

[workspace.package]
version = "2.1.0-alpha"
edition = "2021"
homepage = "https://github.com/risingwavelabs/risingwave"
keywords = ["sql", "database", "streaming"]
license = "Apache-2.0"
repository = "https://github.com/risingwavelabs/risingwave"

[workspace.dependencies]
foyer = { version = "0.10.4", features = ["nightly", "mtrace"] }
apache-avro = { git = "https://github.com/risingwavelabs/avro", rev = "25113ba88234a9ae23296e981d8302c290fdaa4b", features = [
    "snappy",
    "zstandard",
    "bzip",
    "xz",
] }
auto_enums = { version = "0.8", features = ["futures03", "tokio1"] }
await-tree = "0.2.1"
aws-config = { version = "1", default-features = false, features = [
    "behavior-version-latest",
    "rt-tokio",
    "rustls",
] }
aws-credential-types = { version = "1", default-features = false, features = [
    "hardcoded-credentials",
] }
aws-sdk-glue = "1"
aws-sdk-kinesis = { version = "1", default-features = false, features = [
    "rt-tokio",
    "rustls",
] }
aws-sdk-s3 = { version = "1", default-features = false, features = [
    "rt-tokio",
    "rustls",
] }
# To bump the version of aws-sdk-ec2, check the README of https://github.com/risingwavelabs/rw-aws-sdk-ec2
aws-sdk-ec2 = { package = "rw-aws-sdk-ec2", version = "1", default-features = false, features = [
    "rt-tokio",
    "rustls",
] }
aws-sdk-sqs = { version = "1", default-features = false, features = [
    "rt-tokio",
    "rustls",
] }
aws-smithy-http = "0.60"
aws-smithy-runtime-api = "1"
aws-smithy-runtime = "1"
aws-smithy-types = { version = "1", default-features = false, features = [
    "hyper-0-14-x", # required by aws sdk
] }
aws-endpoint = "0.60"
aws-types = "1"
axum = "=0.7.4" # TODO: 0.7.5+ does not work with current toolchain
axum-extra = "0.9"
etcd-client = { package = "madsim-etcd-client", version = "0.6" }
futures-async-stream = "0.2.9"
hytra = "0.1"
rdkafka = { package = "madsim-rdkafka", version = "0.4.1", features = [
    "cmake-build",
] }
hashbrown = { version = "0.14", features = ["ahash", "inline-more", "nightly"] }
criterion = { version = "0.5", features = ["async_futures"] }
tonic = { package = "madsim-tonic", version = "0.5.1" }
tonic-build = { package = "madsim-tonic-build", version = "0.5" }
otlp-embedded = { git = "https://github.com/risingwavelabs/otlp-embedded", rev = "e6cd165b9bc85783b42c106e99186b86b73e3507" }
prost = { version = "0.13" }
prost-build = { version = "0.13" }
# branch dylan/fix_parquet_nested_type_field_id
icelake = { git = "https://github.com/risingwavelabs/icelake.git", rev = "3f4724158acee37a4785f56670a1427993a58739", features = [
    "prometheus",
] }
arrow-array-iceberg = { package = "arrow-array", version = "52" }
arrow-schema-iceberg = { package = "arrow-schema", version = "52" }
arrow-buffer-iceberg = { package = "arrow-buffer", version = "52" }
arrow-cast-iceberg = { package = "arrow-cast", version = "52" }
<<<<<<< HEAD
iceberg = "0.3.0"
iceberg-catalog-rest = "0.3.0"
iceberg-catalog-glue = "0.3.0"
opendal = "0.49"
=======
# branch dev
iceberg = { git = "https://github.com/risingwavelabs/iceberg-rust.git", rev = "84bf51c9d0d5886e4ee306ca4f383f029e1767a4" }
iceberg-catalog-rest = { git = "https://github.com/risingwavelabs/iceberg-rust.git", rev = "84bf51c9d0d5886e4ee306ca4f383f029e1767a4" }
iceberg-catalog-glue = { git = "https://github.com/risingwavelabs/iceberg-rust.git", rev = "84bf51c9d0d5886e4ee306ca4f383f029e1767a4" }
opendal = "0.47"
>>>>>>> 97a32935
arrow-array = "50"
arrow-arith = "50"
arrow-cast = "50"
arrow-schema = "50"
arrow-buffer = "50"
arrow-flight = "50"
arrow-select = "50"
arrow-ord = "50"
arrow-row = "50"
arrow-udf-js = "0.3.1"
arrow-udf-wasm = { version = "0.2.2", features = ["build"] }
arrow-udf-python = "0.2"
arrow-udf-flight = "0.1"
arrow-array-deltalake = { package = "arrow-array", version = "48.0.1" }
arrow-buffer-deltalake = { package = "arrow-buffer", version = "48.0.1" }
arrow-cast-deltalake = { package = "arrow-cast", version = "48.0.1" }
arrow-schema-deltalake = { package = "arrow-schema", version = "48.0.1" }
clap = { version = "4", features = ["cargo", "derive", "env"] }
# Use a forked version which removes the dependencies on dynamo db to reduce
# compile time and binary size.
deltalake = { git = "https://github.com/risingwavelabs/delta-rs", rev = "5c2dccd4640490202ffe98adbd13b09cef8e007b", features = [
    "s3-no-concurrent-write",
    "gcs",
] }
itertools = "0.12.0"
jsonbb = "0.1.4"
lru = { git = "https://github.com/risingwavelabs/lru-rs.git", rev = "2682b85" }
parquet = { version = "52", features = ["async"] }
thiserror-ext = "0.1.2"
tikv-jemalloc-ctl = { git = "https://github.com/risingwavelabs/jemallocator.git", rev = "64a2d9" }
tikv-jemallocator = { git = "https://github.com/risingwavelabs/jemallocator.git", features = [
    "profiling",
    "stats",
], rev = "64a2d9" }
# TODO(http-bump): bump to use tonic 0.12 once minitrace-opentelemetry is updated
opentelemetry = "0.23"
opentelemetry-otlp = "0.16"
opentelemetry_sdk = { version = "0.23", default-features = false }
opentelemetry-semantic-conventions = "0.15"
parking_lot = { version = "0.12", features = [
    "arc_lock",
    "deadlock_detection",
] }
sea-orm = { version = "0.12.14", features = [
    "sqlx-mysql",
    "sqlx-postgres",
    "sqlx-sqlite",
    "runtime-tokio-native-tls",
] }
sqlx = { version = "0.7.3", default-features = false, features = ["bigdecimal", "chrono", "json", "mysql", "postgres", "runtime-tokio-native-tls", "rust_decimal", "sqlite", "time", "uuid"] }
tokio-stream = { git = "https://github.com/madsim-rs/tokio.git", rev = "0dd1055", features = ["net", "fs"] }
tokio-util = "0.7"
tracing-opentelemetry = "0.24"
rand = { version = "0.8", features = ["small_rng"] }
risingwave_backup = { path = "./src/storage/backup" }
risingwave_batch = { path = "./src/batch" }
risingwave_cmd = { path = "./src/cmd" }
risingwave_common = { path = "./src/common" }
risingwave_common_service = { path = "./src/common/common_service" }
risingwave_common_estimate_size = { path = "./src/common/estimate_size" }
risingwave_common_heap_profiling = { path = "./src/common/heap_profiling" }
risingwave_common_metrics = { path = "./src/common/metrics" }
risingwave_common_proc_macro = { path = "./src/common/proc_macro" }
risingwave_compactor = { path = "./src/storage/compactor" }
risingwave_compute = { path = "./src/compute" }
risingwave_ctl = { path = "./src/ctl" }
risingwave_connector = { path = "./src/connector" }
risingwave_connector_codec = { path = "./src/connector/codec" }
risingwave_dml = { path = "./src/dml" }
risingwave_error = { path = "./src/error" }
risingwave_expr = { path = "./src/expr/core" }
risingwave_expr_impl = { path = "./src/expr/impl" }
risingwave_frontend = { path = "./src/frontend" }
risingwave_hummock_sdk = { path = "./src/storage/hummock_sdk" }
risingwave_hummock_test = { path = "./src/storage/hummock_test" }
risingwave_hummock_trace = { path = "./src/storage/hummock_trace" }
risingwave_license = { path = "./src/license" }
risingwave_mem_table_spill_test = { path = "./src/stream/spill_test" }
risingwave_meta = { path = "./src/meta" }
risingwave_meta_dashboard = { path = "./src/meta/dashboard" }
risingwave_meta_service = { path = "./src/meta/service" }
risingwave_meta_model_migration = { path = "src/meta/model_v2/migration" }
risingwave_meta_model_v2 = { path = "./src/meta/model_v2" }
risingwave_meta_node = { path = "./src/meta/node" }
risingwave_object_store = { path = "./src/object_store" }
risingwave_pb = { path = "./src/prost" }
risingwave_rpc_client = { path = "./src/rpc_client" }
risingwave_rt = { path = "./src/utils/runtime" }
risingwave_sqlparser = { path = "./src/sqlparser" }
risingwave_sqlsmith = { path = "./src/tests/sqlsmith" }
risingwave_storage = { path = "./src/storage" }
risingwave_stream = { path = "./src/stream" }
risingwave_test_runner = { path = "./src/test_runner" }
risingwave_udf = { path = "./src/expr/udf" }
risingwave_variables = { path = "./src/utils/variables" }
risingwave_java_binding = { path = "./src/java_binding" }
risingwave_jni_core = { path = "src/jni_core" }
risingwave_telemetry_event = { path = "./src/common/telemetry_event" }
rw_futures_util = { path = "src/utils/futures_util" }
rw_resource_util = { path = "src/utils/resource_util" }
rw_iter_util = { path = "src/utils/iter_util" }

[workspace.lints.rust]
# `forbid` will also prevent the misuse of `#[allow(unused)]`
unused_must_use = "forbid"
future_incompatible = { level = "warn", priority = -1 }
nonstandard_style = { level = "warn", priority = -1 }
rust_2018_idioms = { level = "warn", priority = -1 }
# Backward compatibility is not important for an application.
async_fn_in_trait = "allow"
unexpected_cfgs = { level = "warn", check-cfg = [
    'cfg(madsim)',
    'cfg(coverage)',
    'cfg(dashboard_built)',
] }

[workspace.lints.clippy]
uninlined_format_args = "allow"
dbg_macro = "warn"
disallowed_methods = "warn"
disallowed_types = "warn"
doc_markdown = "warn"
explicit_into_iter_loop = "warn"
explicit_iter_loop = "warn"
inconsistent_struct_constructor = "warn"
unused_async = "warn"
map_flatten = "warn"
await_holding_lock = "warn"
# For private code, this is a little pedantic and not worth fixing.
# &Vec or &String is acceptable
ptr_arg = "allow"
# a little pedantic
get_first = "allow"
new_without_default = "allow"
# TODO: remove later https://github.com/rust-lang/rust-clippy/issues/12537
# duplicated_attributes = "allow"
# TODO: remove later https://github.com/rust-lang/rust-clippy/issues/12436
mixed_attributes_style = "allow"

[workspace.lints.rustdoc]
private_intra_doc_links = "allow"
# Explicit lints don't hurt, and sometimes rust-analyzer works better with explicit links.
redundant_explicit_links = "allow"

# Tweak built-in profiles and define custom profiles.
# See `docs/dev/src/build-and-run/profiles.md` for detailed information.
[profile.dev]
lto = "off"

[profile.release]
debug = "full"
incremental = true
split-debuginfo = "packed"
lto = "off"

# Patch profile for production clusters.
# It will trade-off lto for faster build time.
[profile.patch-production]
inherits = "production"
lto = "off"

[profile.production]
inherits = "release"
incremental = false
lto = "thin"

[profile.ci-release]
inherits = "release"
incremental = false
lto = "off"
debug = "line-tables-only"
split-debuginfo = "off"
debug-assertions = true
overflow-checks = true

[profile.ci-dev]
inherits = "dev"
incremental = false
debug = "line-tables-only"
[profile.ci-dev.package."*"] # external dependencies
opt-level = 1
[profile.ci-dev.package."tokio"]
opt-level = 3
[profile.ci-dev.package."await-tree"]
opt-level = 3
[profile.ci-dev.package."indextree"]
opt-level = 3

[profile.ci-sim]
inherits = "dev"
incremental = false
debug = "line-tables-only"
opt-level = 2

[patch.crates-io]
# Patch third-party crates for deterministic simulation.
quanta = { git = "https://github.com/madsim-rs/quanta.git", rev = "948bdc3" }
getrandom = { git = "https://github.com/madsim-rs/getrandom.git", rev = "e79a7ae" }
# Don't patch `tokio-stream`, but only use the madsim version for **direct** dependencies.
# Imagine an unpatched dependency depends on the original `tokio` and the patched `tokio-stream`.
# tokio-stream = { git = "https://github.com/madsim-rs/tokio.git", rev = "0dd1055" }
tokio-retry = { git = "https://github.com/madsim-rs/rust-tokio-retry.git", rev = "95e2fd3" }
tokio-postgres = { git = "https://github.com/madsim-rs/rust-postgres.git", rev = "ac00d88" }
# NOTE(kwannoel): patch sqlx to use a version compatible with madsim.
# If we can merge in: https://github.com/madsim-rs/sqlx/pull/2,
# we can change it to patch madsim version instead.
sqlx = { git = "https://github.com/kwannoel/sqlx.git", rev = "5a32ad8ce842176c202df30910e1416655eda071" }
futures-timer = { git = "https://github.com/madsim-rs/futures-timer.git", rev = "05b33b4" }
# patch to remove preserve_order from serde_json
bson = { git = "https://github.com/risingwavelabs/bson-rust", rev = "e5175ec" }

[workspace.metadata.dylint]
libraries = [{ path = "./lints" }]<|MERGE_RESOLUTION|>--- conflicted
+++ resolved
@@ -144,18 +144,11 @@
 arrow-schema-iceberg = { package = "arrow-schema", version = "52" }
 arrow-buffer-iceberg = { package = "arrow-buffer", version = "52" }
 arrow-cast-iceberg = { package = "arrow-cast", version = "52" }
-<<<<<<< HEAD
-iceberg = "0.3.0"
-iceberg-catalog-rest = "0.3.0"
-iceberg-catalog-glue = "0.3.0"
-opendal = "0.49"
-=======
 # branch dev
 iceberg = { git = "https://github.com/risingwavelabs/iceberg-rust.git", rev = "84bf51c9d0d5886e4ee306ca4f383f029e1767a4" }
 iceberg-catalog-rest = { git = "https://github.com/risingwavelabs/iceberg-rust.git", rev = "84bf51c9d0d5886e4ee306ca4f383f029e1767a4" }
 iceberg-catalog-glue = { git = "https://github.com/risingwavelabs/iceberg-rust.git", rev = "84bf51c9d0d5886e4ee306ca4f383f029e1767a4" }
-opendal = "0.47"
->>>>>>> 97a32935
+opendal = "0.49"
 arrow-array = "50"
 arrow-arith = "50"
 arrow-cast = "50"
