--- conflicted
+++ resolved
@@ -150,19 +150,6 @@
 otlp-embedded = { git = "https://github.com/risingwavelabs/otlp-embedded", rev = "e6cd165b9bc85783b42c106e99186b86b73e3507" }
 prost = { version = "0.13" }
 prost-build = { version = "0.13" }
-<<<<<<< HEAD
-# branch rw_patch
-icelake = { git = "https://github.com/risingwavelabs/icelake.git", rev = "0ec44fa826c91139c9cf459b005741df990ae9da", features = [
-    "prometheus",
-] }
-# branch dev_rebase_main_20241230
-iceberg = { git = "https://github.com/risingwavelabs/iceberg-rust.git", rev = "3e9763df9ae63a957ea752b7b80468c403cb0d5e", features = [
-    "storage-s3",
-    "storage-gcs",
-] }
-iceberg-catalog-rest = { git = "https://github.com/risingwavelabs/iceberg-rust.git", rev = "3e9763df9ae63a957ea752b7b80468c403cb0d5e" }
-iceberg-catalog-glue = { git = "https://github.com/risingwavelabs/iceberg-rust.git", rev = "3e9763df9ae63a957ea752b7b80468c403cb0d5e" }
-=======
 # branch dev_rebase_main_20250307
 iceberg = { git = "https://github.com/risingwavelabs/iceberg-rust.git", rev = "5f9109880438418d7691b1a2c0ac1fa0b5c288fb", features = [
     "storage-s3",
@@ -170,7 +157,6 @@
 ] }
 iceberg-catalog-rest = { git = "https://github.com/risingwavelabs/iceberg-rust.git", rev = "5f9109880438418d7691b1a2c0ac1fa0b5c288fb" }
 iceberg-catalog-glue = { git = "https://github.com/risingwavelabs/iceberg-rust.git", rev = "5f9109880438418d7691b1a2c0ac1fa0b5c288fb" }
->>>>>>> 62b7e7f4
 opendal = "0.49"
 arrow-udf-js = "0.6.1"
 arrow-udf-wasm = { version = "0.5.1", features = ["build"] }
