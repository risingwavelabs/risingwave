--- conflicted
+++ resolved
@@ -153,7 +153,11 @@
 clap = { version = "4", features = ["cargo", "derive", "env"] }
 # Use a forked version which removes the dependencies on dynamo db to reduce
 # compile time and binary size.
-deltalake = { version = "0.20.1", features = ["s3", "gcs", "datafusion"] }
+deltalake = { version = "0.20.1", features = [
+    "s3",
+    "gcs",
+    "datafusion",
+] }
 itertools = "0.13.0"
 jsonbb = "0.1.4"
 lru = { git = "https://github.com/risingwavelabs/lru-rs.git", rev = "2682b85" }
@@ -343,11 +347,7 @@
 
 [patch.crates-io]
 # Patch third-party crates for deterministic simulation.
-<<<<<<< HEAD
-quanta = { git = "https://github.com/tabVersion/quanta.git", rev = "bb6c780894d06c0ec3f487d58c72920665b5cb0a" }
-=======
 quanta = { git = "https://github.com/madsim-rs/quanta.git", rev = "ea9ba802327b1d72c4b1c7202c759b0a5243271e" }
->>>>>>> e7e4a2c9
 getrandom = { git = "https://github.com/madsim-rs/getrandom.git", rev = "e79a7ae" }
 # Don't patch `tokio-stream`, but only use the madsim version for **direct** dependencies.
 # Imagine an unpatched dependency depends on the original `tokio` and the patched `tokio-stream`.
