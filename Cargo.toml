--- conflicted
+++ resolved
@@ -165,7 +165,6 @@
     "inline-more",
     "nightly",
 ] }
-<<<<<<< HEAD
 criterion = { version = "0.5", features = ["async_futures"] }
 tonic = { package = "madsim-tonic", version = "0.5.1" }
 tonic-build = { package = "madsim-tonic-build", version = "0.5" }
@@ -174,9 +173,7 @@
 prost-build = { version = "0.13" }
 prost-reflect = { version = "0.15", features = ["serde"] }
 prost-types = { version = "0.13" }
-=======
 hytra = "0.1"
->>>>>>> fa19d3cd
 # branch dev_rebase_main_20250325
 iceberg = { git = "https://github.com/risingwavelabs/iceberg-rust.git", rev = "49e9814409752db218dbed1aa552c2efe80ee2a3", features = [
     "storage-s3",
