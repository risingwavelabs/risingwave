[workspace]
members = [
  "scripts/source/prepare_ci_pubsub",
  "src/batch",
  "src/bench",
  "src/cmd",
  "src/cmd_all",
  "src/common",
  "src/common/common_service",
  "src/common/fields-derive",
  "src/common/heap_profiling",
  "src/compute",
  "src/connector",
  "src/connector/with_options",
  "src/ctl",
  "src/error",
  "src/expr/core",
  "src/expr/impl",
  "src/expr/macro",
  "src/expr/udf",
  "src/frontend",
  "src/frontend/planner_test",
  "src/java_binding",
  "src/jni_core",
  "src/meta",
  "src/meta/model_v2",
  "src/meta/model_v2/migration",
  "src/meta/node",
  "src/meta/service",
  "src/object_store",
  "src/prost",
  "src/prost/helpers",
  "src/risedevtool",
  "src/risedevtool/config",
  "src/rpc_client",
  "src/source",
  "src/sqlparser",
  "src/sqlparser/test_runner",
  "src/storage",
  "src/storage/backup",
  "src/storage/compactor",
  "src/storage/hummock_sdk",
  "src/storage/hummock_test",
  "src/stream",
  "src/stream/spill_test",
  "src/test_runner",
  "src/tests/compaction_test",
  "src/tests/e2e_extended_mode",
  "src/tests/regress",
  "src/tests/simulation",
  "src/tests/sqlsmith",
  "src/tests/state_cleaning_test",
  "src/utils/delta_btree_map",
  "src/utils/futures_util",
  "src/utils/local_stats_alloc",
  "src/utils/pgwire",
  "src/utils/runtime",
  "src/utils/sync-point",
  "src/utils/variables",
  "src/utils/workspace-config",
  "src/workspace-hack",
]
exclude = ["e2e_test/udf/wasm", "lints"]
resolver = "2"

[workspace.package]
version = "1.7.0-alpha"
edition = "2021"
homepage = "https://github.com/risingwavelabs/risingwave"
keywords = ["sql", "database", "streaming"]
license = "Apache-2.0"
repository = "https://github.com/risingwavelabs/risingwave"

[workspace.dependencies]
await-tree = "0.1.1"
aws-config = { version = "1", default-features = false, features = [
  "behavior-version-latest",
  "rt-tokio",
  "rustls",
] }
aws-credential-types = { version = "1", default-features = false, features = [
  "hardcoded-credentials",
] }
aws-sdk-kinesis = { version = "1", default-features = false, features = [
  "rt-tokio",
  "rustls",
] }
aws-sdk-s3 = { version = "1", default-features = false, features = [
  "rt-tokio",
  "rustls",
] }
aws-sdk-ec2 = { version = "1", default-features = false, features = [
  "rt-tokio",
  "rustls",
] }
aws-sdk-sqs = { version = "1", default-features = false, features = [
  "rt-tokio",
  "rustls",
] }
aws-smithy-http = "0.60"
aws-smithy-runtime-api = "1"
aws-smithy-runtime = "1"
aws-smithy-types = { version = "1", default-features = false, features = [
  "hyper-0-14-x",
] }
aws-endpoint = "0.60"
aws-types = "1"
etcd-client = { package = "madsim-etcd-client", version = "0.4" }
futures-async-stream = "0.2.9"
hytra = "0.1"
rdkafka = { package = "madsim-rdkafka", version = "0.3.1", features = [
  "cmake-build",
] }
hashbrown = { version = "0.14.0", features = [
  "ahash",
  "inline-more",
  "nightly",
] }
criterion = { version = "0.5", features = ["async_futures"] }
tonic = { package = "madsim-tonic", version = "0.4.1" }
tonic-build = { package = "madsim-tonic-build", version = "0.4.2" }
otlp-embedded = { git = "https://github.com/risingwavelabs/otlp-embedded", rev = "58c1f003484449d7c6dd693b348bf19dd44889cb" }
prost = { version = "0.12" }
icelake = { git = "https://github.com/icelake-io/icelake", rev = "32c0bbf242f5c47b1e743f10577012fe7436c770", features = [
  "prometheus",
] }
arrow-array = "50"
arrow-arith = "50"
arrow-cast = "50"
arrow-schema = "50"
arrow-buffer = "50"
arrow-flight = "50"
arrow-select = "50"
arrow-ord = "50"
arrow-row = "50"
arrow-udf-js = { git = "https://github.com/risingwavelabs/arrow-udf.git", rev = "7ba1c22" }
arrow-udf-wasm = "0.1"
arrow-array-deltalake = { package = "arrow-array", version = "48.0.1" }
arrow-buffer-deltalake = { package = "arrow-buffer", version = "48.0.1" }
arrow-cast-deltalake = { package = "arrow-cast", version = "48.0.1" }
arrow-schema-deltalake = { package = "arrow-schema", version = "48.0.1" }
# Use a forked version which removes the dependencies on dynamo db to reduce
# compile time and binary size.
deltalake = { git = "https://github.com/risingwavelabs/delta-rs", rev = "5c2dccd4640490202ffe98adbd13b09cef8e007b", features = [
  "s3-no-concurrent-write",
] }
<<<<<<< HEAD
lru = { git = "https://github.com/risingwavelabs/lru-rs.git", rev = "95f347b" }
parquet = "49"
=======
parquet = "50"
>>>>>>> 705be197
thiserror-ext = "0.0.11"
tikv-jemalloc-ctl = { git = "https://github.com/risingwavelabs/jemallocator.git", rev = "64a2d9" }
tikv-jemallocator = { git = "https://github.com/risingwavelabs/jemallocator.git", features = [
  "profiling",
  "stats",
], rev = "64a2d9" }
tokio-util = "0.7"

risingwave_backup = { path = "./src/storage/backup" }
risingwave_batch = { path = "./src/batch" }
risingwave_cmd = { path = "./src/cmd" }
risingwave_common = { path = "./src/common" }
risingwave_common_service = { path = "./src/common/common_service" }
risingwave_common_heap_profiling = { path = "./src/common/heap_profiling" }
risingwave_compactor = { path = "./src/storage/compactor" }
risingwave_compute = { path = "./src/compute" }
risingwave_ctl = { path = "./src/ctl" }
risingwave_connector = { path = "./src/connector" }
risingwave_error = { path = "./src/error" }
risingwave_expr = { path = "./src/expr/core" }
risingwave_expr_impl = { path = "./src/expr/impl" }
risingwave_frontend = { path = "./src/frontend" }
risingwave_hummock_sdk = { path = "./src/storage/hummock_sdk" }
risingwave_hummock_test = { path = "./src/storage/hummock_test" }
risingwave_hummock_trace = { path = "./src/storage/hummock_trace" }
risingwave_mem_table_spill_test = { path = "./src/stream/spill_test" }
risingwave_meta = { path = "./src/meta" }
risingwave_meta_service = { path = "./src/meta/service" }
risingwave_meta_model_migration = { path = "src/meta/model_v2/migration" }
risingwave_meta_model_v2 = { path = "./src/meta/model_v2" }
risingwave_meta_node = { path = "./src/meta/node" }
risingwave_object_store = { path = "./src/object_store" }
risingwave_pb = { path = "./src/prost" }
risingwave_rpc_client = { path = "./src/rpc_client" }
risingwave_rt = { path = "./src/utils/runtime" }
risingwave_source = { path = "./src/source" }
risingwave_sqlparser = { path = "./src/sqlparser" }
risingwave_sqlsmith = { path = "./src/tests/sqlsmith" }
risingwave_storage = { path = "./src/storage" }
risingwave_stream = { path = "./src/stream" }
risingwave_test_runner = { path = "./src/test_runner" }
risingwave_udf = { path = "./src/expr/udf" }
risingwave_variables = { path = "./src/utils/variables" }
risingwave_java_binding = { path = "./src/java_binding" }
risingwave_jni_core = { path = "src/jni_core" }
rw_futures_util = { path = "src/utils/futures_util" }

[workspace.lints.rust]
# `forbid` will also prevent the misuse of `#[allow(unused)]`
unused_must_use = "forbid"
future_incompatible = "warn"
nonstandard_style = "warn"
rust_2018_idioms = "warn"
# Backward compatibility is not important for an application.
async_fn_in_trait = "allow"

[workspace.lints.clippy]
uninlined_format_args = "allow"
dbg_macro = "warn"
disallowed_methods = "warn"
disallowed_types = "warn"
doc_markdown = "warn"
explicit_into_iter_loop = "warn"
explicit_iter_loop = "warn"
inconsistent_struct_constructor = "warn"
unused_async = "warn"
map_flatten = "warn"
await_holding_lock = "warn"
# For private code, this is a little pedantic and not worth fixing.
# &Vec or &String is acceptable
ptr_arg = "allow"
# a little pedantic
get_first = "allow"
# https://github.com/rust-lang/rust-clippy/issues/12016
blocks_in_conditions = "allow"

[workspace.lints.rustdoc]
private_intra_doc_links = "allow"
# Explicit lints don't hurt, and sometimes rust-analyzer works better with explicit links.
redundant_explicit_links = "allow"

[profile.dev]
lto = 'off'

[profile.release]
debug = "full"
split-debuginfo = "packed"
lto = "thin"

# The profile used for CI in main branch.
# This profile inherits from the release profile, but turns on some checks and assertions for us to
# better catch bugs in CI.
[profile.ci-release]
inherits = "release"
incremental = false
lto = "off"
debug = "line-tables-only"
split-debuginfo = "off"
debug-assertions = true
overflow-checks = true

# The profile used for CI in pull requests.
# External dependencies are built with optimization enabled, while crates in this workspace are built
# with `dev` profile and full debug info. This is a trade-off between build time and e2e test time.
[profile.ci-dev]
inherits = "dev"
incremental = false
debug = "line-tables-only"
[profile.ci-dev.package."*"] # external dependencies
opt-level = 1
[profile.ci-dev.package."tokio"]
opt-level = 3
[profile.ci-dev.package."await-tree"]
opt-level = 3
[profile.ci-dev.package."indextree"]
opt-level = 3

# The profile used for deterministic simulation tests in CI.
# The simulator can only run single-threaded, so optimization is required to make the running time
# reasonable. The optimization level is customized to speed up the build.
[profile.ci-sim]
inherits = "dev"
opt-level = 2
incremental = false
debug = 1

[patch.crates-io]
# Patch third-party crates for deterministic simulation.
quanta = { git = "https://github.com/madsim-rs/quanta.git", rev = "948bdc3" }
getrandom = { git = "https://github.com/madsim-rs/getrandom.git", rev = "e79a7ae" }
tokio-stream = { git = "https://github.com/madsim-rs/tokio.git", rev = "fe39bb8e" }
tokio-retry = { git = "https://github.com/madsim-rs/rust-tokio-retry.git", rev = "95e2fd3" }
tokio-postgres = { git = "https://github.com/madsim-rs/rust-postgres.git", rev = "ac00d88" }
futures-timer = { git = "https://github.com/madsim-rs/futures-timer.git", rev = "05b33b4" }
# patch: unlimit 4MB message size for grpc client
etcd-client = { git = "https://github.com/risingwavelabs/etcd-client.git", rev = "4e84d40" }

[workspace.metadata.dylint]
libraries = [{ path = "./lints" }]<|MERGE_RESOLUTION|>--- conflicted
+++ resolved
@@ -144,12 +144,8 @@
 deltalake = { git = "https://github.com/risingwavelabs/delta-rs", rev = "5c2dccd4640490202ffe98adbd13b09cef8e007b", features = [
   "s3-no-concurrent-write",
 ] }
-<<<<<<< HEAD
 lru = { git = "https://github.com/risingwavelabs/lru-rs.git", rev = "95f347b" }
-parquet = "49"
-=======
 parquet = "50"
->>>>>>> 705be197
 thiserror-ext = "0.0.11"
 tikv-jemalloc-ctl = { git = "https://github.com/risingwavelabs/jemallocator.git", rev = "64a2d9" }
 tikv-jemallocator = { git = "https://github.com/risingwavelabs/jemallocator.git", features = [
