--- conflicted
+++ resolved
@@ -161,14 +161,10 @@
 itertools = "0.13.0"
 jsonbb = "0.1.4"
 lru = { git = "https://github.com/risingwavelabs/lru-rs.git", rev = "2682b85" }
-<<<<<<< HEAD
 parquet = { version = "53.2", features = ["async"] }
-=======
 mysql_async = { version = "0.34", default-features = false, features = [
     "default",
 ] }
-parquet = { version = "53", features = ["async"] }
->>>>>>> c053c2a2
 thiserror-ext = "0.1.2"
 tikv-jemalloc-ctl = { git = "https://github.com/risingwavelabs/jemallocator.git", rev = "64a2d9" }
 tikv-jemallocator = { git = "https://github.com/risingwavelabs/jemallocator.git", features = [
