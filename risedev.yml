--- conflicted
+++ resolved
@@ -128,11 +128,8 @@
       persist-data: true
 
   3etcd-3meta-1cn-1fe:
-<<<<<<< HEAD
     - use: grafana
     - use: prometheus
-=======
->>>>>>> f230d158
     - use: etcd
       unsafe-no-fsync: true
       port: 2388
