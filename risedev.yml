risedev:
  #########################################
  ### Configurations used by developers ###
  #########################################

  # The default configuration will start 1 compute node, 1 meta node and 1 frontend.
  default:
    # If you want to use the local s3 storage, enable the following line
    - use: minio

    # If you want to use aws-s3, configure AK and SK in env var and enable the following lines:
    # - use: aws-s3
<<<<<<< HEAD

      # bucket: test-bucket

      # If you want to use other s3 compatible object store, open this flag:
      # s3-compatible: false

=======
    #   bucket: test-bucket
    # If you want to use other s3 compatible object store, open this flag:
    #   s3-compatible: false
>>>>>>> d532a348

    # if you want to enable etcd backend, uncomment the following lines.
    # - use: etcd
    #   unsafe-no-fsync: true

    - use: meta-node
      unsafe-disable-recovery: true
    - use: compute-node
    - use: frontend

    # If you want to enable compactor, uncomment the following line, and enable either minio or aws-s3 as well.
    - use: compactor

    # If you want to enable metrics, uncomment those two lines.
    # - use: prometheus
    # - use: grafana

    # If you want to enable tracing, uncomment the following line.
    # - use: jaeger

    # If you want to create source from Kafka, uncomment the following lines
    # Note that kafka depends on zookeeper, so zookeeper must be started beforehand.
    # - use: zookeeper
    #   persist-data: true
    # - use: kafka
    #   persist-data: true

  default-v6:
    - use: meta-node
      address: "[::1]"
      listen-address: "[::]"
    - use: compute-node
      address: "[::1]"
      listen-address: "[::]"
    - use: frontend
      address: "[::1]"
      listen-address: "[::]"

  # The minimum config to use with risectl.
  for-ctl:
    - use: minio
    - use: meta-node
      unsafe-disable-recovery: true
    - use: compute-node
    - use: frontend
    - use: compactor

  # `dev-compute-node` have the same settings as default except the the compute node will be started by user.
  dev-compute-node:
    - use: meta-node
    - use: compute-node
      user-managed: true
    - use: frontend

  dev-frontend:
    - use: meta-node
    - use: compute-node
    - use: frontend
      user-managed: true

  dev-meta:
    - use: meta-node
      user-managed: true
    - use: compute-node
    - use: frontend

  full:
    - use: minio
    - use: etcd
    - use: meta-node
    - use: compute-node
    - use: frontend
    - use: compactor
    - use: prometheus
    - use: grafana
    - use: zookeeper
      persist-data: true
    - use: kafka
      persist-data: true

  full-compaction-test:
    - use: aws-s3
      bucket: some-bucket # configure a valid bucket name
    - use: etcd
    - use: meta-node
      periodic-compaction-interval-sec: 99999
      enable-compaction-deterministic: true
    - use: compute-node
    - use: frontend
    - use: compactor
    - use: prometheus
    - use: grafana
    - use: zookeeper
      persist-data: true
    - use: kafka
      persist-data: true

  full-benchmark:
    - use: minio
    - use: etcd
    - use: meta-node
    - use: compute-node
    - use: frontend
    - use: compactor
    - use: prometheus
      remote-write: true
      remote-write-region: "ap-southeast-1"
      remote-write-url: "https://aps-workspaces.ap-southeast-1.amazonaws.com/workspaces/ws-f3841dad-6a5c-420f-8f62-8f66487f512a/api/v1/remote_write"
    - use: grafana
    - use: zookeeper
      persist-data: true
    - use: kafka
      persist-data: true

  3etcd-3meta-1cn-1fe:
    - use: etcd
      unsafe-no-fsync: true
      port: 2388
      peer-port: 2389
      exporter-port: 2379
    - use: etcd
      unsafe-no-fsync: true
      port: 12388
      peer-port: 12389
      exporter-port: 12379
    - use: etcd
      unsafe-no-fsync: true
      port: 22388
      peer-port: 22389
      exporter-port: 22379
    - use: meta-node
      unsafe-disable-recovery: true
      port: 5690
      dashboard-port: 5691
      exporter-port: 1250
    - use: meta-node
      unsafe-disable-recovery: true
      port: 15690
      dashboard-port: 15691
      exporter-port: 11250
    - use: meta-node
      unsafe-disable-recovery: true
      port: 25690
      dashboard-port: 25691
      exporter-port: 21250
    - use: compute-node
    - use: frontend

  ##########################################
  ### Configuration used for ./risedev p ###
  ##########################################

  playground:
    - use: meta-node
      unsafe-disable-recovery: true
      max-idle-secs-to-exit: 1800
    - use: compute-node
    - use: frontend

  playground-test:
    - use: meta-node
      unsafe-disable-recovery: true
      max-idle-secs-to-exit: 1800
      vacuum-interval-sec: 1
      collect-gc-watermark-spin-interval-sec: 1
      min-sst-retention-time-sec: 0
    - use: compute-node
    - use: frontend
    - use: compactor

  playground-3cn:
    - use: meta-node
      unsafe-disable-recovery: true
      max-idle-secs-to-exit: 1800
    - use: compute-node
      port: 5687
      exporter-port: 1222
    - use: compute-node
      port: 5688
      exporter-port: 1223
    - use: compute-node
      port: 5689
      exporter-port: 1224
    - use: frontend
    - use: compactor

  docker-playground:
    - use: meta-node
      unsafe-disable-recovery: true
      listen-address: "0.0.0.0"
      address: "127.0.0.1"
    - use: compute-node
      listen-address: "0.0.0.0"
      address: "127.0.0.1"
    - use: frontend
      listen-address: "0.0.0.0"
      address: "127.0.0.1"

  # The profile for the online playground
  online-docker-playground:
    - use: meta-node
      unsafe-disable-recovery: true
      max-idle-secs-to-exit: 1800
      listen-address: "0.0.0.0"
      address: "127.0.0.1"
    - use: compute-node
      listen-address: "0.0.0.0"
      address: "127.0.0.1"
    - use: frontend
      listen-address: "0.0.0.0"
      address: "127.0.0.1"

  ######################################
  ### Configurations used in Compose ###
  ######################################

  compose:
    - use: minio
      id: minio-0
      address: ${id}
      listen-address: "0.0.0.0"
      console-address: "0.0.0.0"

    - use: meta-node
      # Id must starts with `meta-node`, therefore to be picked up by other
      # components.
      id: meta-node-0

      # Advertise address can be `id`, so as to use docker's DNS. If running
      # in host network mode, we should use IP directly in this field.
      address: ${id}

      listen-address: "0.0.0.0"

    - use: compute-node
      id: compute-node-0
      listen-address: "0.0.0.0"
      address: ${id}

    - use: frontend
      id: frontend-node-0
      listen-address: "0.0.0.0"
      address: ${id}

    - use: compactor
      id: compactor-0
      listen-address: "0.0.0.0"
      address: ${id}

    - use: redpanda

    - use: prometheus
      id: prometheus-0
      listen-address: "0.0.0.0"
      address: ${id}

    - use: grafana
      listen-address: "0.0.0.0"
      address: ${id}
      id: grafana-0

    - use: etcd
      listen-address: "0.0.0.0"
      address: ${id}
      id: etcd-0

  # special config for deployment, see related PR for more information
  compose-3node-deploy:
    # - use: minio
    #   id: minio-0
    #   address: ${dns-host:rw-source-0}
    #   listen-address: "0.0.0.0"
    #   console-address: "0.0.0.0"

    - use: aws-s3
      bucket: ${terraform:s3-bucket}

    # Not enabled by default as all previous benchmarks are not done with etcd.
    # Also we currently only support node-level docker volume tear down.
    # - use: etcd
    #   listen-address: "0.0.0.0"
    #   address: ${dns-host:rw-meta-0}
    #   id: etcd-0

    - use: meta-node
      # Id must starts with `meta-node`, therefore to be picked up by other
      # components.
      id: meta-node-0

      # Advertise address can be `id`, so as to use docker's DNS. If running
      # in host network mode, we should use IP directly in this field.
      address: ${dns-host:rw-meta-0}
      listen-address: "0.0.0.0"

    - use: compute-node
      id: compute-node-0
      listen-address: "0.0.0.0"
      address: ${dns-host:rw-compute-0}
      async-stack-trace: verbose
      enable-tiered-cache: true

    - use: compute-node
      id: compute-node-1
      listen-address: "0.0.0.0"
      address: ${dns-host:rw-compute-1}
      async-stack-trace: verbose
      enable-tiered-cache: true

    - use: compute-node
      id: compute-node-2
      listen-address: "0.0.0.0"
      address: ${dns-host:rw-compute-2}
      async-stack-trace: verbose
      enable-tiered-cache: true

    - use: frontend
      id: frontend-node-0
      listen-address: "0.0.0.0"
      address: ${dns-host:rw-meta-0}

    - use: compactor
      id: compactor-0
      listen-address: "0.0.0.0"
      address: ${dns-host:rw-source-0}
      max-concurrent-task-number: 15
      compaction-worker-threads-number: 15

    - use: redpanda
      address: ${dns-host:rw-source-0}

    - use: prometheus
      id: prometheus-0
      listen-address: "0.0.0.0"
      address: ${dns-host:rw-meta-0}

    - use: grafana
      listen-address: "0.0.0.0"
      address: ${dns-host:rw-meta-0}
      id: grafana-0

  #################################
  ### Configurations used on CI ###
  #################################

  ci-1cn-1fe:
    - use: minio
    - use: etcd
      unsafe-no-fsync: true
    - use: meta-node
      unsafe-disable-recovery: true
      enable-committed-sst-sanity-check: true
    - use: compute-node
      enable-tiered-cache: true
    - use: frontend
    - use: compactor

  ci-3cn-1fe:
    - use: minio
    - use: etcd
      unsafe-no-fsync: true
    - use: meta-node
      unsafe-disable-recovery: true
      enable-committed-sst-sanity-check: true
    - use: compute-node
      port: 5687
      exporter-port: 1222
      enable-tiered-cache: true
    - use: compute-node
      port: 5688
      exporter-port: 1223
      enable-tiered-cache: true
    - use: compute-node
      port: 5689
      exporter-port: 1224
      enable-tiered-cache: true
    - use: frontend
    - use: compactor

  ci-3cn-3fe:
    - use: minio
    - use: etcd
      unsafe-no-fsync: true
    - use: meta-node
      unsafe-disable-recovery: true
      enable-committed-sst-sanity-check: true
    - use: compute-node
      port: 5687
      exporter-port: 1222
      enable-tiered-cache: true
    - use: compute-node
      port: 5688
      exporter-port: 1223
      enable-tiered-cache: true
    - use: compute-node
      port: 5689
      exporter-port: 1224
      enable-tiered-cache: true
    - use: frontend
      port: 4565
      exporter-port: 2222
      health-check-port: 6786
    - use: frontend
      port: 4566
      exporter-port: 2223
      health-check-port: 6787
    - use: frontend
      port: 4567
      exporter-port: 2224
      health-check-port: 6788
    - use: compactor

  ci-3cn-3fe-in-memory:
    - use: etcd
      unsafe-no-fsync: true
    - use: meta-node
      unsafe-disable-recovery: true
    - use: compute-node
      port: 5687
      exporter-port: 1222
      enable-in-memory-kv-state-backend: true
    - use: compute-node
      port: 5688
      exporter-port: 1223
      enable-in-memory-kv-state-backend: true
    - use: compute-node
      port: 5689
      exporter-port: 1224
      enable-in-memory-kv-state-backend: true
    - use: frontend
      port: 4565
      exporter-port: 2222
      health-check-port: 6786
    - use: frontend
      port: 4566
      exporter-port: 2223
      health-check-port: 6787
    - use: frontend
      port: 4567
      exporter-port: 2224
      health-check-port: 6788

  ci-kafka:
    - use: minio
    - use: etcd
      unsafe-no-fsync: true
    - use: meta-node
      unsafe-disable-recovery: true
    - use: compute-node
      enable-tiered-cache: true
    - use: frontend
    - use: compactor
    - use: zookeeper
      persist-data: true
    - use: kafka
      persist-data: true

  ci-redis:
    - use: minio
    - use: etcd
      unsafe-no-fsync: true
    - use: meta-node
      unsafe-disable-recovery: true
    - use: compute-node
      enable-tiered-cache: true
    - use: frontend
    - use: compactor
    - use: redis

  ci-compaction-test:
    - use: minio
    - use: etcd
      unsafe-no-fsync: true
    - use: meta-node
      unsafe-disable-recovery: true
      periodic-compaction-interval-sec: 99999
      enable-compaction-deterministic: true
    - use: compute-node
      enable-tiered-cache: true
    - use: frontend
    - use: compactor

compose:
  risingwave: "ghcr.io/risingwavelabs/risingwave:latest"
  prometheus: "prom/prometheus:latest"
  minio: "quay.io/minio/minio:latest"
  redpanda: "docker.vectorized.io/vectorized/redpanda:latest"
  grafana: "grafana/grafana-oss:latest"
  etcd: "quay.io/coreos/etcd:latest"

# The `use` field specified in the above `risedev` section will refer to the templates below.
template:
  minio:
    # Advertise address of MinIO s3 endpoint
    address: "127.0.0.1"

    # Advertise port of MinIO s3 endpoint
    port: 9301

    # Listen address of MinIO endpoint
    listen-address: ${address}

    # Console address of MinIO s3 endpoint
    console-address: "127.0.0.1"

    # Console port of MinIO s3 endpoint
    console-port: 9400

    # Root username (can be used to login to MinIO console)
    root-user: hummockadmin

    # Root password (can be used to login to MinIO console)
    root-password: hummockadmin

    # Bucket name to store hummock information
    hummock-bucket: hummock001

    # Id of this instance
    id: minio

    # Prometheus nodes used by this MinIO
    provide-prometheus: "prometheus*"

  etcd:
    # Id of this instance
    id: etcd-${port}

    # Advertise address of the single-node etcd.
    address: "127.0.0.1"

    # Listen port of the single-node etcd.
    port: 2388

    # Listen address
    listen-address: ${address}

    # Peer listen port of the single-node etcd.
    peer-port: 2389

    # Prometheus exporter listen port
    exporter-port: 2379

    # Whether to enable fsync (NEVER SET TO TRUE IN PRODUCTION ENVIRONMENT!)
    unsafe-no-fsync: false

    # Other etcd nodes
    provide-etcd: "etcd*"

  compute-node:
    # Compute-node advertise address
    address: "127.0.0.1"

    # Listen address
    listen-address: ${address}

    # Compute-node listen port
    port: 5688

    # Prometheus exporter listen port
    exporter-port: 1222

    # Id of this instance
    id: compute-node-${port}

    # Whether to enable async stack trace for this compute node, `off`, `on`, or `verbose`.
    # Considering the performance, `verbose` mode only effect under `release` profile with `debug_assertions` off.
    async-stack-trace: on

    # If `enable-tiered-cache` is true, hummock will use data directory as file cache.
    enable-tiered-cache: false

    # RPC endpoint for source connector node
    connector-source-endpoint: "127.0.0.1:61261"

    # Minio instances used by this compute node
    provide-minio: "minio*"

    # AWS s3 bucket used by this compute node
    provide-aws-s3: "aws-s3*"

    # Meta-nodes used by this compute node
    provide-meta-node: "meta-node*"

    # Jaeger used by this compute node
    provide-jaeger: "jaeger*"

    # Sanity check: should use shared storage if there're multiple compute nodes
    provide-compute-node: "compute-node*"

    # Sanity check: should start at lease one compactor if using shared object store
    provide-compactor: "compactor*"

    # If `user-managed` is true, this service will be started by user with the above config
    user-managed: false

    # Whether to enable in-memory pure KV state backend
    enable-in-memory-kv-state-backend: false

  meta-node:
    # Meta-node advertise address
    address: "127.0.0.1"

    # Meta-node listen port
    port: 5690

    # Listen address
    listen-address: ${address}

    # Dashboard listen port
    dashboard-port: 5691

    # Prometheus exporter listen port
    exporter-port: 1250

    # Id of this instance
    id: meta-node-${port}

    # If `user-managed` is true, this service will be started by user with the above config
    user-managed: false

    # Etcd backend config
    provide-etcd-backend: "etcd*"

    # Maximum allowed heartbeat interval in seconds.
    max-heartbeat-interval-secs: 600

    # Whether to disable recovery mode
    unsafe-disable-recovery: false

    # Interval of GC stale metadata and SST
    vacuum-interval-sec: 30000000

    # Interval of periodical compaction
    periodic-compaction-interval-sec: 60

    # Whether run in compaction deterministic test mode
    enable-compaction-deterministic: false

    # The spin interval when collecting global GC watermark in hummock
    collect-gc-watermark-spin-interval-sec: 5

    # Threshold used by worker node to filter out new SSTs when scanning object store, during full SST GC.
    # 7 days by default.
    min-sst-retention-time-sec: 604800

    # Enable sanity check when SSTs are committed. Disabled by default.
    enable-committed-sst-sanity-check: false

  prometheus:
    # Advertise address of Prometheus
    address: "127.0.0.1"

    # Listen port of Prometheus
    port: 9500

    # Listen address
    listen-address: ${address}

    # Id of this instance
    id: prometheus

    # If `remote_write` is true, this Prometheus instance will push metrics to remote instance
    remote-write: false

    # AWS region of remote write
    remote-write-region: ""

    # Remote write url of this instance
    remote-write-url: ""

    # Compute-nodes used by this Prometheus instance
    provide-compute-node: "compute-node*"

    # Meta-nodes used by this Prometheus instance
    provide-meta-node: "meta-node*"

    # Minio instances used by this Prometheus instance
    provide-minio: "minio*"

    # Compactors used by this Prometheus instance
    provide-compactor: "compactor*"

    # Etcd used by this Prometheus instance
    provide-etcd: "etcd*"

    # Redpanda used by this Prometheus instance
    provide-redpanda: "redpanda*"

    # Frontend used by this Prometheus instance
    provide-frontend: "frontend*"

  frontend:
    # Advertise address of frontend
    address: "127.0.0.1"

    # Listen port of frontend
    port: 4566

    # Listen address
    listen-address: ${address}

    # Prometheus exporter listen port
    exporter-port: 2222

    # Health check listen port
    health-check-port: 6786

    # Id of this instance
    id: frontend-${port}

    # Meta-nodes used by this frontend instance
    provide-meta-node: "meta-node*"

    # If `user-managed` is true, this service will be started by user with the above config
    user-managed: false

  compactor:
    # Compactor advertise address
    address: "127.0.0.1"

    # Compactor listen port
    port: 6660

    # Listen address
    listen-address: ${address}

    # Prometheus exporter listen port
    exporter-port: 1260

    # Id of this instance
    id: compactor-${port}

    # Minio instances used by this compute node
    provide-minio: "minio*"

    # AWS s3 bucket used by this compute node
    provide-aws-s3: "aws-s3*"

    # Meta-nodes used by this compute node
    provide-meta-node: "meta-node*"

    # If `user-managed` is true, this service will be started by user with the above config
    user-managed: false

    # Hint used by meta node
    max-concurrent-task-number: 15

  grafana:
    # Listen address of Grafana
    listen-address: ${address}

    # Advertise address of Grafana
    address: "127.0.0.1"

    # Listen port of Grafana
    port: 3001

    # Id of this instance
    id: grafana

    # Prometheus used by this Grafana instance
    provide-prometheus: "prometheus*"

  jaeger:
    # Id of this instance
    id: jaeger

    # Dashboard listen address of Jaeger
    dashboard-address: "127.0.0.1"

    # Dashboard listen port of Jaeger
    dashboard-port: 16680

    # Jaeger has a lot of ports open, and we don't want to make this config more complex.
    # So we keep the default value of jaeger instead of making it part of RiseDev config.

  # aws-s3 is a placeholder service to provide configurations
  aws-s3:
    # Id to be picked-up by services
    id: aws-s3

    # The bucket to be used for AWS S3
    bucket: test-bucket

    # access key, secret key and region should be set in aws config (either by env var or .aws/config)

    # used to support other s3 compatible object store.
    s3-compatible: false

  # Apache Kafka service
  kafka:
    # Id to be picked-up by services
    id: kafka-${port}

    # Advertise address of Kafka
    address: "127.0.0.1"

    # Listen port of Kafka
    port: 29092

    # Listen address
    listen-address: ${address}

    # ZooKeeper used by this Kafka instance
    provide-zookeeper: "zookeeper*"

    # If set to true, data will be persisted at data/{id}.
    persist-data: true

    # Kafka broker id. If there are multiple instances of Kafka, we will need to set.
    broker-id: 0

  # Apache ZooKeeper service
  zookeeper:
    # Id to be picked-up by services
    id: zookeeper-${port}

    # Advertise address of ZooKeeper
    address: "127.0.0.1"

    # Listen address
    listen-address: ${address}

    # Listen port of ZooKeeper
    port: 2181

    # If set to true, data will be persisted at data/{id}.
    persist-data: true

  # Only supported in RiseDev compose
  redpanda:
    # Id to be picked-up by services
    id: redpanda

    # Port used inside docker-compose cluster (e.g. create MV)
    internal-port: 29092

    # Port used on host (e.g. import data, connecting using kafkacat)
    outside-port: 9092

    # Connect address
    address: ${id}

    # Number of CPUs to use
    cpus: 8

    # Memory limit for Redpanda
    memory: 16G

  # redis service
  redis:
    # Id to be picked-up by services
    id: redis

    # listen port of redis
    port: 6379

    # address of redis
    address: "127.0.0.1"<|MERGE_RESOLUTION|>--- conflicted
+++ resolved
@@ -10,18 +10,16 @@
 
     # If you want to use aws-s3, configure AK and SK in env var and enable the following lines:
     # - use: aws-s3
-<<<<<<< HEAD
 
       # bucket: test-bucket
 
       # If you want to use other s3 compatible object store, open this flag:
       # s3-compatible: false
 
-=======
+
     #   bucket: test-bucket
     # If you want to use other s3 compatible object store, open this flag:
     #   s3-compatible: false
->>>>>>> d532a348
 
     # if you want to enable etcd backend, uncomment the following lines.
     # - use: etcd
