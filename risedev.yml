# The schema for RiseDev configuration files is defined under `src/risedevtool/schemas`.
#
# You can add the following section to `.vscode/settings.json` to get hover support in VS Code:
#
# ```
#     "yaml.schemas": {
#         "src/risedevtool/schemas/risedev.json": "risedev.yml",
#         "src/risedevtool/schemas/risedev-profiles.user.json": "risedev-profiles.user.yml"
#     }
# ```

profile:
  #################################################
  ### Configuration profiles used by developers ###
  #################################################

  # The default configuration will start 1 compute node, 1 meta node and 1 frontend.
  default:
    # # Specify a configuration file to override the default settings
    # config-path: src/config/example.toml
    # # Specify custom environment variables
    # env:
    #   RUST_LOG: "info,risingwave_storage::hummock=off"
    #   ENABLE_PRETTY_LOG: "true"
    steps:
      # If you want to use the local s3 storage, enable the following line
      # - use: minio

      # If you want to use aws-s3, configure AK and SK in env var and enable the following lines:
      # - use: aws-s3
      #   bucket: test-bucket

      # By default, the meta-backend is memory.
      # To enable sqlite backend, uncomment the following lines and set the meta-backend to sqlite in 'meta-node'
      # - use: sqlite
      # To enable postgres backend, uncomment the following lines and set the meta-backend to postgres in 'meta-node'
      # - use: postgres
      #   port: 8432
      #   user: postgres
      #   database: metadata

      # If you want to enable metrics or tracing, uncomment the following lines.
      # - use: prometheus  # metrics
      # - use: tempo       # tracing
      # - use: grafana     # visualization

      - use: meta-node
        # meta-backend: postgres
      - use: compute-node
      - use: frontend

      # If you want to enable compactor, uncomment the following line, and enable either minio or aws-s3 as well.
      # - use: compactor

      # If you want to create source from Kafka, uncomment the following lines
      # - use: kafka
      #   persist-data: true

      # To enable Confluent schema registry, uncomment the following line
      # - use: schema-registry

  default-v6:
    steps:
      - use: meta-node
        address: "[::1]"
        listen-address: "[::]"
      - use: compute-node
        address: "[::1]"
        listen-address: "[::]"
      - use: frontend
        address: "[::1]"
        listen-address: "[::]"

  # The minimum config to use with risectl.
  for-ctl:
    steps:
      - use: minio
      - use: meta-node
      - use: compute-node
      - use: frontend
      - use: compactor

  # `dev-compute-node` have the same settings as default except the compute node will be started by user.
  dev-compute-node:
    steps:
      - use: meta-node
      - use: compute-node
        user-managed: true
      - use: frontend

  dev-frontend:
    steps:
      - use: meta-node
      - use: compute-node
      - use: frontend
        user-managed: true

  dev-meta:
    steps:
      - use: meta-node
        user-managed: true
      - use: compute-node
      - use: frontend

  # You can use this in combination with the virtual compactor
  # provided in https://github.com/risingwavelabs/risingwave-extensions
  dev-compactor:
    steps:
      - use: minio
      - use: meta-node
      - use: compute-node
      - use: frontend
      - use: compactor
        user-managed: true

  full:
    steps:
      - use: minio
      - use: postgres
        port: 8432
        user: postgres
        password: postgres
        database: metadata
      - use: meta-node
        meta-backend: postgres
      - use: compute-node
      - use: frontend
      - use: compactor
      - use: compactor
        compactor-mode: "dedicated-iceberg"
        port: 6661
        exporter-port: 1261
      - use: prometheus
      - use: grafana
      - use: kafka
        persist-data: true

  standalone-full-peripherals:
    steps:
      - use: minio
      - use: postgres
        port: 8432
        user: postgres
        database: metadata
      - use: meta-node
        user-managed: true
        meta-backend: postgres
      - use: compute-node
        user-managed: true
      - use: frontend
        user-managed: true
      - use: compactor
        user-managed: true
      - use: prometheus
      - use: grafana
      - use: kafka
        persist-data: true

  standalone-minio-sqlite:
    steps:
      - use: minio
      - use: sqlite
      - use: meta-node
        user-managed: true
        meta-backend: sqlite
      - use: compute-node
        user-managed: true
      - use: frontend
        user-managed: true
      - use: compactor
        user-managed: true

  standalone-minio-sqlite-compactor:
    steps:
      - use: minio
      - use: sqlite
      - use: meta-node
        user-managed: true
        meta-backend: sqlite
      - use: compute-node
        user-managed: true
      - use: frontend
        user-managed: true
      - use: compactor

  hdfs:
    steps:
      - use: meta-node
      - use: compute-node
      - use: frontend
      # If you want to use hdfs as storage backend, configure hdfs namenode:
      - use: opendal
        engine: hdfs
        namenode: "127.0.0.1:9000"
      - use: compactor
      # - use: prometheus
      # - use: grafana
  fs:
    steps:
      - use: meta-node
      - use: compute-node
      - use: frontend
      - use: opendal
        engine: fs
      - use: compactor
      # - use: prometheus
      # - use: grafana
  webhdfs:
    steps:
      - use: meta-node
      - use: compute-node
      - use: frontend
      # If you want to use webhdfs as storage backend, configure hdfs namenode:
      - use: opendal
        engine: webhdfs
        namenode: "127.0.0.1:9870"
      - use: compactor
      # - use: prometheus
      # - use: grafana

  gcs:
    steps:
      - use: meta-node
      - use: compute-node
      - use: frontend
      # If you want to use google cloud storage as storage backend, configure bucket name:
      - use: opendal
        engine: gcs
        bucket: bucket-name
      - use: compactor
      # - use: prometheus
      # - use: grafana
  obs:
    steps:
      - use: meta-node
      - use: compute-node
      - use: frontend
      # If you want to use obs as storage backend, configure bucket name:
      - use: opendal
        engine: obs
        bucket: bucket-name
      - use: compactor
      # - use: prometheus
      # - use: grafana

  oss:
    steps:
      - use: meta-node
      - use: compute-node
      - use: frontend
      # If you want to use oss as storage backend, configure bucket name:
      - use: opendal
        engine: oss
        bucket: bucket-name
      - use: compactor
      # - use: prometheus
      # - use: grafana

  azblob:
    steps:
      - use: meta-node
      - use: compute-node
      - use: frontend
      # If you want to use azblob as storage backend, configure bucket(container) name:
      - use: opendal
        engine: azblob
        bucket: test-bucket
      - use: compactor
      # - use: prometheus
      # - use: grafana

  full-benchmark:
    steps:
      - use: minio
      - use: postgres
      - use: meta-node
        meta-backend: postgres
      - use: compute-node
      - use: frontend
      - use: compactor
      - use: prometheus
        remote-write: true
        remote-write-region: "ap-southeast-1"
        remote-write-url: "https://aps-workspaces.ap-southeast-1.amazonaws.com/workspaces/ws-f3841dad-6a5c-420f-8f62-8f66487f512a/api/v1/remote_write"
      - use: grafana
      - use: kafka
        persist-data: true

  kafka:
    steps:
      - use: kafka

  meta-1cn-1fe-sqlite:
    steps:
      - use: minio
      - use: sqlite
      - use: meta-node
        port: 5690
        dashboard-port: 5691
        exporter-port: 1250
        meta-backend: sqlite
      - use: compactor
      - use: compute-node
      - use: frontend

  # Start 4 CNs with resource groups rg1, rg2, and default
  multiple-resource-groups:
    steps:
      - use: minio
      - use: meta-node
      - use: compactor
      - use: compute-node
        port: 5687
        exporter-port: 1222
        enable-tiered-cache: true
        resource-group: "rg1"
      - use: compute-node
        port: 5688
        exporter-port: 1223
        resource-group: "rg2"
        enable-tiered-cache: true
      - use: compute-node
        port: 5689
        exporter-port: 1224
        enable-tiered-cache: true
      - use: frontend

  ci-time-travel:
    config-path: src/config/ci-time-travel.toml
    steps:
      - use: minio
      - use: sqlite
      - use: meta-node
        port: 5690
        dashboard-port: 5691
        exporter-port: 1250
        meta-backend: sqlite
      - use: compactor
      - use: compute-node
      - use: frontend

  ci-iceberg-test:
    steps:
      - use: minio
      - use: mysql
        port: 3306
        address: mysql
        user: root
        password: 123456
        user-managed: true
      - use: postgres
        port: 5432
        address: db
        database: metadata
        user: postgres
        password: post\tgres
        user-managed: true
        application: metastore
      - use: meta-node
        meta-backend: postgres
      - use: compute-node
      - use: frontend
      - use: compactor

  meta-1cn-1fe-sqlite-with-recovery:
    config-path: src/config/ci-recovery.toml
    steps:
      - use: minio
      - use: sqlite
      - use: meta-node
        port: 5690
        dashboard-port: 5691
        exporter-port: 1250
        meta-backend: sqlite
      - use: compactor
      - use: compute-node
      - use: frontend

  meta-1cn-1fe-pg-backend:
    steps:
      - use: minio
      - use: postgres
        port: 8432
        user: postgres
        database: metadata
      - use: meta-node
        port: 5690
        dashboard-port: 5691
        exporter-port: 1250
        meta-backend: postgres
      - use: compactor
      - use: compute-node
      - use: frontend

  meta-1cn-1fe-pg-backend-with-recovery:
    config-path: src/config/ci-recovery.toml
    steps:
      - use: minio
      - use: postgres
        port: 8432
        user: postgres
        database: metadata
      - use: meta-node
        port: 5690
        dashboard-port: 5691
        exporter-port: 1250
        meta-backend: postgres
      - use: compactor
      - use: compute-node
      - use: frontend

  meta-1cn-1fe-mysql-backend:
    steps:
      - use: minio
      - use: mysql
        port: 4306
        user: root
        database: metadata
        application: metastore
      - use: meta-node
        port: 5690
        dashboard-port: 5691
        exporter-port: 1250
        meta-backend: mysql
      - use: compactor
      - use: compute-node
      - use: frontend

  meta-1cn-1fe-mysql-backend-with-recovery:
    config-path: src/config/ci-recovery.toml
    steps:
      - use: minio
      - use: mysql
        port: 4306
        user: root
        database: metadata
        application: metastore
      - use: meta-node
        port: 5690
        dashboard-port: 5691
        exporter-port: 1250
        meta-backend: mysql
      - use: compactor
      - use: compute-node
      - use: frontend

  java-binding-demo:
    steps:
      - use: minio
        address: "127.0.0.1"
        port: 9301
        root-user: hummockadmin
        root-password: hummockadmin
        hummock-bucket: hummock001
      - use: meta-node
        address: "127.0.0.1"
        port: 5690
      - use: compute-node
      - use: frontend
      - use: compactor

  ci-gen-cpu-flamegraph:
    steps:
      # NOTE(kwannoel): We do not use aws-s3 here, to avoid
      # contention over s3 bucket when multiple benchmarks at run at once.
      - use: minio
      - use: sqlite
      - use: meta-node
        meta-backend: sqlite
      - use: compute-node
        parallelism: 8
      - use: frontend
      - use: compactor
      # - use: prometheus
      # - use: grafana
      # Do not use kafka here, we will spawn it separately,
      # so we don't have to re-generate data each time.
      # RW will still be ale to talk to it.
      # - use: kafka
      #   port: 9092
      #   persist-data: true


  #################################
  ### Configurations used on CI ###
  #################################

  ci-1cn-1fe:
    config-path: src/config/ci.toml
    steps:
      - use: minio
      - use: meta-node
        meta-backend: env
      - use: compute-node
        enable-tiered-cache: true
      - use: frontend
      - use: compactor

  ci-1cn-1fe-jdbc-to-native:
    config-path: src/config/ci-jdbc-to-native.toml
    steps:
      - use: minio
      - use: sqlite
      - use: meta-node
        meta-backend: sqlite
      - use: compute-node
        enable-tiered-cache: true
      - use: frontend
      - use: compactor

  ci-3cn-1fe:
    config-path: src/config/ci.toml
    steps:
      - use: minio
      - use: meta-node
        meta-backend: env
      - use: compute-node
        port: 5687
        exporter-port: 1222
        enable-tiered-cache: true
      - use: compute-node
        port: 5688
        exporter-port: 1223
        enable-tiered-cache: true
      - use: compute-node
        port: 5689
        exporter-port: 1224
        enable-tiered-cache: true
      - use: frontend
      - use: compactor

  ci-backfill-3cn-1fe:
    config-path: src/config/ci-longer-streaming-upload-timeout.toml
    steps:
      - use: minio
      - use: meta-node
        meta-backend: env
      - use: compute-node
        port: 5687
        exporter-port: 1222
        enable-tiered-cache: true
      - use: compute-node
        port: 5688
        exporter-port: 1223
        enable-tiered-cache: true
      - use: compute-node
        port: 5689
        exporter-port: 1224
        enable-tiered-cache: true
      - use: frontend
      - use: compactor

  ci-backfill-3cn-1fe-with-monitoring:
    config-path: src/config/ci-longer-streaming-upload-timeout.toml
    steps:
      - use: minio
      - use: meta-node
        meta-backend: env
      - use: compute-node
        port: 5687
        exporter-port: 1222
        enable-tiered-cache: true
      - use: compute-node
        port: 5688
        exporter-port: 1223
        enable-tiered-cache: true
      - use: compute-node
        port: 5689
        exporter-port: 1224
        enable-tiered-cache: true
      - use: frontend
      - use: compactor
      - use: prometheus
      - use: grafana

  ci-backfill-3cn-1fe-with-minio-rate-limit:
    config-path: src/config/ci-longer-streaming-upload-timeout.toml
    steps:
      - use: minio
        # Set the rate limit for MinIO to N requests per second
        api-requests-max: 1000
        # Set the deadline for API requests to N seconds
        api-requests-deadline: 20s
      - use: meta-node
        meta-backend: env
      - use: compute-node
        port: 5687
        exporter-port: 1222
        enable-tiered-cache: true
      - use: compute-node
        port: 5688
        exporter-port: 1223
        enable-tiered-cache: true
      - use: compute-node
        port: 5689
        exporter-port: 1224
        enable-tiered-cache: true
      - use: frontend
      - use: compactor

  ci-backfill-3cn-1fe-with-monitoring-and-minio-rate-limit:
    config-path: src/config/ci-longer-streaming-upload-timeout.toml
    steps:
      - use: minio
        api-requests-max: 30
        api-requests-deadline: 2s
      - use: meta-node
        meta-backend: env
      - use: compute-node
        port: 5687
        exporter-port: 1222
        enable-tiered-cache: true
      - use: compute-node
        port: 5688
        exporter-port: 1223
        enable-tiered-cache: true
      - use: compute-node
        port: 5689
        exporter-port: 1224
        enable-tiered-cache: true
      - use: frontend
      - use: compactor
      - use: prometheus
      - use: grafana

  ci-3cn-3fe:
    config-path: src/config/ci.toml
    steps:
      - use: minio
      - use: meta-node
        meta-backend: env
      - use: compute-node
        port: 5687
        exporter-port: 1222
        enable-tiered-cache: true
      - use: compute-node
        port: 5688
        exporter-port: 1223
        enable-tiered-cache: true
      - use: compute-node
        port: 5689
        exporter-port: 1224
        enable-tiered-cache: true
      - use: frontend
        port: 4565
        exporter-port: 2222
        health-check-port: 6786
      - use: frontend
        port: 4566
        exporter-port: 2223
        health-check-port: 6787
      - use: frontend
        port: 4567
        exporter-port: 2224
        health-check-port: 6788
      - use: compactor

  ci-3cn-3fe-opendal-fs-backend:
    config-path: src/config/ci.toml
    steps:
      - use: meta-node
        meta-backend: env
      - use: opendal
        engine: fs
        bucket: "/tmp/rw_ci"
      - use: compute-node
        port: 5687
        exporter-port: 1222
      - use: compute-node
        port: 5688
        exporter-port: 1223
      - use: compute-node
        port: 5689
        exporter-port: 1224
      - use: frontend
        port: 4565
        exporter-port: 2222
        health-check-port: 6786
      - use: frontend
        port: 4566
        exporter-port: 2223
        health-check-port: 6787
      - use: frontend
        port: 4567
        exporter-port: 2224
        health-check-port: 6788
      - use: compactor

  ci-3streaming-2serving-3fe:
    config-path: src/config/ci.toml
    steps:
      - use: minio
      - use: meta-node
        meta-backend: env
      - use: compute-node
        port: 5687
        exporter-port: 1222
        enable-tiered-cache: true
        role: streaming
        parallelism: 4
      - use: compute-node
        port: 5688
        exporter-port: 1223
        enable-tiered-cache: true
        role: streaming
        parallelism: 4
      - use: compute-node
        port: 5689
        exporter-port: 1224
        enable-tiered-cache: true
        role: streaming
        parallelism: 4
      - use: compute-node
        port: 5685
        exporter-port: 1225
        enable-tiered-cache: true
        role: serving
        parallelism: 4
      - use: compute-node
        port: 5686
        exporter-port: 1226
        enable-tiered-cache: true
        role: serving
        parallelism: 8
      - use: frontend
        port: 4565
        exporter-port: 2222
        health-check-port: 6786
      - use: frontend
        port: 4566
        exporter-port: 2223
        health-check-port: 6787
      - use: frontend
        port: 4567
        exporter-port: 2224
        health-check-port: 6788
      - use: compactor

  ci-kafka:
    config-path: src/config/ci.toml
    steps:
      - use: minio
      - use: meta-node
        meta-backend: env
      - use: compute-node
        enable-tiered-cache: true
      - use: frontend
      - use: compactor
      - use: kafka
        user-managed: true
        address: message_queue
        port: 29092
      - use: schema-registry
        user-managed: true
        address: schemaregistry
        port: 8082

  local-inline-source-test:
    config-path: src/config/ci-recovery.toml
    steps:
      - use: minio
      - use: sqlite
      - use: meta-node
        meta-backend: sqlite
      - use: compute-node
        enable-tiered-cache: true
      - use: frontend
      - use: compactor
      - use: pubsub
        persist-data: true
      - use: kafka
        persist-data: true
      - use: schema-registry
      - use: mysql
      - use: postgres

  ci-inline-source-test:
    config-path: src/config/ci-recovery.toml
    steps:
      - use: minio
      - use: meta-node
        meta-backend: env
      - use: compute-node
        enable-tiered-cache: true
      - use: frontend
      - use: compactor
      - use: pubsub
        persist-data: true
      - use: kafka
        user-managed: true
        address: message_queue
        port: 29092
      - use: schema-registry
        user-managed: true
        address: schemaregistry
        port: 8082
      - use: pulsar
        address: pulsar-server
        broker-port: 6650
        http-port: 8080
        user-managed: true
      - use: mysql
        port: 3306
        address: mysql
        user: root
        password: 123456
        user-managed: true
      - use: postgres
        port: 5432
        address: db
        user: postgres
        password: post\tgres
        user-managed: true

  ci-redis:
    config-path: src/config/ci.toml
    steps:
      - use: minio
      - use: meta-node
        meta-backend: env
      - use: compute-node
        enable-tiered-cache: true
      - use: frontend
      - use: compactor
      - use: redis

  ci-compaction-test:
    config-path: src/config/ci-compaction-test.toml
    steps:
      - use: minio
      - use: meta-node
        meta-backend: env
      - use: compute-node
        enable-tiered-cache: true
        total-memory-bytes: 17179869184
      - use: frontend
      - use: compactor

  ci-1cn-1fe-with-recovery:
    config-path: src/config/ci-recovery.toml
    steps:
      - use: minio
      - use: meta-node
        meta-backend: env
      - use: compute-node
        enable-tiered-cache: true
      - use: frontend
      - use: compactor

  ci-3cn-1fe-with-recovery:
    config-path: src/config/ci-recovery.toml
    steps:
      - use: minio
      - use: meta-node
        meta-backend: env
      - use: compute-node
        port: 5687
        exporter-port: 1222
        enable-tiered-cache: true
      - use: compute-node
        port: 5688
        exporter-port: 1223
        enable-tiered-cache: true
      - use: compute-node
        port: 5689
        exporter-port: 1224
        enable-tiered-cache: true
      - use: frontend
      - use: compactor

  ci-1cn-1fe-user-kafka-with-recovery:
    config-path: src/config/ci-recovery.toml
    steps:
      - use: minio
      - use: meta-node
        meta-backend: env
      - use: compute-node
        enable-tiered-cache: true
      - use: frontend
      - use: compactor
      - use: kafka
        user-managed: true
        address: message_queue
        port: 29092

  ci-meta-backup-test-sql:
    config-path: src/config/ci-meta-backup-test.toml
    steps:
      - use: sqlite
      - use: minio
      - use: meta-node
        meta-backend: sqlite
      - use: compute-node
      - use: frontend
      - use: compactor

  ci-meta-backup-test-restore-sql:
    config-path: src/config/ci-meta-backup-test.toml
    steps:
      - use: sqlite
      - use: minio

  ci-sink-test:
    config-path: src/config/ci.toml
    steps:
      - use: minio
      - use: meta-node
      - use: compute-node
        enable-tiered-cache: true
      - use: frontend
      - use: compactor

  hummock-trace:
    config-path: src/config/hummock-trace.toml
    steps:
      - use: minio
      - use: meta-node
      - use: compute-node
      - use: frontend
      - use: compactor

  ci-backfill:
    config-path: "src/config/ci-backfill.toml"
    steps:
      - use: minio
      - use: meta-node
        meta-backend: env
      - use: compute-node
      - use: frontend
      - use: compactor

  full-with-batch-query-limit:
    config-path: src/config/full-with-batch-query-limit.toml
    steps:
      - use: minio
      - use: sqlite
      - use: meta-node
        meta-backend: sqlite
      - use: compute-node
      - use: frontend
      - use: compactor
      - use: prometheus
      - use: grafana

<<<<<<< HEAD
  mysql-offline-schema-change-test:
    steps:
      - use: minio
      - use: meta-node
      - use: compute-node
      - use: frontend
      - use: compactor
      - use: mysql
        port: 3306
        user: root
        password: 123456
        database: risedev

  mysql-only:
  steps:
    - use: mysql
=======
  postgres-with-latency:
    steps:
      - use: postgres
        port: 8432
        user: postgres
        database: metadata
        # Add 100ms latency to any network call to the pg service
        latency-ms: 100
>>>>>>> 1d82fa88

# The `use` field specified in the above `risedev` section will refer to the templates below.
template:
  minio:
    # Advertise address of MinIO s3 endpoint
    address: "127.0.0.1"

    # Advertise port of MinIO s3 endpoint
    port: 9301

    # Listen address of MinIO endpoint
    listen-address: ${address}

    # Console address of MinIO s3 endpoint
    console-address: "127.0.0.1"

    # Console port of MinIO s3 endpoint
    console-port: 9400

    # Root username (can be used to login to MinIO console)
    root-user: hummockadmin

    # Root password (can be used to login to MinIO console)
    root-password: hummockadmin

    # Bucket name to store hummock information
    hummock-bucket: hummock001

    # Id of this instance
    id: minio

    # Prometheus nodes used by this MinIO
    provide-prometheus: "prometheus*"

    # Max concurrent api requests.
    # see: https://github.com/minio/minio/blob/master/docs/throttle/README.md.
    # '0' means this env var will use the default of minio.
    api-requests-max: 0

    # Deadline for api requests.
    # Empty string means this env var will use the default of minio.
    api-requests-deadline: ""

  sqlite:
    # Id of this instance
    id: sqlite

    # File name of the sqlite database
    file: metadata.db

  compute-node:
    # Compute-node advertise address
    address: "127.0.0.1"

    # Listen address
    listen-address: ${address}

    # Compute-node listen port
    port: 5688

    # Prometheus exporter listen port
    exporter-port: 1222

    # Id of this instance
    id: compute-node-${port}

    # Whether to enable async stack trace for this compute node, `off`, `on`, or `verbose`.
    # Considering the performance, `verbose` mode only effect under `release` profile with `debug_assertions` off.
    async-stack-trace: verbose

    # If `enable-tiered-cache` is true, hummock will use data directory as file cache.
    enable-tiered-cache: false

    # Minio instances used by this compute node
    provide-minio: "minio*"

    # OpenDAL storage backend used by this compute node
    provide-opendal: "opendal*"

    # AWS s3 bucket used by this compute node
    provide-aws-s3: "aws-s3*"

    # Meta-nodes used by this compute node
    provide-meta-node: "meta-node*"

    # Tempo used by this compute node
    provide-tempo: "tempo*"

    # If `user-managed` is true, this service will be started by user with the above config
    user-managed: false

    # Total available memory for the compute node in bytes
    total-memory-bytes: 8589934592

    # Parallelism of tasks per compute node
    parallelism: 4

    role: both

    # Resource group for scheduling, default value is "default"
    resource-group: "default"

  meta-node:
    # Meta-node advertise address
    address: "127.0.0.1"

    # Meta-node listen port
    port: 5690

    # Listen address
    listen-address: ${address}

    # Dashboard listen port
    dashboard-port: 5691

    # Prometheus exporter listen port
    exporter-port: 1250

    # Id of this instance
    id: meta-node-${port}

    # If `user-managed` is true, this service will be started by user with the above config
    user-managed: false

    # meta backend type, requires extra config for provided backend
    meta-backend: "memory"

    # Sqlite backend config
    provide-sqlite-backend: "sqlite*"

    # Postgres backend config
    provide-postgres-backend: "postgres*"

    # Mysql backend config
    provide-mysql-backend: "mysql*"

    # Prometheus nodes used by dashboard service
    provide-prometheus: "prometheus*"

    # Sanity check: should use shared storage if there're multiple compute nodes
    provide-compute-node: "compute-node*"

    # Sanity check: should start at lease one compactor if using shared object store
    provide-compactor: "compactor*"

    # Minio instances used by the cluster
    provide-minio: "minio*"

    # OpenDAL storage backend used by the cluster
    provide-opendal: "opendal*"

    # AWS s3 bucket used by the cluster
    provide-aws-s3: "aws-s3*"

    # Tempo used by this meta node
    provide-tempo: "tempo*"

  prometheus:
    # Advertise address of Prometheus
    address: "127.0.0.1"

    # Listen port of Prometheus
    port: 9500

    # Listen address
    listen-address: ${address}

    # Id of this instance
    id: prometheus

    # If `remote_write` is true, this Prometheus instance will push metrics to remote instance
    remote-write: false

    # AWS region of remote write
    remote-write-region: ""

    # Remote write url of this instance
    remote-write-url: ""

    # Compute-nodes used by this Prometheus instance
    provide-compute-node: "compute-node*"

    # Meta-nodes used by this Prometheus instance
    provide-meta-node: "meta-node*"

    # Minio instances used by this Prometheus instance
    provide-minio: "minio*"

    # Compactors used by this Prometheus instance
    provide-compactor: "compactor*"

    # Frontend used by this Prometheus instance
    provide-frontend: "frontend*"

    # How frequently Prometheus scrape targets (collect metrics)
    scrape-interval: 15s

  frontend:
    # Advertise address of frontend
    address: "127.0.0.1"

    # Listen port of frontend
    port: 4566

    # Listen address
    listen-address: ${address}

    # Prometheus exporter listen port
    exporter-port: 2222

    # Health check listen port
    health-check-port: 6786

    # Id of this instance
    id: frontend-${port}

    # Meta-nodes used by this frontend instance
    provide-meta-node: "meta-node*"

    # Tempo used by this frontend instance
    provide-tempo: "tempo*"

    # If `user-managed` is true, this service will be started by user with the above config
    user-managed: false

  compactor:
    # Compactor advertise address
    address: "127.0.0.1"

    # Compactor listen port
    port: 6660

    # Listen address
    listen-address: ${address}

    # Prometheus exporter listen port
    exporter-port: 1260

    # Id of this instance
    id: compactor-${port}

    # Minio instances used by this compactor
    provide-minio: "minio*"

    # Meta-nodes used by this compactor
    provide-meta-node: "meta-node*"

    # Tempo used by this compator
    provide-tempo: "tempo*"

    # If `user-managed` is true, this service will be started by user with the above config
    user-managed: false

    compactor-mode: "dedicated"

  grafana:
    # Listen address of Grafana
    listen-address: ${address}

    # Advertise address of Grafana
    address: "127.0.0.1"

    # Listen port of Grafana
    port: 3001

    # Id of this instance
    id: grafana

    # Prometheus used by this Grafana instance
    provide-prometheus: "prometheus*"

    # Tempo used by this Grafana instance
    provide-tempo: "tempo*"

  tempo:
    # Id of this instance
    id: tempo

    # Listen address of HTTP server and OTLP gRPC collector
    listen-address: "127.0.0.1"

    # Advertise address of Tempo
    address: "127.0.0.1"

    # HTTP server listen port
    port: 3200

    # gRPC listen port of the OTLP collector
    otlp-port: 4317

    max-bytes-per-trace: 5000000

  opendal:
    id: opendal

    engine: hdfs

    namenode: 127.0.0.1:9000

    bucket: risingwave-test

  # aws-s3 is a placeholder service to provide configurations
  aws-s3:
    # Id to be picked-up by services
    id: aws-s3

    # The bucket to be used for AWS S3
    bucket: test-bucket

    # access key, secret key and region should be set in aws config (either by env var or .aws/config)

  # Apache Kafka service backed by docker.
  kafka:
    # Id to be picked-up by services
    id: kafka-${port}

    # Advertise address of Kafka
    address: "127.0.0.1"

    # Listen port of Kafka
    port: 29092

    # Listen port of KRaft controller
    controller-port: 29093
    # Listen port for other services in docker (schema-registry)
    docker-port: 29094

    # The docker image. Can be overridden to use a different version.
    image: "confluentinc/cp-kafka:7.6.1"

    # If set to true, data will be persisted at data/{id}.
    persist-data: true

    # Kafka node id. If there are multiple instances of Kafka, we will need to set.
    node-id: 0

    user-managed: false

  schema-registry:
    # Id to be picked-up by services
    id: schema-registry-${port}

    # Advertise address
    address: "127.0.0.1"

    # Listen port of Schema Registry
    port: 8081

    # The docker image. Can be overridden to use a different version.
    image: "confluentinc/cp-schema-registry:7.6.1"

    user-managed: false

    provide-kafka: "kafka*"

  # Google pubsub emulator service
  pubsub:
    id: pubsub-${port}

    address: "127.0.0.1"

    port: 5980

    persist-data: true

  # Apache Pulsar. Currently user-managed only
  pulsar:
    id: pulsar-${broker-port}
    address: localhost
    broker-port: 6650
    http-port: 8080
    user-managed: false
    # Only effective when NOT user managed
    image: "apachepulsar/pulsar:4.0.4"
    persist-data: true

  # redis service
  redis:
    # Id to be picked-up by services
    id: redis

    # listen port of redis
    port: 6379

    # address of redis
    address: "127.0.0.1"

  # MySQL service backed by docker.
  mysql:
    # Id to be picked-up by services
    id: mysql-${port}

    # address of mysql
    address: "127.0.0.1"

    # listen port of mysql
    port: 8306

    # Note:
    # - This will be used to initialize the MySQL instance.
    #   * If the user is "root", the password will be used as the root password.
    #   * Otherwise, a regular user will be created with the given password. The root password will be empty.
    #   Note that this only applies to fresh instances, i.e., the data directory is empty.
    # - These configs will be passed as-is to risedev-env default user for MySQL operations.
    # - This is not used in RISEDEV_MYSQL_WITH_OPTIONS_COMMON.
    user: root
    password: ""
    database: "risedev"

    # Which application to use. Can be overridden for metastore purpose.
    application: "connector"

    # The docker image. Can be overridden to use a different version.
    image: "mysql:8.0"

    # If set to true, data will be persisted at data/{id}.
    persist-data: true

    # If `user-managed` is true, user is responsible for starting the service
    # to serve at the above address and port in any way they see fit.
    user-managed: false

  # PostgreSQL service backed by docker.
  postgres:
    # Id to be picked-up by services
    id: postgres-${port}

    # address of pg
    address: "127.0.0.1"

    # listen port of pg
    port: 8432

    # Note:
    # - This will be used to initialize the PostgreSQL instance if it's fresh.
    # - These configs will be passed as-is to risedev-env default user for PostgreSQL operations.
    user: postgres
    password: ""
    database: "postgres"

    # Which application to use. Can be overridden for connector purpose.
    application: "metastore"

    # The docker image. Can be overridden to use a different version.
    image: "postgres:17-alpine"

    # If set to true, data will be persisted at data/{id}.
    persist-data: true

    # If `user-managed` is true, user is responsible for starting the service
    # to serve at the above address and port in any way they see fit.
    user-managed: false

    # New optional field for latency
    latency-ms: 0  # Optional: latency in milliseconds

  # Sql Server service backed by docker.
  sqlserver:
    # Note: Sql Server is now only for connector purpose.
    # Id to be picked-up by services
    id: sqlserver-${port}

    # address of mssql
    address: "127.0.0.1"

    # listen port of mssql
    port: 1433

    # Note:
    # - This will be used to initialize the Sql Server instance if it's fresh.
    # - In user-managed mode, these configs are not validated by risedev.
    #   They are passed as-is to risedev-env default user for Sql Server operations.
    user: SA
    password: "YourPassword123"
    database: "master"

    # The docker image. Can be overridden to use a different version.
    image: "mcr.microsoft.com/mssql/server:2022-latest"

    # If set to true, data will be persisted at data/{id}.
    persist-data: true

    # If `user-managed` is true, user is responsible for starting the service
    # to serve at the above address and port in any way they see fit.
    user-managed: false<|MERGE_RESOLUTION|>--- conflicted
+++ resolved
@@ -942,7 +942,6 @@
       - use: prometheus
       - use: grafana
 
-<<<<<<< HEAD
   mysql-offline-schema-change-test:
     steps:
       - use: minio
@@ -957,9 +956,9 @@
         database: risedev
 
   mysql-only:
-  steps:
-    - use: mysql
-=======
+    steps:
+      - use: mysql
+
   postgres-with-latency:
     steps:
       - use: postgres
@@ -968,7 +967,6 @@
         database: metadata
         # Add 100ms latency to any network call to the pg service
         latency-ms: 100
->>>>>>> 1d82fa88
 
 # The `use` field specified in the above `risedev` section will refer to the templates below.
 template:
