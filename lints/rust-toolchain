# See `README.md` before bumping the version.

[toolchain]
<<<<<<< HEAD
channel = "nightly-2024-11-11"
=======
channel = "nightly-2025-03-05"
>>>>>>> ef678606
components = ["llvm-tools-preview", "rustc-dev"]<|MERGE_RESOLUTION|>--- conflicted
+++ resolved
@@ -1,9 +1,5 @@
 # See `README.md` before bumping the version.
 
 [toolchain]
-<<<<<<< HEAD
-channel = "nightly-2024-11-11"
-=======
 channel = "nightly-2025-03-05"
->>>>>>> ef678606
 components = ["llvm-tools-preview", "rustc-dev"]