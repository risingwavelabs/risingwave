CREATE MATERIALIZED VIEW target_count AS
SELECT
    target_id,
    COUNT(*) AS target_count
FROM
    user_behaviors
GROUP BY
    target_id;

CREATE SINK target_count_mysql_sink
FROM
    target_count WITH (
        connector = 'jdbc',
        jdbc.url = 'jdbc:mysql://mysql:3306/mydb?user=root&password=123456',
        table.name = 'target_count',
        type = 'upsert',
<<<<<<< HEAD
        primary_key='target_id'
=======
        primary_key = 'target_id'
>>>>>>> a84d8e1f
    );

-- ingest the table back to RW
CREATE TABLE rw_types (
    id BIGINT PRIMARY KEY,
    varchar_column VARCHAR,
    text_column TEXT,
    integer_column INTEGER,
    smallint_column SMALLINT,
    bigint_column BIGINT,
    decimal_column DECIMAL,
    real_column REAL,
    double_column DOUBLE PRECISION,
    boolean_column BOOLEAN,
    date_column DATE,
    time_column TIME,
    timestamp_column TIMESTAMP,
    jsonb_column JSONB,
    bytea_column BYTEA
) WITH (
    connector = 'mysql-cdc',
    hostname = 'mysql',
    port = '3306',
    username = 'root',
    password = '123456',
    database.name = 'mydb',
    table.name = 'data_types',
    server.id = '3'
);<|MERGE_RESOLUTION|>--- conflicted
+++ resolved
@@ -12,13 +12,9 @@
     target_count WITH (
         connector = 'jdbc',
         jdbc.url = 'jdbc:mysql://mysql:3306/mydb?user=root&password=123456',
-        table.name = 'target_count',
-        type = 'upsert',
-<<<<<<< HEAD
-        primary_key='target_id'
-=======
+        TABLE.name = 'target_count',
+        TYPE = 'upsert',
         primary_key = 'target_id'
->>>>>>> a84d8e1f
     );
 
 -- ingest the table back to RW
@@ -43,8 +39,8 @@
     hostname = 'mysql',
     port = '3306',
     username = 'root',
-    password = '123456',
-    database.name = 'mydb',
-    table.name = 'data_types',
+    PASSWORD = '123456',
+    DATABASE.name = 'mydb',
+    TABLE.name = 'data_types',
     server.id = '3'
 );