import argparse
import subprocess
from pyspark.sql import SparkSession
import configparser
import psycopg2
import time


def read_config(filename):
    config = configparser.ConfigParser()
    config.read(filename)
    print({section: dict(config[section]) for section in config.sections()})
    return config


class DockerCompose(object):
    def __init__(self, case_name: str):
        self.case_name = case_name

    def case_dir(self):
        return f"../docker/{self.case_name}"

    def get_ip(self, container_name):
        return subprocess.check_output([
            "docker", "inspect", "-f", "{{range.NetworkSettings.Networks}}{{.IPAddress}}{{end}}",
            container_name], cwd=self.case_dir()).decode("utf-8").rstrip()

    def __enter__(self):
        subprocess.run(["docker-compose", "up", "-d", "--wait"], cwd=self.case_dir(), check=False)
        return self

    def __exit__(self, exc_type, exc_val, exc_tb):
        subprocess.run(["docker", "compose", "down", "-v", "--remove-orphans"], cwd=self.case_dir(),
                       capture_output=True,
                       check=True)


def init_spark_table(docker):
    spark_ip = docker.get_ip(f"{docker.case_name}-spark-1")
    url = f"sc://{spark_ip}:15002"
    print(f"Spark url is {url}")
    spark = SparkSession.builder.remote(url).getOrCreate()

    init_table_sqls = [
        "CREATE SCHEMA IF NOT EXISTS s1",
        "DROP TABLE IF EXISTS s1.t1",
        """
        CREATE TABLE s1.t1
        (
          id bigint,
          name string,
          distance bigint
        ) USING iceberg
        TBLPROPERTIES ('format-version'='2');
        """,
        """INSERT INTO s1.t1 VALUES (1, 'test', 100);"""
    ]

    for sql in init_table_sqls:
        print(f"Executing sql: {sql}")
        spark.sql(sql)


def init_risingwave_source(docker):
    config = read_config(f"{docker.case_dir()}/config.ini")

    source_config = config['source']
    source_param = ",\n".join([f"{k}='{v}'" for k, v in source_config.items()])

    sqls = [
        f"""
        CREATE SOURCE iceberg_source
        WITH (
            {source_param}
        );
        """
    ]

    rw_config = config['risingwave']
    with psycopg2.connect(database=rw_config['db'], user=rw_config['user'], host=rw_config['host'],
                          port=rw_config['port']) as conn:
        with conn.cursor() as cursor:
            for sql in sqls:
                print(f"Executing sql {sql}")
                cursor.execute(sql)

def check_risingwave_iceberg_source(docker):
    config = read_config(f"{docker.case_dir()}/config.ini")

    sqls = [
        "select count(*) from iceberg_source"
    ]

    rw_config = config['risingwave']
    with psycopg2.connect(database=rw_config['db'], user=rw_config['user'], host=rw_config['host'],
                          port=rw_config['port']) as conn:
        with conn.cursor() as cursor:
            for sql in sqls:
                print(f"Executing sql {sql}")
                # execute sql and collect result
                cursor.execute(sql)
                result = cursor.fetchall()
                assert result[0][0] == 1, f"Inserted result is unexpected: {result[0][0]}, test failed"


def run_case(case):
    with DockerCompose(case) as docker:
        init_spark_table(docker)
        init_risingwave_source(docker)
        print("Let risingwave to run")
        time.sleep(5)
        check_risingwave_iceberg_source(docker)


if __name__ == "__main__":
<<<<<<< HEAD
    case_names = ["jdbc", "rest", "storage"]
=======
    case_names = ["hive", "rest", "storage"]
>>>>>>> 3276e588
    for case_name in case_names:
        print(f"Running test case: {case_name}")
        run_case(case_name)<|MERGE_RESOLUTION|>--- conflicted
+++ resolved
@@ -113,11 +113,7 @@
 
 
 if __name__ == "__main__":
-<<<<<<< HEAD
-    case_names = ["jdbc", "rest", "storage"]
-=======
-    case_names = ["hive", "rest", "storage"]
->>>>>>> 3276e588
+    case_names = ["jdbc", "hive", "rest", "storage"]
     for case_name in case_names:
         print(f"Running test case: {case_name}")
         run_case(case_name)