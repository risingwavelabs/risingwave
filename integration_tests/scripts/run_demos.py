--- conflicted
+++ resolved
@@ -25,13 +25,8 @@
     demo_dir = os.path.join(project_dir, demo)
     print("Running demo: {}".format(demo))
 
-<<<<<<< HEAD
     subprocess.run(["docker", "compose", "up", "-d", "--build"], cwd=demo_dir, check=True)
-    sleep(40)
-=======
-    subprocess.run(["docker", "compose", "up", "-d"], cwd=demo_dir, check=True)
     sleep(wait_time)
->>>>>>> e2a65e06
 
     sql_files = ['create_source.sql', 'create_mv.sql', 'query.sql']
     for fname in sql_files:
