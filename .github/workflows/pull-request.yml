
# ================= THIS FILE IS AUTOMATICALLY GENERATED =================
#
# To edit this file, please refer to the instructions in CONTRIBUTING.md.
#
# ========================================================================

name: CI
on:
  pull_request:
    branches: [main]
env:
  RUST_TOOLCHAIN: nightly-2022-03-09
  CACHE_KEY_SUFFIX: v20220331
  CARGO_TERM_COLOR: always
  RW_CI: true
  RW_SQLLOGICTEST_URL: https://github.com/risinglightdb/sqllogictest-rs/releases/download/v0.3.3/sqllogictest-linux-amd64.tar.gz
  RW_CARGO_MAKE_URL: https://github.com/sagiegurari/cargo-make/releases/download/0.35.10/cargo-make-v0.35.10-x86_64-unknown-linux-musl.zip
  RW_CARGO_MAKE_DIRECTORY: cargo-make-v0.35.10-x86_64-unknown-linux-musl
  RUSTFLAGS: -D warnings
  PROTOC_NO_VENDOR: true
jobs:
  start-runner-a:
    name: ec2-start-a
    runs-on: ubuntu-latest
    outputs:
      label: ${{ steps.start-ec2-runner.outputs.label }}
      ec2-instance-id: ${{ steps.start-ec2-runner.outputs.ec2-instance-id }}
    steps:
      - name: Configure AWS Credentials
        uses: aws-actions/configure-aws-credentials@v1
        with:
          aws-access-key-id: ${{ secrets.AWS_ACCESS_KEY_ID }}
          aws-secret-access-key: ${{ secrets.AWS_SECRET_ACCESS_KEY }}
          aws-region: us-east-2
      - name: Start EC2 runner
        id: start-ec2-runner
        uses: machulav/ec2-github-runner@v2
        with:
          mode: start
          github-token: ${{ secrets.WUTAO_PAT }}
          ec2-image-id: ami-05a99cf0eb100c377
          ec2-instance-type: c5.4xlarge
          subnet-id: subnet-59743123
          security-group-id: sg-9ec32bfe
  start-runner-b:
    name: ec2-start-b
    runs-on: ubuntu-latest
    outputs:
      label: ${{ steps.start-ec2-runner.outputs.label }}
      ec2-instance-id: ${{ steps.start-ec2-runner.outputs.ec2-instance-id }}
    steps:
      - name: Configure AWS Credentials
        uses: aws-actions/configure-aws-credentials@v1
        with:
          aws-access-key-id: ${{ secrets.AWS_ACCESS_KEY_ID }}
          aws-secret-access-key: ${{ secrets.AWS_SECRET_ACCESS_KEY }}
          aws-region: us-east-2
      - name: Start EC2 runner
        id: start-ec2-runner
        uses: machulav/ec2-github-runner@v2
        with:
          mode: start
          github-token: ${{ secrets.WUTAO_PAT }}
          ec2-image-id: ami-05a99cf0eb100c377
          ec2-instance-type: c5.4xlarge
          subnet-id: subnet-59743123
          security-group-id: sg-9ec32bfe
  stop-runner-a:
    name: ec2-stop-a
    needs:
      - start-runner-a
      - compute-node-build-dev
      - end-to-end-risedev-dev
    runs-on: ubuntu-latest
    if: ${{ always() }}
    steps:
      - name: Configure AWS credentials
        uses: aws-actions/configure-aws-credentials@v1
        with:
          aws-access-key-id: ${{ secrets.AWS_ACCESS_KEY_ID }}
          aws-secret-access-key: ${{ secrets.AWS_SECRET_ACCESS_KEY }}
          aws-region: us-east-2
      - name: Stop EC2 runner A
        uses: machulav/ec2-github-runner@v2
        with:
          mode: stop
          github-token: ${{ secrets.WUTAO_PAT }}
          label: ${{ needs.start-runner-a.outputs.label }}
          ec2-instance-id: ${{ needs.start-runner-a.outputs.ec2-instance-id }}
        if: ${{ always() }}
  stop-runner-b:
    name: ec2-stop-b
    needs:
      - start-runner-b
      - compute-node-test
    runs-on: ubuntu-latest
    if: ${{ always() }}
    steps:
      - name: Configure AWS credentials
        uses: aws-actions/configure-aws-credentials@v1
        with:
          aws-access-key-id: ${{ secrets.AWS_ACCESS_KEY_ID }}
          aws-secret-access-key: ${{ secrets.AWS_SECRET_ACCESS_KEY }}
          aws-region: us-east-2
      - name: Stop EC2 runner B
        uses: machulav/ec2-github-runner@v2
        with:
          mode: stop
          github-token: ${{ secrets.WUTAO_PAT }}
          label: ${{ needs.start-runner-b.outputs.label }}
          ec2-instance-id: ${{ needs.start-runner-b.outputs.ec2-instance-id }}
        if: ${{ always() }}
  frontend-check:
    name: frontend-check
    runs-on: ubuntu-latest
    steps:
      - name: Checkout
        uses: actions/checkout@v2
        with:
          fetch-depth: 0
      - name: Set up JDK 11
        uses: actions/setup-java@v2
        with:
          java-version: "11"
          distribution: "adopt"
      - name: Cache Gradle packages
        uses: actions/cache@v2
        with:
          path: |
            ~/.gradle/caches
            ~/.gradle/wrapper
          key: ${{ runner.os }}-gradle-${{ hashFiles('**/*.gradle*', '**/gradle-wrapper.properties') }}
          restore-keys: |
            ${{ runner.os }}-gradle-
      - name: Run java style check, tests, and build
        run: |
          make java_check java_coverage_report java_build
      - uses: actions/upload-artifact@v2
        with:
          name: risingwave-fe-runnable.jar
          if-no-files-found: error
          path: |
            legacy/pgserver/build/libs/risingwave-fe-runnable.jar
      - uses: codecov/codecov-action@v2
        with:
          token: ${{ secrets.CODECOV_TOKEN }}
          directory: legacy
          flags: java
  end-to-end-risedev-dev:
    name: e2e-test-risedev-dev
    needs:
      - compute-node-build-dev
      - frontend-check
      - start-runner-a
    runs-on: ${{ needs.start-runner-a.outputs.label }}
    container:
      image: public.ecr.aws/x5u3w5h6/risingwave-build-env:latest
      options: --security-opt seccomp=unconfined
    timeout-minutes: 20
    steps:
      - name: Checkout
        uses: actions/checkout@v2
        with:
          fetch-depth: 0
      - name: Install rust toolchain
        uses: actions-rs/toolchain@v1
        with:
          toolchain: ${{ env.RUST_TOOLCHAIN }}
          components: rustfmt, clippy
      - name: Set up JDK 11
        uses: actions/setup-java@v2
        with:
          java-version: "11"
          distribution: "adopt"
      - uses: actions/download-artifact@v2
        name: Download risingwave binary
        with:
          name: risingwave-dev
          path: ./target/debug
      - uses: actions/download-artifact@v2
        name: Download frontend binary
        with:
          name: risingwave-fe-runnable.jar
          path: ./.risingwave/bin
      - uses: actions/download-artifact@v2
        name: Download playground binary
        with:
          name: risedev-playground-dev
          path: ./target/debug
      - name: Adjust permission
        run: |
          chmod +x ./target/debug/risingwave
          chmod +x ./target/debug/risedev-playground
      - name: Install required components
        run: |
          apt-get update -yy -o Acquire::Retries=3
          apt-get install --upgrade -yy tmux -o Acquire::Retries=3
      - name: Generate RiseDev CI config
        run: |
          cp risedev-components.ci.env risedev-components.user.env
      - name: Download sqllogictest
        run: |
          wget ${RW_SQLLOGICTEST_URL} -O - | tar xz && mv ${BINARY} ${DIR}/${BINARY}
          chmod +x ${DIR}/${BINARY}
        env:
          DIR: /usr/local/bin
          BINARY: sqllogictest
      - name: Download cargo-make
        run: |
          curl -fL ${RW_CARGO_MAKE_URL} -o ~/cargo-make.zip
          unzip ~/cargo-make.zip -d ~
          mv "${HOME}/${RW_CARGO_MAKE_DIRECTORY}" ~/cargo-make
      - name: Prepare RiseDev playground
        run: |
          ~/cargo-make/makers link-all-in-one-binaries
          ~/cargo-make/makers pre-start-playground
      - name: e2e test, streaming, Rust frontend, 3 node
        timeout-minutes: 2
        run: |
          ~/cargo-make/makers ci-start ci-3node-frontend-v2
          sqllogictest -p 4566 './e2e_test/v2/streaming/**/*.slt'
      - name: Kill cluster
        run: ~/cargo-make/makers ci-kill
<<<<<<< HEAD
      - name: e2e test, batch and batch_distributed, Rust frontend, 1 node
        timeout-minutes: 2
        run: |
          RW_IMPLICIT_FLUSH=1 ~/cargo-make/makers ci-start ci-default
          sqllogictest -p 4566 './e2e_test/v2/batch/**/*.slt'
          sqllogictest -p 4566 './e2e_test/v2/batch_distributed/**/*.slt'
          sqllogictest -p 4566 './e2e_test/v2/ddl/**/*.slt'
      - name: Kill cluster
        run: ~/cargo-make/makers ci-kill
=======
>>>>>>> fbaad8f7
      - name: e2e test streaming 3-node
        timeout-minutes: 4
        run: |
          ~/cargo-make/makers ci-start ci-3node
          sqllogictest -p 4567 -d dev './e2e_test/streaming/**/*.slt'
      - name: Kill cluster
        run: ~/cargo-make/makers ci-kill
      - name: e2e test streaming 3-node w/o cache
        timeout-minutes: 4
        run: |
          RW_NO_CACHE=1 ~/cargo-make/makers ci-start ci-3node
          sqllogictest -p 4567 -d dev './e2e_test/streaming/**/*.slt'
      - name: Kill cluster
        run: ~/cargo-make/makers ci-kill
      - name: e2e test batch 3-node
        timeout-minutes: 2
        run: |
          RW_IMPLICIT_FLUSH=1 ~/cargo-make/makers ci-start ci-3node
          sqllogictest -p 4567 -d dev --engine risingwave './e2e_test/batch/**/*.slt'
      - name: Kill cluster
        run: ~/cargo-make/makers ci-kill
      - name: Dump last 300 lines of logs on failure
        if: ${{ failure() }}
        run: ~/cargo-make/makers logs
      - uses: actions/upload-artifact@v2
        if: ${{ failure() }}
        name: Upload RiseDev logs on failure (You may find it in artifacts)
        with:
          path: .risingwave/log/
          name: risedev-logs
  end-to-end-source:
    name: e2e-test-source
    needs:
      - compute-node-build-dev
      - frontend-check
    runs-on: ubuntu-latest
    timeout-minutes: 15
    env:
      PG_PORT: 5432
      RW_PORT: 4567
    services:
      postgres:
        image: postgres
        ports:
          - 5432:5432
        env:
          POSTGRES_USER: postgres
          POSTGRES_PASSWORD: postgres
          POSTGRES_DB: postgres
    steps:
      - name: Checkout
        uses: actions/checkout@v2
        with:
          fetch-depth: 0
      - name: Log in to the Container registry
        uses: docker/login-action@f054a8b539a109f9f41c372932f1ae047eff08c9
        with:
          registry: ghcr.io
          username: ${{ secrets.GHCR_ACTOR }}
          password: ${{ secrets.WUTAO_PAT }}
      - name: Install required components
        run: |
          sudo apt-get update -yy -o Acquire::Retries=3
          sudo apt-get install --upgrade -yy tmux postgresql -o Acquire::Retries=3
      - name: Setup kafka cluster
        run: ./scripts/source/prepare_source.sh
      - name: Download sqllogictest
        run: |
          wget ${RW_SQLLOGICTEST_URL} -O - | tar xz && mv ${BINARY} ${DIR}/${BINARY}
          chmod +x ${DIR}/${BINARY}
        env:
          DIR: /usr/local/bin
          BINARY: sqllogictest
      - name: Download cargo-make
        run: |
          curl -fL ${RW_CARGO_MAKE_URL} -o ~/cargo-make.zip
          unzip ~/cargo-make.zip -d ~
          mv "${HOME}/${RW_CARGO_MAKE_DIRECTORY}" ~/cargo-make
      - uses: actions/download-artifact@v2
        name: Download risingwave binary
        with:
          name: risingwave-dev
          path: ./target/debug
      - uses: actions/download-artifact@v2
        name: Download frontend binary
        with:
          name: risingwave-fe-runnable.jar
          path: ./.risingwave/bin
      - uses: actions/download-artifact@v2
        name: Download playground binary
        with:
          name: risedev-playground-dev
          path: ./target/debug
      - uses: actions/download-artifact@v2
        name: Download risingwave_regress_test binary
        with:
          name: risingwave_regress_test-dev
          path: ./target/debug
      - name: Adjust permission
        run: |
          chmod +x ./target/debug/risingwave
          chmod +x ./target/debug/risedev-playground
          chmod +x ./target/debug/risingwave_regress_test
      - name: Run batch tests on Postgresql
        run: |
          timeout 10m sqllogictest -p ${{ env.PG_PORT }} './e2e_test/batch/**/*.slt'
      - name: Generate RiseDev CI config
        run: |
          cp risedev-components.ci.env risedev-components.user.env
      - name: Prepare RiseDev playground
        run: |
          ~/cargo-make/makers link-all-in-one-binaries
          ~/cargo-make/makers pre-start-playground
      - name: regress test batch 3-node
        run: |
          ~/cargo-make/makers clean-data
          RW_IMPLICIT_FLUSH=1 ~/cargo-make/makers dev ci-3node
          psql --version
          RUST_LOG=info timeout 40s target/debug/risingwave_regress_test -h 127.0.0.1 \
            -p ${{ env.RW_PORT }} \
            --input `pwd`/src/tests/regress/data \
            --output `pwd`/src/tests/regress/output \
            --schedule `pwd`/src/tests/regress/data/schedule
      - name: Kill cluster
        run: |
          ~/cargo-make/makers k
          ~/cargo-make/makers logs
          # ~/cargo-make/makers check-logs # regression test is bound to produce errors, so we don't check logs
      - name: e2e test source
        run: |
          ~/cargo-make/makers clean-data
          ~/cargo-make/makers dev ci-1node
          timeout 5m sqllogictest -p ${{ env.RW_PORT }} -d dev './e2e_test/source/**/*.slt'
      - name: Kill cluster
        run: |
          ~/cargo-make/makers k
          ~/cargo-make/makers logs
          ~/cargo-make/makers check-logs
      - name: e2e test source 3-node
        run: |
          ~/cargo-make/makers clean-data
          ~/cargo-make/makers dev ci-3node
          timeout 5m sqllogictest -p ${{ env.RW_PORT }} -d dev './e2e_test/source_distributed/**/*.slt'
      - name: Kill cluster
        run: |
          ~/cargo-make/makers k
          ~/cargo-make/makers logs
          ~/cargo-make/makers check-logs
      - name: Dump last 100 lines of logs on failure
        if: ${{ failure() }}
        run: ~/cargo-make/makers logs
      - uses: actions/upload-artifact@v2
        if: ${{ failure() }}
        name: Upload RiseDev logs on failure (You may find it in artifacts)
        with:
          path: .risingwave/log/
          name: risedev-logs-source
  compute-node-build-dev:
    needs: start-runner-a
    runs-on: ${{ needs.start-runner-a.outputs.label }}
    container:
      image: public.ecr.aws/x5u3w5h6/risingwave-build-env:latest
      options: --security-opt seccomp=unconfined
    name: compute-node-build-dev
    steps:
      - name: Checkout
        uses: actions/checkout@v2
        with:
          fetch-depth: 0
      - name: Install Protoc
        uses: arduino/setup-protoc@v1
        with:
          version: '3.x'
      - name: Install Rust toolchain
        uses: actions-rs/toolchain@v1
        with:
          toolchain: ${{ env.RUST_TOOLCHAIN }}
          components: rustfmt
      - name: Cache Cargo home
        uses: actions/cache@v2
        id: cache
        with:
          path: |
            ~/.cargo/bin/
            ~/.cargo/registry/index/
            ~/.cargo/registry/cache/
            ~/.cargo/git/db/
          key: ${{ runner.os }}-cargo-${{ hashFiles('**/Cargo.lock') }}-${{ env.CACHE_KEY_SUFFIX }}-build
      - name: Install required tools
        if: steps.cache.outputs.cache-hit != 'true'
        run: |
          cargo install cargo-sort cargo-hakari
      - name: Run rust cargo-sort check
        run: |
          cargo sort -c -w
      - name: Run rust cargo-hakari check
        run: |
          cargo hakari verify
      - name: Run rust format check
        run: |
          cargo fmt --all -- --check
      - name: Build Rust components
        run: |
          cargo build --profile dev --features=all-in-one
      - name: Compress RisingWave debug info
        run: |
          objcopy --compress-debug-sections=zlib-gnu target/debug/risingwave
      - uses: actions/upload-artifact@v2
        with:
          name: risingwave-dev
          if-no-files-found: error
          path: |
            target/debug/risingwave
      - uses: actions/upload-artifact@v2
        with:
          name: risingwave_regress_test-dev
          if-no-files-found: error
          path: |
            target/debug/risingwave_regress_test
      - uses: actions/upload-artifact@v2
        with:
          name: risedev-playground-dev
          if-no-files-found: error
          path: |
            target/debug/risedev-playground
  compute-node-test:
    needs:
      - start-runner-b
    runs-on: ${{ needs.start-runner-b.outputs.label }}
    container:
      image: public.ecr.aws/x5u3w5h6/risingwave-build-env:latest
      options: --security-opt seccomp=unconfined
    name: compute-node-test
    steps:
      - name: Checkout
        uses: actions/checkout@v2
        with:
          fetch-depth: 0
      - name: Install Protoc
        uses: arduino/setup-protoc@v1
        with:
          version: '3.x'
      - name: Install Rust toolchain
        uses: actions-rs/toolchain@v1
        with:
          toolchain: ${{ env.RUST_TOOLCHAIN }}
          components: llvm-tools-preview, clippy
      - name: Cache Cargo home
        uses: actions/cache@v2
        id: cache
        with:
          path: |
            ~/.cargo/bin/
            ~/.cargo/registry/index/
            ~/.cargo/registry/cache/
            ~/.cargo/git/db/
          key: ${{ runner.os }}-cargo-${{ hashFiles('**/Cargo.lock') }}-${{ env.CACHE_KEY_SUFFIX }}-test
      - uses: taiki-e/install-action@cargo-llvm-cov
      - uses: taiki-e/install-action@nextest
      - name: Run rust clippy check
        run: |
          # If new CI checks are added, the one with `--locked` must be run first.
          cargo clippy --all-targets --locked -- -D warnings
      - name: Run rust doc check
        run: |
          cargo doc --document-private-items --no-deps
      - name: Run rust test with coverage
        run: |
          cargo llvm-cov nextest --lcov --output-path lcov.info --no-fail-fast
      - uses: codecov/codecov-action@v2
        with:
          token: ${{ secrets.CODECOV_TOKEN }}
          directory: .
          flags: rust
  misc-check:
    runs-on: ubuntu-latest
    name: misc-check
    steps:
      - name: Checkout
        uses: actions/checkout@v2
        with:
          fetch-depth: 0
      - name: Install required tools
        run: |
          wget https://github.com/mikefarah/yq/releases/download/${YQ_VERSION}/${BINARY}.tar.gz -O - | tar xz && sudo mv ${BINARY} /usr/bin/yq
          sudo apt install -y protobuf-compiler -o Acquire::Retries=3
          curl -sSL \
            https://github.com/uber/prototool/releases/download/v1.8.0/prototool-$(uname -s)-$(uname -m).tar.gz | \
            sudo tar -C /usr/local --strip-components 1 -xz
          curl -sSL \
            "https://github.com/bufbuild/buf/releases/download/v${BUF_VERSION}/buf-$(uname -s)-$(uname -m).tar.gz" | \
            sudo tar -xvzf - -C /usr/local --strip-components 1
        env:
          YQ_VERSION: v4.16.1
          BINARY: yq_linux_amd64
          BUF_VERSION: 1.0.0-rc6
      - name: Check CI workflows are up-to-date
        run: |
          ./.github/workflow-template/generate.sh --check
      - name: Run ShellCheck
        uses: ludeeus/action-shellcheck@master
        with:
          ignore_paths: legacy
      - name: Check protobuf code format
        run: |
          prototool format -d
        working-directory: proto
      - name: Lint protobuf
        run: |
          buf lint
        working-directory: proto
concurrency:
  group: environment-${{ github.ref }}
  cancel-in-progress: true

# ================= THIS FILE IS AUTOMATICALLY GENERATED =================
#
# To edit this file, please refer to the instructions in CONTRIBUTING.md.
#
# ========================================================================
<|MERGE_RESOLUTION|>--- conflicted
+++ resolved
@@ -222,18 +222,6 @@
           sqllogictest -p 4566 './e2e_test/v2/streaming/**/*.slt'
       - name: Kill cluster
         run: ~/cargo-make/makers ci-kill
-<<<<<<< HEAD
-      - name: e2e test, batch and batch_distributed, Rust frontend, 1 node
-        timeout-minutes: 2
-        run: |
-          RW_IMPLICIT_FLUSH=1 ~/cargo-make/makers ci-start ci-default
-          sqllogictest -p 4566 './e2e_test/v2/batch/**/*.slt'
-          sqllogictest -p 4566 './e2e_test/v2/batch_distributed/**/*.slt'
-          sqllogictest -p 4566 './e2e_test/v2/ddl/**/*.slt'
-      - name: Kill cluster
-        run: ~/cargo-make/makers ci-kill
-=======
->>>>>>> fbaad8f7
       - name: e2e test streaming 3-node
         timeout-minutes: 4
         run: |
