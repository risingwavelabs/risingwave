--- conflicted
+++ resolved
@@ -139,7 +139,7 @@
         run: |
           ~/cargo-make/makers clean-data
           RW_FORCE_TABLE_V1=1 ~/cargo-make/makers ci-3node
-          sqllogictest -p 4567 -d dev './e2e_test/batch/**/*.slt'
+          timeout 5m sqllogictest -p 4567 -d dev './e2e_test/batch/**/*.slt'
       - name: Kill cluster
         run: |
           ~/cargo-make/makers k
@@ -230,29 +230,18 @@
           chmod +x ./.risingwave/bin/compute-node
           chmod +x ./rust/target/debug/risedev-playground
           chmod +x ./rust/target/debug/risingwave_regress_test
-      - name: Run tests on Postgresql
-        run: |
-<<<<<<< HEAD
-          sqllogictest -p ${{ env.PG_PORT }} './e2e_test/batch/**/*.slt'
-      - name: Run 3-node regress tests (batch, table_v1)
-        run: |
-          sleep 5
-          chmod +x ./rust/target/debug/compute-node
-          chmod +x ./rust/target/debug/meta-node
-          chmod +x ./rust/target/debug/risingwave_regress_test
-          RW_FORCE_TABLE_V1=1 ./scripts/start_cluster.sh 3
-=======
+      - name: Run batch tests on Postgresql
+        run: |
           timeout 5m sqllogictest -p ${{ env.PG_PORT }} './e2e_test/batch/**/*.slt'
       - name: Generate RiseDev CI config
         run: |
           cp risedev-components.ci.env risedev-components.user.env
       - name: Prepare RiseDev playground
         run: ~/cargo-make/makers pre-start-playground
-      - name: regress test batch 1-node
-        run: |
-          ~/cargo-make/makers clean-data
-          ~/cargo-make/makers ci-streaming
->>>>>>> 45e8a90e
+      - name: Run 3-node regress tests (batch, table_v1)
+        run: |
+          ~/cargo-make/makers clean-data
+          RW_FORCE_TABLE_V1=1 ~/cargo-make/makers ci-3node
           psql --version
           RUST_LOG=info cd rust && target/debug/risingwave_regress_test -h 127.0.0.1 \
             -p ${{ env.RW_PORT }} \
