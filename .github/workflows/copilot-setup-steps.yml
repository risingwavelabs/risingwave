name: "Copilot Setup Steps"

# Automatically run the setup steps when they are changed to allow for easy validation, and
# allow manual testing through the repository's "Actions" tab
on:
  workflow_dispatch:
  push:
    paths:
      - .github/workflows/copilot-setup-steps.yml
  pull_request:
    paths:
      - .github/workflows/copilot-setup-steps.yml

jobs:
  copilot-setup-steps:
    runs-on: ubuntu-latest
    steps:
      - name: Checkout repository
        uses: actions/checkout@v4

      - name: Setup Rust toolchain
        run: rustup show

      - name: Install system dependencies
        run: |
          sudo apt-get update -yy && \
          DEBIAN_FRONTEND=noninteractive sudo apt-get -y install sudo make build-essential cmake protobuf-compiler curl parallel python3 python3-pip python3-venv software-properties-common psmisc jq \
          openssl libssl-dev libsasl2-dev libcurl4-openssl-dev pkg-config bash openjdk-17-jdk wget unzip git tmux lld postgresql-client kcat netcat-openbsd mysql-client sqlite3 \
          maven zstd libzstd-dev locales \
          python3.12 python3.12-dev \
          golang perl \
          dumb-init \
          libblas-dev liblapack-dev libomp-dev

      - name: Install tools
        run: |
<<<<<<< HEAD
          chmod +x ./risedev
          mkdir -p .risingwave/log
          mkdir -p .risingwave/config

      - name: Validate setup
        run: |
          # Verify key files exist
          test -f Cargo.toml
          test -f risedev.yml
          test -f .github/copilot-instructions.md

          # Test basic risedev functionality
          ./risedev --help

          echo "Setup validation completed successfully"
=======
          curl -L --proto '=https' --tlsv1.2 -sSf https://raw.githubusercontent.com/cargo-bins/cargo-binstall/main/install-from-binstall-release.sh | bash
          cargo binstall -y --locked cargo-llvm-cov cargo-nextest cargo-sort cargo-cache cargo-machete \
          cargo-make@0.37.24 \
          sqllogictest-bin@0.28.3
>>>>>>> 755c8202
<|MERGE_RESOLUTION|>--- conflicted
+++ resolved
@@ -34,25 +34,7 @@
 
       - name: Install tools
         run: |
-<<<<<<< HEAD
-          chmod +x ./risedev
-          mkdir -p .risingwave/log
-          mkdir -p .risingwave/config
-
-      - name: Validate setup
-        run: |
-          # Verify key files exist
-          test -f Cargo.toml
-          test -f risedev.yml
-          test -f .github/copilot-instructions.md
-
-          # Test basic risedev functionality
-          ./risedev --help
-
-          echo "Setup validation completed successfully"
-=======
           curl -L --proto '=https' --tlsv1.2 -sSf https://raw.githubusercontent.com/cargo-bins/cargo-binstall/main/install-from-binstall-release.sh | bash
           cargo binstall -y --locked cargo-llvm-cov cargo-nextest cargo-sort cargo-cache cargo-machete \
           cargo-make@0.37.24 \
-          sqllogictest-bin@0.28.3
->>>>>>> 755c8202
+          sqllogictest-bin@0.28.3