from typing import Callable, List
from ..common import *


sections: List[Callable[[Panels], list]] = []


def section(func: Callable[[Panels], list]):
    sections.append(func)
    return func


# The import order determines the order of the sections in the dashboard.
from . import actor_info as _
from . import cluster_essential as _
from . import streaming as _
from . import streaming_cdc as _
from . import streaming_actors as _
from . import streaming_actors_tokio as _
from . import streaming_exchange as _
from . import batch as _
from . import hummock_read as _
from . import hummock_write as _
from . import compaction as _
from . import object_storage as _
from . import hummock_tiered_cache as _
from . import hummock_manager as _
from . import backup_manager as _
from . import grpc_meta as _
from . import memory_manager as _
from . import sink_metrics as _
from . import kafka_metrics as _
from . import network_connection as _
from . import iceberg_metrics as _
from . import udf as _
from . import sync_logstore_metrics as _
from . import iceberg_compaction_metrics as _
<<<<<<< HEAD
from . import system_params as _
=======
from . import kinesis_metrics as _
>>>>>>> 9f528edc

def generate_panels(panels: Panels):
    return [x for s in sections for x in s(panels)]<|MERGE_RESOLUTION|>--- conflicted
+++ resolved
@@ -35,11 +35,8 @@
 from . import udf as _
 from . import sync_logstore_metrics as _
 from . import iceberg_compaction_metrics as _
-<<<<<<< HEAD
+from . import kinesis_metrics as _
 from . import system_params as _
-=======
-from . import kinesis_metrics as _
->>>>>>> 9f528edc
 
 def generate_panels(panels: Panels):
     return [x for s in sections for x in s(panels)]