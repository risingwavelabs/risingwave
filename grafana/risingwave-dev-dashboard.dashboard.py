--- conflicted
+++ resolved
@@ -23,4747 +23,6 @@
 logging.basicConfig(level=logging.WARN)
 
 
-<<<<<<< HEAD
-def section_actor_info(outer_panels):
-    panels = outer_panels.sub_panel()
-    return [
-        outer_panels.row_collapsed(
-            "Actor/Table Id Info",
-            [
-                panels.table_info(
-                    "Actor Info",
-                    "Information about actors",
-                    [
-                        panels.table_target(
-                            f"group({metric('actor_info')}) by (actor_id, fragment_id, compute_node)"
-                        )
-                    ],
-                    ["actor_id", "fragment_id", "compute_node"],
-                ),
-                panels.table_info(
-                    "State Table Info",
-                    "Information about state tables. Column `materialized_view_id` is the id of the materialized view that this state table belongs to.",
-                    [
-                        panels.table_target(
-                            f"group({metric('table_info')}) by (table_id, table_name, table_type, materialized_view_id, fragment_id, compaction_group_id)"
-                        )
-                    ],
-                    [
-                        "table_id",
-                        "table_name",
-                        "table_type",
-                        "materialized_view_id",
-                        "fragment_id",
-                        "compaction_group_id",
-                    ],
-                ),
-                panels.table_info(
-                    "Actor Count (Group By Compute Node)",
-                    "Actor count per compute node",
-                    [
-                        panels.table_target(
-                            f"count({metric('actor_info')}) by (compute_node)"
-                        )
-                    ],
-                    [
-                        "table_id",
-                        "table_name",
-                        "table_type",
-                        "materialized_view_id",
-                        "fragment_id",
-                        "compaction_group_id",
-                    ],
-                    dict.fromkeys(["Time"], True),
-                ),
-            ],
-        )
-    ]
-
-
-def section_cluster_node(outer_panels):
-    panels = outer_panels.sub_panel()
-    return [
-        outer_panels.row_collapsed(
-            "Cluster Node",
-            [
-                panels.timeseries_count(
-                    "Node Count",
-                    "The number of each type of RisingWave components alive.",
-                    [
-                        panels.target(
-                            f"sum({metric('worker_num')}) by (worker_type)",
-                            "{{worker_type}}",
-                        )
-                    ],
-                    ["last"],
-                ),
-                panels.timeseries_memory(
-                    "Node Memory",
-                    "The memory usage of each RisingWave component.",
-                    [
-                        panels.target(
-                            f"avg({metric('process_resident_memory_bytes')}) by ({COMPONENT_LABEL}, {NODE_LABEL})",
-                            "{{%s}} @ {{%s}}" % (COMPONENT_LABEL, NODE_LABEL),
-                        )
-                    ],
-                ),
-                panels.timeseries_percentage(
-                    "Node Memory relative",
-                    "Memory usage relative to k8s resource limit of container. Only works in K8s environment",
-                    [
-                        panels.target(
-                            '(avg by(namespace, pod) (container_memory_working_set_bytes{namespace=~"$namespace",pod=~"$pod",container=~"$component"})) / (  sum by(namespace, pod) (kube_pod_container_resource_limits{namespace=~"$namespace", pod=~"$pod", container="$component", resource="memory", unit="byte"}))',
-                            "avg memory usage @ {{%s}} @ {{%s}}"
-                            % (COMPONENT_LABEL, NODE_LABEL),
-                        )
-                    ],
-                ),
-                panels.timeseries_cpu(
-                    "Node CPU",
-                    "The CPU usage of each RisingWave component.",
-                    [
-                        panels.target(
-                            f"sum(rate({metric('process_cpu_seconds_total')}[$__rate_interval])) by ({COMPONENT_LABEL}, {NODE_LABEL})",
-                            "cpu usage (total) - {{%s}} @ {{%s}}"
-                            % (COMPONENT_LABEL, NODE_LABEL),
-                        ),
-                        panels.target(
-                            f"sum(rate({metric('process_cpu_seconds_total')}[$__rate_interval])) by ({COMPONENT_LABEL}, {NODE_LABEL}) / avg({metric('process_cpu_core_num')}) by ({COMPONENT_LABEL}, {NODE_LABEL}) > 0",
-                            "cpu usage (avg per core) - {{%s}} @ {{%s}}"
-                            % (COMPONENT_LABEL, NODE_LABEL),
-                        ),
-                    ],
-                ),
-                panels.timeseries_cpu(
-                    "Node CPU relative",
-                    "CPU usage relative to k8s resource limit of container. Only works in K8s environment",
-                    [
-                        panels.target(
-                            '(sum(rate(container_cpu_usage_seconds_total{namespace=~"$namespace",container=~"$component",pod=~"$pod"}[$__rate_interval])) by (namespace, pod)) / (sum(kube_pod_container_resource_limits{namespace=~"$namespace",pod=~"$pod",container=~"$component", resource="cpu"}) by (namespace, pod))',
-                            "cpu usage @ {{%s}} @ {{%s}}"
-                            % (COMPONENT_LABEL, NODE_LABEL),
-                        ),
-                    ],
-                ),
-                panels.timeseries_count(
-                    "Meta Cluster",
-                    "RW cluster can configure multiple meta nodes to achieve high availability. One is the leader and the "
-                    "rest are the followers.",
-                    [
-                        panels.target(
-                            f"sum({metric('meta_num')}) by (worker_addr,role)",
-                            "{{worker_addr}} @ {{role}}",
-                        )
-                    ],
-                    ["last"],
-                ),
-            ],
-        )
-    ]
-
-
-def section_recovery_node(outer_panels):
-    panels = outer_panels.sub_panel()
-    return [
-        outer_panels.row_collapsed(
-            "Recovery",
-            [
-                panels.timeseries_ops(
-                    "Recovery Successful Rate",
-                    "The rate of successful recovery attempts",
-                    [
-                        panels.target(
-                            f"sum(rate({metric('recovery_latency_count')}[$__rate_interval])) by ({NODE_LABEL})",
-                            "{{%s}}" % NODE_LABEL,
-                        )
-                    ],
-                    ["last"],
-                ),
-                panels.timeseries_count(
-                    "Failed recovery attempts",
-                    "Total number of failed reocovery attempts",
-                    [
-                        panels.target(
-                            f"sum({metric('recovery_failure_cnt')}) by ({NODE_LABEL})",
-                            "{{%s}}" % NODE_LABEL,
-                        )
-                    ],
-                    ["last"],
-                ),
-                panels.timeseries_latency(
-                    "Recovery latency",
-                    "Time spent in a successful recovery attempt",
-                    [
-                        *quantile(
-                            lambda quantile, legend: panels.target(
-                                f"histogram_quantile({quantile}, sum(rate({metric('recovery_latency_bucket')}[$__rate_interval])) by (le, {NODE_LABEL}))",
-                                f"recovery latency p{legend}"
-                                + " - {{%s}}" % NODE_LABEL,
-                            ),
-                            [50, 99, "max"],
-                        ),
-                        panels.target(
-                            f"sum by (le) (rate({metric('recovery_latency_sum')}[$__rate_interval])) / sum by (le) (rate({metric('recovery_latency_count')}[$__rate_interval])) > 0",
-                            "recovery latency avg",
-                        ),
-                    ],
-                    ["last"],
-                ),
-            ],
-        )
-    ]
-
-
-def section_compaction(outer_panels):
-    successful_compaction_fiiler = "result='SUCCESS'"
-    failed_compaction_filter = "result!='SUCCESS'"
-    panels = outer_panels.sub_panel()
-    return [
-        outer_panels.row_collapsed(
-            "Compaction",
-            [
-                panels.timeseries_count(
-                    "SSTable Count",
-                    "The number of SSTables at each level",
-                    [
-                        panels.target(
-                            f"sum({metric('storage_level_sst_num')}) by ({NODE_LABEL}, level_index)",
-                            "L{{level_index}}",
-                        ),
-                    ],
-                ),
-                panels.timeseries_kilobytes(
-                    "SSTable Size(KB)",
-                    "The size(KB) of SSTables at each level",
-                    [
-                        panels.target(
-                            f"sum({metric('storage_level_total_file_size')}) by ({NODE_LABEL}, level_index)",
-                            "L{{level_index}}",
-                        ),
-                    ],
-                ),
-                panels.timeseries_bytesps(
-                    "Commit Flush Bytes by Table",
-                    "The  of bytes that have been written by commit epoch per second.",
-                    [
-                        panels.target(
-                            f"sum(rate({metric('storage_commit_write_throughput')}[$__rate_interval])) by (table_id)",
-                            "write - {{table_id}}",
-                        ),
-                    ],
-                ),
-                panels.timeseries_count(
-                    "Compaction Failure Count",
-                    "The number of compactions from one level to another level that have completed or failed",
-                    [
-                        panels.target(
-                            f"sum({metric('storage_level_compact_frequency', failed_compaction_filter)}) by (compactor, group, task_type, result)",
-                            "{{task_type}} - {{result}} - group-{{group}} @ {{compactor}}",
-                        ),
-                    ],
-                ),
-                panels.timeseries_count(
-                    "Compaction Success Count",
-                    "The number of compactions from one level to another level that have completed or failed",
-                    [
-                        panels.target(
-                            f"sum({metric('storage_level_compact_frequency', successful_compaction_fiiler)}) by (compactor, group, task_type, result)",
-                            "{{task_type}} - {{result}} - group-{{group}} @ {{compactor}}",
-                        ),
-                    ],
-                ),
-                panels.timeseries_count(
-                    "Compaction Skip Count",
-                    "The number of compactions from one level to another level that have been skipped.",
-                    [
-                        panels.target(
-                            f"sum(rate({metric('storage_skip_compact_frequency')}[$__rate_interval])) by (level, type)",
-                            "{{level}}-{{type}}",
-                        ),
-                    ],
-                ),
-                panels.timeseries_count(
-                    "Compaction Task L0 Select Level Count",
-                    "Avg l0 select_level_count of the compact task, and categorize it according to different cg, levels and task types",
-                    [
-                        panels.target(
-                            f"sum by(le, group, type)(irate({metric('storage_l0_compact_level_count_sum')}[$__rate_interval]))  / sum by(le, group, type)(irate({metric('storage_l0_compact_level_count_count')}[$__rate_interval])) > 0",
-                            "avg cg{{group}}@{{type}}",
-                        ),
-                    ],
-                ),
-                panels.timeseries_count(
-                    "Compaction Task File Count",
-                    "Avg file count of the compact task, and categorize it according to different cg, levels and task types",
-                    [
-                        panels.target(
-                            f"sum by(le, group, type)(irate({metric('storage_compact_task_file_count_sum')}[$__rate_interval]))  / sum by(le, group, type)(irate({metric('storage_compact_task_file_count_count')}[$__rate_interval])) > 0",
-                            "avg cg{{group}}@{{type}}",
-                        ),
-                    ],
-                ),
-                panels.timeseries_bytes(
-                    "Compaction Task Size Distribution",
-                    "The distribution of the compact task size triggered, including p90 and max. and categorize it according to different cg, levels and task types.",
-                    [
-                        *quantile(
-                            lambda quantile, legend: panels.target(
-                                f"histogram_quantile({quantile}, sum(rate({metric('storage_compact_task_size_bucket')}[$__rate_interval])) by (le, group, type))",
-                                f"p{legend}" + " - cg{{group}}@{{type}}",
-                            ),
-                            [50, 90, "max"],
-                        ),
-                    ],
-                ),
-                panels.timeseries_count(
-                    "Compactor Running Task Count",
-                    "The number of compactions from one level to another level that are running.",
-                    [
-                        panels.target(
-                            f"avg({metric('storage_compact_task_pending_num')}) by({COMPONENT_LABEL}, {NODE_LABEL})",
-                            "compactor_task_count - {{%s}} @ {{%s}}"
-                            % (COMPONENT_LABEL, NODE_LABEL),
-                        ),
-                        panels.target(
-                            f"avg({metric('storage_compact_task_pending_parallelism')}) by({COMPONENT_LABEL}, {NODE_LABEL})",
-                            "compactor_task_pending_parallelism - {{%s}} @ {{%s}}"
-                            % (COMPONENT_LABEL, NODE_LABEL),
-                        ),
-                    ],
-                ),
-                panels.timeseries_latency(
-                    "Compaction Duration",
-                    "compact-task: The total time have been spent on compaction.",
-                    [
-                        *quantile(
-                            lambda quantile, legend: panels.target(
-                                f"histogram_quantile({quantile}, sum(irate({metric('compactor_compact_task_duration_bucket')}[$__rate_interval])) by (le, {COMPONENT_LABEL}))",
-                                f"compact-task p{legend}"
-                                + " - {{%s}}" % COMPONENT_LABEL,
-                            ),
-                            [50, 90, "max"],
-                        ),
-                        *quantile(
-                            lambda quantile, legend: panels.target(
-                                f"histogram_quantile({quantile}, sum(irate({metric('compactor_compact_sst_duration_bucket')}[$__rate_interval])) by (le, {COMPONENT_LABEL}))",
-                                f"compact-key-range p{legend}"
-                                + " - {{%s}}" % COMPONENT_LABEL,
-                            ),
-                            [90, "max"],
-                        ),
-                        *quantile(
-                            lambda quantile, legend: panels.target(
-                                f"histogram_quantile({quantile}, sum(rate({metric('compactor_get_table_id_total_time_duration_bucket')}[$__rate_interval])) by (le, {COMPONENT_LABEL}))",
-                                f"get-table-id p{legend}"
-                                + " - {{%s}}" % COMPONENT_LABEL,
-                            ),
-                            [90, "max"],
-                        ),
-                        *quantile(
-                            lambda quantile, legend: panels.target(
-                                f"histogram_quantile({quantile}, sum(rate({metric('compactor_remote_read_time_bucket')}[$__rate_interval])) by (le, {COMPONENT_LABEL}))",
-                                f"remote-io p{legend}" + " - {{%s}}" % COMPONENT_LABEL,
-                            ),
-                            [90, "max"],
-                        ),
-                        panels.target(
-                            f"histogram_quantile(0.99, sum(rate({metric('compute_refill_cache_duration_bucket')}[$__rate_interval])) by (le))",
-                            "compute_apply_version_duration_p99",
-                        ),
-                        panels.target(
-                            f"sum by(le)(rate({metric('compactor_compact_task_duration_sum')}[$__rate_interval])) / sum by(le)(rate({metric('compactor_compact_task_duration_count')}[$__rate_interval])) > 0",
-                            "compact-task avg",
-                        ),
-                        panels.target(
-                            f"sum by(le)(rate({metric('state_store_compact_sst_duration_sum')}[$__rate_interval])) / sum by(le)(rate({metric('state_store_compact_sst_duration_count')}[$__rate_interval])) > 0",
-                            "compact-key-range avg",
-                        ),
-                    ],
-                ),
-                panels.timeseries_bytes_per_sec(
-                    "Compaction Throughput",
-                    "KBs read from next level during history compactions to next level",
-                    [
-                        panels.target(
-                            f"sum(rate({metric('storage_level_compact_read_next')}[$__rate_interval])) by({COMPONENT_LABEL}) + sum(rate("
-                            f"{metric('storage_level_compact_read_curr')}[$__rate_interval])) by({COMPONENT_LABEL})",
-                            "read - {{%s}}" % COMPONENT_LABEL,
-                        ),
-                        panels.target(
-                            f"sum(rate({metric('storage_level_compact_write')}[$__rate_interval])) by({COMPONENT_LABEL})",
-                            "write - {{%s}}" % COMPONENT_LABEL,
-                        ),
-                        panels.target(
-                            f"sum(rate({metric('compactor_write_build_l0_bytes')}[$__rate_interval]))by ({COMPONENT_LABEL})",
-                            "flush - {{%s}}" % COMPONENT_LABEL,
-                        ),
-                        panels.target(
-                            f"sum(rate({metric('compactor_fast_compact_bytes')}[$__rate_interval]))by ({COMPONENT_LABEL})",
-                            "fast compact - {{%s}}" % COMPONENT_LABEL,
-                        ),
-                    ],
-                ),
-                panels.timeseries_bytes(
-                    "Compaction Write Bytes(GiB)",
-                    "The number of bytes that have been written by compaction."
-                    "Flush refers to the process of compacting Memtables to SSTables at Level 0."
-                    "Write refers to the process of compacting SSTables at one level to another level.",
-                    [
-                        panels.target(
-                            f"sum({metric('storage_level_compact_write')}) by ({COMPONENT_LABEL})",
-                            "write - {{%s}}" % COMPONENT_LABEL,
-                        ),
-                        panels.target(
-                            f"sum({metric('compactor_write_build_l0_bytes')}) by ({COMPONENT_LABEL})",
-                            "flush - {{%s}}" % COMPONENT_LABEL,
-                        ),
-                    ],
-                ),
-                panels.timeseries_percentage(
-                    "Compaction Write Amplification",
-                    "Write amplification is the amount of bytes written to the remote storage by compaction for each "
-                    "one byte of flushed SSTable data. Write amplification is by definition higher than 1.0 because "
-                    "we write each piece of data to L0, and then write it again to an SSTable, and then compaction "
-                    "may read this piece of data and write it to a new SSTable, that's another write.",
-                    [
-                        panels.target(
-                            f"sum({metric('storage_level_compact_write')}) / sum({metric('compactor_write_build_l0_bytes')}) > 0",
-                            "write amplification",
-                        ),
-                    ],
-                ),
-                panels.timeseries_count(
-                    "Compacting SSTable Count",
-                    "The number of SSTables that is being compacted at each level",
-                    [
-                        panels.target(
-                            f"{metric('storage_level_compact_cnt')}", "L{{level_index}}"
-                        ),
-                    ],
-                ),
-                panels.timeseries_count(
-                    "Compacting Task Count",
-                    "num of compact_task",
-                    [
-                        panels.target(
-                            f"{metric('storage_level_compact_task_cnt')}", "{{task}}"
-                        ),
-                    ],
-                ),
-                panels.timeseries_bytes_per_sec(
-                    "KBs Read/Write by Level",
-                    "",
-                    [
-                        panels.target(
-                            f"sum(rate({metric('storage_level_compact_read_next')}[$__rate_interval])) by (le, group, level_index)",
-                            "cg{{group}}-L{{level_index}} read from next level",
-                        ),
-                        panels.target(
-                            f"sum(rate({metric('storage_level_compact_read_curr')}[$__rate_interval])) by (le, group, level_index)",
-                            "cg{{group}}-L{{level_index}} read from current level",
-                        ),
-                        panels.target(
-                            f"sum(rate({metric('storage_level_compact_write')}[$__rate_interval])) by (le, group, level_index)",
-                            "cg{{group}}-L{{level_index}} write to next level",
-                        ),
-                    ],
-                ),
-                panels.timeseries_ops(
-                    "Count of SSTs Read/Write by level",
-                    "",
-                    [
-                        panels.target(
-                            f"sum(irate({metric('storage_level_compact_write_sstn')}[$__rate_interval])) by (le, group, level_index)",
-                            "cg{{group}}-L{{level_index}} write to next level",
-                        ),
-                        panels.target(
-                            f"sum(irate({metric('storage_level_compact_read_sstn_next')}[$__rate_interval])) by (le, group, level_index)",
-                            "cg{{group}}-L{{level_index}} read from next level",
-                        ),
-                        panels.target(
-                            f"sum(irate({metric('storage_level_compact_read_sstn_curr')}[$__rate_interval])) by (le, group, level_index)",
-                            "cg{{group}}-L{{level_index}} read from current level",
-                        ),
-                    ],
-                ),
-                panels.timeseries_bytes(
-                    "Hummock Sstable Bloom Filter Size",
-                    "For observing bloom_filter size, sstable file size, sstable block size etc.",
-                    [
-                        panels.target(
-                            f"histogram_quantile(0.50, sum(rate({metric('compactor_sstable_bloom_filter_size_bucket')}[$__rate_interval])) by (le, {COMPONENT_LABEL}, {NODE_LABEL}))",
-                            "bloom_filter_size_p50 - {{%s}} @ {{%s}}"
-                            % (COMPONENT_LABEL, NODE_LABEL),
-                        ),
-                        panels.target(
-                            f"histogram_quantile(0.90, sum(rate({metric('compactor_sstable_bloom_filter_size_bucket')}[$__rate_interval])) by (le, {COMPONENT_LABEL}, {NODE_LABEL}))",
-                            "bloom_filter_size_p90 - {{%s}} @ {{%s}}"
-                            % (COMPONENT_LABEL, NODE_LABEL),
-                        ),
-                    ],
-                ),
-                panels.timeseries_bytes(
-                    "Hummock Sstable File Size",
-                    "For observing sstable file size",
-                    [
-                        panels.target(
-                            f"histogram_quantile(0.50, sum(rate({metric('compactor_sstable_file_size_bucket')}[$__rate_interval])) by (le, {COMPONENT_LABEL}, {NODE_LABEL}))",
-                            "sstable_file_size_p50 - {{%s}} @ {{%s}}"
-                            % (COMPONENT_LABEL, NODE_LABEL),
-                        ),
-                        panels.target(
-                            f"histogram_quantile(0.90, sum(rate({metric('compactor_sstable_file_size_bucket')}[$__rate_interval])) by (le, {COMPONENT_LABEL}, {NODE_LABEL}))",
-                            "sstable_file_size_p90 - {{%s}} @ {{%s}}"
-                            % (COMPONENT_LABEL, NODE_LABEL),
-                        ),
-                    ],
-                ),
-                panels.timeseries_bytes(
-                    "Hummock Sstable Block Size",
-                    "For observing sstable block size",
-                    [
-                        panels.target(
-                            f"histogram_quantile(0.50, sum(rate({metric('compactor_sstable_block_size_bucket')}[$__rate_interval])) by (le, {COMPONENT_LABEL}, {NODE_LABEL}))",
-                            "sstable_block_size_p50 - {{%s}} @ {{%s}}"
-                            % (COMPONENT_LABEL, NODE_LABEL),
-                        ),
-                        panels.target(
-                            f"histogram_quantile(0.90, sum(rate({metric('compactor_sstable_block_size_bucket')}[$__rate_interval])) by (le, {COMPONENT_LABEL}, {NODE_LABEL}))",
-                            "sstable_block_size_p90 - {{%s}} @ {{%s}}"
-                            % (COMPONENT_LABEL, NODE_LABEL),
-                        ),
-                    ],
-                ),
-                panels.timeseries_bytes(
-                    "Hummock Sstable Avg Key And Value Count",
-                    "For observing avg key and value count",
-                    [
-                        panels.target(
-                            f"sum by(le, {COMPONENT_LABEL}, {NODE_LABEL})(rate({metric('compactor_sstable_avg_key_size_sum')}[$__rate_interval]))  / sum by(le, {COMPONENT_LABEL}, {NODE_LABEL})(rate({metric('compactor_sstable_avg_key_size_count')}[$__rate_interval])) > 0",
-                            "avg_key_size - {{%s}} @ {{%s}}"
-                            % (COMPONENT_LABEL, NODE_LABEL),
-                        ),
-                        panels.target(
-                            f"sum by(le, {COMPONENT_LABEL}, {NODE_LABEL})(rate({metric('compactor_sstable_avg_value_size_sum')}[$__rate_interval]))  / sum by(le, {COMPONENT_LABEL}, {NODE_LABEL})(rate({metric('compactor_sstable_avg_value_size_count')}[$__rate_interval]))",
-                            "avg_value_size - {{%s}} @ {{%s}}"
-                            % (COMPONENT_LABEL, NODE_LABEL),
-                        ),
-                    ],
-                ),
-                panels.timeseries_latency(
-                    "Hummock Remote Read Duration",
-                    "Total time of operations which read from remote storage when enable prefetch",
-                    [
-                        *quantile(
-                            lambda quantile, legend: panels.target(
-                                f"histogram_quantile({quantile}, sum(rate({table_metric('state_store_remote_read_time_per_task_bucket')}[$__rate_interval])) by (le, {COMPONENT_LABEL}, {NODE_LABEL}, table_id))",
-                                f"remote-io p{legend}"
-                                + " - {{table_id}} @ {{%s}} @ {{%s}}"
-                                % (COMPONENT_LABEL, NODE_LABEL),
-                            ),
-                            [90, "max"],
-                        ),
-                    ],
-                ),
-                panels.timeseries_ops(
-                    "Compactor Iter keys",
-                    "",
-                    [
-                        panels.target(
-                            f"sum(rate({metric('compactor_iter_scan_key_counts')}[$__rate_interval])) by ({NODE_LABEL}, type)",
-                            "iter keys flow - {{type}} @ {{%s}} " % NODE_LABEL,
-                        ),
-                    ],
-                ),
-                panels.timeseries_bytes(
-                    "Lsm Compact Pending Bytes",
-                    "bytes of Lsm tree needed to reach balance",
-                    [
-                        panels.target(
-                            f"sum({metric('storage_compact_pending_bytes')}) by ({NODE_LABEL}, group)",
-                            "compact pending bytes - {{group}} @ {{%s}} " % NODE_LABEL,
-                        ),
-                    ],
-                ),
-                panels.timeseries_percentage(
-                    "Lsm Level Compression Ratio",
-                    "compression ratio of each level of the lsm tree",
-                    [
-                        panels.target(
-                            f"sum({metric('storage_compact_level_compression_ratio')}) by ({NODE_LABEL}, group, level, algorithm)",
-                            "lsm compression ratio - cg{{group}} @ L{{level}} - {{algorithm}} {{%s}}"
-                            % NODE_LABEL,
-                        ),
-                    ],
-                ),
-
-                panels.timeseries_count(
-                    "Compaction Group Count",
-                    "The number of compaction groups",
-                    [
-                        panels.target(
-                            f"{metric('storage_compaction_group_count')}",
-                            "compaction group count",
-                        ),
-                    ],
-                ),
-
-                panels.timeseries_bytes(
-                    "Compaction Group Size",
-                    "The size of compaction group",
-                    [
-                        panels.target(
-                            f"sum({metric('storage_compaction_group_size')}) by (group)",
-                            "compaction group size - cg{{group}}",
-                        ),
-                    ],
-                ),
-
-                panels.timeseries_count(
-                    "Compaction Group File Count",
-                    "The file count of compaction group",
-                    [
-                        panels.target(
-                            f"sum({metric('storage_compaction_group_file_count')}) by (group)",
-                            "compaction group file count - cg{{group}}",
-                        ),
-                    ],
-                ),
-
-                panels.timeseries_bytes(
-                    "Compaction Group Throughput",
-                    "The throughput of compaction group",
-                    [
-                        panels.target(
-                            f"sum({metric('storage_compaction_group_throughput')}) by (group)",
-                            "compaction group throughput - cg{{group}}",
-                        ),
-                    ],
-                ),
-
-                 panels.timeseries_count(
-                    "Compaction Group Schedule",
-                    "The times of move_state_table occurs",
-                    [
-                        panels.target(
-                            f"sum({table_metric('storage_split_compaction_group_count')}) by (group)",
-                            "split compaction group - left cg{{group}}",
-                        ),
-                        panels.target(
-                            f"sum({table_metric('storage_merge_compaction_group_count')}) by (group)",
-                            "merge compaction group - left cg{{group}}",
-                        ),
-                    ],
-                ),
-            ],
-        )
-    ]
-
-
-def section_object_storage(outer_panels):
-    panels = outer_panels.sub_panel()
-    operation_rate_blacklist = "type!~'streaming_read'"
-    operation_duration_blacklist = "type!~'streaming_read'"
-    put_op_types = ["upload", "streaming_upload"]
-    post_op_types = [
-        "streaming_upload_init",
-        "streaming_upload_finish",
-        "delete_objects",
-    ]
-    list_op_types = ["list"]
-    delete_op_types = ["delete"]
-    read_op_types = ["read", "streaming_read_init", "metadata"]
-    write_op_filter = f"type=~'({'|'.join(put_op_types + post_op_types + list_op_types + delete_op_types)})'"
-    read_op_filter = f"type=~'({'|'.join(read_op_types)})'"
-    return [
-        outer_panels.row_collapsed(
-            "Object Storage",
-            [
-                panels.timeseries_bytes_per_sec(
-                    "Operation Throughput",
-                    "",
-                    [
-                        panels.target(
-                            f"sum(rate({metric('object_store_read_bytes')}[$__rate_interval]))by({COMPONENT_LABEL}, {NODE_LABEL})",
-                            "read - {{%s}} @ {{%s}}" % (COMPONENT_LABEL, NODE_LABEL),
-                        ),
-                        panels.target(
-                            f"sum(rate({metric('object_store_write_bytes')}[$__rate_interval]))by({COMPONENT_LABEL}, {NODE_LABEL})",
-                            "write - {{%s}} @ {{%s}}" % (COMPONENT_LABEL, NODE_LABEL),
-                        ),
-                    ],
-                ),
-                panels.timeseries_latency(
-                    "Operation Duration",
-                    "",
-                    [
-                        *quantile(
-                            lambda quantile, legend: panels.target(
-                                f"histogram_quantile({quantile}, sum(rate({metric('object_store_operation_latency_bucket', operation_duration_blacklist)}[$__rate_interval])) by (le, type, {COMPONENT_LABEL}, {NODE_LABEL}))",
-                                "{{type}}"
-                                + f" p{legend}"
-                                + " - {{%s}} @ {{%s}}" % (COMPONENT_LABEL, NODE_LABEL),
-                            ),
-                            [50, 99, "max"],
-                        ),
-                        panels.target(
-                            f"sum by(le, type, {COMPONENT_LABEL}, {NODE_LABEL})(rate({metric('object_store_operation_latency_sum', operation_duration_blacklist)}[$__rate_interval])) / sum by(le, type, {COMPONENT_LABEL}, {NODE_LABEL}) (rate({metric('object_store_operation_latency_count')}[$__rate_interval])) > 0",
-                            "{{type}} avg - {{%s}} @ {{%s}}"
-                            % (COMPONENT_LABEL, NODE_LABEL),
-                        ),
-                    ],
-                ),
-                panels.timeseries_ops(
-                    "Operation Rate",
-                    "",
-                    [
-                        panels.target(
-                            f"sum(rate({metric('object_store_operation_latency_count', operation_rate_blacklist)}[$__rate_interval])) by (le, type, {COMPONENT_LABEL}, {NODE_LABEL})",
-                            "{{type}} - {{%s}} @ {{%s}}"
-                            % (COMPONENT_LABEL, NODE_LABEL),
-                        ),
-                        panels.target(
-                            f"sum(rate({metric('object_store_operation_latency_count', write_op_filter)}[$__rate_interval])) by (le, media_type, {COMPONENT_LABEL}, {NODE_LABEL})",
-                            "{{media_type}}-write - {{%s}} @ {{%s}}"
-                            % (COMPONENT_LABEL, NODE_LABEL),
-                        ),
-                        panels.target(
-                            f"sum(rate({metric('object_store_operation_latency_count', read_op_filter)}[$__rate_interval])) by (le, media_type, {COMPONENT_LABEL}, {NODE_LABEL})",
-                            "{{media_type}}-read - {{%s}} @ {{%s}}"
-                            % (COMPONENT_LABEL, NODE_LABEL),
-                        ),
-                    ],
-                ),
-                panels.timeseries_bytes(
-                    "Operation Size",
-                    "",
-                    quantile(
-                        lambda quantile, legend: panels.target(
-                            f"histogram_quantile({quantile}, sum(rate({metric('object_store_operation_bytes_bucket')}[$__rate_interval])) by (le, type, {COMPONENT_LABEL}, {NODE_LABEL}))",
-                            "{{type}}"
-                            + f" p{legend}"
-                            + " - {{%s}} @ {{%s}}" % (COMPONENT_LABEL, NODE_LABEL),
-                        ),
-                        [50, 99, "max"],
-                    ),
-                ),
-                panels.timeseries_ops(
-                    "Operation Failure Rate",
-                    "",
-                    [
-                        panels.target(
-                            f"sum(rate({metric('object_store_failure_count')}[$__rate_interval])) by ({NODE_LABEL}, {COMPONENT_LABEL}, type)",
-                            "{{type}} - {{%s}} @ {{%s}}"
-                            % (COMPONENT_LABEL, NODE_LABEL),
-                        )
-                    ],
-                ),
-                panels.timeseries_ops(
-                    "Operation Retry Rate",
-                    "",
-                    [
-                        panels.target(
-                            f"sum(rate({metric('object_store_request_retry_count')}[$__rate_interval])) by ({NODE_LABEL}, {COMPONENT_LABEL}, type)",
-                            "{{type}} - {{%s}} @ {{%s}}"
-                            % (COMPONENT_LABEL, NODE_LABEL),
-                        ),
-                    ],
-                ),
-                panels.timeseries_dollar(
-                    "Estimated S3 Cost (Realtime)",
-                    "There are two types of operations: 1. GET, SELECT, and DELETE, they cost 0.0004 USD per 1000 "
-                    "requests. 2. PUT, COPY, POST, LIST, they cost 0.005 USD per 1000 requests."
-                    "Reading from S3 across different regions impose extra cost. This metric assumes 0.01 USD per 1GB "
-                    "data transfer. Please checkout AWS's pricing model for more accurate calculation.",
-                    [
-                        panels.target(
-                            f"sum({metric('object_store_read_bytes')}) * 0.01 / 1000 / 1000 / 1000",
-                            "(Cross Region) Data Transfer Cost",
-                            True,
-                        ),
-                        panels.target(
-                            f"sum({metric('object_store_operation_latency_count', read_op_filter)}) * 0.0004 / 1000",
-                            "GET, SELECT, and all other Requests Cost",
-                        ),
-                        panels.target(
-                            f"sum({metric('object_store_operation_latency_count', write_op_filter)}) * 0.005 / 1000",
-                            "PUT, COPY, POST, LIST Requests Cost",
-                        ),
-                    ],
-                ),
-                panels.timeseries_dollar(
-                    "Estimated S3 Cost (Monthly)",
-                    "This metric uses the total size of data in S3 at this second to derive the cost of storing data "
-                    "for a whole month. The price is 0.023 USD per GB. Please checkout AWS's pricing model for more "
-                    "accurate calculation.",
-                    [
-                        panels.target(
-                            f"sum({metric('storage_level_total_file_size')}) by ({NODE_LABEL}) * 0.023 / 1000 / 1000",
-                            "Monthly Storage Cost",
-                        ),
-                    ],
-                ),
-            ],
-        )
-    ]
-
-
-def section_streaming(outer_panels):
-    panels = outer_panels.sub_panel()
-    return [
-        outer_panels.row_collapsed(
-            "Streaming",
-            [
-                panels.timeseries_count(
-                    "Barrier Number",
-                    "The number of barriers that have been ingested but not completely processed. This metric reflects the "
-                    "current level of congestion within the system.",
-                    [
-                        panels.target(f"{metric('all_barrier_nums')}", "all_barrier {{database_id}}"),
-                        panels.target(
-                            f"{metric('in_flight_barrier_nums')}", "in_flight_barrier {{database_id}}"
-                        ),
-                        panels.target(
-                            f"{metric('meta_snapshot_backfill_inflight_barrier_num')}",
-                            "snapshot_backfill_in_flight_barrier {{table_id}}",
-                        ),
-                    ],
-                ),
-                panels.timeseries_latency(
-                    "Barrier Latency",
-                    "The time that the data between two consecutive barriers gets fully processed, i.e. the computation "
-                    "results are made durable into materialized views or sink to external systems. This metric shows to users "
-                    "the freshness of materialized views.",
-                    quantile(
-                        lambda quantile, legend: panels.target(
-                            f"histogram_quantile({quantile}, sum(rate({metric('meta_barrier_duration_seconds_bucket')}[$__rate_interval])) by (le))",
-                            f"barrier_latency_p{legend}",
-                        ),
-                        [50, 90, 99, 999, "max"],
-                    )
-                    + [
-                        panels.target(
-                            f"rate({metric('meta_barrier_duration_seconds_sum')}[$__rate_interval]) / rate({metric('meta_barrier_duration_seconds_count')}[$__rate_interval]) > 0",
-                            "barrier_latency_avg",
-                        ),
-                    ]
-                    + quantile(
-                        lambda quantile, legend: panels.target(
-                            f"histogram_quantile({quantile}, sum(rate({metric('meta_snapshot_backfill_barrier_duration_seconds_bucket')}[$__rate_interval])) by (le, table_id, barrier_type))",
-                            f"snapshot_backfill_barrier_latency_p{legend} table_id[{{{{table_id}}}}] {{{{barrier_type}}}}",
-                        ),
-                        [50, 90, 99, 999, "max"],
-                    ),
-                ),
-                panels.timeseries(
-                    "Barrier pending time (secs)",
-                    "The duration from the last committed barrier's epoch time to the current time. This metric reflects the "
-                    "data freshness of the system. During this time, no new data has been committed.",
-                    [
-                        panels.target(
-                            f"timestamp({metric('last_committed_barrier_time')}) - {metric('last_committed_barrier_time')}",
-                            "barrier_pending_time",
-                        )
-                    ],
-                ),
-                panels.timeseries_rowsps(
-                    "Source Throughput(rows/s)",
-                    "The figure shows the number of rows read by each source per second.",
-                    [
-                        panels.target(
-                            f"sum(rate({metric('stream_source_output_rows_counts')}[$__rate_interval])) by (source_id, source_name, fragment_id)",
-                            "{{source_id}} {{source_name}} (fragment {{fragment_id}})",
-                        ),
-                        panels.target(
-                            f"sum(rate({metric('file_source_input_row_count')}[$__rate_interval])) by (source_id, source_name, fragment_id)",
-                            "{{source_name}} source_id {{source_id}} (fragment {{fragment_id}})",
-                        ),
-
-                    ],
-                ),
-                panels.timeseries_rowsps(
-                    "Source Throughput(rows/s) Per Partition",
-                    "Each query is executed in parallel with a user-defined parallelism. This figure shows the throughput of "
-                    "each parallelism. The throughput of all the parallelism added up is equal to Source Throughput(rows).",
-                    [
-                        panels.target(
-                            f"rate({metric('source_partition_input_count')}[$__rate_interval])",
-                            "actor={{actor_id}} source={{source_id}} partition={{partition}} fragment_id={{fragment_id}}",
-                        )
-                    ],
-                ),
-                panels.timeseries_bytesps(
-                    "Source Throughput(MB/s)",
-                    "The figure shows the number of bytes read by each source per second.",
-                    [
-                        panels.target(
-                            f"(sum by (source_id, source_name, fragment_id)(rate({metric('source_partition_input_bytes')}[$__rate_interval])))/(1000*1000)",
-                            "{{source_id}} {{source_name}} (fragment {{fragment_id}})",
-                        )
-                    ],
-                ),
-                panels.timeseries_bytesps(
-                    "Source Throughput(MB/s) Per Partition",
-                    "Each query is executed in parallel with a user-defined parallelism. This figure shows the throughput of "
-                    "each parallelism. The throughput of all the parallelism added up is equal to Source Throughput(MB/s).",
-                    [
-                        panels.target(
-                            f"(rate({metric('source_partition_input_bytes')}[$__rate_interval]))/(1000*1000)",
-                            "actor={{actor_id}} source={{source_id}} partition={{partition}} fragment_id={{fragment_id}}",
-                        )
-                    ],
-                ),
-                panels.timeseries_rowsps(
-                    "Source Backfill Throughput(rows/s)",
-                    "The figure shows the number of rows read by each source per second.",
-                    [
-                        panels.target(
-                            f"sum(rate({metric('stream_source_backfill_rows_counts')}[$__rate_interval])) by (source_id, source_name, fragment_id)",
-                            "{{source_id}} {{source_name}} (fragment {{fragment_id}})",
-                        ),
-                    ],
-                ),
-                panels.timeseries_count(
-                    "Source Upstream Status",
-                    "Monitor each source upstream, 0 means the upstream is not normal, 1 means the source is ready.",
-                    [
-                        panels.target(
-                            f"{metric('source_status_is_up')}",
-                            "source_id={{source_id}}, source_name={{source_name}} @ {{%s}}"
-                            % NODE_LABEL,
-                        )
-                    ],
-                ),
-                panels.timeseries_ops(
-                    "Source Split Change Events frequency(events/s)",
-                    "Source Split Change Events frequency by source_id and actor_id",
-                    [
-                        panels.target(
-                            f"rate({metric('stream_source_split_change_event_count')}[$__rate_interval])",
-                            "source={{source_name}} actor={{actor_id}} @ {{%s}}"
-                            % NODE_LABEL,
-                        )
-                    ],
-                ),
-                panels.timeseries_count(
-                    "Kafka Consumer Lag Size",
-                    "Kafka Consumer Lag Size by source_id, partition and actor_id",
-                    [
-                        panels.target(
-                            f"clamp_min({metric('source_kafka_high_watermark')} - on(source_id, partition) group_right() {metric('source_latest_message_id')}, 0)",
-                            "source={{source_id}} partition={{partition}} actor_id={{actor_id}}",
-                        ),
-                    ],
-                ),
-                # TODO: These 2 metrics should be deprecated because they are unaware of Log Store
-                # Let's remove them when all sinks are migrated to Log Store
-                panels.timeseries_rowsps(
-                    "Sink Executor Throughput (rows/s)",
-                    "The number of rows streamed into the SinkExecutor per second. For sinks with 'sink_decouple = true', please refer to the 'Sink Metrics' section",
-                    [
-                        panels.target(
-                            f"sum(rate({metric('stream_sink_input_row_count')}[$__rate_interval])) by (sink_id) * on(sink_id) group_left(sink_name) group({metric('sink_info')}) by (sink_id, sink_name)",
-                            "sink {{sink_id}} {{sink_name}}",
-                        ),
-                        panels.target_hidden(
-                            f"sum(rate({metric('stream_sink_input_row_count')}[$__rate_interval])) by (sink_id, actor_id) * on(actor_id) group_left(sink_name) {metric('sink_info')}",
-                            "sink {{sink_id}} {{sink_name}} - actor {{actor_id}}",
-                        ),
-                    ],
-                ),
-                panels.timeseries_bytesps(
-                    "Sink Executor Throughput (MB/s)",
-                    "The figure shows the number of bytes written SinkExecutor per second. For sinks with 'sink_decouple = true', please refer to the 'Sink Metrics' section",
-                    [
-                        panels.target(
-                            f"(sum(rate({metric('stream_sink_input_bytes')}[$__rate_interval])) by (sink_id) * on(sink_id) group_left(sink_name) group({metric('sink_info')}) by (sink_id, sink_name)) / (1000*1000)",
-                            "sink {{sink_id}} {{sink_name}}",
-                        ),
-                        panels.target_hidden(
-                            f"(sum(rate({metric('stream_sink_input_bytes')}[$__rate_interval])) by (sink_id, actor_id) * on(actor_id) group_left(sink_name) {metric('sink_info')}) / (1000*1000)",
-                            "sink {{sink_id}} {{sink_name}} - actor {{actor_id}}",
-                        ),
-                    ],
-                ),
-                panels.timeseries_rowsps(
-                    "Materialized View Throughput (rows/s)",
-                    "The figure shows the number of rows written into each materialized view per second.",
-                    [
-                        panels.target(
-                            f"sum(rate({table_metric('stream_mview_input_row_count')}[$__rate_interval])) by (table_id) * on(table_id) group_left(table_name) group({metric('table_info')}) by (table_id, table_name)",
-                            "mview {{table_id}} {{table_name}}",
-                        ),
-                        panels.target_hidden(
-                            f"rate({table_metric('stream_mview_input_row_count')}[$__rate_interval]) * on(fragment_id, table_id) group_left(table_name) {metric('table_info')}",
-                            "mview {{table_id}} {{table_name}} - actor {{actor_id}} fragment_id {{fragment_id}}",
-                        ),
-                    ],
-                ),
-                panels.timeseries_rowsps(
-                    "Backfill Snapshot-Read Throughput (rows/s)",
-                    "Rows/sec that we read from the backfill snapshot by materialized view",
-                    [
-                        panels.target(
-                            f"""
-                                sum by (table_id) (
-                                  rate({metric('stream_backfill_snapshot_read_row_count', node_filter_enabled=False, table_id_filter_enabled=True)}[$__rate_interval])
-                                )
-                                * on(table_id) group_left(table_name) (
-                                  group({metric('table_info', node_filter_enabled=False)}) by (table_name, table_id)
-                                )
-                            """,
-                            "table_name={{table_name}} table_id={{table_id}}",
-                        ),
-                        panels.target_hidden(
-                            f"rate({table_metric('stream_backfill_snapshot_read_row_count')}[$__rate_interval])",
-                            "table_id={{table_id}} actor={{actor_id}} @ {{%s}}"
-                            % NODE_LABEL,
-                        ),
-                        panels.target_hidden(
-                            f"rate({table_metric('stream_snapshot_backfill_consume_snapshot_row_count')}[$__rate_interval])",
-                            "table_id={{table_id}} actor={{actor_id}} {{stage}} @ {{%s}}"
-                            % NODE_LABEL,
-                        ),
-                    ],
-                ),
-                panels.timeseries_rowsps(
-                    "Backfill Upstream Throughput (rows/s)",
-                    "Total number of rows that have been output from the backfill upstream",
-                    [
-                        panels.target(
-                            f"""
-                                sum by (table_id) (
-                                  rate({metric('stream_backfill_upstream_output_row_count', node_filter_enabled=False, table_id_filter_enabled=True)}[$__rate_interval])
-                                )
-                                * on(table_id) group_left(table_name) (
-                                  group({metric('table_info', node_filter_enabled=False)}) by (table_name, table_id)
-                                )
-                            """,
-                            "table_name={{table_name}} table_id={{table_id}}",
-                        ),
-                        panels.target_hidden(
-                            f"rate({table_metric('stream_backfill_upstream_output_row_count')}[$__rate_interval])",
-                            "table_id={{table_id}} actor={{actor_id}} @ {{%s}}"
-                            % NODE_LABEL,
-                        ),
-                    ],
-                ),
-                panels.timeseries_latency(
-                    "Barrier Send Latency",
-                    "The duration between the time point when the scheduled barrier needs to be sent and the time point when "
-                    "the barrier gets actually sent to all the compute nodes. Developers can thus detect any internal "
-                    "congestion.",
-                    quantile(
-                        lambda quantile, legend: panels.target(
-                            f"histogram_quantile({quantile}, sum(rate({metric('meta_barrier_send_duration_seconds_bucket')}[$__rate_interval])) by (le))",
-                            f"barrier_send_latency_p{legend}",
-                        ),
-                        [50, 90, 99, 999, "max"],
-                    )
-                    + [
-                        panels.target(
-                            f"rate({metric('meta_barrier_send_duration_seconds_sum')}[$__rate_interval]) / rate({metric('meta_barrier_send_duration_seconds_count')}[$__rate_interval]) > 0",
-                            "barrier_send_latency_avg",
-                        ),
-                    ],
-                ),
-                panels.timeseries_latency(
-                    "Barrier In-Flight Latency",
-                    "",
-                    quantile(
-                        lambda quantile, legend: panels.target(
-                            f"histogram_quantile({quantile}, sum(rate({metric('stream_barrier_inflight_duration_seconds_bucket')}[$__rate_interval])) by (le))",
-                            f"barrier_inflight_latency_p{legend}",
-                        ),
-                        [50, 90, 99, 999, "max"],
-                    )
-                    + [
-                        panels.target(
-                            f"max(sum by(le, {NODE_LABEL})(rate({metric('stream_barrier_inflight_duration_seconds_sum')}[$__rate_interval]))  / sum by(le, {NODE_LABEL})(rate({metric('stream_barrier_inflight_duration_seconds_count')}[$__rate_interval]))) > 0",
-                            "barrier_inflight_latency_avg",
-                        ),
-                    ],
-                ),
-                panels.timeseries_latency(
-                    "Barrier Sync Latency",
-                    "",
-                    quantile(
-                        lambda quantile, legend: panels.target(
-                            f"histogram_quantile({quantile}, sum(rate({metric('stream_barrier_sync_storage_duration_seconds_bucket')}[$__rate_interval])) by (le, {NODE_LABEL}))",
-                            f"barrier_sync_latency_p{legend}"
-                            + " - {{%s}}" % NODE_LABEL,
-                        ),
-                        [50, 90, 99, 999, "max"],
-                    )
-                    + [
-                        panels.target(
-                            f"sum by(le, {NODE_LABEL})(rate({metric('stream_barrier_sync_storage_duration_seconds_sum')}[$__rate_interval]))  / sum by(le, {NODE_LABEL})(rate({metric('stream_barrier_sync_storage_duration_seconds_count')}[$__rate_interval])) > 0",
-                            "barrier_sync_latency_avg - {{%s}}" % NODE_LABEL,
-                        ),
-                    ],
-                ),
-                panels.timeseries_latency(
-                    "Barrier Wait Commit Latency",
-                    "",
-                    quantile(
-                        lambda quantile, legend: panels.target(
-                            f"histogram_quantile({quantile}, sum(rate({metric('meta_barrier_wait_commit_duration_seconds_bucket')}[$__rate_interval])) by (le))",
-                            f"barrier_wait_commit_latency_p{legend}",
-                        ),
-                        [50, 90, 99, 999, "max"],
-                    )
-                    + [
-                        panels.target(
-                            f"rate({metric('meta_barrier_wait_commit_duration_seconds_sum')}[$__rate_interval]) / rate({metric('meta_barrier_wait_commit_duration_seconds_count')}[$__rate_interval]) > 0",
-                            "barrier_wait_commit_avg",
-                        ),
-                    ]
-                    + quantile(
-                        lambda quantile, legend: panels.target(
-                            f"histogram_quantile({quantile}, sum(rate({metric('meta_snapshot_backfill_barrier_wait_commit_duration_seconds_bucket')}[$__rate_interval])) by (le, table_id))",
-                            f"snapshot_backfill_barrier_wait_commit_latency_p{legend} table_id[{{{{table_id}}}}]",
-                        ),
-                        [50, 90, 99, 999, "max"],
-                    )
-                    + quantile(
-                        lambda quantile, legend: panels.target(
-                            f"histogram_quantile({quantile}, sum(rate({metric('meta_snapshot_backfill_upstream_wait_progress_latency_bucket')}[$__rate_interval])) by (le, table_id))",
-                            f"snapshot_backfill_upstream_wait_progress_latency_p{legend} table_id[{{{{table_id}}}}]",
-                        ),
-                        [50, 90, 99, 999, "max"],
-                    ),
-                ),
-                panels.timeseries_ops(
-                    "Earliest In-Flight Barrier Progress",
-                    "The number of actors that have processed the earliest in-flight barriers per second. "
-                    "This metric helps users to detect potential congestion or stuck in the system.",
-                    [
-                        panels.target(
-                            f"rate({metric('stream_barrier_manager_progress')}[$__rate_interval])",
-                            "{{%s}}" % NODE_LABEL,
-                        ),
-                    ],
-                ),
-                panels.timeseries_epoch(
-                    "Current Epoch of Materialize Views",
-                    "The current epoch that the Materialize Executors are processing. If an MV's epoch is far behind the others, "
-                    "it's very likely to be the performance bottleneck",
-                    [
-                        panels.target(
-                            # Here we use `min` but actually no much difference. Any of the sampled `current_epoch` makes sense.
-                            f"min({metric('stream_mview_current_epoch')} != 0) by (table_id) * on(table_id) group_left(table_name) group({metric('table_info')}) by (table_id, table_name)",
-                            "{{table_id}} {{table_name}}",
-                            ),
-                    ]
-                ),
-                panels.timeseries_latency(
-                    "Snapshot Backfill Lag",
-                    "",
-                    [
-                        panels.target(
-                            f"{metric('meta_snapshot_backfill_upstream_lag')} / (2^16) / 1000",
-                            "lag @ {{table_id}}",
-                        ),
-                    ],
-                ),
-            ],
-        )
-    ]
-
-
-def section_streaming_cdc(outer_panels):
-    panels = outer_panels.sub_panel()
-    return [
-        outer_panels.row_collapsed(
-            "Streaming CDC",
-            [
-                panels.timeseries_rowsps(
-                    "CDC Backfill Snapshot Read Throughput(rows)",
-                    "Total number of rows that have been read from the cdc backfill snapshot",
-                    [
-                        panels.target(
-                            f"rate({table_metric('stream_cdc_backfill_snapshot_read_row_count')}[$__rate_interval])",
-                            "table_id={{table_id}} actor={{actor_id}} @ {{%s}}"
-                            % NODE_LABEL,
-                        ),
-                    ],
-                ),
-                panels.timeseries_rowsps(
-                    "CDC Backfill Upstream Throughput(rows)",
-                    "Total number of rows that have been output from the cdc backfill upstream",
-                    [
-                        panels.target(
-                            f"rate({table_metric('stream_cdc_backfill_upstream_output_row_count')}[$__rate_interval])",
-                            "table_id={{table_id}} actor={{actor_id}} @ {{%s}}"
-                            % NODE_LABEL,
-                        ),
-                    ],
-                ),
-                panels.timeseries_latency_ms(
-                    "CDC Consume Lag Latency",
-                    "",
-                    [
-                        *quantile(
-                            lambda quantile, legend: panels.target(
-                                f"histogram_quantile({quantile}, sum(rate({metric('source_cdc_event_lag_duration_milliseconds_bucket')}[$__rate_interval])) by (le, table_name))",
-                                f"lag p{legend}" + " - {{table_name}}",
-                            ),
-                            [50, 99, "max"],
-                        ),
-                    ],
-                ),
-                panels.timeseries_count(
-                    "CDC Source Errors",
-                    "",
-                    [
-                        panels.target(
-                            f"sum({metric('cdc_source_error')}) by (connector_name, source_id, error_msg)",
-                            "{{connector_name}}: {{error_msg}} ({{source_id}})",
-                        ),
-                    ],
-                ),
-                panels.timeseries_count(
-                    "Auto Schema Change Failure Count",
-                    "Total number of failed auto schema change attempts of CDC Table",
-                    [
-                        panels.target(
-                            f"sum({metric('auto_schema_change_failure_cnt')}) by (table_id, table_name)",
-                            "{{table_id}} - {{table_name}}",
-                        )
-                    ],
-                    ["last"],
-                ),
-                panels.timeseries_count(
-                    "Auto Schema Change Success Count",
-                    "Total number of succeeded auto schema change of CDC Table",
-                    [
-                        panels.target(
-                            f"sum({metric('auto_schema_change_success_cnt')}) by (table_id, table_name)",
-                            "{{table_id}} - {{table_name}}",
-                        )
-                    ],
-                    ["last"],
-                ),
-                panels.timeseries_latency(
-                    "Auto Schema Change Latency (sec)",
-                    "Latency of Auto Schema Change Process",
-                    [
-                        *quantile(
-                            lambda quantile, legend: panels.target(
-                                f"histogram_quantile({quantile}, sum(rate({metric('auto_schema_change_latency_bucket')}[$__rate_interval])) by (le, table_id, table_name))",
-                                f"lag p{legend}" + "{{table_id}} - {{table_name}}",
-                            ),
-                            [50, 99, "max"],
-                        ),
-                    ],
-                ),
-            ],
-        ),
-    ]
-
-
-def section_streaming_actors(outer_panels: Panels):
-    # The actor_id can be masked due to metrics level settings.
-    # We use this filter to suppress the actor-level panels if applicable.
-    actor_level_filter = "actor_id!=''"
-    panels = outer_panels.sub_panel()
-    return [
-        outer_panels.row_collapsed(
-            "Streaming Actors",
-            [
-                panels.timeseries_percentage(
-                    "Actor Output Blocking Time Ratio (Backpressure)",
-                    "We first record the total blocking duration(ns) of output buffer of each actor. It shows how "
-                    "much time it takes an actor to process a message, i.e. a barrier, a watermark or rows of data, "
-                    "on average. Then we divide this duration by 1 second and show it as a percentage.",
-                    [
-                        # The metrics might be pre-aggregated locally on each compute node when `actor_id` is masked due to metrics level settings.
-                        # Thus to calculate the average, we need to manually divide the actor count.
-                        #
-                        # Note: actor_count is equal to the number of dispatchers for a given downstream fragment,
-                        # this holds true as long as we don't support multiple edges between two fragments.
-                        panels.target(
-                            f"sum(rate({metric('stream_actor_output_buffer_blocking_duration_ns')}[$__rate_interval])) by (fragment_id, downstream_fragment_id) \
-                            / ignoring (downstream_fragment_id) group_left sum({metric('stream_actor_count')}) by (fragment_id) \
-                            / 1000000000",
-                            "fragment {{fragment_id}}->{{downstream_fragment_id}}",
-                        ),
-                    ],
-                ),
-                panels.timeseries_percentage(
-                    "Actor Input Blocking Time Ratio",
-                    "",
-                    [
-                        panels.target(
-                            f"avg(rate({metric('stream_actor_input_buffer_blocking_duration_ns')}[$__rate_interval])) by (fragment_id, upstream_fragment_id) / 1000000000",
-                            "fragment {{fragment_id}}<-{{upstream_fragment_id}}",
-                        ),
-                    ],
-                ),
-                panels.timeseries_rowsps(
-                    "Actor Input Throughput (rows/s)",
-                    "",
-                    [
-                        panels.target(
-                            f"sum(rate({metric('stream_actor_in_record_cnt')}[$__rate_interval])) by (fragment_id, upstream_fragment_id)",
-                            "fragment total {{fragment_id}}<-{{upstream_fragment_id}}",
-                        ),
-                        panels.target(
-                            f"rate({metric('stream_actor_in_record_cnt', actor_level_filter)}[$__rate_interval])",
-                            "actor {{actor_id}}",
-                        ),
-                    ],
-                ),
-                panels.timeseries_rowsps(
-                    "Actor Output Throughput (rows/s)",
-                    "",
-                    [
-                        panels.target(
-                            f"sum(rate({metric('stream_actor_out_record_cnt')}[$__rate_interval])) by (fragment_id)",
-                            "fragment total {{fragment_id}}",
-                        ),
-                        panels.target_hidden(
-                            f"rate({metric('stream_actor_out_record_cnt', actor_level_filter)}[$__rate_interval])",
-                            "actor {{actor_id}}",
-                        ),
-                    ],
-                ),
-                panels.timeseries_bytes(
-                    "Executor Cache Memory Usage",
-                    "The operator-level memory usage statistics collected by each LRU cache",
-                    [
-                        panels.target(
-                            f"sum({metric('stream_memory_usage')}) by (table_id, desc)",
-                            "table total {{table_id}}: {{desc}}",
-                        ),
-                        panels.target_hidden(
-                            f"{metric('stream_memory_usage', actor_level_filter)}",
-                            "actor {{actor_id}} table {{table_id}}: {{desc}}",
-                        ),
-                    ],
-                ),
-                panels.timeseries_bytes(
-                    "Executor Cache Memory Usage of Materialized Views",
-                    "Memory usage aggregated by materialized views",
-                    [
-                        panels.target(
-                            f"sum({metric('stream_memory_usage')} * on(table_id) group_left(materialized_view_id) {metric('table_info')}) by (materialized_view_id)",
-                            "materialized view {{materialized_view_id}}",
-                        ),
-                    ],
-                ),
-                panels.timeseries_actor_ops(
-                    "Temporal Join Executor Cache",
-                    "",
-                    [
-                        panels.target(
-                            f"sum(rate({metric('stream_temporal_join_cache_miss_count')}[$__rate_interval])) by (fragment_id)",
-                            "temporal join cache miss, table_id {{table_id}} fragment {{fragment_id}}",
-                        ),
-                        panels.target_hidden(
-                            f"rate({metric('stream_temporal_join_cache_miss_count')}[$__rate_interval])",
-                            "temporal join cache miss, table_id {{table_id}} actor {{actor_id}}",
-                        ),
-                    ],
-                ),
-                panels.timeseries_actor_ops(
-                    "Materialize Executor Cache",
-                    "",
-                    [
-                        panels.target(
-                            f"sum(rate({table_metric('stream_materialize_cache_hit_count')}[$__rate_interval])) by (table_id, fragment_id)",
-                            "cache hit count - table {{table_id}} fragment {{fragment_id}}",
-                        ),
-                        panels.target(
-                            f"sum(rate({table_metric('stream_materialize_cache_total_count')}[$__rate_interval])) by (table_id, fragment_id)",
-                            "total cached count - table {{table_id}} fragment {{fragment_id}}",
-                        ),
-                        panels.target_hidden(
-                            f"rate({table_metric('stream_materialize_cache_hit_count', actor_level_filter)}[$__rate_interval])",
-                            "cache hit count - actor {{actor_id}} table {{table_id}} fragment {{fragment_id}}",
-                        ),
-                        panels.target_hidden(
-                            f"rate({table_metric('stream_materialize_cache_total_count', actor_level_filter)}[$__rate_interval])",
-                            "total cached count - actor {{actor_id}} table {{table_id}} fragment {{fragment_id}}",
-                        ),
-                    ],
-                ),
-                panels.timeseries_actor_ops(
-                    "Over Window Executor Cache",
-                    "",
-                    [
-                        panels.target(
-                            f"sum(rate({table_metric('stream_over_window_cache_lookup_count')}[$__rate_interval])) by (table_id, fragment_id)",
-                            "cache lookup count - table {{table_id}} fragment {{fragment_id}}",
-                        ),
-                        panels.target(
-                            f"sum(rate({table_metric('stream_over_window_cache_miss_count')}[$__rate_interval])) by (table_id, fragment_id)",
-                            "cache miss count - table {{table_id}} fragment {{fragment_id}}",
-                        ),
-                        panels.target_hidden(
-                            f"rate({table_metric('stream_over_window_cache_lookup_count')}[$__rate_interval])",
-                            "cache lookup count - table {{table_id}} actor {{actor_id}}",
-                        ),
-                        panels.target_hidden(
-                            f"rate({table_metric('stream_over_window_cache_miss_count')}[$__rate_interval])",
-                            "cache miss count - table {{table_id}} actor {{actor_id}}",
-                        ),
-                        panels.target(
-                            f"sum(rate({table_metric('stream_over_window_range_cache_lookup_count')}[$__rate_interval])) by (table_id, fragment_id)",
-                            "partition range cache lookup count - table {{table_id}} fragment {{fragment_id}}",
-                        ),
-                        panels.target(
-                            f"sum(rate({table_metric('stream_over_window_range_cache_left_miss_count')}[$__rate_interval])) by (table_id, fragment_id)",
-                            "partition range cache left miss count - table {{table_id}} fragment {{fragment_id}}",
-                        ),
-                        panels.target(
-                            f"sum(rate({table_metric('stream_over_window_range_cache_right_miss_count')}[$__rate_interval])) by (table_id, fragment_id)",
-                            "partition range cache right miss count - table {{table_id}} fragment {{fragment_id}}",
-                        ),
-                    ],
-                ),
-                panels.timeseries_actor_ops(
-                    "Over Window Executor State Computation",
-                    "",
-                    [
-                        panels.target(
-                            f"sum(rate({table_metric('stream_over_window_accessed_entry_count')}[$__rate_interval])) by (table_id, fragment_id)",
-                            "accessed entry count - table {{table_id}} fragment {{fragment_id}}",
-                        ),
-                        panels.target(
-                            f"sum(rate({table_metric('stream_over_window_compute_count')}[$__rate_interval])) by (table_id, fragment_id)",
-                            "compute count - table {{table_id}} fragment {{fragment_id}}",
-                        ),
-                        panels.target(
-                            f"sum(rate({table_metric('stream_over_window_same_output_count')}[$__rate_interval])) by (table_id, fragment_id)",
-                            "same output count - table {{table_id}} fragment {{fragment_id}}",
-                        ),
-                    ],
-                ),
-                panels.timeseries_percentage(
-                    "Executor Cache Miss Ratio",
-                    "",
-                    [
-                        panels.target(
-                            f"(sum(rate({metric('stream_join_lookup_miss_count')}[$__rate_interval])) by (side, join_table_id, degree_table_id, fragment_id) ) / (sum(rate({metric('stream_join_lookup_total_count')}[$__rate_interval])) by (side, join_table_id, degree_table_id, fragment_id)) >= 0",
-                            "Join executor cache miss ratio - - {{side}} side, join_table_id {{join_table_id}} degree_table_id {{degree_table_id}} fragment {{fragment_id}}",
-                        ),
-                        panels.target(
-                            f"(sum(rate({metric('stream_agg_lookup_miss_count')}[$__rate_interval])) by (table_id, fragment_id) ) / (sum(rate({metric('stream_agg_lookup_total_count')}[$__rate_interval])) by (table_id, fragment_id)) >= 0",
-                            "Agg cache miss ratio - table {{table_id}} fragment {{fragment_id}} ",
-                        ),
-                        panels.target(
-                            f"(sum(rate({metric('stream_agg_state_cache_miss_count')}[$__rate_interval])) by (table_id, fragment_id) ) / (sum(rate({metric('stream_agg_state_cache_lookup_count')}[$__rate_interval])) by (table_id, fragment_id)) >= 0",
-                            "Agg state cache miss ratio - table {{table_id}} fragment {{fragment_id}} ",
-                        ),
-                        panels.target(
-                            f"(sum(rate({metric('stream_agg_distinct_cache_miss_count')}[$__rate_interval])) by (table_id, fragment_id) ) / (sum(rate({metric('stream_agg_distinct_total_cache_count')}[$__rate_interval])) by (table_id, fragment_id)) >= 0",
-                            "Distinct agg cache miss ratio - table {{table_id}} fragment {{fragment_id}} ",
-                        ),
-                        panels.target(
-                            f"(sum(rate({metric('stream_group_top_n_cache_miss_count')}[$__rate_interval])) by (table_id, fragment_id) ) / (sum(rate({metric('stream_group_top_n_total_query_cache_count')}[$__rate_interval])) by (table_id, fragment_id)) >= 0",
-                            "Stream group top n cache miss ratio - table {{table_id}} fragment {{fragment_id}} ",
-                        ),
-                        panels.target(
-                            f"(sum(rate({metric('stream_group_top_n_appendonly_cache_miss_count')}[$__rate_interval])) by (table_id, fragment_id) ) / (sum(rate({metric('stream_group_top_n_appendonly_total_query_cache_count')}[$__rate_interval])) by (table_id, fragment_id)) >= 0",
-                            "Stream group top n appendonly cache miss ratio - table {{table_id}} fragment {{fragment_id}} ",
-                        ),
-                        panels.target(
-                            f"(sum(rate({metric('stream_lookup_cache_miss_count')}[$__rate_interval])) by (table_id, fragment_id) ) / (sum(rate({metric('stream_lookup_total_query_cache_count')}[$__rate_interval])) by (table_id, fragment_id)) >= 0",
-                            "Stream lookup cache miss ratio - table {{table_id}} fragment {{fragment_id}} ",
-                        ),
-                        panels.target(
-                            f"(sum(rate({metric('stream_temporal_join_cache_miss_count')}[$__rate_interval])) by (table_id, fragment_id) ) / (sum(rate({metric('stream_temporal_join_total_query_cache_count')}[$__rate_interval])) by (table_id, fragment_id)) >= 0",
-                            "Stream temporal join cache miss ratio - table {{table_id}} fragment {{fragment_id}} ",
-                        ),
-                        panels.target(
-                            f"1 - (sum(rate({metric('stream_materialize_cache_hit_count')}[$__rate_interval])) by (table_id, fragment_id) ) / (sum(rate({metric('stream_materialize_cache_total_count')}[$__rate_interval])) by (table_id, fragment_id)) >= 0",
-                            "Materialize executor cache miss ratio - table {{table_id}} fragment {{fragment_id}}"
-                        ),
-                        panels.target(
-                            f"(sum(rate({metric('stream_over_window_cache_miss_count')}[$__rate_interval])) by (table_id, fragment_id) ) / (sum(rate({metric('stream_over_window_cache_lookup_count')}[$__rate_interval])) by (table_id, fragment_id)) >= 0",
-                            "Over window cache miss ratio - table {{table_id}} fragment {{fragment_id}} ",
-                        ),
-                        panels.target(
-                            f"(sum(rate({metric('stream_over_window_range_cache_left_miss_count')}[$__rate_interval])) by (table_id, fragment_id) ) / (sum(rate({metric('stream_over_window_range_cache_lookup_count')}[$__rate_interval])) by (table_id, fragment_id)) >= 0",
-                            "Over window partition range cache left miss ratio - table {{table_id}} fragment {{fragment_id}} ",
-                        ),
-                        panels.target(
-                            f"(sum(rate({metric('stream_over_window_range_cache_right_miss_count')}[$__rate_interval])) by (table_id, fragment_id) ) / (sum(rate({metric('stream_over_window_range_cache_lookup_count')}[$__rate_interval])) by (table_id, fragment_id)) >= 0",
-                            "Over window partition range cache right miss ratio - table {{table_id}} fragment {{fragment_id}} ",
-                        ),
-                    ],
-                ),
-                panels.timeseries_percentage(
-                    "Executor Barrier Align Per Second",
-                    "",
-                    [
-                        # The metrics might be pre-aggregated locally on each compute node when `actor_id` is masked due to metrics level settings.
-                        # Thus to calculate the average, we need to manually divide the actor count.
-                        panels.target(
-                            f"sum(rate({metric('stream_barrier_align_duration_ns')}[$__rate_interval]) / 1000000000) by (fragment_id, wait_side, executor) \
-                            / ignoring (wait_side, executor) group_left sum({metric('stream_actor_count')}) by (fragment_id)",
-                            "fragment avg {{fragment_id}} {{wait_side}} {{executor}}",
-                        ),
-                        panels.target_hidden(
-                            f"rate({metric('stream_barrier_align_duration_ns', actor_level_filter)}[$__rate_interval]) / 1000000000",
-                            "actor {{actor_id}} fragment {{fragment_id}} {{wait_side}} {{executor}}",
-                        ),
-                    ],
-                ),
-                panels.timeseries_actor_latency(
-                    "Merger Barrier Align",
-                    "",
-                    [
-                        *quantile(
-                            lambda quantile, legend: panels.target(
-                                f"histogram_quantile({quantile}, sum(rate({metric('stream_merge_barrier_align_duration_bucket')}[$__rate_interval])) by (le, fragment_id, {COMPONENT_LABEL}))",
-                                f"p{legend} - fragment {{{{fragment_id}}}} - {{{{{COMPONENT_LABEL}}}}}",
-                            ),
-                            [90, 99, 999, "max"],
-                        ),
-                        panels.target(
-                            f"sum by(le, fragment_id, job)(rate({metric('stream_merge_barrier_align_duration_sum')}[$__rate_interval])) / sum by(le,fragment_id,{COMPONENT_LABEL}) (rate({metric('stream_merge_barrier_align_duration_count')}[$__rate_interval])) > 0",
-                            "avg - fragment {{fragment_id}} - {{%s}}" % COMPONENT_LABEL,
-                        ),
-                    ],
-                ),
-                panels.timeseries_percentage(
-                    "Join Actor Input Blocking Time Ratio",
-                    "",
-                    [
-                        panels.target(
-                            f"avg(rate({metric('stream_join_actor_input_waiting_duration_ns')}[$__rate_interval]) / 1000000000) by (fragment_id)",
-                            "fragment {{fragment_id}}",
-                        ),
-                        panels.target_hidden(
-                            f"rate({metric('stream_join_actor_input_waiting_duration_ns')}[$__rate_interval]) / 1000000000",
-                            "actor {{actor_id}}",
-                        ),
-                    ],
-                ),
-                panels.timeseries_percentage(
-                    "Join Actor Match Duration Per Second",
-                    "",
-                    [
-                        panels.target(
-                            f"avg(rate({metric('stream_join_match_duration_ns')}[$__rate_interval]) / 1000000000) by (fragment_id,side)",
-                            "fragment {{fragment_id}} {{side}}",
-                        ),
-                        panels.target_hidden(
-                            f"rate({metric('stream_join_match_duration_ns')}[$__rate_interval]) / 1000000000",
-                            "actor {{actor_id}} {{side}}",
-                        ),
-                    ],
-                ),
-                panels.timeseries_count(
-                    "Join Cached Keys",
-                    "Multiple rows with distinct primary keys may have the same join key. This metric counts the "
-                    "number of join keys in the executor cache.",
-                    [
-                        panels.target(
-                            f"sum({metric('stream_join_cached_entry_count')}) by (fragment_id, side)",
-                            "fragment {{fragment_id}} {{side}}",
-                        ),
-                        panels.target_hidden(
-                            f"{metric('stream_join_cached_entry_count')}",
-                            "actor {{actor_id}} {{side}}",
-                        ),
-                    ],
-                ),
-                panels.timeseries_count(
-                    "Join Executor Matched Rows",
-                    "The number of matched rows on the opposite side",
-                    [
-                        *quantile(
-                            lambda quantile, legend: panels.target_hidden(
-                                f"histogram_quantile({quantile}, sum(rate({metric('stream_join_matched_join_keys_bucket')}[$__rate_interval])) by (le, fragment_id, table_id, {COMPONENT_LABEL}))",
-                                f"p{legend} - fragment {{{{fragment_id}}}} table_id {{{{table_id}}}} - {{{{{COMPONENT_LABEL}}}}}",
-                            ),
-                            [90, 99, "max"],
-                        ),
-                        panels.target(
-                            f"sum by(le, {COMPONENT_LABEL}, fragment_id, table_id) (rate({metric('stream_join_matched_join_keys_sum')}[$__rate_interval])) / sum by(le, {COMPONENT_LABEL}, fragment_id, table_id) (rate({table_metric('stream_join_matched_join_keys_count')}[$__rate_interval])) >= 0",
-                            "avg - fragment {{fragment_id}} table_id {{table_id}} - {{%s}}"
-                            % COMPONENT_LABEL,
-                        ),
-                    ],
-                ),
-                panels.timeseries_actor_ops(
-                    "Aggregation Executor Cache Statistics For Each StreamChunk",
-                    "",
-                    [
-                        panels.target(
-                            f"sum(rate({metric('stream_agg_chunk_lookup_miss_count')}[$__rate_interval])) by (table_id, fragment_id)",
-                            "chunk-level cache miss - table {{table_id}} fragment {{fragment_id}}",
-                        ),
-                        panels.target(
-                            f"sum(rate({metric('stream_agg_chunk_lookup_total_count')}[$__rate_interval])) by (table_id, fragment_id)",
-                            "chunk-level total lookups - table {{table_id}} fragment {{fragment_id}}",
-                        ),
-                        panels.target_hidden(
-                            f"rate({metric('stream_agg_chunk_lookup_miss_count')}[$__rate_interval])",
-                            "chunk-level cache miss  - table {{table_id}} actor {{actor_id}}}",
-                        ),
-                        panels.target_hidden(
-                            f"rate({metric('stream_agg_chunk_lookup_total_count')}[$__rate_interval])",
-                            "chunk-level total lookups  - table {{table_id}} actor {{actor_id}}",
-                        ),
-                    ],
-                ),
-                panels.timeseries_count(
-                    "Aggregation Cached Keys",
-                    "The number of keys cached in each hash aggregation executor's executor cache.",
-                    [
-                        panels.target(
-                            f"sum({metric('stream_agg_cached_entry_count')}) by (table_id, fragment_id)",
-                            "stream agg cached keys count | table {{table_id}} fragment {{fragment_id}}",
-                        ),
-                        panels.target(
-                            f"sum({metric('stream_agg_distinct_cached_entry_count')}) by (table_id, fragment_id)",
-                            "stream agg distinct cached keys count | table {{table_id}} fragment {{fragment_id}}",
-                        ),
-                        panels.target_hidden(
-                            f"{metric('stream_agg_cached_entry_count')}",
-                            "stream agg cached keys count | table {{table_id}} actor {{actor_id}}",
-                        ),
-                        panels.target_hidden(
-                            f"{metric('stream_agg_distinct_cached_entry_count')}",
-                            "stream agg distinct cached keys count | table {{table_id}} actor {{actor_id}}",
-                        ),
-                    ],
-                ),
-                panels.timeseries_count(
-                    "Aggregation Dirty Groups Count",
-                    "The number of dirty (unflushed) groups in each hash aggregation executor's executor cache.",
-                    [
-                        panels.target(
-                            f"sum({metric('stream_agg_dirty_groups_count')}) by (table_id, fragment_id)",
-                            "stream agg dirty groups count | table {{table_id}} fragment {{fragment_id}}",
-                        ),
-                        panels.target_hidden(
-                            f"{metric('stream_agg_dirty_groups_count')}",
-                            "stream agg dirty groups count | table {{table_id}} actor {{actor_id}}",
-                        ),
-                    ],
-                ),
-                panels.timeseries_bytes(
-                    "Aggregation Dirty Groups Heap Size",
-                    "The total heap size of dirty (unflushed) groups in each hash aggregation executor's executor cache.",
-                    [
-                        panels.target(
-                            f"sum({metric('stream_agg_dirty_groups_heap_size')}) by (table_id, fragment_id)",
-                            "stream agg dirty groups heap size | table {{table_id}} fragment {{fragment_id}}",
-                        ),
-                        panels.target_hidden(
-                            f"{metric('stream_agg_dirty_groups_heap_size')}",
-                            "stream agg dirty groups heap size | table {{table_id}} actor {{actor_id}}",
-                        ),
-                    ],
-                ),
-                panels.timeseries_count(
-                    "TopN Cached Keys",
-                    "The number of keys cached in each top_n executor's executor cache.",
-                    [
-                        panels.target(
-                            f"sum({metric('stream_group_top_n_cached_entry_count')}) by (table_id, fragment_id)",
-                            "group top_n cached count | table {{table_id}} fragment {{fragment_id}}",
-                        ),
-                        panels.target(
-                            f"sum({metric('stream_group_top_n_appendonly_cached_entry_count')}) by (table_id, fragment_id)",
-                            "group top_n appendonly cached count | table {{table_id}} fragment {{fragment_id}}",
-                        ),
-                        panels.target_hidden(
-                            f"{metric('stream_group_top_n_cached_entry_count')}",
-                            "group top_n cached count | table {{table_id}} actor {{actor_id}}",
-                        ),
-                        panels.target_hidden(
-                            f"{metric('stream_group_top_n_appendonly_cached_entry_count')}",
-                            "group top_n appendonly cached count | table {{table_id}} actor {{actor_id}}",
-                        ),
-                    ],
-                ),
-                panels.timeseries_count(
-                    "Temporal Join Cache Keys",
-                    "The number of keys cached in temporal join executor's executor cache.",
-                    [
-                        panels.target(
-                            f"sum({metric('stream_temporal_join_cached_entry_count')}) by (table_id, fragment_id)",
-                            "Temporal Join cached count | table {{table_id}} fragment {{fragment_id}}",
-                        ),
-                        panels.target_hidden(
-                            f"{metric('stream_temporal_join_cached_entry_count')}",
-                            "Temporal Join cached count | table {{table_id}} actor {{actor_id}}",
-                        ),
-                    ],
-                ),
-                panels.timeseries_count(
-                    "Lookup Cached Keys",
-                    "The number of keys cached in lookup executor's executor cache.",
-                    [
-                        panels.target(
-                            f"sum({metric('stream_lookup_cached_entry_count')}) by (table_id, fragment_id)",
-                            "lookup cached count | table {{table_id}} fragment {{fragment_id}}",
-                        ),
-                        panels.target_hidden(
-                            f"{metric('stream_lookup_cached_entry_count')}",
-                            "lookup cached count | table {{table_id}} actor {{actor_id}}",
-                        ),
-                    ],
-                ),
-                panels.timeseries_count(
-                    "Over Window Cached Keys",
-                    "The number of keys cached in over window executor's executor cache.",
-                    [
-                        panels.target(
-                            f"sum({metric('stream_over_window_cached_entry_count')}) by (table_id, fragment_id)",
-                            "over window cached count | table {{table_id}} fragment {{fragment_id}}",
-                        ),
-                        panels.target_hidden(
-                            f"{metric('stream_over_window_cached_entry_count')}",
-                            "over window cached count | table {{table_id}} actor {{actor_id}}",
-                        ),
-                        panels.target(
-                            f"sum({metric('stream_over_window_range_cache_entry_count')}) by (table_id, fragment_id)",
-                            "over window partition range cache entry count | table {{table_id}} fragment {{fragment_id}}",
-                        ),
-                    ],
-                ),
-                panels.timeseries_actor_rowsps(
-                    "Executor Throughput",
-                    "When enabled, this metric shows the input throughput of each executor.",
-                    [
-                        panels.target(
-                            f"sum(rate({metric('stream_executor_row_count')}[$__rate_interval])) by (executor_identity, fragment_id)",
-                            "{{executor_identity}} fragment total {{fragment_id}}",
-                        ),
-                        panels.target_hidden(
-                            f"rate({metric('stream_executor_row_count', actor_level_filter)}[$__rate_interval])",
-                            "{{executor_identity}} actor {{actor_id}}",
-                        ),
-                    ],
-                ),
-                panels.timeseries_epoch(
-                    "Current Epoch of Actors",
-                    "The current epoch that the actors are processing. If an actor's epoch is far behind the others, "
-                    "it's very likely to be the performance bottleneck",
-                    [
-                        panels.target(
-                            # Here we use `min` but actually no much difference. Any of the sampled epochs makes sense.
-                            f"min({metric('stream_actor_current_epoch')} != 0) by (fragment_id)",
-                            "fragment {{fragment_id}}",
-                            ),
-                    ]
-                ),
-            ],
-        )
-    ]
-
-
-def section_streaming_actors_tokio(outer_panels):
-    panels = outer_panels.sub_panel()
-    return [
-        outer_panels.row_collapsed(
-            "Streaming Actors (Tokio)",
-            [
-                panels.timeseries_actor_latency(
-                    "Actor Execution Time",
-                    "",
-                    [
-                        panels.target(
-                            f"rate({metric('stream_actor_actor_execution_time')}[$__rate_interval]) > 0",
-                            "{{actor_id}}",
-                        ),
-                    ],
-                ),
-                panels.timeseries_actor_latency_small(
-                    "Tokio: Actor Fast Poll Time",
-                    "",
-                    [
-                        panels.target(
-                            f"rate({metric('stream_actor_fast_poll_duration')}[$__rate_interval]) > 0",
-                            "{{actor_id}}",
-                        ),
-                    ],
-                ),
-                panels.timeseries_actor_ops_small(
-                    "Tokio: Actor Fast Poll Count",
-                    "",
-                    [
-                        panels.target(
-                            f"rate({metric('stream_actor_fast_poll_cnt')}[$__rate_interval]) > 0",
-                            "{{actor_id}}",
-                        ),
-                    ],
-                ),
-                panels.timeseries_actor_latency_small(
-                    "Tokio: Actor Fast Poll Avg Time",
-                    "",
-                    [
-                        panels.target(
-                            f"rate({metric('stream_actor_fast_poll_duration')}[$__rate_interval]) / rate({metric('stream_actor_fast_poll_cnt')}[$__rate_interval]) > 0",
-                            "{{actor_id}}",
-                        ),
-                    ],
-                ),
-                panels.timeseries_actor_latency_small(
-                    "Tokio: Actor Slow Poll Total Time",
-                    "",
-                    [
-                        panels.target(
-                            f"rate({metric('stream_actor_slow_poll_duration')}[$__rate_interval]) > 0",
-                            "{{actor_id}}",
-                        ),
-                    ],
-                ),
-                panels.timeseries_actor_ops_small(
-                    "Tokio: Actor Slow Poll Count",
-                    "",
-                    [
-                        panels.target(
-                            f"rate({metric('stream_actor_slow_poll_cnt')}[$__rate_interval]) > 0",
-                            "{{actor_id}}",
-                        ),
-                    ],
-                ),
-                panels.timeseries_actor_latency_small(
-                    "Tokio: Actor Slow Poll Avg Time",
-                    "",
-                    [
-                        panels.target(
-                            f"rate({metric('stream_actor_slow_poll_duration')}[$__rate_interval]) / rate({metric('stream_actor_slow_poll_cnt')}[$__rate_interval]) > 0",
-                            "{{actor_id}}",
-                        ),
-                    ],
-                ),
-                panels.timeseries_actor_latency_small(
-                    "Tokio: Actor Poll Total Time",
-                    "",
-                    [
-                        panels.target(
-                            f"rate({metric('stream_actor_poll_duration')}[$__rate_interval]) > 0",
-                            "{{actor_id}}",
-                        ),
-                    ],
-                ),
-                panels.timeseries_actor_ops_small(
-                    "Tokio: Actor Poll Count",
-                    "",
-                    [
-                        panels.target(
-                            f"rate({metric('stream_actor_poll_cnt')}[$__rate_interval]) > 0",
-                            "{{actor_id}}",
-                        ),
-                    ],
-                ),
-                panels.timeseries_actor_latency_small(
-                    "Tokio: Actor Poll Avg Time",
-                    "",
-                    [
-                        panels.target(
-                            f"rate({metric('stream_actor_poll_duration')}[$__rate_interval]) / rate({metric('stream_actor_poll_cnt')}[$__rate_interval]) > 0",
-                            "{{actor_id}}",
-                        ),
-                    ],
-                ),
-                panels.timeseries_actor_latency_small(
-                    "Tokio: Actor Idle Total Time",
-                    "",
-                    [
-                        panels.target(
-                            f"rate({metric('stream_actor_idle_duration')}[$__rate_interval]) > 0",
-                            "{{actor_id}}",
-                        ),
-                    ],
-                ),
-                panels.timeseries_actor_ops_small(
-                    "Tokio: Actor Idle Count",
-                    "",
-                    [
-                        panels.target(
-                            f"rate({metric('stream_actor_idle_cnt')}[$__rate_interval]) > 0",
-                            "{{actor_id}}",
-                        ),
-                    ],
-                ),
-                panels.timeseries_actor_latency_small(
-                    "Tokio: Actor Idle Avg Time",
-                    "",
-                    [
-                        panels.target(
-                            f"rate({metric('stream_actor_idle_duration')}[$__rate_interval]) / rate({metric('stream_actor_idle_cnt')}[$__rate_interval]) > 0",
-                            "{{actor_id}}",
-                        ),
-                    ],
-                ),
-                panels.timeseries_actor_latency_small(
-                    "Tokio: Actor Scheduled Total Time",
-                    "",
-                    [
-                        panels.target(
-                            f"rate({metric('stream_actor_scheduled_duration')}[$__rate_interval]) > 0",
-                            "{{actor_id}}",
-                        ),
-                    ],
-                ),
-                panels.timeseries_actor_ops_small(
-                    "Tokio: Actor Scheduled Count",
-                    "",
-                    [
-                        panels.target(
-                            f"rate({metric('stream_actor_scheduled_cnt')}[$__rate_interval]) > 0",
-                            "{{actor_id}}",
-                        ),
-                    ],
-                ),
-                panels.timeseries_actor_latency_small(
-                    "Tokio: Actor Scheduled Avg Time",
-                    "",
-                    [
-                        panels.target(
-                            f"rate({metric('stream_actor_scheduled_duration')}[$__rate_interval]) / rate({metric('stream_actor_scheduled_cnt')}[$__rate_interval]) > 0",
-                            "{{actor_id}}",
-                        ),
-                    ],
-                ),
-            ],
-        )
-    ]
-
-
-def section_streaming_exchange(outer_panels):
-    panels = outer_panels.sub_panel()
-    return [
-        outer_panels.row_collapsed(
-            "Streaming Exchange",
-            [
-                panels.timeseries_bytes_per_sec(
-                    "Fragment-level Remote Exchange Send Throughput",
-                    "",
-                    [
-                        panels.target(
-                            f"rate({metric('stream_exchange_frag_send_size')}[$__rate_interval])",
-                            "{{up_fragment_id}}->{{down_fragment_id}}",
-                        ),
-                    ],
-                ),
-                panels.timeseries_bytes_per_sec(
-                    "Fragment-level Remote Exchange Recv Throughput",
-                    "",
-                    [
-                        panels.target(
-                            f"rate({metric('stream_exchange_frag_recv_size')}[$__rate_interval])",
-                            "{{up_fragment_id}}->{{down_fragment_id}}",
-                        ),
-                    ],
-                ),
-            ],
-        ),
-    ]
-
-
-def section_streaming_errors(outer_panels):
-    panels = outer_panels.sub_panel()
-    return [
-        outer_panels.row_collapsed(
-            "User Streaming Errors",
-            [
-                panels.timeseries_count(
-                    "Compute Errors by Type",
-                    "Errors that happened during computation. Check the logs for detailed error message.",
-                    [
-                        panels.target(
-                            f"sum({metric('user_compute_error')}) by (error_type, executor_name, fragment_id)",
-                            "{{error_type}} @ {{executor_name}} (fragment_id={{fragment_id}})",
-                        ),
-                    ],
-                ),
-                panels.timeseries_count(
-                    "Source Errors by Type",
-                    "Errors that happened during source data ingestion. Check the logs for detailed error message.",
-                    [
-                        panels.target(
-                            f"sum({metric('user_source_error')}) by (error_type, source_id, source_name, fragment_id)",
-                            "{{error_type}} @ {{source_name}} (source_id={{source_id}} fragment_id={{fragment_id}})",
-                        ),
-                    ],
-                ),
-                panels.timeseries_count(
-                    "Sink Errors by Type",
-                    "Errors that happened during data sink out. Check the logs for detailed error message.",
-                    [
-                        panels.target(
-                            f"sum({metric('user_sink_error')}) by (error_type, sink_id, sink_name, fragment_id)",
-                            "{{error_type}} @ {{sink_name}} (sink_id={{sink_id}} fragment_id={{fragment_id}})",
-                        ),
-                    ],
-                ),
-            ],
-        ),
-    ]
-
-
-def section_batch(outer_panels):
-    panels = outer_panels.sub_panel()
-    return [
-        outer_panels.row_collapsed(
-            "Batch Metrics",
-            [
-                panels.timeseries_row(
-                    "Exchange Recv Row Number",
-                    "",
-                    [
-                        panels.target(
-                            f"sum(rate({metric('batch_exchange_recv_row_number')}[$__rate_interval]))by({COMPONENT_LABEL}, {NODE_LABEL})",
-                            "{{%s}} @ {{%s}}" % (COMPONENT_LABEL, NODE_LABEL),
-                        ),
-                    ],
-                ),
-                panels.timeseries_count(
-                    "Batch Mpp Task Number",
-                    "",
-                    [
-                        panels.target(
-                            f"{metric('batch_task_num')}",
-                            "",
-                        ),
-                    ],
-                ),
-                panels.timeseries_memory(
-                    "Batch Mem Usage",
-                    "All memory usage of batch executors in bytes",
-                    [
-                        panels.target(
-                            f"{metric('compute_batch_total_mem')}",
-                            "",
-                        ),
-                        panels.target(
-                            f"{metric('frontend_batch_total_mem')}",
-                            "",
-                        ),
-                    ],
-                ),
-                panels.timeseries_count(
-                    "Batch Heartbeat Worker Number",
-                    "",
-                    [
-                        panels.target(
-                            f"{metric('batch_heartbeat_worker_num')}",
-                            "",
-                        ),
-                    ],
-                ),
-                panels.timeseries_latency(
-                    "Row SeqScan Next Duration",
-                    "",
-                    [
-                        *quantile(
-                            lambda quantile, legend: panels.target(
-                                f"histogram_quantile({quantile}, sum(rate({metric('batch_row_seq_scan_next_duration_bucket')}[$__rate_interval])) by (le, {COMPONENT_LABEL}, {NODE_LABEL}))",
-                                f"row_seq_scan next p{legend}"
-                                + " - {{%s}} @ {{%s}}" % (COMPONENT_LABEL, NODE_LABEL),
-                            ),
-                            [50, 99, "max"],
-                        ),
-                        panels.target(
-                            f"sum by(le, {COMPONENT_LABEL}, {NODE_LABEL}) (rate({metric('batch_row_seq_scan_next_duration_sum')}[$__rate_interval])) / sum by(le, {COMPONENT_LABEL}, {NODE_LABEL}) (rate({metric('batch_row_seq_scan_next_duration_count')}[$__rate_interval])) > 0",
-                            "row_seq_scan next avg - {{%s}} @ {{%s}}"
-                            % (COMPONENT_LABEL, NODE_LABEL),
-                        ),
-                    ],
-                ),
-                panels.timeseries_bytes_per_sec(
-                    "Batch Spill Throughput",
-                    "Disk throughputs of spilling-out in the bacth query engine",
-                    [
-                        panels.target(
-                            f"sum(rate({metric('batch_spill_read_bytes')}[$__rate_interval]))by({COMPONENT_LABEL}, {NODE_LABEL})",
-                            "read - {{%s}} @ {{%s}}" % (COMPONENT_LABEL, NODE_LABEL),
-                        ),
-                        panels.target(
-                            f"sum(rate({metric('batch_spill_write_bytes')}[$__rate_interval]))by({COMPONENT_LABEL}, {NODE_LABEL})",
-                            "write - {{%s}} @ {{%s}}" % (COMPONENT_LABEL, NODE_LABEL),
-                        ),
-                    ],
-                ),
-            ],
-        ),
-    ]
-
-
-def section_frontend(outer_panels):
-    panels = outer_panels.sub_panel()
-    return [
-        outer_panels.row_collapsed(
-            "Frontend",
-            [
-                panels.timeseries_count(
-                    "Active Sessions",
-                    "Number of active sessions",
-                    [
-                        panels.target(
-                            f"{metric('frontend_active_sessions')}",
-                            "",
-                        ),
-                    ],
-                ),
-                panels.timeseries_query_per_sec(
-                    "Query Per Second (Local Query Mode)",
-                    "",
-                    [
-                        panels.target(
-                            f"rate({metric('frontend_query_counter_local_execution')}[$__rate_interval])",
-                            "",
-                        ),
-                    ],
-                ),
-                panels.timeseries_query_per_sec(
-                    "Query Per Second (Distributed Query Mode)",
-                    "",
-                    [
-                        panels.target(
-                            f"rate({metric('distributed_completed_query_counter')}[$__rate_interval])",
-                            "",
-                        ),
-                    ],
-                ),
-                panels.timeseries_count(
-                    "The Number of Running Queries (Distributed Query Mode)",
-                    "",
-                    [
-                        panels.target(
-                            f"{metric('distributed_running_query_num')}",
-                            "The number of running query in distributed execution mode",
-                        ),
-                    ],
-                    ["last"],
-                ),
-                panels.timeseries_count(
-                    "The Number of Rejected queries (Distributed Query Mode)",
-                    "",
-                    [
-                        panels.target(
-                            f"{metric('distributed_rejected_query_counter')}",
-                            "The number of rejected query in distributed execution mode",
-                        ),
-                    ],
-                    ["last"],
-                ),
-                panels.timeseries_count(
-                    "The Number of Completed Queries (Distributed Query Mode)",
-                    "",
-                    [
-                        panels.target(
-                            f"{metric('distributed_completed_query_counter')}",
-                            "The number of completed query in distributed execution mode",
-                        ),
-                    ],
-                    ["last"],
-                ),
-                panels.timeseries_count(
-                    "Subsription Cursor Nums",
-                    "The number of valid and invalid subscription cursor",
-                    [
-                        panels.target(
-                            f"{metric('subsription_cursor_nums')}",
-                            "",
-                        ),
-                        panels.target(
-                            f"{metric('invalid_subsription_cursor_nums')}",
-                            "",
-                        ),
-                    ],
-                ),
-                panels.timeseries_count(
-                    "Subscription Cursor Error Count",
-                    "The subscription error num of cursor",
-                    [
-                        panels.target(
-                            f"{metric('subscription_cursor_error_count')}",
-                            "",
-                        ),
-                    ],
-                ),
-                panels.timeseries_latency_ms(
-                    "Subscription Cursor Query Duration(ms)",
-                    "The amount of time a query exists inside the cursor",
-                    [
-                        *quantile(
-                            lambda quantile, legend: panels.target(
-                                f"histogram_quantile({quantile}, sum(rate({metric('subscription_cursor_query_duration_bucket')}[$__rate_interval])) by (le, subscription_name))",
-                                f"p{legend} - {{{{subscription_name}}}}",
-                            ),
-                            [50, 99, "max"],
-                        ),
-                    ],
-                ),
-                panels.timeseries_latency_ms(
-                    "Subscription Cursor Declare Duration(ms)",
-                    "Subscription cursor duration of declare",
-                    [
-                        *quantile(
-                            lambda quantile, legend: panels.target(
-                                f"histogram_quantile({quantile}, sum(rate({metric('subscription_cursor_declare_duration_bucket')}[$__rate_interval])) by (le, subscription_name))",
-                                f"p{legend} - {{{{subscription_name}}}}",
-                            ),
-                            [50, 99, "max"],
-                        )
-                    ],
-                ),
-                panels.timeseries_latency_ms(
-                    "Subscription Cursor Fetch Duration(ms)",
-                    "Subscription cursor duration of fetch",
-                    [
-                        *quantile(
-                            lambda quantile, legend: panels.target(
-                                f"histogram_quantile({quantile}, sum(rate({metric('subscription_cursor_fetch_duration_bucket')}[$__rate_interval])) by (le, subscription_name))",
-                                f"p{legend} - {{{{subscription_name}}}}",
-                            ),
-                            [50, 99, "max"],
-                        )
-                    ],
-                ),
-                panels.timeseries_latency_ms(
-                    "Subscription Cursor Last Fetch Duration(ms)",
-                    "Since the last fetch, the time up to now",
-                    [
-                        *quantile(
-                            lambda quantile, legend: panels.target(
-                                f"histogram_quantile({quantile}, sum(rate({metric('subscription_cursor_last_fetch_duration_bucket')}[$__rate_interval])) by (le, subscription_name))",
-                                f"p{legend} - {{{{subscription_name}}}}",
-                            ),
-                            [50, 99, "max"],
-                        )
-                    ],
-                ),
-                panels.timeseries_latency(
-                    "Query Latency (Distributed Query Mode)",
-                    "",
-                    [
-                        *quantile(
-                            lambda quantile, legend: panels.target(
-                                f"histogram_quantile({quantile}, sum(rate({metric('distributed_query_latency_bucket')}[$__rate_interval])) by (le, {COMPONENT_LABEL}, {NODE_LABEL}))",
-                                f"p{legend}"
-                                + " - {{%s}} @ {{%s}}" % (COMPONENT_LABEL, NODE_LABEL),
-                            ),
-                            [50, 90, 99, "max"],
-                        ),
-                    ],
-                ),
-                panels.timeseries_latency(
-                    "Query Latency (Local Query Mode)",
-                    "",
-                    [
-                        *quantile(
-                            lambda quantile, legend: panels.target(
-                                f"histogram_quantile({quantile}, sum(rate({metric('frontend_latency_local_execution_bucket')}[$__rate_interval])) by (le, {COMPONENT_LABEL}, {NODE_LABEL}))",
-                                f"p{legend}"
-                                + " - {{%s}} @ {{%s}}" % (COMPONENT_LABEL, NODE_LABEL),
-                            ),
-                            [50, 90, 99, "max"],
-                        ),
-                    ],
-                ),
-            ],
-        ),
-    ]
-
-
-def section_hummock_read(outer_panels):
-    panels = outer_panels.sub_panel()
-    meta_miss_filter = "type='meta_miss'"
-    meta_total_filter = "type='meta_total'"
-    data_miss_filter = "type='data_miss'"
-    data_total_filter = "type='data_total'"
-    file_cache_get_filter = "op='get'"
-
-    return [
-        outer_panels.row_collapsed(
-            "Hummock (Read)",
-            [
-                panels.timeseries_ops(
-                    "Cache Ops",
-                    "",
-                    [
-                        panels.target(
-                            f"sum(rate({table_metric('state_store_sst_store_block_request_counts')}[$__rate_interval])) by ({COMPONENT_LABEL}, {NODE_LABEL}, table_id, type)",
-                            "{{table_id}} @ {{type}} - {{%s}} @ {{%s}}"
-                            % (COMPONENT_LABEL, NODE_LABEL),
-                        ),
-                        panels.target(
-                            f"sum(rate({metric('state_store_sst_store_block_request_counts', meta_miss_filter)}[$__rate_interval])) by ({COMPONENT_LABEL}, {NODE_LABEL}, type)",
-                            "total_meta_miss_count - {{%s}} @ {{%s}}"
-                            % (COMPONENT_LABEL, NODE_LABEL),
-                        ),
-                    ],
-                ),
-                panels.timeseries_bytes(
-                    "Cache Size",
-                    "Hummock has three parts of memory usage: 1. Meta Cache 2. Block Cache"
-                    "This metric shows the real memory usage of each of these three caches.",
-                    [
-                        panels.target(
-                            f"avg({metric('state_store_meta_cache_size')}) by ({COMPONENT_LABEL}, {NODE_LABEL})",
-                            "meta cache - {{%s}} @ {{%s}}"
-                            % (COMPONENT_LABEL, NODE_LABEL),
-                        ),
-                        panels.target(
-                            f"avg({metric('state_store_block_cache_size')}) by ({COMPONENT_LABEL}, {NODE_LABEL})",
-                            "data cache - {{%s}} @ {{%s}}"
-                            % (COMPONENT_LABEL, NODE_LABEL),
-                        ),
-                        panels.target(
-                            f"avg({metric('state_store_prefetch_memory_size')}) by ({COMPONENT_LABEL}, {NODE_LABEL})",
-                            "prefetch cache - {{%s}} @ {{%s}}"
-                            % (COMPONENT_LABEL, NODE_LABEL),
-                        ),
-                    ],
-                ),
-                panels.timeseries_percentage(
-                    "Cache Miss Ratio",
-                    "",
-                    [
-                        panels.target(
-                            f"(sum(rate({table_metric('state_store_sst_store_block_request_counts', meta_miss_filter)}[$__rate_interval])) by ({COMPONENT_LABEL},{NODE_LABEL},table_id)) / (sum(rate({table_metric('state_store_sst_store_block_request_counts', meta_total_filter)}[$__rate_interval])) by ({COMPONENT_LABEL},{NODE_LABEL},table_id)) >= 0",
-                            "meta cache miss ratio - {{table_id}} @ {{%s}} @ {{%s}}"
-                            % (COMPONENT_LABEL, NODE_LABEL),
-                        ),
-                        panels.target(
-                            f"(sum(rate({table_metric('state_store_sst_store_block_request_counts', data_miss_filter)}[$__rate_interval])) by ({COMPONENT_LABEL},{NODE_LABEL},table_id)) / (sum(rate({table_metric('state_store_sst_store_block_request_counts', data_total_filter)}[$__rate_interval])) by ({COMPONENT_LABEL},{NODE_LABEL},table_id)) >= 0",
-                            "block cache miss ratio - {{table_id}} @ {{%s}} @ {{%s}}"
-                            % (COMPONENT_LABEL, NODE_LABEL),
-                        ),
-                    ],
-                ),
-                panels.timeseries_percentage(
-                    "Block Cache Efficiency",
-                    "Histogram of the estimated hit ratio of a block while in the block cache.",
-                    [
-                        *quantile(
-                            lambda quantile, legend: panels.target(
-                                f"clamp_max(histogram_quantile({quantile}, sum(rate({metric('block_efficiency_histogram_bucket')}[$__rate_interval])) by (le,{COMPONENT_LABEL},{NODE_LABEL})), 1)",
-                                f"block cache efficienfy - p{legend}"
-                                + " - {{%s}} @ {{%s}}" % (COMPONENT_LABEL, NODE_LABEL),
-                            ),
-                            [10, 25, 50, 75, 90, 100],
-                        ),
-                    ],
-                ),
-                panels.timeseries_ops(
-                    "Iter keys flow",
-                    "",
-                    [
-                        panels.target(
-                            f"sum(rate({table_metric('state_store_iter_scan_key_counts')}[$__rate_interval])) by ({NODE_LABEL}, type, table_id)",
-                            "iter keys flow - {{table_id}} @ {{type}} @ {{%s}}"
-                            % NODE_LABEL,
-                        ),
-                    ],
-                ),
-                panels.timeseries_count(
-                    "Read Merged SSTs",
-                    "",
-                    [
-                        *quantile(
-                            lambda quantile, legend: panels.target(
-                                f"histogram_quantile({quantile}, sum(rate({table_metric('state_store_iter_merge_sstable_counts_bucket')}[$__rate_interval])) by (le, {COMPONENT_LABEL}, table_id, type))",
-                                f"# merged ssts p{legend}"
-                                + " - {{table_id}} @ {{%s}} @ {{type}}"
-                                % COMPONENT_LABEL,
-                            ),
-                            [50, 99, "max"],
-                        ),
-                        panels.target(
-                            f"sum by(le, {COMPONENT_LABEL}, {NODE_LABEL}, table_id)(rate({table_metric('state_store_iter_merge_sstable_counts_sum')}[$__rate_interval]))  / sum by(le, {COMPONENT_LABEL}, {NODE_LABEL}, table_id)(rate({table_metric('state_store_iter_merge_sstable_counts_count')}[$__rate_interval])) > 0",
-                            "# merged ssts avg  - {{table_id}} @ {{%s}} @ {{%s}}"
-                            % (COMPONENT_LABEL, NODE_LABEL),
-                        ),
-                    ],
-                ),
-                panels.timeseries_latency(
-                    "Read Duration - Get",
-                    "Histogram of the latency of Get operations that have been issued to the state store.",
-                    [
-                        *quantile(
-                            lambda quantile, legend: panels.target(
-                                f"histogram_quantile({quantile}, sum(rate({table_metric('state_store_get_duration_bucket')}[$__rate_interval])) by (le, {COMPONENT_LABEL}, {NODE_LABEL}, table_id))",
-                                f"p{legend}"
-                                + " - {{table_id}} @ {{%s}} @ {{%s}}"
-                                % (COMPONENT_LABEL, NODE_LABEL),
-                            ),
-                            [50, 99, "max"],
-                        ),
-                        panels.target(
-                            f"sum by(le, {COMPONENT_LABEL}, {NODE_LABEL}, table_id)(rate({table_metric('state_store_get_duration_sum')}[$__rate_interval])) / sum by(le, {COMPONENT_LABEL}, {NODE_LABEL}, table_id) (rate({table_metric('state_store_get_duration_count')}[$__rate_interval])) > 0",
-                            "avg - {{table_id}} {{%s}} @ {{%s}}"
-                            % (COMPONENT_LABEL, NODE_LABEL),
-                        ),
-                    ],
-                ),
-                panels.timeseries_latency(
-                    "Read Duration - Iter",
-                    "Histogram of the time spent on iterator initialization."
-                    "Histogram of the time spent on iterator scanning.",
-                    [
-                        *quantile(
-                            lambda quantile, legend: panels.target(
-                                f"histogram_quantile({quantile}, sum(rate({table_metric('state_store_iter_init_duration_bucket')}[$__rate_interval])) by (le, {COMPONENT_LABEL}, {NODE_LABEL}, table_id, iter_type))",
-                                f"create_iter_time p{legend} - {{{{iter_type}}}} {{{{table_id}}}} @ {{{{{COMPONENT_LABEL}}}}} @ {{{{{NODE_LABEL}}}}}",
-                            ),
-                            [50, 99, "max"],
-                        ),
-                        panels.target(
-                            f"sum by(le, {COMPONENT_LABEL}, {NODE_LABEL})(rate({metric('state_store_iter_init_duration_sum')}[$__rate_interval])) / sum by(le, {COMPONENT_LABEL}, {NODE_LABEL}, iter_type) (rate({metric('state_store_iter_init_duration_count')}[$__rate_interval])) > 0",
-                            "create_iter_time avg - {{iter_type}} {{%s}} @ {{%s}}"
-                            % (COMPONENT_LABEL, NODE_LABEL),
-                        ),
-                        *quantile(
-                            lambda quantile, legend: panels.target(
-                                f"histogram_quantile({quantile}, sum(rate({table_metric('state_store_iter_scan_duration_bucket')}[$__rate_interval])) by (le, {COMPONENT_LABEL}, {NODE_LABEL}, table_id, iter_type))",
-                                f"pure_scan_time p{legend} - {{{{iter_type}}}} {{{{table_id}}}} @ {{{{{COMPONENT_LABEL}}}}} @ {{{{{NODE_LABEL}}}}}",
-                            ),
-                            [50, 99, "max"],
-                        ),
-                        panels.target(
-                            f"sum by(le, {COMPONENT_LABEL}, {NODE_LABEL})(rate({metric('state_store_iter_scan_duration_sum')}[$__rate_interval])) / sum by(le, {COMPONENT_LABEL}, {NODE_LABEL}, iter_type) (rate({metric('state_store_iter_scan_duration_count')}[$__rate_interval])) > 0",
-                            "pure_scan_time avg - {{iter_type}} {{%s}} @ {{%s}}"
-                            % (COMPONENT_LABEL, NODE_LABEL),
-                        ),
-                    ],
-                ),
-                panels.timeseries_ops(
-                    "Bloom Filter Ops",
-                    "",
-                    [
-                        panels.target(
-                            f"sum(irate({table_metric('state_store_read_req_positive_but_non_exist_counts')}[$__rate_interval])) by (table_id,type)",
-                            "bloom filter false positive count  - {{table_id}} - {{type}}",
-                        ),
-                        panels.target(
-                            f"sum(irate({table_metric('state_store_read_req_bloom_filter_positive_counts')}[$__rate_interval])) by (table_id,type)",
-                            "bloom filter positive count - {{table_id}} - {{type}}",
-                        ),
-                        panels.target(
-                            f"sum(irate({table_metric('state_store_read_req_check_bloom_filter_counts')}[$__rate_interval])) by (table_id,type)",
-                            "bloom filter check count- {{table_id}} - {{type}}",
-                        ),
-                    ],
-                ),
-                panels.timeseries_percentage(
-                    "Bloom Filter Positive Rate",
-                    "Positive / Total",
-                    [
-                        panels.target(
-                            f"(sum(rate({table_metric('state_store_read_req_bloom_filter_positive_counts')}[$__rate_interval])) by (table_id,type)) / (sum(rate({table_metric('state_store_read_req_check_bloom_filter_counts')}[$__rate_interval])) by (table_id,type)) >= 0",
-                            "bloom filter positive rate - {{table_id}} - {{type}}",
-                        ),
-                    ],
-                ),
-                panels.timeseries_percentage(
-                    "Bloom Filter False-Positive Rate",
-                    "False-Positive / Total",
-                    [
-                        panels.target(
-                            f"(((sum(rate({table_metric('state_store_read_req_positive_but_non_exist_counts')}[$__rate_interval])) by (table_id,type))) / (sum(rate({table_metric('state_store_read_req_check_bloom_filter_counts')}[$__rate_interval])) by (table_id,type))) >= 0",
-                            "read req bloom filter false positive rate - {{table_id}} - {{type}}",
-                        ),
-                    ],
-                ),
-                panels.timeseries_count(
-                    "Slow Fetch Meta Unhits",
-                    "",
-                    [
-                        panels.target(
-                            f"{metric('state_store_iter_slow_fetch_meta_cache_unhits')}",
-                            "",
-                        ),
-                    ],
-                ),
-                panels.timeseries_ops(
-                    "Read Ops",
-                    "",
-                    [
-                        panels.target(
-                            f"sum(rate({table_metric('state_store_get_duration_count')}[$__rate_interval])) by ({COMPONENT_LABEL},{NODE_LABEL},table_id)",
-                            "get - {{table_id}} @ {{%s}} @ {{%s}}"
-                            % (COMPONENT_LABEL, NODE_LABEL),
-                        ),
-                        panels.target(
-                            f"sum(rate({table_metric('state_store_get_shared_buffer_hit_counts')}[$__rate_interval])) by ({COMPONENT_LABEL},{NODE_LABEL},table_id)",
-                            "shared_buffer hit - {{table_id}} @ {{%s}} @ {{%s}}"
-                            % (COMPONENT_LABEL, NODE_LABEL),
-                        ),
-                        panels.target(
-                            f"sum(rate({table_metric('state_store_iter_counts')}[$__rate_interval])) by ({COMPONENT_LABEL},{NODE_LABEL},table_id, iter_type)",
-                            "{{iter_type}} - {{table_id}} @ {{%s}} @ {{%s}}"
-                            % (COMPONENT_LABEL, NODE_LABEL),
-                        ),
-                    ],
-                ),
-                panels.timeseries_bytes(
-                    "Read Item Size - Get",
-                    "",
-                    [
-                        *quantile(
-                            lambda quantile, legend: panels.target(
-                                f"histogram_quantile({quantile}, sum(rate({table_metric('state_store_get_key_size_bucket')}[$__rate_interval])) by (le, {COMPONENT_LABEL}, {NODE_LABEL}, table_id)) + histogram_quantile({quantile}, sum(rate({table_metric('state_store_get_value_size_bucket')}[$__rate_interval])) by (le, {COMPONENT_LABEL}, {NODE_LABEL}, table_id))",
-                                f"p{legend} - {{{{table_id}}}} {{{{{COMPONENT_LABEL}}}}} @ {{{{{NODE_LABEL}}}}}",
-                            ),
-                            [50, 99, "max"],
-                        ),
-                    ],
-                ),
-                panels.timeseries_bytes(
-                    "Read Item Size - Iter",
-                    "",
-                    [
-                        *quantile(
-                            lambda quantile, legend: panels.target(
-                                f"histogram_quantile({quantile}, sum(rate({table_metric('state_store_iter_size_bucket')}[$__rate_interval])) by (le, {COMPONENT_LABEL}, {NODE_LABEL}, table_id, iter_type))",
-                                f"p{legend} - {{{{iter_type}}}} {{{{table_id}}}} @ {{{{{COMPONENT_LABEL}}}}} @ {{{{{NODE_LABEL}}}}}",
-                            ),
-                            [50, 99, "max"],
-                        ),
-                    ],
-                ),
-                panels.timeseries_bytes(
-                    "Materialized View Read Size",
-                    "",
-                    [
-                        *quantile(
-                            lambda quantile, legend: panels.target(
-                                f'sum(histogram_quantile({quantile}, sum(rate({metric("state_store_iter_size_bucket")}[$__rate_interval])) by (le, {COMPONENT_LABEL}, {NODE_LABEL}, table_id)) * on(table_id) group_left(materialized_view_id) (group({metric("table_info")}) by (materialized_view_id, table_id))) by (materialized_view_id) + sum((histogram_quantile({quantile}, sum(rate({metric("state_store_get_key_size_bucket")}[$__rate_interval])) by (le, {COMPONENT_LABEL}, {NODE_LABEL}, table_id)) + histogram_quantile({quantile}, sum(rate({metric("state_store_get_value_size_bucket")}[$__rate_interval])) by (le, {COMPONENT_LABEL}, {NODE_LABEL}, table_id))) * on(table_id) group_left(materialized_view_id) (group({metric("table_info")}) by (materialized_view_id, table_id))) by (materialized_view_id)',
-                                f"read p{legend} - materialized view {{{{materialized_view_id}}}}",
-                            ),
-                            [50, 99, "max"],
-                        ),
-                    ],
-                ),
-                panels.timeseries_count(
-                    "Read Item Count - Iter",
-                    "",
-                    [
-                        *quantile(
-                            lambda quantile, legend: panels.target(
-                                f"histogram_quantile({quantile}, sum(rate({table_metric('state_store_iter_item_bucket')}[$__rate_interval])) by (le, {COMPONENT_LABEL}, {NODE_LABEL}, table_id, iter_type))",
-                                f"p{legend} - {{{{iter_type}}}} {{{{table_id}}}} @ {{{{{COMPONENT_LABEL}}}}} @ {{{{{NODE_LABEL}}}}}",
-                            ),
-                            [50, 99, "max"],
-                        ),
-                        panels.target(
-                            f"{metric('state_store_iter_in_progress_counts')}",
-                            "Existing {{iter_type}} count @ {{table_id}}",
-                        ),
-                        panels.target(
-                            f"sum(rate({metric('state_store_iter_log_op_type_counts')}[$__rate_interval])) by (table_id, op_type)",
-                            "iter_log op count @ {{table_id}} {{op_type}}",
-                        ),
-                    ],
-                ),
-                panels.timeseries_bytes_per_sec(
-                    "Read Throughput - Get",
-                    "The size of a single key-value pair when reading by operation Get."
-                    "Operation Get gets a single key-value pair with respect to a caller-specified key. If the key does not "
-                    "exist in the storage, the size of key is counted into this metric and the size of value is 0.",
-                    [
-                        panels.target(
-                            f"sum(rate({metric('state_store_get_key_size_sum')}[$__rate_interval])) by({COMPONENT_LABEL}, {NODE_LABEL}) + sum(rate({metric('state_store_get_value_size_sum')}[$__rate_interval])) by({COMPONENT_LABEL}, {NODE_LABEL})",
-                            "{{%s}} @ {{%s}}" % (COMPONENT_LABEL, NODE_LABEL),
-                        ),
-                    ],
-                ),
-                panels.timeseries_bytes_per_sec(
-                    "Read Throughput - Iter",
-                    "The size of all the key-value paris when reading by operation Iter."
-                    "Operation Iter scans a range of key-value pairs.",
-                    [
-                        panels.target(
-                            f"sum(rate({metric('state_store_iter_size_sum')}[$__rate_interval])) by({COMPONENT_LABEL}, {NODE_LABEL})",
-                            "{{%s}} @ {{%s}}" % (COMPONENT_LABEL, NODE_LABEL),
-                        ),
-                    ],
-                ),
-                panels.timeseries_latency(
-                    "Fetch Meta Duration",
-                    "",
-                    [
-                        *quantile(
-                            lambda quantile, legend: panels.target(
-                                f"histogram_quantile({quantile}, sum(rate({table_metric('state_store_iter_fetch_meta_duration_bucket')}[$__rate_interval])) by (le, {COMPONENT_LABEL}, {NODE_LABEL}, table_id))",
-                                f"fetch_meta_duration p{legend}"
-                                + " - {{table_id}} @ {{%s}} @ {{%s}}"
-                                % (COMPONENT_LABEL, NODE_LABEL),
-                            ),
-                            [50, 99, "max"],
-                        ),
-                        panels.target(
-                            f"sum by(le, {COMPONENT_LABEL}, {NODE_LABEL}, table_id) (rate({table_metric('state_store_iter_fetch_meta_duration_sum')}[$__rate_interval])) / sum by(le, {COMPONENT_LABEL}, {NODE_LABEL}, table_id) (rate({table_metric('state_store_iter_fetch_meta_duration_count')}[$__rate_interval])) > 0",
-                            "fetch_meta_duration avg - {{table_id}} @ {{%s}} @ {{%s}}"
-                            % (COMPONENT_LABEL, NODE_LABEL),
-                        ),
-                    ],
-                ),
-                panels.timeseries_count(
-                    "Fetch Meta Unhits",
-                    "",
-                    [
-                        panels.target(
-                            f"{metric('state_store_iter_fetch_meta_cache_unhits')}",
-                            "",
-                        ),
-                    ],
-                ),
-                panels.timeseries_count(
-                    "Safe Version Fetch Count",
-                    "",
-                    [
-                        panels.target(
-                            f"{metric('state_store_safe_version_hit')}",
-                            "",
-                        ),
-                        panels.target(
-                            f"{metric('state_store_safe_version_miss')}",
-                            "",
-                        ),
-                    ],
-                ),
-            ],
-        )
-    ]
-
-
-def section_hummock_write(outer_panels):
-    panels = outer_panels.sub_panel()
-    return [
-        outer_panels.row_collapsed(
-            "Hummock (Write)",
-            [
-                panels.timeseries_bytes(
-                    "Uploader Memory Size",
-                    "This metric shows the real memory usage of uploader.",
-                    [
-                        panels.target(
-                            f"sum({metric('uploading_memory_size')}) by ({COMPONENT_LABEL}, {NODE_LABEL})",
-                            "uploading memory - {{%s}} @ {{%s}}"
-                            % (COMPONENT_LABEL, NODE_LABEL),
-                        ),
-                        panels.target(
-                            f"sum({metric('state_store_uploader_uploading_task_size')}) by ({COMPONENT_LABEL}, {NODE_LABEL})",
-                            "uploading task size - {{%s}} @ {{%s}}"
-                            % (COMPONENT_LABEL, NODE_LABEL),
-                        ),
-                        panels.target(
-                            f"sum({metric('state_store_uploader_imm_size')}) by ({COMPONENT_LABEL}, {NODE_LABEL})",
-                            "uploader imm size - {{%s}} @ {{%s}}"
-                            % (COMPONENT_LABEL, NODE_LABEL),
-                        ),
-                        panels.target(
-                            f"sum({metric('state_store_uploader_imm_size')}) by ({COMPONENT_LABEL}, {NODE_LABEL}) - "
-                            f"sum({metric('state_store_uploader_uploading_task_size')}) by ({COMPONENT_LABEL}, {NODE_LABEL})",
-                            "unflushed imm size - {{%s}} @ {{%s}}"
-                            % (COMPONENT_LABEL, NODE_LABEL),
-                        ),
-                        panels.target(
-                            f"sum({metric('uploading_memory_size')}) by ({COMPONENT_LABEL}, {NODE_LABEL}) - "
-                            f"sum({metric('state_store_uploader_imm_size')}) by ({COMPONENT_LABEL}, {NODE_LABEL})",
-                            "orphan imm size - {{%s}} @ {{%s}}"
-                            % (COMPONENT_LABEL, NODE_LABEL),
-                        ),
-                        panels.target(
-                            f"sum({metric('state_store_old_value_size')}) by ({COMPONENT_LABEL}, {NODE_LABEL})",
-                            "old value size - {{%s}} @ {{%s}}"
-                            % (COMPONENT_LABEL, NODE_LABEL),
-                        ),
-                    ],
-                ),
-                panels.timeseries_latency(
-                    "Build and Sync Sstable Duration",
-                    "Histogram of time spent on compacting shared buffer to remote storage.",
-                    [
-                        *quantile(
-                            lambda quantile, legend: panels.target(
-                                f"histogram_quantile({quantile}, sum(rate({metric('state_store_sync_duration_bucket')}[$__rate_interval])) by (le, {COMPONENT_LABEL}, {NODE_LABEL}))",
-                                f"p{legend}"
-                                + " Sync duration - {{%s}} @ {{%s}}"
-                                % (COMPONENT_LABEL, NODE_LABEL),
-                            ),
-                            [50, 99, "max"],
-                        ),
-                        panels.target(
-                            f"sum by(le, {COMPONENT_LABEL}, {NODE_LABEL}) (rate({metric('state_store_sync_duration_sum')}[$__rate_interval])) / sum by(le, {COMPONENT_LABEL}, {NODE_LABEL}) (rate({metric('state_store_sync_duration_count')}[$__rate_interval])) > 0",
-                            "avg Sync duration - {{%s}} @ {{%s}}"
-                            % (COMPONENT_LABEL, NODE_LABEL),
-                        ),
-                        *quantile(
-                            lambda quantile, legend: panels.target(
-                                f"histogram_quantile({quantile}, sum(rate({metric('state_store_uploader_upload_task_latency_bucket')}[$__rate_interval])) by (le, {COMPONENT_LABEL}, {NODE_LABEL}))",
-                                f"p{legend}"
-                                + " upload task duration - {{%s}} @ {{%s}}"
-                                % (COMPONENT_LABEL, NODE_LABEL),
-                            ),
-                            [50, 99, "max"],
-                        ),
-                    ],
-                ),
-                panels.timeseries_bytes(
-                    "Materialized View Write Size",
-                    "",
-                    [
-                        *quantile(
-                            lambda quantile, legend: panels.target(
-                                f'sum(histogram_quantile({quantile}, sum(rate({metric("state_store_write_batch_size_bucket")}[$__rate_interval])) by (le, {COMPONENT_LABEL}, {NODE_LABEL}, table_id)) * on(table_id) group_left(materialized_view_id) (group({metric("table_info")}) by (materialized_view_id, table_id))) by (materialized_view_id, table_name)',
-                                f"write p{legend} - materialized view {{{{materialized_view_id}}}}",
-                            ),
-                            [50, 99, "max"],
-                        ),
-                    ],
-                ),
-                panels.timeseries_count(
-                    "Uploader - Tasks Count",
-                    "",
-                    [
-                        panels.target(
-                            f"sum(irate({table_metric('state_store_merge_imm_task_counts')}[$__rate_interval])) by ({COMPONENT_LABEL},{NODE_LABEL},table_id)",
-                            "merge imm tasks - {{table_id}} @ {{%s}}" % NODE_LABEL,
-                        ),
-                        panels.target(
-                            f"sum(irate({metric('state_store_spill_task_counts')}[$__rate_interval])) by ({COMPONENT_LABEL},{NODE_LABEL},uploader_stage)",
-                            "Uploader spill tasks - {{uploader_stage}} @ {{%s}}"
-                            % NODE_LABEL,
-                        ),
-                        panels.target(
-                            f"sum({metric('state_store_uploader_uploading_task_count')}) by ({COMPONENT_LABEL}, {NODE_LABEL})",
-                            "uploading task count - {{%s}} @ {{%s}}"
-                            % (COMPONENT_LABEL, NODE_LABEL),
-                        ),
-                        panels.target(
-                            f"sum({metric('state_store_uploader_syncing_epoch_count')}) by ({COMPONENT_LABEL}, {NODE_LABEL})",
-                            "syncing epoch count - {{%s}} @ {{%s}}"
-                            % (COMPONENT_LABEL, NODE_LABEL),
-                        ),
-                    ],
-                ),
-                panels.timeseries_bytes(
-                    "Uploader - Task Size",
-                    "",
-                    [
-                        panels.target(
-                            f"sum(rate({table_metric('state_store_merge_imm_memory_sz')}[$__rate_interval])) by ({COMPONENT_LABEL},{NODE_LABEL},table_id)",
-                            "Merging tasks memory size - {{table_id}} @ {{%s}}"
-                            % NODE_LABEL,
-                        ),
-                        panels.target(
-                            f"sum(rate({metric('state_store_spill_task_size')}[$__rate_interval])) by ({COMPONENT_LABEL},{NODE_LABEL},uploader_stage)",
-                            "Uploading tasks size - {{uploader_stage}} @ {{%s}}"
-                            % NODE_LABEL,
-                        ),
-                    ],
-                ),
-                panels.timeseries_ops(
-                    "Write Ops",
-                    "",
-                    [
-                        panels.target(
-                            f"sum(rate({table_metric('state_store_write_batch_duration_count')}[$__rate_interval])) by ({COMPONENT_LABEL},{NODE_LABEL},table_id)",
-                            "write batch - {{table_id}} @ {{%s}} @ {{%s}} "
-                            % (COMPONENT_LABEL, NODE_LABEL),
-                        ),
-                        panels.target(
-                            f"sum(rate({metric('state_store_sync_duration_count')}[$__rate_interval])) by ({COMPONENT_LABEL}, {NODE_LABEL})",
-                            "l0 - {{%s}} @ {{%s}} " % (COMPONENT_LABEL, NODE_LABEL),
-                        ),
-                    ],
-                ),
-                panels.timeseries_latency(
-                    "Write Duration",
-                    "",
-                    [
-                        *quantile(
-                            lambda quantile, legend: panels.target(
-                                f"histogram_quantile({quantile}, sum(rate({table_metric('state_store_write_batch_duration_bucket')}[$__rate_interval])) by (le, {COMPONENT_LABEL}, {NODE_LABEL}, table_id))",
-                                f"write to shared_buffer p{legend}"
-                                + " - {{table_id}} @ {{%s}} @ {{%s}}"
-                                % (COMPONENT_LABEL, NODE_LABEL),
-                            ),
-                            [50, 99, "max"],
-                        ),
-                        panels.target(
-                            f"sum by(le, {COMPONENT_LABEL}, {NODE_LABEL}, table_id)(rate({table_metric('state_store_write_batch_duration_sum')}[$__rate_interval]))  / sum by(le, {COMPONENT_LABEL}, {NODE_LABEL}, table_id)(rate({table_metric('state_store_write_batch_duration_count')}[$__rate_interval])) > 0",
-                            "write to shared_buffer avg - {{table_id}} @ {{%s}} @ {{%s}}"
-                            % (COMPONENT_LABEL, NODE_LABEL),
-                        ),
-                        *quantile(
-                            lambda quantile, legend: panels.target(
-                                f"histogram_quantile({quantile}, sum(rate({metric('state_store_write_shared_buffer_sync_time_bucket')}[$__rate_interval])) by (le, {COMPONENT_LABEL}, {NODE_LABEL}))",
-                                f"write to object_store p{legend}"
-                                + " - {{%s}} @ {{%s}}" % (COMPONENT_LABEL, NODE_LABEL),
-                            ),
-                            [50, 99, "max"],
-                        ),
-                        panels.target(
-                            f"sum by(le, {COMPONENT_LABEL}, {NODE_LABEL})(rate({metric('state_store_write_shared_buffer_sync_time_sum')}[$__rate_interval]))  / sum by(le, {COMPONENT_LABEL}, {NODE_LABEL})(rate({metric('state_store_write_shared_buffer_sync_time_count')}[$__rate_interval])) > 0",
-                            "write to object_store - {{%s}} @ {{%s}}"
-                            % (COMPONENT_LABEL, NODE_LABEL),
-                        ),
-                    ],
-                ),
-                panels.timeseries_ops(
-                    "Write Item Count",
-                    "",
-                    [
-                        panels.target(
-                            f"sum(irate({table_metric('state_store_write_batch_tuple_counts')}[$__rate_interval])) by ({COMPONENT_LABEL},{NODE_LABEL},table_id)",
-                            "write_batch_kv_pair_count - {{table_id}} @ {{%s}}"
-                            % NODE_LABEL,
-                        ),
-                    ],
-                ),
-                panels.timeseries_bytes_per_sec(
-                    "Write Throughput",
-                    "",
-                    [
-                        panels.target(
-                            f"sum(rate({table_metric('state_store_write_batch_size_sum')}[$__rate_interval]))by({COMPONENT_LABEL},{NODE_LABEL},table_id) / sum(rate({table_metric('state_store_write_batch_size_count')}[$__rate_interval]))by({COMPONENT_LABEL},{NODE_LABEL},table_id) > 0",
-                            "shared_buffer - {{table_id}} @ {{%s}} @ {{%s}}"
-                            % (COMPONENT_LABEL, NODE_LABEL),
-                        ),
-                        panels.target(
-                            f"sum(rate({metric('compactor_shared_buffer_to_sstable_size_sum')}[$__rate_interval]))by({COMPONENT_LABEL}, {NODE_LABEL}) / sum(rate({metric('compactor_shared_buffer_to_sstable_size_count')}[$__rate_interval]))by({COMPONENT_LABEL}, {NODE_LABEL}) > 0",
-                            "sync - {{%s}} @ {{%s}}" % (COMPONENT_LABEL, NODE_LABEL),
-                        ),
-                    ],
-                ),
-                panels.timeseries_bytes(
-                    "Write Batch Size",
-                    "This metric shows the statistics of mem_table size on flush. By default only max (p100) is shown.",
-                    [
-                        panels.target(
-                            f"histogram_quantile(1.0, sum(rate({metric('state_store_write_batch_size_bucket')}[$__rate_interval])) by (le, table_id, {COMPONENT_LABEL}, {NODE_LABEL}))",
-                            "pmax - {{table_id}} @ {{%s}} @ {{%s}}"
-                            % (COMPONENT_LABEL, NODE_LABEL),
-                        ),
-                        panels.target(
-                            f"sum by(le, {COMPONENT_LABEL}, {NODE_LABEL}) (rate({metric('state_store_write_batch_size_sum')}[$__rate_interval])) / sum by(le, table_id, {COMPONENT_LABEL}, {NODE_LABEL}) (rate({metric('state_store_write_batch_size_count')}[$__rate_interval])) > 0",
-                            "avg - {{table_id}} {{%s}} @ {{%s}}"
-                            % (COMPONENT_LABEL, NODE_LABEL),
-                        ),
-                    ],
-                ),
-                panels.timeseries_count(
-                    "Mem Table Spill Count",
-                    "",
-                    [
-                        panels.target(
-                            f"sum(irate({table_metric('state_store_mem_table_spill_counts')}[$__rate_interval])) by ({COMPONENT_LABEL},{NODE_LABEL},table_id)",
-                            "mem table spill table id - {{table_id}} @ {{%s}}"
-                            % NODE_LABEL,
-                        ),
-                    ],
-                ),
-                panels.timeseries_bytes(
-                    "Checkpoint Sync Size",
-                    "",
-                    [
-                        *quantile(
-                            lambda quantile, legend: panels.target(
-                                f"histogram_quantile({quantile}, sum(rate({metric('state_store_sync_size_bucket')}[$__rate_interval])) by (le, {COMPONENT_LABEL}, {NODE_LABEL}))",
-                                f"p{legend}"
-                                + " - {{%s}} @ {{%s}}" % (COMPONENT_LABEL, NODE_LABEL),
-                            ),
-                            [50, 99, "max"],
-                        ),
-                        panels.target(
-                            f"sum by(le, {COMPONENT_LABEL}, {NODE_LABEL}) (rate({metric('state_store_sync_size_sum')}[$__rate_interval])) / sum by(le, {COMPONENT_LABEL}, {NODE_LABEL}) (rate({metric('state_store_sync_size_count')}[$__rate_interval])) > 0",
-                            "avg - {{%s}} @ {{%s}}" % (COMPONENT_LABEL, NODE_LABEL),
-                        ),
-                    ],
-                ),
-                panels.timeseries_count(
-                    "Event handler pending event number",
-                    "",
-                    [
-                        panels.target(
-                            f"sum({metric('state_store_event_handler_pending_event')}) by ({COMPONENT_LABEL}, {NODE_LABEL})",
-                            "{{%s}} @ {{%s}}" % (COMPONENT_LABEL, NODE_LABEL),
-                        ),
-                    ],
-                ),
-                panels.timeseries_latency(
-                    "Event handle latency",
-                    "",
-                    [
-                        *quantile(
-                            lambda quantile, legend: panels.target(
-                                f"histogram_quantile({quantile}, sum(rate({metric('state_store_event_handler_latency_bucket')}[$__rate_interval])) by (le, event_type, {COMPONENT_LABEL}, {NODE_LABEL}))",
-                                f"p{legend}"
-                                + " {{event_type}} {{%s}} @ {{%s}}"
-                                % (COMPONENT_LABEL, NODE_LABEL),
-                            ),
-                            [50, 99, "max"],
-                        ),
-                        *quantile(
-                            lambda quantile, legend: panels.target(
-                                f"histogram_quantile({quantile}, sum(rate({metric('state_store_uploader_wait_poll_latency_bucket')}[$__rate_interval])) by (le, {COMPONENT_LABEL}, {NODE_LABEL}))",
-                                f"p{legend}"
-                                + " finished_task_wait_poll {{%s}} @ {{%s}}"
-                                % (COMPONENT_LABEL, NODE_LABEL),
-                            ),
-                            [50, 99, "max"],
-                        ),
-                    ],
-                ),
-            ],
-        )
-    ]
-
-
-def section_hummock_tiered_cache(outer_panels):
-    panels = outer_panels.sub_panel()
-    file_cache_hit_filter = 'op="lookup",extra="hit"'
-    file_cache_miss_filter = 'op="lookup",extra="miss"'
-    refill_ops_filter = 'type=~"meta|data",op!~"filtered|ignored"'
-    inheritance_parent_lookup_filter = 'type="parent_meta"'
-    inheritance_parent_lookup_hit_filter = 'type="parent_meta",op="hit"'
-    inheritance_parent_lookup_miss_filter = 'type="parent_meta",op="miss"'
-    unit_inheritance_filter = 'type="unit_inheritance"'
-    unit_inheritance_hit_filter = 'type="unit_inheritance",op="hit"'
-    unit_inheritance_miss_filter = 'type="unit_inheritance",op="miss"'
-    block_refill_filter = 'type="block"'
-    block_refill_success_filter = 'type="block",op="success"'
-    block_refill_unfiltered_filter = 'type="block",op="unfiltered"'
-    cache_hit_filter = 'op="hit"'
-    cache_miss_filter = 'op="miss"'
-    return [
-        outer_panels.row_collapsed(
-            "Hummock Tiered Cache",
-            [
-                # hybrid
-                panels.timeseries_ops(
-                    "Hybrid Cache Ops",
-                    "",
-                    [
-                        panels.target(
-                            f"sum(rate({metric('foyer_hybrid_op_total')}[$__rate_interval])) by (name, op, {NODE_LABEL})",
-                            "{{name}} - hybrid - {{op}} @ {{%s}}" % NODE_LABEL,
-                        ),
-                    ],
-                ),
-                panels.timeseries_latency(
-                    "Hybrid Cache Op Duration",
-                    "",
-                    [
-                        *quantile(
-                            lambda quantile, legend: panels.target(
-                                f"histogram_quantile({quantile}, sum(rate({metric('foyer_hybrid_op_duration_bucket')}[$__rate_interval])) by (le, name, op, {NODE_LABEL}))",
-                                f"p{legend}"
-                                + " - {{name}} - hybrid - {{op}} @ {{%s}}" % NODE_LABEL,
-                            ),
-                            [50, 90, 99, "max"],
-                        ),
-                    ],
-                ),
-                panels.timeseries_percentage(
-                    "Hybrid Cache Hit Ratio",
-                    "",
-                    [
-                        panels.target(
-                            f"sum(rate({metric('foyer_hybrid_op_total', cache_hit_filter)}[$__rate_interval])) by (name, {NODE_LABEL}) / (sum(rate({metric('foyer_hybrid_op_total', cache_hit_filter)}[$__rate_interval])) by (name, {NODE_LABEL}) + sum(rate({metric('foyer_hybrid_op_total', cache_miss_filter)}[$__rate_interval])) by (name, {NODE_LABEL}))",
-                            "{{name}} - hybrid - hit ratio @ {{%s}}" % NODE_LABEL,
-                        ),
-                    ],
-                ),
-                # memory
-                panels.timeseries_ops(
-                    "Memory Cache Ops",
-                    "",
-                    [
-                        panels.target(
-                            f"sum(rate({metric('foyer_memory_op_total')}[$__rate_interval])) by (name, op, {NODE_LABEL})",
-                            "{{name}} - memory - {{op}} @ {{%s}}" % NODE_LABEL,
-                        ),
-                    ],
-                ),
-                panels.timeseries_bytes(
-                    "Memory Cache Size",
-                    "",
-                    [
-                        panels.target(
-                            f"sum({metric('foyer_memory_usage')}) by (name, {NODE_LABEL})",
-                            "{{name}} - memory - size @ {{%s}}" % NODE_LABEL,
-                        ),
-                    ],
-                ),
-                panels.timeseries_percentage(
-                    "Memory Cache Hit Ratio",
-                    "",
-                    [
-                        panels.target(
-                            f"sum(rate({metric('foyer_memory_op_total', cache_hit_filter)}[$__rate_interval])) by (name, {NODE_LABEL}) / (sum(rate({metric('foyer_memory_op_total', cache_hit_filter)}[$__rate_interval])) by (name, {NODE_LABEL}) + sum(rate({metric('foyer_memory_op_total', cache_miss_filter)}[$__rate_interval])) by (name, {NODE_LABEL}))",
-                            "{{name}} - memory - hit ratio @ {{%s}}" % NODE_LABEL,
-                        ),
-                    ],
-                ),
-                # storage
-                panels.timeseries_ops(
-                    "Storage Cache Ops",
-                    "",
-                    [
-                        panels.target(
-                            f"sum(rate({metric('foyer_storage_op_total')}[$__rate_interval])) by (name, op, {NODE_LABEL})",
-                            "{{name}} - storage - {{op}} @ {{%s}}" % NODE_LABEL,
-                        ),
-                    ],
-                ),
-                panels.timeseries_ops(
-                    "Storage Cache Inner Ops",
-                    "",
-                    [
-                        panels.target(
-                            f"sum(rate({metric('foyer_storage_inner_op_total')}[$__rate_interval])) by (name, op, {NODE_LABEL})",
-                            "{{name}} - storage - {{op}} @ {{%s}}" % NODE_LABEL,
-                        ),
-                    ],
-                ),
-                panels.timeseries_latency(
-                    "Storage Cache Op Duration",
-                    "",
-                    [
-                        *quantile(
-                            lambda quantile, legend: panels.target(
-                                f"histogram_quantile({quantile}, sum(rate({metric('foyer_storage_op_duration_bucket')}[$__rate_interval])) by (le, name, op, {NODE_LABEL}))",
-                                f"p{legend}"
-                                + " - {{name}} - storage - {{op}} @ {{%s}}"
-                                % NODE_LABEL,
-                            ),
-                            [50, 90, 99, "max"],
-                        ),
-                    ],
-                ),
-                panels.timeseries_latency(
-                    "Storage Cache Inner Op Duration",
-                    "",
-                    [
-                        *quantile(
-                            lambda quantile, legend: panels.target(
-                                f"histogram_quantile({quantile}, sum(rate({metric('foyer_storage_inner_op_duration_bucket')}[$__rate_interval])) by (le, name, op, {NODE_LABEL}))",
-                                f"p{legend}"
-                                + " - {{name}} - storage - {{op}} @ {{%s}}"
-                                % NODE_LABEL,
-                            ),
-                            [50, 90, 99, "max"],
-                        ),
-                    ],
-                ),
-                panels.timeseries_percentage(
-                    "Storage Cache Hit Ratio",
-                    "",
-                    [
-                        panels.target(
-                            f"sum(rate({metric('foyer_storage_op_total', cache_hit_filter)}[$__rate_interval])) by (name, {NODE_LABEL}) / (sum(rate({metric('foyer_storage_op_total', cache_hit_filter)}[$__rate_interval])) by (name, {NODE_LABEL}) + sum(rate({metric('foyer_storage_op_total', cache_miss_filter)}[$__rate_interval])) by (name, {NODE_LABEL}))",
-                            "{{name}} - storage - hit ratio @ {{%s}}" % NODE_LABEL,
-                        ),
-                    ],
-                ),
-                panels.timeseries_bytes(
-                    "Storage Region Size",
-                    "",
-                    [
-                        panels.target(
-                            f"sum({metric('foyer_storage_region')}) by (name, type, {NODE_LABEL}) * on(name, {NODE_LABEL}) group_left() avg({metric('foyer_storage_region_size_bytes')}) by (name, type, {NODE_LABEL})",
-                            "{{name}} - {{type}} region - size @ {{%s}}" % NODE_LABEL,
-                        ),
-                    ],
-                ),
-                # disk
-                panels.timeseries_ops(
-                    "Disk Ops",
-                    "",
-                    [
-                        panels.target(
-                            f"sum(rate({metric('foyer_storage_disk_io_total')}[$__rate_interval])) by (name, op, {NODE_LABEL})",
-                            "{{name}} - disk - {{op}} @ {{%s}}" % NODE_LABEL,
-                        ),
-                    ],
-                ),
-                panels.timeseries_latency(
-                    "Disk Op Duration",
-                    "",
-                    [
-                        *quantile(
-                            lambda quantile, legend: panels.target(
-                                f"histogram_quantile({quantile}, sum(rate({metric('foyer_storage_disk_io_duration_bucket')}[$__rate_interval])) by (le, name, op, {NODE_LABEL}))",
-                                f"p{legend}"
-                                + " - {{name}} - disk - {{op}} @ {{%s}}" % NODE_LABEL,
-                            ),
-                            [50, 90, 99, "max"],
-                        ),
-                    ],
-                ),
-                panels.timeseries_bytes_per_sec(
-                    "Disk Op Throughput",
-                    "",
-                    [
-                        panels.target(
-                            f"sum(rate({metric('foyer_storage_disk_io_bytes')}[$__rate_interval])) by (name, op, {NODE_LABEL})",
-                            "{{name}} - disk - {{op}} @ {{%s}}" % NODE_LABEL,
-                        ),
-                    ],
-                ),
-                # refill
-                panels.timeseries_ops(
-                    "Refill Ops",
-                    "",
-                    [
-                        panels.target(
-                            f"sum(rate({metric('refill_duration_count')}[$__rate_interval])) by (type, op, {NODE_LABEL})",
-                            "{{type}} file cache refill - {{op}} @ {{%s}}" % NODE_LABEL,
-                        ),
-                        panels.target(
-                            f"sum(rate({metric('refill_total', refill_ops_filter)}[$__rate_interval])) by (type, op, {NODE_LABEL})",
-                            "{{type}} file cache refill - {{op}} @ {{%s}}" % NODE_LABEL,
-                        ),
-                    ],
-                ),
-                panels.timeseries_bytes_per_sec(
-                    "Data Refill Throughput",
-                    "",
-                    [
-                        panels.target(
-                            f"sum(rate({metric('refill_bytes')}[$__rate_interval])) by (foyer, op, {NODE_LABEL})",
-                            "{{type}} file cache - {{op}} @ {{%s}}" % NODE_LABEL,
-                        ),
-                    ],
-                ),
-                panels.timeseries_latency(
-                    "Refill Duration",
-                    "",
-                    [
-                        *quantile(
-                            lambda quantile, legend: panels.target(
-                                f"histogram_quantile({quantile}, sum(rate({metric('refill_duration_bucket')}[$__rate_interval])) by (le, foyer, op, {NODE_LABEL}))",
-                                f"p{legend}"
-                                + " - {{foyer}} cache refill - {{op}} @ {{%s}}"
-                                % NODE_LABEL,
-                            ),
-                            [50, 90, 99, "max"],
-                        ),
-                    ],
-                ),
-                panels.timeseries_count(
-                    "Refill Queue Length",
-                    "",
-                    [
-                        panels.target(
-                            f"sum(refill_queue_total) by ({NODE_LABEL})",
-                            "refill queue length @ {{%s}}" % NODE_LABEL,
-                        ),
-                    ],
-                ),
-                panels.timeseries_ops(
-                    "Inheritance - Parent Meta Lookup Ops",
-                    "",
-                    [
-                        panels.target(
-                            f"sum(rate({metric('refill_total', inheritance_parent_lookup_filter)}[$__rate_interval])) by (op, {NODE_LABEL})",
-                            "parent meta lookup {{op}} @ {{%s}}" % NODE_LABEL,
-                        ),
-                    ],
-                ),
-                panels.timeseries_percentage(
-                    "Inheritance - Parent Meta Lookup Ratio",
-                    "",
-                    [
-                        panels.target(
-                            f"sum(rate({metric('refill_total', inheritance_parent_lookup_hit_filter)}[$__rate_interval])) by ({NODE_LABEL}) / (sum(rate({metric('refill_total', inheritance_parent_lookup_hit_filter)}[$__rate_interval])) by ({NODE_LABEL}) + sum(rate({metric('refill_total', inheritance_parent_lookup_miss_filter)}[$__rate_interval])) by ({NODE_LABEL})) >= 0",
-                            "parent meta lookup hit ratio @ {{%s}}" % NODE_LABEL,
-                        ),
-                    ],
-                ),
-                panels.timeseries_ops(
-                    "Inheritance - Unit inheritance Ops",
-                    "",
-                    [
-                        panels.target(
-                            f"sum(rate({metric('refill_total', unit_inheritance_filter)}[$__rate_interval])) by (op, {NODE_LABEL})",
-                            "unit inheritance {{op}} @ {{%s}}" % NODE_LABEL,
-                        ),
-                    ],
-                ),
-                panels.timeseries_percentage(
-                    "Inheritance - Unit inheritance Ratio",
-                    "",
-                    [
-                        panels.target(
-                            f"sum(rate({metric('refill_total', unit_inheritance_hit_filter)}[$__rate_interval])) by ({NODE_LABEL}) / (sum(rate({metric('refill_total', unit_inheritance_hit_filter)}[$__rate_interval])) by ({NODE_LABEL}) + sum(rate({metric('refill_total', unit_inheritance_miss_filter)}[$__rate_interval])) by ({NODE_LABEL})) >= 0",
-                            "unit inheritance ratio @ {{%s}}" % NODE_LABEL,
-                        ),
-                    ],
-                ),
-                panels.timeseries_ops(
-                    "Block Refill Ops",
-                    "",
-                    [
-                        panels.target(
-                            f"sum(rate({metric('refill_total', block_refill_filter)}[$__rate_interval])) by (op, {NODE_LABEL})",
-                            "block refill {{op}} @ {{%s}}" % NODE_LABEL,
-                        ),
-                    ],
-                ),
-                panels.timeseries_percentage(
-                    "Block Refill Ratio",
-                    "",
-                    [
-                        panels.target(
-                            f"sum(rate({metric('refill_total', block_refill_success_filter)}[$__rate_interval])) by ({NODE_LABEL}) / sum(rate({metric('refill_total', block_refill_unfiltered_filter)}[$__rate_interval])) by ({NODE_LABEL}) >= 0",
-                            "block refill ratio @ {{%s}}" % NODE_LABEL,
-                        ),
-                    ],
-                ),
-                panels.timeseries_count(
-                    "Recent Filter Size",
-                    "Item numbers of the recent filter.",
-                    [
-                        panels.target(
-                            f"sum({metric('recent_filter_items')}) by ({NODE_LABEL})",
-                            "items @ {{%s}}" % NODE_LABEL,
-                        ),
-                    ],
-                ),
-                panels.timeseries_ops(
-                    "Recent Filter Ops",
-                    "",
-                    [
-                        panels.target(
-                            f"sum(rate({metric('recent_filter_ops')}[$__rate_interval])) by (op, {NODE_LABEL})",
-                            "recent filter {{op}} @ {{%s}}" % NODE_LABEL,
-                        ),
-                    ],
-                ),
-            ],
-        )
-    ]
-
-
-def section_hummock_manager(outer_panels):
-    panels = outer_panels.sub_panel()
-    total_key_size_filter = "metric='total_key_size'"
-    total_value_size_filter = "metric='total_value_size'"
-    total_key_count_filter = "metric='total_key_count'"
-    mv_total_size_filter = "metric='materialized_view_total_size'"
-    return [
-        outer_panels.row_collapsed(
-            "Hummock Manager",
-            [
-                panels.timeseries_latency(
-                    "Lock Time",
-                    "",
-                    [
-                        *quantile(
-                            lambda quantile, legend: panels.target(
-                                f"histogram_quantile({quantile}, sum(rate({metric('hummock_manager_lock_time_bucket')}[$__rate_interval])) by (le, method, lock_name, lock_type))",
-                                f"Lock Time p{legend}"
-                                + " - {{method}} @ {{lock_type}} @ {{lock_name}}",
-                            ),
-                            [50, 99, "max"],
-                        ),
-                    ],
-                ),
-                panels.timeseries_latency(
-                    "Real Process Time",
-                    "",
-                    [
-                        *quantile(
-                            lambda quantile, legend: panels.target(
-                                f"histogram_quantile({quantile}, sum(rate({metric('meta_hummock_manager_real_process_time_bucket')}[$__rate_interval])) by (le, method))",
-                                f"Real Process Time p{legend}" + " - {{method}}",
-                            ),
-                            [50, 99, "max"],
-                        ),
-                    ],
-                ),
-                panels.timeseries_bytes(
-                    "Version Size",
-                    "",
-                    [
-                        panels.target(
-                            f"{metric('storage_version_size')}", "version size"
-                        ),
-                    ],
-                ),
-                panels.timeseries_epoch(
-                    "Version Id",
-                    "",
-                    [
-                        panels.target(
-                            f"{metric('storage_current_version_id')}",
-                            "current version id",
-                        ),
-                        panels.target(
-                            f"{metric('storage_checkpoint_version_id')}",
-                            "checkpoint version id",
-                        ),
-                        panels.target(
-                            f"{metric('storage_min_pinned_version_id')}",
-                            "min pinned version id",
-                        ),
-                        panels.target(
-                            f"{metric('storage_min_safepoint_version_id')}",
-                            "min safepoint version id",
-                        ),
-                    ],
-                ),
-                panels.timeseries_epoch(
-                    "Epoch",
-                    "",
-                    [
-                        panels.target(
-                            f"{metric('storage_max_committed_epoch')}",
-                            "max committed epoch",
-                        ),
-                        panels.target(
-                            f"{metric('storage_min_committed_epoch')}",
-                            "min committed epoch",
-                        ),
-                    ],
-                ),
-                panels.timeseries_kilobytes(
-                    "Table Size",
-                    "",
-                    [
-                        panels.target(
-                            f"{table_metric('storage_version_stats', total_key_size_filter)}/1024",
-                            "table{{table_id}} {{metric}}",
-                        ),
-                        panels.target(
-                            f"{table_metric('storage_version_stats', total_value_size_filter)}/1024",
-                            "table{{table_id}} {{metric}}",
-                        ),
-                    ],
-                ),
-                panels.timeseries_kilobytes(
-                    "Materialized View Size",
-                    "",
-                    [
-                        panels.target(
-                            f"{table_metric('storage_materialized_view_stats', mv_total_size_filter)}/1024",
-                            "{{metric}}, mv id - {{table_id}} ",
-                        ),
-                    ],
-                ),
-                panels.timeseries_count(
-                    "Table KV Count",
-                    "",
-                    [
-                        panels.target(
-                            f"{table_metric('storage_version_stats', total_key_count_filter)}",
-                            "table{{table_id}} {{metric}}",
-                        ),
-                    ],
-                ),
-                panels.timeseries_count(
-                    "Object Total Number",
-                    """
-Objects are classified into 3 groups:
-- not referenced by versions: these object are being deleted from object store.
-- referenced by non-current versions: these objects are stale (not in the latest version), but those old versions may still be in use (e.g. long-running pinning). Thus those objects cannot be deleted at the moment.
-- referenced by current version: these objects are in the latest version.
-
-Additionally, a metric on all objects (including dangling ones) is updated with low-frequency. The metric is updated right before full GC. So subsequent full GC may reduce the actual value significantly, without updating the metric.
-                    """,
-                    [
-                        panels.target(
-                            f"{metric('storage_stale_object_count')}",
-                            "not referenced by versions",
-                        ),
-                        panels.target(
-                            f"{metric('storage_old_version_object_count')}",
-                            "referenced by non-current versions",
-                        ),
-                        panels.target(
-                            f"{metric('storage_current_version_object_count')}",
-                            "referenced by current version",
-                        ),
-                        panels.target(
-                            f"{metric('storage_time_travel_object_count')}",
-                            "referenced by time travel",
-                        ),
-                        panels.target(
-                            f"{metric('storage_total_object_count')}",
-                            "all objects (including dangling ones)",
-                        ),
-                    ],
-                ),
-                panels.timeseries_bytes(
-                    "Object Total Size",
-                    "Refer to `Object Total Number` panel for classification of objects.",
-                    [
-                        panels.target(
-                            f"{metric('storage_stale_object_size')}",
-                            "not referenced by versions",
-                        ),
-                        panels.target(
-                            f"{metric('storage_old_version_object_size')}",
-                            "referenced by non-current versions",
-                        ),
-                        panels.target(
-                            f"{metric('storage_current_version_object_size')}",
-                            "referenced by current version",
-                        ),
-                        panels.target(
-                            f"{metric('storage_total_object_size')}",
-                            "all objects, including dangling ones",
-                        ),
-                    ],
-                ),
-                panels.timeseries_count(
-                    "Delta Log Total Number",
-                    "total number of hummock version delta log",
-                    [
-                        panels.target(
-                            f"{metric('storage_delta_log_count')}",
-                            "delta log total number",
-                        ),
-                    ],
-                ),
-                panels.timeseries_latency(
-                    "Version Checkpoint Latency",
-                    "hummock version checkpoint latency",
-                    quantile(
-                        lambda quantile, legend: panels.target(
-                            f"histogram_quantile({quantile}, sum(rate({metric('storage_version_checkpoint_latency_bucket')}[$__rate_interval])) by (le))",
-                            f"version_checkpoint_latency_p{legend}",
-                        ),
-                        [50, 90, 99, 999, "max"],
-                    )
-                    + [
-                        panels.target(
-                            f"rate({metric('storage_version_checkpoint_latency_sum')}[$__rate_interval]) / rate({metric('storage_version_checkpoint_latency_count')}[$__rate_interval]) > 0",
-                            "version_checkpoint_latency_avg",
-                        ),
-                    ],
-                ),
-                panels.timeseries_count(
-                    "Write Stop Compaction Groups",
-                    "When certain per compaction group threshold is exceeded (e.g. number of level 0 sub-level in LSMtree), write op to that compaction group is stopped temporarily. Check log for detail reason of write stop.",
-                    [
-                        panels.target(
-                            f"{metric('storage_write_stop_compaction_groups')}",
-                            "compaction_group_{{compaction_group_id}}",
-                        ),
-                    ],
-                ),
-                panels.timeseries_count(
-                    "Full GC Trigger Count",
-                    "total number of attempts to trigger full GC",
-                    [
-                        panels.target(
-                            f"{metric('storage_full_gc_trigger_count')}",
-                            "full_gc_trigger_count",
-                        ),
-                    ],
-                ),
-                panels.timeseries_latency_ms(
-                    "Compaction Event Loop Time",
-                    "",
-                    [
-                        *quantile(
-                            lambda quantile, legend: panels.target(
-                                f"histogram_quantile({quantile}, sum(irate({metric('storage_compaction_event_consumed_latency_bucket')}[$__rate_interval])) by (le, {COMPONENT_LABEL}, {NODE_LABEL}))",
-                                f"meta consumed latency p{legend}"
-                                + " - {{%s}} @ {{%s}}" % (COMPONENT_LABEL, NODE_LABEL),
-                            ),
-                            [50, 99, "max"],
-                        ),
-                        *quantile(
-                            lambda quantile, legend: panels.target(
-                                f"histogram_quantile({quantile}, sum(irate({metric('storage_compaction_event_loop_iteration_latency_bucket')}[$__rate_interval])) by (le, {COMPONENT_LABEL}, {NODE_LABEL}))",
-                                f"meta iteration latency p{legend}"
-                                + " - {{%s}} @ {{%s}}" % (COMPONENT_LABEL, NODE_LABEL),
-                            ),
-                            [50, 99, "max"],
-                        ),
-                        *quantile(
-                            lambda quantile, legend: panels.target(
-                                f"histogram_quantile({quantile}, sum(irate({metric('compactor_compaction_event_consumed_latency_bucket')}[$__rate_interval])) by (le, {COMPONENT_LABEL}, {NODE_LABEL}))",
-                                f"compactor consumed latency p{legend}"
-                                + " - {{%s}} @ {{%s}}" % (COMPONENT_LABEL, NODE_LABEL),
-                            ),
-                            [50, 99, "max"],
-                        ),
-                        *quantile(
-                            lambda quantile, legend: panels.target(
-                                f"histogram_quantile({quantile}, sum(irate({metric('compactor_compaction_event_loop_iteration_latency_bucket')}[$__rate_interval])) by (le, {COMPONENT_LABEL}, {NODE_LABEL}))",
-                                f"compactor iteration latency p{legend}"
-                                + " - {{%s}} @ {{%s}}" % (COMPONENT_LABEL, NODE_LABEL),
-                            ),
-                            [50, 99, "max"],
-                        ),
-                    ],
-                ),
-                panels.timeseries_count(
-                    "State Table Count",
-                    "The number of state_tables in each CG",
-                    [
-                        panels.target(
-                            f"sum(irate({table_metric('storage_state_table_count')}[$__rate_interval])) by (group)",
-                            "state table cg{{group}}",
-                        ),
-                    ],
-                ),
-                panels.timeseries_count(
-                    "Branched SST Count",
-                    "The number of branched_sst in each CG",
-                    [
-                        panels.target(
-                            f"sum(irate({table_metric('storage_branched_sst_count')}[$__rate_interval])) by (group)",
-                            "branched sst cg{{group}}",
-                        ),
-                    ],
-                ),
-                panels.timeseries_latency(
-                    "Time Travel Replay Latency",
-                    "The latency of replaying a hummock version for time travel",
-                    quantile(
-                        lambda quantile, legend: panels.target(
-                            f"histogram_quantile({quantile}, sum(rate({metric('storage_time_travel_version_replay_latency_bucket')}[$__rate_interval])) by (le))",
-                            f"time_travel_version_replay_latency_p{legend}",
-                        ),
-                        [50, 90, 99, "max"],
-                    )
-                    + [
-                        panels.target(
-                            f"rate({metric('storage_time_travel_version_replay_latency_sum')}[$__rate_interval]) / rate({metric('storage_time_travel_version_replay_latency_count')}[$__rate_interval]) > 0",
-                            "time_travel_version_replay_avg",
-                        ),
-                    ],
-                ),
-                panels.timeseries_ops(
-                    "Time Travel Replay Ops",
-                    "The frequency of replaying a hummock version for time travel",
-                    [
-                        panels.target(
-                            f"sum(rate({metric('storage_time_travel_version_replay_latency_count')}[$__rate_interval]))",
-                            "time_travel_version_replay_ops",
-                        ),
-                    ],
-                ),
-            ],
-        )
-    ]
-
-
-def section_backup_manager(outer_panels):
-    panels = outer_panels.sub_panel()
-    return [
-        outer_panels.row_collapsed(
-            "Backup Manager",
-            [
-                panels.timeseries_count(
-                    "Job Count",
-                    "Total backup job count since the Meta node starts",
-                    [
-                        panels.target(
-                            f"{metric('backup_job_count')}",
-                            "job count",
-                        ),
-                    ],
-                ),
-                panels.timeseries_latency(
-                    "Job Process Time",
-                    "Latency of backup jobs since the Meta node starts",
-                    [
-                        *quantile(
-                            lambda quantile, legend: panels.target(
-                                f"histogram_quantile({quantile}, sum(rate({metric('backup_job_latency_bucket')}[$__rate_interval])) by (le, state))",
-                                f"Job Process Time p{legend}" + " - {{state}}",
-                            ),
-                            [50, 99, "max"],
-                        ),
-                    ],
-                ),
-            ],
-        )
-    ]
-
-
-def grpc_metrics_target(panels, name, filter):
-    return panels.timeseries_latency_small(
-        f"{name} latency",
-        "",
-        [
-            panels.target(
-                f"histogram_quantile(0.5, sum(irate({metric('meta_grpc_duration_seconds_bucket', filter)}[$__rate_interval])) by (le))",
-                f"{name}_p50",
-            ),
-            panels.target(
-                f"histogram_quantile(0.9, sum(irate({metric('meta_grpc_duration_seconds_bucket', filter)}[$__rate_interval])) by (le))",
-                f"{name}_p90",
-            ),
-            panels.target(
-                f"histogram_quantile(0.99, sum(irate({metric('meta_grpc_duration_seconds_bucket', filter)}[$__rate_interval])) by (le))",
-                f"{name}_p99",
-            ),
-            panels.target(
-                f"sum(irate({metric('meta_grpc_duration_seconds_sum', filter)}[$__rate_interval])) / sum(irate({metric('meta_grpc_duration_seconds_count', filter)}[$__rate_interval])) > 0",
-                f"{name}_avg",
-            ),
-        ],
-    )
-
-
-def section_grpc_meta_catalog_service(outer_panels):
-    panels = outer_panels.sub_panel()
-    return [
-        outer_panels.row_collapsed(
-            "gRPC Meta: Catalog Service",
-            [
-                grpc_metrics_target(
-                    panels, "Create", "path='/meta.CatalogService/Create'"
-                ),
-                grpc_metrics_target(panels, "Drop", "path='/meta.CatalogService/Drop'"),
-                grpc_metrics_target(
-                    panels, "GetCatalog", "path='/meta.CatalogService/GetCatalog'"
-                ),
-            ],
-        )
-    ]
-
-
-def section_grpc_meta_cluster_service(outer_panels):
-    panels = outer_panels.sub_panel()
-    return [
-        outer_panels.row_collapsed(
-            "gRPC Meta: Cluster Service",
-            [
-                grpc_metrics_target(
-                    panels, "AddWorkerNode", "path='/meta.ClusterService/AddWorkerNode'"
-                ),
-                grpc_metrics_target(
-                    panels, "ListAllNodes", "path='/meta.ClusterService/ListAllNodes'"
-                ),
-            ],
-        ),
-    ]
-
-
-def section_grpc_meta_stream_manager(outer_panels):
-    panels = outer_panels.sub_panel()
-    return [
-        outer_panels.row_collapsed(
-            "gRPC Meta: Stream Manager",
-            [
-                grpc_metrics_target(
-                    panels,
-                    "CreateMaterializedView",
-                    "path='/meta.StreamManagerService/CreateMaterializedView'",
-                ),
-                grpc_metrics_target(
-                    panels,
-                    "DropMaterializedView",
-                    "path='/meta.StreamManagerService/DropMaterializedView'",
-                ),
-                grpc_metrics_target(
-                    panels, "Flush", "path='/meta.StreamManagerService/Flush'"
-                ),
-            ],
-        ),
-    ]
-
-def section_kafka_metrics(outer_panels):
-    panels = outer_panels.sub_panel()
-    return [
-        outer_panels.row_collapsed(
-            "Kafka Metrics",
-            [
-                panels.timeseries_count(
-                    "Kafka high watermark and source latest message",
-                    "Kafka high watermark by source and partition and source latest message by partition, source and actor",
-                    [
-                        panels.target(
-                            f"{metric('source_kafka_high_watermark')}",
-                            "high watermark: source={{source_id}} partition={{partition}}",
-                        ),
-                        panels.target(
-                            f"{metric('source_latest_message_id')}",
-                            "latest msg: source={{source_id}} partition={{partition}} actor_id={{actor_id}}",
-                        ),
-                    ],
-                ),
-                panels.timeseries_count(
-                    "Message Count in Producer Queue",
-                    "Current number of messages in producer queues",
-                    [
-                        panels.target(
-                            f"{metric('rdkafka_top_msg_cnt')}",
-                            "id {{ id }}, client_id {{ client_id }}",
-                        ),
-                    ],
-                ),
-                panels.timeseries_bytes(
-                    "Message Size in Producer Queue",
-                    "Current total size of messages in producer queues",
-                    [
-                        panels.target(
-                            f"{metric('rdkafka_top_msg_size')}",
-                            "id {{ id }}, client_id {{ client_id }}",
-                        ),
-                    ],
-                ),
-                panels.timeseries_count(
-                    "Message Produced Count",
-                    "Total number of messages transmitted (produced) to Kafka brokers",
-                    [
-                        panels.target(
-                            f"{metric('rdkafka_top_tx_msgs')}",
-                            "id {{ id }}, client_id {{ client_id }}",
-                        )
-                    ],
-                ),
-                panels.timeseries_count(
-                    "Message Received Count",
-                    "Total number of messages consumed, not including ignored messages (due to offset, etc), from Kafka brokers.",
-                    [
-                        panels.target(
-                            f"{metric('rdkafka_top_rx_msgs')}",
-                            "id {{ id }}, client_id {{ client_id }}",
-                        )
-                    ],
-                ),
-                panels.timeseries_count(
-                    "Message Count Pending to Transmit (per broker)",
-                    "Number of messages awaiting transmission to broker",
-                    [
-                        panels.target(
-                            f"{metric('rdkafka_broker_outbuf_msg_cnt')}",
-                            "id {{ id }}, client_id {{ client_id}}, broker {{ broker }}, state {{ state }}",
-                        ),
-                    ],
-                ),
-                panels.timeseries_count(
-                    "Inflight Message Count (per broker)",
-                    "Number of messages in-flight to broker awaiting response",
-                    [
-                        panels.target(
-                            f"{metric('rdkafka_broker_waitresp_msg_cnt')}",
-                            "id {{ id }}, client_id {{ client_id}}, broker {{ broker }}, state {{ state }}",
-                        )
-                    ],
-                ),
-                panels.timeseries_count(
-                    "Error Count When Transmitting (per broker)",
-                    "Total number of transmission errors",
-                    [
-                        panels.target(
-                            f"{metric('rdkafka_broker_tx_errs')}",
-                            "id {{ id }}, client_id {{ client_id}}, broker {{ broker }}, state {{ state }}",
-                        )
-                    ],
-                ),
-                panels.timeseries_count(
-                    "Error Count When Receiving (per broker)",
-                    "Total number of receive errors",
-                    [
-                        panels.target(
-                            f"{metric('rdkafka_broker_rx_errs')}",
-                            "id {{ id }}, client_id {{ client_id}}, broker {{ broker }}, state {{ state }}",
-                        )
-                    ],
-                ),
-                panels.timeseries_count(
-                    "Timeout Request Count (per broker)",
-                    "Total number of requests timed out",
-                    [
-                        panels.target(
-                            f"{metric('rdkafka_broker_req_timeouts')}",
-                            "id {{ id }}, client_id {{ client_id}}, broker {{ broker }}, state {{ state }}",
-                        )
-                    ],
-                ),
-                panels.timeseries_latency_ms(
-                    "RTT (per broker)",
-                    "Broker latency / round-trip time in milli seconds",
-                    [
-                        panels.target(
-                            f"{metric('rdkafka_broker_rtt_avg')}/1000",
-                            "id {{ id }}, client_id {{ client_id}}, broker {{ broker }}",
-                        ),
-                        panels.target(
-                            f"{metric('rdkafka_broker_rtt_p75')}/1000",
-                            "id {{ id }}, client_id {{ client_id}}, broker {{ broker }}",
-                        ),
-                        panels.target(
-                            f"{metric('rdkafka_broker_rtt_p90')}/1000",
-                            "id {{ id }}, client_id {{ client_id}}, broker {{ broker }}",
-                        ),
-                        panels.target(
-                            f"{metric('rdkafka_broker_rtt_p99')}/1000",
-                            "id {{ id }}, client_id {{ client_id}}, broker {{ broker }}",
-                        ),
-                        panels.target(
-                            f"{metric('rdkafka_broker_rtt_p99_99')}/1000",
-                            "id {{ id }}, client_id {{ client_id}}, broker {{ broker }}",
-                        ),
-                        panels.target(
-                            f"{metric('rdkafka_broker_rtt_out_of_range')}/1000",
-                            "id {{ id }}, client_id {{ client_id}}, broker {{ broker }}",
-                        ),
-                    ],
-                ),
-                panels.timeseries_latency_ms(
-                    "Throttle Time (per broker)",
-                    "Broker throttling time in milliseconds",
-                    [
-                        panels.target(
-                            f"{metric('rdkafka_broker_throttle_avg')}/1000",
-                            "id {{ id }}, client_id {{ client_id}}, broker {{ broker }}",
-                        ),
-                        panels.target(
-                            f"{metric('rdkafka_broker_throttle_p75')}/1000",
-                            "id {{ id }}, client_id {{ client_id}}, broker {{ broker }}",
-                        ),
-                        panels.target(
-                            f"{metric('rdkafka_broker_throttle_p90')}/1000",
-                            "id {{ id }}, client_id {{ client_id}}, broker {{ broker }}",
-                        ),
-                        panels.target(
-                            f"{metric('rdkafka_broker_throttle_p99')}/1000",
-                            "id {{ id }}, client_id {{ client_id}}, broker {{ broker }}",
-                        ),
-                        panels.target(
-                            f"{metric('rdkafka_broker_throttle_p99_99')}/1000",
-                            "id {{ id }}, client_id {{ client_id}}, broker {{ broker }}",
-                        ),
-                        panels.target(
-                            f"{metric('rdkafka_broker_throttle_out_of_range')}/1000",
-                            "id {{ id }}, client_id {{ client_id}}, broker {{ broker }}",
-                        ),
-                    ],
-                ),
-                panels.timeseries_latency_ms(
-                    "Topic Metadata_age Age",
-                    "Age of metadata from broker for this topic (milliseconds)",
-                    [
-                        panels.target(
-                            f"{metric('rdkafka_topic_metadata_age')}",
-                            "id {{ id }}, client_id {{ client_id}}, topic {{ topic }}",
-                        )
-                    ],
-                ),
-                panels.timeseries_bytes(
-                    "Topic Batch Size",
-                    "Batch sizes in bytes",
-                    [
-                        panels.target(
-                            f"{metric('rdkafka_topic_batchsize_avg')}",
-                            "id {{ id }}, client_id {{ client_id}}, broker {{ broker }}, topic {{ topic }}",
-                        ),
-                        panels.target(
-                            f"{metric('rdkafka_topic_batchsize_p75')}",
-                            "id {{ id }}, client_id {{ client_id}}, broker {{ broker }}, topic {{ topic }}",
-                        ),
-                        panels.target(
-                            f"{metric('rdkafka_topic_batchsize_p90')}",
-                            "id {{ id }}, client_id {{ client_id}}, broker {{ broker }}, topic {{ topic }}",
-                        ),
-                        panels.target(
-                            f"{metric('rdkafka_topic_batchsize_p99')}",
-                            "id {{ id }}, client_id {{ client_id}}, broker {{ broker }}, topic {{ topic }}",
-                        ),
-                        panels.target(
-                            f"{metric('rdkafka_topic_batchsize_p99_99')}",
-                            "id {{ id }}, client_id {{ client_id}}, broker {{ broker }}, topic {{ topic }}",
-                        ),
-                        panels.target(
-                            f"{metric('rdkafka_topic_batchsize_out_of_range')}",
-                            "id {{ id }}, client_id {{ client_id}}, broker {{ broker }}, topic {{ topic }}",
-                        ),
-                        panels.timeseries_count(
-                            "Topic Batch Messages",
-                            "Batch message counts",
-                            [
-                                panels.target(
-                                    f"{metric('rdkafka_topic_batchcnt_avg')}",
-                                    "id {{ id }}, client_id {{ client_id}}, broker {{ broker }}, topic {{ topic }}",
-                                ),
-                                panels.target(
-                                    f"{metric('rdkafka_topic_batchcnt_p75')}",
-                                    "id {{ id }}, client_id {{ client_id}}, broker {{ broker }}, topic {{ topic }}",
-                                ),
-                                panels.target(
-                                    f"{metric('rdkafka_topic_batchcnt_p90')}",
-                                    "id {{ id }}, client_id {{ client_id}}, broker {{ broker }}, topic {{ topic }}",
-                                ),
-                                panels.target(
-                                    f"{metric('rdkafka_topic_batchcnt_p99')}",
-                                    "id {{ id }}, client_id {{ client_id}}, broker {{ broker }}, topic {{ topic }}",
-                                ),
-                                panels.target(
-                                    f"{metric('rdkafka_topic_batchcnt_p99_99')}",
-                                    "id {{ id }}, client_id {{ client_id}}, broker {{ broker }}, topic {{ topic }}",
-                                ),
-                                panels.target(
-                                    f"{metric('rdkafka_topic_batchcnt_out_of_range')}",
-                                    "id {{ id }}, client_id {{ client_id}}, broker {{ broker }}, topic {{ topic }}",
-                                ),
-                            ],
-                        ),
-                    ],
-                ),
-                panels.timeseries_count(
-                    "Message to be Transmitted",
-                    "Number of messages ready to be produced in transmit queue",
-                    [
-                        panels.target(
-                            f"{metric('rdkafka_topic_partition_xmit_msgq_cnt')}",
-                            "id {{ id }}, client_id {{ client_id}}, topic {{ topic }}, partition {{ partition }}",
-                        ),
-                    ],
-                ),
-                panels.timeseries_count(
-                    "Message in pre fetch queue",
-                    "Number of pre-fetched messages in fetch queue",
-                    [
-                        panels.target(
-                            f"{metric('rdkafka_topic_partition_fetchq_cnt')}",
-                            "id {{ id }}, client_id {{ client_id}}, topic {{ topic }}, partition {{ partition }}",
-                        ),
-                    ],
-                ),
-                panels.timeseries_count(
-                    "Next offset to fetch",
-                    "Next offset to fetch",
-                    [
-                        panels.target(
-                            f"{metric('rdkafka_topic_partition_next_offset')}",
-                            "id {{ id }}, client_id {{ client_id}}, topic {{ topic }}, partition {{ partition }}",
-                        )
-                    ],
-                ),
-                panels.timeseries_count(
-                    "Committed Offset",
-                    "Last committed offset",
-                    [
-                        panels.target(
-                            f"{metric('rdkafka_topic_partition_committed_offset')}",
-                            "id {{ id }}, client_id {{ client_id}}, topic {{ topic }}, partition {{ partition }}",
-                        )
-                    ],
-                ),
-            ],
-        )
-    ]
-
-
-def section_iceberg_metrics(outer_panels):
-    panels = outer_panels.sub_panel()
-    return [
-        outer_panels.row_collapsed(
-            "Iceberg Metrics",
-            [
-                panels.timeseries_ops(
-                    "Write Qps Of Iceberg Writer",
-                    "iceberg write qps",
-                    [
-                        panels.target(
-                            f"sum(rate({metric('iceberg_write_qps')}[$__rate_interval])) by (actor_id, sink_id, sink_name)",
-                            "{{sink_id}} {{sink_name}} actor {{actor_id}}",
-                        ),
-                    ],
-                ),
-                panels.timeseries_latency(
-                    "Write Latency Of Iceberg Writer",
-                    "",
-                    [
-                        *quantile(
-                            lambda quantile, legend: panels.target(
-                                f"histogram_quantile({quantile}, sum(rate({metric('iceberg_write_latency_bucket')}[$__rate_interval])) by (le, sink_id, sink_name))",
-                                f"p{legend}" + " @ {{sink_id}} {{sink_name}}",
-                            ),
-                            [50, 99, "max"],
-                        ),
-                        panels.target(
-                            f"sum by(le, type, job, instance, sink_id, sink_name)(rate({metric('iceberg_write_latency_sum')}[$__rate_interval])) / sum by(le, type, job, instance, sink_id, sink_name) (rate({metric('iceberg_write_latency_count')}[$__rate_interval])) > 0",
-                            "avg @ {{sink_id}} {{sink_name}}",
-                        ),
-                    ],
-                ),
-                panels.timeseries_count(
-                    "Iceberg rolling unfushed data file",
-                    "",
-                    [
-                        panels.target(
-                            f"{metric('iceberg_rolling_unflushed_data_file')}",
-                            "{{sink_id}} {{sink_name}} actor {{actor_id}}",
-                        ),
-                    ],
-                ),
-                panels.timeseries_count(
-                    "Iceberg position delete cache num",
-                    "",
-                    [
-                        panels.target(
-                            f"{metric('iceberg_position_delete_cache_num')}",
-                            "{{sink_id}} {{sink_name}} actor {{actor_id}}",
-                        ),
-                    ],
-                ),
-                panels.timeseries_count(
-                    "Iceberg partition num",
-                    "",
-                    [
-                        panels.target(
-                            f"{metric('iceberg_partition_num')}",
-                            "{{sink_id}} {{sink_name}} actor {{actor_id}}",
-                        ),
-                    ],
-                ),
-                panels.timeseries_bytes(
-                    "Iceberg Write Size",
-                    "",
-                    [
-                        panels.target(
-                            f"sum({metric('iceberg_write_bytes')}) by (sink_name)",
-                            "write @ {{sink_name}}",
-                        ),
-                        panels.target(
-                            f"sum({metric('iceberg_write_bytes')})",
-                            "total write",
-                        ),
-                    ],
-                ),
-                panels.timeseries_bytes(
-                    "Iceberg Read Size",
-                    "",
-                    [
-                        panels.target(
-                            f"sum({metric('iceberg_read_bytes')}) by (table_name)",
-                            "read @ {{table_name}}",
-                        ),
-                        panels.target(
-                            f"sum({metric('iceberg_read_bytes')})",
-                            "total read",
-                        ),
-                    ],
-                ),
-            ],
-        )
-    ]
-
-
-def section_memory_manager(outer_panels):
-    panels = outer_panels.sub_panel()
-    return [
-        outer_panels.row_collapsed(
-            "Memory manager",
-            [
-                panels.timeseries_count(
-                    "LRU manager loop count per sec",
-                    "",
-                    [
-                        panels.target(
-                            f"rate({metric('lru_runtime_loop_count')}[$__rate_interval])",
-                            "",
-                        ),
-                    ],
-                ),
-                panels.timeseries(
-                    "LRU manager eviction policy",
-                    "",
-                    [
-                        panels.target(
-                            f"{metric('lru_eviction_policy')}",
-                            "",
-                        ),
-                    ],
-                ),
-                panels.timeseries(
-                    "LRU manager sequence",
-                    "",
-                    [
-                        panels.target(
-                            f"{metric('lru_latest_sequence')}",
-                            "",
-                        ),
-                        panels.target(
-                            f"{metric('lru_watermark_sequence')}",
-                            "",
-                        ),
-                    ],
-                ),
-                panels.timeseries_memory(
-                    "The allocated memory of jemalloc",
-                    "",
-                    [
-                        panels.target(
-                            f"{metric('jemalloc_allocated_bytes')}",
-                            "",
-                        ),
-                    ],
-                ),
-                panels.timeseries_memory(
-                    "The active memory of jemalloc",
-                    "",
-                    [
-                        panels.target(
-                            f"{metric('jemalloc_active_bytes')}",
-                            "",
-                        ),
-                    ],
-                ),
-                panels.timeseries_memory(
-                    "The resident memory of jemalloc",
-                    "",
-                    [
-                        panels.target(
-                            f"{metric('jemalloc_resident_bytes')}",
-                            "",
-                        ),
-                    ],
-                ),
-                panels.timeseries_memory(
-                    "The metadata memory of jemalloc",
-                    "",
-                    [
-                        panels.target(
-                            f"{metric('jemalloc_metadata_bytes')}",
-                            "",
-                        ),
-                    ],
-                ),
-                panels.timeseries_memory(
-                    "The allocated memory of jvm",
-                    "",
-                    [
-                        panels.target(
-                            f"{metric('jvm_allocated_bytes')}",
-                            "",
-                        ),
-                    ],
-                ),
-                panels.timeseries_memory(
-                    "The active memory of jvm",
-                    "",
-                    [
-                        panels.target(
-                            f"{metric('jvm_active_bytes')}",
-                            "",
-                        ),
-                    ],
-                ),
-                panels.timeseries_ms(
-                    "LRU manager diff between current watermark and evicted watermark time (ms) for actors",
-                    "",
-                    [
-                        panels.target(
-                            f"{metric('lru_current_watermark_time_ms')} - on() group_right() {metric('lru_evicted_watermark_time_ms')}",
-                            "table {{table_id}} actor {{actor_id}} desc: {{desc}}",
-                        ),
-                    ],
-                ),
-            ],
-        ),
-    ]
-
-
-def section_sink_metrics(outer_panels):
-    panels = outer_panels.sub_panel()
-    return [
-        outer_panels.row_collapsed(
-            "Sink Metrics",
-            [
-                panels.timeseries_rowsps(
-                    "Remote Sink (Java) Throughput",
-                    "The rows sent by remote sink to the Java connector process",
-                    [
-                        panels.target(
-                            f"sum(rate({metric('connector_sink_rows_received')}[$__rate_interval])) by (sink_id, sink_name)",
-                            "{{sink_id}} {{sink_name}}",
-                        ),
-                    ],
-                ),
-                panels.timeseries_latency(
-                    "Commit Duration",
-                    "",
-                    [
-                        *quantile(
-                            lambda quantile, legend: panels.target(
-                                f"histogram_quantile({quantile}, sum(rate({metric('sink_commit_duration_bucket')}[$__rate_interval])) by (le, connector, sink_id, sink_name))",
-                                f"p{legend}"
-                                + " @ {{sink_id}} {{sink_name}} ({{connector}})",
-                            ),
-                            [50, 99, "max"],
-                        ),
-                        panels.target(
-                            f"sum by(le, type, {COMPONENT_LABEL}, {NODE_LABEL}, sink_id, sink_name)(rate({metric('sink_commit_duration_sum')}[$__rate_interval])) / sum by(le, type, {COMPONENT_LABEL}, {NODE_LABEL}, sink_id, sink_name) (rate({metric('sink_commit_duration_count')}[$__rate_interval])) > 0",
-                            "avg @ {{sink_id}} {{sink_name}} ({{connector}})",
-                        ),
-                    ],
-                ),
-                panels.timeseries_epoch(
-                    "Log Store Read/Write Epoch",
-                    "",
-                    [
-                        panels.target(
-                            f"{metric('log_store_latest_write_epoch')}",
-                            "latest write epoch @ {{sink_id}} {{sink_name}} @ actor {{actor_id}}",
-                        ),
-                        panels.target(
-                            f"{metric('log_store_latest_read_epoch')}",
-                            "latest read epoch @ {{sink_id}} {{sink_name}} ({{connector}}) actor {{actor_id}}",
-                        ),
-                        panels.target(
-                            f"{metric('kv_log_store_buffer_unconsumed_min_epoch')}",
-                            "Kv log store unconsumed min epoch @ {{sink_id}} {{sink_name}} ({{connector}}) actor {{actor_id}}",
-                        ),
-                    ],
-                ),
-                panels.timeseries_latency(
-                    "Log Store Lag",
-                    "",
-                    [
-                        panels.target(
-                            f"(max({metric('log_store_latest_write_epoch')}) by (sink_id, actor_id, sink_name)"
-                            + f"- max({metric('log_store_latest_read_epoch')}) by (sink_id, actor_id, sink_name)) / (2^16) / 1000",
-                            "{{sink_id}} {{sink_name}} @ actor {{actor_id}}",
-                        ),
-                    ],
-                ),
-                panels.timeseries_percentage(
-                    "Log Store Backpressure Ratio",
-                    "",
-                    [
-                        panels.target(
-                            f"avg(rate({metric('log_store_reader_wait_new_future_duration_ns')}[$__rate_interval])) by (connector, sink_id, actor_id, sink_name) / 1000000000",
-                            "Backpressure @ {{sink_id}} {{sink_name}} ({{connector}}) actor {{actor_id}}",
-                        ),
-                    ],
-                ),
-                panels.timeseries_latency(
-                    "Log Store Consume Persistent Log Lag",
-                    "",
-                    [
-                        panels.target(
-                            f"clamp_min((max({metric('log_store_first_write_epoch')}) by (sink_id, actor_id, sink_name)"
-                            + f"- max({metric('log_store_latest_read_epoch')}) by (sink_id, actor_id, sink_name)) / (2^16) / 1000, 0)",
-                            "{{sink_id}} {{sink_name}} @ actor {{actor_id}}",
-                        ),
-                    ],
-                ),
-                panels.timeseries_rowsps(
-                    "Log Store Consume Throughput(rows)",
-                    "",
-                    [
-                        panels.target(
-                            f"sum(rate({metric('log_store_read_rows')}[$__rate_interval])) by (connector, sink_id, sink_name)",
-                            "{{sink_id}} {{sink_name}} ({{connector}})",
-                        ),
-                    ],
-                ),
-                panels.timeseries_rowsps(
-                    "Executor Log Store Consume Throughput(rows)",
-                    "",
-                    [
-                        panels.target(
-                            f"sum(rate({metric('log_store_read_rows')}[$__rate_interval])) by ({NODE_LABEL}, connector, sink_id, actor_id, sink_name)",
-                            "{{sink_id}} {{sink_name}} ({{connector}}) actor {{actor_id}} @ {{%s}}"
-                            % NODE_LABEL,
-                        ),
-                    ],
-                ),
-                panels.timeseries_bytesps(
-                    "Log Store Consume Throughput(MB/s)",
-                    "",
-                    [
-                        panels.target(
-                            f"sum(rate({metric('log_store_read_bytes')}[$__rate_interval])) by (connector, sink_id, sink_name) / (1000*1000)",
-                            "{{sink_id}} {{sink_name}} ({{connector}})",
-                        ),
-                    ],
-                ),
-                panels.timeseries_bytesps(
-                    "Executor Log Store Consume Throughput(MB/s)",
-                    "",
-                    [
-                        panels.target(
-                            f"sum(rate({metric('log_store_read_bytes')}[$__rate_interval])) by ({NODE_LABEL}, connector, sink_id, actor_id, sink_name) / (1000*1000)",
-                            "{{sink_id}} {{sink_name}} ({{connector}}) actor {{actor_id}} @ {{%s}}"
-                            % NODE_LABEL,
-                        ),
-                    ],
-                ),
-                panels.timeseries_rowsps(
-                    "Log Store Write Throughput(rows)",
-                    "",
-                    [
-                        panels.target(
-                            f"sum(rate({metric('log_store_write_rows')}[$__rate_interval])) by (sink_id, sink_name)",
-                            "{{sink_id}} {{sink_name}}",
-                        ),
-                        panels.target_hidden(
-                            f"sum(rate({metric('log_store_write_rows')}[$__rate_interval])) by ({NODE_LABEL}, sink_id, actor_id, sink_name)",
-                            "{{sink_id}} {{sink_name}} @ actor {{actor_id}} {{%s}}"
-                            % NODE_LABEL,
-                        ),
-                    ],
-                ),
-                panels.timeseries_ops(
-                    "Kv Log Store Read Storage Row Ops",
-                    "",
-                    [
-                        panels.target(
-                            f"sum(rate({metric('kv_log_store_storage_read_count')}[$__rate_interval])) by (actor_id, connector, sink_id, sink_name)",
-                            "{{sink_id}} {{sink_name}} actor {{actor_id}} ({{connector}})",
-                        ),
-                    ],
-                ),
-                panels.timeseries_bytes(
-                    "Kv Log Store Read Storage Size",
-                    "",
-                    [
-                        panels.target(
-                            f"sum(rate({metric('kv_log_store_storage_read_size')}[$__rate_interval])) by (actor_id, connector, sink_id, sink_name)",
-                            "{{sink_id}} {{sink_name}} actor {{actor_id}} ({{connector}})",
-                        ),
-                    ],
-                ),
-                panels.timeseries_ops(
-                    "Kv Log Store Write Storage Row Ops",
-                    "",
-                    [
-                        panels.target(
-                            f"sum(rate({metric('kv_log_store_storage_write_count')}[$__rate_interval])) by (actor_id, connector, sink_id, sink_name)",
-                            "{{sink_id}} {{sink_name}} actor {{actor_id}} ({{connector}})",
-                        ),
-                    ],
-                ),
-                panels.timeseries_bytes(
-                    "Kv Log Store Write Storage Size",
-                    "",
-                    [
-                        panels.target(
-                            f"sum(rate({metric('kv_log_store_storage_write_size')}[$__rate_interval])) by (actor_id, connector, sink_id, sink_name)",
-                            "{{sink_id}} {{sink_name}} actor {{actor_id}} ({{connector}})",
-                        ),
-                    ],
-                ),
-                panels.timeseries_count(
-                    "Kv Log Store Buffer State",
-                    "",
-                    [
-                        panels.target(
-                            f"{metric('kv_log_store_buffer_unconsumed_item_count')}",
-                            "Unconsumed item count @ {{sink_id}} {{sink_name}} ({{connector}}) actor {{actor_id}}",
-                        ),
-                        panels.target(
-                            f"{metric('kv_log_store_buffer_unconsumed_row_count')}",
-                            "Unconsumed row count @ {{sink_id}} {{sink_name}} ({{connector}}) actor {{actor_id}}",
-                        ),
-                        panels.target(
-                            f"{metric('kv_log_store_buffer_unconsumed_epoch_count')}",
-                            "Unconsumed epoch count @ {{sink_id}} {{sink_name}} ({{connector}}) actor {{actor_id}}",
-                        ),
-                    ],
-                ),
-                panels.timeseries_ops(
-                    "Kv Log Store Rewind Rate",
-                    "",
-                    [
-                        panels.target(
-                            f"sum(rate({metric('kv_log_store_rewind_count')}[$__rate_interval])) by (actor_id, connector, sink_id, sink_name)",
-                            "{{sink_id}} {{sink_name}} actor {{actor_id}} ({{connector}})",
-                        ),
-                    ],
-                ),
-                panels.timeseries_latency(
-                    "Rewind delay (second)",
-                    "",
-                    [
-                        panels.target(
-                            f"histogram_quantile(1.0, sum(rate({metric('kv_log_store_rewind_delay_bucket')}[$__rate_interval])) by (le, actor_id, connector, sink_id, sink_name))",
-                            "{{sink_id}} {{sink_name}} actor {{actor_id}} ({{connector}})",
-                        ),
-                    ],
-                ),
-                panels.timeseries_bytes(
-                    "Chunk Buffer Size",
-                    "Total size of chunks buffered in a barrier",
-                    [
-                        panels.target(
-                            f"sum({metric('stream_sink_chunk_buffer_size')}) by (sink_id, actor_id, sink_name) * on(actor_id) group_left(sink_name) {metric('sink_info')}",
-                            "sink {{sink_id}} {{sink_name}} - actor {{actor_id}}",
-                        ),
-                    ],
-                ),
-            ],
-        )
-    ]
-
-
-def section_network_connection(outer_panels):
-    panels = outer_panels.sub_panel()
-    s3_filter = 'connection_type="S3"'
-    grpc_filter = 'connection_type=~"grpc.*"'
-    return [
-        outer_panels.row_collapsed(
-            "Network connection",
-            [
-                panels.timeseries_bytesps(
-                    "Network throughput",
-                    "",
-                    [
-                        panels.target(
-                            f"sum(rate({metric('connection_read_rate')}[$__rate_interval])) by ({COMPONENT_LABEL}, {NODE_LABEL}) / (1024*1024)",
-                            "{{%s}} read @ {{%s}}" % (COMPONENT_LABEL, NODE_LABEL),
-                        ),
-                        panels.target(
-                            f"sum(rate({metric('connection_write_rate')}[$__rate_interval])) by ({COMPONENT_LABEL}, {NODE_LABEL}) / (1024*1024)",
-                            "{{%s}} write @ {{%s}}" % (COMPONENT_LABEL, NODE_LABEL),
-                        ),
-                    ],
-                ),
-                panels.timeseries_bytesps(
-                    "S3 throughput",
-                    "",
-                    [
-                        panels.target(
-                            f"sum(rate({metric('connection_read_rate', filter=s3_filter)}[$__rate_interval])) by ({COMPONENT_LABEL}, {NODE_LABEL}) / (1024*1024)",
-                            "{{%s}} read @ {{%s}}" % (COMPONENT_LABEL, NODE_LABEL),
-                        ),
-                        panels.target(
-                            f"sum(rate({metric('connection_write_rate', filter=s3_filter)}[$__rate_interval])) by ({COMPONENT_LABEL}, {NODE_LABEL}) / (1024*1024)",
-                            "{{%s}} write @ {{%s}}" % (COMPONENT_LABEL, NODE_LABEL),
-                        ),
-                    ],
-                ),
-                panels.timeseries_bytesps(
-                    "gRPC throughput",
-                    "",
-                    [
-                        panels.target(
-                            f"sum(rate({metric('connection_read_rate', filter=grpc_filter)}[$__rate_interval])) by ({COMPONENT_LABEL}, {NODE_LABEL}, connection_type) / (1024*1024)",
-                            "{{%s}} {{connection_type}} read @ {{%s}}"
-                            % (COMPONENT_LABEL, NODE_LABEL),
-                        ),
-                        panels.target(
-                            f"sum(rate({metric('connection_write_rate', filter=grpc_filter)}[$__rate_interval])) by ({COMPONENT_LABEL}, {NODE_LABEL}, connection_type) / (1024*1024)",
-                            "{{%s}} {{connection_type}} write @ {{%s}}"
-                            % (COMPONENT_LABEL, NODE_LABEL),
-                        ),
-                        panels.target(
-                            f"sum(rate({metric('connection_read_rate', filter=grpc_filter)}[$__rate_interval])) by ({COMPONENT_LABEL}, {NODE_LABEL}) / (1024*1024)",
-                            "{{%s}} total read @ {{%s}}"
-                            % (COMPONENT_LABEL, NODE_LABEL),
-                        ),
-                        panels.target(
-                            f"sum(rate({metric('connection_write_rate', filter=grpc_filter)}[$__rate_interval])) by ({COMPONENT_LABEL}, {NODE_LABEL}) / (1024*1024)",
-                            "{{%s}} total write @ {{%s}}"
-                            % (COMPONENT_LABEL, NODE_LABEL),
-                        ),
-                    ],
-                ),
-                panels.timeseries_count(
-                    "IO error rate",
-                    "",
-                    [
-                        panels.target(
-                            f"sum(irate({metric('connection_io_err_rate', filter=s3_filter)}[$__rate_interval])) by ({COMPONENT_LABEL}, {NODE_LABEL}, op_type, error_kind)",
-                            "{{%s}} S3 {{op_type}} err[{{error_kind}}] @ {{%s}}"
-                            % (COMPONENT_LABEL, NODE_LABEL),
-                        ),
-                        panels.target(
-                            f"sum(rate({metric('connection_io_err_rate', filter=grpc_filter)}[$__rate_interval])) by ({COMPONENT_LABEL}, {NODE_LABEL}, op_type, error_kind)",
-                            "{{%s}} grpc {{op_type}} err[{{error_kind}}] @ {{%s}}"
-                            % (COMPONENT_LABEL, NODE_LABEL),
-                        ),
-                        panels.target(
-                            f"sum(rate({metric('connection_io_err_rate')}[$__rate_interval])) by ({COMPONENT_LABEL}, {NODE_LABEL}, op_type, error_kind)",
-                            "{{%s}} total {{op_type}} err[{{error_kind}}] @ {{%s}}"
-                            % (COMPONENT_LABEL, NODE_LABEL),
-                        ),
-                    ],
-                ),
-                panels.timeseries_count(
-                    "Existing connection count",
-                    "",
-                    [
-                        panels.target(
-                            f"sum({metric('connection_count', filter=s3_filter)}) by ({COMPONENT_LABEL}, {NODE_LABEL})",
-                            "{{%s}} S3 @ {{%s}}" % (COMPONENT_LABEL, NODE_LABEL),
-                        ),
-                        panels.target(
-                            f"sum({metric('connection_count', filter=grpc_filter)}) by ({COMPONENT_LABEL}, {NODE_LABEL}, connection_type)",
-                            "{{%s}} {{connection_type}} @ {{%s}}"
-                            % (COMPONENT_LABEL, NODE_LABEL),
-                        ),
-                    ],
-                ),
-                panels.timeseries_count(
-                    "Create new connection rate",
-                    "",
-                    [
-                        panels.target(
-                            f"sum(irate({metric('connection_create_rate', filter=s3_filter)}[$__rate_interval])) by ({COMPONENT_LABEL}, {NODE_LABEL})",
-                            "{{%s}} S3 @ {{%s}}" % (COMPONENT_LABEL, NODE_LABEL),
-                        ),
-                        panels.target(
-                            f"sum(irate({metric('connection_create_rate', filter=grpc_filter)}[$__rate_interval])) by ({COMPONENT_LABEL}, {NODE_LABEL}, connection_type)",
-                            "{{%s}} {{connection_type}} @ {{%s}}"
-                            % (COMPONENT_LABEL, NODE_LABEL),
-                        ),
-                    ],
-                ),
-                panels.timeseries_count(
-                    "Create new connection err rate",
-                    "",
-                    [
-                        panels.target(
-                            f"sum(irate({metric('connection_err_rate', filter=s3_filter)}[$__rate_interval])) by ({COMPONENT_LABEL}, {NODE_LABEL})",
-                            "{{%s}} S3 @ {{%s}}" % (COMPONENT_LABEL, NODE_LABEL),
-                        ),
-                        panels.target(
-                            f"sum(irate({metric('connection_err_rate', filter=grpc_filter)}[$__rate_interval])) by ({COMPONENT_LABEL}, {NODE_LABEL}, connection_type)",
-                            "{{%s}} {{connection_type}} @ {{%s}}"
-                            % (COMPONENT_LABEL, NODE_LABEL),
-                        ),
-                    ],
-                ),
-            ],
-        )
-    ]
-
-
-def section_udf(outer_panels):
-    panels = outer_panels.sub_panel()
-    return [
-        outer_panels.row_collapsed(
-            "User Defined Function",
-            [
-                panels.timeseries_count(
-                    "UDF Calls Count",
-                    "",
-                    [
-                        panels.target(
-                            f"sum(rate({metric('udf_success_count')}[$__rate_interval])) by ({COMPONENT_LABEL}, {NODE_LABEL})",
-                            "udf_success_count - {{%s}}" % NODE_LABEL,
-                        ),
-                        panels.target(
-                            f"sum(rate({metric('udf_failure_count')}[$__rate_interval])) by ({COMPONENT_LABEL}, {NODE_LABEL})",
-                            "udf_failure_count - {{%s}}" % NODE_LABEL,
-                        ),
-                        panels.target(
-                            f"sum(rate({metric('udf_retry_count')}[$__rate_interval])) by ({COMPONENT_LABEL}, {NODE_LABEL})",
-                            "udf_retry_count - {{%s}}" % NODE_LABEL,
-                        ),
-                        panels.target(
-                            f"sum(rate({metric('udf_success_count')}[$__rate_interval])) by (link, name, fragment_id)",
-                            "udf_success_count - {{link}} {{name}} {{fragment_id}}",
-                        ),
-                        panels.target(
-                            f"sum(rate({metric('udf_failure_count')}[$__rate_interval])) by (link, name, fragment_id)",
-                            "udf_failure_count - {{link}} {{name}} {{fragment_id}}",
-                        ),
-                        panels.target(
-                            f"sum(rate({metric('udf_retry_count')}[$__rate_interval])) by ({COMPONENT_LABEL}, {NODE_LABEL})",
-                            "udf_retry_count - {{%s}}" % NODE_LABEL,
-                        ),
-                    ],
-                ),
-                panels.timeseries_count(
-                    "UDF Input Chunk Rows",
-                    "",
-                    [
-                        panels.target(
-                            f"sum(irate({metric('udf_input_chunk_rows_sum')}[$__rate_interval])) by (link, name, fragment_id) / sum(irate({metric('udf_input_chunk_rows_count')}[$__rate_interval])) by (link, name, fragment_id) > 0",
-                            "udf_input_chunk_rows_avg - {{link}} {{name}} {{fragment_id}}",
-                        ),
-                    ],
-                ),
-                panels.timeseries_latency(
-                    "UDF Latency",
-                    "",
-                    [
-                        panels.target(
-                            f"histogram_quantile(0.50, sum(irate({metric('udf_latency_bucket')}[$__rate_interval])) by (le, {COMPONENT_LABEL}, {NODE_LABEL}))",
-                            "udf_latency_p50 - {{%s}}" % NODE_LABEL,
-                        ),
-                        panels.target(
-                            f"histogram_quantile(0.90, sum(irate({metric('udf_latency_bucket')}[$__rate_interval])) by (le, {COMPONENT_LABEL}, {NODE_LABEL}))",
-                            "udf_latency_p90 - {{%s}}" % NODE_LABEL,
-                        ),
-                        panels.target(
-                            f"histogram_quantile(0.99, sum(irate({metric('udf_latency_bucket')}[$__rate_interval])) by (le, {COMPONENT_LABEL}, {NODE_LABEL}))",
-                            "udf_latency_p99 - {{%s}}" % NODE_LABEL,
-                        ),
-                        panels.target(
-                            f"sum(irate({metric('udf_latency_sum')}[$__rate_interval])) by ({COMPONENT_LABEL}, {NODE_LABEL}) / sum(irate({metric('udf_latency_count')}[$__rate_interval])) by ({COMPONENT_LABEL}, {NODE_LABEL}) > 0",
-                            "udf_latency_avg - {{%s}}" % NODE_LABEL,
-                        ),
-                        panels.target(
-                            f"histogram_quantile(0.99, sum(irate({metric('udf_latency_bucket')}[$__rate_interval])) by (le, link, name, fragment_id))",
-                            "udf_latency_p99_by_name - {{link}} {{name}} {{fragment_id}}",
-                        ),
-                        panels.target(
-                            f"sum(irate({metric('udf_latency_sum')}[$__rate_interval])) by (link, name, fragment_id) / sum(irate({metric('udf_latency_count')}[$__rate_interval])) by (link, name, fragment_id) > 0",
-                            "udf_latency_avg_by_name - {{link}} {{name}} {{fragment_id}}",
-                        ),
-                    ],
-                ),
-                panels.timeseries_count(
-                    "UDF Throughput (rows)",
-                    "",
-                    [
-                        panels.target(
-                            f"sum(rate({metric('udf_input_rows')}[$__rate_interval])) by ({COMPONENT_LABEL}, {NODE_LABEL})",
-                            "udf_throughput_rows - {{%s}}" % NODE_LABEL,
-                        ),
-                        panels.target(
-                            f"sum(rate({metric('udf_input_rows')}[$__rate_interval])) by (link, name, fragment_id)",
-                            "udf_throughput_rows - {{link}} {{name}} {{fragment_id}}",
-                        ),
-                    ],
-                ),
-                panels.timeseries_bytesps(
-                    "UDF Throughput (bytes)",
-                    "",
-                    [
-                        panels.target(
-                            f"sum(rate({metric('udf_input_bytes')}[$__rate_interval])) by ({COMPONENT_LABEL}, {NODE_LABEL}) / (1024*1024)",
-                            "udf_throughput_bytes - {{%s}}" % NODE_LABEL,
-                        ),
-                        panels.target(
-                            f"sum(rate({metric('udf_input_bytes')}[$__rate_interval])) by (link, name, fragment_id) / (1024*1024)",
-                            "udf_throughput_bytes - {{link}} {{name}} {{fragment_id}}",
-                        ),
-                    ],
-                ),
-                panels.timeseries_bytes(
-                    "UDF Memory Usage (bytes)",
-                    "Currently only embedded JS UDF supports this. Others will always show 0.",
-                    [
-                        panels.target(
-                            f"sum({metric('udf_memory_usage')}) by ({COMPONENT_LABEL}, {NODE_LABEL})",
-                            "udf_memory_usage - {{%s}}" % NODE_LABEL,
-                        ),
-                        panels.target(
-                            f"sum({metric('udf_memory_usage')}) by (name, fragment_id)",
-                            "udf_memory_usage - {{name}} {{fragment_id}}",
-                        ),
-                    ],
-                ),
-            ],
-        )
-    ]
-
-def section_alert_overview(panels):
-    return [
-        panels.row("Alert Overview"),
-        panels.timeseries_count(
-            "Alerts",
-            """Alerts in the system group by type:
-            - Too Many Barriers: there are too many uncommitted barriers generated. This means the streaming graph is stuck or under heavy load. Check 'Barrier Latency' panel.
-            - Recovery Triggered: cluster recovery is triggered. Check 'Errors by Type' / 'Node Count' panels.
-            - Lagging Version: the checkpointed or pinned version id is lagging behind the current version id. Check 'Hummock Manager' section in dev dashboard.
-            - Lagging Compaction: there are too many ssts in L0. This can be caused by compactor failure or lag of compactor resource. Check 'Compaction' section in dev dashboard, and take care of the type of 'Commit Flush Bytes' and 'Compaction Throughput', whether the throughput is too low.
-            - Lagging Vacuum: there are too many stale files waiting to be cleaned. This can be caused by compactor failure or lag of compactor resource. Check 'Compaction' section in dev dashboard.
-            - Abnormal Meta Cache Memory: the meta cache memory usage is too large, exceeding the expected 10 percent.
-            - Abnormal Block Cache Memory: the block cache memory usage is too large, exceeding the expected 10 percent.
-            - Abnormal Uploading Memory Usage: uploading memory is more than 70 percent of the expected, and is about to spill.
-            - Write Stall: Compaction cannot keep up. Stall foreground write, Check 'Compaction' section in dev dashboard.
-            - Abnormal Version Size: the size of the version is too large, exceeding the expected 300MB. Check 'Hummock Manager' section in dev dashboard.
-            - Abnormal Delta Log Number: the number of delta logs is too large, exceeding the expected 5000. Check 'Hummock Manager' and `Compaction` section in dev dashboard and take care of the type of 'Compaction Success Count', whether the number of trivial-move tasks spiking.
-            - Abnormal Pending Event Number: the number of pending events is too large, exceeding the expected 10000000. Check 'Hummock Write' section in dev dashboard and take care of the 'Event handle latency', whether the time consumed exceeds the barrier latency.
-            - Abnormal Object Storage Failure: the number of object storage failures is too large, exceeding the expected 50. Check 'Object Storage' section in dev dashboard and take care of the 'Object Storage Failure Rate', whether the rate is too high.
-            """,
-            [
-                panels.target(
-                    f"{metric('all_barrier_nums')} >= bool 200",
-                    "Too Many Barriers {{database_id}}",
-                ),
-                panels.target(
-                    f"sum(rate({metric('recovery_latency_count')}[$__rate_interval])) > bool 0 + sum({metric('recovery_failure_cnt')}) > bool 0",
-                    "Recovery Triggered",
-                ),
-                panels.target(
-                    f"(({metric('storage_current_version_id')} - {metric('storage_checkpoint_version_id')}) >= bool 100) + "
-                    + f"(({metric('storage_current_version_id')} - {metric('storage_min_pinned_version_id')}) >= bool 100)",
-                    "Lagging Version",
-                ),
-                panels.target(
-                    f"sum(label_replace({metric('storage_level_total_file_size')}, 'L0', 'L0', 'level_index', '.*_L0') unless "
-                    + f"{metric('storage_level_total_file_size')}) by (L0) >= bool 52428800",
-                    "Lagging Compaction",
-                ),
-                panels.target(
-                    f"{metric('storage_stale_object_count')} >= bool 200",
-                    "Lagging Vacuum",
-                ),
-                panels.target(
-                    f"{metric('state_store_meta_cache_usage_ratio')} >= bool 1.1",
-                    "Abnormal Meta Cache Memory",
-                ),
-                panels.target(
-                    f"{metric('state_store_block_cache_usage_ratio')} >= bool 1.1",
-                    "Abnormal Block Cache Memory",
-                ),
-                panels.target(
-                    f"{metric('state_store_uploading_memory_usage_ratio')} >= bool 0.7",
-                    "Abnormal Uploading Memory Usage",
-                ),
-                panels.target(
-                    f"{metric('storage_write_stop_compaction_groups')} > bool 0",
-                    "Write Stall",
-                ),
-                panels.target(
-                    f"{metric('storage_version_size')} >= bool 314572800",
-                    "Abnormal Version Size",
-                ),
-                panels.target(
-                    f"{metric('storage_delta_log_count')} >= bool 5000",
-                    "Abnormal Delta Log Number",
-                ),
-                panels.target(
-                    f"{metric('state_store_event_handler_pending_event')} >= bool 10000000",
-                    "Abnormal Pending Event Number",
-                ),
-                panels.target(
-                    f"{metric('object_store_failure_count')} >= bool 50",
-                    "Abnormal Object Storage Failure",
-                ),
-            ],
-            ["last"],
-        ),
-        panels.timeseries_count(
-            "Errors",
-            "Errors in the system group by type",
-            [
-                panels.target(
-                    f"sum({metric('user_compute_error')}) by (error_type, executor_name, fragment_id)",
-                    "{{error_type}} @ {{executor_name}} (fragment_id={{fragment_id}})",
-                ),
-                panels.target(
-                    f"sum({metric('user_source_error')}) by (error_type, source_id, source_name, fragment_id)",
-                    "{{error_type}} @ {{source_name}} (source_id={{source_id}} fragment_id={{fragment_id}})",
-                ),
-                panels.target(
-                    f"sum({metric('user_sink_error')}) by (error_type, sink_id, sink_name, fragment_id)",
-                    "{{error_type}} @ {{sink_name}} (sink_id={{sink_id}} fragment_id={{fragment_id}})",
-                ),
-                panels.target(
-                    f"{metric('source_status_is_up')} == 0",
-                    "source error: source_id={{source_id}}, source_name={{source_name}} @ {{%s}}"
-                    % NODE_LABEL,
-                ),
-                panels.target(
-                    f"sum(rate({metric('object_store_failure_count')}[$__rate_interval])) by ({NODE_LABEL}, {COMPONENT_LABEL}, type)",
-                    "remote storage error {{type}}: {{%s}} @ {{%s}}"
-                    % (COMPONENT_LABEL, NODE_LABEL),
-                ),
-            ],
-        ),
-    ]
-
-=======
->>>>>>> e29e1ed7
 templating_list = []
 if dynamic_source_enabled:
     templating_list.append(
