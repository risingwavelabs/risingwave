--- conflicted
+++ resolved
@@ -3240,7 +3240,6 @@
         )
     ]
 
-<<<<<<< HEAD
 def section_sink_metrics(outer_panels):
     panels = outer_panels.sub_panel()
     return [
@@ -3377,8 +3376,6 @@
             ],
         )
     ]
-=======
->>>>>>> 04f33a1e
 
 def section_network_connection(outer_panels):
     panels = outer_panels.sub_panel()
