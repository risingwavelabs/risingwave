import os
import logging
import sys
p = os.path.dirname(__file__)
sys.path.append(p)
from common import *
from jsonmerge import merge

source_uid = os.environ.get(SOURCE_UID, "risedev-prometheus")
dashboard_uid = os.environ.get(DASHBOARD_UID, "Ecy3uV1nz")
dashboard_version = int(os.environ.get(DASHBOARD_VERSION, "0"))
datasource = {"type": "prometheus", "uid": f"{source_uid}"}

datasource_const = "datasource"
if dynamic_source_enabled:
    datasource = {"type": "prometheus", "uid": "${datasource}"}

panels = Panels(datasource)
logging.basicConfig(level=logging.WARN)


def section_actor_info(panels):
    excluded_cols = ['Time', 'Value', '__name__', 'job', 'instance']
    return [
        panels.row("Actor/Table Id Info"),
        panels.table_info("Actor Id Info",
                          "Mapping from actor id to fragment id",
                          [panels.table_target(f"{metric('actor_info')}")], excluded_cols),
        panels.table_info("Table Id Info",
                          "Mapping from table id to actor id and table name",
                          [panels.table_target(f"{metric('table_info')}")], excluded_cols),

    ]


def section_cluster_node(panels):
    return [
        panels.row("Cluster Node"),
        panels.timeseries_count(
            "Node Count",
            "The number of each type of RisingWave components alive.",
            [
                panels.target(f"sum({metric('worker_num')}) by (worker_type)",
                              "{{worker_type}}")
            ],
            ["last"],
        ),
        panels.timeseries_memory(
            "Node Memory",
            "The memory usage of each RisingWave component.",
            [
                panels.target(
                    f"avg({metric('process_resident_memory_bytes')}) by (job,instance)",
                    "{{job}} @ {{instance}}",
                )
            ],
        ),
        panels.timeseries_cpu(
            "Node CPU",
            "The CPU usage of each RisingWave component.",
            [
                panels.target(
                    f"sum(rate({metric('process_cpu_seconds_total')}[$__rate_interval])) by (job,instance)",
                    "cpu - {{job}} @ {{instance}}",
                ),

                panels.target(
                    f"sum(rate({metric('process_cpu_seconds_total')}[$__rate_interval])) by (job,instance) / avg({metric('process_cpu_core_num')}) by (job,instance)",
                    "cpu usage -{{job}} @ {{instance}}",
                ),
            ],
        ),

        panels.timeseries_count(
            "Meta Cluster",
            "RW cluster can configure multiple meta nodes to achieve high availability. One is the leader and the "
            "rest are the followers.",
            [
                panels.target(f"sum({metric('meta_num')}) by (worker_addr,role)",
                              "{{worker_addr}} @ {{role}}")
            ],
            ["last"],
        ),
    ]


def section_recovery_node(panels):
    return [
        panels.row("Recovery"),
        panels.timeseries_ops(
            "Recovery Successful Rate",
            "The rate of successful recovery attempts",
            [
                panels.target(f"sum(rate({metric('recovery_latency_count')}[$__rate_interval])) by (instance)",
                              "{{instance}}")
            ],
            ["last"],
        ),
        panels.timeseries_count(
            "Failed recovery attempts",
            "Total number of failed reocovery attempts",
            [
                panels.target(f"sum({metric('recovery_failure_cnt')}) by (instance)",
                              "{{instance}}")
            ],
            ["last"],
        ),
        panels.timeseries_latency(
            "Recovery latency",
            "Time spent in a successful recovery attempt",
            [
                *quantile(
                    lambda quantile, legend: panels.target(
                        f"histogram_quantile({quantile}, sum(rate({metric('recovery_latency_bucket')}[$__rate_interval])) by (le, instance))",
                        f"recovery latency p{legend}" +
                        " - {{instance}}",
                    ),
                    [50, 90, 99, "max"],
                ),
                panels.target(
                    f"sum by (le) (rate({metric('recovery_latency_sum')}[$__rate_interval])) / sum by (le) (rate({metric('recovery_latency_count')}[$__rate_interval]))",
                    "recovery latency avg",
                ),
            ],
            ["last"],
        )
    ]


def section_compaction(outer_panels):
    panels = outer_panels.sub_panel()
    return [
        outer_panels.row_collapsed(
            "Compaction",
            [
                panels.timeseries_count(
                    "SSTable Count",
                    "The number of SSTables at each level",
                    [
                        panels.target(
                            f"sum({metric('storage_level_sst_num')}) by (instance, level_index)",
                            "L{{level_index}}",
                        ),
                    ],
                ),
                panels.timeseries_kilobytes(
                    "SSTable Size(KB)",
                    "The size(KB) of SSTables at each level",
                    [
                        panels.target(
                            f"sum({metric('storage_level_total_file_size')}) by (instance, level_index)",
                            "L{{level_index}}",
                        ),
                    ],
                ),
                panels.timeseries_count(
                    "Compactor Core Count To Scale",
                    "The number of CPUs needed to meet the demand of compaction.",
                    [
                        panels.target(
                            f"sum({metric('storage_compactor_suggest_core_count')})",
                            "suggest-core-count"
                        ),
                    ],
                ),
                panels.timeseries_count(
                    "Compaction Success & Failure Count",
                    "The number of compactions from one level to another level that have completed or failed",
                    [
                        panels.target(
                            f"sum({metric('storage_level_compact_frequency')}) by (compactor, group, task_type, result)",
                            "{{task_type}} - {{result}} - group-{{group}} @ {{compactor}}",
                        ),
                    ],
                ),
                panels.timeseries_count(
                    "Compaction Skip Count",
                    "The number of compactions from one level to another level that have been skipped.",
                    [
                        panels.target(
                            f"sum(rate({metric('storage_skip_compact_frequency')}[$__rate_interval])) by (level, type)",
                            "{{level}}-{{type}}",
                        ),
                    ],
                ),

                panels.timeseries_count(
                    "Compaction Task L0 Select Level Count",
                    "Avg l0 select_level_count of the compact task, and categorize it according to different cg, levels and task types",
                    [
                        panels.target(
                            f"sum by(le, group, type)(irate({metric('storage_l0_compact_level_count_sum')}[$__rate_interval]))  / sum by(le, group, type)(irate({metric('storage_l0_compact_level_count_count')}[$__rate_interval]))",
                            "avg cg{{group}}@{{type}}",
                        ),
                    ],
                ),

                panels.timeseries_count(
                    "Compaction Task File Count",
                    "Avg file count of the compact task, and categorize it according to different cg, levels and task types",
                    [
                        panels.target(
                            f"sum by(le, group, type)(irate({metric('storage_compact_task_file_count_sum')}[$__rate_interval]))  / sum by(le, group, type)(irate({metric('storage_compact_task_file_count_count')}[$__rate_interval]))",
                            "avg cg{{group}}@{{type}}",
                        ),
                    ],
                ),

                panels.timeseries_bytes(
                    "Compaction Task Size Distribution",
                    "The distribution of the compact task size triggered, including p90 and max. and categorize it according to different cg, levels and task types.",
                    [
                        *quantile(
                            lambda quantile, legend: panels.target(
                                f"histogram_quantile({quantile}, sum(rate({metric('storage_compact_task_size_bucket')}[$__rate_interval])) by (le, group, type))",
                                f"p{legend}" +
                                " - cg{{group}}@{{type}}",
                                ),
                            [90, "max"],
                        ),
                    ],
                ),
                panels.timeseries_count(
                    "Compactor Running Task Count",
                    "The number of compactions from one level to another level that are running.",
                    [
                        panels.target(
                            f"avg({metric('storage_compact_task_pending_num')}) by(job, instance)",
                            "compactor_task_split_count - {{job}} @ {{instance}}",
                        ),
                    ],
                ),
                panels.timeseries_latency(
                    "Compaction Duration",
                    "compact-task: The total time have been spent on compaction.",
                    [
                        *quantile(
                            lambda quantile, legend: panels.target(
                                f"histogram_quantile({quantile}, sum(rate({metric('compactor_compact_task_duration_bucket')}[$__rate_interval])) by (le, job, instance))",
                                f"compact-task p{legend}" +
                                " - {{job}} @ {{instance}}",
                            ),
                            [50, 90, "max"],
                        ),
                        *quantile(
                            lambda quantile, legend: panels.target(
                                f"histogram_quantile({quantile}, sum(rate({metric('compactor_compact_sst_duration_bucket')}[$__rate_interval])) by (le, job, instance))",
                                f"compact-key-range p{legend}" +
                                " - {{job}} @ {{instance}}",
                            ),
                            [90, "max"],
                        ),
                        *quantile(
                            lambda quantile, legend: panels.target(
                                f"histogram_quantile({quantile}, sum(rate({metric('compactor_get_table_id_total_time_duration_bucket')}[$__rate_interval])) by (le, job, instance))",
                                f"get-table-id p{legend}" +
                                " - {{job}} @ {{instance}}",
                            ),
                            [90, "max"],
                        ),
                        *quantile(
                            lambda quantile, legend: panels.target(
                                f"histogram_quantile({quantile}, sum(rate({metric('compactor_remote_read_time_per_task_bucket')}[$__rate_interval])) by (le, job, instance))",
                                f"remote-io p{legend}" +
                                " - {{job}} @ {{instance}}",
                            ),
                            [90, "max"],
                        ),
                        panels.target(
                            f"histogram_quantile(0.99, sum(rate({metric('compute_refill_cache_duration_bucket')}[$__rate_interval])) by (le, instance))",
                            "compute_apply_version_duration_p99 - {{instance}}",
                        ),
                        panels.target(
                            f"sum by(le)(rate({metric('compactor_compact_task_duration_sum')}[$__rate_interval])) / sum by(le)(rate({metric('compactor_compact_task_duration_count')}[$__rate_interval]))",
                            "compact-task avg",
                        ),
                        panels.target(
                            f"sum by(le)(rate({metric('state_store_compact_sst_duration_sum')}[$__rate_interval])) / sum by(le)(rate({metric('state_store_compact_sst_duration_count')}[$__rate_interval]))",
                            "compact-key-range avg",
                        ),
                    ],
                ),
                panels.timeseries_bytes_per_sec(
                    "Compaction Throughput",
                    "KBs read from next level during history compactions to next level",
                    [
                        panels.target(
                            f"sum(rate({metric('storage_level_compact_read_next')}[$__rate_interval])) by(job,instance) + sum(rate("
                            f"{metric('storage_level_compact_read_curr')}[$__rate_interval])) by(job,instance)",
                            "read - {{job}} @ {{instance}}",
                        ),
                        panels.target(
                            f"sum(rate({metric('storage_level_compact_write')}[$__rate_interval])) by(job,instance)",
                            "write - {{job}} @ {{instance}}",
                        ),
                        panels.target(
                            f"sum(rate({metric('compactor_write_build_l0_bytes')}[$__rate_interval]))by (job,instance)",
                            "flush - {{job}} @ {{instance}}",
                        ),
                    ],
                ),
                panels.timeseries_bytes(
                    "Compaction Write Bytes(GiB)",
                    "The number of bytes that have been written by compaction."
                    "Flush refers to the process of compacting Memtables to SSTables at Level 0."
                    "Write refers to the process of compacting SSTables at one level to another level.",
                    [
                        panels.target(
                            f"sum({metric('storage_level_compact_write')}) by (job)",
                            "write - {{job}}",
                        ),
                        panels.target(
                            f"sum({metric('compactor_write_build_l0_bytes')}) by (job)",
                            "flush - {{job}}",
                        ),
                    ],
                ),
                panels.timeseries_percentage(
                    "Compaction Write Amplification",
                    "Write amplification is the amount of bytes written to the remote storage by compaction for each "
                    "one byte of flushed SSTable data. Write amplification is by definition higher than 1.0 because "
                    "we write each piece of data to L0, and then write it again to an SSTable, and then compaction "
                    "may read this piece of data and write it to a new SSTable, that’s another write.",
                    [
                        panels.target(
                            f"sum({metric('storage_level_compact_write')}) / sum({metric('compactor_write_build_l0_bytes')})",
                            "write amplification",
                        ),
                    ],
                ),
                panels.timeseries_count(
                    "Compacting SSTable Count",
                    "The number of SSTables that is being compacted at each level",
                    [
                        panels.target(f"{metric('storage_level_compact_cnt')}",
                                      "L{{level_index}}"),
                    ],
                ),
                panels.timeseries_count(
                    "Compacting Task Count",
                    "num of compact_task",
                    [
                        panels.target(f"{metric('storage_level_compact_task_cnt')}",
                                      "{{task}}"),
                    ],
                ),
                panels.timeseries_bytes_per_sec(
                    "KBs Read/Write by Level",
                    "",
                    [
                        panels.target(
                            f"sum(rate({metric('storage_level_compact_read_next')}[$__rate_interval])) by (le, group, level_index)",
                            "cg{{group}}-L{{level_index}} read from next level",
                        ),
                        panels.target(
                            f"sum(rate({metric('storage_level_compact_read_curr')}[$__rate_interval])) by (le, group, level_index)",
                            "cg{{group}}-L{{level_index}} read from current level",
                        ),
                        panels.target(
                            f"sum(rate({metric('storage_level_compact_write')}[$__rate_interval])) by (le, group, level_index)",
                            "cg{{group}}-L{{level_index}} write to next level",
                        ),
                    ],
                ),
                panels.timeseries_ops(
                    "Count of SSTs Read/Write by level",
                    "",
                    [
                        panels.target(
                            f"sum(irate({metric('storage_level_compact_write_sstn')}[$__rate_interval])) by (le, group, level_index)",
                            "cg{{group}}-L{{level_index}} write to next level",
                        ),
                        panels.target(
                            f"sum(irate({metric('storage_level_compact_read_sstn_next')}[$__rate_interval])) by (le, group, level_index)",
                            "cg{{group}}-L{{level_index}} read from next level",
                        ),

                        panels.target(
                            f"sum(irate({metric('storage_level_compact_read_sstn_curr')}[$__rate_interval])) by (le, group, level_index)",
                            "cg{{group}}-L{{level_index}} read from current level",
                        ),
                    ],
                ),
                panels.timeseries_bytes(
                    "Hummock Sstable Size",
                    "Total bytes gotten from sstable_bloom_filter, for observing bloom_filter size",
                    [
                        panels.target(
                            f"sum by(le, job, instance)(rate({metric('compactor_sstable_bloom_filter_size_sum')}[$__rate_interval]))  / sum by(le, job, instance)(rate({metric('compactor_sstable_bloom_filter_size_count')}[$__rate_interval]))",
                            "avg_meta - {{job}} @ {{instance}}",
                        ),
                        panels.target(
                            f"sum by(le, job, instance)(rate({metric('compactor_sstable_file_size_sum')}[$__rate_interval]))  / sum by(le, job, instance)(rate({metric('compactor_sstable_file_size_count')}[$__rate_interval]))",
                            "avg_file - {{job}} @ {{instance}}",
                        ),
                    ],
                ),
                panels.timeseries_bytes(
                    "Hummock Sstable Item Size",
                    "Total bytes gotten from sstable_avg_key_size, for observing sstable_avg_key_size",
                    [
                        panels.target(
                            f"sum by(le, job, instance)(rate({metric('compactor_sstable_avg_key_size_sum')}[$__rate_interval]))  / sum by(le, job, instance)(rate({metric('compactor_sstable_avg_key_size_count')}[$__rate_interval]))",
                            "avg_key_size - {{job}} @ {{instance}}",
                        ),
                        panels.target(
                            f"sum by(le, job, instance)(rate({metric('compactor_sstable_avg_value_size_sum')}[$__rate_interval]))  / sum by(le, job, instance)(rate({metric('compactor_sstable_avg_value_size_count')}[$__rate_interval]))",
                            "avg_value_size - {{job}} @ {{instance}}",
                        ),
                    ],
                ),

                panels.timeseries_count(
                    "Hummock Sstable Stat",
                    "Avg count gotten from sstable_distinct_epoch_count, for observing sstable_distinct_epoch_count",
                    [
                        panels.target(
                            f"sum by(le, job, instance)(rate({metric('compactor_sstable_distinct_epoch_count_sum')}[$__rate_interval]))  / sum by(le, job, instance)(rate({metric('compactor_sstable_distinct_epoch_count_count')}[$__rate_interval]))",
                            "avg_epoch_count - {{job}} @ {{instance}}",
                        ),
                    ],
                ),

                panels.timeseries_latency(
                    "Hummock Remote Read Duration",
                    "Total time of operations which read from remote storage when enable prefetch",
                    [
                        *quantile(
                            lambda quantile, legend: panels.target(
                                f"histogram_quantile({quantile}, sum(rate({table_metric('state_store_remote_read_time_per_task_bucket')}[$__rate_interval])) by (le, job, instance, table_id))",
                                f"remote-io p{legend}" +
                                " - {{table_id}} @ {{job}} @ {{instance}}",
                            ),
                            [90, "max"],
                        ),
                    ],
                ),

                panels.timeseries_ops(
                    "Compactor Iter keys",
                    "",
                    [
                        panels.target(
                            f"sum(rate({metric('compactor_iter_scan_key_counts')}[$__rate_interval])) by (instance, type)",
                            "iter keys flow - {{type}} @ {{instance}} ",
                        ),
                    ],
                ),

                panels.timeseries_bytes(
                    "Lsm Compact Pending Bytes",
                    "bytes of Lsm tree needed to reach balance",
                    [
                        panels.target(
                            f"sum({metric('storage_compact_pending_bytes')}) by (instance, group)",
                            "compact pending bytes - {{group}} @ {{instance}} ",
                        ),
                    ],
                ),

                panels.timeseries_percentage(
                    "Lsm Level Compression Ratio",
                    "compression ratio of each level of the lsm tree",
                    [
                        panels.target(
                            f"sum({metric('storage_compact_level_compression_ratio')}) by (instance, group, level, algorithm)",
                            "lsm compression ratio - cg{{group}} @ L{{level}} - {{algorithm}} {{instance}} ",
                        ),
                    ],
                ),
            ],
        )
    ]


def section_object_storage(outer_panels):
    panels = outer_panels.sub_panel()
    write_op_filter = "type=~'upload|delete'"
    read_op_filter = "type=~'read|readv|list|metadata'"
    request_cost_op1 = "type=~'read|streaming_read_start|delete'"
    request_cost_op2 = "type=~'upload|streaming_upload_start|s3_upload_part|streaming_upload_finish|delete_objects|list'"
    return [
        outer_panels.row_collapsed(
            "Object Storage",
            [
                panels.timeseries_bytes_per_sec(
                    "Operation Throughput",
                    "",
                    [
                        panels.target(
                            f"sum(rate({metric('object_store_read_bytes')}[$__rate_interval]))by(job,instance)",
                            "read - {{job}} @ {{instance}}",
                        ),
                        panels.target(
                            f"sum(rate({metric('object_store_write_bytes')}[$__rate_interval]))by(job,instance)",
                            "write - {{job}} @ {{instance}}",
                        ),
                    ],
                ),
                panels.timeseries_latency(
                    "Operation Duration",
                    "",
                    [
                        *quantile(
                            lambda quantile, legend: panels.target(
                                f"histogram_quantile({quantile}, sum(rate({metric('object_store_operation_latency_bucket')}[$__rate_interval])) by (le, type, job, instance))",
                                "{{type}}" + f" p{legend}" +
                                " - {{job}} @ {{instance}}",
                            ),
                            [50, 90, 99, "max"],
                        ),
                        panels.target(
                            f"sum by(le, type, job, instance)(rate({metric('object_store_operation_latency_sum')}[$__rate_interval])) / sum by(le, type, job, instance) (rate({metric('object_store_operation_latency_count')}[$__rate_interval]))",
                            "{{type}} avg - {{job}} @ {{instance}}",
                        ),
                    ],
                ),
                panels.timeseries_ops(
                    "Operation Rate",
                    "",
                    [
                        panels.target(
                            f"sum(rate({metric('object_store_operation_latency_count')}[$__rate_interval])) by (le, type, job, instance)",
                            "{{type}} - {{job}} @ {{instance}}",
                        ),
                        panels.target(
                            f"sum(rate({metric('object_store_operation_latency_count', write_op_filter)}[$__rate_interval])) by (le, media_type, job, instance)",
                            "{{media_type}}-write - {{job}} @ {{instance}}",
                        ),
                        panels.target(
                            f"sum(rate({metric('object_store_operation_latency_count', read_op_filter)}[$__rate_interval])) by (le, media_type, job, instance)",
                            "{{media_type}}-read - {{job}} @ {{instance}}",
                        ),
                    ],
                ),
                panels.timeseries_bytes(
                    "Operation Size",
                    "",
                    quantile(
                        lambda quantile, legend: panels.target(
                            f"histogram_quantile({quantile}, sum(rate({metric('object_store_operation_bytes_bucket')}[$__rate_interval])) by (le, type, job, instance))",
                            "{{type}}" + f" p{legend}" +
                            " - {{job}} @ {{instance}}",
                        ),
                        [50, 90, 99, "max"],
                    ),
                ),
                panels.timeseries_ops(
                    "Operation Failure Rate",
                    "",
                    [
                        panels.target(
                            f"sum(rate({metric('object_store_failure_count')}[$__rate_interval])) by (instance, job, type)",
                            "{{type}} - {{job}} @ {{instance}}",
                        )
                    ],
                ),
                panels.timeseries_dollar(
                    "Estimated S3 Cost (Realtime)",
                    "There are two types of operations: 1. GET, SELECT, and DELETE, they cost 0.0004 USD per 1000 "
                    "requests. 2. PUT, COPY, POST, LIST, they cost 0.005 USD per 1000 requests."
                    "Reading from S3 across different regions impose extra cost. This metric assumes 0.01 USD per 1GB "
                    "data transfer. Please checkout AWS's pricing model for more accurate calculation.",
                    [
                        panels.target(
                            f"sum({metric('object_store_read_bytes')}) * 0.01 / 1000 / 1000 / 1000",
                            "(Cross Region) Data Transfer Cost",
                            True,
                        ),
                        panels.target(
                            f"sum({metric('object_store_operation_latency_count', request_cost_op1)}) * 0.0004 / 1000",
                            "GET, SELECT, and all other Requests Cost",
                        ),
                        panels.target(
                            f"sum({metric('object_store_operation_latency_count', request_cost_op2)}) * 0.005 / 1000",
                            "PUT, COPY, POST, LIST Requests Cost",
                        ),
                    ],
                ),
                panels.timeseries_dollar(
                    "Estimated S3 Cost (Monthly)",
                    "This metric uses the total size of data in S3 at this second to derive the cost of storing data "
                    "for a whole month. The price is 0.023 USD per GB. Please checkout AWS's pricing model for more "
                    "accurate calculation.",
                    [
                        panels.target(
                            f"sum({metric('storage_level_total_file_size')}) by (instance) * 0.023 / 1000 / 1000",
                            "Monthly Storage Cost",
                        ),
                    ],
                ),
            ],
        )
    ]


def section_streaming(panels):
    return [
        panels.row("Streaming"),
        panels.timeseries_rowsps(
            "Source Throughput(rows/s)",
            "The figure shows the number of rows read by each source per second.",
            [
                panels.target(
                    f"rate({metric('stream_source_output_rows_counts')}[$__rate_interval])",
                    "source={{source_name}} {{source_id}} @ {{instance}}",
                ),
            ],
        ),
        panels.timeseries_rowsps(
            "Source Throughput(rows/s) Per Partition",
            "Each query is executed in parallel with a user-defined parallelism. This figure shows the throughput of "
            "each parallelism. The throughput of all the parallelism added up is equal to Source Throughput(rows).",
            [
                panels.target(
                    f"rate({metric('partition_input_count')}[$__rate_interval])",
                    "actor={{actor_id}} source={{source_id}} partition={{partition}}",
                )
            ],
        ),
        panels.timeseries_bytesps(
            "Source Throughput(MB/s)",
            "The figure shows the number of bytes read by each source per second.",
            [
                panels.target(
                    f"(sum by (source_id)(rate({metric('partition_input_bytes')}[$__rate_interval])))/(1000*1000)",
                    "source={{source_id}}",
                )
            ],
        ),
        panels.timeseries_bytesps(
            "Source Throughput(MB/s) Per Partition",
            "Each query is executed in parallel with a user-defined parallelism. This figure shows the throughput of "
            "each parallelism. The throughput of all the parallelism added up is equal to Source Throughput(MB/s).",
            [
                panels.target(
                    f"(rate({metric('partition_input_bytes')}[$__rate_interval]))/(1000*1000)",
                    "actor={{actor_id}} source={{source_id}} partition={{partition}}",
                )
            ],
        ),
        panels.timeseries_rowsps(
            "Source Throughput(rows) per barrier",
            "RisingWave ingests barriers periodically to trigger computation and checkpoints. The frequency of "
            "barrier can be set by barrier_interval_ms. This metric shows how many rows are ingested between two "
            "consecutive barriers.",
            [
                panels.target(
                    f"rate({metric('stream_source_rows_per_barrier_counts')}[$__rate_interval])",
                    "actor={{actor_id}} source={{source_id}} @ {{instance}}"
                )
            ]
        ),
        panels.timeseries_count(
            "Source Upstream Status",
            "Monitor each source upstream, 0 means the upstream is not normal, 1 means the source is ready.",
            [
                panels.target(
                    f"{metric('source_status_is_up')}",
                    "source_id={{source_id}}, source_name={{source_name}} @ {{instance}}"
                )
            ]
        ),
        panels.timeseries_rowsps(
            "Sink Throughput(rows/s)",
            "The figure shows the number of rows output by each sink per second.",
            [
                panels.target(
                    f"rate({metric('stream_sink_output_rows_counts')}[$__rate_interval])",
                    "sink={{sink_name}} {{sink_id}} @ {{instance}}",
                ),
            ],
        ),
        panels.timeseries_rowsps(
            "Backfill Snapshot Read Throughput(rows)",
            "Total number of rows that have been read from the backfill snapshot",
            [
                panels.target(
                    f"rate({table_metric('stream_backfill_snapshot_read_row_count')}[$__rate_interval])",
                    "table_id={{table_id}} actor={{actor_id}} @ {{instance}}"
                ),
            ],
        ),
        panels.timeseries_rowsps(
            "Backfill Upstream Throughput(rows)",
            "Total number of rows that have been output from the backfill upstream",
            [
                panels.target(
                    f"rate({table_metric('stream_backfill_upstream_output_row_count')}[$__rate_interval])",
                    "table_id={{table_id}} actor={{actor_id}} @ {{instance}}"
                ),
            ],
        ),
        panels.timeseries_count(
            "Barrier Number",
            "The number of barriers that have been ingested but not completely processed. This metric reflects the "
            "current level of congestion within the system.",
            [
                panels.target(f"{metric('all_barrier_nums')}", "all_barrier"),
                panels.target(
                    f"{metric('in_flight_barrier_nums')}", "in_flight_barrier"),
            ],
        ),
        panels.timeseries_latency(
            "Barrier Send Latency",
            "The duration between the time point when the scheduled barrier needs to be sent and the time point when "
            "the barrier gets actually sent to all the compute nodes. Developers can thus detect any internal "
            "congestion.",
            quantile(
                lambda quantile, legend: panels.target(
                    f"histogram_quantile({quantile}, sum(rate({metric('meta_barrier_send_duration_seconds_bucket')}[$__rate_interval])) by (le))",
                    f"barrier_send_latency_p{legend}",
                ),
                [50, 90, 99, 999, "max"],
            ) + [
                panels.target(
                    f"rate({metric('meta_barrier_send_duration_seconds_sum')}[$__rate_interval]) / rate({metric('meta_barrier_send_duration_seconds_count')}[$__rate_interval])",
                    "barrier_send_latency_avg",
                ),
            ],
        ),
        panels.timeseries_latency(
            "Barrier Latency",
            "The time that the data between two consecutive barriers gets fully processed, i.e. the computation "
            "results are made durable into materialized views or sink to external systems. This metric shows to users "
            "the freshness of materialized views.",
            quantile(
                lambda quantile, legend: panels.target(
                    f"histogram_quantile({quantile}, sum(rate({metric('meta_barrier_duration_seconds_bucket')}[$__rate_interval])) by (le))",
                    f"barrier_latency_p{legend}",
                ),
                [50, 90, 99, 999, "max"],
            ) + [
                panels.target(
                    f"rate({metric('meta_barrier_duration_seconds_sum')}[$__rate_interval]) / rate({metric('meta_barrier_duration_seconds_count')}[$__rate_interval])",
                    "barrier_latency_avg",
                ),
            ],
        ),
        panels.timeseries_latency(
            "Barrier In-Flight Latency",
            "",
            quantile(
                lambda quantile, legend: panels.target(
                    f"histogram_quantile({quantile}, sum(rate({metric('stream_barrier_inflight_duration_seconds_bucket')}[$__rate_interval])) by (le))",
                    f"barrier_inflight_latency_p{legend}",
                ),
                [50, 90, 99, 999, "max"],
            ) + [
                panels.target(
                    f"max(sum by(le, instance)(rate({metric('stream_barrier_inflight_duration_seconds_sum')}[$__rate_interval]))  / sum by(le, instance)(rate({metric('stream_barrier_inflight_duration_seconds_count')}[$__rate_interval])))",
                    "barrier_inflight_latency_avg",
                ),
            ],
        ),
        panels.timeseries_latency(
            "Barrier Sync Latency",
            "",
            quantile(
                lambda quantile, legend: panels.target(
                    f"histogram_quantile({quantile}, sum(rate({metric('stream_barrier_sync_storage_duration_seconds_bucket')}[$__rate_interval])) by (le,instance))",
                    f"barrier_sync_latency_p{legend}" + " - {{instance}}",
                ),
                [50, 90, 99, 999, "max"],
            ) + [
                panels.target(
                    f"sum by(le, instance)(rate({metric('stream_barrier_sync_storage_duration_seconds_sum')}[$__rate_interval]))  / sum by(le, instance)(rate({metric('stream_barrier_sync_storage_duration_seconds_count')}[$__rate_interval]))",
                    "barrier_sync_latency_avg - {{instance}}",
                ),
            ],
        ),
        panels.timeseries_latency(
            "Barrier Wait Commit Latency",
            "",
            quantile(
                lambda quantile, legend: panels.target(
                    f"histogram_quantile({quantile}, sum(rate({metric('meta_barrier_wait_commit_duration_seconds_bucket')}[$__rate_interval])) by (le))",
                    f"barrier_wait_commit_latency_p{legend}",
                ),
                [50, 90, 99, 999, "max"],
            ) + [
                panels.target(
                    f"rate({metric('meta_barrier_wait_commit_duration_seconds_sum')}[$__rate_interval]) / rate({metric('meta_barrier_wait_commit_duration_seconds_count')}[$__rate_interval])",
                    "barrier_wait_commit_avg",
                ),
            ],
        ),
    ]


def section_streaming_actors(outer_panels):
    panels = outer_panels.sub_panel()
    return [
        outer_panels.row_collapsed(
            "Streaming Actors",
            [
                panels.timeseries_actor_rowsps(
                    "Executor Throughput",
                    "When enabled, this metric shows the input throughput of each executor.",
                    [
                        panels.target(
                            f"rate({metric('stream_executor_row_count')}[$__rate_interval]) > 0",
                            "{{actor_id}}->{{executor_id}}",
                        ),
                    ],
                ),
                panels.timeseries_percentage(
                    "Actor Backpressure",
                    "We first record the total blocking duration(ns) of output buffer of each actor. It shows how "
                    "much time it takes an actor to process a message, i.e. a barrier, a watermark or rows of data, "
                    "on average. Then we divide this duration by 1 second and show it as a percentage.",
                    [
                        panels.target(
                            f"rate({metric('stream_actor_output_buffer_blocking_duration_ns')}[$__rate_interval]) / 1000000000",
                            "{{actor_id}}",
                        ),
                    ],
                ),
                panels.timeseries_bytes(
                    "Actor Memory Usage",
                    "",
                    [
                        panels.target(
                            "rate(actor_memory_usage[$__rate_interval])",
                            "{{actor_id}}",
                        ),
                    ],
                ),
                panels.timeseries_percentage(
                    "Actor Input Blocking Time Ratio",
                    "",
                    [
                        panels.target(
                            f"rate({metric('stream_actor_input_buffer_blocking_duration_ns')}[$__rate_interval]) / 1000000000",
                            "{{actor_id}}->{{upstream_fragment_id}}",
                        ),
                    ],
                ),
                panels.timeseries_actor_latency(
                    "Actor Barrier Latency",
                    "",
                    [
                        panels.target(
                            f"rate({metric('stream_actor_barrier_time')}[$__rate_interval]) > 0",
                            "{{actor_id}}",
                        ),
                    ],
                ),
                panels.timeseries_actor_latency(
                    "Actor Processing Time",
                    "",
                    [
                        panels.target(
                            f"rate({metric('stream_actor_processing_time')}[$__rate_interval]) > 0",
                            "{{actor_id}}",
                        ),
                    ],
                ),
                panels.timeseries_actor_latency(
                    "Actor Execution Time",
                    "",
                    [
                        panels.target(
                            f"rate({metric('stream_actor_actor_execution_time')}[$__rate_interval]) > 0",
                            "{{actor_id}}",
                        ),
                    ],
                ),
                panels.timeseries_row(
                    "Actor Input Row",
                    "",
                    [
                        panels.target(
                            f"rate({metric('stream_actor_in_record_cnt')}[$__rate_interval]) > 0",
                            "{{actor_id}}",
                        ),
                    ],
                ),
                panels.timeseries_row(
                    "Actor Output Row",
                    "",
                    [
                        panels.target(
                            f"rate({metric('stream_actor_out_record_cnt')}[$__rate_interval]) > 0",
                            "{{actor_id}}",
                        ),
                    ],
                ),
                panels.timeseries_actor_ops(
                    "Join Executor Cache",
                    "",
                    [
                        panels.target(
                            f"rate({metric('stream_join_lookup_miss_count')}[$__rate_interval])",
                            "cache miss - {{side}} side, join_table_id {{join_table_id}} degree_table_id {{degree_table_id}} actor {{actor_id}} ",
                        ),
                        panels.target(
                            f"rate({metric('stream_join_lookup_total_count')}[$__rate_interval])",
                            "total lookups {{side}} side, join_table_id {{join_table_id}} degree_table_id {{degree_table_id}} actor {{actor_id}}",
                        ),
                        panels.target(
                            f"rate({metric('stream_join_insert_cache_miss_count')}[$__rate_interval])",
                            "cache miss when insert {{side}} side, join_table_id {{join_table_id}} degree_table_id {{degree_table_id}} actor {{actor_id}}",
                        ),
                    ],
                ),
                panels.timeseries_actor_ops(
                    "Materialize Executor Cache",
                    "",
                    [
                        panels.target(
                            f"rate({table_metric('stream_materialize_cache_hit_count')}[$__rate_interval])",
                            "cache hit count - table {{table_id}} - actor {{actor_id}}   {{instance}}",
                        ),
                        panels.target(
                            f"rate({table_metric('stream_materialize_cache_total_count')}[$__rate_interval])",
                            "total cached count - table {{table_id}} - actor {{actor_id}}   {{instance}}",
                        ),
                    ],
                ),
                panels.timeseries_percentage(
                    "Executor Cache Miss Ratio",
                    "",
                    [
                        panels.target(
                            f"(sum(rate({metric('stream_join_lookup_miss_count')}[$__rate_interval])) by (side, join_table_id, degree_table_id, actor_id) ) / (sum(rate({metric('stream_join_lookup_total_count')}[$__rate_interval])) by (side, join_table_id, degree_table_id, actor_id))",
                            "join executor cache miss ratio - - {{side}} side, join_table_id {{join_table_id}} degree_table_id {{degree_table_id}} actor {{actor_id}}",
                        ),

                        panels.target(
                            f"(sum(rate({metric('stream_agg_lookup_miss_count')}[$__rate_interval])) by (table_id, actor_id) ) / (sum(rate({metric('stream_agg_lookup_total_count')}[$__rate_interval])) by (table_id, actor_id))",
                            "Agg cache miss ratio - table {{table_id}} actor {{actor_id}} ",
                        ),

                        panels.target(
                            f"(sum(rate({metric('stream_agg_distinct_cache_miss_count')}[$__rate_interval])) by (table_id, actor_id) ) / (sum(rate({metric('stream_agg_distinct_total_cache_count')}[$__rate_interval])) by (table_id, actor_id))",
                            "Distinct agg cache miss ratio - table {{table_id}} actor {{actor_id}} ",
                        ),

                        panels.target(
                            f"1 - (sum(rate({metric('stream_materialize_cache_hit_count')}[$__rate_interval])) by (table_id, actor_id) ) / (sum(rate({metric('stream_materialize_cache_total_count')}[$__rate_interval])) by (table_id, actor_id))",
                            "materialize executor cache miss ratio - table {{table_id}} actor {{actor_id}}  {{instance}}",
                        ),

                    ],
                ),
                panels.timeseries_actor_latency(
                    "Join Executor Barrier Align",
                    "",
                    [
                        *quantile(
                            lambda quantile, legend: panels.target(
                                f"histogram_quantile({quantile}, sum(rate({metric('stream_join_barrier_align_duration_bucket')}[$__rate_interval])) by (le, actor_id, wait_side, job, instance))",
                                f"p{legend} {{{{actor_id}}}}.{{{{wait_side}}}} - {{{{job}}}} @ {{{{instance}}}}",
                            ),
                            [90, 99, 999, "max"],
                        ),
                        panels.target(
                            f"sum by(le, actor_id, wait_side, job, instance)(rate({metric('stream_join_barrier_align_duration_sum')}[$__rate_interval])) / sum by(le,actor_id,wait_side,job,instance) (rate({metric('stream_join_barrier_align_duration_count')}[$__rate_interval]))",
                            "avg {{actor_id}}.{{wait_side}} - {{job}} @ {{instance}}",
                        ),
                    ],
                ),
                panels.timeseries_percentage(
                    "Join Actor Input Blocking Time Ratio",
                    "",
                    [
                        panels.target(
                            f"rate({metric('stream_join_actor_input_waiting_duration_ns')}[$__rate_interval]) / 1000000000",
                            "{{actor_id}}",
                        ),
                    ],
                ),
                panels.timeseries_percentage(
                    "Join Actor Match Duration Per Second",
                    "",
                    [
                        panels.target(
                            f"rate({metric('stream_join_match_duration_ns')}[$__rate_interval]) / 1000000000",
                            "{{actor_id}}.{{side}}",
                        ),
                    ],
                ),
                panels.timeseries_count(
                    "Join Cached Entries",
                    "Multiple rows with distinct primary keys may have the same join key. This metric counts the "
                    "number of join keys in the executor cache.",
                    [
                        panels.target(f"{metric('stream_join_cached_entries')}",
                                      "{{actor_id}} {{side}}"),
                    ],
                ),
                panels.timeseries_count(
                    "Join Cached Rows",
                    "Multiple rows with distinct primary keys may have the same join key. This metric counts the "
                    "number of rows in the executor cache.",
                    [
                        panels.target(f"{metric('stream_join_cached_rows')}",
                                      "{{actor_id}} {{side}}"),
                    ],
                ),
                panels.timeseries_bytes(
                    "Join Cached Estimated Size",
                    "Multiple rows with distinct primary keys may have the same join key. This metric counts the "
                    "size of rows in the executor cache.",
                    [
                        panels.target(f"{metric('stream_join_cached_estimated_size')}",
                                      "{{actor_id}} {{side}}"),
                    ],
                ),
                panels.timeseries_actor_ops(
                    "Aggregation Executor Cache Statistics For Each Key/State",
                    "Lookup miss count counts the number of aggregation key's cache miss per second."
                    "Lookup total count counts the number of rows processed per second."
                    "By diving these two metrics, one can derive the cache miss rate per second.",
                    [
                        panels.target(
                            f"rate({metric('stream_agg_lookup_miss_count')}[$__rate_interval])",
                            "cache miss - table {{table_id}} actor {{actor_id}}",
                        ),
                        panels.target(
                            f"rate({metric('stream_agg_distinct_cache_miss_count')}[$__rate_interval])",
                            "Distinct agg cache miss - table {{table_id}} actor {{actor_id}}",
                        ),
           
                        panels.target(
                            f"rate({metric('stream_agg_lookup_total_count')}[$__rate_interval])",
                            "total lookups - table {{table_id}} actor {{actor_id}}",
                        ),
                    ],
                ),
                panels.timeseries_actor_ops(
                    "Aggregation Executor Cache Statistics For Each StreamChunk",
                    "",
                    [
                        panels.target(
                            f"rate({metric('stream_agg_chunk_lookup_miss_count')}[$__rate_interval])",
                            "chunk-level cache miss  - table {{table_id}} actor {{actor_id}}}",
                        ),
                        panels.target(
                            f"rate({metric('stream_agg_chunk_lookup_total_count')}[$__rate_interval])",
                            "chunk-level total lookups  - table {{table_id}} actor {{actor_id}}",
                        ),
                    ],
                ),
                panels.timeseries_count(
                    "Aggregation Cached Keys",
                    "The number of keys cached in each hash aggregation executor's executor cache.",
                    [
                        panels.target(f"{metric('stream_agg_cached_keys')}",
                                      "table {{table_id}} actor {{actor_id}}"),
                        panels.target(f"{metric('stream_agg_distinct_cached_keys')}",
                                      "table {{table_id}} actor {{actor_id}}"),
                    ],
                ),
            ],
        )
    ]


def section_streaming_actors_tokio(outer_panels):
    panels = outer_panels.sub_panel()
    return [
        outer_panels.row_collapsed(
            "Streaming Actors (Tokio)",
            [
                panels.timeseries_actor_latency_small(
                    "Tokio: Actor Fast Poll Time",
                    "",
                    [
                        panels.target(
                            f"rate({metric('stream_actor_fast_poll_duration')}[$__rate_interval]) > 0",
                            "{{actor_id}}",
                        ),
                    ],
                ),
                panels.timeseries_actor_ops_small(
                    "Tokio: Actor Fast Poll Count",
                    "",
                    [
                        panels.target(
                            f"rate({metric('stream_actor_fast_poll_cnt')}[$__rate_interval]) > 0",
                            "{{actor_id}}",
                        ),
                    ],
                ),
                panels.timeseries_actor_latency_small(
                    "Tokio: Actor Fast Poll Avg Time",
                    "",
                    [
                        panels.target(
                            f"rate({metric('stream_actor_fast_poll_duration')}[$__rate_interval]) / rate({metric('stream_actor_fast_poll_cnt')}[$__rate_interval]) > 0",
                            "{{actor_id}}",
                        ),
                    ],
                ),
                panels.timeseries_actor_latency_small(
                    "Tokio: Actor Slow Poll Total Time",
                    "",
                    [
                        panels.target(
                            f"rate({metric('stream_actor_slow_poll_duration')}[$__rate_interval]) > 0",
                            "{{actor_id}}",
                        ),
                    ],
                ),
                panels.timeseries_actor_ops_small(
                    "Tokio: Actor Slow Poll Count",
                    "",
                    [
                        panels.target(
                            f"rate({metric('stream_actor_slow_poll_cnt')}[$__rate_interval]) > 0",
                            "{{actor_id}}",
                        ),
                    ],
                ),
                panels.timeseries_actor_latency_small(
                    "Tokio: Actor Slow Poll Avg Time",
                    "",
                    [
                        panels.target(
                            f"rate({metric('stream_actor_slow_poll_duration')}[$__rate_interval]) / rate({metric('stream_actor_slow_poll_cnt')}[$__rate_interval]) > 0",
                            "{{actor_id}}",
                        ),
                    ],
                ),
                panels.timeseries_actor_latency_small(
                    "Tokio: Actor Poll Total Time",
                    "",
                    [
                        panels.target(
                            f"rate({metric('stream_actor_poll_duration')}[$__rate_interval]) > 0",
                            "{{actor_id}}",
                        ),
                    ],
                ),
                panels.timeseries_actor_ops_small(
                    "Tokio: Actor Poll Count",
                    "",
                    [
                        panels.target(
                            f"rate({metric('stream_actor_poll_cnt')}[$__rate_interval]) > 0",
                            "{{actor_id}}",
                        ),
                    ],
                ),
                panels.timeseries_actor_latency_small(
                    "Tokio: Actor Poll Avg Time",
                    "",
                    [
                        panels.target(
                            f"rate({metric('stream_actor_poll_duration')}[$__rate_interval]) / rate({metric('stream_actor_poll_cnt')}[$__rate_interval]) > 0",
                            "{{actor_id}}",
                        ),
                    ],
                ),
                panels.timeseries_actor_latency_small(
                    "Tokio: Actor Idle Total Time",
                    "",
                    [
                        panels.target(
                            f"rate({metric('stream_actor_idle_duration')}[$__rate_interval]) > 0",
                            "{{actor_id}}",
                        ),
                    ],
                ),
                panels.timeseries_actor_ops_small(
                    "Tokio: Actor Idle Count",
                    "",
                    [
                        panels.target(
                            f"rate({metric('stream_actor_idle_cnt')}[$__rate_interval]) > 0",
                            "{{actor_id}}",
                        ),
                    ],
                ),
                panels.timeseries_actor_latency_small(
                    "Tokio: Actor Idle Avg Time",
                    "",
                    [
                        panels.target(
                            f"rate({metric('stream_actor_idle_duration')}[$__rate_interval]) / rate({metric('stream_actor_idle_cnt')}[$__rate_interval]) > 0",
                            "{{actor_id}}",
                        ),
                    ],
                ),
                panels.timeseries_actor_latency_small(
                    "Tokio: Actor Scheduled Total Time",
                    "",
                    [
                        panels.target(
                            f"rate({metric('stream_actor_scheduled_duration')}[$__rate_interval]) > 0",
                            "{{actor_id}}",
                        ),
                    ],
                ),
                panels.timeseries_actor_ops_small(
                    "Tokio: Actor Scheduled Count",
                    "",
                    [
                        panels.target(
                            f"rate({metric('stream_actor_scheduled_cnt')}[$__rate_interval]) > 0",
                            "{{actor_id}}",
                        ),
                    ],
                ),
                panels.timeseries_actor_latency_small(
                    "Tokio: Actor Scheduled Avg Time",
                    "",
                    [
                        panels.target(
                            f"rate({metric('stream_actor_scheduled_duration')}[$__rate_interval]) / rate({metric('stream_actor_scheduled_cnt')}[$__rate_interval]) > 0",
                            "{{actor_id}}",
                        ),
                    ],
                ),
            ]
        )
    ]


def section_streaming_exchange(outer_panels):
    panels = outer_panels.sub_panel()
    return [
        outer_panels.row_collapsed(
            "Streaming Exchange",
            [
                panels.timeseries_bytes_per_sec(
                    "Fragment-level Remote Exchange Send Throughput",
                    "",
                    [
                        panels.target(
                            f"rate({metric('stream_exchange_frag_send_size')}[$__rate_interval])",
                            "{{up_fragment_id}}->{{down_fragment_id}}",
                        ),
                    ],
                ),
                panels.timeseries_bytes_per_sec(
                    "Fragment-level Remote Exchange Recv Throughput",
                    "",
                    [
                        panels.target(
                            f"rate({metric('stream_exchange_frag_recv_size')}[$__rate_interval])",
                            "{{up_fragment_id}}->{{down_fragment_id}}",
                        ),
                    ],
                ),
            ],
        ),
    ]


def section_streaming_errors(outer_panels):
    panels = outer_panels.sub_panel()
    return [
        outer_panels.row_collapsed(
            "User Streaming Errors",
            [
                panels.timeseries_count(
                    "Compute Errors by Type",
                    "",
                    [
                        panels.target(
                            f"sum({metric('user_compute_error_count')}) by (error_type, error_msg, fragment_id, executor_name)",
                            "{{error_type}}: {{error_msg}} ({{executor_name}}: fragment_id={{fragment_id}})",
                        ),
                    ],
                ),
                panels.timeseries_count(
                    "Source Errors by Type",
                    "",
                    [
                        panels.target(
                            f"sum({metric('user_source_error_count')}) by (error_type, error_msg, fragment_id, table_id, executor_name)",
                            "{{error_type}}: {{error_msg}} ({{executor_name}}: table_id={{table_id}}, fragment_id={{fragment_id}})",
                        ),
                    ],
                ),
            ],
        ),
    ]


def section_batch(outer_panels):
    panels = outer_panels.sub_panel()
    return [
        outer_panels.row_collapsed(
            "Batch Metrics",
            [
                panels.timeseries_row(
                    "Exchange Recv Row Number",
                    "",
                    [
                        panels.target(
                            f"{metric('batch_exchange_recv_row_number')}",
                            "{{query_id}} : {{source_stage_id}}.{{source_task_id}} -> {{target_stage_id}}.{{target_task_id}}",
                        ),
                    ],
                ),
                panels.timeseries_row(
                    "Batch Mpp Task Number",
                    "",
                    [
                        panels.target(
                            f"{metric('batch_task_num')}",
                            "",
                        ),
                    ],
                ),
                panels.timeseries_row(
                    "Batch Mem Usage",
                    "All memory usage of batch executors in bytes",
                    [
                        panels.target(
                            f"{metric('batch_total_mem')}",
                            "",
                        ),
                    ],
                ),
            ],
        ),
    ]


def section_frontend(outer_panels):
    panels = outer_panels.sub_panel()
    return [
        outer_panels.row_collapsed(
            "Frontend",
            [
                panels.timeseries_query_per_sec(
                    "Query Per Second(Local Query Mode)",
                    "",
                    [
                        panels.target(
                            f"rate({metric('frontend_query_counter_local_execution')}[$__rate_interval])",
                            "",
                        ),
                    ],
                ),
                panels.timeseries_query_per_sec(
                    "Query Per Second(Distributed Query Mode)",
                    "",
                    [
                        panels.target(
                            f"rate({metric('distributed_completed_query_counter')}[$__rate_interval])",
                            "",
                        ),
                    ],
                ),
                panels.timeseries_count(
                    "The Number of Running Queries(Distributed Query Mode)",
                    "",
                    [
                        panels.target(f"{metric('distributed_running_query_num')}",
                                      "The number of running query in distributed execution mode"),
                    ],
                    ["last"],
                ),
                panels.timeseries_count(
                    "The Number of Rejected queries(Distributed Query Mode)",
                    "",
                    [
                        panels.target(f"{metric('distributed_rejected_query_counter')}",
                                      "The number of rejected query in distributed execution mode"),
                    ],
                    ["last"],
                ),
                panels.timeseries_count(
                    "The Number of Completed Queries(Distributed Query Mode)",
                    "",
                    [
                        panels.target(f"{metric('distributed_completed_query_counter')}",
                                      "The number of completed query in distributed execution mode"),
                    ],
                    ["last"],
                ),
                panels.timeseries_latency(
                    "Query Latency(Distributed Query Mode)",
                    "",
                    [
                        panels.target(
                            f"histogram_quantile(0.5, sum(rate({metric('distributed_query_latency_bucket')}[$__rate_interval])) by (le, job, instance))",
                            "p50 - {{job}} @ {{instance}}",
                        ),
                        panels.target(
                            f"histogram_quantile(0.9, sum(rate({metric('distributed_query_latency_bucket')}[$__rate_interval])) by (le, job, instance))",
                            "p90 - {{job}} @ {{instance}}",
                        ),
                        panels.target(
                            f"histogram_quantile(0.95, sum(rate({metric('distributed_query_latency_bucket')}[$__rate_interval])) by (le, job, instance))",
                            "p99 - {{job}} @ {{instance}}",
                        ),
                    ],
                ),
                panels.timeseries_latency(
                    "Query Latency(Local Query Mode)",
                    "",
                    [
                        panels.target(
                            f"histogram_quantile(0.5, sum(rate({metric('frontend_latency_local_execution_bucket')}[$__rate_interval])) by (le, job, instance))",
                            "p50 - {{job}} @ {{instance}}",
                        ),
                        panels.target(
                            f"histogram_quantile(0.9, sum(rate({metric('frontend_latency_local_execution_bucket')}[$__rate_interval])) by (le, job, instance))",
                            "p90 - {{job}} @ {{instance}}",
                        ),
                        panels.target(
                            f"histogram_quantile(0.95, sum(rate({metric('frontend_latency_local_execution_bucket')}[$__rate_interval])) by (le, job, instance))",
                            "p99 - {{job}} @ {{instance}}",
                        ),
                    ],
                ),
            ],
        ),
    ]


def section_hummock(panels):
    meta_miss_filter = "type='meta_miss'"
    meta_total_filter = "type='meta_total'"
    data_miss_filter = "type='data_miss'"
    data_total_filter = "type='data_total'"
    file_cache_get_filter = "op='get'"
    return [
        panels.row("Hummock"),
        panels.timeseries_latency(
            "Build and Sync Sstable Duration",
            "Histogram of time spent on compacting shared buffer to remote storage.",
            [
                *quantile(
                    lambda quantile, legend: panels.target(
                        f"histogram_quantile({quantile}, sum(rate({metric('state_store_sync_duration_bucket')}[$__rate_interval])) by (le, job, instance))",
                        f"p{legend}" + " - {{job}} @ {{instance}}",
                    ),
                    [50, 90, 99, "max"],
                ),
                panels.target(
                    f"sum by(le, job, instance) (rate({metric('state_store_sync_duration_sum')}[$__rate_interval])) / sum by(le, job, instance) (rate({metric('state_store_sync_duration_count')}[$__rate_interval]))",
                    "avg - {{job}} @ {{instance}}",
                ),
            ],
        ),
        panels.timeseries_ops(
            "Cache Ops",
            "",
            [
                panels.target(
                    f"sum(rate({table_metric('state_store_sst_store_block_request_counts')}[$__rate_interval])) by (job, instance, table_id, type)",
                    "{{table_id}} @ {{type}} - {{job}} @ {{instance}}",
                ),
                panels.target(
                    f"sum(rate({metric('state_store_sst_store_block_request_counts', meta_miss_filter)}[$__rate_interval])) by (job, instance, type)",
                    "total_meta_miss_count - {{job}} @ {{instance}}",
                ),
                panels.target(
                    f"sum(rate({metric('sstable_preload_io_count')}[$__rate_interval])) ",
                    "preload iops",
                ),
            ],
        ),
        panels.timeseries_ops(
            "File Cache Ops",
            "",
            [
                panels.target(
                    f"sum(rate({metric('file_cache_latency_count')}[$__rate_interval])) by (op, instance)",
                    "file cache {{op}} @ {{instance}}",
                ),
                panels.target(
                    f"sum(rate({metric('file_cache_miss')}[$__rate_interval])) by (instance)",
                    "file cache miss @ {{instance}}",
                ),
            ],
        ),
        panels.timeseries_ops(
            "Read Ops",
            "",
            [
                panels.target(
                    f"sum(rate({table_metric('state_store_get_duration_count')}[$__rate_interval])) by (job,instanc,table_id)",
                    "get - {{table_id}} @ {{job}} @ {{instance}}",
                ),
                panels.target(
                    f"sum(rate({table_metric('state_store_range_reverse_scan_duration_count')}[$__rate_interval])) by (job,instance)",
                    "backward scan - {{job}} @ {{instance}}",
                ),
                panels.target(
                    f"sum(rate({table_metric('state_store_get_shared_buffer_hit_counts')}[$__rate_interval])) by (job,instance,table_id)",
                    "shared_buffer hit - {{table_id}} @ {{job}} @ {{instance}}",
                ),
                panels.target(
                    f"sum(rate({table_metric('state_store_iter_in_process_counts')}[$__rate_interval])) by(job,instance,table_id)",
                    "iter - {{table_id}} @ {{job}} @ {{instance}}",
                ),
            ],
        ),
        panels.timeseries_latency(
            "Read Duration - Get",
            "Histogram of the latency of Get operations that have been issued to the state store.",
            [
                *quantile(
                    lambda quantile, legend: panels.target(
                        f"histogram_quantile({quantile}, sum(rate({table_metric('state_store_get_duration_bucket')}[$__rate_interval])) by (le, job, instance, table_id))",
                        f"p{legend}" + " - {{table_id}} @ {{job}} @ {{instance}}",
                    ),
                    [50, 90, 99, "max"],
                ),
                panels.target(
                    f"sum by(le, job, instance, table_id)(rate({table_metric('state_store_get_duration_sum')}[$__rate_interval])) / sum by(le, job, instance, table_id) (rate({table_metric('state_store_get_duration_count')}[$__rate_interval]))",
                    "avg - {{table_id}} {{job}} @ {{instance}}",
                ),
            ],
        ),
        panels.timeseries_latency(
            "Read Duration - Iter",
            "Histogram of the time spent on iterator initialization."
            "Histogram of the time spent on iterator scanning.",
            [
                *quantile(
                    lambda quantile, legend: panels.target(
                        f"histogram_quantile({quantile}, sum(rate({table_metric('state_store_iter_init_duration_bucket')}[$__rate_interval])) by (le, job, instance, table_id))",
                        f"create_iter_time p{legend} - {{{{table_id}}}} @ {{{{job}}}} @ {{{{instance}}}}",
                    ),
                    [90, 99, 999, "max"],
                ),
                panels.target(
                    f"sum by(le, job, instance)(rate({metric('state_store_iter_init_duration_sum')}[$__rate_interval])) / sum by(le, job,instance) (rate({metric('state_store_iter_init_duration_count')}[$__rate_interval]))",
                    "create_iter_time avg - {{job}} @ {{instance}}",
                ),
                *quantile(
                    lambda quantile, legend: panels.target(
                        f"histogram_quantile({quantile}, sum(rate({table_metric('state_store_iter_scan_duration_bucket')}[$__rate_interval])) by (le, job, instance, table_id))",
                        f"pure_scan_time p{legend} - {{{{table_id}}}} @ {{{{job}}}} @ {{{{instance}}}}",
                    ),
                    [90, 99, 999, "max"],
                ),
                panels.target(
                    f"sum by(le, job, instance)(rate({metric('state_store_iter_scan_duration_sum')}[$__rate_interval])) / sum by(le, job,instance) (rate({metric('state_store_iter_scan_duration_count')}[$__rate_interval]))",
                    "pure_scan_time avg - {{job}} @ {{instance}}",
                ),
            ],
        ),
        panels.timeseries_bytes(
            "Read Item Size - Get",
            "",
            [
                *quantile(
                    lambda quantile, legend: panels.target(
                        f"histogram_quantile({quantile}, sum(rate({table_metric('state_store_get_key_size_bucket')}[$__rate_interval])) by (le, job, instance, table_id)) + histogram_quantile({quantile}, sum(rate({table_metric('state_store_get_value_size_bucket')}[$__rate_interval])) by (le, job, instance, table_id))",
                        f"p{legend} - {{{{table_id}}}} {{{{job}}}} @ {{{{instance}}}}",
                    ),
                    [90, 99, 999, "max"],
                ),
            ],
        ),
        panels.timeseries_bytes(
            "Read Item Size - Iter",
            "",
            [
                *quantile(
                    lambda quantile, legend: panels.target(
                        f"histogram_quantile({quantile}, sum(rate({table_metric('state_store_iter_size_bucket')}[$__rate_interval])) by (le, job, instance, table_id))",
                        f"p{legend} - {{{{table_id}}}} @ {{{{job}}}} @ {{{{instance}}}}",
                    ),
                    [90, 99, 999, "max"],
                ),
            ],
        ),
        panels.timeseries_count(
            "Read Item Count - Iter",
            "",
            [
                *quantile(
                    lambda quantile, legend: panels.target(
                        f"histogram_quantile({quantile}, sum(rate({table_metric('state_store_iter_item_bucket')}[$__rate_interval])) by (le, job, instance, table_id))",
                        f"p{legend} - {{{{table_id}}}} @ {{{{job}}}} @ {{{{instance}}}}",
                    ),
                    [90, 99, 999, "max"],
                ),
            ],
        ),
        panels.timeseries_bytes_per_sec(
            "Read Throughput - Get",
            "The size of a single key-value pair when reading by operation Get."
            "Operation Get gets a single key-value pair with respect to a caller-specified key. If the key does not "
            "exist in the storage, the size of key is counted into this metric and the size of value is 0.",
            [
                panels.target(
                    f"sum(rate({metric('state_store_get_key_size_sum')}[$__rate_interval])) by(job, instance) + sum(rate({metric('state_store_get_value_size_sum')}[$__rate_interval])) by(job, instance)",
                    "{{job}} @ {{instance}}",
                ),
            ],
        ),
        panels.timeseries_bytes_per_sec(
            "Read Throughput - Iter",
            "The size of all the key-value paris when reading by operation Iter."
            "Operation Iter scans a range of key-value pairs.",
            [
                panels.target(
                    f"sum(rate({metric('state_store_iter_size_sum')}[$__rate_interval])) by(job, instance)",
                    "{{job}} @ {{instance}}",
                ),
            ],
        ),
        panels.timeseries_latency(
            "Read Duration - MayExist",
            "",
            [
                *quantile(
                    lambda quantile, legend: panels.target(
                        f"histogram_quantile({quantile}, sum(rate({table_metric('state_store_may_exist_duration_bucket')}[$__rate_interval])) by (le, job, instance, table_id))",
                        f"p{legend}" + " - {{table_id}} @ {{job}} @ {{instance}}",
                    ),
                    [50, 90, 99, "max"],
                ),
                panels.target(
                    f"sum by(le, job, instance, table_id)(rate({table_metric('state_store_may_exist_duration_sum')}[$__rate_interval])) / sum by(le, job, instance, table_id) (rate({table_metric('state_store_may_exist_duration_count')}[$__rate_interval]))",
                    "avg - {{table_id}} {{job}} @ {{instance}}",
                ),
            ],
        ),
        panels.timeseries_ops(
            "Read Bloom Filter",
            "",
            [
                panels.target(
<<<<<<< HEAD
                    f"sum(irate({metric('state_store_bloom_filter_true_negative_counts')}[$__rate_interval])) by (job,instance,table_id,type)",
                    "bloom filter true negative  - {{table_id}} - {{type}} @ {{job}} @ {{instance}}",
                ),
                panels.target(
                    f"sum(irate({metric('state_store_read_req_positive_but_non_exist_counts')}[$__rate_interval])) by (job,instance,table_id,type)",
                    "bloom filter false positive count  - {{table_id}} - {{type}} @ {{job}} @ {{instance}}",
                ),
                panels.target(
                    f"sum(irate({metric('state_store_read_req_bloom_filter_positive_counts')}[$__rate_interval])) by (job,instance,table_id,type)",
                    "read_req bloom filter positive - {{table_id}} - {{type}} @ {{job}} @ {{instance}}",
                ),
                panels.target(
                    f"sum(irate({metric('state_store_read_req_check_bloom_filter_counts')}[$__rate_interval])) by (job,instance,table_id,type)",
=======
                    f"sum(rate({table_metric('state_store_bloom_filter_true_negative_counts')}[$__rate_interval])) by (job,instance,table_id,type)",
                    "bloom filter true negative  - {{table_id}} - {{type}} @ {{job}} @ {{instance}}",
                ),
                panels.target(
                    f"sum(rate({table_metric('state_store_read_req_positive_but_non_exist_counts')}[$__rate_interval])) by (job,instance,table_id,type)",
                    "bloom filter false positive count  - {{table_id}} - {{type}} @ {{job}} @ {{instance}}",
                ),
                panels.target(
                    f"sum(rate({table_metric('state_store_read_req_bloom_filter_positive_counts')}[$__rate_interval])) by (job,instance,table_id,type)",
                    "read_req bloom filter positive - {{table_id}} - {{type}} @ {{job}} @ {{instance}}",
                ),
                panels.target(
                    f"sum(rate({table_metric('state_store_read_req_check_bloom_filter_counts')}[$__rate_interval])) by (job,instance,table_id,type)",
>>>>>>> 6dc9eb5b
                    "read_req check bloom filter - {{table_id}} - {{type}} @ {{job}} @ {{instance}}",
                ),
            ],
        ),
        panels.timeseries_ops(
            "Iter keys flow",
            "",
            [
                panels.target(
                    f"sum(rate({table_metric('state_store_iter_scan_key_counts')}[$__rate_interval])) by (instance, type, table_id)",
                    "iter keys flow - {{table_id}} @ {{type}} @ {{instance}} ",
                ),
            ],
        ),
        panels.timeseries_percentage(
            "Filter/Cache Miss Rate",
            "",
            [
                panels.target(
                    f"1 - (sum(rate({table_metric('state_store_bloom_filter_true_negative_counts')}[$__rate_interval])) by (job,instance,table_id,type)) / (sum(rate({table_metric('state_bloom_filter_check_counts')}[$__rate_interval])) by (job,instance,table_id,type))",
                    "bloom filter miss rate - {{table_id}} - {{type}} @ {{job}} @ {{instance}}",
                ),
                panels.target(
                    f"(sum(rate({table_metric('state_store_sst_store_block_request_counts', meta_miss_filter)}[$__rate_interval])) by (job,instance,table_id)) / (sum(rate({table_metric('state_store_sst_store_block_request_counts', meta_total_filter)}[$__rate_interval])) by (job,instance,table_id))",
                    "meta cache miss rate - {{table_id}} @ {{job}} @ {{instance}}",
                ),
                panels.target(
                    f"(sum(rate({table_metric('state_store_sst_store_block_request_counts', data_miss_filter)}[$__rate_interval])) by (job,instance,table_id)) / (sum(rate({table_metric('state_store_sst_store_block_request_counts', data_total_filter)}[$__rate_interval])) by (job,instance,table_id))",
                    "block cache miss rate - {{table_id}} @ {{job}} @ {{instance}}",
                ),
                panels.target(
                    f"(sum(rate({metric('file_cache_miss')}[$__rate_interval])) by (instance)) / (sum(rate({metric('file_cache_latency_count', file_cache_get_filter)}[$__rate_interval])) by (instance))",
                    "file cache miss rate @ {{instance}}",
                ),

                panels.target(
                    f"1 - (((sum(rate({table_metric('state_store_read_req_bloom_filter_positive_counts')}[$__rate_interval])) by (job,instance,table_id,type))) / (sum(rate({table_metric('state_store_read_req_check_bloom_filter_counts')}[$__rate_interval])) by (job,instance,table_id,type)))",
                    "read req bloom filter filter rate - {{table_id}} - {{type}} @ {{job}} @ {{instance}}",
                ),

                panels.target(
                    f"1 - (((sum(rate({table_metric('state_store_read_req_positive_but_non_exist_counts')}[$__rate_interval])) by (job,instance,table_id,type))) / (sum(rate({table_metric('state_store_read_req_bloom_filter_positive_counts')}[$__rate_interval])) by (job,instance,table_id,type)))",
                    "read req bloom filter false positive rate - {{table_id}} - {{type}} @ {{job}} @ {{instance}}",
                ),
            ],
        ),
        panels.timeseries_count(
            "Read Merged SSTs",
            "",
            [
                *quantile(
                    lambda quantile, legend: panels.target(
                        f"histogram_quantile({quantile}, sum(rate({table_metric('state_store_iter_merge_sstable_counts_bucket')}[$__rate_interval])) by (le, job, table_id, type))",
                        f"# merged ssts p{legend}" +
                        " - {{table_id}} @ {{job}} @ {{type}}",
                    ),
                    [90, 99, "max"],
                ),
                panels.target(
                    f"sum by(le, job, instance, table_id)(rate({table_metric('state_store_iter_merge_sstable_counts_sum')}[$__rate_interval]))  / sum by(le, job, instance, table_id)(rate({table_metric('state_store_iter_merge_sstable_counts_count')}[$__rate_interval]))",
                    "# merged ssts avg  - {{table_id}} @ {{job}} @ {{instance}}",
                ),
            ],
        ),

        panels.timeseries_count(
            "Merge Imm - Finished Tasks Count",
            "",
            [
                panels.target(
<<<<<<< HEAD
                    f"sum(irate({metric('state_store_merge_imm_task_counts')}[$__rate_interval])) by (job,instance,table_id)",
=======
                    f"sum(rate({table_metric('state_store_merge_imm_task_counts')}[$__rate_interval])) by (job,instance,table_id)",
>>>>>>> 6dc9eb5b
                    "merge imm tasks - {{table_id}} @ {{instance}} ",
                ),
            ],
        ),
        panels.timeseries_bytes(
            "Merge Imm - Finished Task Memory Size",
            "",
            [
                panels.target(
                    f"sum(rate({table_metric('state_store_merge_imm_memory_sz')}[$__rate_interval])) by (job,instance,table_id)",
                    "tasks memory size - {{table_id}} @ {{instance}} ",
                ),
            ],
        ),

        panels.timeseries_ops(
            "Write Ops",
            "",
            [
                panels.target(
                    f"sum(rate({table_metric('state_store_write_batch_duration_count')}[$__rate_interval])) by (job,instance,table_id)",
                    "write batch - {{table_id}} @ {{job}} @ {{instance}} ",
                ),
                panels.target(
                    f"sum(rate({metric('state_store_sync_duration_count')}[$__rate_interval])) by (job,instance)",
                    "l0 - {{job}} @ {{instance}} ",
                ),
            ],
        ),
        panels.timeseries_latency(
            "Write Duration",
            "",
            [
                *quantile(
                    lambda quantile, legend: panels.target(
                        f"histogram_quantile({quantile}, sum(rate({table_metric('state_store_write_batch_duration_bucket')}[$__rate_interval])) by (le, job, instance, table_id))",
                        f"write to shared_buffer p{legend}" +
                        " - {{table_id}} @ {{job}} @ {{instance}}",
                    ),
                    [50, 90, 99, "max"],
                ),
                panels.target(
                    f"sum by(le, job, instance, table_id)(rate({table_metric('state_store_write_batch_duration_sum')}[$__rate_interval]))  / sum by(le, job, instance, table_id)(rate({table_metric('state_store_write_batch_duration_count')}[$__rate_interval]))",
                    "write to shared_buffer avg - {{table_id}} @ {{job}} @ {{instance}}",
                ),
                *quantile(
                    lambda quantile, legend: panels.target(
                        f"histogram_quantile({quantile}, sum(rate({metric('state_store_write_shared_buffer_sync_time_bucket')}[$__rate_interval])) by (le, job, instance))",
                        f"write to object_store p{legend}" +
                        " - {{job}} @ {{instance}}",
                    ),
                    [50, 90, 99, "max"],
                ),
                panels.target(
                    f"sum by(le, job, instance)(rate({metric('state_store_write_shared_buffer_sync_time_sum')}[$__rate_interval]))  / sum by(le, job, instance)(rate({metric('state_store_write_shared_buffer_sync_time_count')}[$__rate_interval]))",
                    "write to object_store - {{job}} @ {{instance}}",
                ),
            ],
        ),
        panels.timeseries_ops(
            "Write Item Count",
            "",
            [
                panels.target(
<<<<<<< HEAD
                    f"sum(irate({metric('state_store_write_batch_tuple_counts')}[$__rate_interval])) by (job,instance,table_id)",
=======
                    f"sum(rate({table_metric('state_store_write_batch_tuple_counts')}[$__rate_interval])) by (job,instance,table_id)",
>>>>>>> 6dc9eb5b
                    "write_batch_kv_pair_count - {{table_id}} @ {{instance}} ",
                ),
            ],
        ),
        panels.timeseries_bytes_per_sec(
            "Write Throughput",
            "",
            [
                panels.target(
                    f"sum(rate({table_metric('state_store_write_batch_size_sum')}[$__rate_interval]))by(job,instance) / sum(rate({table_metric('state_store_write_batch_size_count')}[$__rate_interval]))by(job,instance,table_id)",
                    "shared_buffer - {{table_id}} @ {{job}} @ {{instance}}",
                ),
                panels.target(
                    f"sum(rate({metric('compactor_shared_buffer_to_sstable_size')}[$__rate_interval]))by(job,instance) / sum(rate({metric('state_store_shared_buffer_to_sstable_size_count')}[$__rate_interval]))by(job,instance)",
                    "sync - {{job}} @ {{instance}}",
                ),
            ],
        ),
        panels.timeseries_bytes(
            "Checkpoint Sync Size",
            "",
            [
                *quantile(
                    lambda quantile, legend: panels.target(
                        f"histogram_quantile({quantile}, sum(rate({metric('state_store_sync_size_bucket')}[$__rate_interval])) by (le, job, instance))",
                        f"p{legend}" + " - {{job}} @ {{instance}}",
                    ),
                    [50, 90, 99, "max"],
                ),
                panels.target(
                    f"sum by(le, job, instance) (rate({metric('state_store_sync_size_sum')}[$__rate_interval])) / sum by(le, job, instance) (rate({metric('state_store_sync_size_count')}[$__rate_interval]))",
                    "avg - {{job}} @ {{instance}}",
                ),
            ],
        ),
        panels.timeseries_bytes(
            "Cache Size",
            "Hummock has three parts of memory usage: 1. Meta Cache 2. Block Cache 3. Uploader."
            "This metric shows the real memory usage of each of these three caches.",
            [
                panels.target(
                    f"avg({metric('state_store_meta_cache_size')}) by (job,instance)",
                    "meta cache - {{job}} @ {{instance}}",
                ),
                panels.target(
                    f"avg({metric('state_store_block_cache_size')}) by (job,instance)",
                    "data cache - {{job}} @ {{instance}}",
                ),
                panels.target(
                    f"sum({metric('state_store_limit_memory_size')}) by (job,instance)",
                    "uploading memory - {{job}} @ {{instance}}",
                ),
            ],
        ),
        panels.timeseries_latency(
            "Row SeqScan Next Duration",
            "",
            [
                *quantile(
                    lambda quantile, legend: panels.target(
                        f"histogram_quantile({quantile}, sum(rate({metric('batch_row_seq_scan_next_duration_bucket')}[$__rate_interval])) by (le, job, instance))",
                        f"row_seq_scan next p{legend}" +
                        " - {{job}} @ {{instance}}",
                    ),
                    [50, 90, 99, "max"],
                ),
                panels.target(
                    f"sum by(le, job, instance) (rate({metric('batch_row_seq_scan_next_duration_sum')}[$__rate_interval])) / sum by(le, job, instance) (rate({metric('batch_row_seq_scan_next_duration_count')}[$__rate_interval]))",
                    "row_seq_scan next avg - {{job}} @ {{instance}}",
                ),
            ],
        ),

        panels.timeseries_latency(
            "Fetch Meta Duration",
            "",
            [
                *quantile(
                    lambda quantile, legend: panels.target(
                        f"histogram_quantile({quantile}, sum(rate({table_metric('state_store_iter_fetch_meta_duration_bucket')}[$__rate_interval])) by (le, job, instance, table_id))",
                        f"fetch_meta_duration p{legend}" +
                        " - {{table_id}} @ {{job}} @ {{instance}}",
                    ),
                    [50, 90, 99, "max"],
                ),
                panels.target(
                    f"sum by(le, job, instance, table_id) (rate({table_metric('state_store_iter_fetch_meta_duration_sum')}[$__rate_interval])) / sum by(le, job, instance, table_id) (rate({table_metric('state_store_iter_fetch_meta_duration_count')}[$__rate_interval]))",
                    "fetch_meta_duration avg - {{table_id}} @ {{job}} @ {{instance}}",
                ),
            ],
        ),

        panels.timeseries_count(
            "Fetch Meta Unhits",
            "",
            [
                panels.target(
                    f"{metric('state_store_iter_fetch_meta_cache_unhits')}",
                    "",
                ),
            ],
        ),

        panels.timeseries_count(
            "Slow Fetch Meta Unhits",
            "",
            [
                panels.target(
                    f"{metric('state_store_iter_slow_fetch_meta_cache_unhits')}",
                    "",
                ),
            ],
        ),
    ]


def section_hummock_tiered_cache(outer_panels):
    panels = outer_panels.sub_panel()
    return [
        outer_panels.row_collapsed(
            "Hummock Tiered Cache",
            [
                panels.timeseries_ops(
                    "Ops",
                    "",
                    [
                        panels.target(
                            f"sum(rate({metric('file_cache_latency_count')}[$__rate_interval])) by (op, instance)",
                            "file cache {{op}} @ {{instance}}",
                        ),
                        panels.target(
                            f"sum(rate({metric('file_cache_miss')}[$__rate_interval])) by (instance)",
                            "file cache miss @ {{instance}}",
                        ),
                        panels.target(
                            f"sum(rate({metric('file_cache_disk_latency_count')}[$__rate_interval])) by (op, instance)",
                            "file cache disk {{op}} @ {{instance}}",
                        ),
                    ],
                ),
                panels.timeseries_latency(
                    "Latency",
                    "",
                    [
                        *quantile(
                            lambda quantile, legend: panels.target(
                                f"histogram_quantile({quantile}, sum(rate({metric('file_cache_latency_bucket')}[$__rate_interval])) by (le, op, instance))",
                                f"p{legend} - file cache" +
                                " - {{op}} @ {{instance}}",
                            ),
                            [50, 90, 99, "max"],
                        ),
                        *quantile(
                            lambda quantile, legend: panels.target(
                                f"histogram_quantile({quantile}, sum(rate({metric('file_cache_disk_latency_bucket')}[$__rate_interval])) by (le, op, instance))",
                                f"p{legend} - file cache disk" +
                                " - {{op}} @ {{instance}}",
                            ),
                            [50, 90, 99, "max"],
                        ),
                    ],
                ),
                panels.timeseries_bytes_per_sec(
                    "Throughput",
                    "",
                    [
                        panels.target(
                            f"sum(rate({metric('file_cache_disk_bytes')}[$__rate_interval])) by (op, instance)",
                            "disk {{op}} @ {{instance}}",
                        ),
                    ],
                ),
                panels.timeseries_bytes(
                    "Disk IO Size",
                    "",
                    [
                        *quantile(
                            lambda quantile, legend: panels.target(
                                f"histogram_quantile({quantile}, sum(rate({metric('file_cache_disk_io_size_bucket')}[$__rate_interval])) by (le, op, instance))",
                                f"p{legend} - file cache disk" +
                                " - {{op}} @ {{instance}}",
                            ),
                            [50, 90, 99, "max"],
                        ),
                        *quantile(
                            lambda quantile, legend: panels.target(
                                f"histogram_quantile({quantile}, sum(rate({metric('file_cache_disk_read_entry_size_bucket')}[$__rate_interval])) by (le, op, instance))",
                                f"p{legend} - file cache disk read entry" +
                                " - {{op}} @ {{instance}}",
                            ),
                            [50, 90, 99, "max"],
                        ),
                    ],
                ),
            ],
        )
    ]


def section_hummock_manager(outer_panels):
    panels = outer_panels.sub_panel()
    total_key_size_filter = "metric='total_key_size'"
    total_value_size_filter = "metric='total_value_size'"
    total_key_count_filter = "metric='total_key_count'"
    return [
        outer_panels.row_collapsed(
            "Hummock Manager",
            [
                panels.timeseries_latency(
                    "Lock Time",
                    "",
                    [
                        *quantile(
                            lambda quantile, legend: panels.target(
                                f"histogram_quantile({quantile}, sum(rate({metric('hummock_manager_lock_time_bucket')}[$__rate_interval])) by (le, lock_name, lock_type))",
                                f"Lock Time p{legend}" +
                                " - {{lock_type}} @ {{lock_name}}",
                            ),
                            [50, 99, 999, "max"],
                        ),
                    ],
                ),
                panels.timeseries_latency(
                    "Real Process Time",
                    "",
                    [
                        *quantile(
                            lambda quantile, legend: panels.target(
                                f"histogram_quantile({quantile}, sum(rate({metric('meta_hummock_manager_real_process_time_bucket')}[$__rate_interval])) by (le, method))",
                                f"Real Process Time p{legend}" +
                                " - {{method}}",
                            ),
                            [50, 99, 999, "max"],
                        ),
                    ],
                ),
                panels.timeseries_bytes(
                    "Version Size",
                    "",
                    [
                        panels.target(
                            f"{metric('storage_version_size')}", "version size"),
                    ],
                ),
                panels.timeseries_id(
                    "Version Id",
                    "",
                    [
                        panels.target(f"{metric('storage_current_version_id')}",
                                      "current version id"),
                        panels.target(f"{metric('storage_checkpoint_version_id')}",
                                      "checkpoint version id"),
                        panels.target(f"{metric('storage_min_pinned_version_id')}",
                                      "min pinned version id"),
                        panels.target(f"{metric('storage_min_safepoint_version_id')}",
                                      "min safepoint version id"),
                    ],
                ),
                panels.timeseries_id(
                    "Epoch",
                    "",
                    [
                        panels.target(f"{metric('storage_max_committed_epoch')}",
                                      "max committed epoch"),
                        panels.target(
                            f"{metric('storage_safe_epoch')}", "safe epoch"),
                        panels.target(f"{metric('storage_min_pinned_epoch')}",
                                      "min pinned epoch"),
                    ],
                ),
                panels.timeseries_kilobytes(
                    "Table KV Size",
                    "",
                    [
                        panels.target(f"{table_metric('storage_version_stats', total_key_size_filter)}/1024",
                                      "table{{table_id}} {{metric}}"),
                        panels.target(f"{table_metric('storage_version_stats', total_value_size_filter)}/1024",
                                      "table{{table_id}} {{metric}}"),
                    ],
                ),
                panels.timeseries_count(
                    "Table KV Count",
                    "",
                    [
                        panels.target(f"{table_metric('storage_version_stats', total_key_count_filter)}",
                                      "table{{table_id}} {{metric}}"),
                    ],
                ),
                panels.timeseries_count(
                    "Object Total Number",
                    """
Objects are classified into 3 groups:
- not referenced by versions: these object are being deleted from object store.
- referenced by non-current versions: these objects are stale (not in the latest version), but those old versions may still be in use (e.g. long-running pinning). Thus those objects cannot be deleted at the moment.
- referenced by current version: these objects are in the latest version.
                    """,
                    [
                        panels.target(f"{metric('storage_stale_object_count')}",
                                      "not referenced by versions"),
                        panels.target(f"{metric('storage_old_version_object_count')}",
                                      "referenced by non-current versions"),
                        panels.target(f"{metric('storage_current_version_object_count')}",
                                      "referenced by current version"),
                    ],
                ),
                panels.timeseries_bytes(
                    "Object Total Size",
                    "Refer to `Object Total Number` panel for classification of objects.",
                    [
                        panels.target(f"{metric('storage_stale_object_size')}",
                                      "not referenced by versions"),
                        panels.target(f"{metric('storage_old_version_object_size')}",
                                      "referenced by non-current versions"),
                        panels.target(f"{metric('storage_current_version_object_size')}",
                                      "referenced by current version"),
                    ],
                ),
                panels.timeseries_count(
                    "Delta Log Total Number",
                    "total number of hummock version delta log",
                    [
                        panels.target(f"{metric('storage_delta_log_count')}",
                                      "delta log total number"),
                    ],
                ),
                panels.timeseries_latency(
                    "Version Checkpoint Latency",
                    "hummock version checkpoint latency",
                    quantile(
                        lambda quantile, legend: panels.target(
                            f"histogram_quantile({quantile}, sum(rate({metric('storage_version_checkpoint_latency_bucket')}[$__rate_interval])) by (le))",
                            f"version_checkpoint_latency_p{legend}",
                        ),
                        [50, 90, 99, 999, "max"],
                    ) + [
                        panels.target(
                            f"rate({metric('storage_version_checkpoint_latency_sum')}[$__rate_interval]) / rate({metric('storage_version_checkpoint_latency_count')}[$__rate_interval])",
                            "version_checkpoint_latency_avg",
                        ),
                    ],
                ),
            ],
        )
    ]


def section_backup_manager(outer_panels):
    panels = outer_panels.sub_panel()
    return [
        outer_panels.row_collapsed(
            "Backup Manager",
            [
                panels.timeseries_count(
                    "Job Count",
                    "Total backup job count since the Meta node starts",
                    [
                        panels.target(
                            f"{metric('backup_job_count')}",
                            "job count",
                        ),
                    ],
                ),
                panels.timeseries_latency(
                    "Job Process Time",
                    "Latency of backup jobs since the Meta node starts",
                    [
                        *quantile(
                            lambda quantile, legend: panels.target(
                                f"histogram_quantile({quantile}, sum(rate({metric('backup_job_latency_bucket')}[$__rate_interval])) by (le, state))",
                                f"Job Process Time p{legend}" +
                                " - {{state}}",
                            ),
                            [50, 99, 999, "max"],
                        ),
                    ],
                ),
            ],
        )
    ]


def grpc_metrics_target(panels, name, filter):
    return panels.timeseries_latency_small(
        f"{name} latency",
        "",
        [
            panels.target(
                f"histogram_quantile(0.5, sum(irate({metric('meta_grpc_duration_seconds_bucket', filter)}[$__rate_interval])) by (le))",
                f"{name}_p50",
            ),
            panels.target(
                f"histogram_quantile(0.9, sum(irate({metric('meta_grpc_duration_seconds_bucket', filter)}[$__rate_interval])) by (le))",
                f"{name}_p90",
            ),
            panels.target(
                f"histogram_quantile(0.99, sum(irate({metric('meta_grpc_duration_seconds_bucket', filter)}[$__rate_interval])) by (le))",
                f"{name}_p99",
            ),
            panels.target(
                f"sum(irate({metric('meta_grpc_duration_seconds_sum', filter)}[$__rate_interval])) / sum(irate({metric('meta_grpc_duration_seconds_count', filter)}[$__rate_interval]))",
                f"{name}_avg",
            ),
        ],
    )


def section_grpc_meta_catalog_service(outer_panels):
    panels = outer_panels.sub_panel()
    return [
        outer_panels.row_collapsed(
            "gRPC Meta: Catalog Service",
            [
                grpc_metrics_target(
                    panels, "Create", "path='/meta.CatalogService/Create'"),
                grpc_metrics_target(
                    panels, "Drop", "path='/meta.CatalogService/Drop'"),
                grpc_metrics_target(panels, "GetCatalog",
                                    "path='/meta.CatalogService/GetCatalog'"),
            ],
        )
    ]


def section_grpc_meta_cluster_service(outer_panels):
    panels = outer_panels.sub_panel()
    return [
        outer_panels.row_collapsed(
            "gRPC Meta: Cluster Service",
            [
                grpc_metrics_target(panels, "AddWorkerNode",
                                    "path='/meta.ClusterService/AddWorkerNode'"),
                grpc_metrics_target(panels, "ListAllNodes",
                                    "path='/meta.ClusterService/ListAllNodes'"),
            ],
        ),
    ]


def section_grpc_meta_stream_manager(outer_panels):
    panels = outer_panels.sub_panel()
    return [
        outer_panels.row_collapsed(
            "gRPC Meta: Stream Manager",
            [
                grpc_metrics_target(panels, "CreateMaterializedView",
                                    "path='/meta.StreamManagerService/CreateMaterializedView'"),
                grpc_metrics_target(panels, "DropMaterializedView",
                                    "path='/meta.StreamManagerService/DropMaterializedView'"),
                grpc_metrics_target(
                    panels, "Flush", "path='/meta.StreamManagerService/Flush'"),
            ],
        ),
    ]


def section_grpc_meta_hummock_manager(outer_panels):
    panels = outer_panels.sub_panel()
    return [
        outer_panels.row_collapsed(
            "gRPC Meta: Hummock Manager",
            [
                grpc_metrics_target(
                    panels, "UnpinVersionBefore", "path='/meta.HummockManagerService/UnpinVersionBefore'"),
                grpc_metrics_target(panels, "UnpinSnapshotBefore",
                                    "path='/meta.HummockManagerService/UnpinSnapshotBefore'"),
                grpc_metrics_target(panels, "ReportCompactionTasks",
                                    "path='/meta.HummockManagerService/ReportCompactionTasks'"),
                grpc_metrics_target(
                    panels, "GetNewSstIds", "path='/meta.HummockManagerService/GetNewSstIds'"),
            ],
        ),
    ]


def section_grpc_hummock_meta_client(outer_panels):
    panels = outer_panels.sub_panel()
    return [
        outer_panels.row_collapsed(
            "gRPC: Hummock Meta Client",
            [
                panels.timeseries_count(
                    "compaction_count",
                    "",
                    [
                        panels.target(
                            f"sum(irate({metric('state_store_report_compaction_task_counts')}[$__rate_interval])) by(job,instance)",
                            "report_compaction_task_counts - {{instance}} ",
                        ),
                    ],
                ),
                panels.timeseries_latency(
                    "version_latency",
                    "",
                    [
                        panels.target(
                            f"histogram_quantile(0.5, sum(irate({metric('state_store_unpin_version_before_latency_bucket')}[$__rate_interval])) by (le, job, instance))",
                            "unpin_version_before_latency_p50 - {{instance}} ",
                        ),
                        panels.target(
                            f"histogram_quantile(0.99, sum(irate({metric('state_store_unpin_version_before_latency_bucket')}[$__rate_interval])) by (le, job, instance))",
                            "unpin_version_before_latency_p99 - {{instance}} ",
                        ),
                        panels.target(
                            f"sum(irate({metric('state_store_unpin_version_before_latency_sum')}[$__rate_interval])) / sum(irate({metric('state_store_unpin_version_before_latency_count')}[$__rate_interval]))",
                            "unpin_version_before_latency_avg",
                        ),
                        panels.target(
                            f"histogram_quantile(0.90, sum(irate({metric('state_store_unpin_version_before_latency_bucket')}[$__rate_interval])) by (le, job, instance))",
                            "unpin_version_before_latency_p90 - {{instance}} ",
                        ),
                    ],
                ),
                panels.timeseries_latency(
                    "snapshot_latency",
                    "",
                    [
                        panels.target(
                            f"histogram_quantile(0.5, sum(irate({metric('state_store_pin_snapshot_latency_bucket')}[$__rate_interval])) by (le, job, instance))",
                            "pin_snapshot_latency_p50 - {{instance}} ",
                        ),
                        panels.target(
                            f"histogram_quantile(0.99, sum(irate({metric('state_store_pin_snapshot_latency_bucket')}[$__rate_interval])) by (le, job, instance))",
                            "pin_snapshot_latency_p99 - {{instance}} ",
                        ),
                        panels.target(
                            f"histogram_quantile(0.9, sum(irate({metric('state_store_pin_snapshot_latency_bucket')}[$__rate_interval])) by (le, job, instance))",
                            "pin_snapshot_latencyp90 - {{instance}} ",
                        ),
                        panels.target(
                            f"sum(irate({metric('state_store_pin_snapshot_latency_sum')}[$__rate_interval])) / sum(irate(state_store_pin_snapshot_latency_count[$__rate_interval]))",
                            "pin_snapshot_latency_avg",
                        ),
                        panels.target(
                            f"histogram_quantile(0.5, sum(irate({metric('state_store_unpin_version_snapshot_bucket')}[$__rate_interval])) by (le, job, instance))",
                            "unpin_snapshot_latency_p50 - {{instance}} ",
                        ),
                        panels.target(
                            f"histogram_quantile(0.99, sum(irate({metric('state_store_unpin_version_snapshot_bucket')}[$__rate_interval])) by (le, job, instance))",
                            "unpin_snapshot_latency_p99 - {{instance}} ",
                        ),
                        panels.target(
                            f"sum(irate({metric('state_store_unpin_snapshot_latency_sum')}[$__rate_interval])) / sum(irate(state_store_unpin_snapshot_latency_count[$__rate_interval]))",
                            "unpin_snapshot_latency_avg",
                        ),
                        panels.target(
                            f"histogram_quantile(0.90, sum(irate({metric('state_store_unpin_snapshot_latency_bucket')}[$__rate_interval])) by (le, job, instance))",
                            "unpin_snapshot_latency_p90 - {{instance}} ",
                        ),
                    ],
                ),
                panels.timeseries_count(
                    "snapshot_count",
                    "",
                    [
                        panels.target(
                            f"sum(irate({metric('state_store_pin_snapshot_counts')}[$__rate_interval])) by(job,instance)",
                            "pin_snapshot_counts - {{instance}} ",
                        ),
                        panels.target(
                            f"sum(irate({metric('state_store_unpin_snapshot_counts')}[$__rate_interval])) by(job,instance)",
                            "unpin_snapshot_counts - {{instance}} ",
                        ),
                    ],
                ),
                panels.timeseries_latency(
                    "table_latency",
                    "",
                    [
                        panels.target(
                            f"histogram_quantile(0.5, sum(irate({metric('state_store_get_new_sst_ids_latency_bucket')}[$__rate_interval])) by (le, job, instance))",
                            "get_new_sst_ids_latency_latency_p50 - {{instance}} ",
                        ),
                        panels.target(
                            f"histogram_quantile(0.99, sum(irate({metric('state_store_get_new_sst_ids_latency_bucket')}[$__rate_interval])) by (le, job, instance))",
                            "get_new_sst_ids_latency_latency_p99 - {{instance}} ",
                        ),
                        panels.target(
                            f"sum(irate({metric('state_store_get_new_sst_ids_latency_sum')}[$__rate_interval])) / sum(irate({metric('state_store_get_new_sst_ids_latency_count')}[$__rate_interval]))",
                            "get_new_sst_ids_latency_latency_avg",
                        ),
                        panels.target(
                            f"histogram_quantile(0.90, sum(irate({metric('state_store_get_new_sst_ids_latency_bucket')}[$__rate_interval])) by (le, job, instance))",
                            "get_new_sst_ids_latency_latency_p90 - {{instance}} ",
                        ),
                    ],
                ),
                panels.timeseries_count(
                    "table_count",
                    "",
                    [
                        panels.target(
                            f"sum(irate({metric('state_store_get_new_sst_ids_latency_counts')}[$__rate_interval]))by(job,instance)",
                            "get_new_sst_ids_latency_counts - {{instance}} ",
                        ),
                    ],
                ),
                panels.timeseries_latency(
                    "compaction_latency",
                    "",
                    [
                        panels.target(
                            f"histogram_quantile(0.5, sum(irate({metric('state_store_report_compaction_task_latency_bucket')}[$__rate_interval])) by (le, job, instance))",
                            "report_compaction_task_latency_p50 - {{instance}}",
                        ),
                        panels.target(
                            f"histogram_quantile(0.99, sum(irate({metric('state_store_report_compaction_task_latency_bucket')}[$__rate_interval])) by (le, job, instance))",
                            "report_compaction_task_latency_p99 - {{instance}}",
                        ),
                        panels.target(
                            f"sum(irate({metric('state_store_report_compaction_task_latency_sum')}[$__rate_interval])) / sum(irate(state_store_report_compaction_task_latency_count[$__rate_interval]))",
                            "report_compaction_task_latency_avg",
                        ),
                        panels.target(
                            f"histogram_quantile(0.90, sum(irate({metric('state_store_report_compaction_task_latency_bucket')}[$__rate_interval])) by (le, job, instance))",
                            "report_compaction_task_latency_p90 - {{instance}}",
                        ),
                    ],
                ),
            ],
        ),
    ]


def section_memory_manager(outer_panels):
    panels = outer_panels.sub_panel()
    return [
        outer_panels.row_collapsed(
            "Memory manager",
            [
                panels.timeseries_count(
                    "LRU manager loop count per sec",
                    "",
                    [
                        panels.target(
                            f"rate({metric('lru_runtime_loop_count')}[$__rate_interval])",
                            "",
                        ),
                    ],
                ),
                panels.timeseries_count(
                    "LRU manager watermark steps",
                    "",
                    [
                        panels.target(
                            f"{metric('lru_watermark_step')}",
                            "",
                        ),
                    ],
                ),
                panels.timeseries_ms(
                    "LRU manager diff between watermark_time and now (ms)",
                    "watermark_time is the current lower watermark of cached data. physical_now is the current time of the machine. The diff (physical_now - watermark_time) shows how much data is cached.",
                    [
                        panels.target(
                            f"{metric('lru_physical_now_ms')} - {metric('lru_current_watermark_time_ms')}",
                            "",
                        ),
                    ],
                ),
                panels.timeseries_memory(
                    "The allocated memory of jemalloc",
                    "",
                    [
                        panels.target(
                            f"{metric('jemalloc_allocated_bytes')}",
                            "",
                        ),
                    ],
                ),
                panels.timeseries_memory(
                    "The active memory of jemalloc",
                    "",
                    [
                        panels.target(
                            f"{metric('jemalloc_active_bytes')}",
                            "",
                        ),
                    ],
                ),
            ],
        ),
    ]


def section_connector_node(outer_panels):
    panels = outer_panels.sub_panel()
    return [
        outer_panels.row_collapsed(
            "Connector Node",
            [
                panels.timeseries_rowsps(
                    "Connector Source Throughput(rows)",
                    "",
                    [
                        panels.target(
                            f"rate({metric('connector_source_rows_received')}[$__interval])",
                            "{{source_type}} @ {{source_id}}",
                        ),
                    ],
                ),
                panels.timeseries_rowsps(
                    "Connector Sink Throughput(rows)",
                    "",
                    [
                        panels.target(
                            f"rate({metric('connector_sink_rows_received')}[$__interval])",
                            "{{connector_type}} @ {{sink_id}}",
                        ),
                    ],
                ),
            ],
        )
    ]


templating_list = []
if dynamic_source_enabled:
    templating_list.append(
        {
            "hide": 0,
            "includeAll": False,
            "multi": False,
            "name": f"{datasource_const}",
            "options": [],
            "query": "prometheus",
            "queryValue": "",
            "refresh": 2,
            "skipUrlSync": False,
            "type": "datasource"
        }
    )

if namespace_filter_enabled:
    namespace_json = {
        "definition": "label_values(up{risingwave_name=~\".+\"}, namespace)",
        "description": "Kubernetes namespace.",
        "hide": 0,
        "includeAll": False,
        "label": "Namespace",
        "multi": False,
        "name": "namespace",
        "options": [],
        "query": {
            "query": "label_values(up{risingwave_name=~\".+\"}, namespace)",
            "refId": "StandardVariableQuery"
        },
        "refresh": 2,
        "regex": "",
        "skipUrlSync": False,
        "sort": 0,
        "type": "query",
    }

    name_json = {
        "current": {
            "selected": False,
            "text": "risingwave",
            "value": "risingwave"
        },
        "definition": "label_values(up{namespace=\"$namespace\", risingwave_name=~\".+\"}, risingwave_name)",
        "hide": 0,
        "includeAll": False,
        "label": "RisingWave",
        "multi": False,
        "name": "instance",
        "options": [],
        "query": {
            "query": "label_values(up{namespace=\"$namespace\", risingwave_name=~\".+\"}, risingwave_name)",
            "refId": "StandardVariableQuery"
        },
        "refresh": 2,
        "regex": "",
        "skipUrlSync": False,
        "sort": 6,
        "type": "query",
    }
    if dynamic_source_enabled:
        namespace_json = merge(namespace_json, {"datasource": datasource})
        name_json = merge(name_json, {"datasource": datasource})

    templating_list.append(namespace_json)
    templating_list.append(name_json)

node_json = {
    "current": {
        "selected": False,
        "text": "All",
        "value": "__all"
    },
    "definition": f"label_values({metric('process_cpu_seconds_total', node_filter_enabled=False)}, instance)",
    "description": "Reporting instance of the metric",
    "hide": 0,
    "includeAll": True,
    "label": "Node",
    "multi": True,
    "name": "node",
    "options": [],
    "query": {
        "query": f"label_values({metric('process_cpu_seconds_total', node_filter_enabled=False)}, instance)",
        "refId": "StandardVariableQuery"
    },
    "refresh": 2,
    "regex": "",
    "skipUrlSync": False,
    "sort": 6,
    "type": "query",
}

job_json = {
    "current": {
        "selected": False,
        "text": "All",
        "value": "__all"
    },
    "definition": f"label_values({metric('process_cpu_seconds_total', node_filter_enabled=False)}, job)",
    "description": "Reporting job of the metric",
    "hide": 0,
    "includeAll": True,
    "label": "Job",
    "multi": True,
    "name": "job",
    "options": [],
    "query": {
        "query": f"label_values({metric('process_cpu_seconds_total', node_filter_enabled=False)}, job)",
        "refId": "StandardVariableQuery"
    },
    "refresh": 2,
    "regex": "",
    "skipUrlSync": False,
    "sort": 6,
    "type": "query",
}

table_id_json = {
    "current": {
        "selected": False,
        "text": "All",
        "value": "__all"
    },
    "definition": f"label_values({metric('table_info', node_filter_enabled=False)}, table_id)",
    "description": "Reporting table id of the metric",
    "hide": 0,
    "includeAll": True,
    "label": "Table",
    "multi": True,
    "name": "table",
    "options": [],
    "query": {
        "query": f"label_values({metric('table_info', node_filter_enabled=False)}, table_id)",
        "refId": "StandardVariableQuery"
    },
    "refresh": 2,
    "regex": "",
    "skipUrlSync": False,
    "sort": 6,
    "type": "query",
}

if dynamic_source_enabled:
    node_json = merge(node_json, {"datasource": datasource})
    job_json = merge(job_json, {"datasource": datasource})
    table_id_json = merge(table_id_json, {"datasource": datasource})

templating_list.append(node_json)
templating_list.append(job_json)
templating_list.append(table_id_json)

templating = Templating(templating_list)

dashboard = Dashboard(
    title="risingwave_dev_dashboard",
    description="RisingWave Dev Dashboard",
    tags=["risingwave"],
    timezone="browser",
    editable=True,
    uid=dashboard_uid,
    time=Time(start="now-30m", end="now"),
    sharedCrosshair=True,
    templating=templating,
    version=dashboard_version,
    panels=[
        *section_actor_info(panels),
        *section_cluster_node(panels),
        *section_recovery_node(panels),
        *section_streaming(panels),
        *section_streaming_actors(panels),
        *section_streaming_actors_tokio(panels),
        *section_streaming_exchange(panels),
        *section_streaming_errors(panels),
        *section_batch(panels),
        *section_hummock(panels),
        *section_compaction(panels),
        *section_object_storage(panels),
        *section_hummock_tiered_cache(panels),
        *section_hummock_manager(panels),
        *section_backup_manager(panels),
        *section_grpc_meta_catalog_service(panels),
        *section_grpc_meta_cluster_service(panels),
        *section_grpc_meta_stream_manager(panels),
        *section_grpc_meta_hummock_manager(panels),
        *section_grpc_hummock_meta_client(panels),
        *section_frontend(panels),
        *section_memory_manager(panels),
        *section_connector_node(panels),
    ],
).auto_panel_ids()<|MERGE_RESOLUTION|>--- conflicted
+++ resolved
@@ -1625,35 +1625,19 @@
             "",
             [
                 panels.target(
-<<<<<<< HEAD
-                    f"sum(irate({metric('state_store_bloom_filter_true_negative_counts')}[$__rate_interval])) by (job,instance,table_id,type)",
+                    f"sum(irate({table_metric('state_store_bloom_filter_true_negative_counts')}[$__rate_interval])) by (job,instance,table_id,type)",
                     "bloom filter true negative  - {{table_id}} - {{type}} @ {{job}} @ {{instance}}",
                 ),
                 panels.target(
-                    f"sum(irate({metric('state_store_read_req_positive_but_non_exist_counts')}[$__rate_interval])) by (job,instance,table_id,type)",
+                    f"sum(irate({table_metric('state_store_read_req_positive_but_non_exist_counts')}[$__rate_interval])) by (job,instance,table_id,type)",
                     "bloom filter false positive count  - {{table_id}} - {{type}} @ {{job}} @ {{instance}}",
                 ),
                 panels.target(
-                    f"sum(irate({metric('state_store_read_req_bloom_filter_positive_counts')}[$__rate_interval])) by (job,instance,table_id,type)",
+                    f"sum(irate({table_metric('state_store_read_req_bloom_filter_positive_counts')}[$__rate_interval])) by (job,instance,table_id,type)",
                     "read_req bloom filter positive - {{table_id}} - {{type}} @ {{job}} @ {{instance}}",
                 ),
                 panels.target(
-                    f"sum(irate({metric('state_store_read_req_check_bloom_filter_counts')}[$__rate_interval])) by (job,instance,table_id,type)",
-=======
-                    f"sum(rate({table_metric('state_store_bloom_filter_true_negative_counts')}[$__rate_interval])) by (job,instance,table_id,type)",
-                    "bloom filter true negative  - {{table_id}} - {{type}} @ {{job}} @ {{instance}}",
-                ),
-                panels.target(
-                    f"sum(rate({table_metric('state_store_read_req_positive_but_non_exist_counts')}[$__rate_interval])) by (job,instance,table_id,type)",
-                    "bloom filter false positive count  - {{table_id}} - {{type}} @ {{job}} @ {{instance}}",
-                ),
-                panels.target(
-                    f"sum(rate({table_metric('state_store_read_req_bloom_filter_positive_counts')}[$__rate_interval])) by (job,instance,table_id,type)",
-                    "read_req bloom filter positive - {{table_id}} - {{type}} @ {{job}} @ {{instance}}",
-                ),
-                panels.target(
-                    f"sum(rate({table_metric('state_store_read_req_check_bloom_filter_counts')}[$__rate_interval])) by (job,instance,table_id,type)",
->>>>>>> 6dc9eb5b
+                    f"sum(irate({table_metric('state_store_read_req_check_bloom_filter_counts')}[$__rate_interval])) by (job,instance,table_id,type)",
                     "read_req check bloom filter - {{table_id}} - {{type}} @ {{job}} @ {{instance}}",
                 ),
             ],
@@ -1724,11 +1708,7 @@
             "",
             [
                 panels.target(
-<<<<<<< HEAD
-                    f"sum(irate({metric('state_store_merge_imm_task_counts')}[$__rate_interval])) by (job,instance,table_id)",
-=======
-                    f"sum(rate({table_metric('state_store_merge_imm_task_counts')}[$__rate_interval])) by (job,instance,table_id)",
->>>>>>> 6dc9eb5b
+                    f"sum(irate({table_metric('state_store_merge_imm_task_counts')}[$__rate_interval])) by (job,instance,table_id)",
                     "merge imm tasks - {{table_id}} @ {{instance}} ",
                 ),
             ],
@@ -1793,11 +1773,7 @@
             "",
             [
                 panels.target(
-<<<<<<< HEAD
-                    f"sum(irate({metric('state_store_write_batch_tuple_counts')}[$__rate_interval])) by (job,instance,table_id)",
-=======
-                    f"sum(rate({table_metric('state_store_write_batch_tuple_counts')}[$__rate_interval])) by (job,instance,table_id)",
->>>>>>> 6dc9eb5b
+                    f"sum(irate({table_metric('state_store_write_batch_tuple_counts')}[$__rate_interval])) by (job,instance,table_id)",
                     "write_batch_kv_pair_count - {{table_id}} @ {{instance}} ",
                 ),
             ],
