--- conflicted
+++ resolved
@@ -1103,11 +1103,7 @@
                     ],
                     ["last"],
                 ),
-<<<<<<< HEAD
-                panels.timeseries_latency_ms(
-=======
                 panels.timeseries_latency(
->>>>>>> f00c82f3
                     "Auto Schema Change Latency (sec)",
                     "Latency of Auto Schema Change Process",
                     [
