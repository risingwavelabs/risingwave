--- conflicted
+++ resolved
@@ -32,789 +32,6 @@
 logging.basicConfig(level=logging.WARN)
 
 
-<<<<<<< HEAD
-def section_actor_info(outer_panels):
-    panels = outer_panels.sub_panel()
-    return [
-        outer_panels.row_collapsed(
-            "Actor/Table Id Info",
-            [
-                panels.table_info(
-                    "Actor Info",
-                    "Information about actors",
-                    [panels.table_target(f"group({metric('actor_info')}) by (actor_id, fragment_id, compute_node)")],
-                    ["actor_id", "fragment_id", "compute_node"],
-                ),
-                panels.table_info(
-                    "State Table Info",
-                    "Information about state tables. Column `materialized_view_id` is the id of the materialized view that this state table belongs to.",
-                    [panels.table_target(f"group({metric('table_info')}) by (table_id, table_name, table_type, materialized_view_id, fragment_id, compaction_group_id)")],
-                    ["table_id", "table_name", "table_type", "materialized_view_id", "fragment_id", "compaction_group_id"],
-                ),
-                panels.table_info(
-                    "Actor Count (Group By Compute Node)",
-                    "Actor count per compute node",
-                    [panels.table_target(f"count({metric('actor_info')}) by (compute_node)")],
-                    ["table_id", "table_name", "table_type", "materialized_view_id", "fragment_id", "compaction_group_id"],
-                    dict.fromkeys(["Time"], True)
-                )
-            ],
-        )
-    ]
-
-
-def section_overview(panels):
-    mv_filter = 'executor_identity=~".*MaterializeExecutor.*"'
-    sink_filter = 'executor_identity=~".*SinkExecutor.*"'
-    return [
-        panels.row("Overview"),
-        panels.timeseries_rowsps(
-            "Source Throughput(rows/s)",
-            "The figure shows the number of rows read by each source per second.",
-            [
-                panels.target(
-                    f"sum(rate({metric('stream_source_output_rows_counts')}[$__rate_interval])) by (source_id, source_name, fragment_id)",
-                    "{{source_id}} {{source_name}} (fragment {{fragment_id}})",
-                ),
-                panels.target(
-                    f"sum(rate({metric('file_source_input_row_count')}[$__rate_interval])) by (source_id, source_name, fragment_id)",
-                    " {{source_name}} source_id {{source_id}} (fragment {{fragment_id}})",
-                ),
-            ],
-        ),
-        panels.timeseries_bytesps(
-            "Source Throughput(MB/s)",
-            "The figure shows the number of bytes read by each source per second.",
-            [
-                panels.target(
-                    f"(sum by (source_id, source_name, fragment_id)(rate({metric('source_partition_input_bytes')}[$__rate_interval])))/(1000*1000)",
-                    "{{source_id}} {{source_name}} (fragment {{fragment_id}})",
-                )
-            ],
-        ),
-        panels.timeseries_rowsps(
-            "Sink Throughput(rows/s)",
-            "The number of rows streamed into each sink per second.",
-            [
-                panels.target(
-                    f"sum(rate({metric('stream_sink_input_row_count')}[$__rate_interval])) by (sink_id) * on(sink_id) group_left(sink_name) group({metric('sink_info')}) by (sink_id, sink_name)",
-                    "sink {{sink_id}} {{sink_name}}",
-                ),
-            ],
-        ),
-        panels.timeseries_rowsps(
-            "Materialized View Throughput(rows/s)",
-            "The figure shows the number of rows written into each materialized view per second.",
-            [
-                panels.target(
-                    f"sum(rate({metric('stream_mview_input_row_count')}[$__rate_interval])) by (table_id) * on(table_id) group_left(table_name) group({metric('table_info')}) by (table_id, table_name)",
-                    "mview {{table_id}} {{table_name}}",
-                ),
-            ],
-        ),
-        panels.timeseries_latency(
-            "Barrier Latency",
-            "The time that the data between two consecutive barriers gets fully processed, i.e. the computation "
-            "results are made durable into materialized views or sink to external systems. This metric shows to users "
-            "the freshness of materialized views.",
-            quantile(
-                lambda quantile, legend: panels.target(
-                    f"histogram_quantile({quantile}, sum(rate({metric('meta_barrier_duration_seconds_bucket')}[$__rate_interval])) by (le))",
-                    f"barrier_latency_p{legend}",
-                ),
-                [50, 99],
-            )
-            + [
-                panels.target(
-                    f"rate({metric('meta_barrier_duration_seconds_sum')}[$__rate_interval]) / rate({metric('meta_barrier_duration_seconds_count')}[$__rate_interval]) > 0",
-                    "barrier_latency_avg",
-                ),
-            ],
-        ),
-        panels.timeseries_count(
-            "Alerts",
-            """Alerts in the system group by type:
-            - Too Many Barriers: there are too many uncommitted barriers generated. This means the streaming graph is stuck or under heavy load. Check 'Barrier Latency' panel.
-            - Recovery Triggered: cluster recovery is triggered. Check 'Errors by Type' / 'Node Count' panels.
-            - Lagging Version: the checkpointed or pinned version id is lagging behind the current version id. Check 'Hummock Manager' section in dev dashboard.
-            - Lagging Compaction: there are too many ssts in L0. This can be caused by compactor failure or lag of compactor resource. Check 'Compaction' section in dev dashboard, and take care of the type of 'Commit Flush Bytes' and 'Compaction Throughput', whether the throughput is too low.
-            - Lagging Vacuum: there are too many stale files waiting to be cleaned. This can be caused by compactor failure or lag of compactor resource. Check 'Compaction' section in dev dashboard.
-            - Abnormal Meta Cache Memory: the meta cache memory usage is too large, exceeding the expected 10 percent.
-            - Abnormal Block Cache Memory: the block cache memory usage is too large, exceeding the expected 10 percent.
-            - Abnormal Uploading Memory Usage: uploading memory is more than 70 percent of the expected, and is about to spill.
-            - Write Stall: Compaction cannot keep up. Stall foreground write, Check 'Compaction' section in dev dashboard.
-            - Abnormal Version Size: the size of the version is too large, exceeding the expected 300MB. Check 'Hummock Manager' section in dev dashboard.
-            - Abnormal Delta Log Number: the number of delta logs is too large, exceeding the expected 5000. Check 'Hummock Manager' and `Compaction` section in dev dashboard and take care of the type of 'Compaction Success Count', whether the number of trivial-move tasks spiking.
-            - Abnormal Pending Event Number: the number of pending events is too large, exceeding the expected 10000000. Check 'Hummock Write' section in dev dashboard and take care of the 'Event handle latency', whether the time consumed exceeds the barrier latency.
-            - Abnormal Object Storage Failure: the number of object storage failures is too large, exceeding the expected 50. Check 'Object Storage' section in dev dashboard and take care of the 'Object Storage Failure Rate', whether the rate is too high.
-            """,
-            [
-                panels.target(
-                    f"{metric('all_barrier_nums')} >= bool 200",
-                    "Too Many Barriers {{database_id}}",
-                ),
-                panels.target(
-                    f"sum(rate({metric('recovery_latency_count')}[$__rate_interval])) > bool 0 + sum({metric('recovery_failure_cnt')}) > bool 0",
-                    "Recovery Triggered",
-                ),
-                panels.target(
-                    f"(({metric('storage_current_version_id')} - {metric('storage_checkpoint_version_id')}) >= bool 100) + "
-                    + f"(({metric('storage_current_version_id')} - {metric('storage_min_pinned_version_id')}) >= bool 100)",
-                    "Lagging Version",
-                ),
-                panels.target(
-                    f"sum(label_replace({metric('storage_level_total_file_size')}, 'L0', 'L0', 'level_index', '.*_L0') unless "
-                    + f"{metric('storage_level_total_file_size')}) by (L0) >= bool 52428800",
-                    "Lagging Compaction",
-                ),
-                panels.target(
-                    f"{metric('storage_stale_object_count')} >= bool 200",
-                    "Lagging Vacuum",
-                ),
-                panels.target(
-                    f"{metric('state_store_meta_cache_usage_ratio')} >= bool 1.1",
-                    "Abnormal Meta Cache Memory",
-                ),
-                panels.target(
-                    f"{metric('state_store_block_cache_usage_ratio')} >= bool 1.1",
-                    "Abnormal Block Cache Memory",
-                ),
-                panels.target(
-                    f"{metric('state_store_uploading_memory_usage_ratio')} >= bool 0.7",
-                    "Abnormal Uploading Memory Usage",
-                ),
-                panels.target(
-                    f"{metric('storage_write_stop_compaction_groups')} > bool 0",
-                    "Write Stall",
-                ),
-                panels.target(
-                    f"{metric('storage_version_size')} >= bool 314572800",
-                    "Abnormal Version Size",
-                ),
-                panels.target(
-                    f"{metric('storage_delta_log_count')} >= bool 5000",
-                    "Abnormal Delta Log Number",
-                ),
-                panels.target(
-                    f"{metric('state_store_event_handler_pending_event')} >= bool 10000000",
-                    "Abnormal Pending Event Number",
-                ),
-                panels.target(
-                    f"{metric('object_store_failure_count')} >= bool 50",
-                    "Abnormal Object Storage Failure",
-                ),
-            ],
-            ["last"],
-        ),
-        panels.timeseries_count(
-            "Errors",
-            "Errors in the system group by type",
-            [
-                panels.target(
-                    f"sum({metric('user_compute_error')}) by (error_type, executor_name, fragment_id)",
-                    "{{error_type}} @ {{executor_name}} (fragment_id={{fragment_id}})",
-                ),
-                panels.target(
-                    f"sum({metric('user_source_error')}) by (error_type, source_id, source_name, fragment_id)",
-                    "{{error_type}} @ {{source_name}} (source_id={{source_id}} fragment_id={{fragment_id}})",
-                ),
-                panels.target(
-                    f"sum({metric('user_sink_error')}) by (error_type, sink_id, sink_name, fragment_id)",
-                    "{{error_type}} @ {{sink_name}} (sink_id={{sink_id}} fragment_id={{fragment_id}})",
-                ),
-                panels.target(
-                    f"{metric('source_status_is_up')} == 0",
-                    "source error: source_id={{source_id}}, source_name={{source_name}} @ {{%s}}"
-                    % NODE_LABEL,
-                ),
-                panels.target(
-                    f"sum(rate({metric('object_store_failure_count')}[$__rate_interval])) by ({NODE_LABEL}, {COMPONENT_LABEL}, type)",
-                    "remote storage error {{type}}: {{%s}} @ {{%s}}"
-                    % (COMPONENT_LABEL, NODE_LABEL),
-                ),
-            ],
-        ),
-        panels.timeseries_query_per_sec(
-            "Batch Query QPS",
-            "",
-            [
-                panels.target(
-                    f"rate({metric('frontend_query_counter_local_execution')}[$__rate_interval])",
-                    "Local mode",
-                ),
-                panels.target(
-                    f"rate({metric('distributed_completed_query_counter')}[$__rate_interval])",
-                    "Distributed mode",
-                ),
-            ],
-        ),
-        panels.timeseries_count(
-            "Node Count",
-            "The number of each type of RisingWave components alive.",
-            [
-                panels.target(
-                    f"sum({metric('worker_num')}) by (worker_type)", "{{worker_type}}"
-                )
-            ],
-            ["last"],
-        ),
-        panels.timeseries_count(
-            "Active Sessions",
-            "Number of active sessions in frontend nodes",
-            [
-                panels.target(
-                    f"{metric('frontend_active_sessions')}",
-                    "",
-                ),
-            ],
-        ),
-    ]
-
-
-def section_cpu(outer_panels):
-    panels = outer_panels.sub_panel()
-    return [
-        outer_panels.row_collapsed(
-            "CPU",
-            [
-                panels.timeseries_cpu(
-                    "Node CPU Usage",
-                    "The CPU usage of each RisingWave component.",
-                    [
-                        panels.target(
-                            f"sum(rate({metric('process_cpu_seconds_total')}[$__rate_interval])) by ({NODE_LABEL})",
-                            "{{%s}}" % NODE_LABEL,
-                        ),
-                    ],
-                ),
-                panels.timeseries_count(
-                    "Node CPU Core Number",
-                    "Number of CPU cores per RisingWave component.",
-                    [
-                        panels.target(
-                            f"avg({metric('process_cpu_core_num')}) by ({NODE_LABEL})",
-                            "{{%s}}" % NODE_LABEL,
-                        ),
-                    ],
-                ),
-            ],
-        )
-    ]
-
-
-def section_memory(outer_panels):
-    panels = outer_panels.sub_panel()
-    meta_miss_filter = "type='meta_miss'"
-    return [
-        outer_panels.row_collapsed(
-            "Memory",
-            [
-                panels.timeseries_memory(
-                    "Node Memory",
-                    "The memory usage of each RisingWave component.",
-                    [
-                        panels.target(
-                            f"avg({metric('process_resident_memory_bytes')}) by ({COMPONENT_LABEL},{NODE_LABEL})",
-                            "{{%s}} @ {{%s}}" % (COMPONENT_LABEL, NODE_LABEL),
-                        )
-                    ],
-                ),
-                panels.timeseries_memory(
-                    "Memory Usage (Total)",
-                    "",
-                    [
-                        panels.target(
-                            f"sum({metric('state_store_meta_cache_size')}) by ({NODE_LABEL}) + "
-                            + f"sum({metric('state_store_block_cache_size')}) by ({NODE_LABEL}) + "
-                            + f"sum({metric('uploading_memory_size')}) by ({NODE_LABEL})",
-                            "storage @ {{%s}}" % NODE_LABEL,
-                        ),
-                    ],
-                ),
-                panels.timeseries_bytes(
-                    "Memory Usage (Detailed)",
-                    "",
-                    [
-                        panels.target(
-                            f"sum({metric('state_store_meta_cache_size')}) by ({COMPONENT_LABEL},{NODE_LABEL})",
-                            "storage meta cache - {{%s}} @ {{%s}}"
-                            % (COMPONENT_LABEL, NODE_LABEL),
-                        ),
-                        panels.target(
-                            f"sum({metric('state_store_block_cache_size')}) by ({COMPONENT_LABEL},{NODE_LABEL})",
-                            "storage block cache - {{%s}} @ {{%s}}"
-                            % (COMPONENT_LABEL, NODE_LABEL),
-                        ),
-                        panels.target(
-                            f"sum({metric('uploading_memory_size')}) by ({COMPONENT_LABEL},{NODE_LABEL})",
-                            "storage write buffer - {{%s}} @ {{%s}}"
-                            % (COMPONENT_LABEL, NODE_LABEL),
-                        ),
-                        panels.target(
-                            f"sum({metric('stream_memory_usage')} * on(table_id) group_left(materialized_view_id) table_info) by (materialized_view_id)",
-                            "materialized_view {{materialized_view_id}}",
-                        ),
-                    ],
-                ),
-                panels.timeseries_percentage(
-                    "Executor Cache Miss Ratio",
-                    "",
-                    [
-                        panels.target(
-                            f"(sum(rate({metric('stream_join_lookup_miss_count')}[$__rate_interval])) by (side, join_table_id, degree_table_id, fragment_id) ) / (sum(rate({metric('stream_join_lookup_total_count')}[$__rate_interval])) by (side, join_table_id, degree_table_id, fragment_id)) >= 0",
-                            "Join executor cache miss ratio - - {{side}} side, join_table_id {{join_table_id}} degree_table_id {{degree_table_id}} fragment {{fragment_id}}",
-                        ),
-                        panels.target(
-                            f"(sum(rate({metric('stream_agg_lookup_miss_count')}[$__rate_interval])) by (table_id, fragment_id) ) / (sum(rate({metric('stream_agg_lookup_total_count')}[$__rate_interval])) by (table_id, fragment_id)) >= 0",
-                            "Agg cache miss ratio - table {{table_id}} fragment {{fragment_id}} ",
-                        ),
-                        panels.target(
-                            f"(sum(rate({metric('stream_agg_state_cache_miss_count')}[$__rate_interval])) by (table_id, fragment_id) ) / (sum(rate({metric('stream_agg_state_cache_lookup_count')}[$__rate_interval])) by (table_id, fragment_id)) >= 0",
-                            "Agg state cache miss ratio - table {{table_id}} fragment {{fragment_id}} ",
-                        ),
-                        panels.target(
-                            f"(sum(rate({metric('stream_agg_distinct_cache_miss_count')}[$__rate_interval])) by (table_id, fragment_id) ) / (sum(rate({metric('stream_agg_distinct_total_cache_count')}[$__rate_interval])) by (table_id, fragment_id)) >= 0",
-                            "Distinct agg cache miss ratio - table {{table_id}} fragment {{fragment_id}} ",
-                        ),
-                        panels.target(
-                            f"(sum(rate({metric('stream_group_top_n_cache_miss_count')}[$__rate_interval])) by (table_id, fragment_id) ) / (sum(rate({metric('stream_group_top_n_total_query_cache_count')}[$__rate_interval])) by (table_id, fragment_id)) >= 0",
-                            "Stream group top n cache miss ratio - table {{table_id}} fragment {{fragment_id}} ",
-                        ),
-                        panels.target(
-                            f"(sum(rate({metric('stream_group_top_n_appendonly_cache_miss_count')}[$__rate_interval])) by (table_id, fragment_id) ) / (sum(rate({metric('stream_group_top_n_appendonly_total_query_cache_count')}[$__rate_interval])) by (table_id, fragment_id)) >= 0",
-                            "Stream group top n appendonly cache miss ratio - table {{table_id}} fragment {{fragment_id}} ",
-                        ),
-                        panels.target(
-                            f"(sum(rate({metric('stream_lookup_cache_miss_count')}[$__rate_interval])) by (table_id, fragment_id) ) / (sum(rate({metric('stream_lookup_total_query_cache_count')}[$__rate_interval])) by (table_id, fragment_id)) >= 0",
-                            "Stream lookup cache miss ratio - table {{table_id}} fragment {{fragment_id}} ",
-                        ),
-                        panels.target(
-                            f"(sum(rate({metric('stream_temporal_join_cache_miss_count')}[$__rate_interval])) by (table_id, fragment_id) ) / (sum(rate({metric('stream_temporal_join_total_query_cache_count')}[$__rate_interval])) by (table_id, fragment_id)) >= 0",
-                            "Stream temporal join cache miss ratio - table {{table_id}} fragment {{fragment_id}} ",
-                        ),
-                        panels.target(
-                            f"1 - (sum(rate({metric('stream_materialize_cache_hit_count')}[$__rate_interval])) by (table_id, fragment_id) ) / (sum(rate({metric('stream_materialize_cache_total_count')}[$__rate_interval])) by (table_id, fragment_id)) >= 0",
-                            "Materialize executor cache miss ratio - table {{table_id}} fragment {{fragment_id}}"
-                        ),
-                        panels.target(
-                            f"(sum(rate({metric('stream_over_window_cache_miss_count')}[$__rate_interval])) by (table_id, fragment_id) ) / (sum(rate({metric('stream_over_window_cache_lookup_count')}[$__rate_interval])) by (table_id, fragment_id)) >= 0",
-                            "Over window cache miss ratio - table {{table_id}} fragment {{fragment_id}} ",
-                        ),
-                        panels.target(
-                            f"(sum(rate({metric('stream_over_window_range_cache_left_miss_count')}[$__rate_interval])) by (table_id, fragment_id) ) / (sum(rate({metric('stream_over_window_range_cache_lookup_count')}[$__rate_interval])) by (table_id, fragment_id)) >= 0",
-                            "Over window partition range cache left miss ratio - table {{table_id}} fragment {{fragment_id}} ",
-                        ),
-                        panels.target(
-                            f"(sum(rate({metric('stream_over_window_range_cache_right_miss_count')}[$__rate_interval])) by (table_id, fragment_id) ) / (sum(rate({metric('stream_over_window_range_cache_lookup_count')}[$__rate_interval])) by (table_id, fragment_id)) >= 0",
-                            "Over window partition range cache right miss ratio - table {{table_id}} fragment {{fragment_id}} ",
-                        ),
-                    ],
-                ),
-                panels.timeseries_ops(
-                    "Storage Cache",
-                    "Storage cache statistics",
-                    [
-                        panels.target(
-                            f"sum(rate({metric('state_store_sst_store_block_request_counts')}[$__rate_interval])) by ({COMPONENT_LABEL}, {NODE_LABEL}, table_id, type)",
-                            "memory cache - {{table_id}} @ {{type}} @ {{%s}} @ {{%s}}"
-                            % (COMPONENT_LABEL, NODE_LABEL),
-                        ),
-                        panels.target(
-                            f"sum(rate({metric('state_store_sst_store_block_request_counts', meta_miss_filter)}[$__rate_interval])) by ({COMPONENT_LABEL}, type)",
-                            "total_meta_miss_count - {{%s}} @ {{%s}}"
-                            % (COMPONENT_LABEL, NODE_LABEL),
-                        ),
-                    ],
-                ),
-                panels.timeseries_ops(
-                    "Storage Bloom Filer",
-                    "Storage bloom filter statistics",
-                    [
-                        panels.target(
-                            f"sum(rate({metric('state_store_read_req_check_bloom_filter_counts')}[$__rate_interval])) by ({COMPONENT_LABEL},{NODE_LABEL},table_id)",
-                            "bloom filter total - {{table_id}} @ {{%s}} @ {{%s}}"
-                            % (COMPONENT_LABEL, NODE_LABEL),
-                        ),
-                        panels.target(
-                            f"sum(rate({metric('state_store_read_req_positive_but_non_exist_counts')}[$__rate_interval])) by ({COMPONENT_LABEL},{NODE_LABEL},table_id)",
-                            "bloom filter false positive  - {{table_id}} @ {{%s}} @ {{%s}}"
-                            % (COMPONENT_LABEL, NODE_LABEL),
-                        ),
-                    ],
-                ),
-                panels.timeseries_ops(
-                    "Storage File Cache",
-                    "Storage file cache statistics",
-                    [
-                        panels.target(
-                            f"sum(rate({metric('file_cache_latency_count')}[$__rate_interval])) by (op, {NODE_LABEL})",
-                            "file cache {{op}} @ {{%s}}" % NODE_LABEL,
-                        ),
-                        panels.target(
-                            f"sum(rate({metric('file_cache_miss')}[$__rate_interval])) by ({NODE_LABEL})",
-                            "file cache miss @ {{%s}}" % NODE_LABEL,
-                        ),
-                    ],
-                ),
-            ],
-        )
-    ]
-
-
-def section_network(outer_panels):
-    panels = outer_panels.sub_panel()
-    return [
-        outer_panels.row_collapsed(
-            "Network",
-            [
-                panels.timeseries_bytes_per_sec(
-                    "Streming Remote Exchange (Bytes/s)",
-                    "Send/Recv throughput per node for streaming exchange",
-                    [
-                        panels.target(
-                            f"sum(rate({metric('stream_exchange_frag_send_size')}[$__rate_interval])) by ({NODE_LABEL})",
-                            "Send @ {{%s}}" % NODE_LABEL,
-                        ),
-                        panels.target(
-                            f"sum(rate({metric('stream_exchange_frag_recv_size')}[$__rate_interval])) by ({NODE_LABEL})",
-                            "Recv @ {{%s}}" % NODE_LABEL,
-                        ),
-                    ],
-                ),
-                panels.timeseries_bytes_per_sec(
-                    "Storage Remote I/O (Bytes/s)",
-                    "The remote storage read/write throughput per node",
-                    [
-                        panels.target(
-                            f"sum(rate({metric('object_store_read_bytes')}[$__rate_interval])) by ({NODE_LABEL})",
-                            "read - {{%s}}" % NODE_LABEL,
-                        ),
-                        panels.target(
-                            f"sum(rate({metric('object_store_write_bytes')}[$__rate_interval])) by ({NODE_LABEL})",
-                            "write - {{%s}}" % NODE_LABEL,
-                        ),
-                    ],
-                ),
-                panels.timeseries_row(
-                    "Batch Exchange Recv (Rows/s)",
-                    "",
-                    [
-                        panels.target(
-                            f"sum(rate({metric('batch_exchange_recv_row_number')}[$__rate_interval])) by ({NODE_LABEL})",
-                            "Recv @ {{%s}}" % NODE_LABEL,
-                        )
-                    ],
-                ),
-            ],
-        )
-    ]
-
-
-def section_storage(outer_panels):
-    panels = outer_panels.sub_panel()
-    mv_total_size_filter = "metric='materialized_view_total_size'"
-    return [
-        outer_panels.row_collapsed(
-            "Storage",
-            [
-                panels.timeseries_bytes(
-                    "Object Size",
-                    """
-                    Objects are classified into 3 groups:
-                    - not referenced by versions: these object are being deleted from object store.
-                    - referenced by non-current versions: these objects are stale (not in the latest version), but those old versions may still be in use (e.g. long-running pinning). Thus those objects cannot be deleted at the moment.
-                    - referenced by current version: these objects are in the latest version.
-                    """,
-                    [
-                        panels.target(
-                            f"{metric('storage_stale_object_size')}",
-                            "not referenced by versions",
-                        ),
-                        panels.target(
-                            f"{metric('storage_old_version_object_size')}",
-                            "referenced by non-current versions",
-                        ),
-                        panels.target(
-                            f"{metric('storage_current_version_object_size')}",
-                            "referenced by current version",
-                        ),
-                    ],
-                ),
-                panels.timeseries_kilobytes(
-                    "Materialized View Size",
-                    "The storage size of each materialized view",
-                    [
-                        panels.target(
-                            f"{metric('storage_materialized_view_stats', mv_total_size_filter)}/1024",
-                            "{{metric}}, mv id - {{table_id}} ",
-                        ),
-                    ],
-                ),
-                panels.timeseries_count(
-                    "Object Total Number",
-                    """
-                    Objects are classified into 3 groups:
-                    - not referenced by versions: these object are being deleted from object store.
-                    - referenced by non-current versions: these objects are stale (not in the latest version), but those old versions may still be in use (e.g. long-running pinning). Thus those objects cannot be deleted at the moment.
-                    - referenced by current version: these objects are in the latest version.
-                    """,
-                    [
-                        panels.target(
-                            f"{metric('storage_stale_object_count')}",
-                            "not referenced by versions",
-                        ),
-                        panels.target(
-                            f"{metric('storage_old_version_object_count')}",
-                            "referenced by non-current versions",
-                        ),
-                        panels.target(
-                            f"{metric('storage_current_version_object_count')}",
-                            "referenced by current version",
-                        ),
-                    ],
-                ),
-                panels.timeseries_bytes(
-                    "Write Bytes",
-                    "The number of bytes that have been written by compaction."
-                    "Flush refers to the process of compacting Memtables to SSTables at Level 0."
-                    "Compaction refers to the process of compacting SSTables at one level to another level.",
-                    [
-                        panels.target(
-                            f"sum({metric('storage_level_compact_write')}) by ({COMPONENT_LABEL}) > 0",
-                            "Compaction - {{%s}}" % COMPONENT_LABEL,
-                        ),
-                        panels.target(
-                            f"sum({metric('compactor_write_build_l0_bytes')}) by ({COMPONENT_LABEL}) > 0",
-                            "Flush - {{%s}}" % COMPONENT_LABEL,
-                        ),
-                    ],
-                ),
-                panels.timeseries_bytes_per_sec(
-                    "Storage Remote I/O (Bytes/s)",
-                    "The remote storage read/write throughput",
-                    [
-                        panels.target(
-                            f"sum(rate({metric('object_store_read_bytes')}[$__rate_interval])) by ({COMPONENT_LABEL})",
-                            "read - {{%s}}" % COMPONENT_LABEL,
-                        ),
-                        panels.target(
-                            f"sum(rate({metric('object_store_write_bytes')}[$__rate_interval])) by ({COMPONENT_LABEL})",
-                            "write - {{%s}}" % COMPONENT_LABEL,
-                        ),
-                    ],
-                ),
-                panels.timeseries_bytes(
-                    "Checkpoint Size",
-                    "Size statistics for checkpoint",
-                    [
-                        *quantile(
-                            lambda quantile, legend: panels.target(
-                                f"histogram_quantile({quantile}, sum(rate({metric('state_store_sync_size_bucket')}[$__rate_interval])) by (le, {COMPONENT_LABEL}))",
-                                f"p{legend}" + " - {{%s}}" % COMPONENT_LABEL,
-                            ),
-                            [50, 99],
-                        ),
-                        panels.target(
-                            f"sum by(le, {COMPONENT_LABEL}) (rate({metric('state_store_sync_size_sum')}[$__rate_interval])) / sum by(le, {COMPONENT_LABEL}) (rate({metric('state_store_sync_size_count')}[$__rate_interval])) > 0",
-                            "avg - {{%s}}" % COMPONENT_LABEL,
-                        ),
-                    ],
-                ),
-            ],
-        )
-    ]
-
-
-def section_streaming(outer_panels):
-    panels = outer_panels.sub_panel()
-    mv_filter = 'executor_identity=~".*MaterializeExecutor.*"'
-    table_type_filter = 'table_type=~"MATERIALIZED_VIEW"'
-    mv_throughput_query = f'sum(rate({metric("stream_executor_row_count", filter=mv_filter)}[$__rate_interval]) * on(actor_id) group_left(materialized_view_id, table_name) (group({metric("table_info", filter=table_type_filter)}) by (actor_id, materialized_view_id, table_name))) by (materialized_view_id, table_name)'
-
-    return [
-        outer_panels.row_collapsed(
-            "Streaming",
-            [
-                panels.timeseries_rowsps(
-                    "Source Throughput (rows/s)",
-                    "The figure shows the number of rows read by each source per second.",
-                    [
-                        panels.target(
-                            f"sum(rate({metric('stream_source_output_rows_counts')}[$__rate_interval])) by (source_id, source_name, fragment_id)",
-                            "{{source_id}} {{source_name}} (fragment {{fragment_id}})",
-                        ),
-                    ],
-                ),
-                panels.timeseries_bytesps(
-                    "Source Throughput (MB/s)",
-                    "The figure shows the number of bytes read by each source per second.",
-                    [
-                        panels.target(
-                            f"(sum by (source_id)(rate({metric('partition_input_bytes')}[$__rate_interval])))/(1000*1000)",
-                            "source={{source_id}}",
-                        )
-                    ],
-                ),
-                panels.timeseries_rowsps(
-                    "Source Backfill Throughput (rows/s)",
-                    "The figure shows the number of rows read by each source per second.",
-                    [
-                        panels.target(
-                            f"sum(rate({metric('stream_source_backfill_rows_counts')}[$__rate_interval])) by (source_id, source_name, fragment_id)",
-                            "{{source_id}} {{source_name}} (fragment {{fragment_id}})",
-                        ),
-                    ],
-                ),
-                panels.timeseries_rowsps(
-                    "Materialized View Throughput (rows/s)",
-                    "The figure shows the number of rows written into each materialized executor actor per second.",
-                    [
-                        panels.target(
-                            mv_throughput_query,
-                            "materialized view {{table_name}} table_id {{materialized_view_id}}",
-                        )
-                    ],
-                ),
-                panels.timeseries_rowsps(
-                    "Backfill Throughput (rows/s)",
-                    "Total number of rows that have been read from the backfill operator used by MV on MV",
-                    [
-                        panels.target(
-                            f"""
-                                sum by (table_id) (
-                                  rate({metric('stream_backfill_snapshot_read_row_count', node_filter_enabled=False, table_id_filter_enabled=True)}[$__rate_interval])
-                                )
-                                * on(table_id) group_left(table_name) (
-                                  group({metric('table_info', node_filter_enabled=False)}) by (table_name, table_id)
-                                )
-                            """,
-                            "{{table_id}}: {{table_name}} snapshot-read",
-                        ),
-                        panels.target(
-                            f"""
-                                sum by (table_id) (
-                                  rate({metric('stream_backfill_upstream_output_row_count', node_filter_enabled=False, table_id_filter_enabled=True)}[$__rate_interval])
-                                )
-                                * on(table_id) group_left(table_name) (
-                                  group({metric('table_info', node_filter_enabled=False)}) by (table_name, table_id)
-                                )
-                            """,
-                            "{{table_id}}: {{table_name}} upstream",
-                        ),
-                    ],
-                ),
-                panels.timeseries_percentage(
-                    "Actor Output Blocking Time Ratio (Backpressure)",
-                    "We first record the total blocking duration(ns) of output buffer of each actor. It shows how "
-                    "much time it takes an actor to process a message, i.e. a barrier, a watermark or rows of data, "
-                    "on average. Then we divide this duration by 1 second and show it as a percentage.",
-                    [
-                        panels.target(
-                            f"avg(rate({metric('stream_actor_output_buffer_blocking_duration_ns')}[$__rate_interval])) by (fragment_id, downstream_fragment_id) / 1000000000",
-                            "fragment {{fragment_id}}->{{downstream_fragment_id}}",
-                        ),
-                    ],
-                ),
-                panels.timeseries_latency(
-                    "Latency of Materialize Views & Sinks",
-                    "The current epoch that the Materialize Executors or Sink Executor are processing. If an MV/Sink's epoch is far behind the others, "
-                    "it's very likely to be the performance bottleneck",
-                    [
-                        panels.target(
-                            # Here we use `min` but actually no much difference. Any of the sampled `current_epoch` makes sense.
-                            f"max(timestamp({metric('stream_mview_current_epoch')}) - {epoch_to_unix_millis(metric('stream_mview_current_epoch'))}/1000) by (table_id) * on(table_id) group_left(table_name) group({metric('table_info')}) by (table_id, table_name)",
-                            "{{table_id}} {{table_name}}",
-                        ),
-                        panels.target(
-                            f"max(timestamp({metric('log_store_latest_read_epoch')}) - {epoch_to_unix_millis(metric('log_store_latest_read_epoch'))}/1000) by (sink_id, sink_name)",
-                            "{{sink_id}} {{sink_name}} (output)",
-                        ),
-                        panels.target(
-                            f"max(timestamp({metric('log_store_latest_write_epoch')}) - {epoch_to_unix_millis(metric('log_store_latest_write_epoch'))}/1000) by (sink_id, sink_name)",
-                            "{{sink_id}} {{sink_name}} (enqueue)",
-                        ),
-                    ]
-                ),
-            ],
-        )
-    ]
-
-
-def section_batch(outer_panels):
-    panels = outer_panels.sub_panel()
-    return [
-        outer_panels.row_collapsed(
-            "Batch",
-            [
-                panels.timeseries_count(
-                    "Running query in distributed execution mode",
-                    "",
-                    [
-                        panels.target(
-                            f"{metric('distributed_running_query_num')}",
-                            "The number of running query in distributed execution mode",
-                        ),
-                    ],
-                    ["last"],
-                ),
-                panels.timeseries_count(
-                    "Rejected query in distributed execution mode",
-                    "",
-                    [
-                        panels.target(
-                            f"{metric('distributed_rejected_query_counter')}",
-                            "The number of rejected query in distributed execution mode",
-                        ),
-                    ],
-                    ["last"],
-                ),
-                panels.timeseries_count(
-                    "Completed query in distributed execution mode",
-                    "",
-                    [
-                        panels.target(
-                            f"{metric('distributed_completed_query_counter')}",
-                            "The number of completed query in distributed execution mode",
-                        ),
-                    ],
-                    ["last"],
-                ),
-                panels.timeseries_latency(
-                    "Query Latency in Distributed Execution Mode",
-                    "",
-                    [
-                        *quantile(
-                            lambda quantile, legend: panels.target(
-                                f"histogram_quantile({quantile}, sum(rate({metric('distributed_query_latency_bucket')}[$__rate_interval])) by (le, {COMPONENT_LABEL}, {NODE_LABEL}))",
-                                f"p{legend}"
-                                + " - {{%s}} @ {{%s}}"
-                                % (COMPONENT_LABEL, NODE_LABEL),
-                            ),
-                            [50, 90, 99, "max"],
-                        ),
-                    ],
-                ),
-                panels.timeseries_latency(
-                    "Query Latency in Local Execution Mode",
-                    "",
-                    [
-                        *quantile(
-                            lambda quantile, legend: panels.target(
-                                f"histogram_quantile({quantile}, sum(rate({metric('frontend_latency_local_execution_bucket')}[$__rate_interval])) by (le, {COMPONENT_LABEL}, {NODE_LABEL}))",
-                                f"p{legend}"
-                                + " - {{%s}} @ {{%s}}"
-                                % (COMPONENT_LABEL, NODE_LABEL),
-                            ),
-                            [50, 90, 99, "max"],
-                        ),
-                    ],
-                ),
-            ],
-        )
-    ]
-
-=======
->>>>>>> e29e1ed7
 templating_list = []
 if dynamic_source_enabled:
     templating_list.append(
