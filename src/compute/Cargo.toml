[package]
name = "risingwave_compute"
version = { workspace = true }
edition = { workspace = true }
homepage = { workspace = true }
keywords = { workspace = true }
license = { workspace = true }
repository = { workspace = true }

[package.metadata.cargo-machete]
ignored = ["workspace-hack"]

[package.metadata.cargo-udeps.ignore]
normal = ["workspace-hack"]

[dependencies]
anyhow = "1"
async-trait = "0.1"
<<<<<<< HEAD
await-tree = "0.1"
clap = { version = "3", features = ["derive"] }
=======
async_stack_trace = { path = "../utils/async_stack_trace" }
clap = { version = "4", features = ["derive"] }
>>>>>>> a04bf5f2
either = "1"
futures = { version = "0.3", default-features = false, features = ["alloc"] }
futures-async-stream = "0.2"
hyper = "0.14"
itertools = "0.10"
maplit = "1.0.2"
pprof = { version = "0.11", features = ["flamegraph"] }
pretty-bytes = "0.2.2"
prometheus = { version = "0.13" }
risingwave_batch = { path = "../batch" }
risingwave_common = { path = "../common" }
risingwave_common_proc_macro = { path = "../common/proc_macro" }
risingwave_common_service = { path = "../common/common_service" }
risingwave_connector = { path = "../connector" }
risingwave_hummock_sdk = { path = "../storage/hummock_sdk" }
risingwave_pb = { path = "../prost" }
risingwave_rpc_client = { path = "../rpc_client" }
risingwave_source = { path = "../source" }
risingwave_storage = { path = "../storage" }
risingwave_stream = { path = "../stream" }
risingwave_tracing = { path = "../tracing" }
serde_json = "1"
tokio = { version = "0.2", package = "madsim-tokio", features = [
    "rt",
    "rt-multi-thread",
    "sync",
    "macros",
    "time",
    "signal",
    "fs",
] }
tokio-stream = "0.1"
tonic = { version = "0.2", package = "madsim-tonic" }
tower = { version = "0.4", features = ["util", "load-shed"] }
tracing = "0.1"

[target.'cfg(target_os = "linux")'.dependencies]
tikv-jemalloc-ctl = "0.5"

[target.'cfg(not(madsim))'.dependencies]
workspace-hack = { path = "../workspace-hack" }

[dev-dependencies]
futures-async-stream = "0.2"
rand = "0.8"
tempfile = "3"<|MERGE_RESOLUTION|>--- conflicted
+++ resolved
@@ -16,13 +16,8 @@
 [dependencies]
 anyhow = "1"
 async-trait = "0.1"
-<<<<<<< HEAD
 await-tree = "0.1"
-clap = { version = "3", features = ["derive"] }
-=======
-async_stack_trace = { path = "../utils/async_stack_trace" }
 clap = { version = "4", features = ["derive"] }
->>>>>>> a04bf5f2
 either = "1"
 futures = { version = "0.3", default-features = false, features = ["alloc"] }
 futures-async-stream = "0.2"
