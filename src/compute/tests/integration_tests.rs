--- conflicted
+++ resolved
@@ -39,12 +39,7 @@
 use risingwave_source::{MemSourceManager, SourceManager};
 use risingwave_storage::batch_table::storage_table::StorageTable;
 use risingwave_storage::memory::MemoryStateStore;
-<<<<<<< HEAD
-use risingwave_storage::table::state_table::RowBasedStateTable;
-=======
-use risingwave_storage::table::storage_table::RowBasedStorageTable;
 use risingwave_storage::table::streaming_table::state_table::StateTable;
->>>>>>> fac983a7
 use risingwave_storage::Keyspace;
 use risingwave_stream::executor::monitor::StreamingMetrics;
 use risingwave_stream::executor::{
@@ -384,21 +379,12 @@
         vec![OrderType::Ascending],
         vec![0_usize],
     );
-<<<<<<< HEAD
     let table = StorageTable::new_for_test(
-        memory_state_store,
-        TableId::from(0x42),
-        column_descs.clone(),
-        vec![OrderType::Ascending],
-        vec![0_usize],
-=======
-    let table = RowBasedStorageTable::new_for_test(
         memory_state_store.clone(),
         TableId::from(0x42),
         column_descs.clone(),
         vec![OrderType::Ascending],
         vec![0],
->>>>>>> fac983a7
     );
 
     let epoch: u64 = 0;
