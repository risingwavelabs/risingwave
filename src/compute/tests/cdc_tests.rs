// Copyright 2024 RisingWave Labs
//
// Licensed under the Apache License, Version 2.0 (the "License");
// you may not use this file except in compliance with the License.
// You may obtain a copy of the License at
//
//     http://www.apache.org/licenses/LICENSE-2.0
//
// Unless required by applicable law or agreed to in writing, software
// distributed under the License is distributed on an "AS IS" BASIS,
// WITHOUT WARRANTIES OR CONDITIONS OF ANY KIND, either express or implied.
// See the License for the specific language governing permissions and
// limitations under the License.

#![feature(let_chains)]
#![feature(coroutines)]

use std::collections::{HashMap, HashSet};
use std::str::FromStr;
use std::sync::atomic::AtomicU64;
use std::sync::Arc;
use std::time::Duration;

use futures::stream::StreamExt;
use futures_async_stream::try_stream;
use itertools::Itertools;
use risingwave_batch::executor::{Executor as BatchExecutor, RowSeqScanExecutor, ScanRange};
use risingwave_common::array::{
    Array, ArrayBuilder, DataChunk, DataChunkTestExt, Op, StreamChunk, Utf8ArrayBuilder,
};
use risingwave_common::catalog::{ColumnDesc, ColumnId, ConflictBehavior, Field, Schema, TableId};
use risingwave_common::types::{Datum, JsonbVal};
use risingwave_common::util::epoch::{test_epoch, EpochExt};
use risingwave_common::util::sort_util::{ColumnOrder, OrderType};
use risingwave_connector::source::cdc::external::{
    CdcTableType, DebeziumOffset, DebeziumSourceOffset, ExternalTableConfig, SchemaTableName,
};
use risingwave_connector::source::cdc::DebeziumCdcSplit;
use risingwave_connector::source::SplitImpl;
use risingwave_hummock_sdk::test_batch_query_epoch;
use risingwave_storage::memory::MemoryStateStore;
use risingwave_storage::table::batch_table::storage_table::StorageTable;
use risingwave_stream::common::table::state_table::StateTable;
use risingwave_stream::common::table::test_utils::gen_pbtable;
use risingwave_stream::error::StreamResult;
use risingwave_stream::executor::monitor::StreamingMetrics;
use risingwave_stream::executor::test_utils::MockSource;
use risingwave_stream::executor::{
    expect_first_barrier, ActorContext, AddMutation, Barrier, BoxedMessageStream,
    CdcBackfillExecutor, CdcScanOptions, Execute, Executor as StreamExecutor, ExecutorInfo,
    ExternalStorageTable, MaterializeExecutor, Message, Mutation, StreamExecutorError,
};

// mock upstream binlog offset starting from "1.binlog, pos=0"
pub struct MockOffsetGenExecutor {
    upstream: Option<StreamExecutor>,

    start_offset: u32,
}

impl MockOffsetGenExecutor {
    pub fn new(upstream: StreamExecutor) -> Self {
        Self {
            upstream: Some(upstream),
            start_offset: 0,
        }
    }

    fn next_offset(&mut self) -> anyhow::Result<String> {
        let start_offset = self.start_offset;
        let dbz_offset = DebeziumOffset {
            source_partition: Default::default(),
            source_offset: DebeziumSourceOffset {
                last_snapshot_record: None,
                snapshot: None,
                file: Some("1.binlog".to_owned()),
                pos: Some(start_offset as _),
                lsn: None,
                txid: None,
                tx_usec: None,
                change_lsn: None,
                commit_lsn: None,
            },
            is_heartbeat: false,
        };

        self.start_offset += 1;
        let out = serde_json::to_string(&dbz_offset)?;
        Ok(out)
    }

    #[try_stream(ok = Message, error = StreamExecutorError)]
    async fn execute_inner(mut self) {
        // fake offset in stream chunk
        let mut upstream = self.upstream.take().unwrap().execute();

        // The first barrier mush propagated.
        let barrier = expect_first_barrier(&mut upstream).await?;
        yield Message::Barrier(barrier);

        #[for_await]
        for msg in upstream {
            let msg = msg?;

            match msg {
                Message::Chunk(chunk) => {
                    let mut offset_builder = Utf8ArrayBuilder::new(chunk.cardinality());
                    assert!(chunk.is_compacted());
                    let (ops, mut columns, vis) = chunk.into_inner();

                    for _ in 0..ops.len() {
                        let offset_str = self.next_offset()?;
                        offset_builder.append(Some(&offset_str));
                    }

                    let offsets = offset_builder.finish();
                    columns.push(offsets.into_ref());
                    yield Message::Chunk(StreamChunk::with_visibility(ops, columns, vis));
                }
                Message::Barrier(barrier) => {
                    yield Message::Barrier(barrier);
                }
                Message::Watermark(watermark) => yield Message::Watermark(watermark),
            }
        }
    }
}

impl Execute for MockOffsetGenExecutor {
    fn execute(self: Box<Self>) -> BoxedMessageStream {
        self.execute_inner().boxed()
    }
}

#[tokio::test]
async fn test_cdc_backfill() -> StreamResult<()> {
    use risingwave_common::types::DataType;
    let memory_state_store = MemoryStateStore::new();

    let (mut tx, source) = MockSource::channel();
    let source = source.into_executor(
        Schema::new(vec![
            Field::unnamed(DataType::Jsonb), // payload
        ]),
        vec![0],
    );

    // mock upstream offset (start from "1.binlog, pos=0") for ingested chunks
    let mock_offset_executor = StreamExecutor::new(
        ExecutorInfo {
            schema: Schema::new(vec![
                Field::unnamed(DataType::Jsonb),   // payload
                Field::unnamed(DataType::Varchar), // _rw_offset
            ]),
            pk_indices: vec![0],
            identity: "MockOffsetGenExecutor".to_owned(),
        },
        MockOffsetGenExecutor::new(source).boxed(),
    );

    let table_name = SchemaTableName {
        schema_name: "public".to_owned(),
        table_name: "mock_table".to_owned(),
    };
    let table_schema = Schema::new(vec![
        Field::with_name(DataType::Int64, "id"), // primary key
        Field::with_name(DataType::Float64, "price"),
    ]);
    let table_pk_indices = vec![0];
    let table_pk_order_types = vec![OrderType::ascending()];
    let config = ExternalTableConfig::default();

    let external_table = ExternalStorageTable::new(
        TableId::new(1234),
        table_name,
<<<<<<< HEAD
        "mydb".to_owned(),
        ExternalTableReaderImpl::Mock(MockExternalTableReader::new(binlog_watermarks)),
=======
        "mydb".to_string(),
        config,
        CdcTableType::Mock,
>>>>>>> fcac3111
        table_schema.clone(),
        table_pk_order_types,
        table_pk_indices.clone(),
    );

    let actor_id = 0x1a;

    // create state table
    let state_schema = Schema::new(vec![
        Field::with_name(DataType::Varchar, "split_id"),
        Field::with_name(DataType::Int64, "id"), // pk
        Field::with_name(DataType::Boolean, "backfill_finished"),
        Field::with_name(DataType::Int64, "row_count"),
        Field::with_name(DataType::Jsonb, "cdc_offset"),
    ]);

    let column_descs = vec![
        ColumnDesc::unnamed(ColumnId::from(0), state_schema[0].data_type.clone()),
        ColumnDesc::unnamed(ColumnId::from(1), state_schema[1].data_type.clone()),
        ColumnDesc::unnamed(ColumnId::from(2), state_schema[2].data_type.clone()),
        ColumnDesc::unnamed(ColumnId::from(3), state_schema[3].data_type.clone()),
        ColumnDesc::unnamed(ColumnId::from(4), state_schema[4].data_type.clone()),
    ];

    let state_table = StateTable::from_table_catalog(
        &gen_pbtable(
            TableId::from(0x42),
            column_descs,
            vec![OrderType::ascending()],
            vec![0],
            0,
        ),
        memory_state_store.clone(),
        None,
    )
    .await;

    let output_columns = vec![
        ColumnDesc::named("id", ColumnId::new(1), DataType::Int64), // primary key
        ColumnDesc::named("price", ColumnId::new(2), DataType::Float64),
    ];

    let cdc_backfill = StreamExecutor::new(
        ExecutorInfo {
            schema: table_schema.clone(),
            pk_indices: table_pk_indices,
            identity: "CdcBackfillExecutor".to_owned(),
        },
        CdcBackfillExecutor::new(
            ActorContext::for_test(actor_id),
            external_table,
            mock_offset_executor,
            vec![0, 1],
            output_columns,
            None,
            Arc::new(StreamingMetrics::unused()),
            state_table,
            Some(4), // limit a snapshot chunk to have <= 4 rows by rate limit
            CdcScanOptions {
                disable_backfill: false,
                snapshot_interval: 1,
                snapshot_batch_size: 4,
            },
        )
        .boxed(),
    );

    // Create a `MaterializeExecutor` to write the changes to storage.
    let materialize_table_id = TableId::new(5678);
    let mut materialize = MaterializeExecutor::for_test(
        cdc_backfill,
        memory_state_store.clone(),
        materialize_table_id,
        vec![ColumnOrder::new(0, OrderType::ascending())],
        vec![0.into(), 1.into()],
        Arc::new(AtomicU64::new(0)),
        ConflictBehavior::Overwrite,
    )
    .await
    .boxed()
    .execute();

    // construct upstream chunks
    let chunk1_payload = vec![
        r#"{ "payload": { "before": null, "after": { "id": 1, "price": 10.01}, "source": { "version": "1.9.7.Final", "connector": "mysql", "name": "RW_CDC_1002"}, "op": "r", "ts_ms": 1695277757017, "transaction": null } }"#,
        r#"{ "payload": { "before": null, "after": { "id": 2, "price": 22.22}, "source": { "version": "1.9.7.Final", "connector": "mysql", "name": "RW_CDC_1002"}, "op": "r", "ts_ms": 1695277757017, "transaction": null } }"#,
        r#"{ "payload": { "before": null, "after": { "id": 3, "price": 3.03}, "source": { "version": "1.9.7.Final", "connector": "mysql", "name": "RW_CDC_1002"}, "op": "r", "ts_ms": 1695277757017, "transaction": null } }"#,
        r#"{ "payload": { "before": null, "after": { "id": 4, "price": 4.04}, "source": { "version": "1.9.7.Final", "connector": "mysql", "name": "RW_CDC_1002"}, "op": "r", "ts_ms": 1695277757017, "transaction": null } }"#,
        r#"{ "payload": { "before": null, "after": { "id": 5, "price": 5.05}, "source": { "version": "1.9.7.Final", "connector": "mysql", "name": "RW_CDC_1002"}, "op": "r", "ts_ms": 1695277757017, "transaction": null } }"#,
        r#"{ "payload": { "before": null, "after": { "id": 6, "price": 6.06}, "source": { "version": "1.9.7.Final", "connector": "mysql", "name": "RW_CDC_1002"}, "op": "r", "ts_ms": 1695277757017, "transaction": null } }"#,
    ];

    let chunk2_payload = vec![
        r#"{ "payload": { "before": null, "after": { "id": 1, "price": 11.11}, "source": { "version": "1.9.7.Final", "connector": "mysql", "name": "RW_CDC_1002"}, "op": "r", "ts_ms": 1695277757017, "transaction": null } }"#,
        r#"{ "payload": { "before": null, "after": { "id": 6, "price": 10.08}, "source": { "version": "1.9.7.Final", "connector": "mysql", "name": "RW_CDC_1002"}, "op": "r", "ts_ms": 1695277757017, "transaction": null } }"#,
        r#"{ "payload": { "before": null, "after": { "id": 199, "price": 40.5}, "source": { "version": "1.9.7.Final", "connector": "mysql", "name": "RW_CDC_1002"}, "op": "r", "ts_ms": 1695277757017, "transaction": null } }"#,
        r#"{ "payload": { "before": null, "after": { "id": 978, "price": 72.6}, "source": { "version": "1.9.7.Final", "connector": "mysql", "name": "RW_CDC_1002"}, "op": "r", "ts_ms": 1695277757017, "transaction": null } }"#,
        r#"{ "payload": { "before": null, "after": { "id": 134, "price": 41.7}, "source": { "version": "1.9.7.Final", "connector": "mysql", "name": "RW_CDC_1002"}, "op": "r", "ts_ms": 1695277757017, "transaction": null } }"#,
    ];

    let chunk1_datums: Vec<Datum> = chunk1_payload
        .into_iter()
        .map(|s| Some(JsonbVal::from_str(s).unwrap().into()))
        .collect_vec();

    let chunk2_datums: Vec<Datum> = chunk2_payload
        .into_iter()
        .map(|s| Some(JsonbVal::from_str(s).unwrap().into()))
        .collect_vec();

    let chunk_schema = Schema::new(vec![
        Field::unnamed(DataType::Jsonb), // payload
    ]);

    let stream_chunk1 = create_stream_chunk(chunk1_datums, &chunk_schema);
    let stream_chunk2 = create_stream_chunk(chunk2_datums, &chunk_schema);

    // The first barrier
    let mut curr_epoch = test_epoch(11);
    let mut splits = HashMap::new();
    splits.insert(
        actor_id,
        vec![SplitImpl::MysqlCdc(DebeziumCdcSplit::new(0, None, None))],
    );
    let init_barrier =
        Barrier::new_test_barrier(curr_epoch).with_mutation(Mutation::Add(AddMutation {
            adds: HashMap::new(),
            added_actors: HashSet::new(),
            splits,
            pause: false,
            subscriptions_to_add: vec![],
        }));

    tx.send_barrier(init_barrier);

    // assert barrier is forwarded to mview
    assert!(matches!(
        materialize.next().await.unwrap()?,
        Message::Barrier(Barrier {
            epoch,
            mutation: Some(_),
            ..
        }) if epoch.curr == curr_epoch
    ));

    // start the stream pipeline src -> backfill -> mview
    let mview_handle = tokio::spawn(consume_message_stream(materialize));

    // ingest data and barrier
    let interval = Duration::from_millis(10);

    // send a dummy barrier to trigger the backfill, since
    // cdc backfill will wait for a barrier before start
    curr_epoch.inc_epoch();
    tx.push_barrier(curr_epoch, false);

    // first chunk
    tx.push_chunk(stream_chunk1);

    tokio::time::sleep(interval).await;

    // barrier to trigger emit buffered events
    curr_epoch.inc_epoch();
    tx.push_barrier(curr_epoch, false);

    // second chunk
    tx.push_chunk(stream_chunk2);

    tokio::time::sleep(interval).await;
    curr_epoch.inc_epoch();
    tx.push_barrier(curr_epoch, false);

    tokio::time::sleep(interval).await;
    curr_epoch.inc_epoch();
    tx.push_barrier(curr_epoch, true);

    // scan the final result of the mv table
    let column_descs = vec![
        ColumnDesc::unnamed(ColumnId::from(0), table_schema[0].data_type.clone()),
        ColumnDesc::unnamed(ColumnId::from(1), table_schema[1].data_type.clone()),
    ];
    let value_indices = (0..column_descs.len()).collect_vec();
    // Since we have not polled `Materialize`, we cannot scan anything from this table
    let table = StorageTable::for_test(
        memory_state_store.clone(),
        materialize_table_id,
        column_descs.clone(),
        vec![OrderType::ascending()],
        vec![0],
        value_indices,
    );

    let scan = Box::new(RowSeqScanExecutor::new(
        table.clone(),
        vec![ScanRange::full()],
        true,
        test_batch_query_epoch(),
        1024,
        "RowSeqExecutor2".to_owned(),
        None,
        None,
        None,
    ));

    // check result
    let mut stream = scan.execute();
    while let Some(message) = stream.next().await {
        let chunk = message.expect("scan a chunk");
        let expect = DataChunk::from_pretty(
            "I F
                1 11.11
                2 22.22
                3 3.03
                4 4.04
                5 5.05
                6 10.08
                8 1.0008
                134 41.7
                199 40.5
                978 72.6",
        );
        assert_eq!(expect, chunk);
    }

    mview_handle.await.unwrap()?;

    Ok(())
}

fn create_stream_chunk(datums: Vec<Datum>, schema: &Schema) -> StreamChunk {
    let mut builders = schema.create_array_builders(8);
    for datum in &datums {
        builders[0].append(datum);
    }
    let columns = builders
        .into_iter()
        .map(|builder| builder.finish().into())
        .collect();

    let ops = vec![Op::Insert; datums.len()];
    StreamChunk::from_parts(ops, DataChunk::new(columns, datums.len()))
}

async fn consume_message_stream(mut stream: BoxedMessageStream) -> StreamResult<()> {
    while let Some(message) = stream.next().await {
        let message = message?;
        match message {
            Message::Watermark(_) => {
                break;
            }
            Message::Chunk(c) => {
                println!("[mv] chunk: {:#?}", c);
            }
            Message::Barrier(b) => {
                if let Some(m) = b.mutation
                    && matches!(*m, Mutation::Stop(_))
                {
                    println!("encounter stop barrier");
                    break;
                }
            }
        }
    }
    Ok(())
}<|MERGE_RESOLUTION|>--- conflicted
+++ resolved
@@ -173,14 +173,9 @@
     let external_table = ExternalStorageTable::new(
         TableId::new(1234),
         table_name,
-<<<<<<< HEAD
         "mydb".to_owned(),
-        ExternalTableReaderImpl::Mock(MockExternalTableReader::new(binlog_watermarks)),
-=======
-        "mydb".to_string(),
         config,
         CdcTableType::Mock,
->>>>>>> fcac3111
         table_schema.clone(),
         table_pk_order_types,
         table_pk_indices.clone(),
