--- conflicted
+++ resolved
@@ -16,17 +16,11 @@
 
 use prometheus::core::{AtomicU64, GenericCounterVec};
 use prometheus::{register_int_counter_vec_with_registry, Registry};
-use risingwave_common::metrics::LabelGuardedIntCounterVec;
 use risingwave_common::monitor::GLOBAL_METRICS_REGISTRY;
-use risingwave_common::register_guarded_int_counter_vec_with_registry;
 
 #[derive(Clone)]
 pub struct ExchangeServiceMetrics {
     pub stream_fragment_exchange_bytes: GenericCounterVec<AtomicU64>,
-<<<<<<< HEAD
-    pub actor_sampled_serialize_duration_ns: LabelGuardedIntCounterVec<1>,
-=======
->>>>>>> 1f151cd4
 }
 
 pub static GLOBAL_EXCHANGE_SERVICE_METRICS: LazyLock<ExchangeServiceMetrics> =
@@ -42,17 +36,6 @@
         )
         .unwrap();
 
-<<<<<<< HEAD
-        let actor_sampled_serialize_duration_ns = register_guarded_int_counter_vec_with_registry!(
-            "actor_sampled_serialize_duration_ns",
-            "Duration (ns) of sampled chunk serialization",
-            &["actor_id"],
-            registry
-        )
-        .unwrap();
-
-=======
->>>>>>> 1f151cd4
         Self {
             stream_fragment_exchange_bytes,
         }
