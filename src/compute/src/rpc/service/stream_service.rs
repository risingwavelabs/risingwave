// Copyright 2022 Singularity Data
//
// Licensed under the Apache License, Version 2.0 (the "License");
// you may not use this file except in compliance with the License.
// You may obtain a copy of the License at
//
// http://www.apache.org/licenses/LICENSE-2.0
//
// Unless required by applicable law or agreed to in writing, software
// distributed under the License is distributed on an "AS IS" BASIS,
// WITHOUT WARRANTIES OR CONDITIONS OF ANY KIND, either express or implied.
// See the License for the specific language governing permissions and
// limitations under the License.

use std::sync::Arc;

use itertools::Itertools;
use risingwave_common::catalog::TableId;
use risingwave_common::error::{tonic_err, Result as RwResult};
use risingwave_pb::catalog::Source;
use risingwave_pb::stream_service::barrier_complete_response::GroupedSstableInfo;
use risingwave_pb::stream_service::stream_service_server::StreamService;
use risingwave_pb::stream_service::*;
use risingwave_stream::executor::{Barrier, Epoch};
use risingwave_stream::task::{LocalStreamManager, StreamEnvironment};
use tonic::{Request, Response, Status};

#[derive(Clone)]
pub struct StreamServiceImpl {
    mgr: Arc<LocalStreamManager>,
    env: StreamEnvironment,
}

impl StreamServiceImpl {
    pub fn new(mgr: Arc<LocalStreamManager>, env: StreamEnvironment) -> Self {
        StreamServiceImpl { mgr, env }
    }
}

#[async_trait::async_trait]
impl StreamService for StreamServiceImpl {
    #[cfg_attr(coverage, no_coverage)]
    async fn update_actors(
        &self,
        request: Request<UpdateActorsRequest>,
    ) -> std::result::Result<Response<UpdateActorsResponse>, Status> {
        let req = request.into_inner();
        let res = self.mgr.update_actors(&req.actors, &req.hanging_channels);
        match res {
            Err(e) => {
                error!("failed to update stream actor {}", e);
                Err(e.into())
            }
            Ok(()) => Ok(Response::new(UpdateActorsResponse { status: None })),
        }
    }

    #[cfg_attr(coverage, no_coverage)]
    async fn build_actors(
        &self,
        request: Request<BuildActorsRequest>,
    ) -> std::result::Result<Response<BuildActorsResponse>, Status> {
        let req = request.into_inner();

        let actor_id = req.actor_id;
        let res = self.mgr.build_actors(actor_id.as_slice(), self.env.clone());
        match res {
            Err(e) => {
                error!("failed to build actors {}", e);
                Err(e.into())
            }
            Ok(()) => Ok(Response::new(BuildActorsResponse {
                request_id: req.request_id,
                status: None,
            })),
        }
    }

    #[cfg_attr(coverage, no_coverage)]
    async fn broadcast_actor_info_table(
        &self,
        request: Request<BroadcastActorInfoTableRequest>,
    ) -> std::result::Result<Response<BroadcastActorInfoTableResponse>, Status> {
        let table = request.into_inner();

        let res = self.mgr.update_actor_info(table);
        match res {
            Err(e) => {
                error!("failed to update actor info table actor {}", e);
                Err(e.into())
            }
            Ok(()) => Ok(Response::new(BroadcastActorInfoTableResponse {
                status: None,
            })),
        }
    }

    #[cfg_attr(coverage, no_coverage)]
    async fn drop_actors(
        &self,
        request: Request<DropActorsRequest>,
    ) -> std::result::Result<Response<DropActorsResponse>, Status> {
        let req = request.into_inner();
        let actors = req.actor_ids;
        self.mgr.drop_actor(&actors)?;
        Ok(Response::new(DropActorsResponse {
            request_id: req.request_id,
            status: None,
        }))
    }

    #[cfg_attr(coverage, no_coverage)]
    async fn force_stop_actors(
        &self,
        request: Request<ForceStopActorsRequest>,
    ) -> std::result::Result<Response<ForceStopActorsResponse>, Status> {
        let req = request.into_inner();
        let epoch = req.epoch.unwrap();
        self.mgr
            .stop_all_actors(Epoch {
                curr: epoch.curr,
                prev: epoch.prev,
            })
            .await?;
        Ok(Response::new(ForceStopActorsResponse {
            request_id: req.request_id,
            status: None,
        }))
    }

    #[cfg_attr(coverage, no_coverage)]
    async fn inject_barrier(
        &self,
        request: Request<InjectBarrierRequest>,
    ) -> Result<Response<InjectBarrierResponse>, Status> {
        let req = request.into_inner();
        let barrier =
            Barrier::from_protobuf(req.get_barrier().map_err(tonic_err)?).map_err(tonic_err)?;

        self.mgr
            .send_barrier(&barrier, req.actor_ids_to_send, req.actor_ids_to_collect)?;

        Ok(Response::new(InjectBarrierResponse {
            request_id: req.request_id,
            status: None,
        }))
    }

    #[cfg_attr(coverage, no_coverage)]
    async fn barrier_complete(
        &self,
        request: Request<BarrierCompleteRequest>,
    ) -> Result<Response<BarrierCompleteResponse>, Status> {
        let req = request.into_inner();
<<<<<<< HEAD
        let collect_result = self
            .mgr
            .collect_barrier_and_sync(req.prev_epoch, true)
            .await?;
=======
        let collect_result = self.mgr.collect_barrier(req.prev_epoch).await;
        // Must finish syncing data written in the epoch before respond back to ensure persistency
        // of the state.
        let synced_sstables = self.mgr.sync_epoch(req.prev_epoch).await;
>>>>>>> 00f54fa9

        Ok(Response::new(BarrierCompleteResponse {
            request_id: req.request_id,
            status: None,
            create_mview_progress: collect_result.create_mview_progress,
            sycned_sstables: synced_sstables
                .into_iter()
                .map(|(compaction_group_id, sst)| GroupedSstableInfo {
                    compaction_group_id,
                    sst: Some(sst),
                })
                .collect_vec(),
        }))
    }

    #[cfg_attr(coverage, no_coverage)]
    async fn create_source(
        &self,
        request: Request<CreateSourceRequest>,
    ) -> Result<Response<CreateSourceResponse>, Status> {
        let source = request.into_inner().source.unwrap();
        self.create_source_inner(&source).await.map_err(tonic_err)?;
        tracing::debug!(id = %source.id, "create table source");

        Ok(Response::new(CreateSourceResponse { status: None }))
    }

    #[cfg_attr(coverage, no_coverage)]
    async fn sync_sources(
        &self,
        request: Request<SyncSourcesRequest>,
    ) -> Result<Response<SyncSourcesResponse>, Status> {
        let sources = request.into_inner().sources;
        self.env
            .source_manager()
            .clear_sources()
            .map_err(tonic_err)?;
        for source in sources {
            self.create_source_inner(&source).await.map_err(tonic_err)?
        }

        Ok(Response::new(SyncSourcesResponse { status: None }))
    }

    #[cfg_attr(coverage, no_coverage)]
    async fn drop_source(
        &self,
        request: Request<DropSourceRequest>,
    ) -> Result<Response<DropSourceResponse>, Status> {
        let id = request.into_inner().source_id;
        let id = TableId::new(id); // TODO: use SourceId instead

        self.env
            .source_manager()
            .drop_source(&id)
            .map_err(tonic_err)?;

        tracing::debug!(id = %id, "drop source");

        Ok(Response::new(DropSourceResponse { status: None }))
    }
}

impl StreamServiceImpl {
    async fn create_source_inner(&self, source: &Source) -> RwResult<()> {
        use risingwave_pb::catalog::source::Info;

        let id = TableId::new(source.id); // TODO: use SourceId instead

        match &source.get_info()? {
            Info::StreamSource(info) => {
                self.env
                    .source_manager()
                    .create_source(&id, info.to_owned())
                    .await?;
            }
            Info::TableSource(info) => {
                let columns = info
                    .columns
                    .iter()
                    .cloned()
                    .map(|c| c.column_desc.unwrap().into())
                    .collect_vec();

                self.env
                    .source_manager()
                    .create_table_source(&id, columns)?;
            }
        };

        Ok(())
    }
}<|MERGE_RESOLUTION|>--- conflicted
+++ resolved
@@ -152,17 +152,10 @@
         request: Request<BarrierCompleteRequest>,
     ) -> Result<Response<BarrierCompleteResponse>, Status> {
         let req = request.into_inner();
-<<<<<<< HEAD
-        let collect_result = self
-            .mgr
-            .collect_barrier_and_sync(req.prev_epoch, true)
-            .await?;
-=======
-        let collect_result = self.mgr.collect_barrier(req.prev_epoch).await;
+        let collect_result = self.mgr.collect_barrier(req.prev_epoch).await?;
         // Must finish syncing data written in the epoch before respond back to ensure persistency
         // of the state.
         let synced_sstables = self.mgr.sync_epoch(req.prev_epoch).await;
->>>>>>> 00f54fa9
 
         Ok(Response::new(BarrierCompleteResponse {
             request_id: req.request_id,
