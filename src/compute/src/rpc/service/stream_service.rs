// Copyright 2023 RisingWave Labs
//
// Licensed under the Apache License, Version 2.0 (the "License");
// you may not use this file except in compliance with the License.
// You may obtain a copy of the License at
//
//     http://www.apache.org/licenses/LICENSE-2.0
//
// Unless required by applicable law or agreed to in writing, software
// distributed under the License is distributed on an "AS IS" BASIS,
// WITHOUT WARRANTIES OR CONDITIONS OF ANY KIND, either express or implied.
// See the License for the specific language governing permissions and
// limitations under the License.

use std::collections::HashMap;
use std::sync::Arc;

use await_tree::InstrumentAwait;
use itertools::Itertools;
use risingwave_common::error::tonic_err;
use risingwave_common::util::tracing::TracingContext;
use risingwave_hummock_sdk::table_stats::to_prost_table_stats_map;
use risingwave_hummock_sdk::LocalSstableInfo;
use risingwave_pb::stream_plan::barrier::BarrierKind;
use risingwave_pb::stream_service::barrier_complete_response::GroupedSstableInfo;
use risingwave_pb::stream_service::stream_service_server::StreamService;
use risingwave_pb::stream_service::*;
use risingwave_storage::dispatch_state_store;
use risingwave_stream::error::StreamError;
use risingwave_stream::executor::Barrier;
use risingwave_stream::task::{CollectResult, LocalStreamManager, StreamEnvironment};
use tonic::{Code, Request, Response, Status};
use tracing::Instrument;

#[derive(Clone)]
pub struct StreamServiceImpl {
    mgr: Arc<LocalStreamManager>,
    env: StreamEnvironment,
}

impl StreamServiceImpl {
    pub fn new(mgr: Arc<LocalStreamManager>, env: StreamEnvironment) -> Self {
        StreamServiceImpl { mgr, env }
    }
}

#[async_trait::async_trait]
impl StreamService for StreamServiceImpl {
    #[cfg_attr(coverage, coverage(off))]
    async fn update_actors(
        &self,
        request: Request<UpdateActorsRequest>,
    ) -> std::result::Result<Response<UpdateActorsResponse>, Status> {
        let req = request.into_inner();
        let res = self.mgr.update_actors(&req.actors).await;
        match res {
            Err(e) => {
                error!("failed to update stream actor {}", e);
                Err(e.into())
            }
            Ok(()) => Ok(Response::new(UpdateActorsResponse { status: None })),
        }
    }

    #[cfg_attr(coverage, coverage(off))]
    async fn build_actors(
        &self,
        request: Request<BuildActorsRequest>,
    ) -> std::result::Result<Response<BuildActorsResponse>, Status> {
        let req = request.into_inner();

        let actor_id = req.actor_id;
        let res = self
            .mgr
            .build_actors(actor_id.as_slice(), self.env.clone())
            .await;
        match res {
            Err(e) => {
                error!("failed to build actors {}", e);
                Err(e.into())
            }
            Ok(()) => Ok(Response::new(BuildActorsResponse {
                request_id: req.request_id,
                status: None,
            })),
        }
    }

    #[cfg_attr(coverage, coverage(off))]
    async fn broadcast_actor_info_table(
        &self,
        request: Request<BroadcastActorInfoTableRequest>,
    ) -> std::result::Result<Response<BroadcastActorInfoTableResponse>, Status> {
        let req = request.into_inner();

        let res = self.mgr.update_actor_info(&req.info).await;
        match res {
            Err(e) => {
                error!("failed to update actor info table actor {}", e);
                Err(e.into())
            }
            Ok(()) => Ok(Response::new(BroadcastActorInfoTableResponse {
                status: None,
            })),
        }
    }

    #[cfg_attr(coverage, coverage(off))]
    async fn drop_actors(
        &self,
        request: Request<DropActorsRequest>,
    ) -> std::result::Result<Response<DropActorsResponse>, Status> {
        let req = request.into_inner();
        let actors = req.actor_ids;
        self.mgr.drop_actors(&actors).await?;
        Ok(Response::new(DropActorsResponse {
            request_id: req.request_id,
            status: None,
        }))
    }

    #[cfg_attr(coverage, coverage(off))]
    async fn force_stop_actors(
        &self,
        request: Request<ForceStopActorsRequest>,
    ) -> std::result::Result<Response<ForceStopActorsResponse>, Status> {
        let req = request.into_inner();
        self.mgr.stop_all_actors().await?;
        self.env.dml_manager_ref().clear();
        Ok(Response::new(ForceStopActorsResponse {
            request_id: req.request_id,
            status: None,
        }))
    }

    #[cfg_attr(coverage, coverage(off))]
    async fn inject_barrier(
        &self,
        request: Request<InjectBarrierRequest>,
    ) -> Result<Response<InjectBarrierResponse>, Status> {
        let req = request.into_inner();
        let barrier =
            Barrier::from_protobuf(req.get_barrier().unwrap()).map_err(StreamError::from)?;

        // The barrier might be outdated and been injected after recovery in some certain extreme
        // scenarios. So some newly creating actors in the barrier are possibly not rebuilt during
        // recovery. Check it here and return an error here if some actors are not found to
        // avoid collection hang. We need some refine in meta side to remove this workaround since
        // it will cause another round of unnecessary recovery.
        let actor_ids = self.mgr.all_actor_ids().await;
        let missing_actor_ids = req
            .actor_ids_to_collect
            .iter()
            .filter(|id| !actor_ids.contains(id))
            .collect_vec();
        if !missing_actor_ids.is_empty() {
            tracing::warn!(
                "to collect actors not found, they should be cleaned when recovering: {:?}",
                missing_actor_ids
            );
            return Err(Status::new(
                Code::InvalidArgument,
                "to collect actors not found",
            ));
        }

        self.mgr
            .send_barrier(&barrier, req.actor_ids_to_send, req.actor_ids_to_collect)
            .await?;

        Ok(Response::new(InjectBarrierResponse {
            request_id: req.request_id,
            status: None,
        }))
    }

    #[cfg_attr(coverage, coverage(off))]
    async fn barrier_complete(
        &self,
        request: Request<BarrierCompleteRequest>,
    ) -> Result<Response<BarrierCompleteResponse>, Status> {
        let req = request.into_inner();
        let CollectResult {
            create_mview_progress,
            kind,
        } = self
            .mgr
            .collect_barrier(req.prev_epoch)
            .instrument_await(format!("collect_barrier (epoch {})", req.prev_epoch))
            .await
            .inspect_err(|err| tracing::error!("failed to collect barrier: {}", err))?;

        let (synced_sstables, table_watermarks) = match kind {
            BarrierKind::Unspecified => unreachable!(),
            BarrierKind::Initial => {
                if let Some(hummock) = self.env.state_store().as_hummock() {
                    let mce = hummock.get_pinned_version().max_committed_epoch();
                    assert_eq!(
                        mce, req.prev_epoch,
                        "first epoch should match with the current version",
                    );
                }
                tracing::info!(
                    epoch = req.prev_epoch,
                    "ignored syncing data for the first barrier"
                );
                (Vec::new(), HashMap::new())
            }
            BarrierKind::Barrier => (Vec::new(), HashMap::new()),
            BarrierKind::Checkpoint => {
                let span = TracingContext::from_protobuf(&req.tracing_context).attach(
                    tracing::info_span!("sync_epoch", prev_epoch = req.prev_epoch),
                );

                // Must finish syncing data written in the epoch before respond back to ensure
                // persistence of the state.
                let sync_result = self
                    .mgr
                    .sync_epoch(req.prev_epoch)
                    .instrument(span)
                    .instrument_await(format!("sync_epoch (epoch {})", req.prev_epoch))
                    .await?;
<<<<<<< HEAD
                (sync_result.uncommitted_ssts, sync_result.watermarks)
=======
                (sync_result.uncommitted_ssts, sync_result.table_watermarks)
>>>>>>> e843ace3
            }
        };

        Ok(Response::new(BarrierCompleteResponse {
            request_id: req.request_id,
            status: None,
            create_mview_progress,
            synced_sstables: synced_sstables
                .into_iter()
                .map(
                    |LocalSstableInfo {
                         compaction_group_id,
                         sst_info,
                         table_stats,
                     }| GroupedSstableInfo {
                        compaction_group_id,
                        sst: Some(sst_info),
                        table_stats_map: to_prost_table_stats_map(table_stats),
                    },
                )
                .collect_vec(),
            worker_id: self.env.worker_id(),
            table_watermarks: table_watermarks
                .into_iter()
                .map(|(key, value)| (key.table_id as u64, value.to_protobuf()))
                .collect(),
        }))
    }

    #[cfg_attr(coverage, coverage(off))]
    async fn wait_epoch_commit(
        &self,
        request: Request<WaitEpochCommitRequest>,
    ) -> Result<Response<WaitEpochCommitResponse>, Status> {
        let epoch = request.into_inner().epoch;

        dispatch_state_store!(self.env.state_store(), store, {
            use risingwave_hummock_sdk::HummockReadEpoch;
            use risingwave_storage::StateStore;

            store
                .try_wait_epoch(HummockReadEpoch::Committed(epoch))
                .instrument_await(format!("wait_epoch_commit (epoch {})", epoch))
                .await
                .map_err(tonic_err)?;
        });

        Ok(Response::new(WaitEpochCommitResponse { status: None }))
    }
}<|MERGE_RESOLUTION|>--- conflicted
+++ resolved
@@ -220,11 +220,7 @@
                     .instrument(span)
                     .instrument_await(format!("sync_epoch (epoch {})", req.prev_epoch))
                     .await?;
-<<<<<<< HEAD
-                (sync_result.uncommitted_ssts, sync_result.watermarks)
-=======
                 (sync_result.uncommitted_ssts, sync_result.table_watermarks)
->>>>>>> e843ace3
             }
         };
 
