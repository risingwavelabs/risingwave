// Copyright 2023 RisingWave Labs
//
// Licensed under the Apache License, Version 2.0 (the "License");
// you may not use this file except in compliance with the License.
// You may obtain a copy of the License at
//
//     http://www.apache.org/licenses/LICENSE-2.0
//
// Unless required by applicable law or agreed to in writing, software
// distributed under the License is distributed on an "AS IS" BASIS,
// WITHOUT WARRANTIES OR CONDITIONS OF ANY KIND, either express or implied.
// See the License for the specific language governing permissions and
// limitations under the License.

use std::fs;
use std::path::Path;
use std::sync::Arc;
use std::time::Duration;

use itertools::Itertools;
use risingwave_common::config::ServerConfig;
use risingwave_common::heap_profiling::{
    self, AUTO_DUMP_SUFFIX, COLLAPSED_SUFFIX, MANUALLY_DUMP_SUFFIX,
};
use risingwave_pb::monitor_service::monitor_service_server::MonitorService;
use risingwave_pb::monitor_service::{
    AnalyzeHeapRequest, AnalyzeHeapResponse, HeapProfilingRequest, HeapProfilingResponse,
    ListHeapProfilingRequest, ListHeapProfilingResponse, ProfilingRequest, ProfilingResponse,
    StackTraceRequest, StackTraceResponse,
};
use risingwave_stream::task::LocalStreamManager;
use tonic::{Request, Response, Status};

#[derive(Clone)]
pub struct MonitorServiceImpl {
    stream_mgr: Arc<LocalStreamManager>,
    grpc_await_tree_reg: Option<AwaitTreeRegistryRef>,
    server_config: ServerConfig,
}

impl MonitorServiceImpl {
    pub fn new(
        stream_mgr: Arc<LocalStreamManager>,
        grpc_await_tree_reg: Option<AwaitTreeRegistryRef>,
        server_config: ServerConfig,
    ) -> Self {
        Self {
            stream_mgr,
            grpc_await_tree_reg,
            server_config,
        }
    }
}

#[async_trait::async_trait]
impl MonitorService for MonitorServiceImpl {
    #[cfg_attr(coverage, no_coverage)]
    async fn stack_trace(
        &self,
        request: Request<StackTraceRequest>,
    ) -> Result<Response<StackTraceResponse>, Status> {
        let _req = request.into_inner();

        let actor_traces = self
            .stream_mgr
            .get_actor_traces()
            .await
            .into_iter()
            .map(|(k, v)| (k, v.to_string()))
            .collect();

        let rpc_traces = if let Some(m) = &self.grpc_await_tree_reg {
            m.lock()
                .await
                .iter()
                .map(|(k, v)| (k.to_string(), v.to_string()))
                .collect()
        } else {
            Default::default()
        };

        Ok(Response::new(StackTraceResponse {
            actor_traces,
            rpc_traces,
            compaction_task_traces: Default::default(),
        }))
    }

    #[cfg_attr(coverage, no_coverage)]
    async fn profiling(
        &self,
        request: Request<ProfilingRequest>,
    ) -> Result<Response<ProfilingResponse>, Status> {
        if std::env::var("RW_PROFILE_PATH").is_ok() {
            return Err(Status::internal(
                "Profiling is already running by setting RW_PROFILE_PATH",
            ));
        }
        let time = request.into_inner().get_sleep_s();
        let guard = pprof::ProfilerGuardBuilder::default()
            .blocklist(&["libc", "libgcc", "pthread", "vdso"])
            .build()
            .unwrap();
        tokio::time::sleep(Duration::from_secs(time)).await;
        let mut buf = vec![];
        match guard.report().build() {
            Ok(report) => {
                report.flamegraph(&mut buf).unwrap();
                tracing::info!("succeed to generate flamegraph");
                Ok(Response::new(ProfilingResponse { result: buf }))
            }
            Err(err) => {
                tracing::warn!("failed to generate flamegraph: {}", err);
                Err(Status::internal(err.to_string()))
            }
        }
    }

    #[cfg_attr(coverage, no_coverage)]
    async fn heap_profiling(
        &self,
        request: Request<HeapProfilingRequest>,
    ) -> Result<Response<HeapProfilingResponse>, Status> {
        use std::ffi::CStr;
        use std::fs::create_dir_all;
        use std::path::PathBuf;

        use tikv_jemalloc_ctl;

        if !cfg!(target_os = "linux") {
            return Err(Status::unimplemented(
                "heap profiling is only implemented on Linux",
            ));
        }

        if !tikv_jemalloc_ctl::opt::prof::read().unwrap() {
            return Err(Status::failed_precondition(
                "Jemalloc profiling is not enabled on the node. Try start the node with `MALLOC_CONF=prof:true`",
            ));
        }

        let time_prefix = chrono::Local::now().format("%Y-%m-%d-%H-%M-%S").to_string();
        let file_name = format!("{}.{}\0", time_prefix, MANUALLY_DUMP_SUFFIX);
        let arg_dir = request.into_inner().get_dir().clone();
        let dir = PathBuf::from(if arg_dir.is_empty() {
            &self.server_config.heap_profiling.dir
        } else {
            &arg_dir
        });
        create_dir_all(&dir)?;

        let file_path_buf = dir.join(file_name);
        let file_path = file_path_buf
            .to_str()
            .ok_or_else(|| Status::internal("The file dir is not a UTF-8 String"))?;

        // `file_path_str` is leaked because `prof::dump::write` requires static lifetime
        let file_path_str = Box::leak(file_path.to_string().into_boxed_str());
<<<<<<< HEAD
        let file_path_bytes = unsafe { file_path_str.as_bytes_mut() };
        let file_path_len = file_path_bytes.len();
        let file_path_ptr = file_path_bytes.as_mut_ptr();
=======
        let file_path_bytes = file_path_str.as_bytes();
>>>>>>> 04f33a1e
        let response = if let Err(e) = tikv_jemalloc_ctl::prof::dump::write(
            CStr::from_bytes_with_nul(file_path_bytes).unwrap(),
        ) {
            tracing::warn!("Manually Jemalloc dump heap file failed! {:?}", e);
            Err(Status::internal(e.to_string()))
        } else {
            tracing::info!("Manually Jemalloc dump heap file created: {}", &file_path);
            Ok(Response::new(HeapProfilingResponse {}))
        };
<<<<<<< HEAD
        let _ =
            unsafe { Box::from_raw(std::slice::from_raw_parts_mut(file_path_ptr, file_path_len)) };
=======
>>>>>>> 04f33a1e
        response
    }

    #[cfg_attr(coverage, no_coverage)]
    async fn list_heap_profiling(
        &self,
        _request: Request<ListHeapProfilingRequest>,
    ) -> Result<Response<ListHeapProfilingResponse>, Status> {
        let dump_dir = self.server_config.heap_profiling.dir.clone();
        let auto_dump_files_name: Vec<_> = fs::read_dir(dump_dir.clone())?
            .map(|entry| {
                let entry = entry?;
                Ok::<_, Status>(entry.file_name().to_string_lossy().to_string())
            })
            .filter(|name| {
                if let Ok(name) = name {
                    name.contains(AUTO_DUMP_SUFFIX) && !name.ends_with(COLLAPSED_SUFFIX)
                } else {
                    true
                }
            })
            .try_collect()?;
        let manually_dump_files_name: Vec<_> = fs::read_dir(dump_dir.clone())?
            .map(|entry| {
                let entry = entry?;
                Ok::<_, Status>(entry.file_name().to_string_lossy().to_string())
            })
            .filter(|name| {
                if let Ok(name) = name {
                    name.contains(MANUALLY_DUMP_SUFFIX) && !name.ends_with(COLLAPSED_SUFFIX)
                } else {
                    true
                }
            })
            .try_collect()?;

        Ok(Response::new(ListHeapProfilingResponse {
            dir: dump_dir,
            name_auto: auto_dump_files_name,
            name_manually: manually_dump_files_name,
        }))
    }

    #[cfg_attr(coverage, no_coverage)]
    async fn analyze_heap(
        &self,
        request: Request<AnalyzeHeapRequest>,
    ) -> Result<Response<AnalyzeHeapResponse>, Status> {
        let dumped_path_str = request.into_inner().get_path().clone();
        let collapsed_path_str = format!("{}.{}", dumped_path_str, COLLAPSED_SUFFIX);
        let collapsed_path = Path::new(&collapsed_path_str);

        // run jeprof if the target was not analyzed before
        if !collapsed_path.exists() {
            heap_profiling::jeprof::run(dumped_path_str, collapsed_path_str.clone()).await?;
        }

        let file = fs::read(Path::new(&collapsed_path_str))?;
        Ok(Response::new(AnalyzeHeapResponse { result: file }))
    }
}

pub use grpc_middleware::*;

pub mod grpc_middleware {
    use std::sync::atomic::{AtomicU64, Ordering};
    use std::sync::Arc;
    use std::task::{Context, Poll};

    use either::Either;
    use futures::Future;
    use hyper::Body;
    use tokio::sync::Mutex;
    use tonic::transport::NamedService;
    use tower::{Layer, Service};

    /// Manages the await-trees of `gRPC` requests that are currently served by the compute node.
    pub type AwaitTreeRegistryRef = Arc<Mutex<await_tree::Registry<u64>>>;

    #[derive(Clone)]
    pub struct AwaitTreeMiddlewareLayer {
        registry: Option<AwaitTreeRegistryRef>,
    }

    impl AwaitTreeMiddlewareLayer {
        pub fn new(registry: AwaitTreeRegistryRef) -> Self {
            Self {
                registry: Some(registry),
            }
        }

        pub fn new_optional(registry: Option<AwaitTreeRegistryRef>) -> Self {
            Self { registry }
        }
    }

    impl<S> Layer<S> for AwaitTreeMiddlewareLayer {
        type Service = AwaitTreeMiddleware<S>;

        fn layer(&self, service: S) -> Self::Service {
            AwaitTreeMiddleware {
                inner: service,
                registry: self.registry.clone(),
                next_id: Default::default(),
            }
        }
    }

    #[derive(Clone)]
    pub struct AwaitTreeMiddleware<S> {
        inner: S,
        registry: Option<AwaitTreeRegistryRef>,
        next_id: Arc<AtomicU64>,
    }

    impl<S> Service<hyper::Request<Body>> for AwaitTreeMiddleware<S>
    where
        S: Service<hyper::Request<Body>> + Clone + Send + 'static,
        S::Future: Send + 'static,
    {
        type Error = S::Error;
        type Response = S::Response;

        type Future = impl Future<Output = Result<Self::Response, Self::Error>>;

        fn poll_ready(&mut self, cx: &mut Context<'_>) -> Poll<Result<(), Self::Error>> {
            self.inner.poll_ready(cx)
        }

        fn call(&mut self, req: hyper::Request<Body>) -> Self::Future {
            let Some(registry) = self.registry.clone() else {
                return Either::Left(self.inner.call(req));
            };

            // This is necessary because tonic internally uses `tower::buffer::Buffer`.
            // See https://github.com/tower-rs/tower/issues/547#issuecomment-767629149
            // for details on why this is necessary
            let clone = self.inner.clone();
            let mut inner = std::mem::replace(&mut self.inner, clone);

            let id = self.next_id.fetch_add(1, Ordering::SeqCst);

            Either::Right(async move {
                let root = registry
                    .lock()
                    .await
                    .register(id, format!("{}:{}", req.uri().path(), id));

                root.instrument(inner.call(req)).await
            })
        }
    }

    impl<S: NamedService> NamedService for AwaitTreeMiddleware<S> {
        const NAME: &'static str = S::NAME;
    }
}<|MERGE_RESOLUTION|>--- conflicted
+++ resolved
@@ -156,13 +156,9 @@
 
         // `file_path_str` is leaked because `prof::dump::write` requires static lifetime
         let file_path_str = Box::leak(file_path.to_string().into_boxed_str());
-<<<<<<< HEAD
         let file_path_bytes = unsafe { file_path_str.as_bytes_mut() };
         let file_path_len = file_path_bytes.len();
         let file_path_ptr = file_path_bytes.as_mut_ptr();
-=======
-        let file_path_bytes = file_path_str.as_bytes();
->>>>>>> 04f33a1e
         let response = if let Err(e) = tikv_jemalloc_ctl::prof::dump::write(
             CStr::from_bytes_with_nul(file_path_bytes).unwrap(),
         ) {
@@ -172,11 +168,8 @@
             tracing::info!("Manually Jemalloc dump heap file created: {}", &file_path);
             Ok(Response::new(HeapProfilingResponse {}))
         };
-<<<<<<< HEAD
         let _ =
             unsafe { Box::from_raw(std::slice::from_raw_parts_mut(file_path_ptr, file_path_len)) };
-=======
->>>>>>> 04f33a1e
         response
     }
 
