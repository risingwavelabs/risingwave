--- conflicted
+++ resolved
@@ -165,18 +165,6 @@
         let _ = unsafe { Box::from_raw(file_path_ptr) };
         response
     }
-<<<<<<< HEAD
-
-    #[cfg(not(target_os = "linux"))]
-    #[cfg_attr(coverage, no_coverage)]
-    async fn heap_profiling(
-        &self,
-        _request: Request<HeapProfilingRequest>,
-    ) -> Result<Response<HeapProfilingResponse>, Status> {
-        Err(Status::unimplemented(
-            "heap profiling is only implemented on Linux",
-        ))
-    }
 
     #[cfg_attr(coverage, no_coverage)]
     async fn list_heap_profiling(
@@ -215,8 +203,6 @@
         let file = fs::read(Path::new(&path))?;
         Ok(Response::new(DownloadResponse { result: file }))
     }
-=======
->>>>>>> ec129b65
 }
 
 pub use grpc_middleware::*;
