--- conflicted
+++ resolved
@@ -117,13 +117,8 @@
     #[override_opts(path = streaming.enable_jaeger_tracing)]
     pub enable_jaeger_tracing: Option<bool>,
 
-<<<<<<< HEAD
     /// Enable async stack tracing through `await-tree` for risectl.
-    #[clap(long, env = "RW_ASYNC_STACK_TRACE", arg_enum)]
-=======
-    /// Enable async stack tracing for risectl.
     #[clap(long, env = "RW_ASYNC_STACK_TRACE", value_enum)]
->>>>>>> a04bf5f2
     #[override_opts(path = streaming.async_stack_trace)]
     pub async_stack_trace: Option<AsyncStackTraceOption>,
 }
