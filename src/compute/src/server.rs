--- conflicted
+++ resolved
@@ -192,10 +192,6 @@
         state_store_metrics.clone(),
         object_store_metrics,
         TieredCacheMetricsBuilder::new(registry.clone()),
-<<<<<<< HEAD
-        Arc::new(risingwave_tracing::RwTracingService::disabled()),
-=======
->>>>>>> e3fe51b8
         storage_metrics.clone(),
         compactor_metrics.clone(),
     )
