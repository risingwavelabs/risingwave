--- conflicted
+++ resolved
@@ -127,11 +127,7 @@
             is_streaming: opts.role.for_streaming(),
             is_serving: opts.role.for_serving(),
             is_unschedulable: false,
-<<<<<<< HEAD
-            secondary_host: "".to_string(),
-=======
             internal_rpc_host_addr: "".to_string(),
->>>>>>> eb1cae56
         },
         &config.meta,
     )
