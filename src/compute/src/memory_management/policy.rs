--- conflicted
+++ resolved
@@ -122,13 +122,9 @@
 
             // `file_path_str` is leaked because `jemalloc_dump_mib.write` requires static lifetime
             let file_path_str = Box::leak(file_path.into_boxed_str());
-<<<<<<< HEAD
             let file_path_bytes = unsafe { file_path_str.as_bytes_mut() };
             let file_path_len = file_path_bytes.len();
             let file_path_ptr = file_path_bytes.as_mut_ptr();
-=======
-            let file_path_bytes = file_path_str.as_bytes();
->>>>>>> 04f33a1e
             if let Err(e) = self
                 .jemalloc_dump_mib
                 .write(CStr::from_bytes_with_nul(file_path_bytes).unwrap())
@@ -137,12 +133,9 @@
             } else {
                 tracing::info!("Successfully dumped heap profile to {}", file_name);
             }
-<<<<<<< HEAD
             let _ = unsafe {
                 Box::from_raw(std::slice::from_raw_parts_mut(file_path_ptr, file_path_len))
             };
-=======
->>>>>>> 04f33a1e
         }
     }
 }
