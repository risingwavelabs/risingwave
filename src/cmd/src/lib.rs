--- conflicted
+++ resolved
@@ -40,56 +40,31 @@
 
 // Entry point functions.
 
-<<<<<<< HEAD
-pub fn compute(opts: ComputeNodeOpts) {
-    init_risingwave_logger(LoggerSettings::new("compute").enable_tokio_console(false));
-    main_okk(risingwave_compute::start(opts));
+pub fn compute(opts: ComputeNodeOpts, registry: prometheus::Registry) {
+    init_risingwave_logger(
+        LoggerSettings::new("compute").enable_tokio_console(false),
+        registry.clone(),
+    );
+    main_okk(risingwave_compute::start(opts, registry));
 }
 
-pub fn meta(opts: MetaNodeOpts) {
-    init_risingwave_logger(LoggerSettings::new("meta"));
+pub fn meta(opts: MetaNodeOpts, registry: prometheus::Registry) {
+    init_risingwave_logger(LoggerSettings::new("meta"), registry);
     main_okk(risingwave_meta::start(opts));
 }
 
-pub fn frontend(opts: FrontendOpts) {
-    init_risingwave_logger(LoggerSettings::new("frontend"));
+pub fn frontend(opts: FrontendOpts, registry: prometheus::Registry) {
+    init_risingwave_logger(LoggerSettings::new("frontend"), registry);
     main_okk(risingwave_frontend::start(opts));
 }
 
-pub fn compactor(opts: CompactorOpts) {
-    init_risingwave_logger(LoggerSettings::new("compactor"));
+pub fn compactor(opts: CompactorOpts, registry: prometheus::Registry) {
+    init_risingwave_logger(LoggerSettings::new("compactor"), registry);
     main_okk(risingwave_compactor::start(opts));
 }
 
-pub fn ctl(opts: CtlOpts) {
-    init_risingwave_logger(LoggerSettings::new("ctl"));
-=======
-pub fn compute(opts: ComputeNodeOpts, registry: prometheus::Registry) {
-    risingwave_rt::init_risingwave_logger(
-        risingwave_rt::LoggerSettings::new().enable_tokio_console(false),
-        registry.clone(),
-    );
-    risingwave_rt::main_okk(risingwave_compute::start(opts, registry));
-}
-
-pub fn meta(opts: MetaNodeOpts, registry: prometheus::Registry) {
-    risingwave_rt::init_risingwave_logger(risingwave_rt::LoggerSettings::new(), registry);
-    risingwave_rt::main_okk(risingwave_meta::start(opts));
-}
-
-pub fn frontend(opts: FrontendOpts, registry: prometheus::Registry) {
-    risingwave_rt::init_risingwave_logger(risingwave_rt::LoggerSettings::new(), registry);
-    risingwave_rt::main_okk(risingwave_frontend::start(opts));
-}
-
-pub fn compactor(opts: CompactorOpts, registry: prometheus::Registry) {
-    risingwave_rt::init_risingwave_logger(risingwave_rt::LoggerSettings::new(), registry);
-    risingwave_rt::main_okk(risingwave_compactor::start(opts));
-}
-
 pub fn ctl(opts: CtlOpts, registry: prometheus::Registry) {
-    risingwave_rt::init_risingwave_logger(risingwave_rt::LoggerSettings::new(), registry);
->>>>>>> e3fe51b8
+    init_risingwave_logger(LoggerSettings::new("ctl"), registry);
 
     // Note: Use a simple current thread runtime for ctl.
     // When there's a heavy workload, multiple thread runtime seems to respond slowly. May need
