--- conflicted
+++ resolved
@@ -11,12 +11,8 @@
 anyhow = "1"
 clap = { version = "3", features = ["derive"] }
 global_stats_alloc = { path = "../utils/global_stats_alloc" }
-<<<<<<< HEAD
-log = { version = "0.4", features = ["release_max_level_info"] }
+log = { version = "0.4" }
 risingwave_compaction_test = { path = "../storage/compaction_test" }
-=======
-log = { version = "0.4" }
->>>>>>> 97526c74
 risingwave_compactor = { path = "../storage/compactor" }
 risingwave_compute = { path = "../compute" }
 risingwave_ctl = { path = "../ctl" }
