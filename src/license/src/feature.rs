--- conflicted
+++ resolved
@@ -47,11 +47,8 @@
             { TimeTravel,           Paid,       "Query historical data within the retention period."},
             { GlueSchemaRegistry,   Paid,       "Use Schema Registry from AWS Glue rather than Confluent." },
             { SecretManagement,     Paid,       "Secret management." },
-<<<<<<< HEAD
             { CdcTableSchemaMap,    Paid,       "Automatically map upstream schema to CDC Table."},
-=======
             { SqlServerSink,        Paid,       "Sink data from RisingWave to SQL Server." },
->>>>>>> faf4ecd7
         }
     };
 }
