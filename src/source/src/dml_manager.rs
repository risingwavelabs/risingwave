// Copyright 2023 RisingWave Labs
//
// Licensed under the Apache License, Version 2.0 (the "License");
// you may not use this file except in compliance with the License.
// You may obtain a copy of the License at
//
//     http://www.apache.org/licenses/LICENSE-2.0
//
// Unless required by applicable law or agreed to in writing, software
// distributed under the License is distributed on an "AS IS" BASIS,
// WITHOUT WARRANTIES OR CONDITIONS OF ANY KIND, either express or implied.
// See the License for the specific language governing permissions and
// limitations under the License.

use std::cmp::Ordering;
use std::collections::hash_map::Entry;
use std::collections::HashMap;
use std::sync::{Arc, Weak};

use anyhow::Context;
use parking_lot::RwLock;
use risingwave_common::array::StreamChunk;
use risingwave_common::bail;
use risingwave_common::catalog::{ColumnDesc, TableId, TableVersionId};
use risingwave_common::error::Result;
use tokio::sync::oneshot;

use crate::{TableDmlHandle, TableDmlHandleRef};

pub type DmlManagerRef = Arc<DmlManager>;

#[derive(Debug)]
struct TableReader {
    version_id: TableVersionId,
    handle: Weak<TableDmlHandle>,
}

/// [`DmlManager`] manages the communication between batch data manipulation and streaming
/// processing.
/// NOTE: `TableDmlHandle` is used here as an out-of-the-box solution. We should further optimize
/// its implementation (e.g. directly expose a channel instead of offering a `write_chunk`
/// interface).
#[derive(Default, Debug)]
pub struct DmlManager {
    table_readers: RwLock<HashMap<TableId, TableReader>>,
}

impl DmlManager {
    pub fn new() -> Self {
        Self {
            table_readers: RwLock::new(HashMap::new()),
        }
    }

    /// Register a new DML reader for a table. If the reader for this version of the table already
    /// exists, returns a reference to the existing reader.
    pub fn register_reader(
        &self,
        table_id: TableId,
        table_version_id: TableVersionId,
        column_descs: &[ColumnDesc],
    ) -> Result<TableDmlHandleRef> {
        let mut table_readers = self.table_readers.write();

        // Clear invalid table readers.
        table_readers.drain_filter(|_, r| r.handle.strong_count() == 0);

        macro_rules! new_handle {
            ($entry:ident) => {{
                let handle = Arc::new(TableDmlHandle::new(column_descs.to_vec()));
                $entry.insert(TableReader {
                    version_id: table_version_id,
                    handle: Arc::downgrade(&handle),
                });
                handle
            }};
        }

        let handle = match table_readers.entry(table_id) {
            // Create a new reader. This happens when the first `DmlExecutor` of this table is
            // activated on this compute node.
            Entry::Vacant(v) => new_handle!(v),

            Entry::Occupied(mut o) => {
                let TableReader { version_id, handle } = o.get();

                match table_version_id.cmp(version_id) {
                    // This should never happen as the schema change is guaranteed to happen after a
                    // table is successfully created and all the readers are registered.
                    Ordering::Less => unreachable!("table version `{table_version_id}` expired"),

                    // Register with the correct version. This happens when the following
                    // `DmlExecutor`s of this table is activated on this compute
                    // node.
                    Ordering::Equal => handle
                        .upgrade()
                        .inspect(|handle| {
<<<<<<< HEAD
                            assert_eq!(handle.column_descs(), column_descs, "columns mismatch")
=======
                            assert_eq!(
                                handle.column_descs(),
                                column_descs,
                                "dml handler registers with same version but different schema"
                            )
>>>>>>> b0cf2cd3
                        })
                        .with_context(|| {
                            format!("fail to register reader for table with key `{table_id:?}`")
                        })?,

                    // A new version of the table is activated, overwrite the old reader.
                    Ordering::Greater => new_handle!(o),
                }
            }
        };

        Ok(handle)
    }

    pub async fn write_chunk(
        &self,
        table_id: TableId,
        table_version_id: TableVersionId,
        chunk: StreamChunk,
    ) -> Result<oneshot::Receiver<usize>> {
        let handle = {
            let table_readers = self.table_readers.read();

            match table_readers.get(&table_id) {
                Some(TableReader { version_id, handle }) => {
                    match table_version_id.cmp(version_id) {
                        // A new version of the table is activated, but the DML request is still on
                        // the old version.
                        Ordering::Less => {
                            bail!("schema changed for table `{table_id:?}`, please retry later")
                        }

                        // Write the chunk of correct version to the table.
                        Ordering::Equal => handle.upgrade(),

                        // This should never happen as the notification of the new version is
                        // guaranteed to happen after all new readers are activated.
                        Ordering::Greater => {
                            unreachable!("table version `{table_version_id} not registered")
                        }
                    }
                }
                None => None,
            }
        }
        .with_context(|| format!("no reader for dml in table `{table_id:?}`"))?;

        handle.write_chunk(chunk).await
    }

    pub fn clear(&self) {
        self.table_readers.write().clear()
    }
}

#[cfg(test)]
mod tests {
    use futures::FutureExt;
    use risingwave_common::catalog::INITIAL_TABLE_VERSION_ID;
    use risingwave_common::test_prelude::StreamChunkTestExt;
    use risingwave_common::types::DataType;

    use super::*;

    #[easy_ext::ext(DmlManagerTestExt)]
    impl DmlManager {
        /// Write a chunk and assert that the chunk channel is not blocking.
        pub fn write_chunk_ready(
            &self,
            table_id: TableId,
            table_version_id: TableVersionId,
            chunk: StreamChunk,
        ) -> Result<oneshot::Receiver<usize>> {
            self.write_chunk(table_id, table_version_id, chunk)
                .now_or_never()
                .unwrap()
        }
    }

    #[test]
    fn test_register_and_drop() {
        let dml_manager = DmlManager::new();
        let table_id = TableId::new(1);
        let table_version_id = INITIAL_TABLE_VERSION_ID;
        let column_descs = vec![ColumnDesc::unnamed(100.into(), DataType::Float64)];
        let chunk = || StreamChunk::from_pretty("F\n+ 1");

        let h1 = dml_manager
            .register_reader(table_id, table_version_id, &column_descs)
            .unwrap();
        let h2 = dml_manager
            .register_reader(table_id, table_version_id, &column_descs)
            .unwrap();

        // They should be the same handle.
        assert!(Arc::ptr_eq(&h1, &h2));

        // Start reading.
        let r1 = h1.stream_reader();
        let r2 = h2.stream_reader();

        // Should be able to write to the table.
        dml_manager
            .write_chunk_ready(table_id, table_version_id, chunk())
            .unwrap();

        // After dropping one reader, the other one should still be able to write.
        // This is to simulate the scale-in of DML executors.
        drop(r1);
        dml_manager
            .write_chunk_ready(table_id, table_version_id, chunk())
            .unwrap();

        // After dropping the last reader, no more writes are allowed.
        // This is to simulate the dropping of the table.
        drop(r2);
        dml_manager
            .write_chunk_ready(table_id, table_version_id, chunk())
            .unwrap_err();
    }

    #[test]
    fn test_versioned() {
        let dml_manager = DmlManager::new();
        let table_id = TableId::new(1);

        let old_version_id = INITIAL_TABLE_VERSION_ID;
        let old_column_descs = vec![ColumnDesc::unnamed(100.into(), DataType::Float64)];
        let old_chunk = || StreamChunk::from_pretty("F\n+ 1");

        let new_version_id = old_version_id + 1;
        let new_column_descs = vec![
            ColumnDesc::unnamed(100.into(), DataType::Float64),
            ColumnDesc::unnamed(101.into(), DataType::Float64),
        ];
        let new_chunk = || StreamChunk::from_pretty("F F\n+ 1 2");

        // Start reading.
        let old_h = dml_manager
            .register_reader(table_id, old_version_id, &old_column_descs)
            .unwrap();
        let _old_r = old_h.stream_reader();

        // Should be able to write to the table.
        dml_manager
            .write_chunk_ready(table_id, old_version_id, old_chunk())
            .unwrap();

        // Start reading the new version.
        let new_h = dml_manager
            .register_reader(table_id, new_version_id, &new_column_descs)
            .unwrap();
        let _new_r = new_h.stream_reader();

        // Should not be able to write to the old version.
        dml_manager
            .write_chunk_ready(table_id, old_version_id, old_chunk())
            .unwrap_err();
        // Should be able to write to the new version.
        dml_manager
            .write_chunk_ready(table_id, new_version_id, new_chunk())
            .unwrap();
    }

    #[test]
    #[should_panic]
    fn test_bad_schema() {
        let dml_manager = DmlManager::new();
        let table_id = TableId::new(1);
        let table_version_id = INITIAL_TABLE_VERSION_ID;

        let column_descs = vec![ColumnDesc::unnamed(100.into(), DataType::Float64)];
        let other_column_descs = vec![ColumnDesc::unnamed(101.into(), DataType::Float64)];

        let _h = dml_manager
            .register_reader(table_id, table_version_id, &column_descs)
            .unwrap();

        // Should panic as the schema is different.
        let _h = dml_manager
            .register_reader(table_id, table_version_id, &other_column_descs)
            .unwrap();
    }
}<|MERGE_RESOLUTION|>--- conflicted
+++ resolved
@@ -95,15 +95,11 @@
                     Ordering::Equal => handle
                         .upgrade()
                         .inspect(|handle| {
-<<<<<<< HEAD
-                            assert_eq!(handle.column_descs(), column_descs, "columns mismatch")
-=======
                             assert_eq!(
                                 handle.column_descs(),
                                 column_descs,
                                 "dml handler registers with same version but different schema"
                             )
->>>>>>> b0cf2cd3
                         })
                         .with_context(|| {
                             format!("fail to register reader for table with key `{table_id:?}`")
