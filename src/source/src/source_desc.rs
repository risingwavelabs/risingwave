// Copyright 2023 RisingWave Labs
//
// Licensed under the Apache License, Version 2.0 (the "License");
// you may not use this file except in compliance with the License.
// You may obtain a copy of the License at
//
//     http://www.apache.org/licenses/LICENSE-2.0
//
// Unless required by applicable law or agreed to in writing, software
// distributed under the License is distributed on an "AS IS" BASIS,
// WITHOUT WARRANTIES OR CONDITIONS OF ANY KIND, either express or implied.
// See the License for the specific language governing permissions and
// limitations under the License.

use std::collections::HashMap;
use std::sync::Arc;

use risingwave_common::catalog::ColumnDesc;
use risingwave_common::error::ErrorCode::ProtocolError;
use risingwave_common::error::{Result, RwError};
use risingwave_connector::parser::{EncodingProperties, ProtocolProperties, SpecificParserConfig};
use risingwave_connector::source::monitor::SourceMetrics;
use risingwave_connector::source::{SourceColumnDesc, SourceColumnType};
use risingwave_connector::ConnectorParams;
use risingwave_pb::catalog::PbStreamSourceInfo;
use risingwave_pb::plan_common::PbColumnCatalog;

use crate::connector_source::ConnectorSource;
use crate::fs_connector_source::FsConnectorSource;

pub const DEFAULT_CONNECTOR_MESSAGE_BUFFER_SIZE: usize = 16;

/// `SourceDesc` describes a stream source.
#[derive(Debug, Clone)]
pub struct SourceDesc {
    pub source: ConnectorSource,
    pub columns: Vec<SourceColumnDesc>,
    pub metrics: Arc<SourceMetrics>,
}

/// `FsSourceDesc` describes a stream source.
#[derive(Debug)]
pub struct FsSourceDesc {
    pub source: FsConnectorSource,
    pub columns: Vec<SourceColumnDesc>,
    pub metrics: Arc<SourceMetrics>,
}

#[derive(Clone)]
pub struct SourceDescBuilder {
    columns: Vec<PbColumnCatalog>,
    metrics: Arc<SourceMetrics>,
    row_id_index: Option<usize>,
    with_properties: HashMap<String, String>,
    source_info: PbStreamSourceInfo,
    connector_params: ConnectorParams,
    connector_message_buffer_size: usize,
    pk_indices: Vec<usize>,
}

impl SourceDescBuilder {
    #[allow(clippy::too_many_arguments)]
    pub fn new(
        columns: Vec<PbColumnCatalog>,
        metrics: Arc<SourceMetrics>,
        row_id_index: Option<usize>,
        with_properties: HashMap<String, String>,
        source_info: PbStreamSourceInfo,
        connector_params: ConnectorParams,
        connector_message_buffer_size: usize,
        pk_indices: Vec<usize>,
    ) -> Self {
        Self {
            columns,
            metrics,
            row_id_index,
            with_properties,
            source_info,
            connector_params,
            connector_message_buffer_size,
            pk_indices,
        }
    }

    fn column_catalogs_to_source_column_descs(&self) -> Vec<SourceColumnDesc> {
        let mut columns: Vec<_> = self
            .columns
            .iter()
            .map(|c| SourceColumnDesc::from(&ColumnDesc::from(c.column_desc.as_ref().unwrap())))
            .collect();
        if let Some(row_id_index) = self.row_id_index {
            columns[row_id_index].column_type = SourceColumnType::RowId;
        }
        for pk_index in &self.pk_indices {
            columns[*pk_index].is_pk = true;
        }
        columns
    }

    pub fn build(self) -> Result<SourceDesc> {
        let columns = self.column_catalogs_to_source_column_descs();

        let psrser_config = SpecificParserConfig::new(&self.source_info, &self.with_properties)?;

<<<<<<< HEAD
=======
        let is_new_fs_source =
            ConnectorProperties::is_new_fs_connector_hash_map(&self.with_properties);
        if is_new_fs_source {
            // new fs source requires `connector='s3_v2' but we simply reuse S3 connector`
            ConnectorProperties::rewrite_upstream_source_key_hash_map(&mut self.with_properties);
        }

>>>>>>> c253bd3d
        let source = ConnectorSource::new(
            self.with_properties,
            columns.clone(),
            self.connector_message_buffer_size,
            psrser_config,
        )?;

        Ok(SourceDesc {
            source,
            columns,
            metrics: self.metrics,
        })
    }

    pub fn metrics(&self) -> Arc<SourceMetrics> {
        self.metrics.clone()
    }

    pub fn build_fs_source_desc(&self) -> Result<FsSourceDesc> {
        let parser_config = SpecificParserConfig::new(&self.source_info, &self.with_properties)?;

        match (
            &parser_config.protocol_config,
            &parser_config.encoding_config,
        ) {
            (
                ProtocolProperties::Plain,
                EncodingProperties::Csv(_) | EncodingProperties::Json(_),
            ) => {}
            (format, encode) => {
                return Err(RwError::from(ProtocolError(format!(
                    "Unsupported combination of format {:?} and encode {:?}",
                    format, encode
                ))));
            }
        }

        let columns = self.column_catalogs_to_source_column_descs();

        let source = FsConnectorSource::new(
            self.with_properties.clone(),
            columns.clone(),
            self.connector_params
                .connector_client
                .as_ref()
                .map(|client| client.endpoint().clone()),
            parser_config,
        )?;

        Ok(FsSourceDesc {
            source,
            columns,
            metrics: self.metrics.clone(),
        })
    }
}

pub mod test_utils {
    use std::collections::HashMap;

    use risingwave_common::catalog::{ColumnDesc, Schema};
    use risingwave_pb::catalog::StreamSourceInfo;
    use risingwave_pb::plan_common::ColumnCatalog;

    use super::{SourceDescBuilder, DEFAULT_CONNECTOR_MESSAGE_BUFFER_SIZE};

    pub fn create_source_desc_builder(
        schema: &Schema,
        row_id_index: Option<usize>,
        source_info: StreamSourceInfo,
        with_properties: HashMap<String, String>,
        pk_indices: Vec<usize>,
    ) -> SourceDescBuilder {
        let columns = schema
            .fields
            .iter()
            .enumerate()
            .map(|(i, f)| ColumnCatalog {
                column_desc: Some(
                    ColumnDesc::named(
                        f.name.clone(),
                        (i as i32).into(), // use column index as column id
                        f.data_type.clone(),
                    )
                    .to_protobuf(),
                ),
                is_hidden: false,
            })
            .collect();
        SourceDescBuilder {
            columns,
            metrics: Default::default(),
            row_id_index,
            with_properties,
            source_info,
            connector_params: Default::default(),
            connector_message_buffer_size: DEFAULT_CONNECTOR_MESSAGE_BUFFER_SIZE,
            pk_indices,
        }
    }
}<|MERGE_RESOLUTION|>--- conflicted
+++ resolved
@@ -102,16 +102,6 @@
 
         let psrser_config = SpecificParserConfig::new(&self.source_info, &self.with_properties)?;
 
-<<<<<<< HEAD
-=======
-        let is_new_fs_source =
-            ConnectorProperties::is_new_fs_connector_hash_map(&self.with_properties);
-        if is_new_fs_source {
-            // new fs source requires `connector='s3_v2' but we simply reuse S3 connector`
-            ConnectorProperties::rewrite_upstream_source_key_hash_map(&mut self.with_properties);
-        }
-
->>>>>>> c253bd3d
         let source = ConnectorSource::new(
             self.with_properties,
             columns.clone(),
