--- conflicted
+++ resolved
@@ -136,11 +136,7 @@
                     SourceStreamChunkBuilder::with_capacity(descs.clone(), NUM_RECORDS);
                 for record in records {
                     let writer = builder.row_writer();
-<<<<<<< HEAD
                     parser.parse_inner(Some(record), writer).await.unwrap();
-=======
-                    parser.parse_inner(None, record, writer).await.unwrap();
->>>>>>> 8261892f
                 }
             },
             BatchSize::SmallInput,
