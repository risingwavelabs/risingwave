// Copyright 2023 RisingWave Labs
//
// Licensed under the Apache License, Version 2.0 (the "License");
// you may not use this file except in compliance with the License.
// You may obtain a copy of the License at
//
//     http://www.apache.org/licenses/LICENSE-2.0
//
// Unless required by applicable law or agreed to in writing, software
// distributed under the License is distributed on an "AS IS" BASIS,
// WITHOUT WARRANTIES OR CONDITIONS OF ANY KIND, either express or implied.
// See the License for the specific language governing permissions and
// limitations under the License.

#![cfg_attr(coverage, feature(no_coverage))]

use std::str::FromStr;

use anyhow::Result;
use clap::{command, ArgMatches, Args, Command, FromArgMatches};
use risingwave_cmd::{compactor, compute, ctl, frontend, meta};
use risingwave_cmd_all::PlaygroundOpts;
use risingwave_common::git_sha;
use risingwave_compactor::CompactorOpts;
use risingwave_compute::ComputeNodeOpts;
use risingwave_ctl::CliOpts as CtlOpts;
use risingwave_frontend::FrontendOpts;
use risingwave_meta::MetaNodeOpts;
use strum::IntoEnumIterator;
use strum_macros::{Display, EnumIter, EnumString, IntoStaticStr};
use tracing::Level;

#[cfg(enable_task_local_alloc)]
risingwave_common::enable_task_local_jemalloc_on_unix!();

#[cfg(not(enable_task_local_alloc))]
risingwave_common::enable_jemalloc_on_unix!();

const BINARY_NAME: &str = "risingwave";
const VERSION: &str = {
    const GIT_SHA: &str = {
        /// `VERGEN_GIT_SHA` is provided by the build script. It will trigger rebuild
        /// for each commit, so we only use it for the final binary (`risingwave -V`).
        const VERGEN_GIT_SHA: &str = git_sha!("VERGEN_GIT_SHA");
        /// `GIT_SHA` is a normal environment variable provided by ourselves. It's
        /// [`risingwave_common::GIT_SHA`] and is used in logs/version queries.
        ///
        /// Usually it's only provided by docker/binary releases (including nightly builds).
        /// We check it is the same as `VERGEN_GIT_SHA` when it's present.
        const GIT_SHA: &str = risingwave_common::GIT_SHA;

        match (
            const_str::equal!(VERGEN_GIT_SHA, risingwave_common::UNKNOWN_GIT_SHA),
            const_str::equal!(GIT_SHA, risingwave_common::UNKNOWN_GIT_SHA),
        ) {
            (true, true) => {
                // Both `VERGEN_GIT_SHA` and `GIT_SHA` are not available.
                risingwave_common::UNKNOWN_GIT_SHA
            }
            (true, false) => {
                // `VERGEN_GIT_SHA` is not available (no `git` installed or not in a git repo).
                // Use `GIT_SHA` instead.
                GIT_SHA
            }
            (false, true) => {
                // `GIT_SHA` env var is not set.
                VERGEN_GIT_SHA
            }
            (false, false) => {
                // Both `VERGEN_GIT_SHA` and `GIT_SHA` are set.
                // We validate they are the same.
                const ERROR_MSG: &str = const_str::concat!(
                    "environment variable GIT_SHA (",
                    GIT_SHA,
                    ") mismatches VERGEN_GIT_SHA (",
                    VERGEN_GIT_SHA,
                    "). Please set the correct value for GIT_SHA or unset it."
                );
                assert!(
                    const_str::starts_with!(GIT_SHA, VERGEN_GIT_SHA),
                    "{}",
                    ERROR_MSG
                );
                VERGEN_GIT_SHA
            }
        }
    };
    const_str::concat!(clap::crate_version!(), " (", GIT_SHA, ")")
};

/// Component to launch.
#[derive(Clone, Copy, EnumIter, EnumString, Display, IntoStaticStr)]
#[strum(serialize_all = "snake_case")]
enum Component {
    Compute,
    Meta,
    Frontend,
    Compactor,
    Ctl,
    Playground,
}

impl Component {
    /// Start the component from the given `args` without `argv[0]`.
    fn start(self, matches: &ArgMatches) {
        eprintln!("launching `{}`", self);

        fn parse_opts<T: FromArgMatches>(matches: &ArgMatches) -> T {
            T::from_arg_matches(matches).map_err(|e| e.exit()).unwrap()
        }
        let registry = prometheus::Registry::new();
        match self {
            Self::Compute => compute(parse_opts(matches), registry),
            Self::Meta => meta(parse_opts(matches), registry),
            Self::Frontend => frontend(parse_opts(matches), registry),
            Self::Compactor => compactor(parse_opts(matches), registry),
            Self::Ctl => ctl(parse_opts(matches), registry),
            Self::Playground => playground(parse_opts(matches), registry),
        }
    }

    /// Aliases that can be used to launch the component.
    fn aliases(self) -> Vec<&'static str> {
        match self {
            Component::Compute => vec!["compute-node", "compute_node"],
            Component::Meta => vec!["meta-node", "meta_node"],
            Component::Frontend => vec!["frontend-node", "frontend_node"],
            Component::Compactor => vec!["compactor-node", "compactor_node"],
            Component::Ctl => vec!["risectl"],
            Component::Playground => vec!["play"],
        }
    }

    /// Append component-specific arguments to the given `cmd`.
    fn augment_args(self, cmd: Command) -> Command {
        match self {
            Component::Compute => ComputeNodeOpts::augment_args(cmd),
            Component::Meta => MetaNodeOpts::augment_args(cmd),
            Component::Frontend => FrontendOpts::augment_args(cmd),
            Component::Compactor => CompactorOpts::augment_args(cmd),
            Component::Ctl => CtlOpts::augment_args(cmd),
            Component::Playground => PlaygroundOpts::augment_args(cmd),
        }
    }

    /// `clap` commands for all components.
    fn commands() -> Vec<Command> {
        Self::iter()
            .map(|c| {
                let name: &'static str = c.into();
                let command = Command::new(name).visible_aliases(c.aliases());
                c.augment_args(command)
            })
            .collect()
    }
}

#[cfg_attr(coverage, no_coverage)]
fn main() -> Result<()> {
    let risingwave = || {
        command!(BINARY_NAME)
            .about("All-in-one executable for components of RisingWave")
            .version(VERSION)
            .propagate_version(true)
    };
    let command = risingwave()
        // `$ ./meta <args>`
        .multicall(true)
        .subcommands(Component::commands())
        // `$ ./risingwave meta <args>`
        .subcommand(
            risingwave()
                .subcommand_value_name("COMPONENT")
                .subcommand_help_heading("Components")
                .subcommand_required(true)
                .subcommands(Component::commands()),
        );

    let matches = command.get_matches();

    let multicall = matches.subcommand().unwrap();
    let argv_1 = multicall.1.subcommand();
    let (component_name, matches) = argv_1.unwrap_or(multicall);

    let component = Component::from_str(component_name)?;
    component.start(matches);

    Ok(())
}

<<<<<<< HEAD
fn playground(opts: PlaygroundOpts) {
    let settings = risingwave_rt::LoggerSettings::new("playground")
=======
fn playground(opts: PlaygroundOpts, registry: prometheus::Registry) {
    let settings = risingwave_rt::LoggerSettings::new()
>>>>>>> e3fe51b8
        .enable_tokio_console(false)
        .with_target("risingwave_storage", Level::WARN);
    risingwave_rt::init_risingwave_logger(settings, registry);
    risingwave_rt::main_okk(risingwave_cmd_all::playground(opts)).unwrap();
}<|MERGE_RESOLUTION|>--- conflicted
+++ resolved
@@ -188,13 +188,8 @@
     Ok(())
 }
 
-<<<<<<< HEAD
-fn playground(opts: PlaygroundOpts) {
+fn playground(opts: PlaygroundOpts, registry: prometheus::Registry) {
     let settings = risingwave_rt::LoggerSettings::new("playground")
-=======
-fn playground(opts: PlaygroundOpts, registry: prometheus::Registry) {
-    let settings = risingwave_rt::LoggerSettings::new()
->>>>>>> e3fe51b8
         .enable_tokio_console(false)
         .with_target("risingwave_storage", Level::WARN);
     risingwave_rt::init_risingwave_logger(settings, registry);
