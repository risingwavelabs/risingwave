// Copyright 2023 RisingWave Labs
//
// Licensed under the Apache License, Version 2.0 (the "License");
// you may not use this file except in compliance with the License.
// You may obtain a copy of the License at
//
//     http://www.apache.org/licenses/LICENSE-2.0
//
// Unless required by applicable law or agreed to in writing, software
// distributed under the License is distributed on an "AS IS" BASIS,
// WITHOUT WARRANTIES OR CONDITIONS OF ANY KIND, either express or implied.
// See the License for the specific language governing permissions and
// limitations under the License.

//! This module provides utility functions for SQL data type conversion and manipulation.

//  name        data type   array type          owned type      ref type        primitive
const TYPE_MATRIX: &str = "
<<<<<<< HEAD
    boolean     Boolean     BoolArray           bool            bool            _
    int16       Int16       I16Array            i16             i16             y
    int32       Int32       I32Array            i32             i32             y
    int64       Int64       I64Array            i64             i64             y
    int256      Int256      Int256Array         Int256          Int256Ref<'_>   _
    float32     Float32     F32Array            F32             F32             y
    float64     Float64     F64Array            F64             F64             y
    decimal     Decimal     DecimalArray        Decimal         Decimal         y
    serial      Serial      SerialArray         Serial          Serial          y
    date        Date        DateArray           Date            Date            y
    time        Time        TimeArray           Time            Time            y
    timestamp   Timestamp   TimestampArray      Timestamp       Timestamp       y
    timestamptz Timestamptz TimestamptzArray    Timestamptz     Timestamptz     y
    interval    Interval    IntervalArray       Interval        Interval        y
    varchar     Varchar     Utf8Array           Box<str>        &str            _
    bytea       Bytea       BytesArray          Box<[u8]>       &[u8]           _
    jsonb       Jsonb       JsonbArray          JsonbVal        JsonbRef<'_>    _
    anyarray    List        ListArray           ListValue       ListRef<'_>     _
    struct      Struct      StructArray         StructValue     StructRef<'_>   _
    any         ???         ArrayImpl           ScalarImpl      ScalarRefImpl<'_> _
=======
    boolean     Boolean     Bool        BoolArray           bool            bool            _
    int2        Int16       Int16       I16Array            i16             i16             y
    int4        Int32       Int32       I32Array            i32             i32             y
    int8        Int64       Int64       I64Array            i64             i64             y
    int256      Int256      Int256      Int256Array         Int256          Int256Ref<'_>   _
    float4      Float32     Float32     F32Array            F32             F32             y
    float8      Float64     Float64     F64Array            F64             F64             y
    decimal     Decimal     Decimal     DecimalArray        Decimal         Decimal         y
    serial      Serial      Serial      SerialArray         Serial          Serial          y
    date        Date        Date        DateArray           Date            Date            y
    time        Time        Time        TimeArray           Time            Time            y
    timestamp   Timestamp   Timestamp   TimestampArray      Timestamp       Timestamp       y
    timestamptz Timestamptz Timestamptz TimestamptzArray    Timestamptz     Timestamptz     y
    interval    Interval    Interval    IntervalArray       Interval        Interval        y
    varchar     Varchar     Utf8        Utf8Array           Box<str>        &str            _
    bytea       Bytea       Bytea       BytesArray          Box<[u8]>       &[u8]           _
    jsonb       Jsonb       Jsonb       JsonbArray          JsonbVal        JsonbRef<'_>    _
    list        List        List        ListArray           ListValue       ListRef<'_>     _
    struct      Struct      Struct      StructArray         StructValue     StructRef<'_>   _
>>>>>>> 31cf3f8f
";

/// Maps a data type to its corresponding data type name.
pub fn data_type(ty: &str) -> &str {
    lookup_matrix(ty, 1)
}

/// Maps a data type to its corresponding array type name.
pub fn array_type(ty: &str) -> &str {
    lookup_matrix(ty, 2)
}

/// Maps a data type to its corresponding `Scalar` type name.
pub fn owned_type(ty: &str) -> &str {
    lookup_matrix(ty, 3)
}

/// Maps a data type to its corresponding `ScalarRef` type name.
pub fn ref_type(ty: &str) -> &str {
    lookup_matrix(ty, 4)
}

/// Checks if a data type is primitive.
pub fn is_primitive(ty: &str) -> bool {
    lookup_matrix(ty, 5) == "y"
}

fn lookup_matrix(mut ty: &str, idx: usize) -> &str {
    if ty.ends_with("[]") {
        ty = "anyarray";
    } else if ty.starts_with("struct") {
        ty = "struct";
    } else if ty == "void" {
        // XXX: we don't support void type yet.
        //      replace it with int for now.
        ty = "int4";
    }
    let s = TYPE_MATRIX.trim().lines().find_map(|line| {
        let mut parts = line.split_whitespace();
        if parts.next() == Some(ty) {
            Some(parts.nth(idx - 1).unwrap())
        } else {
            None
        }
    });
    s.unwrap_or_else(|| panic!("unknown type: {}", ty))
}

/// Expands a type wildcard string into a list of concrete types.
pub fn expand_type_wildcard(ty: &str) -> Vec<&str> {
    match ty {
        "*" => TYPE_MATRIX
            .trim()
            .lines()
            .map(|l| l.split_whitespace().next().unwrap())
            .filter(|l| *l != "any")
            .collect(),
        "*int" => vec!["int2", "int4", "int8"],
        "*float" => vec!["float4", "float8"],
        _ => vec![ty],
    }
}

/// Computes the minimal compatible type between a pair of data types.
///
/// This function is used to determine the `auto` type.
pub fn min_compatible_type(types: &[impl AsRef<str>]) -> &str {
    if types.len() == 1 {
        return types[0].as_ref();
    }
    assert_eq!(types.len(), 2);
    match (types[0].as_ref(), types[1].as_ref()) {
        (a, b) if a == b => a,

        ("int2", "int2") => "int2",
        ("int2", "int4") => "int4",
        ("int2", "int8") => "int8",

        ("int4", "int2") => "int4",
        ("int4", "int4") => "int4",
        ("int4", "int8") => "int8",

        ("int8", "int2") => "int8",
        ("int8", "int4") => "int8",
        ("int8", "int8") => "int8",

        ("int2", "int256") => "int256",
        ("int4", "int256") => "int256",
        ("int8", "int256") => "int256",
        ("int256", "int2") => "int256",
        ("int256", "int4") => "int256",
        ("int256", "int8") => "int256",
        ("int256", "float8") => "float8",
        ("float8", "int256") => "float8",

        ("float4", "float4") => "float4",
        ("float4", "float8") => "float8",

        ("float8", "float4") => "float8",
        ("float8", "float8") => "float8",

        ("decimal", "decimal") => "decimal",

        ("date", "timestamp") => "timestamp",
        ("timestamp", "date") => "timestamp",
        ("time", "interval") => "interval",
        ("interval", "time") => "interval",

        (a, b) => panic!("unknown minimal compatible type for {a:?} and {b:?}"),
    }
}<|MERGE_RESOLUTION|>--- conflicted
+++ resolved
@@ -16,14 +16,13 @@
 
 //  name        data type   array type          owned type      ref type        primitive
 const TYPE_MATRIX: &str = "
-<<<<<<< HEAD
     boolean     Boolean     BoolArray           bool            bool            _
-    int16       Int16       I16Array            i16             i16             y
-    int32       Int32       I32Array            i32             i32             y
-    int64       Int64       I64Array            i64             i64             y
+    int2        Int16       I16Array            i16             i16             y
+    int4        Int32       I32Array            i32             i32             y
+    int8        Int64       I64Array            i64             i64             y
     int256      Int256      Int256Array         Int256          Int256Ref<'_>   _
-    float32     Float32     F32Array            F32             F32             y
-    float64     Float64     F64Array            F64             F64             y
+    float4      Float32     F32Array            F32             F32             y
+    float8      Float64     F64Array            F64             F64             y
     decimal     Decimal     DecimalArray        Decimal         Decimal         y
     serial      Serial      SerialArray         Serial          Serial          y
     date        Date        DateArray           Date            Date            y
@@ -37,27 +36,6 @@
     anyarray    List        ListArray           ListValue       ListRef<'_>     _
     struct      Struct      StructArray         StructValue     StructRef<'_>   _
     any         ???         ArrayImpl           ScalarImpl      ScalarRefImpl<'_> _
-=======
-    boolean     Boolean     Bool        BoolArray           bool            bool            _
-    int2        Int16       Int16       I16Array            i16             i16             y
-    int4        Int32       Int32       I32Array            i32             i32             y
-    int8        Int64       Int64       I64Array            i64             i64             y
-    int256      Int256      Int256      Int256Array         Int256          Int256Ref<'_>   _
-    float4      Float32     Float32     F32Array            F32             F32             y
-    float8      Float64     Float64     F64Array            F64             F64             y
-    decimal     Decimal     Decimal     DecimalArray        Decimal         Decimal         y
-    serial      Serial      Serial      SerialArray         Serial          Serial          y
-    date        Date        Date        DateArray           Date            Date            y
-    time        Time        Time        TimeArray           Time            Time            y
-    timestamp   Timestamp   Timestamp   TimestampArray      Timestamp       Timestamp       y
-    timestamptz Timestamptz Timestamptz TimestamptzArray    Timestamptz     Timestamptz     y
-    interval    Interval    Interval    IntervalArray       Interval        Interval        y
-    varchar     Varchar     Utf8        Utf8Array           Box<str>        &str            _
-    bytea       Bytea       Bytea       BytesArray          Box<[u8]>       &[u8]           _
-    jsonb       Jsonb       Jsonb       JsonbArray          JsonbVal        JsonbRef<'_>    _
-    list        List        List        ListArray           ListValue       ListRef<'_>     _
-    struct      Struct      Struct      StructArray         StructValue     StructRef<'_>   _
->>>>>>> 31cf3f8f
 ";
 
 /// Maps a data type to its corresponding data type name.
