// Copyright 2023 RisingWave Labs
//
// Licensed under the Apache License, Version 2.0 (the "License");
// you may not use this file except in compliance with the License.
// You may obtain a copy of the License at
//
//     http://www.apache.org/licenses/LICENSE-2.0
//
// Unless required by applicable law or agreed to in writing, software
// distributed under the License is distributed on an "AS IS" BASIS,
// WITHOUT WARRANTIES OR CONDITIONS OF ANY KIND, either express or implied.
// See the License for the specific language governing permissions and
// limitations under the License.

//! Generate code for the functions.

use itertools::Itertools;
use proc_macro2::Span;
use quote::{format_ident, quote};

use super::*;

impl FunctionAttr {
    /// Expands the wildcard in function arguments or return type.
    pub fn expand(&self) -> Vec<Self> {
        let args = self.args.iter().map(|ty| types::expand_type_wildcard(ty));
        let ret = types::expand_type_wildcard(&self.ret);
        // multi_cartesian_product should emit an empty set if the input is empty.
        let args_cartesian_product =
            args.multi_cartesian_product()
                .chain(match self.args.is_empty() {
                    true => vec![vec![]],
                    false => vec![],
                });
        let mut attrs = Vec::new();
        for (args, mut ret) in args_cartesian_product.cartesian_product(ret) {
            if ret == "auto" {
                ret = types::min_compatible_type(&args);
            }
            let attr = FunctionAttr {
                args: args.iter().map(|s| s.to_string()).collect(),
                ret: ret.to_string(),
                ..self.clone()
            };
            attrs.push(attr);
        }
        attrs
    }

    /// Generate a descriptor of the function.
    ///
    /// The types of arguments and return value should not contain wildcard.
    pub fn generate_descriptor(
        &self,
        user_fn: &UserFunctionAttr,
        build_fn: bool,
    ) -> Result<TokenStream2> {
        if self.is_table_function {
            return self.generate_table_function_descriptor(user_fn, build_fn);
        }
        let name = self.name.clone();
        let mut args = Vec::with_capacity(self.args.len());
        for ty in &self.args {
            args.push(data_type_name(ty));
        }
        let ret = data_type_name(&self.ret);

        let pb_type = format_ident!("{}", utils::to_camel_case(&name));
        let ctor_name = format_ident!("{}", self.ident_name());
        let descriptor_type = quote! { crate::sig::func::FuncSign };
        let build_fn = if build_fn {
            let name = format_ident!("{}", user_fn.name);
            quote! { #name }
        } else {
            self.generate_build_fn(user_fn)?
        };
        let deprecated = self.deprecated;
        Ok(quote! {
            #[ctor::ctor]
            fn #ctor_name() {
                use risingwave_common::types::{DataType, DataTypeName};
                unsafe { crate::sig::func::_register(#descriptor_type {
                    func: risingwave_pb::expr::expr_node::Type::#pb_type,
                    inputs_type: &[#(#args),*],
                    ret_type: #ret,
                    build: #build_fn,
                    deprecated: #deprecated,
                }) };
            }
        })
    }

    fn generate_build_fn(&self, user_fn: &UserFunctionAttr) -> Result<TokenStream2> {
        let num_args = self.args.len();
<<<<<<< HEAD
        let fn_name = format_ident!("{}", self.user_fn.name);
        let struct_name = format_ident!("{}", self.ident_name());
        let arg_ids = (0..num_args)
            .filter(|i| match &self.prebuild {
                Some(s) => !s.contains(&format!("${i}")),
                None => true,
            })
            .collect_vec();
        let const_ids = (0..num_args).filter(|i| match &self.prebuild {
            Some(s) => s.contains(&format!("${i}")),
            None => false,
        });
        let inputs: Vec<_> = arg_ids.iter().map(|i| format_ident!("i{i}")).collect();
        let all_child: Vec<_> = (0..num_args).map(|i| format_ident!("child{i}")).collect();
        let const_child: Vec<_> = const_ids.map(|i| format_ident!("child{i}")).collect();
        let child: Vec<_> = arg_ids.iter().map(|i| format_ident!("child{i}")).collect();
        let array_refs: Vec<_> = arg_ids.iter().map(|i| format_ident!("array{i}")).collect();
        let arrays: Vec<_> = arg_ids.iter().map(|i| format_ident!("a{i}")).collect();
        let datums: Vec<_> = arg_ids.iter().map(|i| format_ident!("v{i}")).collect();
=======
        let fn_name = format_ident!("{}", user_fn.name);
>>>>>>> 151ffd2a
        let arg_arrays = self
            .args
            .iter()
            .map(|t| format_ident!("{}", types::array_type(t)));
        let arg_types = self
            .args
            .iter()
            .map(|t| types::ref_type(t).parse::<TokenStream2>().unwrap());
<<<<<<< HEAD
        let annotation: TokenStream2 = match self.user_fn.core_return_type.as_str() {
            // add type annotation for functions that return generic types
            "T" | "T1" | "T2" | "T3" => format!(": Option<{}>", types::owned_type(&self.ret))
                .parse()
                .unwrap(),
            _ => quote! {},
        };
        let ret_array_type = format_ident!("{}", types::array_type(&self.ret));
        let builder_type = format_ident!("{}Builder", types::array_type(&self.ret));
        let const_arg_type = match &self.prebuild {
            Some(s) => s.split("::").next().unwrap().parse().unwrap(),
            None => quote! { () },
        };
        let const_arg_value = match &self.prebuild {
            Some(s) => s
                .replace('$', "child")
                .parse()
                .expect("invalid prebuild syntax"),
            None => quote! { () },
        };
        let generic = if self.ret == "boolean" && self.user_fn.generic == 3 {
            // XXX: for generic compare functions, we need to specify the compatible type
            let compatible_type = types::ref_type(types::min_compatible_type(&self.args))
                .parse::<TokenStream2>()
                .unwrap();
            quote! { ::<_, _, #compatible_type> }
        } else {
            quote! {}
        };
        let const_arg = match &self.prebuild {
            Some(_) => quote! { &self.const_arg, },
            None => quote! {},
        };
        let context = match self.user_fn.context {
            true => quote! { &self.context, },
            false => quote! {},
        };
        let writer = match self.user_fn.writer {
            true => quote! { &mut writer, },
            false => quote! {},
        };
        // inputs: [ Option<impl ScalarRef> ]
        let mut output = quote! { #fn_name #generic(#(#inputs,)* #const_arg #context #writer) };
        output = match self.user_fn.return_type_kind {
            ReturnTypeKind::T => quote! { Some(#output) },
            ReturnTypeKind::Option => output,
            ReturnTypeKind::Result => quote! { Some(#output?) },
            ReturnTypeKind::ResultOption => quote! { #output? },
        };
        if !self.user_fn.arg_option {
            output = quote! {
                match (#(#inputs,)*) {
                    (#(Some(#inputs),)*) => #output,
                    _ => None,
                }
=======
        let ret_type = types::ref_type(&self.ret).parse::<TokenStream2>().unwrap();
        let exprs = (0..num_args)
            .map(|i| format_ident!("e{i}"))
            .collect::<Vec<_>>();
        #[expect(
            clippy::redundant_clone,
            reason = "false positive https://github.com/rust-lang/rust-clippy/issues/10545"
        )]
        let exprs0 = exprs.clone();

        let build_expr = if self.ret == "varchar" && user_fn.is_writer_style() {
            let template_struct = match num_args {
                1 => format_ident!("UnaryBytesExpression"),
                2 => format_ident!("BinaryBytesExpression"),
                3 => format_ident!("TernaryBytesExpression"),
                4 => format_ident!("QuaternaryBytesExpression"),
                _ => return Err(Error::new(Span::call_site(), "unsupported arguments")),
            };
            let args = (0..=num_args).map(|i| format_ident!("x{i}"));
            let args1 = args.clone();
            let func = match user_fn.return_type {
                ReturnType::T => quote! { Ok(#fn_name(#(#args1),*)) },
                ReturnType::Result => quote! { #fn_name(#(#args1),*) },
                _ => todo!("returning Option is not supported yet"),
            };
            quote! {
                Ok(Box::new(crate::expr::template::#template_struct::<#(#arg_arrays),*, _>::new(
                    #(#exprs),*,
                    return_type,
                    |#(#args),*| #func,
                )))
            }
        } else if self.args.iter().all(|t| t == "boolean")
            && self.ret == "boolean"
            && !user_fn.return_type.contains_result()
            && self.batch_fn.is_some()
        {
            let template_struct = match num_args {
                1 => format_ident!("BooleanUnaryExpression"),
                2 => format_ident!("BooleanBinaryExpression"),
                _ => return Err(Error::new(Span::call_site(), "unsupported arguments")),
            };
            let batch_fn = format_ident!("{}", self.batch_fn.as_ref().unwrap());
            let args = (0..num_args).map(|i| format_ident!("x{i}"));
            let args1 = args.clone();
            let func = if user_fn.arg_option && user_fn.return_type == ReturnType::Option {
                quote! { #fn_name(#(#args1),*) }
            } else if user_fn.arg_option {
                quote! { Some(#fn_name(#(#args1),*)) }
            } else {
                let args2 = args.clone();
                let args3 = args.clone();
                quote! {
                    match (#(#args1),*) {
                        (#(Some(#args2)),*) => Some(#fn_name(#(#args3),*)),
                        _ => None,
                    }
                }
            };
            quote! {
                Ok(Box::new(crate::expr::template_fast::#template_struct::new(
                    #(#exprs,)*
                    #batch_fn,
                    |#(#args),*| #func,
                )))
            }
        } else if self.args.len() == 2 && self.ret == "boolean" && user_fn.is_pure() {
            let compatible_type = types::ref_type(types::min_compatible_type(&self.args))
                .parse::<TokenStream2>()
                .unwrap();
            let args = (0..num_args).map(|i| format_ident!("x{i}"));
            let args1 = args.clone();
            let generic = if user_fn.generic == 3 {
                // XXX: for generic compare functions, we need to specify the compatible type
                quote! { ::<_, _, #compatible_type> }
            } else {
                quote! {}
            };
            quote! {
                Ok(Box::new(crate::expr::template_fast::CompareExpression::<_, #(#arg_arrays),*>::new(
                    #(#exprs,)*
                    |#(#args),*| #fn_name #generic(#(#args1),*),
                )))
            }
        } else if self.args.iter().all(|t| types::is_primitive(t)) && user_fn.is_pure() {
            let template_struct = match num_args {
                0 => format_ident!("NullaryExpression"),
                1 => format_ident!("UnaryExpression"),
                2 => format_ident!("BinaryExpression"),
                _ => return Err(Error::new(Span::call_site(), "unsupported arguments")),
>>>>>>> 151ffd2a
            };
        };
        // output: Option<impl ScalarRef or Scalar>
        let append_output = match self.user_fn.writer {
            true => quote! {{
                let mut writer = builder.writer().begin();
                if #output.is_some() {
                    writer.finish();
                } else {
                    drop(writer);
                    builder.append_null();
                }
            }},
            false if self.user_fn.core_return_type == "impl AsRef < [u8] >" => quote! {
                builder.append(#output.as_ref().map(|s| s.as_ref()));
            },
            false => quote! {
                let output #annotation = #output;
                builder.append(output.as_ref().map(|s| s.as_scalar_ref()));
            },
        };
        let row_output = match self.user_fn.writer {
            true => quote! {{
                let mut writer = String::new();
                #output.map(|_| writer.into())
            }},
            false if self.user_fn.core_return_type == "impl AsRef < [u8] >" => quote! {
                #output.map(|s| s.as_ref().into())
            },
            false => quote! {{
                let output #annotation = #output;
                output.map(|s| s.into())
            }},
        };
        let eval = if let Some(batch_fn) = &self.batch_fn {
            // user defined batch function
            let fn_name = format_ident!("{}", batch_fn);
            quote! {
                let c = #fn_name(#(#arrays),*);
                Ok(Arc::new(c.into()))
            }
<<<<<<< HEAD
        } else if (types::is_primitive(&self.ret) || self.ret == "boolean")
            && self.user_fn.is_pure()
        {
            // SIMD optimization for primitive types
            match self.args.len() {
                0 => quote! {
                    let c = #ret_array_type::from_iter_bitmap(
                        std::iter::repeat_with(|| #fn_name()).take(input.capacity())
                        Bitmap::ones(input.capacity()),
                    );
                    Ok(Arc::new(c.into()))
                },
                1 => quote! {
                    let c = #ret_array_type::from_iter_bitmap(
                        a0.raw_iter().map(|a| #fn_name(a)),
                        a0.null_bitmap().clone()
                    );
                    Ok(Arc::new(c.into()))
                },
                2 => quote! {
                    // allow using `zip` for performance
                    #[allow(clippy::disallowed_methods)]
                    let c = #ret_array_type::from_iter_bitmap(
                        a0.raw_iter()
                            .zip(a1.raw_iter())
                            .map(|(a, b)| #fn_name #generic(a, b)),
                        a0.null_bitmap() & a1.null_bitmap(),
                    );
                    Ok(Arc::new(c.into()))
                },
                n => todo!("SIMD optimization for {n} arguments"),
            }
        } else {
            // no optimization
=======
        } else if user_fn.arg_option || user_fn.return_type.contains_option() {
            let template_struct = match num_args {
                1 => format_ident!("UnaryNullableExpression"),
                2 => format_ident!("BinaryNullableExpression"),
                3 => format_ident!("TernaryNullableExpression"),
                _ => return Err(Error::new(Span::call_site(), "unsupported arguments")),
            };
            let args = (0..num_args).map(|i| format_ident!("x{i}"));
            let args1 = args.clone();
            let generic = if user_fn.generic == 3 {
                // XXX: for generic compare functions, we need to specify the compatible type
                let compatible_type = types::ref_type(types::min_compatible_type(&self.args))
                    .parse::<TokenStream2>()
                    .unwrap();
                quote! { ::<_, _, #compatible_type> }
            } else {
                quote! {}
            };
            let mut func = quote! { #fn_name #generic(#(#args1),*) };
            func = match user_fn.return_type {
                ReturnType::T => quote! { Ok(Some(#func)) },
                ReturnType::Option => quote! { Ok(#func) },
                ReturnType::Result => quote! { #func.map(Some) },
                ReturnType::ResultOption => quote! { #func },
            };
            if !user_fn.arg_option {
                let args2 = args.clone();
                let args3 = args.clone();
                func = quote! {
                    match (#(#args2),*) {
                        (#(Some(#args3)),*) => #func,
                        _ => Ok(None),
                    }
                };
            };
            quote! {
                Ok(Box::new(crate::expr::template::#template_struct::<#(#arg_arrays,)* #ret_array, _>::new(
                    #(#exprs,)*
                    return_type,
                    |#(#args),*| #func,
                )))
            }
        } else {
            let template_struct = match num_args {
                0 => format_ident!("NullaryExpression"),
                1 => format_ident!("UnaryExpression"),
                2 => format_ident!("BinaryExpression"),
                3 => format_ident!("TernaryExpression"),
                _ => return Err(Error::new(Span::call_site(), "unsupported arguments")),
            };
            let args = (0..num_args).map(|i| format_ident!("x{i}"));
            let args1 = args.clone();
            let func = match user_fn.return_type {
                ReturnType::T => quote! { Ok(#fn_name(#(#args1),*)) },
                ReturnType::Result => quote! { #fn_name(#(#args1),*) },
                _ => panic!("return type should not contain Option"),
            };
>>>>>>> 151ffd2a
            quote! {
                let mut builder = #builder_type::with_type(input.capacity(), self.context.return_type.clone());

                match input.vis() {
                    Vis::Bitmap(vis) => {
                        for ((#(#inputs,)*), visible) in multizip((#(#arrays.iter(),)*)).zip_eq_fast(vis.iter()) {
                            if !visible {
                                builder.append_null();
                                continue;
                            }
                            #append_output
                        }
                    }
                    Vis::Compact(_) => {
                        for (#(#inputs,)*) in multizip((#(#arrays.iter(),)*)) {
                            #append_output
                        }
                    }
                }
                Ok(Arc::new(builder.finish().into()))
            }
        };

        Ok(quote! {
            |return_type, children| {
                use std::sync::Arc;
                use risingwave_common::array::*;
                use risingwave_common::types::*;
                use risingwave_common::buffer::Bitmap;
                use risingwave_common::row::OwnedRow;
                use risingwave_common::util::iter_util::ZipEqFast;
                use itertools::multizip;

                use crate::expr::{Context, BoxedExpression};
                use crate::Result;

                crate::ensure!(children.len() == #num_args);
                let context = Context {
                    return_type,
                    arg_types: children.iter().map(|c| c.return_type()).collect(),
                };
                let mut iter = children.into_iter();
                #(let #all_child = iter.next().unwrap();)*
                // evaluate const arguments
                #(let #const_child = #const_child.eval_const()?;)*

                #[derive(Debug)]
                struct #struct_name {
                    context: Context,
                    #(#child: BoxedExpression,)*
                    const_arg: #const_arg_type,
                }
                #[async_trait::async_trait]
                impl crate::expr::Expression for #struct_name {
                    fn return_type(&self) -> DataType {
                        self.context.return_type.clone()
                    }
                    async fn eval(&self, input: &DataChunk) -> Result<ArrayRef> {
                        // evaluate children and downcast arrays
                        #(
                            let #array_refs = self.#child.eval_checked(input).await?;
                            let #arrays: &#arg_arrays = #array_refs.as_ref().into();
                        )*
                        #eval
                    }
                    async fn eval_row(&self, input: &OwnedRow) -> Result<Datum> {
                        #(
                            let #datums = self.#child.eval_row(input).await?;
                            let #inputs: Option<#arg_types> = #datums.as_ref().map(|s| s.as_scalar_ref_impl().try_into().unwrap());
                        )*
                        Ok(#row_output)
                    }
                }

                Ok(Box::new(#struct_name {
                    context,
                    #(#child,)*
                    const_arg: #const_arg_value,
                }))
            }
        })
    }

    /// Generate a descriptor of the aggregate function.
    ///
    /// The types of arguments and return value should not contain wildcard.
    pub fn generate_agg_descriptor(
        &self,
        user_fn: &UserFunctionAttr,
        build_fn: bool,
    ) -> Result<TokenStream2> {
        let name = self.name.clone();

        let mut args = Vec::with_capacity(self.args.len());
        for ty in &self.args {
            args.push(data_type_name(ty));
        }
        let ret = data_type_name(&self.ret);

        let pb_type = format_ident!("{}", utils::to_camel_case(&name));
        let ctor_name = format_ident!("{}", self.ident_name());
        let descriptor_type = quote! { crate::sig::agg::AggFuncSig };
        let build_fn = if build_fn {
            let name = format_ident!("{}", user_fn.name);
            quote! { #name }
        } else {
            self.generate_agg_build_fn(user_fn)?
        };
        Ok(quote! {
            #[ctor::ctor]
            fn #ctor_name() {
                use risingwave_common::types::{DataType, DataTypeName};
                unsafe { crate::sig::agg::_register(#descriptor_type {
                    func: crate::agg::AggKind::#pb_type,
                    inputs_type: &[#(#args),*],
                    ret_type: #ret,
                    build: #build_fn,
                }) };
            }
        })
    }

    /// Generate build function for aggregate function.
    fn generate_agg_build_fn(&self, user_fn: &UserFunctionAttr) -> Result<TokenStream2> {
        let ret_owned: TokenStream2 = types::owned_type(&self.ret).parse().unwrap();
        let state_type: TokenStream2 = match &self.state {
            Some(state) if state != "ref" => state.parse().unwrap(),
            _ => types::owned_type(&self.ret).parse().unwrap(),
        };
        let let_arrays = self
            .args
            .iter()
            .enumerate()
            .map(|(i, arg)| {
                let array = format_ident!("a{i}");
                let variant: TokenStream2 = types::variant(arg).parse().unwrap();
                quote! {
                    let ArrayImpl::#variant(#array) = &**input.column_at(#i) else {
                        bail!("input type mismatch. expect: {}", stringify!(#variant));
                    };
                }
            })
            .collect_vec();
        let let_values = (0..self.args.len())
            .map(|i| {
                let v = format_ident!("v{i}");
                let a = format_ident!("a{i}");
                quote! { let #v = unsafe { #a.value_at_unchecked(row_id) }; }
            })
            .collect_vec();
        let let_state = match &self.state {
            Some(s) if s == "ref" => quote! { self.state.as_ref().map(|x| x.as_scalar_ref()) },
            _ => quote! { self.state.take() },
        };
        let assign_state = match &self.state {
            Some(s) if s == "ref" => quote! { state.map(|x| x.to_owned_scalar()) },
            _ => quote! { state },
        };
        let init_state = match &self.init_state {
            Some(s) => format!("Some({s})").parse().unwrap(),
            _ => quote! { None },
        };
<<<<<<< HEAD
        let fn_name = format_ident!("{}", self.user_fn.name);
        let mut next_state = quote! { #fn_name(state, #args) };
        next_state = match self.user_fn.return_type_kind {
            ReturnTypeKind::T => quote! { Some(#next_state) },
            ReturnTypeKind::Option => next_state,
            ReturnTypeKind::Result => quote! { Some(#next_state?) },
            ReturnTypeKind::ResultOption => quote! { #next_state? },
=======
        let fn_name = format_ident!("{}", user_fn.name);
        let args = (0..self.args.len()).map(|i| format_ident!("v{i}"));
        let args = quote! { #(#args,)* };
        let retract = match user_fn.retract {
            true => quote! { matches!(op, Op::Delete | Op::UpdateDelete) },
            false => quote! {},
        };
        let check_retract = match user_fn.retract {
            true => quote! {},
            false => {
                let msg = format!("aggregate function {} only supports append", self.name);
                quote! { assert_eq!(op, Op::Insert, #msg); }
            }
        };
        let mut next_state = quote! { #fn_name(state, #args #retract) };
        next_state = match user_fn.return_type {
            ReturnType::T => quote! { Some(#next_state) },
            ReturnType::Option => next_state,
            ReturnType::Result => quote! { Some(#next_state?) },
            ReturnType::ResultOption => quote! { #next_state? },
>>>>>>> 151ffd2a
        };
        if !user_fn.arg_option {
            match self.args.len() {
                0 => {
                    next_state = quote! {
                        match state {
                            Some(state) => #next_state,
                            None => state,
                        }
                    };
                }
                1 => {
                    let first_state = match &self.init_state {
                        Some(_) => quote! { unreachable!() },
                        _ => quote! { Some(v0.into()) },
                    };
                    next_state = quote! {
                        match (state, v0) {
                            (Some(state), Some(v0)) => #next_state,
                            (None, Some(v0)) => #first_state,
                            (state, None) => state,
                        }
                    };
                }
                _ => todo!("multiple arguments are not supported for non-option function"),
            }
        }

        Ok(quote! {
            |agg| {
                use std::collections::HashSet;
                use std::ops::Range;
                use risingwave_common::array::*;
                use risingwave_common::types::*;
                use risingwave_common::bail;
                use risingwave_common::buffer::Bitmap;
                use risingwave_common::estimate_size::EstimateSize;

                use crate::Result;

                #[derive(Clone, EstimateSize)]
                struct Agg {
                    return_type: DataType,
                    state: Option<#state_type>,
                }

                #[async_trait::async_trait]
                impl crate::agg::Aggregator for Agg {
                    fn return_type(&self) -> DataType {
                        self.return_type.clone()
                    }
                    async fn update(&mut self, input: &StreamChunk) -> Result<()> {
                        #(#let_arrays)*
                        let mut state = #let_state;
                        match input.vis() {
                            Vis::Bitmap(bitmap) => {
                                for row_id in bitmap.iter_ones() {
                                    let op = unsafe { *input.ops().get_unchecked(row_id) };
                                    #check_retract
                                    #(#let_values)*
                                    state = #next_state;
                                }
                            }
                            Vis::Compact(_) => {
                                for row_id in 0..input.capacity() {
                                    let op = unsafe { *input.ops().get_unchecked(row_id) };
                                    #check_retract
                                    #(#let_values)*
                                    state = #next_state;
                                }
                            }
                        }
                        self.state = #assign_state;
                        Ok(())
                    }
                    async fn update_range(&mut self, input: &StreamChunk, range: Range<usize>) -> Result<()> {
                        assert!(range.end <= input.capacity());
                        #(#let_arrays)*
                        let mut state = #let_state;
                        match input.vis() {
                            Vis::Bitmap(bitmap) => {
                                for row_id in bitmap.iter_ones() {
                                    if row_id < range.start {
                                        continue;
                                    } else if row_id >= range.end {
                                        break;
                                    }
                                    let op = unsafe { *input.ops().get_unchecked(row_id) };
                                    #check_retract
                                    #(#let_values)*
                                    state = #next_state;
                                }
                            }
                            Vis::Compact(_) => {
                                for row_id in range {
                                    let op = unsafe { *input.ops().get_unchecked(row_id) };
                                    #check_retract
                                    #(#let_values)*
                                    state = #next_state;
                                }
                            }
                        }
                        self.state = #assign_state;
                        Ok(())
                    }
                    fn reset(&mut self) {
                        self.state = #init_state;
                    }
                    fn get_state(&self) -> Datum {
                        self.state.clone().map(|s| s.into())
                    }
                    fn set_state(&mut self, state: Datum) {
                        self.state = state.map(|s| s.try_into().unwrap());
                    }
                    fn get_output(&self) -> Result<Datum> {
                        // FIXME: avoid copy state
                        Ok(self.state.clone().map(|s| <#ret_owned>::from(s).into()))
                    }
                    fn output(&mut self) -> Result<Datum> {
                        #[allow(clippy::mem_replace_option_with_none)]
                        let state = std::mem::replace(&mut self.state, #init_state);
                        Ok(state.map(|s| <#ret_owned>::from(s).into()))
                    }
                    fn estimated_size(&self) -> usize {
                        EstimateSize::estimated_size(self)
                    }
                }

                Ok(Box::new(Agg {
                    return_type: agg.return_type.clone(),
                    state: #init_state,
                }))
            }
        })
    }

    /// Generate a descriptor of the table function.
    ///
    /// The types of arguments and return value should not contain wildcard.
    fn generate_table_function_descriptor(
        &self,
        user_fn: &UserFunctionAttr,
        build_fn: bool,
    ) -> Result<TokenStream2> {
        let name = self.name.clone();
        let mut args = Vec::with_capacity(self.args.len());
        for ty in &self.args {
            args.push(data_type_name(ty));
        }
        let ret = data_type_name(&self.ret);

        let pb_type = format_ident!("{}", utils::to_camel_case(&name));
        let ctor_name = format_ident!("{}", self.ident_name());
        let descriptor_type = quote! { crate::sig::table_function::FuncSign };
        let build_fn = if build_fn {
            let name = format_ident!("{}", user_fn.name);
            quote! { #name }
        } else {
            self.generate_build_table_function(user_fn)?
        };
        let type_infer_fn = if let Some(func) = &self.type_infer {
            func.parse().unwrap()
        } else {
            if matches!(self.ret.as_str(), "any" | "list" | "struct") {
                return Err(Error::new(
                    Span::call_site(),
                    format!("type inference function is required for {}", self.ret),
                ));
            }
            let ty = data_type(&self.ret);
            quote! { |_| Ok(#ty) }
        };
        Ok(quote! {
            #[ctor::ctor]
            fn #ctor_name() {
                use risingwave_common::types::{DataType, DataTypeName};
                unsafe { crate::sig::table_function::_register(#descriptor_type {
                    func: risingwave_pb::expr::table_function::Type::#pb_type,
                    inputs_type: &[#(#args),*],
                    ret_type: #ret,
                    build: #build_fn,
                    type_infer: #type_infer_fn,
                }) };
            }
        })
    }

    fn generate_build_table_function(&self, user_fn: &UserFunctionAttr) -> Result<TokenStream2> {
        let num_args = self.args.len();
        let return_types = output_types(&self.ret);
        let fn_name = format_ident!("{}", user_fn.name);
        let struct_name = format_ident!("{}", self.ident_name());
        let arg_ids = (0..num_args)
            .filter(|i| match &self.prebuild {
                Some(s) => !s.contains(&format!("${i}")),
                None => true,
            })
            .collect_vec();
        let const_ids = (0..num_args).filter(|i| match &self.prebuild {
            Some(s) => s.contains(&format!("${i}")),
            None => false,
        });
        let inputs: Vec<_> = arg_ids.iter().map(|i| format_ident!("i{i}")).collect();
        let all_child: Vec<_> = (0..num_args).map(|i| format_ident!("child{i}")).collect();
        let const_child: Vec<_> = const_ids.map(|i| format_ident!("child{i}")).collect();
        let child: Vec<_> = arg_ids.iter().map(|i| format_ident!("child{i}")).collect();
        let array_refs: Vec<_> = arg_ids.iter().map(|i| format_ident!("array{i}")).collect();
        let arrays: Vec<_> = arg_ids.iter().map(|i| format_ident!("a{i}")).collect();
        let arg_arrays = self
            .args
            .iter()
            .map(|t| format_ident!("{}", types::array_type(t)));
        let outputs = (0..return_types.len())
            .map(|i| format_ident!("o{i}"))
            .collect_vec();
        let builders = (0..return_types.len())
            .map(|i| format_ident!("builder{i}"))
            .collect_vec();
        let builder_types = return_types
            .iter()
            .map(|ty| format_ident!("{}Builder", types::array_type(ty)))
            .collect_vec();
        let return_types = if return_types.len() == 1 {
            vec![quote! { self.return_type.clone() }]
        } else {
            (0..return_types.len())
                .map(|i| quote! { self.return_type.as_struct().unwrap().types().nth(#i).unwrap().clone() })
                .collect()
        };
        let build_value_array = if return_types.len() == 1 {
            quote! { let [value_array] = value_arrays; }
        } else {
            quote! {
                let bitmap = value_arrays[0].null_bitmap().clone();
                let value_array = StructArray::new(
                    self.return_type.as_struct().unwrap().clone(),
                    value_arrays.to_vec(),
                    bitmap,
                ).into_ref();
            }
        };
        let const_arg = match &self.prebuild {
            Some(_) => quote! { &self.const_arg },
            None => quote! {},
        };
        let const_arg_type = match &self.prebuild {
            Some(s) => s.split("::").next().unwrap().parse().unwrap(),
            None => quote! { () },
        };
        let const_arg_value = match &self.prebuild {
            Some(s) => s
                .replace('$', "child")
                .parse()
                .expect("invalid prebuild syntax"),
            None => quote! { () },
        };
<<<<<<< HEAD
        let iter = match self.user_fn.return_type_kind {
            ReturnTypeKind::T => quote! { iter },
            ReturnTypeKind::Option => quote! { iter.flatten() },
            ReturnTypeKind::Result => quote! { iter? },
            ReturnTypeKind::ResultOption => quote! { value?.flatten() },
        };
        let iterator_item_type = self.user_fn.iterator_item_kind.clone().ok_or_else(|| {
=======
        let iter = match user_fn.return_type {
            ReturnType::T => quote! { iter },
            ReturnType::Option => quote! { iter.flatten() },
            ReturnType::Result => quote! { iter? },
            ReturnType::ResultOption => quote! { value?.flatten() },
        };
        let iterator_item_type = user_fn.iterator_item_type.clone().ok_or_else(|| {
>>>>>>> 151ffd2a
            Error::new(
                user_fn.return_type_span,
                "expect `impl Iterator` in return type",
            )
        })?;
        let output = match iterator_item_type {
            ReturnTypeKind::T => quote! { Some(output) },
            ReturnTypeKind::Option => quote! { output },
            ReturnTypeKind::Result => quote! { Some(output?) },
            ReturnTypeKind::ResultOption => quote! { output? },
        };

        Ok(quote! {
            |return_type, chunk_size, children| {
                use risingwave_common::array::*;
                use risingwave_common::types::*;
                use risingwave_common::buffer::Bitmap;
                use risingwave_common::util::iter_util::ZipEqFast;
                use itertools::multizip;

                crate::ensure!(children.len() == #num_args);
                let mut iter = children.into_iter();
                #(let #all_child = iter.next().unwrap();)*
                #(let #const_child = #const_child.eval_const()?;)*

                #[derive(Debug)]
                #[allow(non_camel_case_types)]
                struct #struct_name {
                    return_type: DataType,
                    chunk_size: usize,
                    #(#child: BoxedExpression,)*
                    const_arg: #const_arg_type,
                }
                #[async_trait::async_trait]
                impl crate::table_function::TableFunction for #struct_name {
                    fn return_type(&self) -> DataType {
                        self.return_type.clone()
                    }
                    async fn eval<'a>(&'a self, input: &'a DataChunk) -> BoxStream<'a, Result<DataChunk>> {
                        self.eval_inner(input)
                    }
                }
                impl #struct_name {
                    #[try_stream(boxed, ok = DataChunk, error = ExprError)]
                    async fn eval_inner<'a>(&'a self, input: &'a DataChunk) {
                        #(
                        let #array_refs = self.#child.eval_checked(input).await?;
                        let #arrays: &#arg_arrays = #array_refs.as_ref().into();
                        )*

                        let mut index_builder = I32ArrayBuilder::new(self.chunk_size);
                        #(let mut #builders = #builder_types::with_type(self.chunk_size, #return_types);)*

                        for (i, (row, visible)) in multizip((#(#arrays.iter(),)*)).zip_eq_fast(input.vis().iter()).enumerate() {
                            if let (#(Some(#inputs),)*) = row && visible {
                                let iter = #fn_name(#(#inputs,)* #const_arg);
                                for output in #iter {
                                    index_builder.append(Some(i as i32));
                                    match #output {
                                        Some((#(#outputs),*)) => { #(#builders.append(Some(#outputs.as_scalar_ref()));)* }
                                        None => { #(#builders.append_null();)* }
                                    }

                                    if index_builder.len() == self.chunk_size {
                                        let index_array = std::mem::replace(&mut index_builder, I32ArrayBuilder::new(self.chunk_size)).finish().into_ref();
                                        let value_arrays = [#(std::mem::replace(&mut #builders, #builder_types::with_type(self.chunk_size, #return_types)).finish().into_ref()),*];
                                        #build_value_array
                                        yield DataChunk::new(vec![index_array, value_array], self.chunk_size);
                                    }
                                }
                            }
                        }

                        if index_builder.len() > 0 {
                            let len = index_builder.len();
                            let index_array = index_builder.finish().into_ref();
                            let value_arrays = [#(#builders.finish().into_ref()),*];
                            #build_value_array
                            yield DataChunk::new(vec![index_array, value_array], len);
                        }
                    }
                }

                Ok(Box::new(#struct_name {
                    return_type,
                    chunk_size,
                    #(#child,)*
                    const_arg: #const_arg_value,
                }))
            }
        })
    }
}

fn data_type_name(ty: &str) -> TokenStream2 {
    let variant = format_ident!("{}", types::data_type(ty));
    quote! { DataTypeName::#variant }
}

fn data_type(ty: &str) -> TokenStream2 {
    if let Some(ty) = ty.strip_suffix("[]") {
        let inner_type = data_type(ty);
        return quote! { DataType::List(Box::new(#inner_type)) };
    }
    if ty.starts_with("struct<") {
        return quote! { DataType::Struct(#ty.parse().expect("invalid struct type")) };
    }
    let variant = format_ident!("{}", types::data_type(ty));
    quote! { DataType::#variant }
}

/// Extract multiple output types.
///
/// ```ignore
/// output_types("int32") -> ["int32"]
/// output_types("struct<key varchar, value jsonb>") -> ["varchar", "jsonb"]
/// ```
fn output_types(ty: &str) -> Vec<&str> {
    if let Some(s) = ty.strip_prefix("struct<") && let Some(args) = s.strip_suffix('>') {
        args.split(',').map(|s| s.split_whitespace().nth(1).unwrap()).collect()
    } else {
        vec![ty]
    }
}<|MERGE_RESOLUTION|>--- conflicted
+++ resolved
@@ -92,8 +92,7 @@
 
     fn generate_build_fn(&self, user_fn: &UserFunctionAttr) -> Result<TokenStream2> {
         let num_args = self.args.len();
-<<<<<<< HEAD
-        let fn_name = format_ident!("{}", self.user_fn.name);
+        let fn_name = format_ident!("{}", user_fn.name);
         let struct_name = format_ident!("{}", self.ident_name());
         let arg_ids = (0..num_args)
             .filter(|i| match &self.prebuild {
@@ -112,9 +111,6 @@
         let array_refs: Vec<_> = arg_ids.iter().map(|i| format_ident!("array{i}")).collect();
         let arrays: Vec<_> = arg_ids.iter().map(|i| format_ident!("a{i}")).collect();
         let datums: Vec<_> = arg_ids.iter().map(|i| format_ident!("v{i}")).collect();
-=======
-        let fn_name = format_ident!("{}", user_fn.name);
->>>>>>> 151ffd2a
         let arg_arrays = self
             .args
             .iter()
@@ -123,8 +119,7 @@
             .args
             .iter()
             .map(|t| types::ref_type(t).parse::<TokenStream2>().unwrap());
-<<<<<<< HEAD
-        let annotation: TokenStream2 = match self.user_fn.core_return_type.as_str() {
+        let annotation: TokenStream2 = match user_fn.core_return_type.as_str() {
             // add type annotation for functions that return generic types
             "T" | "T1" | "T2" | "T3" => format!(": Option<{}>", types::owned_type(&self.ret))
                 .parse()
@@ -144,7 +139,7 @@
                 .expect("invalid prebuild syntax"),
             None => quote! { () },
         };
-        let generic = if self.ret == "boolean" && self.user_fn.generic == 3 {
+        let generic = if self.ret == "boolean" && user_fn.generic == 3 {
             // XXX: for generic compare functions, we need to specify the compatible type
             let compatible_type = types::ref_type(types::min_compatible_type(&self.args))
                 .parse::<TokenStream2>()
@@ -157,124 +152,32 @@
             Some(_) => quote! { &self.const_arg, },
             None => quote! {},
         };
-        let context = match self.user_fn.context {
+        let context = match user_fn.context {
             true => quote! { &self.context, },
             false => quote! {},
         };
-        let writer = match self.user_fn.writer {
+        let writer = match user_fn.write {
             true => quote! { &mut writer, },
             false => quote! {},
         };
         // inputs: [ Option<impl ScalarRef> ]
         let mut output = quote! { #fn_name #generic(#(#inputs,)* #const_arg #context #writer) };
-        output = match self.user_fn.return_type_kind {
+        output = match user_fn.return_type_kind {
             ReturnTypeKind::T => quote! { Some(#output) },
             ReturnTypeKind::Option => output,
             ReturnTypeKind::Result => quote! { Some(#output?) },
             ReturnTypeKind::ResultOption => quote! { #output? },
         };
-        if !self.user_fn.arg_option {
+        if !user_fn.arg_option {
             output = quote! {
                 match (#(#inputs,)*) {
                     (#(Some(#inputs),)*) => #output,
                     _ => None,
                 }
-=======
-        let ret_type = types::ref_type(&self.ret).parse::<TokenStream2>().unwrap();
-        let exprs = (0..num_args)
-            .map(|i| format_ident!("e{i}"))
-            .collect::<Vec<_>>();
-        #[expect(
-            clippy::redundant_clone,
-            reason = "false positive https://github.com/rust-lang/rust-clippy/issues/10545"
-        )]
-        let exprs0 = exprs.clone();
-
-        let build_expr = if self.ret == "varchar" && user_fn.is_writer_style() {
-            let template_struct = match num_args {
-                1 => format_ident!("UnaryBytesExpression"),
-                2 => format_ident!("BinaryBytesExpression"),
-                3 => format_ident!("TernaryBytesExpression"),
-                4 => format_ident!("QuaternaryBytesExpression"),
-                _ => return Err(Error::new(Span::call_site(), "unsupported arguments")),
             };
-            let args = (0..=num_args).map(|i| format_ident!("x{i}"));
-            let args1 = args.clone();
-            let func = match user_fn.return_type {
-                ReturnType::T => quote! { Ok(#fn_name(#(#args1),*)) },
-                ReturnType::Result => quote! { #fn_name(#(#args1),*) },
-                _ => todo!("returning Option is not supported yet"),
-            };
-            quote! {
-                Ok(Box::new(crate::expr::template::#template_struct::<#(#arg_arrays),*, _>::new(
-                    #(#exprs),*,
-                    return_type,
-                    |#(#args),*| #func,
-                )))
-            }
-        } else if self.args.iter().all(|t| t == "boolean")
-            && self.ret == "boolean"
-            && !user_fn.return_type.contains_result()
-            && self.batch_fn.is_some()
-        {
-            let template_struct = match num_args {
-                1 => format_ident!("BooleanUnaryExpression"),
-                2 => format_ident!("BooleanBinaryExpression"),
-                _ => return Err(Error::new(Span::call_site(), "unsupported arguments")),
-            };
-            let batch_fn = format_ident!("{}", self.batch_fn.as_ref().unwrap());
-            let args = (0..num_args).map(|i| format_ident!("x{i}"));
-            let args1 = args.clone();
-            let func = if user_fn.arg_option && user_fn.return_type == ReturnType::Option {
-                quote! { #fn_name(#(#args1),*) }
-            } else if user_fn.arg_option {
-                quote! { Some(#fn_name(#(#args1),*)) }
-            } else {
-                let args2 = args.clone();
-                let args3 = args.clone();
-                quote! {
-                    match (#(#args1),*) {
-                        (#(Some(#args2)),*) => Some(#fn_name(#(#args3),*)),
-                        _ => None,
-                    }
-                }
-            };
-            quote! {
-                Ok(Box::new(crate::expr::template_fast::#template_struct::new(
-                    #(#exprs,)*
-                    #batch_fn,
-                    |#(#args),*| #func,
-                )))
-            }
-        } else if self.args.len() == 2 && self.ret == "boolean" && user_fn.is_pure() {
-            let compatible_type = types::ref_type(types::min_compatible_type(&self.args))
-                .parse::<TokenStream2>()
-                .unwrap();
-            let args = (0..num_args).map(|i| format_ident!("x{i}"));
-            let args1 = args.clone();
-            let generic = if user_fn.generic == 3 {
-                // XXX: for generic compare functions, we need to specify the compatible type
-                quote! { ::<_, _, #compatible_type> }
-            } else {
-                quote! {}
-            };
-            quote! {
-                Ok(Box::new(crate::expr::template_fast::CompareExpression::<_, #(#arg_arrays),*>::new(
-                    #(#exprs,)*
-                    |#(#args),*| #fn_name #generic(#(#args1),*),
-                )))
-            }
-        } else if self.args.iter().all(|t| types::is_primitive(t)) && user_fn.is_pure() {
-            let template_struct = match num_args {
-                0 => format_ident!("NullaryExpression"),
-                1 => format_ident!("UnaryExpression"),
-                2 => format_ident!("BinaryExpression"),
-                _ => return Err(Error::new(Span::call_site(), "unsupported arguments")),
->>>>>>> 151ffd2a
-            };
         };
         // output: Option<impl ScalarRef or Scalar>
-        let append_output = match self.user_fn.writer {
+        let append_output = match user_fn.write {
             true => quote! {{
                 let mut writer = builder.writer().begin();
                 if #output.is_some() {
@@ -284,7 +187,7 @@
                     builder.append_null();
                 }
             }},
-            false if self.user_fn.core_return_type == "impl AsRef < [u8] >" => quote! {
+            false if user_fn.core_return_type == "impl AsRef < [u8] >" => quote! {
                 builder.append(#output.as_ref().map(|s| s.as_ref()));
             },
             false => quote! {
@@ -292,12 +195,12 @@
                 builder.append(output.as_ref().map(|s| s.as_scalar_ref()));
             },
         };
-        let row_output = match self.user_fn.writer {
+        let row_output = match user_fn.write {
             true => quote! {{
                 let mut writer = String::new();
                 #output.map(|_| writer.into())
             }},
-            false if self.user_fn.core_return_type == "impl AsRef < [u8] >" => quote! {
+            false if user_fn.core_return_type == "impl AsRef < [u8] >" => quote! {
                 #output.map(|s| s.as_ref().into())
             },
             false => quote! {{
@@ -312,10 +215,7 @@
                 let c = #fn_name(#(#arrays),*);
                 Ok(Arc::new(c.into()))
             }
-<<<<<<< HEAD
-        } else if (types::is_primitive(&self.ret) || self.ret == "boolean")
-            && self.user_fn.is_pure()
-        {
+        } else if (types::is_primitive(&self.ret) || self.ret == "boolean") && user_fn.is_pure() {
             // SIMD optimization for primitive types
             match self.args.len() {
                 0 => quote! {
@@ -347,65 +247,6 @@
             }
         } else {
             // no optimization
-=======
-        } else if user_fn.arg_option || user_fn.return_type.contains_option() {
-            let template_struct = match num_args {
-                1 => format_ident!("UnaryNullableExpression"),
-                2 => format_ident!("BinaryNullableExpression"),
-                3 => format_ident!("TernaryNullableExpression"),
-                _ => return Err(Error::new(Span::call_site(), "unsupported arguments")),
-            };
-            let args = (0..num_args).map(|i| format_ident!("x{i}"));
-            let args1 = args.clone();
-            let generic = if user_fn.generic == 3 {
-                // XXX: for generic compare functions, we need to specify the compatible type
-                let compatible_type = types::ref_type(types::min_compatible_type(&self.args))
-                    .parse::<TokenStream2>()
-                    .unwrap();
-                quote! { ::<_, _, #compatible_type> }
-            } else {
-                quote! {}
-            };
-            let mut func = quote! { #fn_name #generic(#(#args1),*) };
-            func = match user_fn.return_type {
-                ReturnType::T => quote! { Ok(Some(#func)) },
-                ReturnType::Option => quote! { Ok(#func) },
-                ReturnType::Result => quote! { #func.map(Some) },
-                ReturnType::ResultOption => quote! { #func },
-            };
-            if !user_fn.arg_option {
-                let args2 = args.clone();
-                let args3 = args.clone();
-                func = quote! {
-                    match (#(#args2),*) {
-                        (#(Some(#args3)),*) => #func,
-                        _ => Ok(None),
-                    }
-                };
-            };
-            quote! {
-                Ok(Box::new(crate::expr::template::#template_struct::<#(#arg_arrays,)* #ret_array, _>::new(
-                    #(#exprs,)*
-                    return_type,
-                    |#(#args),*| #func,
-                )))
-            }
-        } else {
-            let template_struct = match num_args {
-                0 => format_ident!("NullaryExpression"),
-                1 => format_ident!("UnaryExpression"),
-                2 => format_ident!("BinaryExpression"),
-                3 => format_ident!("TernaryExpression"),
-                _ => return Err(Error::new(Span::call_site(), "unsupported arguments")),
-            };
-            let args = (0..num_args).map(|i| format_ident!("x{i}"));
-            let args1 = args.clone();
-            let func = match user_fn.return_type {
-                ReturnType::T => quote! { Ok(#fn_name(#(#args1),*)) },
-                ReturnType::Result => quote! { #fn_name(#(#args1),*) },
-                _ => panic!("return type should not contain Option"),
-            };
->>>>>>> 151ffd2a
             quote! {
                 let mut builder = #builder_type::with_type(input.capacity(), self.context.return_type.clone());
 
@@ -568,15 +409,6 @@
             Some(s) => format!("Some({s})").parse().unwrap(),
             _ => quote! { None },
         };
-<<<<<<< HEAD
-        let fn_name = format_ident!("{}", self.user_fn.name);
-        let mut next_state = quote! { #fn_name(state, #args) };
-        next_state = match self.user_fn.return_type_kind {
-            ReturnTypeKind::T => quote! { Some(#next_state) },
-            ReturnTypeKind::Option => next_state,
-            ReturnTypeKind::Result => quote! { Some(#next_state?) },
-            ReturnTypeKind::ResultOption => quote! { #next_state? },
-=======
         let fn_name = format_ident!("{}", user_fn.name);
         let args = (0..self.args.len()).map(|i| format_ident!("v{i}"));
         let args = quote! { #(#args,)* };
@@ -592,12 +424,11 @@
             }
         };
         let mut next_state = quote! { #fn_name(state, #args #retract) };
-        next_state = match user_fn.return_type {
-            ReturnType::T => quote! { Some(#next_state) },
-            ReturnType::Option => next_state,
-            ReturnType::Result => quote! { Some(#next_state?) },
-            ReturnType::ResultOption => quote! { #next_state? },
->>>>>>> 151ffd2a
+        next_state = match user_fn.return_type_kind {
+            ReturnTypeKind::T => quote! { Some(#next_state) },
+            ReturnTypeKind::Option => next_state,
+            ReturnTypeKind::Result => quote! { Some(#next_state?) },
+            ReturnTypeKind::ResultOption => quote! { #next_state? },
         };
         if !user_fn.arg_option {
             match self.args.len() {
@@ -854,23 +685,13 @@
                 .expect("invalid prebuild syntax"),
             None => quote! { () },
         };
-<<<<<<< HEAD
-        let iter = match self.user_fn.return_type_kind {
+        let iter = match user_fn.return_type_kind {
             ReturnTypeKind::T => quote! { iter },
             ReturnTypeKind::Option => quote! { iter.flatten() },
             ReturnTypeKind::Result => quote! { iter? },
             ReturnTypeKind::ResultOption => quote! { value?.flatten() },
         };
-        let iterator_item_type = self.user_fn.iterator_item_kind.clone().ok_or_else(|| {
-=======
-        let iter = match user_fn.return_type {
-            ReturnType::T => quote! { iter },
-            ReturnType::Option => quote! { iter.flatten() },
-            ReturnType::Result => quote! { iter? },
-            ReturnType::ResultOption => quote! { value?.flatten() },
-        };
-        let iterator_item_type = user_fn.iterator_item_type.clone().ok_or_else(|| {
->>>>>>> 151ffd2a
+        let iterator_item_type = user_fn.iterator_item_kind.clone().ok_or_else(|| {
             Error::new(
                 user_fn.return_type_span,
                 "expect `impl Iterator` in return type",
