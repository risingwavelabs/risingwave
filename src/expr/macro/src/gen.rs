// Copyright 2023 RisingWave Labs
//
// Licensed under the Apache License, Version 2.0 (the "License");
// you may not use this file except in compliance with the License.
// You may obtain a copy of the License at
//
//     http://www.apache.org/licenses/LICENSE-2.0
//
// Unless required by applicable law or agreed to in writing, software
// distributed under the License is distributed on an "AS IS" BASIS,
// WITHOUT WARRANTIES OR CONDITIONS OF ANY KIND, either express or implied.
// See the License for the specific language governing permissions and
// limitations under the License.

//! Generate code for the functions.

use itertools::Itertools;
use proc_macro2::Span;
use quote::{format_ident, quote};

use super::*;

impl FunctionAttr {
    /// Expands the wildcard in function arguments or return type.
    pub fn expand(&self) -> Vec<Self> {
        let args = self.args.iter().map(|ty| types::expand_type_wildcard(ty));
        let ret = types::expand_type_wildcard(&self.ret);
        // multi_cartesian_product should emit an empty set if the input is empty.
        let args_cartesian_product =
            args.multi_cartesian_product()
                .chain(match self.args.is_empty() {
                    true => vec![vec![]],
                    false => vec![],
                });
        let mut attrs = Vec::new();
        for (args, mut ret) in args_cartesian_product.cartesian_product(ret) {
            if ret == "auto" {
                ret = types::min_compatible_type(&args);
            }
            let attr = FunctionAttr {
                args: args.iter().map(|s| s.to_string()).collect(),
                ret: ret.to_string(),
                ..self.clone()
            };
            attrs.push(attr);
        }
        attrs
    }

    /// Generate a descriptor of the function.
    ///
    /// The types of arguments and return value should not contain wildcard.
    pub fn generate_descriptor(&self, build_fn: bool) -> Result<TokenStream2> {
        let name = self.name.clone();
        let mut args = Vec::with_capacity(self.args.len());
        for ty in &self.args {
            args.push(data_type(ty));
        }
        let ret = data_type(&self.ret);

        let pb_type = format_ident!("{}", utils::to_camel_case(&name));
        let ctor_name = format_ident!("{}_{}_{}", self.name, self.args.join("_"), self.ret);
        let descriptor_type = quote! { crate::sig::func::FuncSign };
        let build_fn = if build_fn {
            let name = format_ident!("{}", self.user_fn.name);
            quote! { #name }
        } else {
            self.generate_build_fn()?
        };
        Ok(quote! {
            #[ctor::ctor]
            fn #ctor_name() {
                unsafe { crate::sig::func::_register(#descriptor_type {
                    func: risingwave_pb::expr::expr_node::Type::#pb_type,
                    inputs_type: &[#(#args),*],
                    ret_type: #ret,
                    build: #build_fn,
                }) };
            }
        })
    }

    fn generate_build_fn(&self) -> Result<TokenStream2> {
        let num_args = self.args.len();
        let fn_name = format_ident!("{}", self.user_fn.name);
        let arg_arrays = self
            .args
            .iter()
            .map(|t| format_ident!("{}", types::array_type(t)));
        let ret_array = format_ident!("{}", types::array_type(&self.ret));
        let arg_types = self
            .args
            .iter()
            .map(|t| types::ref_type(t).parse::<TokenStream2>().unwrap());
        let ret_type = types::ref_type(&self.ret).parse::<TokenStream2>().unwrap();
        let exprs = (0..num_args)
            .map(|i| format_ident!("e{i}"))
            .collect::<Vec<_>>();
        #[expect(
            clippy::redundant_clone,
            reason = "false positive https://github.com/rust-lang/rust-clippy/issues/10545"
        )]
        let exprs0 = exprs.clone();

        let build_expr = if self.ret == "varchar" && self.user_fn.is_writer_style() {
            let template_struct = match num_args {
                1 => format_ident!("UnaryBytesExpression"),
                2 => format_ident!("BinaryBytesExpression"),
                3 => format_ident!("TernaryBytesExpression"),
                4 => format_ident!("QuaternaryBytesExpression"),
                _ => return Err(Error::new(Span::call_site(), "unsupported arguments")),
            };
            let args = (0..=num_args).map(|i| format_ident!("x{i}"));
            let args1 = args.clone();
            let func = match self.user_fn.return_type {
                ReturnType::T => quote! { Ok(#fn_name(#(#args1),*)) },
                ReturnType::Result => quote! { #fn_name(#(#args1),*) },
                _ => todo!("returning Option is not supported yet"),
            };
            quote! {
                Ok(Box::new(crate::expr::template::#template_struct::<#(#arg_arrays),*, _>::new(
                    #(#exprs),*,
                    return_type,
                    |#(#args),*| #func,
                )))
            }
        } else if self.args.iter().all(|t| t == "boolean")
            && self.ret == "boolean"
            && !self.user_fn.return_type.contains_result()
            && self.batch_fn.is_some()
        {
            let template_struct = match num_args {
                1 => format_ident!("BooleanUnaryExpression"),
                2 => format_ident!("BooleanBinaryExpression"),
                _ => return Err(Error::new(Span::call_site(), "unsupported arguments")),
            };
            let batch_fn = format_ident!("{}", self.batch_fn.as_ref().unwrap());
            let args = (0..num_args).map(|i| format_ident!("x{i}"));
            let args1 = args.clone();
            let func = if self.user_fn.arg_option && self.user_fn.return_type == ReturnType::Option
            {
                quote! { #fn_name(#(#args1),*) }
            } else if self.user_fn.arg_option {
                quote! { Some(#fn_name(#(#args1),*)) }
            } else {
                let args2 = args.clone();
                let args3 = args.clone();
                quote! {
                    match (#(#args1),*) {
                        (#(Some(#args2)),*) => Some(#fn_name(#(#args3),*)),
                        _ => None,
                    }
                }
            };
            quote! {
                Ok(Box::new(crate::expr::template_fast::#template_struct::new(
                    #(#exprs,)*
                    #batch_fn,
                    |#(#args),*| #func,
                )))
            }
        } else if self.args.len() == 2 && self.ret == "boolean" && self.user_fn.is_pure() {
            let compatible_type = types::ref_type(types::min_compatible_type(&self.args))
                .parse::<TokenStream2>()
                .unwrap();
            let args = (0..num_args).map(|i| format_ident!("x{i}"));
            let args1 = args.clone();
            let generic = if self.user_fn.generic == 3 {
                // XXX: for generic compare functions, we need to specify the compatible type
                quote! { ::<_, _, #compatible_type> }
            } else {
                quote! {}
            };
            quote! {
                Ok(Box::new(crate::expr::template_fast::CompareExpression::<_, #(#arg_arrays),*>::new(
                    #(#exprs,)*
                    |#(#args),*| #fn_name #generic(#(#args1),*),
                )))
            }
        } else if self.args.iter().all(|t| types::is_primitive(t)) && self.user_fn.is_pure() {
            let template_struct = match num_args {
                0 => format_ident!("NullaryExpression"),
                1 => format_ident!("UnaryExpression"),
                2 => format_ident!("BinaryExpression"),
                _ => return Err(Error::new(Span::call_site(), "unsupported arguments")),
            };
            quote! {
                Ok(Box::new(crate::expr::template_fast::#template_struct::<_, #(#arg_types,)* #ret_type>::new(
                    #(#exprs,)*
                    return_type,
                    #fn_name,
                )))
            }
        } else if self.user_fn.arg_option || self.user_fn.return_type.contains_option() {
            let template_struct = match num_args {
                1 => format_ident!("UnaryNullableExpression"),
                2 => format_ident!("BinaryNullableExpression"),
                3 => format_ident!("TernaryNullableExpression"),
                _ => return Err(Error::new(Span::call_site(), "unsupported arguments")),
            };
            let args = (0..num_args).map(|i| format_ident!("x{i}"));
            let args1 = args.clone();
            let generic = if self.user_fn.generic == 3 {
                // XXX: for generic compare functions, we need to specify the compatible type
                let compatible_type = types::ref_type(types::min_compatible_type(&self.args))
                    .parse::<TokenStream2>()
                    .unwrap();
                quote! { ::<_, _, #compatible_type> }
            } else {
                quote! {}
            };
            let mut func = quote! { #fn_name #generic(#(#args1),*) };
            func = match self.user_fn.return_type {
                ReturnType::T => quote! { Ok(Some(#func)) },
                ReturnType::Option => quote! { Ok(#func) },
                ReturnType::Result => quote! { #func.map(Some) },
                ReturnType::ResultOption => quote! { #func },
            };
            if !self.user_fn.arg_option {
                let args2 = args.clone();
                let args3 = args.clone();
                func = quote! {
                    match (#(#args2),*) {
                        (#(Some(#args3)),*) => #func,
                        _ => Ok(None),
                    }
                };
            };
            quote! {
                Ok(Box::new(crate::expr::template::#template_struct::<#(#arg_arrays,)* #ret_array, _>::new(
                    #(#exprs,)*
                    return_type,
                    |#(#args),*| #func,
                )))
            }
        } else {
            let template_struct = match num_args {
                0 => format_ident!("NullaryExpression"),
                1 => format_ident!("UnaryExpression"),
                2 => format_ident!("BinaryExpression"),
                3 => format_ident!("TernaryExpression"),
                _ => return Err(Error::new(Span::call_site(), "unsupported arguments")),
            };
            let args = (0..num_args).map(|i| format_ident!("x{i}"));
            let args1 = args.clone();
            let func = match self.user_fn.return_type {
                ReturnType::T => quote! { Ok(#fn_name(#(#args1),*)) },
                ReturnType::Result => quote! { #fn_name(#(#args1),*) },
                _ => panic!("return type should not contain Option"),
            };
            quote! {
                Ok(Box::new(crate::expr::template::#template_struct::<#(#arg_arrays,)* #ret_array, _>::new(
                    #(#exprs,)*
                    return_type,
                    |#(#args),*| #func,
                )))
            }
        };
        Ok(quote! {
            |return_type, children| {
                use risingwave_common::array::*;
                use risingwave_common::types::*;
                use risingwave_pb::expr::expr_node::RexNode;

                crate::ensure!(children.len() == #num_args);
                let mut iter = children.into_iter();
                #(let #exprs0 = iter.next().unwrap();)*

                #build_expr
            }
        })
    }

    /// Generate a descriptor of the aggregate function.
    ///
    /// The types of arguments and return value should not contain wildcard.
    pub fn generate_agg_descriptor(&self, build_fn: bool) -> Result<TokenStream2> {
        let name = self.name.clone();

        let mut args = Vec::with_capacity(self.args.len());
        for ty in &self.args {
            args.push(data_type(ty));
        }
        let ret = data_type(&self.ret);

        let pb_type = format_ident!("{}", utils::to_camel_case(&name));
        let ctor_name = format_ident!("{}_{}_{}", self.name, self.args.join("_"), self.ret);
        let descriptor_type = quote! { crate::sig::agg::AggFuncSig };
        let build_fn = if build_fn {
            let name = format_ident!("{}", self.user_fn.name);
            quote! { #name }
        } else {
            self.generate_agg_build_fn()?
        };
        Ok(quote! {
            #[ctor::ctor]
            fn #ctor_name() {
                unsafe { crate::sig::agg::_register(#descriptor_type {
                    func: crate::agg::AggKind::#pb_type,
                    inputs_type: &[#(#args),*],
                    ret_type: #ret,
                    build: #build_fn,
                }) };
            }
        })
    }

    /// Generate build function for aggregate function.
    fn generate_agg_build_fn(&self) -> Result<TokenStream2> {
        let ret_variant: TokenStream2 = types::variant(&self.ret).parse().unwrap();
        let ret_owned: TokenStream2 = types::owned_type(&self.ret).parse().unwrap();
        let state_type: TokenStream2 = match &self.state {
            Some(state) => state.parse().unwrap(),
            None => types::owned_type(&self.ret).parse().unwrap(),
        };
        let args = (0..self.args.len()).map(|i| format_ident!("v{i}"));
        let args = quote! { #(#args),* };
        let let_arrays = self.args.iter().enumerate().map(|(i, arg)| {
            let array = format_ident!("a{i}");
            let variant: TokenStream2 = types::variant(arg).parse().unwrap();
            quote! {
                let ArrayImpl::#variant(#array) = input.column_at(#i).array_ref() else {
                    bail!("input type mismatch. expect: {}", stringify!(#variant));
                };
            }
        });
        let let_values = (0..self.args.len()).map(|i| {
            let v = format_ident!("v{i}");
            let a = format_ident!("a{i}");
            quote! { let #v = #a.value_at(row_id); }
        });
        let let_state = match &self.state {
<<<<<<< HEAD
            Some(_) => quote! { let mut state = self.state.take(); },
            None => quote! { let mut state = self.state.as_ref().map(|x| x.as_scalar_ref()); },
        };
        let assign_state = match &self.state {
            Some(_) => quote! { self.state = state; },
            None => quote! { self.state = state.map(|x| x.to_owned_scalar()); },
=======
            Some(_) => quote! { self.state.take() },
            None => quote! { self.state.as_ref().map(|x| x.as_scalar_ref()) },
        };
        let assign_state = match &self.state {
            Some(_) => quote! { state },
            None => quote! { state.map(|x| x.to_owned_scalar()) },
        };
        let init_state = match &self.init_state {
            Some(s) => s.parse().unwrap(),
            _ => quote! { None },
>>>>>>> e3e64cbf
        };
        let fn_name = format_ident!("{}", self.user_fn.name);
        let mut next_state = quote! { #fn_name(state, #args) };
        next_state = match self.user_fn.return_type {
            ReturnType::T => quote! { Some(#next_state) },
            ReturnType::Option => next_state,
            ReturnType::Result => quote! { Some(#next_state?) },
            ReturnType::ResultOption => quote! { #next_state? },
        };
        if !self.user_fn.arg_option {
            if self.args.len() > 1 {
<<<<<<< HEAD
                todo!("support multiple arguments for non-option functions");
            }
            let first_state = match self.name.as_str() {
                "count" => quote! { unreachable!() }, // XXX: special hack for `count`
=======
                todo!("multiple arguments are not supported for non-option function");
            }
            let first_state = match &self.init_state {
                Some(_) => quote! { unreachable!() },
>>>>>>> e3e64cbf
                _ => quote! { Some(v0.into()) },
            };
            next_state = quote! {
                match (state, v0) {
                    (Some(state), Some(v0)) => #next_state,
                    (None, Some(v0)) => #first_state,
                    (state, None) => state,
                }
            };
        }
<<<<<<< HEAD
        let init_state = match self.name.as_str() {
            "count" => quote! { Some(0) }, // XXX: special hack for `count`
            _ => quote! { None },
        };
=======
>>>>>>> e3e64cbf

        Ok(quote! {
            |agg| {
                use std::collections::HashSet;
                use risingwave_common::array::*;
                use risingwave_common::types::*;
                use risingwave_common::bail;
                use risingwave_common::buffer::Bitmap;
                use crate::Result;

                #[derive(Clone)]
                struct Agg {
                    return_type: DataType,
                    state: Option<#state_type>,
                }

                #[async_trait::async_trait]
                impl crate::agg::Aggregator for Agg {
                    fn return_type(&self) -> DataType {
                        self.return_type.clone()
                    }
                    async fn update_multi(
                        &mut self,
                        input: &DataChunk,
                        start_row_id: usize,
                        end_row_id: usize,
                    ) -> Result<()> {
                        #(#let_arrays)*
<<<<<<< HEAD
                        #let_state
=======
                        let mut state = #let_state;
>>>>>>> e3e64cbf
                        for row_id in start_row_id..end_row_id {
                            if !input.vis().is_set(row_id) {
                                continue;
                            }
                            #(#let_values)*
                            state = #next_state;
                        }
<<<<<<< HEAD
                        #assign_state
=======
                        self.state = #assign_state;
>>>>>>> e3e64cbf
                        Ok(())
                    }
                    fn output(&mut self, builder: &mut ArrayBuilderImpl) -> Result<()> {
                        let ArrayBuilderImpl::#ret_variant(builder) = builder else {
                            bail!("output type mismatch. expect: {}", stringify!(#ret_variant));
                        };
<<<<<<< HEAD
                        match self.state.take() {
=======
                        match std::mem::replace(&mut self.state, #init_state) {
>>>>>>> e3e64cbf
                            Some(state) => builder.append(Some(<#ret_owned>::from(state).as_scalar_ref())),
                            None => builder.append_null(),
                        }
                        Ok(())
                    }
                }

                Ok(Box::new(Agg {
                    return_type: agg.return_type,
                    state: #init_state,
                }))
            }
        })
    }
}

fn data_type(ty: &str) -> TokenStream2 {
    let variant = format_ident!("{}", types::data_type(ty));
    quote! { risingwave_common::types::DataTypeName::#variant }
}<|MERGE_RESOLUTION|>--- conflicted
+++ resolved
@@ -330,14 +330,6 @@
             quote! { let #v = #a.value_at(row_id); }
         });
         let let_state = match &self.state {
-<<<<<<< HEAD
-            Some(_) => quote! { let mut state = self.state.take(); },
-            None => quote! { let mut state = self.state.as_ref().map(|x| x.as_scalar_ref()); },
-        };
-        let assign_state = match &self.state {
-            Some(_) => quote! { self.state = state; },
-            None => quote! { self.state = state.map(|x| x.to_owned_scalar()); },
-=======
             Some(_) => quote! { self.state.take() },
             None => quote! { self.state.as_ref().map(|x| x.as_scalar_ref()) },
         };
@@ -348,7 +340,6 @@
         let init_state = match &self.init_state {
             Some(s) => s.parse().unwrap(),
             _ => quote! { None },
->>>>>>> e3e64cbf
         };
         let fn_name = format_ident!("{}", self.user_fn.name);
         let mut next_state = quote! { #fn_name(state, #args) };
@@ -360,17 +351,10 @@
         };
         if !self.user_fn.arg_option {
             if self.args.len() > 1 {
-<<<<<<< HEAD
-                todo!("support multiple arguments for non-option functions");
-            }
-            let first_state = match self.name.as_str() {
-                "count" => quote! { unreachable!() }, // XXX: special hack for `count`
-=======
                 todo!("multiple arguments are not supported for non-option function");
             }
             let first_state = match &self.init_state {
                 Some(_) => quote! { unreachable!() },
->>>>>>> e3e64cbf
                 _ => quote! { Some(v0.into()) },
             };
             next_state = quote! {
@@ -381,13 +365,6 @@
                 }
             };
         }
-<<<<<<< HEAD
-        let init_state = match self.name.as_str() {
-            "count" => quote! { Some(0) }, // XXX: special hack for `count`
-            _ => quote! { None },
-        };
-=======
->>>>>>> e3e64cbf
 
         Ok(quote! {
             |agg| {
@@ -416,11 +393,7 @@
                         end_row_id: usize,
                     ) -> Result<()> {
                         #(#let_arrays)*
-<<<<<<< HEAD
-                        #let_state
-=======
                         let mut state = #let_state;
->>>>>>> e3e64cbf
                         for row_id in start_row_id..end_row_id {
                             if !input.vis().is_set(row_id) {
                                 continue;
@@ -428,22 +401,14 @@
                             #(#let_values)*
                             state = #next_state;
                         }
-<<<<<<< HEAD
-                        #assign_state
-=======
                         self.state = #assign_state;
->>>>>>> e3e64cbf
                         Ok(())
                     }
                     fn output(&mut self, builder: &mut ArrayBuilderImpl) -> Result<()> {
                         let ArrayBuilderImpl::#ret_variant(builder) = builder else {
                             bail!("output type mismatch. expect: {}", stringify!(#ret_variant));
                         };
-<<<<<<< HEAD
-                        match self.state.take() {
-=======
                         match std::mem::replace(&mut self.state, #init_state) {
->>>>>>> e3e64cbf
                             Some(state) => builder.append(Some(<#ret_owned>::from(state).as_scalar_ref())),
                             None => builder.append_null(),
                         }
