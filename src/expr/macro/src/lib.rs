// Copyright 2023 RisingWave Labs
//
// Licensed under the Apache License, Version 2.0 (the "License");
// you may not use this file except in compliance with the License.
// You may obtain a copy of the License at
//
//     http://www.apache.org/licenses/LICENSE-2.0
//
// Unless required by applicable law or agreed to in writing, software
// distributed under the License is distributed on an "AS IS" BASIS,
// WITHOUT WARRANTIES OR CONDITIONS OF ANY KIND, either express or implied.
// See the License for the specific language governing permissions and
// limitations under the License.

#![feature(lint_reasons)]
#![feature(let_chains)]

use proc_macro::TokenStream;
use proc_macro2::TokenStream as TokenStream2;
use syn::{Error, Result};

mod gen;
mod parse;
mod types;
mod utils;

/// Defining the RisingWave SQL function from a Rust function.
///
/// [Online version of this doc.](https://risingwavelabs.github.io/risingwave/risingwave_expr_macro/attr.function.html)
///
/// # Table of Contents
///
/// - [Function Signature](#function-signature)
///     - [Multiple Function Definitions](#multiple-function-definitions)
///     - [Type Expansion](#type-expansion)
///     - [Automatic Type Inference](#automatic-type-inference)
///     - [Custom Type Inference Function](#custom-type-inference-function)
/// - [Rust Function Requirements](#rust-function-requirements)
///     - [Nullable Arguments](#nullable-arguments)
///     - [Return Value](#return-value)
///     - [Optimization](#optimization)
///     - [Functions Returning Strings](#functions-returning-strings)
///     - [Preprocessing Constant Arguments](#preprocessing-constant-arguments)
/// - [Table Function](#table-function)
/// - [Registration and Invocation](#registration-and-invocation)
/// - [Appendix: Type Matrix](#appendix-type-matrix)
///
/// The following example demonstrates a simple usage:
///
/// ```ignore
/// #[function("add(int32, int32) -> int32")]
/// fn add(x: i32, y: i32) -> i32 {
///     x + y
/// }
/// ```
///
/// # Function Signature
///
/// Each function must have a signature, specified in the `function("...")` part of the macro
/// invocation. The signature follows this pattern:
///
/// ```text
/// name([arg_types],*) -> [setof] return_type
/// ```
///
/// Where `name` is the function name, which must match the function name defined in `prost`.
///
/// The allowed data types are listed in the `name` column of the appendix's [type matrix].
/// Wildcards or `auto` can also be used, as explained below.
///
/// When `setof` appears before the return type, this indicates that the function is a set-returning
/// function (table function), meaning it can return multiple values instead of just one. For more
/// details, see the section on table functions.
///
/// ## Multiple Function Definitions
///
/// Multiple `#[function]` macros can be applied to a single generic Rust function to define
/// multiple SQL functions of different types. For example:
///
/// ```ignore
/// #[function("add(int16, int16) -> int16")]
/// #[function("add(int32, int32) -> int32")]
/// #[function("add(int64, int64) -> int64")]
/// fn add<T: Add>(x: T, y: T) -> T {
///     x + y
/// }
/// ```
///
/// ## Type Expansion
///
/// Types can be automatically expanded to multiple types using wildcards. Here are some examples:
///
/// - `*`: expands to all types.
/// - `*int`: expands to int16, int32, int64.
/// - `*float`: expands to float32, float64.
///
/// For instance, `#[function("cast(varchar) -> *int")]` will be expanded to the following three
/// functions:
///
/// ```ignore
/// #[function("cast(varchar) -> int16")]
/// #[function("cast(varchar) -> int32")]
/// #[function("cast(varchar) -> int64")]
/// ```
///
/// Please note the difference between `*` and `any`. `*` will generate a function for each type,
/// whereas `any` will only generate one function with a dynamic data type `Scalar`.
///
/// ## Automatic Type Inference
///
/// Correspondingly, the return type can be denoted as `auto` to be automatically inferred based on
/// the input types. It will be inferred as the smallest type that can accommodate all input types.
///
/// For example, `#[function("add(*int, *int) -> auto")]` will be expanded to:
///
/// ```ignore
/// #[function("add(int16, int16) -> int16")]
/// #[function("add(int16, int32) -> int32")]
/// #[function("add(int16, int64) -> int64")]
/// #[function("add(int32, int16) -> int32")]
/// ...
/// ```
///
/// Especially when there is only one input argument, `auto` will be inferred as the type of that
/// argument. For example, `#[function("neg(*int) -> auto")]` will be expanded to:
///
/// ```ignore
/// #[function("neg(int16) -> int16")]
/// #[function("neg(int32) -> int32")]
/// #[function("neg(int64) -> int64")]
/// ```
///
/// ## Custom Type Inference Function
///
/// A few functions might have a return type that dynamically changes based on the input argument
/// types, such as `unnest`.
///
/// In such cases, the `type_infer` option can be used to specify a function to infer the return
/// type based on the input argument types. Its function signature is
///
/// ```ignore
/// fn(&[DataType]) -> Result<DataType>
/// ```
///
/// For example:
///
/// ```ignore
/// #[function(
///     "unnest(list) -> setof any",
///     type_infer = "|args| Ok(args[0].unnest_list())"
/// )]
/// ```
///
/// This type inference function will be invoked at the frontend.
///
/// # Rust Function Requirements
///
/// The `#[function]` macro can handle various types of Rust functions.
///
/// Each argument corresponds to the *reference type* in the [type matrix].
///
/// The return value type can be the *reference type* or *owned type* in the [type matrix].
///
/// For instance:
///
/// ```ignore
/// #[function("trim_array(list, int32) -> list")]
/// fn trim_array(array: ListRef<'_>, n: i32) -> ListValue {...}
/// ```
///
/// ## Nullable Arguments
///
/// The functions above will only be called when all arguments are not null. If null arguments need
/// to be considered, the `Option` type can be used:
///
/// ```ignore
/// #[function("trim_array(list, int32) -> list")]
/// fn trim_array(array: Option<ListRef<'_>>, n: Option<i32>) -> ListValue {...}
/// ```
///
/// Note that we currently only support all arguments being either `Option` or non-`Option`. Mixed
/// cases are not supported.
///
/// ## Return Value
///
/// Similarly, the return value type can be one of the following:
///
/// - `T`: Indicates that a non-null value is always returned, and errors will not occur.
/// - `Option<T>`: Indicates that a null value may be returned, but errors will not occur.
/// - `Result<T>`: Indicates that an error may occur, but a null value will not be returned.
/// - `Result<Option<T>>`: Indicates that a null value may be returned, and an error may also occur.
///
/// ## Optimization
///
/// When all input and output types of the function are *primitive type* (refer to the [type
/// matrix]) and do not contain any Option or Result, the `#[function]` macro will automatically
/// generate SIMD vectorized execution code.
///
/// ## Functions Returning Strings
///
/// For functions that return varchar types, you can also use the writer style function signature to
/// avoid memory copying and dynamic memory allocation:
///
/// ```ignore
/// #[function("trim(varchar) -> varchar")]
/// pub fn trim(s: &str, writer: &mut dyn Write) {
///     writer.write_str(s.trim()).unwrap();
/// }
/// ```
///
/// If errors may be returned, then the return value should be `Result<()>`:
///
/// ```ignore
/// #[function("trim(varchar) -> varchar")]
/// pub fn trim(s: &str, writer: &mut dyn Write) -> Result<()> {
///     writer.write_str(s.trim()).unwrap();
///     Ok(())
/// }
/// ```
///
/// ## Preprocessing Constant Arguments
///
/// When some input arguments of the function are constants, they can be preprocessed to avoid
/// calculations every time the function is called.
///
/// A classic use case is regular expression matching:
///
/// ```ignore
/// #[function(
///     "regexp_match(varchar, varchar, varchar) -> varchar[]",
///     prebuild = "RegexpContext::from_pattern_flags($1, $2)?"
/// )]
/// fn regexp_match(text: &str, regex: &RegexpContext) -> ListValue {
///     regex.captures(text).collect()
/// }
/// ```
///
/// The `prebuild` argument can be specified, and its value is a Rust expression used to construct a
/// new variable from the input arguments of the function. Here `$1`, `$2` represent the second and
/// third arguments of the function (indexed from 0), and their types are `Datum`. In the Rust
/// function signature, these positions of parameters will be omitted, replaced by an extra new
/// variable at the end.
///
/// TODO: This macro will support both variable and constant inputs, and automatically optimize the
/// preprocessing of constants. Currently, it only supports constant inputs.
///
/// # Table Function
///
/// A table function is a special kind of function that can return multiple values instead of just
/// one. Its function signature must include the `setof` keyword, and the Rust function should
/// return an iterator of the form `impl Iterator<Item = T>` or its derived types.
///
/// For example:
/// ```ignore
/// #[function("generate_series(int32, int32) -> setof int32")]
/// fn generate_series(start: i32, stop: i32) -> impl Iterator<Item = i32> {
///     start..=stop
/// }
/// ```
///
/// Likewise, the return value `Iterator` can include `Option` or `Result` either internally or
/// externally. For instance:
///
/// - `impl Iterator<Item = Result<T>>`
/// - `Result<impl Iterator<Item = T>>`
/// - `Result<impl Iterator<Item = Result<Option<T>>>>`
///
/// Currently, table function arguments do not support the `Option` type. That is, the function will
/// only be invoked when all arguments are not null.
///
/// # Registration and Invocation
///
/// Every function defined by `#[function]` is automatically registered in the global function
/// table.
///
/// You can build expressions through the following functions:
///
/// ```ignore
/// // scalar functions
/// risingwave_expr::expr::build(...) -> BoxedExpression
/// risingwave_expr::expr::build_from_prost(...) -> BoxedExpression
/// // table functions
/// risingwave_expr::table_function::build(...) -> BoxedTableFunction
/// risingwave_expr::table_function::build_from_prost(...) -> BoxedTableFunction
/// ```
///
/// Or get their metadata through the following functions:
///
/// ```ignore
/// // scalar functions
/// risingwave_expr::sig::func::FUNC_SIG_MAP::get(...)
/// // table functions
/// risingwave_expr::sig::table_function::FUNC_SIG_MAP::get(...)
/// ```
///
/// # Appendix: Type Matrix
///
/// ## Base Types
///
/// | name        | SQL type           | owned type    | reference type     | primitive? |
/// | ----------- | ------------------ | ------------- | ------------------ | ---------- |
/// | boolean     | `boolean`          | `bool`        | `bool`             | yes        |
/// | int16       | `smallint`         | `i16`         | `i16`              | yes        |
/// | int32       | `integer`          | `i32`         | `i32`              | yes        |
/// | int64       | `bigint`           | `i64`         | `i64`              | yes        |
/// | int256      | `rw_int256`        | `Int256`      | `Int256Ref<'_>`    | no         |
/// | float32     | `real`             | `F32`         | `F32`              | yes        |
/// | float64     | `double precision` | `F64`         | `F64`              | yes        |
/// | decimal     | `numeric`          | `Decimal`     | `Decimal`          | yes        |
/// | serial      | `serial`           | `Serial`      | `Serial`           | yes        |
/// | date        | `date`             | `Date`        | `Date`             | yes        |
/// | time        | `time`             | `Time`        | `Time`             | yes        |
/// | timestamp   | `timestamp`        | `Timestamp`   | `Timestamp`        | yes        |
/// | timestamptz | `timestamptz`      | `Timestamptz` | `Timestamptz`      | yes        |
/// | interval    | `interval`         | `Interval`    | `Interval`         | yes        |
/// | varchar     | `varchar`          | `Box<str>`    | `&str`             | no         |
/// | bytea       | `bytea`            | `Box<[u8]>`   | `&[u8]`            | no         |
/// | jsonb       | `jsonb`            | `JsonbVal`    | `JsonbRef<'_>`     | no         |
/// | any         | `any`              | `ScalarImpl`  | `ScalarRefImpl<'_>`| no         |
///
/// ## Composite Types
///
/// | name                   | SQL type             | owned type    | reference type     |
/// | ---------------------- | -------------------- | ------------- | ------------------ |
/// | list                   | `any[]`              | `ListValue`   | `ListRef<'_>`      |
/// | struct                 | `record`             | `StructValue` | `StructRef<'_>`    |
/// | T[^1][]                | `T[]`                | `ListValue`   | `ListRef<'_>`      |
/// | struct<name T[^1], ..> | `struct<name T, ..>` | `(T, ..)`     | `(&T, ..)`         |
///
/// [^1]: `T` could be any base type
///
/// [type matrix]: #appendix-type-matrix
#[proc_macro_attribute]
pub fn function(attr: TokenStream, item: TokenStream) -> TokenStream {
    fn inner(attr: TokenStream, item: TokenStream) -> Result<TokenStream2> {
        let fn_attr: FunctionAttr = syn::parse(attr)?;
        let user_fn: UserFunctionAttr = syn::parse(item.clone())?;

        let mut tokens: TokenStream2 = item.into();
        for attr in fn_attr.expand() {
            tokens.extend(attr.generate_descriptor(&user_fn, false)?);
        }
        Ok(tokens)
    }
    match inner(attr, item) {
        Ok(tokens) => tokens.into(),
        Err(e) => e.to_compile_error().into(),
    }
}

#[proc_macro_attribute]
pub fn build_function(attr: TokenStream, item: TokenStream) -> TokenStream {
    fn inner(attr: TokenStream, item: TokenStream) -> Result<TokenStream2> {
        let fn_attr: FunctionAttr = syn::parse(attr)?;
        let user_fn: UserFunctionAttr = syn::parse(item.clone())?;

        let mut tokens: TokenStream2 = item.into();
        for attr in fn_attr.expand() {
            tokens.extend(attr.generate_descriptor(&user_fn, true)?);
        }
        Ok(tokens)
    }
    match inner(attr, item) {
        Ok(tokens) => tokens.into(),
        Err(e) => e.to_compile_error().into(),
    }
}

#[proc_macro_attribute]
pub fn aggregate(attr: TokenStream, item: TokenStream) -> TokenStream {
    fn inner(attr: TokenStream, item: TokenStream) -> Result<TokenStream2> {
        let fn_attr: FunctionAttr = syn::parse(attr)?;
        let user_fn: UserFunctionAttr = syn::parse(item.clone())?;

        let mut tokens: TokenStream2 = item.into();
        for attr in fn_attr.expand() {
            tokens.extend(attr.generate_agg_descriptor(&user_fn, false)?);
        }
        Ok(tokens)
    }
    match inner(attr, item) {
        Ok(tokens) => tokens.into(),
        Err(e) => e.to_compile_error().into(),
    }
}

#[proc_macro_attribute]
pub fn build_aggregate(attr: TokenStream, item: TokenStream) -> TokenStream {
    fn inner(attr: TokenStream, item: TokenStream) -> Result<TokenStream2> {
        let fn_attr: FunctionAttr = syn::parse(attr)?;
        let user_fn: UserFunctionAttr = syn::parse(item.clone())?;

        let mut tokens: TokenStream2 = item.into();
        for attr in fn_attr.expand() {
            tokens.extend(attr.generate_agg_descriptor(&user_fn, true)?);
        }
        Ok(tokens)
    }
    match inner(attr, item) {
        Ok(tokens) => tokens.into(),
        Err(e) => e.to_compile_error().into(),
    }
}

#[derive(Debug, Clone, Default)]
struct FunctionAttr {
    name: String,
    args: Vec<String>,
    ret: String,
    is_table_function: bool,
    batch_fn: Option<String>,
    state: Option<String>,
    init_state: Option<String>,
    prebuild: Option<String>,
    type_infer: Option<String>,
    deprecated: bool,
}

/// Attributes from function signature `fn(..)`
#[derive(Debug, Clone)]
struct UserFunctionAttr {
    /// Function name
    name: String,
<<<<<<< HEAD
    /// Whether contains argument `&Context`.
    context: bool,
    /// Whether contains argument `&mut dyn Write`.
    writer: bool,
=======
    /// The last argument type is `&mut dyn Write`.
    write: bool,
    /// The last argument type is `retract: bool`.
    retract: bool,
>>>>>>> 151ffd2a
    /// The argument type are `Option`s.
    arg_option: bool,
    /// The return type kind.
    return_type_kind: ReturnTypeKind,
    /// The kind of inner type `T` in `impl Iterator<Item = T>`
    iterator_item_kind: Option<ReturnTypeKind>,
    /// The core return type without `Option` or `Result`.
    core_return_type: String,
    /// The number of generic types.
    generic: usize,
    /// The span of return type.
    return_type_span: proc_macro2::Span,
}

#[derive(Debug, Clone, PartialEq, Eq, PartialOrd, Ord)]
enum ReturnTypeKind {
    T,
    Option,
    Result,
    ResultOption,
}

impl FunctionAttr {
    /// Return a unique name that can be used as an identifier.
    fn ident_name(&self) -> String {
        format!("{}_{}_{}", self.name, self.args.join("_"), self.ret)
            .replace("[]", "list")
            .replace(['<', '>', ' ', ','], "_")
            .replace("__", "_")
    }
}

impl UserFunctionAttr {
    /// Returns true if the function is like `fn(T1, T2, .., Tn) -> T`.
    fn is_pure(&self) -> bool {
        !self.writer
            && !self.context
            && !self.arg_option
            && self.return_type_kind == ReturnTypeKind::T
    }
}<|MERGE_RESOLUTION|>--- conflicted
+++ resolved
@@ -421,17 +421,12 @@
 struct UserFunctionAttr {
     /// Function name
     name: String,
-<<<<<<< HEAD
     /// Whether contains argument `&Context`.
     context: bool,
-    /// Whether contains argument `&mut dyn Write`.
-    writer: bool,
-=======
     /// The last argument type is `&mut dyn Write`.
     write: bool,
     /// The last argument type is `retract: bool`.
     retract: bool,
->>>>>>> 151ffd2a
     /// The argument type are `Option`s.
     arg_option: bool,
     /// The return type kind.
@@ -467,7 +462,7 @@
 impl UserFunctionAttr {
     /// Returns true if the function is like `fn(T1, T2, .., Tn) -> T`.
     fn is_pure(&self) -> bool {
-        !self.writer
+        !self.write
             && !self.context
             && !self.arg_option
             && self.return_type_kind == ReturnTypeKind::T
