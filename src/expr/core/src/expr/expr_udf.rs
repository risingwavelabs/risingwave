--- conflicted
+++ resolved
@@ -49,7 +49,8 @@
     disable_retry_count: AtomicU8,
 }
 
-<<<<<<< HEAD
+const INITIAL_RETRY_COUNT: u8 = 16;
+
 enum UdfImpl {
     External {
         client: Arc<ArrowFlightUdfClient>,
@@ -75,9 +76,6 @@
         }
     }
 }
-=======
-const INITIAL_RETRY_COUNT: u8 = 16;
->>>>>>> 07f70259
 
 #[async_trait::async_trait]
 impl Expression for UdfExpression {
@@ -137,7 +135,6 @@
         )
         .expect("failed to build record batch");
 
-<<<<<<< HEAD
         let output: arrow_array::RecordBatch = match &self.imp {
             UdfImpl::Wasm { component } => {
                 component
@@ -146,43 +143,36 @@
                     .await?
             }
             UdfImpl::External { client, identifier } => {
-                client
-                    .call(identifier, input)
-                    .instrument_await(self.span.clone())
-                    .await?
+                let disable_retry_count = self.disable_retry_count.load(Ordering::Relaxed);
+                let result = if disable_retry_count != 0 {
+                    client
+                        .call(identifier, input)
+                        .instrument_await(self.span.clone())
+                        .await
+                } else {
+                    client
+                        .call_with_retry(identifier, input)
+                        .instrument_await(self.span.clone())
+                        .await
+                };
+                let disable_retry_count = self.disable_retry_count.load(Ordering::Relaxed);
+                let connection_error = matches!(&result, Err(e) if e.is_connection_error());
+                if connection_error && disable_retry_count != INITIAL_RETRY_COUNT {
+                    // reset count on connection error
+                    self.disable_retry_count
+                        .store(INITIAL_RETRY_COUNT, Ordering::Relaxed);
+                } else if !connection_error && disable_retry_count != 0 {
+                    // decrease count on success, ignore if exchange failed
+                    _ = self.disable_retry_count.compare_exchange(
+                        disable_retry_count,
+                        disable_retry_count - 1,
+                        Ordering::Relaxed,
+                        Ordering::Relaxed,
+                    );
+                }
+                result?
             }
         };
-=======
-        let disable_retry_count = self.disable_retry_count.load(Ordering::Relaxed);
-        let result = if disable_retry_count != 0 {
-            self.client
-                .call(&self.identifier, input)
-                .instrument_await(self.span.clone())
-                .await
-        } else {
-            self.client
-                .call_with_retry(&self.identifier, input)
-                .instrument_await(self.span.clone())
-                .await
-        };
-        let disable_retry_count = self.disable_retry_count.load(Ordering::Relaxed);
-        let connection_error = matches!(&result, Err(e) if e.is_connection_error());
-        if connection_error && disable_retry_count != INITIAL_RETRY_COUNT {
-            // reset count on connection error
-            self.disable_retry_count
-                .store(INITIAL_RETRY_COUNT, Ordering::Relaxed);
-        } else if !connection_error && disable_retry_count != 0 {
-            // decrease count on success, ignore if exchange failed
-            _ = self.disable_retry_count.compare_exchange(
-                disable_retry_count,
-                disable_retry_count - 1,
-                Ordering::Relaxed,
-                Ordering::Relaxed,
-            );
-        }
-        let output = result?;
-
->>>>>>> 07f70259
         if output.num_rows() != vis.count_ones() {
             bail!(
                 "UDF returned {} rows, but expected {}",
@@ -190,13 +180,8 @@
                 vis.len(),
             );
         }
-<<<<<<< HEAD
-        let data_chunk =
-            DataChunk::try_from(&output).expect("failed to convert UDF output to DataChunk");
-=======
 
         let data_chunk = DataChunk::try_from(&output)?;
->>>>>>> 07f70259
         let output = data_chunk.uncompact(vis.clone());
 
         let Some(array) = output.columns().first() else {
