// Copyright 2024 RisingWave Labs
//
// Licensed under the Apache License, Version 2.0 (the "License");
// you may not use this file except in compliance with the License.
// You may obtain a copy of the License at
//
//     http://www.apache.org/licenses/LICENSE-2.0
//
// Unless required by applicable law or agreed to in writing, software
// distributed under the License is distributed on an "AS IS" BASIS,
// WITHOUT WARRANTIES OR CONDITIONS OF ANY KIND, either express or implied.
// See the License for the specific language governing permissions and
// limitations under the License.

use std::collections::HashMap;
use std::convert::TryFrom;
use std::sync::atomic::{AtomicU8, Ordering};
use std::sync::{Arc, LazyLock, Weak};
use std::time::Duration;

use anyhow::Context;
use arrow_schema::{Field, Fields, Schema};
use arrow_udf_js::{CallMode as JsCallMode, Runtime as JsRuntime};
#[cfg(feature = "embedded-python-udf")]
use arrow_udf_python::{CallMode as PythonCallMode, Runtime as PythonRuntime};
use arrow_udf_wasm::Runtime as WasmRuntime;
use await_tree::InstrumentAwait;
use cfg_or_panic::cfg_or_panic;
use moka::sync::Cache;
use risingwave_common::array::{ArrayError, ArrayRef, DataChunk};
use risingwave_common::row::OwnedRow;
use risingwave_common::types::{DataType, Datum};
<<<<<<< HEAD
use risingwave_expr::expr_context::FRAGMENT_ID;
use risingwave_object_store::object::build_remote_object_store;
use risingwave_object_store::object::object_metrics::ObjectStoreMetrics;
=======
>>>>>>> a671b7fd
use risingwave_pb::expr::ExprNode;
use risingwave_udf::ArrowFlightUdfClient;
use thiserror_ext::AsReport;

use super::{BoxedExpression, Build};
use crate::expr::Expression;
use crate::{bail, Result};

#[derive(Debug)]
pub struct UserDefinedFunction {
    children: Vec<BoxedExpression>,
    arg_types: Vec<DataType>,
    return_type: DataType,
    #[expect(dead_code)]
    arg_schema: Arc<Schema>,
    imp: UdfImpl,
    identifier: String,
    span: await_tree::Span,
    /// Number of remaining successful calls until retry is enabled.
    /// If non-zero, we will not retry on connection errors to prevent blocking the stream.
    /// On each connection error, the count will be reset to `INITIAL_RETRY_COUNT`.
    /// On each successful call, the count will be decreased by 1.
    /// See <https://github.com/risingwavelabs/risingwave/issues/13791>.
    disable_retry_count: AtomicU8,
    /// Always retry. Overrides `disable_retry_count`.
    always_retry_on_network_error: bool,
}

const INITIAL_RETRY_COUNT: u8 = 16;

#[derive(Debug)]
pub enum UdfImpl {
    External(Arc<ArrowFlightUdfClient>),
    Wasm(Arc<WasmRuntime>),
    JavaScript(JsRuntime),
    #[cfg(feature = "embedded-python-udf")]
    Python(PythonRuntime),
}

#[async_trait::async_trait]
impl Expression for UserDefinedFunction {
    fn return_type(&self) -> DataType {
        self.return_type.clone()
    }

    async fn eval(&self, input: &DataChunk) -> Result<ArrayRef> {
        if input.cardinality() == 0 {
            // early return for empty input
            let mut builder = self.return_type.create_array_builder(input.capacity());
            builder.append_n_null(input.capacity());
            return Ok(builder.finish().into_ref());
        }
        let mut columns = Vec::with_capacity(self.children.len());
        for child in &self.children {
            let array = child.eval(input).await?;
            columns.push(array);
        }
        let chunk = DataChunk::new(columns, input.visibility().clone());
        self.eval_inner(&chunk).await
    }

    async fn eval_row(&self, input: &OwnedRow) -> Result<Datum> {
        let mut columns = Vec::with_capacity(self.children.len());
        for child in &self.children {
            let datum = child.eval_row(input).await?;
            columns.push(datum);
        }
        let arg_row = OwnedRow::new(columns);
        let chunk = DataChunk::from_rows(std::slice::from_ref(&arg_row), &self.arg_types);
        let output_array = self.eval_inner(&chunk).await?;
        Ok(output_array.to_datum())
    }
}

impl UserDefinedFunction {
    async fn eval_inner(&self, input: &DataChunk) -> Result<ArrayRef> {
        // this will drop invisible rows
        let arrow_input = arrow_array::RecordBatch::try_from(input)?;

        let arrow_output: arrow_array::RecordBatch = match &self.imp {
            UdfImpl::Wasm(runtime) => runtime.call(&self.identifier, &arrow_input)?,
            UdfImpl::JavaScript(runtime) => runtime.call(&self.identifier, &arrow_input)?,
            #[cfg(feature = "embedded-python-udf")]
            UdfImpl::Python(runtime) => runtime.call(&self.identifier, &arrow_input)?,
            UdfImpl::External(client) => {
                // batch query does not have a fragment_id
                let fragment_id = FRAGMENT_ID::try_with(ToOwned::to_owned).unwrap_or(0);

                let disable_retry_count = self.disable_retry_count.load(Ordering::Relaxed);
                let result = if self.always_retry_on_network_error {
                    client
<<<<<<< HEAD
                        .call(&self.identifier, arrow_input, fragment_id)
                        .instrument_await(self.span.clone())
                        .await
                } else {
                    client
                        .call_with_retry(&self.identifier, arrow_input, fragment_id)
                        .instrument_await(self.span.clone())
                        .await
=======
                        .call_with_always_retry_on_network_error(&self.identifier, arrow_input)
                        .instrument_await(self.span.clone())
                        .await
                } else {
                    let result = if disable_retry_count != 0 {
                        client
                            .call(&self.identifier, arrow_input)
                            .instrument_await(self.span.clone())
                            .await
                    } else {
                        client
                            .call_with_retry(&self.identifier, arrow_input)
                            .instrument_await(self.span.clone())
                            .await
                    };
                    let disable_retry_count = self.disable_retry_count.load(Ordering::Relaxed);
                    let connection_error = matches!(&result, Err(e) if e.is_connection_error());
                    if connection_error && disable_retry_count != INITIAL_RETRY_COUNT {
                        // reset count on connection error
                        self.disable_retry_count
                            .store(INITIAL_RETRY_COUNT, Ordering::Relaxed);
                    } else if !connection_error && disable_retry_count != 0 {
                        // decrease count on success, ignore if exchange failed
                        _ = self.disable_retry_count.compare_exchange(
                            disable_retry_count,
                            disable_retry_count - 1,
                            Ordering::Relaxed,
                            Ordering::Relaxed,
                        );
                    }
                    result
>>>>>>> a671b7fd
                };
                result?
            }
        };
        if arrow_output.num_rows() != input.cardinality() {
            bail!(
                "UDF returned {} rows, but expected {}",
                arrow_output.num_rows(),
                input.cardinality(),
            );
        }

        let output = DataChunk::try_from(&arrow_output)?;
        let output = output.uncompact(input.visibility().clone());

        let Some(array) = output.columns().first() else {
            bail!("UDF returned no columns");
        };
        if !array.data_type().equals_datatype(&self.return_type) {
            bail!(
                "UDF returned {:?}, but expected {:?}",
                array.data_type(),
                self.return_type,
            );
        }

        Ok(array.clone())
    }
}

impl Build for UserDefinedFunction {
    fn build(
        prost: &ExprNode,
        build_child: impl Fn(&ExprNode) -> Result<BoxedExpression>,
    ) -> Result<Self> {
        let return_type = DataType::from(prost.get_return_type().unwrap());
        let udf = prost.get_rex_node().unwrap().as_udf().unwrap();

        let identifier = udf.get_identifier()?;
        let imp = match udf.language.as_str() {
            #[cfg(not(madsim))]
            "wasm" | "rust" => {
                let compressed_wasm_binary = udf.get_compressed_binary()?;
                let wasm_binary = zstd::stream::decode_all(compressed_wasm_binary.as_slice())
                    .context("failed to decompress wasm binary")?;
                let runtime = get_or_create_wasm_runtime(&wasm_binary)?;
                UdfImpl::Wasm(runtime)
            }
            "javascript" => {
                let mut rt = JsRuntime::new()?;
                let body = format!(
                    "export function {}({}) {{ {} }}",
                    identifier,
                    udf.arg_names.join(","),
                    udf.get_body()?
                );
                rt.add_function(
                    identifier,
                    arrow_schema::DataType::try_from(&return_type)?,
                    JsCallMode::CalledOnNullInput,
                    &body,
                )?;
                UdfImpl::JavaScript(rt)
            }
            #[cfg(feature = "embedded-python-udf")]
            "python" if udf.body.is_some() => {
                let mut rt = PythonRuntime::builder().sandboxed(true).build()?;
                let body = udf.get_body()?;
                rt.add_function(
                    identifier,
                    arrow_schema::DataType::try_from(&return_type)?,
                    PythonCallMode::CalledOnNullInput,
                    body,
                )?;
                UdfImpl::Python(rt)
            }
            #[cfg(not(madsim))]
            _ => {
                let link = udf.get_link()?;
                UdfImpl::External(get_or_create_flight_client(link)?)
            }
            #[cfg(madsim)]
            l => panic!("UDF language {l:?} is not supported on madsim"),
        };

        let arg_schema = Arc::new(Schema::new(
            udf.arg_types
                .iter()
                .map::<Result<_>, _>(|t| {
                    Ok(Field::new(
                        "",
                        DataType::from(t).try_into().map_err(|e: ArrayError| {
                            risingwave_udf::Error::unsupported(e.to_report_string())
                        })?,
                        true,
                    ))
                })
                .try_collect::<Fields>()?,
        ));

        Ok(Self {
            children: udf.children.iter().map(build_child).try_collect()?,
            arg_types: udf.arg_types.iter().map(|t| t.into()).collect(),
            return_type,
            arg_schema,
            imp,
            identifier: identifier.clone(),
            span: format!("udf_call({})", identifier).into(),
            disable_retry_count: AtomicU8::new(0),
            always_retry_on_network_error: udf.always_retry_on_network_error,
        })
    }
}

#[cfg(not(madsim))]
/// Get or create a client for the given UDF service.
///
/// There is a global cache for clients, so that we can reuse the same client for the same service.
pub(crate) fn get_or_create_flight_client(link: &str) -> Result<Arc<ArrowFlightUdfClient>> {
    static CLIENTS: LazyLock<std::sync::Mutex<HashMap<String, Weak<ArrowFlightUdfClient>>>> =
        LazyLock::new(Default::default);
    let mut clients = CLIENTS.lock().unwrap();
    if let Some(client) = clients.get(link).and_then(|c| c.upgrade()) {
        // reuse existing client
        Ok(client)
    } else {
        // create new client
        let client = Arc::new(ArrowFlightUdfClient::connect_lazy(link)?);
        clients.insert(link.into(), Arc::downgrade(&client));
        Ok(client)
    }
}

/// Get or create a wasm runtime.
///
/// Runtimes returned by this function are cached inside for at least 60 seconds.
/// Later calls with the same binary will reuse the same runtime.
#[cfg_or_panic(not(madsim))]
pub fn get_or_create_wasm_runtime(binary: &[u8]) -> Result<Arc<WasmRuntime>> {
    static RUNTIMES: LazyLock<Cache<md5::Digest, Arc<WasmRuntime>>> = LazyLock::new(|| {
        Cache::builder()
            .time_to_idle(Duration::from_secs(60))
            .build()
    });

    let md5 = md5::compute(binary);
    if let Some(runtime) = RUNTIMES.get(&md5) {
        return Ok(runtime.clone());
    }

    let runtime = Arc::new(arrow_udf_wasm::Runtime::new(binary)?);
    RUNTIMES.insert(md5, runtime.clone());
    Ok(runtime)
}<|MERGE_RESOLUTION|>--- conflicted
+++ resolved
@@ -30,12 +30,7 @@
 use risingwave_common::array::{ArrayError, ArrayRef, DataChunk};
 use risingwave_common::row::OwnedRow;
 use risingwave_common::types::{DataType, Datum};
-<<<<<<< HEAD
 use risingwave_expr::expr_context::FRAGMENT_ID;
-use risingwave_object_store::object::build_remote_object_store;
-use risingwave_object_store::object::object_metrics::ObjectStoreMetrics;
-=======
->>>>>>> a671b7fd
 use risingwave_pb::expr::ExprNode;
 use risingwave_udf::ArrowFlightUdfClient;
 use thiserror_ext::AsReport;
@@ -127,28 +122,22 @@
                 let disable_retry_count = self.disable_retry_count.load(Ordering::Relaxed);
                 let result = if self.always_retry_on_network_error {
                     client
-<<<<<<< HEAD
-                        .call(&self.identifier, arrow_input, fragment_id)
-                        .instrument_await(self.span.clone())
-                        .await
-                } else {
-                    client
-                        .call_with_retry(&self.identifier, arrow_input, fragment_id)
-                        .instrument_await(self.span.clone())
-                        .await
-=======
-                        .call_with_always_retry_on_network_error(&self.identifier, arrow_input)
+                        .call_with_always_retry_on_network_error(
+                            &self.identifier,
+                            arrow_input,
+                            fragment_id,
+                        )
                         .instrument_await(self.span.clone())
                         .await
                 } else {
                     let result = if disable_retry_count != 0 {
                         client
-                            .call(&self.identifier, arrow_input)
+                            .call(&self.identifier, arrow_input, fragment_id)
                             .instrument_await(self.span.clone())
                             .await
                     } else {
                         client
-                            .call_with_retry(&self.identifier, arrow_input)
+                            .call_with_retry(&self.identifier, arrow_input, fragment_id)
                             .instrument_await(self.span.clone())
                             .await
                     };
@@ -168,7 +157,6 @@
                         );
                     }
                     result
->>>>>>> a671b7fd
                 };
                 result?
             }
