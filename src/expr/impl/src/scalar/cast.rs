--- conflicted
+++ resolved
@@ -21,11 +21,7 @@
 use risingwave_common::cast;
 use risingwave_common::row::OwnedRow;
 use risingwave_common::types::{
-<<<<<<< HEAD
-    DataType, F64, Int256, JsonbRef, MapRef, MapValue, ScalarRef as _, ToText,
-=======
-    DataType, F64, Int256, JsonbRef, MapRef, MapValue, ToText, UInt256,
->>>>>>> c655ff1a
+    DataType, F64, Int256, JsonbRef, MapRef, MapValue, ScalarRef as _, ToText, UInt256,
 };
 use risingwave_common::util::iter_util::ZipEqFast;
 use risingwave_expr::expr::{Context, ExpressionBoxExt, InputRefExpression, build_func};
