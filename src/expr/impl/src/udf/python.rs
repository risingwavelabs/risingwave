--- conflicted
+++ resolved
@@ -77,13 +77,8 @@
             .map(|s| futures_util::stream::iter(s).boxed())
     }
 
-<<<<<<< HEAD
     async fn call_agg_create_state(&self) -> Result<ArrayRef> {
-        self.runtime.create_state(&self.identifier)
-=======
-    fn call_agg_create_state(&self) -> Result<ArrayRef> {
         self.runtime.create_state(&self.name)
->>>>>>> e2727f74
     }
 
     async fn call_agg_accumulate_or_retract(
@@ -96,12 +91,7 @@
             .accumulate_or_retract(&self.name, state, ops, input)
     }
 
-<<<<<<< HEAD
     async fn call_agg_finish(&self, state: &ArrayRef) -> Result<ArrayRef> {
-        self.runtime.finish(&self.identifier, state)
-=======
-    fn call_agg_finish(&self, state: &ArrayRef) -> Result<ArrayRef> {
         self.runtime.finish(&self.name, state)
->>>>>>> e2727f74
     }
 }