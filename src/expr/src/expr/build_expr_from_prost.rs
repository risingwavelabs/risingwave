--- conflicted
+++ resolved
@@ -252,7 +252,29 @@
     }
 }
 
-<<<<<<< HEAD
+pub fn build_to_timestamp_expr(prost: &ExprNode) -> Result<BoxedExpression> {
+    let (children, ret_type) = get_children_and_return_type(prost)?;
+    ensure!(children.len() == 2);
+    let data_expr = expr_build_from_prost(&children[0])?;
+    let tmpl_node = &children[1];
+    if let RexNode::Constant(tmpl_value) = tmpl_node.get_rex_node().unwrap()
+        && let Ok(Some(tmpl)) = deserialize_datum(tmpl_value.get_body().as_slice(), &DataType::from(tmpl_node.get_return_type().unwrap()))
+    {
+        let tmpl = tmpl.as_utf8();
+        let pattern = compile_pattern_to_chrono(tmpl);
+
+        Ok(ExprToTimestampConstTmpl {
+            ctx: ExprToTimestampConstTmplContext {
+                chrono_pattern: pattern,
+            },
+            child: data_expr,
+        }.boxed())
+    } else {
+        let tmpl_expr = expr_build_from_prost(&children[1])?;
+        Ok(new_to_timestamp(data_expr, tmpl_expr, ret_type))
+    }
+}
+
 pub fn build_some_all_expr_prost(prost: &ExprNode) -> Result<BoxedExpression> {
     let outer_expr_type = prost.get_expr_type().unwrap();
     let (outer_children, outer_return_type) = get_children_and_return_type(prost)?;
@@ -312,29 +334,6 @@
         outer_expr_type,
         eval_func,
     )))
-=======
-pub fn build_to_timestamp_expr(prost: &ExprNode) -> Result<BoxedExpression> {
-    let (children, ret_type) = get_children_and_return_type(prost)?;
-    ensure!(children.len() == 2);
-    let data_expr = expr_build_from_prost(&children[0])?;
-    let tmpl_node = &children[1];
-    if let RexNode::Constant(tmpl_value) = tmpl_node.get_rex_node().unwrap()
-        && let Ok(Some(tmpl)) = deserialize_datum(tmpl_value.get_body().as_slice(), &DataType::from(tmpl_node.get_return_type().unwrap()))
-    {
-        let tmpl = tmpl.as_utf8();
-        let pattern = compile_pattern_to_chrono(tmpl);
-
-        Ok(ExprToTimestampConstTmpl {
-            ctx: ExprToTimestampConstTmplContext {
-                chrono_pattern: pattern,
-            },
-            child: data_expr,
-        }.boxed())
-    } else {
-        let tmpl_expr = expr_build_from_prost(&children[1])?;
-        Ok(new_to_timestamp(data_expr, tmpl_expr, ret_type))
-    }
->>>>>>> 5e944c4f
 }
 
 #[cfg(test)]
