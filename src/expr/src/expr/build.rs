// Copyright 2023 RisingWave Labs
//
// Licensed under the Apache License, Version 2.0 (the "License");
// you may not use this file except in compliance with the License.
// You may obtain a copy of the License at
//
//     http://www.apache.org/licenses/LICENSE-2.0
//
// Unless required by applicable law or agreed to in writing, software
// distributed under the License is distributed on an "AS IS" BASIS,
// WITHOUT WARRANTIES OR CONDITIONS OF ANY KIND, either express or implied.
// See the License for the specific language governing permissions and
// limitations under the License.

use std::iter::Peekable;

use itertools::Itertools;
use risingwave_common::types::{DataType, ScalarImpl};
use risingwave_pb::expr::expr_node::{PbType, RexNode};
use risingwave_pb::expr::ExprNode;

use super::expr_array_concat::ArrayConcatExpression;
use super::expr_array_transform::ArrayTransformExpression;
use super::expr_case::CaseExpression;
use super::expr_coalesce::CoalesceExpression;
use super::expr_concat_ws::ConcatWsExpression;
use super::expr_field::FieldExpression;
use super::expr_in::InExpression;
use super::expr_nested_construct::NestedConstructExpression;
<<<<<<< HEAD
=======
use super::expr_regexp::{RegexpMatchExpression, RegexpReplaceExpression};
>>>>>>> 579405e5
use super::expr_some_all::SomeAllExpression;
use super::expr_udf::UdfExpression;
use super::expr_vnode::VnodeExpression;
use crate::expr::expr_proctime::ProcTimeExpression;
use crate::expr::expr_regexp_count::RegexpCountExpression;
use crate::expr::{
    BoxedExpression, Expression, InputRefExpression, LiteralExpression, TryFromExprNodeBoxed,
};
use crate::sig::func::FUNC_SIG_MAP;
use crate::sig::FuncSigDebug;
use crate::{bail, ExprError, Result};

/// Build an expression from protobuf.
pub fn build_from_prost(prost: &ExprNode) -> Result<BoxedExpression> {
    use PbType as E;

    let func_call = match prost.get_rex_node()? {
        RexNode::InputRef(_) => return InputRefExpression::try_from_boxed(prost),
        RexNode::Constant(_) => return LiteralExpression::try_from_boxed(prost),
        RexNode::Udf(_) => return UdfExpression::try_from_boxed(prost),
        RexNode::FuncCall(func_call) => func_call,
        RexNode::Now(_) => unreachable!("now should not be built at backend"),
    };

    let func_type = prost.function_type();

    match func_type {
        // Dedicated types
        E::All | E::Some => SomeAllExpression::try_from_boxed(prost),
        E::In => InExpression::try_from_boxed(prost),
        E::Case => CaseExpression::try_from_boxed(prost),
        E::Coalesce => CoalesceExpression::try_from_boxed(prost),
        E::ConcatWs => ConcatWsExpression::try_from_boxed(prost),
        E::Field => FieldExpression::try_from_boxed(prost),
        E::Array => NestedConstructExpression::try_from_boxed(prost),
        E::Row => NestedConstructExpression::try_from_boxed(prost),
<<<<<<< HEAD
=======
        E::RegexpMatch => RegexpMatchExpression::try_from_boxed(prost),
        E::RegexpReplace => RegexpReplaceExpression::try_from_boxed(prost),
        E::RegexpCount => RegexpCountExpression::try_from_boxed(prost),
>>>>>>> 579405e5
        E::ArrayCat | E::ArrayAppend | E::ArrayPrepend => {
            // Now we implement these three functions as a single expression for the
            // sake of simplicity. If performance matters at some time, we can split
            // the implementation to improve performance.
            ArrayConcatExpression::try_from_boxed(prost)
        }
        E::Vnode => VnodeExpression::try_from_boxed(prost),
        E::Proctime => ProcTimeExpression::try_from_boxed(prost),

        _ => {
            let ret_type = DataType::from(prost.get_return_type().unwrap());
            let children = func_call
                .get_children()
                .iter()
                .map(build_from_prost)
                .try_collect()?;

            build_func(func_type, ret_type, children)
        }
    }
}

/// Build an expression in `FuncCall` variant.
pub fn build_func(
    func: PbType,
    ret_type: DataType,
    children: Vec<BoxedExpression>,
) -> Result<BoxedExpression> {
    if func == PbType::ArrayTransform {
        // TODO: The function framework can't handle the lambda arg now.
        let [array, lambda] = <[BoxedExpression; 2]>::try_from(children).unwrap();
        return Ok(ArrayTransformExpression { array, lambda }.boxed());
    }

    let args = children
        .iter()
        .map(|c| c.return_type().into())
        .collect_vec();
    let desc = FUNC_SIG_MAP
        .get(func, &args, (&ret_type).into())
        .ok_or_else(|| {
            ExprError::UnsupportedFunction(format!(
                "{:?}",
                FuncSigDebug {
                    func: func.as_str_name(),
                    inputs_type: &args,
                    ret_type: (&ret_type).into(),
                    set_returning: false,
                    deprecated: false,
                }
            ))
        })?;
    (desc.build)(ret_type, children)
}

pub(super) fn get_children_and_return_type(prost: &ExprNode) -> Result<(&[ExprNode], DataType)> {
    let ret_type = DataType::from(prost.get_return_type().unwrap());
    if let RexNode::FuncCall(func_call) = prost.get_rex_node().unwrap() {
        Ok((func_call.get_children(), ret_type))
    } else {
        bail!("Expected RexNode::FuncCall");
    }
}

/// Build an expression from a string.
///
/// # Example
/// ```
/// # use risingwave_expr::expr::build_from_pretty;
/// build_from_pretty("42:int2"); // literal
/// build_from_pretty("$0:int8"); // inputref
/// build_from_pretty("(add:int8 42:int2 $1:int8)"); // function
/// build_from_pretty("(add:int8 42:int2 (add:int8 42:int2 $1:int8))");
/// ```
///
/// # Syntax
///
/// ```text
/// <expr>      ::= <literal> | <input_ref> | <function>
/// <literal>   ::= <value>:<type>
/// <input_ref> ::= <index>:<type>
/// <function>  ::= (<name>:<type> <expr>...)
/// <name>      ::= [a-zA-Z_][a-zA-Z0-9_]*
/// <index>     ::= $[0-9]+
/// ```
pub fn build_from_pretty(s: impl AsRef<str>) -> BoxedExpression {
    let tokens = lexer(s.as_ref());
    Parser::new(tokens.into_iter()).parse_expression()
}

struct Parser<Iter: Iterator> {
    tokens: Peekable<Iter>,
}

impl<Iter: Iterator<Item = Token>> Parser<Iter> {
    fn new(tokens: Iter) -> Self {
        Self {
            tokens: tokens.peekable(),
        }
    }

    fn parse_expression(&mut self) -> BoxedExpression {
        match self.tokens.next().expect("Unexpected end of input") {
            Token::Index(index) => {
                assert_eq!(self.tokens.next(), Some(Token::Colon), "Expected a Colon");
                let ty = self.parse_type();
                InputRefExpression::new(ty, index).boxed()
            }
            Token::LParen => {
                let func = self.parse_function();
                assert_eq!(self.tokens.next(), Some(Token::Colon), "Expected a Colon");
                let ty = self.parse_type();

                let mut children = Vec::new();
                while self.tokens.peek() != Some(&Token::RParen) {
                    children.push(self.parse_expression());
                }
                self.tokens.next(); // Consume the RParen

                build_func(func, ty, children).expect("Failed to build")
            }
            Token::Literal(value) => {
                assert_eq!(self.tokens.next(), Some(Token::Colon), "Expected a Colon");
                let ty = self.parse_type();
                let value = match value.as_str() {
                    "null" => None,
                    _ => Some(
                        ScalarImpl::from_text(value.as_bytes(), &ty).expect_str("value", &value),
                    ),
                };
                LiteralExpression::new(ty, value).boxed()
            }
            _ => panic!("Unexpected token"),
        }
    }

    fn parse_type(&mut self) -> DataType {
        match self.tokens.next().expect("Unexpected end of input") {
            Token::Literal(name) => name.parse::<DataType>().expect_str("type", &name),
            t => panic!("Expected a Literal, got {t:?}"),
        }
    }

    fn parse_function(&mut self) -> PbType {
        match self.tokens.next().expect("Unexpected end of input") {
            Token::Literal(name) => {
                PbType::from_str_name(&name.to_uppercase()).expect_str("function", &name)
            }
            t => panic!("Expected a Literal, got {t:?}"),
        }
    }
}

#[derive(Debug, PartialEq, Clone)]
pub(crate) enum Token {
    LParen,
    RParen,
    Colon,
    Index(usize),
    Literal(String),
}

pub(crate) fn lexer(input: &str) -> Vec<Token> {
    let mut tokens = Vec::new();
    let mut chars = input.chars().peekable();
    while let Some(c) = chars.next() {
        let token = match c {
            '(' => Token::LParen,
            ')' => Token::RParen,
            ':' => Token::Colon,
            '$' => {
                let mut number = String::new();
                while let Some(c) = chars.peek() && c.is_ascii_digit() {
                    number.push(chars.next().unwrap());
                }
                let index = number.parse::<usize>().expect("Invalid number");
                Token::Index(index)
            }
            ' ' | '\t' | '\r' | '\n' => continue,
            _ => {
                let mut literal = String::new();
                literal.push(c);
                while let Some(&c) = chars.peek()
                    && !matches!(c, '(' | ')' | ':' | ' ' | '\t' | '\r' | '\n')
                {
                    literal.push(chars.next().unwrap());
                }
                Token::Literal(literal)
            }
        };
        tokens.push(token);
    }
    tokens
}

pub(crate) trait ExpectExt<T> {
    fn expect_str(self, what: &str, s: &str) -> T;
}

impl<T> ExpectExt<T> for Option<T> {
    #[track_caller]
    fn expect_str(self, what: &str, s: &str) -> T {
        match self {
            Some(x) => x,
            None => panic!("expect {what} in {s:?}"),
        }
    }
}

impl<T, E> ExpectExt<T> for std::result::Result<T, E> {
    #[track_caller]
    fn expect_str(self, what: &str, s: &str) -> T {
        match self {
            Ok(x) => x,
            Err(_) => panic!("expect {what} in {s:?}"),
        }
    }
}<|MERGE_RESOLUTION|>--- conflicted
+++ resolved
@@ -27,15 +27,10 @@
 use super::expr_field::FieldExpression;
 use super::expr_in::InExpression;
 use super::expr_nested_construct::NestedConstructExpression;
-<<<<<<< HEAD
-=======
-use super::expr_regexp::{RegexpMatchExpression, RegexpReplaceExpression};
->>>>>>> 579405e5
 use super::expr_some_all::SomeAllExpression;
 use super::expr_udf::UdfExpression;
 use super::expr_vnode::VnodeExpression;
 use crate::expr::expr_proctime::ProcTimeExpression;
-use crate::expr::expr_regexp_count::RegexpCountExpression;
 use crate::expr::{
     BoxedExpression, Expression, InputRefExpression, LiteralExpression, TryFromExprNodeBoxed,
 };
@@ -67,12 +62,6 @@
         E::Field => FieldExpression::try_from_boxed(prost),
         E::Array => NestedConstructExpression::try_from_boxed(prost),
         E::Row => NestedConstructExpression::try_from_boxed(prost),
-<<<<<<< HEAD
-=======
-        E::RegexpMatch => RegexpMatchExpression::try_from_boxed(prost),
-        E::RegexpReplace => RegexpReplaceExpression::try_from_boxed(prost),
-        E::RegexpCount => RegexpCountExpression::try_from_boxed(prost),
->>>>>>> 579405e5
         E::ArrayCat | E::ArrayAppend | E::ArrayPrepend => {
             // Now we implement these three functions as a single expression for the
             // sake of simplicity. If performance matters at some time, we can split
