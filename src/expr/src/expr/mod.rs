--- conflicted
+++ resolved
@@ -152,21 +152,8 @@
             ArrayConcatExpression::try_from(prost).map(Expression::boxed)
         }
         Vnode => VnodeExpression::try_from(prost).map(Expression::boxed),
-<<<<<<< HEAD
         Now => build_now_expr(prost),
-=======
-        Now => {
-            let rex_node = try_match_expand!(prost.get_rex_node(), Ok)?;
-            let RexNode::FuncCall(func_call_node) = rex_node else {
-                bail!("Expected RexNode::FuncCall in Now");
-            };
-            let Option::Some(bind_timestamp) = func_call_node.children.first() else {
-                bail!("Expected epoch timestamp bound into Now");
-            };
-            LiteralExpression::try_from(bind_timestamp).map(Expression::boxed)
-        }
         Udf => UdfExpression::try_from(prost).map(Expression::boxed),
->>>>>>> 7adbb6ce
         _ => Err(ExprError::UnsupportedFunction(format!(
             "{:?}",
             prost.get_expr_type()
