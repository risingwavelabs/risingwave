// Copyright 2023 RisingWave Labs
//
// Licensed under the Apache License, Version 2.0 (the "License");
// you may not use this file except in compliance with the License.
// You may obtain a copy of the License at
//
//     http://www.apache.org/licenses/LICENSE-2.0
//
// Unless required by applicable law or agreed to in writing, software
// distributed under the License is distributed on an "AS IS" BASIS,
// WITHOUT WARRANTIES OR CONDITIONS OF ANY KIND, either express or implied.
// See the License for the specific language governing permissions and
// limitations under the License.

//! Expressions in RisingWave.
//!
//! All expressions are implemented under the [`Expression`] trait.
//!
//! ## Construction
//!
//! Expressions can be constructed by [`build_func()`] function, which returns a
//! [`BoxedExpression`].
//!
//! They can also be transformed from the prost [`ExprNode`] using the [`build_from_prost()`]
//! function.
//!
//! ## Evaluation
//!
//! Expressions can be evaluated using the [`eval`] function.
//!
//! [`ExprNode`]: risingwave_pb::expr::ExprNode
//! [`eval`]: Expression::eval

// These modules define concrete expression structures.
mod expr_array_concat;
<<<<<<< HEAD
=======
mod expr_array_to_string;
mod expr_array_transform;
>>>>>>> 579405e5
mod expr_binary_nonnull;
mod expr_binary_nullable;
mod expr_case;
mod expr_coalesce;
mod expr_concat_ws;
mod expr_field;
mod expr_in;
mod expr_input_ref;
mod expr_literal;
mod expr_nested_construct;
mod expr_proctime;
<<<<<<< HEAD
=======
pub mod expr_regexp;
pub mod expr_regexp_count;
>>>>>>> 579405e5
mod expr_some_all;
pub(crate) mod expr_udf;
mod expr_unary;
mod expr_vnode;

mod build;
pub mod test_utils;
mod value;

use std::sync::Arc;

use futures_util::TryFutureExt;
use risingwave_common::array::{ArrayRef, DataChunk};
use risingwave_common::row::{OwnedRow, Row};
use risingwave_common::types::{DataType, Datum};
use risingwave_pb::expr::PbExprNode;
use static_assertions::const_assert;

pub use self::build::*;
pub use self::expr_input_ref::InputRefExpression;
pub use self::expr_literal::LiteralExpression;
pub use self::value::{ValueImpl, ValueRef};
pub use super::{ExprError, Result};

/// Interface of an expression.
///
/// There're two functions to evaluate an expression: `eval` and `eval_v2`, exactly one of them
/// should be implemented. Prefer calling and implementing `eval_v2` instead of `eval` if possible,
/// to gain the performance benefit of scalar expression.
#[async_trait::async_trait]
pub trait Expression: std::fmt::Debug + Sync + Send {
    /// Get the return data type.
    fn return_type(&self) -> DataType;

    /// Eval the result with extra checks.
    async fn eval_checked(&self, input: &DataChunk) -> Result<ArrayRef> {
        let res = self.eval(input).await?;

        // TODO: Decide to use assert or debug_assert by benchmarks.
        assert_eq!(res.len(), input.capacity());

        Ok(res)
    }

    /// Evaluate the expression in vectorized execution. Returns an array.
    ///
    /// The default implementation calls `eval_v2` and always converts the result to an array.
    async fn eval(&self, input: &DataChunk) -> Result<ArrayRef> {
        let value = self.eval_v2(input).await?;
        Ok(match value {
            ValueImpl::Array(array) => array,
            ValueImpl::Scalar { value, capacity } => {
                let mut builder = self.return_type().create_array_builder(capacity);
                builder.append_n(capacity, value);
                builder.finish().into()
            }
        })
    }

    /// Evaluate the expression in vectorized execution. Returns a value that can be either an
    /// array, or a scalar if all values in the array are the same.
    ///
    /// The default implementation calls `eval` and puts the result into the `Array` variant.
    async fn eval_v2(&self, input: &DataChunk) -> Result<ValueImpl> {
        self.eval(input).map_ok(ValueImpl::Array).await
    }

    /// Evaluate the expression in row-based execution. Returns a nullable scalar.
    async fn eval_row(&self, input: &OwnedRow) -> Result<Datum>;

    /// Evaluate if the expression is constant.
    fn eval_const(&self) -> Result<Datum> {
        Err(ExprError::NotConstant)
    }

    /// Wrap the expression in a Box.
    fn boxed(self) -> BoxedExpression
    where
        Self: Sized + Send + 'static,
    {
        Box::new(self)
    }
}

/// Extension trait to convert the protobuf representation to a boxed [`Expression`], with a
/// concrete expression type.
#[easy_ext::ext(TryFromExprNodeBoxed)]
impl<'a, T> T
where
    T: TryFrom<&'a PbExprNode, Error = ExprError> + Expression + 'static,
{
    /// Performs the conversion.
    fn try_from_boxed(expr: &'a PbExprNode) -> Result<BoxedExpression> {
        T::try_from(expr).map(|e| e.boxed())
    }
}

impl dyn Expression {
    pub async fn eval_infallible(&self, input: &DataChunk, on_err: impl Fn(ExprError)) -> ArrayRef {
        const_assert!(!STRICT_MODE);

        if let Ok(array) = self.eval(input).await {
            return array;
        }

        // When eval failed, recompute in row-based execution
        // and pad with NULL for each failed row.
        let mut array_builder = self.return_type().create_array_builder(input.cardinality());
        for row in input.rows_with_holes() {
            if let Some(row) = row {
                let datum = self
                    .eval_row_infallible(&row.into_owned_row(), &on_err)
                    .await;
                array_builder.append(&datum);
            } else {
                array_builder.append_null();
            }
        }
        Arc::new(array_builder.finish())
    }

    pub async fn eval_row_infallible(&self, input: &OwnedRow, on_err: impl Fn(ExprError)) -> Datum {
        const_assert!(!STRICT_MODE);

        self.eval_row(input).await.unwrap_or_else(|err| {
            on_err(err);
            None
        })
    }
}

/// An owned dynamically typed [`Expression`].
pub type BoxedExpression = Box<dyn Expression>;

/// Controls the behavior when a compute error happens.
///
/// - If set to `false`, `NULL` will be inserted.
/// - TODO: If set to `true`, The MV will be suspended and removed from further checkpoints. It can
///   still be used to serve outdated data without corruption.
///
/// See also <https://github.com/risingwavelabs/risingwave/issues/4625>.
#[allow(dead_code)]
const STRICT_MODE: bool = false;

/// An optional context that can be used in a function.
///
/// # Example
/// ```ignore
/// #[function("foo(int32) -> int64")]
/// fn foo(a: i32, ctx: &Context) -> i64 {
///    assert_eq!(ctx.arg_types[0], DataType::Int32);
///    assert_eq!(ctx.return_type, DataType::Int64);
///    // ...
/// }
/// ```
#[derive(Debug)]
pub struct Context {
    pub arg_types: Vec<DataType>,
    pub return_type: DataType,
}<|MERGE_RESOLUTION|>--- conflicted
+++ resolved
@@ -33,11 +33,7 @@
 
 // These modules define concrete expression structures.
 mod expr_array_concat;
-<<<<<<< HEAD
-=======
-mod expr_array_to_string;
 mod expr_array_transform;
->>>>>>> 579405e5
 mod expr_binary_nonnull;
 mod expr_binary_nullable;
 mod expr_case;
@@ -49,11 +45,6 @@
 mod expr_literal;
 mod expr_nested_construct;
 mod expr_proctime;
-<<<<<<< HEAD
-=======
-pub mod expr_regexp;
-pub mod expr_regexp_count;
->>>>>>> 579405e5
 mod expr_some_all;
 pub(crate) mod expr_udf;
 mod expr_unary;
