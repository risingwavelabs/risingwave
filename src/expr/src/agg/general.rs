--- conflicted
+++ resolved
@@ -79,17 +79,12 @@
     state.bitxor(input)
 }
 
-<<<<<<< HEAD
 #[aggregate("first_value(*) -> auto", state = "ref")]
-fn first<T>(state: T, _: T) -> T {
-=======
-#[aggregate("first_value(*) -> auto")]
 fn first_value<T>(state: T, _: T) -> T {
->>>>>>> 24c6e7de
     state
 }
 
-#[aggregate("last_value(*) -> auto")]
+#[aggregate("last_value(*) -> auto", state = "ref")]
 fn last_value<T>(_: T, input: T) -> T {
     input
 }
