--- conflicted
+++ resolved
@@ -378,7 +378,6 @@
     /// numbers are equal within a rounding error
     fn assert_similar(lhs: F64, rhs: F64) {
         let x = (lhs.0 - rhs.0).abs() <= precision();
-<<<<<<< HEAD
         assert!(
             x,
             "{:?} != {:?}. Required precision is {:?}",
@@ -386,9 +385,6 @@
             rhs.0,
             precision()
         );
-=======
-        assert!(x, "{:?} != {:?}", lhs.0, rhs.0);
->>>>>>> f2cb46f3
     }
 
     #[test]
