--- conflicted
+++ resolved
@@ -249,16 +249,13 @@
     Ok(out)
 }
 
-<<<<<<< HEAD
 pub fn timestamptz_to_utc_string(elem: i64) -> Box<str> {
     elem.to_text_with_type(&DataType::Timestamptz)
         .into_boxed_str()
-=======
-pub fn timestampz_to_utc_string(elem: i64, mut writer: &mut dyn Write) -> Result<()> {
-    elem.write_with_type(&DataType::Timestampz, &mut writer)
+pub fn timestamptz_to_utc_string(elem: i64, mut writer: &mut dyn Write) -> Result<()> {
+    elem.write_with_type(&DataType::Timestamptz, &mut writer)
         .unwrap();
     Ok(())
->>>>>>> 2f72d49a
 }
 
 #[inline(always)]
@@ -420,7 +417,6 @@
 macro_rules! for_all_cast_variants {
     ($macro:ident) => {
         $macro! {
-<<<<<<< HEAD
             { varchar, date, str_to_date },
             { varchar, time, str_to_time },
             { varchar, interval, str_parse },
@@ -491,78 +487,6 @@
             { timestamp, date, timestamp_to_date },
             { timestamp, time, timestamp_to_time },
             { interval, time, interval_to_time }
-=======
-            { varchar, date, str_to_date, false },
-            { varchar, time, str_to_time, false },
-            { varchar, interval, str_parse, false },
-            { varchar, timestamp, str_to_timestamp, false },
-            { varchar, timestampz, str_to_timestampz, false },
-            { varchar, int16, str_parse, false },
-            { varchar, int32, str_parse, false },
-            { varchar, int64, str_parse, false },
-            { varchar, float32, str_parse, false },
-            { varchar, float64, str_parse, false },
-            { varchar, decimal, str_parse, false },
-            { varchar, boolean, str_to_bool, false },
-            { varchar, bytea, str_to_bytea, false },
-            // `str_to_list` requires `target_elem_type` and is handled elsewhere
-
-            { boolean, varchar, bool_to_varchar, false },
-            { int16, varchar, general_to_text, false },
-            { int32, varchar, general_to_text, false },
-            { int64, varchar, general_to_text, false },
-            { float32, varchar, general_to_text, false },
-            { float64, varchar, general_to_text, false },
-            { decimal, varchar, general_to_text, false },
-            { time, varchar, general_to_text, false },
-            { interval, varchar, general_to_text, false },
-            { date, varchar, general_to_text, false },
-            { timestamp, varchar, general_to_text, false },
-            { timestampz, varchar, timestampz_to_utc_string, false },
-            { list, varchar, |x, w| general_to_text(x, w), false },
-
-            { boolean, int32, try_cast, false },
-            { int32, boolean, int32_to_bool, false },
-
-            { int16, int32, cast::<i16, i32>, true },
-            { int16, int64, cast::<i16, i64>, true },
-            { int16, float32, cast::<i16, OrderedF32>, true },
-            { int16, float64, cast::<i16, OrderedF64>, true },
-            { int16, decimal, cast::<i16, Decimal>, true },
-            { int32, int16, try_cast, false },
-            { int32, int64, cast::<i32, i64>, true },
-            { int32, float32, to_f32, false }, // lossy
-            { int32, float64, cast::<i32, OrderedF64>, true },
-            { int32, decimal, cast::<i32, Decimal>, true },
-            { int64, int16, try_cast, false },
-            { int64, int32, try_cast, false },
-            { int64, float32, to_f32, false }, // lossy
-            { int64, float64, to_f64, false }, // lossy
-            { int64, decimal, cast::<i64, Decimal>, true },
-
-            { float32, float64, cast::<OrderedF32, OrderedF64>, true },
-            { float32, decimal, cast::<OrderedF32, Decimal>, true },
-            { float32, int16, to_i16, false },
-            { float32, int32, to_i32, false },
-            { float32, int64, to_i64, false },
-            { float64, decimal, cast::<OrderedF64, Decimal>, true },
-            { float64, int16, to_i16, false },
-            { float64, int32, to_i32, false },
-            { float64, int64, to_i64, false },
-            { float64, float32, to_f32, false }, // lossy
-
-            { decimal, int16, dec_to_i16, false },
-            { decimal, int32, dec_to_i32, false },
-            { decimal, int64, dec_to_i64, false },
-            { decimal, float32, to_f32, false },
-            { decimal, float64, to_f64, false },
-
-            { date, timestamp, cast::<NaiveDateWrapper, NaiveDateTimeWrapper>, true },
-            { time, interval, cast::<NaiveTimeWrapper, IntervalUnit>, true },
-            { timestamp, date, timestamp_to_date, true },
-            { timestamp, time, timestamp_to_time, true },
-            { interval, time, interval_to_time, true }
->>>>>>> 2f72d49a
         }
     };
 }
@@ -1083,31 +1007,20 @@
     #[test]
     fn test_timestamptz() {
         let str1 = "0001-11-15 15:35:40.999999+08:00";
-<<<<<<< HEAD
-        let str1_utc0 = "0001-11-15 07:35:40.999999+00:00";
+
         let timestamptz1 = str_to_timestamptz(str1).unwrap();
         assert_eq!(timestamptz1, -62108094259000001);
-        assert_eq!(timestamptz_to_utc_string(timestamptz1).as_ref(), str1_utc0);
+
+        let mut writer = String::new();
+        timestamptz_to_utc_string(timestamptz1, &mut writer).unwrap();
+        assert_eq!(writer, "0001-11-15 07:35:40.999999+00:00");
 
         let str2 = "1969-12-31 23:59:59.999999+00:00";
         let timestamptz2 = str_to_timestamptz(str2).unwrap();
         assert_eq!(timestamptz2, -1);
-        assert_eq!(timestamptz_to_utc_string(timestamptz2).as_ref(), str2);
-=======
-        let timestampz1 = str_to_timestampz(str1).unwrap();
-        assert_eq!(timestampz1, -62108094259000001);
 
         let mut writer = String::new();
-        timestampz_to_utc_string(timestampz1, &mut writer).unwrap();
-        assert_eq!(writer, "0001-11-15 07:35:40.999999+00:00");
-
-        let str2 = "1969-12-31 23:59:59.999999+00:00";
-        let timestampz2 = str_to_timestampz(str2).unwrap();
-        assert_eq!(timestampz2, -1);
-
-        let mut writer = String::new();
-        timestampz_to_utc_string(timestampz2, &mut writer).unwrap();
+        timestamptz_to_utc_string(timestamptz2, &mut writer).unwrap();
         assert_eq!(writer, str2);
->>>>>>> 2f72d49a
     }
 }