# THIS FILE IS AUTO_GENERATED. DO NOT EDIT
# UPDATE WITH: ./risedev generate-with-options

AzblobConfig:
  fields:
  - name: azblob.container_name
    field_type: String
    required: true
  - name: azblob.path
    field_type: String
    comments: The directory where the sink file is located.
    required: true
  - name: azblob.credentials.account_name
    field_type: String
    required: false
    default: Default::default
  - name: azblob.credentials.account_key
    field_type: String
    required: false
    default: Default::default
  - name: azblob.endpoint_url
    field_type: String
    required: true
  - name: r#type
    field_type: String
    required: true
BigQueryConfig:
  fields:
  - name: bigquery.local.path
    field_type: String
    required: false
  - name: bigquery.s3.path
    field_type: String
    required: false
  - name: bigquery.project
    field_type: String
    required: true
  - name: bigquery.dataset
    field_type: String
    required: true
  - name: bigquery.table
    field_type: String
    required: true
  - name: auto_create
    field_type: bool
    required: false
    default: Default::default
  - name: aws.region
    field_type: String
    required: false
    alias:
    - region
  - name: aws.endpoint_url
    field_type: String
    required: false
    alias:
    - endpoint_url
    - endpoint
  - name: aws.credentials.access_key_id
    field_type: String
    required: false
    alias:
    - access_key
  - name: aws.credentials.secret_access_key
    field_type: String
    required: false
    alias:
    - secret_key
  - name: aws.credentials.session_token
    field_type: String
    required: false
    alias:
    - session_token
  - name: aws.credentials.role.arn
    field_type: String
    comments: IAM role
    required: false
    alias:
    - arn
  - name: aws.credentials.role.external_id
    field_type: String
    comments: external ID in IAM role trust policy
    required: false
    alias:
    - external_id
  - name: aws.profile
    field_type: String
    required: false
    alias:
    - profile
  - name: r#type
    field_type: String
    required: true
ClickHouseConfig:
  fields:
  - name: clickhouse.url
    field_type: String
    required: true
  - name: clickhouse.user
    field_type: String
    required: true
  - name: clickhouse.password
    field_type: String
    required: true
  - name: clickhouse.database
    field_type: String
    required: true
  - name: clickhouse.table
    field_type: String
    required: true
  - name: clickhouse.delete.column
    field_type: String
    required: false
  - name: commit_checkpoint_interval
    field_type: u64
    comments: Commit every n(>0) checkpoints, default is 10.
    required: false
    default: DEFAULT_COMMIT_CHECKPOINT_INTERVAL_WITH_SINK_DECOUPLE
  - name: r#type
    field_type: String
    required: true
DeltaLakeConfig:
  fields:
  - name: s3.access.key
    field_type: String
    required: false
  - name: s3.secret.key
    field_type: String
    required: false
  - name: location
    field_type: String
    required: true
  - name: s3.region
    field_type: String
    required: false
  - name: s3.endpoint
    field_type: String
    required: false
  - name: gcs.service.account
    field_type: String
    required: false
  - name: commit_checkpoint_interval
    field_type: u64
    comments: Commit every n(>0) checkpoints, default is 10.
    required: false
    default: DEFAULT_COMMIT_CHECKPOINT_INTERVAL_WITH_SINK_DECOUPLE
  - name: r#type
    field_type: String
    required: true
DorisConfig:
  fields:
  - name: doris.url
    field_type: String
    required: true
  - name: doris.user
    field_type: String
    required: true
  - name: doris.password
    field_type: String
    required: true
  - name: doris.database
    field_type: String
    required: true
  - name: doris.table
    field_type: String
    required: true
  - name: doris.partial_update
    field_type: String
    required: false
  - name: r#type
    field_type: String
    required: true
DynamoDbConfig:
  fields:
  - name: table
    field_type: String
    required: true
    alias:
    - dynamodb.table
  - name: dynamodb.max_batch_rows
    field_type: usize
    required: false
    default: '1024'
  - name: aws.region
    field_type: String
    required: false
    alias:
    - region
  - name: aws.endpoint_url
    field_type: String
    required: false
    alias:
    - endpoint_url
    - endpoint
  - name: aws.credentials.access_key_id
    field_type: String
    required: false
    alias:
    - access_key
  - name: aws.credentials.secret_access_key
    field_type: String
    required: false
    alias:
    - secret_key
  - name: aws.credentials.session_token
    field_type: String
    required: false
    alias:
    - session_token
  - name: aws.credentials.role.arn
    field_type: String
    comments: IAM role
    required: false
    alias:
    - arn
  - name: aws.credentials.role.external_id
    field_type: String
    comments: external ID in IAM role trust policy
    required: false
    alias:
    - external_id
  - name: aws.profile
    field_type: String
    required: false
    alias:
    - profile
<<<<<<< HEAD
ElasticSearchOpenSearchConfig:
  fields:
  - name: url
    field_type: String
    required: true
  - name: index
    field_type: String
    comments: The index's name of elasticsearch or openserach
    required: false
  - name: delimiter
    field_type: String
    comments: If pk is set, then "pk1+delimiter+pk2+delimiter..." will be used as the key, if pk is not set, we will just use the first column as the key.
    required: false
  - name: username
    field_type: String
    comments: The username of elasticsearch or openserach
    required: true
  - name: password
    field_type: String
    comments: The username of elasticsearch or openserach
    required: true
  - name: index_column
    field_type: usize
    comments: It is used for dynamic index, if it is be set, the value of this column will be used as the index. It and `index` can only set one
    required: false
  - name: max_task_num
    field_type: usize
    required: false
=======
  - name: dynamodb.max_batch_item_nums
    field_type: usize
    required: false
    default: '25'
  - name: dynamodb.max_future_send_nums
    field_type: usize
    required: false
    default: '256'
>>>>>>> d4928435
FsConfig:
  fields:
  - name: fs.path
    field_type: String
    comments: The directory where the sink file is located.
    required: true
  - name: r#type
    field_type: String
    required: true
GcsConfig:
  fields:
  - name: gcs.bucket_name
    field_type: String
    required: true
  - name: gcs.credential
    field_type: String
    comments: The base64 encoded credential key. If not set, ADC will be used.
    required: true
  - name: gcs.service_account
    field_type: String
    comments: If credential/ADC is not set. The service account can be used to provide the credential info.
    required: false
    default: Default::default
  - name: gcs.path
    field_type: String
    comments: The directory where the sink file is located
    required: true
  - name: r#type
    field_type: String
    required: true
GooglePubSubConfig:
  fields:
  - name: pubsub.project_id
    field_type: String
    comments: The Google Pub/Sub Project ID
    required: true
  - name: pubsub.topic
    field_type: String
    comments: Specifies the Pub/Sub topic to publish messages
    required: true
  - name: pubsub.endpoint
    field_type: String
    comments: The Google Pub/Sub endpoint URL
    required: true
  - name: pubsub.emulator_host
    field_type: String
    comments: |-
      use the connector with a pubsub emulator
      <https://cloud.google.com/pubsub/docs/emulator>
    required: false
  - name: pubsub.credentials
    field_type: String
    comments: |-
      A JSON string containing the service account credentials for authorization,
      see the [service-account](https://developers.google.com/workspace/guides/create-credentials#create_credentials_for_a_service_account) credentials guide.
      The provided account credential must have the
      `pubsub.publisher` [role](https://cloud.google.com/pubsub/docs/access-control#roles)
    required: false
IcebergConfig:
  fields:
  - name: r#type
    field_type: String
    required: true
  - name: force_append_only
    field_type: bool
    required: false
    default: Default::default
  - name: catalog.type
    field_type: String
    required: false
  - name: s3.region
    field_type: String
    required: false
  - name: s3.endpoint
    field_type: String
    required: false
  - name: s3.access.key
    field_type: String
    required: true
  - name: s3.secret.key
    field_type: String
    required: true
  - name: warehouse.path
    field_type: String
    comments: Path of iceberg warehouse, only applicable in storage catalog.
    required: true
  - name: catalog.name
    field_type: String
    comments: |-
      Catalog name, can be omitted for storage catalog, but
      must be set for other catalogs.
    required: false
  - name: catalog.uri
    field_type: String
    comments: URI of iceberg catalog, only applicable in rest catalog.
    required: false
  - name: database.name
    field_type: String
    required: false
  - name: table.name
    field_type: String
    comments: Full name of table, must include schema name.
    required: true
  - name: s3.path.style.access
    field_type: bool
    required: false
    default: Default::default
  - name: primary_key
    field_type: Vec<String>
    required: false
    default: Default::default
  - name: java_catalog_props
    field_type: HashMap<String,String>
    required: false
  - name: commit_checkpoint_interval
    field_type: u64
    comments: Commit every n(>0) checkpoints, default is 10.
    required: false
    default: DEFAULT_COMMIT_CHECKPOINT_INTERVAL_WITH_SINK_DECOUPLE
  - name: create_table_if_not_exists
    field_type: bool
    required: false
    default: Default::default
KafkaConfig:
  fields:
  - name: properties.bootstrap.server
    field_type: String
    required: true
    alias:
    - kafka.brokers
  - name: topic
    field_type: String
    required: true
    alias:
    - kafka.topic
  - name: properties.sync.call.timeout
    field_type: Duration
    required: false
    default: 'Duration :: from_secs (5)'
  - name: properties.security.protocol
    field_type: String
    comments: |-
      Security protocol used for RisingWave to communicate with Kafka brokers. Could be
      PLAINTEXT, SSL, SASL_PLAINTEXT or SASL_SSL.
    required: false
  - name: properties.ssl.endpoint.identification.algorithm
    field_type: String
    required: false
  - name: properties.ssl.ca.location
    field_type: String
    comments: Path to CA certificate file for verifying the broker's key.
    required: false
  - name: properties.ssl.ca.pem
    field_type: String
    comments: CA certificate string (PEM format) for verifying the broker's key.
    required: false
  - name: properties.ssl.certificate.location
    field_type: String
    comments: Path to client's certificate file (PEM).
    required: false
  - name: properties.ssl.certificate.pem
    field_type: String
    comments: Client's public key string (PEM format) used for authentication.
    required: false
  - name: properties.ssl.key.location
    field_type: String
    comments: Path to client's private key file (PEM).
    required: false
  - name: properties.ssl.key.pem
    field_type: String
    comments: Client's private key string (PEM format) used for authentication.
    required: false
  - name: properties.ssl.key.password
    field_type: String
    comments: Passphrase of client's private key.
    required: false
  - name: properties.sasl.mechanism
    field_type: String
    comments: SASL mechanism if SASL is enabled. Currently support PLAIN, SCRAM, GSSAPI, and AWS_MSK_IAM.
    required: false
  - name: properties.sasl.username
    field_type: String
    comments: SASL username for SASL/PLAIN and SASL/SCRAM.
    required: false
  - name: properties.sasl.password
    field_type: String
    comments: SASL password for SASL/PLAIN and SASL/SCRAM.
    required: false
  - name: properties.sasl.kerberos.service.name
    field_type: String
    comments: Kafka server's Kerberos principal name under SASL/GSSAPI, not including /hostname@REALM.
    required: false
  - name: properties.sasl.kerberos.keytab
    field_type: String
    comments: Path to client's Kerberos keytab file under SASL/GSSAPI.
    required: false
  - name: properties.sasl.kerberos.principal
    field_type: String
    comments: Client's Kerberos principal name under SASL/GSSAPI.
    required: false
  - name: properties.sasl.kerberos.kinit.cmd
    field_type: String
    comments: Shell command to refresh or acquire the client's Kerberos ticket under SASL/GSSAPI.
    required: false
  - name: properties.sasl.kerberos.min.time.before.relogin
    field_type: String
    comments: Minimum time in milliseconds between key refresh attempts under SASL/GSSAPI.
    required: false
  - name: properties.sasl.oauthbearer.config
    field_type: String
    comments: Configurations for SASL/OAUTHBEARER.
    required: false
  - name: properties.retry.max
    field_type: u32
    required: false
    default: '3'
  - name: properties.retry.interval
    field_type: Duration
    required: false
    default: 'Duration :: from_millis (100)'
  - name: primary_key
    field_type: String
    comments: |-
      We have parsed the primary key for an upsert kafka sink into a `usize` vector representing
      the indices of the pk columns in the frontend, so we simply store the primary key here
      as a string.
    required: false
  - name: properties.message.max.bytes
    field_type: usize
    comments: |-
      Maximum Kafka protocol request message size. Due to differing framing overhead between
      protocol versions the producer is unable to reliably enforce a strict max message limit at
      produce time and may exceed the maximum size by one message in protocol ProduceRequests,
      the broker will enforce the the topic's max.message.bytes limit
    required: false
  - name: properties.receive.message.max.bytes
    field_type: usize
    comments: |-
      Maximum Kafka protocol response message size. This serves as a safety precaution to avoid
      memory exhaustion in case of protocol hickups. This value must be at least fetch.max.bytes
      + 512 to allow for protocol overhead; the value is adjusted automatically unless the
      configuration property is explicitly set.
    required: false
  - name: properties.statistics.interval.ms
    field_type: usize
    required: false
  - name: properties.client.id
    field_type: String
    comments: Client identifier
    required: false
  - name: properties.enable.ssl.certificate.verification
    field_type: bool
    required: false
  - name: properties.allow.auto.create.topics
    field_type: bool
    comments: Allow automatic topic creation on the broker when subscribing to or assigning non-existent topics.
    required: false
  - name: properties.queue.buffering.max.messages
    field_type: usize
    comments: |-
      Maximum number of messages allowed on the producer queue. This queue is shared by all
      topics and partitions. A value of 0 disables this limit.
    required: false
  - name: properties.queue.buffering.max.kbytes
    field_type: usize
    comments: |-
      Maximum total message size sum allowed on the producer queue. This queue is shared by all
      topics and partitions. This property has higher priority than queue.buffering.max.messages.
    required: false
  - name: properties.queue.buffering.max.ms
    field_type: f64
    comments: |-
      Delay in milliseconds to wait for messages in the producer queue to accumulate before
      constructing message batches (MessageSets) to transmit to brokers. A higher value allows
      larger and more effective (less overhead, improved compression) batches of messages to
      accumulate at the expense of increased message delivery latency.
    required: false
  - name: properties.enable.idempotence
    field_type: bool
    comments: |-
      When set to true, the producer will ensure that messages are successfully produced exactly
      once and in the original produce order. The following configuration properties are adjusted
      automatically (if not modified by the user) when idempotence is enabled:
      max.in.flight.requests.per.connection=5 (must be less than or equal to 5),
      retries=INT32_MAX (must be greater than 0), acks=all, queuing.strategy=fifo. Producer
      will fail if user-supplied configuration is incompatible.
    required: false
  - name: properties.message.send.max.retries
    field_type: usize
    comments: How many times to retry sending a failing Message.
    required: false
  - name: properties.retry.backoff.ms
    field_type: usize
    comments: The backoff time in milliseconds before retrying a protocol request.
    required: false
  - name: properties.batch.num.messages
    field_type: usize
    comments: Maximum number of messages batched in one MessageSet
    required: false
  - name: properties.batch.size
    field_type: usize
    comments: |-
      Maximum size (in bytes) of all messages batched in one MessageSet, including protocol
      framing overhead. This limit is applied after the first message has been added to the
      batch, regardless of the first message's size, this is to ensure that messages that exceed
      batch.size are produced.
    required: false
  - name: properties.compression.codec
    field_type: CompressionCodec
    comments: Compression codec to use for compressing message sets.
    required: false
  - name: properties.message.timeout.ms
    field_type: usize
    comments: |-
      Produce message timeout.
      This value is used to limits the time a produced message waits for
      successful delivery (including retries).
    required: false
  - name: properties.max.in.flight.requests.per.connection
    field_type: usize
    comments: The maximum number of unacknowledged requests the client will send on a single connection before blocking.
    required: false
    default: '5'
  - name: properties.request.required.acks
    field_type: i32
    required: false
  - name: broker.rewrite.endpoints
    field_type: BTreeMap<String,String>
    comments: This is generated from `private_link_targets` and `private_link_endpoint` in frontend, instead of given by users.
    required: false
  - name: aws.region
    field_type: String
    required: false
    alias:
    - region
  - name: aws.endpoint_url
    field_type: String
    required: false
    alias:
    - endpoint_url
    - endpoint
  - name: aws.credentials.access_key_id
    field_type: String
    required: false
    alias:
    - access_key
  - name: aws.credentials.secret_access_key
    field_type: String
    required: false
    alias:
    - secret_key
  - name: aws.credentials.session_token
    field_type: String
    required: false
    alias:
    - session_token
  - name: aws.credentials.role.arn
    field_type: String
    comments: IAM role
    required: false
    alias:
    - arn
  - name: aws.credentials.role.external_id
    field_type: String
    comments: external ID in IAM role trust policy
    required: false
    alias:
    - external_id
  - name: aws.profile
    field_type: String
    required: false
    alias:
    - profile
KinesisSinkConfig:
  fields:
  - name: stream
    field_type: String
    required: true
    alias:
    - kinesis.stream.name
  - name: aws.region
    field_type: String
    required: true
    alias:
    - kinesis.stream.region
  - name: endpoint
    field_type: String
    required: false
    alias:
    - kinesis.endpoint
  - name: aws.credentials.access_key_id
    field_type: String
    required: false
    alias:
    - kinesis.credentials.access
  - name: aws.credentials.secret_access_key
    field_type: String
    required: false
    alias:
    - kinesis.credentials.secret
  - name: aws.credentials.session_token
    field_type: String
    required: false
    alias:
    - kinesis.credentials.session_token
  - name: aws.credentials.role.arn
    field_type: String
    required: false
    alias:
    - kinesis.assumerole.arn
  - name: aws.credentials.role.external_id
    field_type: String
    required: false
    alias:
    - kinesis.assumerole.external_id
MongodbConfig:
  fields:
  - name: mongodb.url
    field_type: String
    comments: The URL of MongoDB
    required: true
  - name: collection.name
    field_type: String
    comments: |-
      The collection name where data should be written to or read from. For sinks, the format is
      `db_name.collection_name`. Data can also be written to dynamic collections, see `collection.name.field`
      for more information.
    required: true
  - name: r#type
    field_type: String
    required: true
  - name: collection.name.field
    field_type: String
    comments: |-
      The dynamic collection name where data should be sunk to. If specified, the field value will be used
      as the collection name. The collection name format is same as `collection.name`. If the field value is
      null or an empty string, then the `collection.name` will be used as a fallback destination.
    required: false
  - name: collection.name.field.drop
    field_type: bool
    comments: |-
      Controls whether the field value of `collection.name.field` should be dropped when sinking.
      Set this option to true to avoid the duplicate values of `collection.name.field` being written to the
      result collection.
    required: false
    default: Default::default
  - name: mongodb.bulk_write.max_entries
    field_type: usize
    comments: The maximum entries will accumulate before performing the bulk write, defaults to 1024.
    required: false
    default: '1024'
MqttConfig:
  fields:
  - name: url
    field_type: String
    comments: |-
      The url of the broker to connect to. e.g. tcp://localhost.
      Must be prefixed with one of either `tcp://`, `mqtt://`, `ssl://`,`mqtts://`,
      to denote the protocol for establishing a connection with the broker.
      `mqtts://`, `ssl://` will use the native certificates if no ca is specified
    required: true
  - name: qos
    field_type: QualityOfService
    comments: |-
      The quality of service to use when publishing messages. Defaults to at_most_once.
      Could be at_most_once, at_least_once or exactly_once
    required: false
  - name: username
    field_type: String
    comments: Username for the mqtt broker
    required: false
  - name: password
    field_type: String
    comments: Password for the mqtt broker
    required: false
  - name: client_prefix
    field_type: String
    comments: |-
      Prefix for the mqtt client id.
      The client id will be generated as `client_prefix`_`actor_id`_`(executor_id|source_id)`. Defaults to risingwave
    required: false
  - name: clean_start
    field_type: bool
    comments: |-
      `clean_start = true` removes all the state from queues & instructs the broker
      to clean all the client state when client disconnects.

      When set `false`, broker will hold the client state and performs pending
      operations on the client when reconnection with same `client_id`
      happens. Local queue state is also held to retransmit packets after reconnection.
    required: false
    default: Default::default
  - name: inflight_messages
    field_type: usize
    comments: The maximum number of inflight messages. Defaults to 100
    required: false
  - name: max_packet_size
    field_type: u32
    comments: The max size of messages received by the MQTT client
    required: false
  - name: tls.client_key
    field_type: String
    comments: Path to CA certificate file for verifying the broker's key.
    required: false
  - name: tls.client_cert
    field_type: String
    comments: |-
      Path to client's certificate file (PEM). Required for client authentication.
      Can be a file path under fs:// or a string with the certificate content.
    required: false
  - name: tls.client_key
    field_type: String
    comments: |-
      Path to client's private key file (PEM). Required for client authentication.
      Can be a file path under fs:// or a string with the private key content.
    required: false
  - name: topic
    field_type: String
    comments: The topic name to subscribe or publish to. When subscribing, it can be a wildcard topic. e.g /topic/#
    required: false
  - name: retain
    field_type: bool
    comments: Whether the message should be retained by the broker
    required: false
    default: Default::default
  - name: r#type
    field_type: String
    required: true
  - name: topic.field
    field_type: String
    required: false
NatsConfig:
  fields:
  - name: server_url
    field_type: String
    required: true
  - name: subject
    field_type: String
    required: true
  - name: connect_mode
    field_type: String
    required: true
  - name: username
    field_type: String
    required: false
  - name: password
    field_type: String
    required: false
  - name: jwt
    field_type: String
    required: false
  - name: nkey
    field_type: String
    required: false
  - name: max_bytes
    field_type: i64
    required: false
  - name: max_messages
    field_type: i64
    required: false
  - name: max_messages_per_subject
    field_type: i64
    required: false
  - name: max_consumers
    field_type: i32
    required: false
  - name: max_message_size
    field_type: i32
    required: false
  - name: r#type
    field_type: String
    required: true
PulsarConfig:
  fields:
  - name: properties.retry.max
    field_type: u32
    required: false
    default: '3'
  - name: properties.retry.interval
    field_type: Duration
    required: false
    default: 'Duration :: from_millis (100)'
  - name: topic
    field_type: String
    required: true
    alias:
    - pulsar.topic
  - name: service.url
    field_type: String
    required: true
    alias:
    - pulsar.service.url
  - name: auth.token
    field_type: String
    required: false
  - name: oauth.issuer.url
    field_type: String
    required: true
  - name: oauth.credentials.url
    field_type: String
    required: true
  - name: oauth.audience
    field_type: String
    required: true
  - name: oauth.scope
    field_type: String
    required: false
  - name: aws.region
    field_type: String
    required: false
    alias:
    - region
  - name: aws.endpoint_url
    field_type: String
    required: false
    alias:
    - endpoint_url
    - endpoint
  - name: aws.credentials.access_key_id
    field_type: String
    required: false
    alias:
    - access_key
  - name: aws.credentials.secret_access_key
    field_type: String
    required: false
    alias:
    - secret_key
  - name: aws.credentials.session_token
    field_type: String
    required: false
    alias:
    - session_token
  - name: aws.credentials.role.arn
    field_type: String
    comments: IAM role
    required: false
    alias:
    - arn
  - name: aws.credentials.role.external_id
    field_type: String
    comments: external ID in IAM role trust policy
    required: false
    alias:
    - external_id
  - name: aws.profile
    field_type: String
    required: false
    alias:
    - profile
  - name: properties.batch.size
    field_type: u32
    required: false
    default: '10000'
  - name: properties.batch.byte.size
    field_type: usize
    required: false
    default: 1 << 20
RedisConfig:
  fields:
  - name: redis.url
    field_type: String
    required: true
S3Config:
  fields:
  - name: s3.region_name
    field_type: String
    required: true
  - name: s3.bucket_name
    field_type: String
    required: true
  - name: s3.path
    field_type: String
    comments: The directory where the sink file is located.
    required: true
  - name: s3.credentials.access
    field_type: String
    required: false
    default: Default::default
  - name: s3.credentials.secret
    field_type: String
    required: false
    default: Default::default
  - name: s3.endpoint_url
    field_type: String
    required: false
  - name: s3.assume_role
    field_type: String
    required: false
    default: Default::default
  - name: r#type
    field_type: String
    required: true
SnowflakeConfig:
  fields:
  - name: snowflake.s3_bucket
    field_type: String
    comments: The s3 bucket where intermediate sink files will be stored
    required: true
    alias:
    - s3.bucket_name
  - name: snowflake.s3_path
    field_type: String
    comments: |-
      The optional s3 path to be specified
      the actual file location would be `s3://<s3_bucket>/<s3_path>/<rw_auto_gen_intermediate_file_name>`
      if this field is specified by user(s)
      otherwise it would be `s3://<s3_bucket>/<rw_auto_gen_intermediate_file_name>`
    required: false
    alias:
    - s3.path
  - name: snowflake.aws_access_key_id
    field_type: String
    comments: s3 credentials
    required: true
    alias:
    - s3.credentials.access
  - name: snowflake.aws_secret_access_key
    field_type: String
    comments: s3 credentials
    required: true
    alias:
    - s3.credentials.secret
  - name: snowflake.aws_region
    field_type: String
    comments: The s3 region, e.g., us-east-2
    required: true
    alias:
    - s3.region_name
SqlServerConfig:
  fields:
  - name: sqlserver.host
    field_type: String
    required: true
  - name: sqlserver.port
    field_type: u16
    required: true
  - name: sqlserver.user
    field_type: String
    required: true
  - name: sqlserver.password
    field_type: String
    required: true
  - name: sqlserver.database
    field_type: String
    required: true
  - name: sqlserver.table
    field_type: String
    required: true
  - name: sqlserver.max_batch_rows
    field_type: usize
    required: false
    default: '1024'
  - name: r#type
    field_type: String
    required: true
StarrocksConfig:
  fields:
  - name: starrocks.host
    field_type: String
    comments: The `StarRocks` host address.
    required: true
  - name: starrocks.mysqlport
    field_type: String
    comments: The port to the MySQL server of `StarRocks` FE.
    required: true
    alias:
    - starrocks.query_port
  - name: starrocks.httpport
    field_type: String
    comments: The port to the HTTP server of `StarRocks` FE.
    required: true
    alias:
    - starrocks.http_port
  - name: starrocks.user
    field_type: String
    comments: The user name used to access the `StarRocks` database.
    required: true
  - name: starrocks.password
    field_type: String
    comments: The password associated with the user.
    required: true
  - name: starrocks.database
    field_type: String
    comments: The `StarRocks` database where the target table is located
    required: true
  - name: starrocks.table
    field_type: String
    comments: The `StarRocks` table you want to sink data to.
    required: true
  - name: starrocks.stream_load.http.timeout.ms
    field_type: u64
    comments: The timeout in milliseconds for stream load http request, defaults to 10 seconds.
    required: false
    default: 30 * 1000
  - name: commit_checkpoint_interval
    field_type: u64
    comments: |-
      Set this option to a positive integer n, RisingWave will try to commit data
      to Starrocks at every n checkpoints by leveraging the
      [StreamLoad Transaction API](https://docs.starrocks.io/docs/loading/Stream_Load_transaction_interface/),
      also, in this time, the `sink_decouple` option should be enabled as well.
      Defaults to 10 if commit_checkpoint_interval <= 0
    required: false
    default: DEFAULT_COMMIT_CHECKPOINT_INTERVAL_WITH_SINK_DECOUPLE
  - name: starrocks.partial_update
    field_type: String
    comments: Enable partial update
    required: false
  - name: r#type
    field_type: String
    required: true
WebhdfsConfig:
  fields:
  - name: webhdfs.endpoint
    field_type: String
    required: true
  - name: webhdfs.path
    field_type: String
    comments: The directory where the sink file is located.
    required: true
  - name: r#type
    field_type: String
    required: true<|MERGE_RESOLUTION|>--- conflicted
+++ resolved
@@ -224,36 +224,6 @@
     required: false
     alias:
     - profile
-<<<<<<< HEAD
-ElasticSearchOpenSearchConfig:
-  fields:
-  - name: url
-    field_type: String
-    required: true
-  - name: index
-    field_type: String
-    comments: The index's name of elasticsearch or openserach
-    required: false
-  - name: delimiter
-    field_type: String
-    comments: If pk is set, then "pk1+delimiter+pk2+delimiter..." will be used as the key, if pk is not set, we will just use the first column as the key.
-    required: false
-  - name: username
-    field_type: String
-    comments: The username of elasticsearch or openserach
-    required: true
-  - name: password
-    field_type: String
-    comments: The username of elasticsearch or openserach
-    required: true
-  - name: index_column
-    field_type: usize
-    comments: It is used for dynamic index, if it is be set, the value of this column will be used as the index. It and `index` can only set one
-    required: false
-  - name: max_task_num
-    field_type: usize
-    required: false
-=======
   - name: dynamodb.max_batch_item_nums
     field_type: usize
     required: false
@@ -262,7 +232,34 @@
     field_type: usize
     required: false
     default: '256'
->>>>>>> d4928435
+ElasticSearchOpenSearchConfig:
+  fields:
+  - name: url
+    field_type: String
+    required: true
+  - name: index
+    field_type: String
+    comments: The index's name of elasticsearch or openserach
+    required: false
+  - name: delimiter
+    field_type: String
+    comments: If pk is set, then "pk1+delimiter+pk2+delimiter..." will be used as the key, if pk is not set, we will just use the first column as the key.
+    required: false
+  - name: username
+    field_type: String
+    comments: The username of elasticsearch or openserach
+    required: true
+  - name: password
+    field_type: String
+    comments: The username of elasticsearch or openserach
+    required: true
+  - name: index_column
+    field_type: usize
+    comments: It is used for dynamic index, if it is be set, the value of this column will be used as the index. It and `index` can only set one
+    required: false
+  - name: max_task_num
+    field_type: usize
+    required: false
 FsConfig:
   fields:
   - name: fs.path
