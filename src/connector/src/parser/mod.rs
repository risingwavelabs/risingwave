// Copyright 2024 RisingWave Labs
//
// Licensed under the Apache License, Version 2.0 (the "License");
// you may not use this file except in compliance with the License.
// You may obtain a copy of the License at
//
//     http://www.apache.org/licenses/LICENSE-2.0
//
// Unless required by applicable law or agreed to in writing, software
// distributed under the License is distributed on an "AS IS" BASIS,
// WITHOUT WARRANTIES OR CONDITIONS OF ANY KIND, either express or implied.
// See the License for the specific language governing permissions and
// limitations under the License.

use std::collections::HashMap;
use std::fmt::Debug;
use std::sync::LazyLock;

use auto_enums::auto_enum;
pub use avro::AvroParserConfig;
pub use canal::*;
use csv_parser::CsvParser;
pub use debezium::*;
use futures::{Future, TryFutureExt};
use futures_async_stream::try_stream;
pub use json_parser::*;
pub use protobuf::*;
use risingwave_common::array::{ArrayBuilderImpl, Op, StreamChunk};
use risingwave_common::bail;
use risingwave_common::catalog::{KAFKA_TIMESTAMP_COLUMN_NAME, TABLE_NAME_COLUMN_NAME};
use risingwave_common::log::LogSuppresser;
use risingwave_common::types::{Datum, Scalar, ScalarImpl};
use risingwave_common::util::iter_util::ZipEqFast;
use risingwave_common::util::tracing::InstrumentStream;
use risingwave_pb::catalog::{
    SchemaRegistryNameStrategy as PbSchemaRegistryNameStrategy, StreamSourceInfo,
};
use risingwave_pb::plan_common::additional_column::ColumnType as AdditionalColumnType;
use thiserror_ext::AsReport;

use self::avro::AvroAccessBuilder;
use self::bytes_parser::BytesAccessBuilder;
pub use self::mysql::mysql_row_to_owned_row;
use self::plain_parser::PlainParser;
pub use self::postgres::postgres_row_to_owned_row;
use self::simd_json_parser::DebeziumJsonAccessBuilder;
use self::unified::AccessImpl;
use self::upsert_parser::UpsertParser;
use self::util::get_kafka_topic;
use crate::common::AwsAuthProps;
use crate::error::{ConnectorError, ConnectorResult};
use crate::parser::maxwell::MaxwellParser;
use crate::parser::simd_json_parser::DebeziumMongoJsonAccessBuilder;
use crate::parser::util::{
    extract_header_inner_from_meta, extract_headers_from_meta, extreact_timestamp_from_meta,
};
use crate::schema::schema_registry::SchemaRegistryAuth;
use crate::source::monitor::GLOBAL_SOURCE_METRICS;
use crate::source::{
    extract_source_struct, BoxSourceStream, ChunkSourceStream, SourceColumnDesc, SourceColumnType,
    SourceContext, SourceContextRef, SourceEncode, SourceFormat, SourceMessage, SourceMeta,
};

pub mod additional_columns;
mod avro;
mod bytes_parser;
mod canal;
mod common;
mod csv_parser;
mod debezium;
mod json_parser;
mod maxwell;
mod mysql;
pub mod plain_parser;
mod postgres;
mod protobuf;
mod unified;
mod upsert_parser;
mod util;

pub use debezium::DEBEZIUM_IGNORE_KEY;
pub use unified::{AccessError, AccessResult};

/// A builder for building a [`StreamChunk`] from [`SourceColumnDesc`].
pub struct SourceStreamChunkBuilder {
    descs: Vec<SourceColumnDesc>,
    builders: Vec<ArrayBuilderImpl>,
    op_builder: Vec<Op>,
}

impl SourceStreamChunkBuilder {
    pub fn with_capacity(descs: Vec<SourceColumnDesc>, cap: usize) -> Self {
        let builders = descs
            .iter()
            .map(|desc| desc.data_type.create_array_builder(cap))
            .collect();

        Self {
            descs,
            builders,
            op_builder: Vec::with_capacity(cap),
        }
    }

    pub fn row_writer(&mut self) -> SourceStreamChunkRowWriter<'_> {
        SourceStreamChunkRowWriter {
            descs: &self.descs,
            builders: &mut self.builders,
            op_builder: &mut self.op_builder,
            row_meta: None,
        }
    }

    /// Consumes the builder and returns a [`StreamChunk`].
    pub fn finish(self) -> StreamChunk {
        StreamChunk::new(
            self.op_builder,
            self.builders
                .into_iter()
                .map(|builder| builder.finish().into())
                .collect(),
        )
    }

    /// Resets the builder and returns a [`StreamChunk`], while reserving `next_cap` capacity for
    /// the builders of the next [`StreamChunk`].
    #[must_use]
    pub fn take(&mut self, next_cap: usize) -> StreamChunk {
        let descs = std::mem::take(&mut self.descs);
        let builder = std::mem::replace(self, Self::with_capacity(descs, next_cap));
        builder.finish()
    }

    pub fn op_num(&self) -> usize {
        self.op_builder.len()
    }

    pub fn is_empty(&self) -> bool {
        self.op_builder.is_empty()
    }
}

/// `SourceStreamChunkRowWriter` is responsible to write one or more records to the [`StreamChunk`],
/// where each contains either one row (Insert/Delete) or two rows (Update) that can be written atomically.
///
/// Callers are supposed to call one of the `insert`, `delete` or `update` methods to write a record,
/// providing a closure that produces one or two [`Datum`]s by corresponding [`SourceColumnDesc`].
/// Specifically,
/// - only columns with [`SourceColumnType::Normal`] need to be handled;
/// - errors for non-primary key columns will be ignored and filled with default value instead;
/// - other errors will be propagated.
pub struct SourceStreamChunkRowWriter<'a> {
    descs: &'a [SourceColumnDesc],
    builders: &'a mut [ArrayBuilderImpl],
    op_builder: &'a mut Vec<Op>,

    /// An optional meta data of the original message.
    ///
    /// When this is set by `with_meta`, it'll be used to fill the columns of types other than [`SourceColumnType::Normal`].
    row_meta: Option<MessageMeta<'a>>,
}

/// The meta data of the original message for a row writer.
///
/// Extracted from the `SourceMessage`.
#[derive(Clone, Copy, Debug)]
pub struct MessageMeta<'a> {
    meta: &'a SourceMeta,
    split_id: &'a str,
    offset: &'a str,
}

impl MessageMeta<'_> {
    /// Extract the value for the given column.
    ///
    /// Returns `None` if the column is not a meta column.
    fn value_for_column(self, desc: &SourceColumnDesc) -> Option<Datum> {
        match desc.column_type {
            // Row id columns are filled with `NULL` here and will be filled with the real
            // row id generated by `RowIdGenExecutor` later.
            SourceColumnType::RowId => Datum::None.into(),
            // Extract the offset from the meta data.
            SourceColumnType::Offset => Datum::Some(self.offset.into()).into(),
            // Extract custom meta data per connector.
            SourceColumnType::Meta if let SourceMeta::Kafka(kafka_meta) = self.meta => {
                assert_eq!(
                    desc.name.as_str(),
                    KAFKA_TIMESTAMP_COLUMN_NAME,
                    "unexpected kafka meta column name"
                );
                kafka_meta
                    .timestamp
                    .map(|ts| {
                        risingwave_common::cast::i64_to_timestamptz(ts)
                            .unwrap()
                            .to_scalar_value()
                    })
                    .into()
            }
            SourceColumnType::Meta if let SourceMeta::DebeziumCdc(cdc_meta) = self.meta => {
                assert_eq!(
                    desc.name.as_str(),
                    TABLE_NAME_COLUMN_NAME,
                    "unexpected cdc meta column name"
                );
                Datum::Some(cdc_meta.full_table_name.as_str().into()).into()
            }

            // For other cases, return `None`.
            SourceColumnType::Meta | SourceColumnType::Normal => None,
        }
    }
}

trait OpAction {
    type Output;

    fn output_for(datum: Datum) -> Self::Output;

    fn apply(builder: &mut ArrayBuilderImpl, output: Self::Output);

    fn rollback(builder: &mut ArrayBuilderImpl);

    fn finish(writer: &mut SourceStreamChunkRowWriter<'_>);
}

struct OpActionInsert;

impl OpAction for OpActionInsert {
    type Output = Datum;

    #[inline(always)]
    fn output_for(datum: Datum) -> Self::Output {
        datum
    }

    #[inline(always)]
    fn apply(builder: &mut ArrayBuilderImpl, output: Datum) {
        builder.append(&output)
    }

    #[inline(always)]
    fn rollback(builder: &mut ArrayBuilderImpl) {
        builder.pop().unwrap()
    }

    #[inline(always)]
    fn finish(writer: &mut SourceStreamChunkRowWriter<'_>) {
        writer.op_builder.push(Op::Insert);
    }
}

struct OpActionDelete;

impl OpAction for OpActionDelete {
    type Output = Datum;

    #[inline(always)]
    fn output_for(datum: Datum) -> Self::Output {
        datum
    }

    #[inline(always)]
    fn apply(builder: &mut ArrayBuilderImpl, output: Datum) {
        builder.append(&output)
    }

    #[inline(always)]
    fn rollback(builder: &mut ArrayBuilderImpl) {
        builder.pop().unwrap()
    }

    #[inline(always)]
    fn finish(writer: &mut SourceStreamChunkRowWriter<'_>) {
        writer.op_builder.push(Op::Delete);
    }
}

struct OpActionUpdate;

impl OpAction for OpActionUpdate {
    type Output = (Datum, Datum);

    #[inline(always)]
    fn output_for(datum: Datum) -> Self::Output {
        (datum.clone(), datum)
    }

    #[inline(always)]
    fn apply(builder: &mut ArrayBuilderImpl, output: (Datum, Datum)) {
        builder.append(&output.0);
        builder.append(&output.1);
    }

    #[inline(always)]
    fn rollback(builder: &mut ArrayBuilderImpl) {
        builder.pop().unwrap();
        builder.pop().unwrap();
    }

    #[inline(always)]
    fn finish(writer: &mut SourceStreamChunkRowWriter<'_>) {
        writer.op_builder.push(Op::UpdateDelete);
        writer.op_builder.push(Op::UpdateInsert);
    }
}

impl<'a> SourceStreamChunkRowWriter<'a> {
    /// Set the meta data of the original message for this row writer.
    ///
    /// This should always be called except for tests.
    fn with_meta(self, row_meta: MessageMeta<'a>) -> Self {
        Self {
            row_meta: Some(row_meta),
            ..self
        }
    }
}

impl SourceStreamChunkRowWriter<'_> {
    fn do_action<A: OpAction>(
        &mut self,
        mut f: impl FnMut(&SourceColumnDesc) -> AccessResult<A::Output>,
    ) -> AccessResult<()> {
        let mut wrapped_f = |desc: &SourceColumnDesc| {
            match (&desc.column_type, &desc.additional_column.column_type) {
                (&SourceColumnType::Offset | &SourceColumnType::RowId, _) => {
                    // SourceColumnType is for CDC source only.
                    Ok(A::output_for(
                        self.row_meta
                            .as_ref()
                            .and_then(|row_meta| row_meta.value_for_column(desc))
                            .unwrap(), // handled all match cases in internal match, unwrap is safe
                    ))
                }
                (&SourceColumnType::Meta, _)
                    if matches!(
                        &self.row_meta.map(|ele| ele.meta),
                        &Some(SourceMeta::Kafka(_) | SourceMeta::DebeziumCdc(_))
                    ) =>
                {
                    // SourceColumnType is for CDC source only.
                    return Ok(A::output_for(
                        self.row_meta
                            .as_ref()
                            .and_then(|row_meta| row_meta.value_for_column(desc))
                            .unwrap(), // handled all match cases in internal match, unwrap is safe
                    ));
                }
                (_, &Some(AdditionalColumnType::Timestamp(_))) => {
                    return Ok(A::output_for(
                        self.row_meta
                            .as_ref()
                            .and_then(|ele| extreact_timestamp_from_meta(ele.meta))
                            .unwrap_or(None),
                    ))
                }
                (_, &Some(AdditionalColumnType::Partition(_))) => {
                    // the meta info does not involve spec connector
                    return Ok(A::output_for(
                        self.row_meta
                            .as_ref()
                            .map(|ele| ScalarImpl::Utf8(ele.split_id.to_string().into())),
                    ));
                }
                (_, &Some(AdditionalColumnType::Offset(_))) => {
                    // the meta info does not involve spec connector
                    return Ok(A::output_for(
                        self.row_meta
                            .as_ref()
                            .map(|ele| ScalarImpl::Utf8(ele.offset.to_string().into())),
                    ));
                }
                (_, &Some(AdditionalColumnType::HeaderInner(ref header_inner))) => {
                    return Ok(A::output_for(
                        self.row_meta
                            .as_ref()
                            .and_then(|ele| {
                                extract_header_inner_from_meta(
                                    ele.meta,
                                    header_inner.inner_field.as_ref(),
                                    header_inner.data_type.as_ref(),
                                )
                            })
                            .unwrap_or(None),
                    ))
                }
                (_, &Some(AdditionalColumnType::Headers(_))) => {
                    return Ok(A::output_for(
                        self.row_meta
                            .as_ref()
                            .and_then(|ele| extract_headers_from_meta(ele.meta))
                            .unwrap_or(None),
                    ))
                }
                (_, &Some(AdditionalColumnType::Filename(_))) => {
                    // Filename is used as partition in FS connectors
                    return Ok(A::output_for(
                        self.row_meta
                            .as_ref()
                            .map(|ele| ScalarImpl::Utf8(ele.split_id.to_string().into())),
                    ));
                }
                (_, _) => {
                    // For normal columns, call the user provided closure.
                    match f(desc) {
                        Ok(output) => Ok(output),

                        // Throw error for failed access to primary key columns.
                        Err(e) if desc.is_pk => Err(e),
                        // Ignore error for other columns and fill in `NULL` instead.
                        Err(error) => {
                            // TODO: figure out a way to fill in not-null default value if user specifies one
                            // TODO: decide whether the error should not be ignored (e.g., even not a valid Debezium message)
                            // TODO: not using tracing span to provide `split_id` and `offset` due to performance concern,
                            //       see #13105
                            static LOG_SUPPERSSER: LazyLock<LogSuppresser> =
                                LazyLock::new(LogSuppresser::default);
                            if let Ok(suppressed_count) = LOG_SUPPERSSER.check() {
                                tracing::warn!(
                                    error = %error.as_report(),
                                    split_id = self.row_meta.as_ref().map(|m| m.split_id),
                                    offset = self.row_meta.as_ref().map(|m| m.offset),
                                    column = desc.name,
                                    suppressed_count,
                                    "failed to parse non-pk column, padding with `NULL`"
                                );
                            }
                            Ok(A::output_for(Datum::None))
                        }
                    }
                }
            }
        };

        // Columns that changes have been applied to. Used to rollback when an error occurs.
        let mut applied_columns = Vec::with_capacity(self.descs.len());

        let result = (self.descs.iter())
            .zip_eq_fast(self.builders.iter_mut())
            .try_for_each(|(desc, builder)| {
                wrapped_f(desc).map(|output| {
                    A::apply(builder, output);
                    applied_columns.push(builder);
                })
            });

        match result {
            Ok(_) => {
                A::finish(self);
                Ok(())
            }
            Err(e) => {
                for builder in applied_columns {
                    A::rollback(builder);
                }
                Err(e)
            }
        }
    }

    /// Write an `Insert` record to the [`StreamChunk`], with the given fallible closure that
    /// produces one [`Datum`] by corresponding [`SourceColumnDesc`].
    ///
    /// See the [struct-level documentation](SourceStreamChunkRowWriter) for more details.
    pub fn insert(
        &mut self,
        f: impl FnMut(&SourceColumnDesc) -> AccessResult<Datum>,
    ) -> AccessResult<()> {
        self.do_action::<OpActionInsert>(f)
    }

    /// Write a `Delete` record to the [`StreamChunk`], with the given fallible closure that
    /// produces one [`Datum`] by corresponding [`SourceColumnDesc`].
    ///
    /// See the [struct-level documentation](SourceStreamChunkRowWriter) for more details.
    pub fn delete(
        &mut self,
        f: impl FnMut(&SourceColumnDesc) -> AccessResult<Datum>,
    ) -> AccessResult<()> {
        self.do_action::<OpActionDelete>(f)
    }

    /// Write a `Update` record to the [`StreamChunk`], with the given fallible closure that
    /// produces two [`Datum`]s as old and new value by corresponding [`SourceColumnDesc`].
    ///
    /// See the [struct-level documentation](SourceStreamChunkRowWriter) for more details.
    pub fn update(
        &mut self,
        f: impl FnMut(&SourceColumnDesc) -> AccessResult<(Datum, Datum)>,
    ) -> AccessResult<()> {
        self.do_action::<OpActionUpdate>(f)
    }
}

/// Transaction control message. Currently only used by Debezium messages.
#[derive(Debug)]
pub enum TransactionControl {
    Begin { id: Box<str> },
    Commit { id: Box<str> },
}

/// The result of parsing a message.
#[derive(Debug)]
pub enum ParseResult {
    /// Some rows are parsed and written to the [`SourceStreamChunkRowWriter`].
    Rows,
    /// A transaction control message is parsed.
    TransactionControl(TransactionControl),
}

#[derive(Clone, Copy, Debug, PartialEq)]
pub enum ParserFormat {
    CanalJson,
    Csv,
    Json,
    Maxwell,
    Debezium,
    DebeziumMongo,
    Upsert,
    Plain,
}

/// `ByteStreamSourceParser` is a new message parser, the parser should consume
/// the input data stream and return a stream of parsed msgs.
pub trait ByteStreamSourceParser: Send + Debug + Sized + 'static {
    /// The column descriptors of the output chunk.
    fn columns(&self) -> &[SourceColumnDesc];

    /// The source context, used to report parsing error.
    fn source_ctx(&self) -> &SourceContext;

    /// The format of the specific parser.
    fn parser_format(&self) -> ParserFormat;

    /// Parse one record from the given `payload` and write rows to the `writer`.
    ///
    /// Returns error if **any** of the rows in the message failed to parse.
    fn parse_one<'a>(
        &'a mut self,
        key: Option<Vec<u8>>,
        payload: Option<Vec<u8>>,
        writer: SourceStreamChunkRowWriter<'a>,
    ) -> impl Future<Output = ConnectorResult<()>> + Send + 'a;

    /// Parse one record from the given `payload`, either write rows to the `writer` or interpret it
    /// as a transaction control message.
    ///
    /// The default implementation forwards to [`ByteStreamSourceParser::parse_one`] for
    /// non-transactional sources.
    ///
    /// Returns error if **any** of the rows in the message failed to parse.
    fn parse_one_with_txn<'a>(
        &'a mut self,
        key: Option<Vec<u8>>,
        payload: Option<Vec<u8>>,
        writer: SourceStreamChunkRowWriter<'a>,
    ) -> impl Future<Output = ConnectorResult<ParseResult>> + Send + 'a {
        self.parse_one(key, payload, writer)
            .map_ok(|_| ParseResult::Rows)
    }
}

#[try_stream(ok = Vec<SourceMessage>, error = ConnectorError)]
async fn ensure_largest_at_rate_limit(stream: BoxSourceStream, rate_limit: u32) {
    #[for_await]
    for batch in stream {
        let mut batch = batch?;
        let mut start = 0;
        let end = batch.len();
        while start < end {
            let next = std::cmp::min(start + rate_limit as usize, end);
            yield std::mem::take(&mut batch[start..next].as_mut()).to_vec();
            start = next;
        }
    }
}

#[easy_ext::ext(SourceParserIntoStreamExt)]
impl<P: ByteStreamSourceParser> P {
    /// Parse a data stream of one source split into a stream of [`StreamChunk`].
    ///
    /// # Arguments
    /// - `data_stream`: A data stream of one source split.
    ///  To be able to split multiple messages from mq, so it is not a pure byte stream
    ///
    /// # Returns
    ///
    /// A [`ChunkSourceStream`] which is a stream of parsed messages.
    pub fn into_stream(self, data_stream: BoxSourceStream) -> impl ChunkSourceStream {
        let source_info = self.source_ctx().source_info.clone();

        // Ensure chunk size is smaller than rate limit
        let data_stream = if let Some(rate_limit) = &self.source_ctx().source_ctrl_opts.rate_limit {
            Box::pin(ensure_largest_at_rate_limit(data_stream, *rate_limit))
        } else {
            data_stream
        };

        // The parser stream will be long-lived. We use `instrument_with` here to create
        // a new span for the polling of each chunk.
        into_chunk_stream(self, data_stream).instrument_with(move || {
            tracing::info_span!(
                "source_parse_chunk",
                actor_id = source_info.actor_id,
                source_id = source_info.source_id.table_id()
            )
        })
    }
}

/// Maximum number of rows in a transaction. If a transaction is larger than this, it will be force
/// committed to avoid potential OOM.
const MAX_ROWS_FOR_TRANSACTION: usize = 4096;

// TODO: when upsert is disabled, how to filter those empty payload
// Currently, an err is returned for non upsert with empty payload
#[try_stream(ok = StreamChunk, error = crate::error::ConnectorError)]
async fn into_chunk_stream<P: ByteStreamSourceParser>(mut parser: P, data_stream: BoxSourceStream) {
    let columns = parser.columns().to_vec();

    let mut builder = SourceStreamChunkBuilder::with_capacity(columns, 0);

    struct Transaction {
        id: Box<str>,
        len: usize,
    }
    let mut current_transaction = None;
    let mut yield_asap = false; // whether we should yield the chunk as soon as possible (txn commits)

    #[for_await]
    for batch in data_stream {
        let batch = batch?;
        let batch_len = batch.len();

        if let Some(Transaction { len, id }) = &mut current_transaction {
            // Dirty state. The last batch is not yielded due to uncommitted transaction.
            if *len > MAX_ROWS_FOR_TRANSACTION {
                // Large transaction. Force commit.
                tracing::warn!(
                    id,
                    len,
                    "transaction is larger than {MAX_ROWS_FOR_TRANSACTION} rows, force commit"
                );
                *len = 0; // reset `len` while keeping `id`
                yield_asap = false;
                yield builder.take(batch_len);
            } else {
                // Normal transaction. After the transaction is committed, we should yield the last
                // batch immediately, so set `yield_asap` to true.
                yield_asap = true;
            }
        } else {
            // Clean state. Reserve capacity for the builder.
            assert!(builder.is_empty());
            assert!(!yield_asap);
            let _ = builder.take(batch_len);
        }

        let process_time_ms = chrono::Utc::now().timestamp_millis();
        for (i, msg) in batch.into_iter().enumerate() {
            if msg.key.is_none() && msg.payload.is_none() {
                tracing::debug!(offset = msg.offset, "skip parsing of heartbeat message");
                continue;
            }

            // calculate process_time - event_time lag
            if let SourceMeta::DebeziumCdc(msg_meta) = &msg.meta {
                let lag_ms = process_time_ms - msg_meta.source_ts_ms;
                // report to promethus
                GLOBAL_SOURCE_METRICS
                    .direct_cdc_event_lag_latency
                    .with_label_values(&[&msg_meta.full_table_name])
                    .observe(lag_ms as f64);
            }

            let old_op_num = builder.op_num();
            match parser
                .parse_one_with_txn(
                    msg.key,
                    msg.payload,
                    builder.row_writer().with_meta(MessageMeta {
                        meta: &msg.meta,
                        split_id: &msg.split_id,
                        offset: &msg.offset,
                    }),
                )
                .await
            {
                // It's possible that parsing multiple rows in a single message PARTIALLY failed.
                // We still have to maintain the row number in this case.
                res @ (Ok(ParseResult::Rows) | Err(_)) => {
                    // The number of rows added to the builder.
                    let num = builder.op_num() - old_op_num;

                    // Aggregate the number of rows in the current transaction.
                    if let Some(Transaction { len, .. }) = &mut current_transaction {
                        *len += num;
                    }

                    if let Err(error) = res {
                        // TODO: not using tracing span to provide `split_id` and `offset` due to performance concern,
                        //       see #13105
                        static LOG_SUPPERSSER: LazyLock<LogSuppresser> =
                            LazyLock::new(LogSuppresser::default);
                        if let Ok(suppressed_count) = LOG_SUPPERSSER.check() {
                            tracing::error!(
                                error = %error.as_report(),
                                split_id = &*msg.split_id,
                                offset = msg.offset,
                                suppressed_count,
                                "failed to parse message, skipping"
                            );
                        }
                        parser.source_ctx().report_user_source_error(&error);
                    }
                }

                Ok(ParseResult::TransactionControl(txn_ctl)) => {
                    match txn_ctl {
                        TransactionControl::Begin { id } => {
                            if let Some(Transaction { id: current_id, .. }) = &current_transaction {
                                tracing::warn!(current_id, id, "already in transaction");
                            }
                            tracing::debug!("begin upstream transaction: id={}", id);
                            current_transaction = Some(Transaction { id, len: 0 });
                        }
                        TransactionControl::Commit { id } => {
                            let current_id = current_transaction.as_ref().map(|t| &t.id);
                            if current_id != Some(&id) {
                                tracing::warn!(?current_id, id, "transaction id mismatch");
                            }
                            tracing::debug!("commit upstream transaction: id={}", id);
                            current_transaction = None;
                        }
                    }

                    // Not in a transaction anymore and `yield_asap` is set, so we should yield the
                    // chunk now.
                    if current_transaction.is_none() && yield_asap {
                        yield_asap = false;
                        yield builder.take(batch_len - (i + 1));
                    }
                }
            }
        }

        // If we are not in a transaction, we should yield the chunk now.
        if current_transaction.is_none() {
            yield_asap = false;

            yield builder.take(0);
        }
    }
}

pub trait AccessBuilder {
    async fn generate_accessor(&mut self, payload: Vec<u8>) -> ConnectorResult<AccessImpl<'_, '_>>;
}

#[derive(Debug)]
pub enum EncodingType {
    Key,
    Value,
}

#[derive(Debug)]
pub enum AccessBuilderImpl {
    Avro(AvroAccessBuilder),
    Protobuf(ProtobufAccessBuilder),
    Json(JsonAccessBuilder),
    Bytes(BytesAccessBuilder),
    DebeziumAvro(DebeziumAvroAccessBuilder),
    DebeziumJson(DebeziumJsonAccessBuilder),
    DebeziumMongoJson(DebeziumMongoJsonAccessBuilder),
}

impl AccessBuilderImpl {
    pub async fn new_default(
        config: EncodingProperties,
        kv: EncodingType,
    ) -> ConnectorResult<Self> {
        let accessor = match config {
            EncodingProperties::Avro(_) => {
                let config = AvroParserConfig::new(config).await?;
                AccessBuilderImpl::Avro(AvroAccessBuilder::new(config, kv)?)
            }
            EncodingProperties::Protobuf(_) => {
                let config = ProtobufParserConfig::new(config).await?;
                AccessBuilderImpl::Protobuf(ProtobufAccessBuilder::new(config)?)
            }
            EncodingProperties::Bytes(_) => {
                AccessBuilderImpl::Bytes(BytesAccessBuilder::new(config)?)
            }
            EncodingProperties::Json(config) => {
                AccessBuilderImpl::Json(JsonAccessBuilder::new(config.use_schema_registry)?)
            }
            _ => unreachable!(),
        };
        Ok(accessor)
    }

    pub async fn generate_accessor(
        &mut self,
        payload: Vec<u8>,
    ) -> ConnectorResult<AccessImpl<'_, '_>> {
        let accessor = match self {
            Self::Avro(builder) => builder.generate_accessor(payload).await?,
            Self::Protobuf(builder) => builder.generate_accessor(payload).await?,
            Self::Json(builder) => builder.generate_accessor(payload).await?,
            Self::Bytes(builder) => builder.generate_accessor(payload).await?,
            Self::DebeziumAvro(builder) => builder.generate_accessor(payload).await?,
            Self::DebeziumJson(builder) => builder.generate_accessor(payload).await?,
            Self::DebeziumMongoJson(builder) => builder.generate_accessor(payload).await?,
        };
        Ok(accessor)
    }
}

#[derive(Debug)]
pub enum ByteStreamSourceParserImpl {
    Csv(CsvParser),
    Json(JsonParser),
    Debezium(DebeziumParser),
    Plain(PlainParser),
    Upsert(UpsertParser),
    DebeziumMongoJson(DebeziumMongoJsonParser),
    Maxwell(MaxwellParser),
    CanalJson(CanalJsonParser),
}

pub type ParsedStreamImpl = impl ChunkSourceStream + Unpin;

impl ByteStreamSourceParserImpl {
    /// Converts this parser into a stream of [`StreamChunk`].
    pub fn into_stream(self, msg_stream: BoxSourceStream) -> ParsedStreamImpl {
        #[auto_enum(futures03::Stream)]
        let stream = match self {
            Self::Csv(parser) => parser.into_stream(msg_stream),
            Self::Json(parser) => parser.into_stream(msg_stream),
            Self::Debezium(parser) => parser.into_stream(msg_stream),
            Self::DebeziumMongoJson(parser) => parser.into_stream(msg_stream),
            Self::Maxwell(parser) => parser.into_stream(msg_stream),
            Self::CanalJson(parser) => parser.into_stream(msg_stream),
            Self::Plain(parser) => parser.into_stream(msg_stream),
            Self::Upsert(parser) => parser.into_stream(msg_stream),
        };
        Box::pin(stream)
    }
}

impl ByteStreamSourceParserImpl {
    pub async fn create(
        parser_config: ParserConfig,
        source_ctx: SourceContextRef,
    ) -> ConnectorResult<Self> {
        let CommonParserConfig { rw_columns } = parser_config.common;
        let protocol = &parser_config.specific.protocol_config;
        let encode = &parser_config.specific.encoding_config;
        match (protocol, encode) {
            (ProtocolProperties::Plain, EncodingProperties::Csv(config)) => {
                CsvParser::new(rw_columns, *config, source_ctx).map(Self::Csv)
            }
            (ProtocolProperties::DebeziumMongo, EncodingProperties::Json(_)) => {
                DebeziumMongoJsonParser::new(rw_columns, source_ctx).map(Self::DebeziumMongoJson)
            }
            (ProtocolProperties::Canal, EncodingProperties::Json(config)) => {
                CanalJsonParser::new(rw_columns, source_ctx, config).map(Self::CanalJson)
            }
            (ProtocolProperties::Native, _) => unreachable!("Native parser should not be created"),
            (ProtocolProperties::Upsert, _) => {
                let parser =
                    UpsertParser::new(parser_config.specific, rw_columns, source_ctx).await?;
                Ok(Self::Upsert(parser))
            }
            (ProtocolProperties::Plain, _) => {
                let parser =
                    PlainParser::new(parser_config.specific, rw_columns, source_ctx).await?;
                Ok(Self::Plain(parser))
            }
            (ProtocolProperties::Debezium(_), _) => {
                let parser =
                    DebeziumParser::new(parser_config.specific, rw_columns, source_ctx).await?;
                Ok(Self::Debezium(parser))
            }
            (ProtocolProperties::Maxwell, _) => {
                let parser =
                    MaxwellParser::new(parser_config.specific, rw_columns, source_ctx).await?;
                Ok(Self::Maxwell(parser))
            }
            _ => unreachable!(),
        }
    }
}

#[derive(Debug, Clone, Default)]
pub struct ParserConfig {
    pub common: CommonParserConfig,
    pub specific: SpecificParserConfig,
}

impl ParserConfig {
    pub fn get_config(self) -> (Vec<SourceColumnDesc>, SpecificParserConfig) {
        (self.common.rw_columns, self.specific)
    }
}

#[derive(Debug, Clone, Default)]
pub struct CommonParserConfig {
    pub rw_columns: Vec<SourceColumnDesc>,
}

#[derive(Debug, Clone, Default)]
pub struct SpecificParserConfig {
    pub key_encoding_config: Option<EncodingProperties>,
    pub encoding_config: EncodingProperties,
    pub protocol_config: ProtocolProperties,
}

impl SpecificParserConfig {
    // for test only
    pub const DEFAULT_PLAIN_JSON: SpecificParserConfig = SpecificParserConfig {
        key_encoding_config: None,
        encoding_config: EncodingProperties::Json(JsonProperties {
            use_schema_registry: false,
        }),
        protocol_config: ProtocolProperties::Plain,
    };
}

#[derive(Debug, Default, Clone)]
pub struct AvroProperties {
    pub use_schema_registry: bool,
    pub row_schema_location: String,
    pub client_config: SchemaRegistryAuth,
    pub aws_auth_props: Option<AwsAuthProps>,
    pub topic: String,
    pub enable_upsert: bool,
    pub record_name: Option<String>,
    pub key_record_name: Option<String>,
    pub name_strategy: PbSchemaRegistryNameStrategy,
}

#[derive(Debug, Default, Clone)]
pub struct ProtobufProperties {
    pub message_name: String,
    pub use_schema_registry: bool,
    pub row_schema_location: String,
    pub aws_auth_props: Option<AwsAuthProps>,
    pub client_config: SchemaRegistryAuth,
    pub enable_upsert: bool,
    pub topic: String,
    pub key_message_name: Option<String>,
    pub name_strategy: PbSchemaRegistryNameStrategy,
}

#[derive(Debug, Default, Clone, Copy)]
pub struct CsvProperties {
    pub delimiter: u8,
    pub has_header: bool,
}

#[derive(Debug, Default, Clone)]
pub struct JsonProperties {
    pub use_schema_registry: bool,
}

#[derive(Debug, Default, Clone)]
pub struct BytesProperties {
    pub column_name: Option<String>,
}

#[derive(Debug, Default, Clone)]
pub enum EncodingProperties {
    Avro(AvroProperties),
    Protobuf(ProtobufProperties),
    Csv(CsvProperties),
    Json(JsonProperties),
    MongoJson(JsonProperties),
    Bytes(BytesProperties),
    Native,
    /// Encoding can't be specified because the source will determines it. Now only used in Iceberg.
    None,
    #[default]
    Unspecified,
}

#[derive(Debug, Default, Clone)]
pub enum ProtocolProperties {
    Debezium(DebeziumProps),
    DebeziumMongo,
    Maxwell,
    Canal,
    Plain,
    Upsert,
    Native,
    /// Protocol can't be specified because the source will determines it. Now only used in Iceberg.
    None,
    #[default]
    Unspecified,
}

impl SpecificParserConfig {
    // The validity of (format, encode) is ensured by `extract_format_encode`
    pub fn new(
        info: &StreamSourceInfo,
        with_properties: &HashMap<String, String>,
    ) -> ConnectorResult<Self> {
        let source_struct = extract_source_struct(info)?;
        let format = source_struct.format;
        let encode = source_struct.encode;
        // this transformation is needed since there may be config for the protocol
        // in the future
        let protocol_config = match format {
            SourceFormat::Native => ProtocolProperties::Native,
<<<<<<< HEAD
            SourceFormat::Debezium => {
                let debezium_props = DebeziumProps::from(&info.format_encode_options);
                ProtocolProperties::Debezium(debezium_props)
            }
=======
            SourceFormat::None => ProtocolProperties::None,
            SourceFormat::Debezium => ProtocolProperties::Debezium,
>>>>>>> f267a37f
            SourceFormat::DebeziumMongo => ProtocolProperties::DebeziumMongo,
            SourceFormat::Maxwell => ProtocolProperties::Maxwell,
            SourceFormat::Canal => ProtocolProperties::Canal,
            SourceFormat::Upsert => ProtocolProperties::Upsert,
            SourceFormat::Plain => ProtocolProperties::Plain,
            _ => unreachable!(),
        };

        let encoding_config = match (format, encode) {
            (SourceFormat::Plain, SourceEncode::Csv) => EncodingProperties::Csv(CsvProperties {
                delimiter: info.csv_delimiter as u8,
                has_header: info.csv_has_header,
            }),
            (SourceFormat::Plain, SourceEncode::Avro)
            | (SourceFormat::Upsert, SourceEncode::Avro) => {
                let mut config = AvroProperties {
                    record_name: if info.proto_message_name.is_empty() {
                        None
                    } else {
                        Some(info.proto_message_name.clone())
                    },
                    key_record_name: info.key_message_name.clone(),
                    name_strategy: PbSchemaRegistryNameStrategy::try_from(info.name_strategy)
                        .unwrap(),
                    use_schema_registry: info.use_schema_registry,
                    row_schema_location: info.row_schema_location.clone(),
                    ..Default::default()
                };
                if format == SourceFormat::Upsert {
                    config.enable_upsert = true;
                }
                if info.use_schema_registry {
                    config.topic = get_kafka_topic(with_properties)?.clone();
                    config.client_config = SchemaRegistryAuth::from(&info.format_encode_options);
                } else {
                    config.aws_auth_props = Some(
                        serde_json::from_value::<AwsAuthProps>(
                            serde_json::to_value(info.format_encode_options.clone()).unwrap(),
                        )
                        .map_err(|e| anyhow::anyhow!(e))?,
                    );
                }
                EncodingProperties::Avro(config)
            }
            (SourceFormat::Plain, SourceEncode::Protobuf)
            | (SourceFormat::Upsert, SourceEncode::Protobuf) => {
                if info.row_schema_location.is_empty() {
                    bail!("protobuf file location not provided");
                }
                let mut config = ProtobufProperties {
                    message_name: info.proto_message_name.clone(),
                    use_schema_registry: info.use_schema_registry,
                    row_schema_location: info.row_schema_location.clone(),
                    name_strategy: PbSchemaRegistryNameStrategy::try_from(info.name_strategy)
                        .unwrap(),
                    key_message_name: info.key_message_name.clone(),
                    ..Default::default()
                };
                if format == SourceFormat::Upsert {
                    config.enable_upsert = true;
                }
                if info.use_schema_registry {
                    config.topic = get_kafka_topic(with_properties)?.clone();
                    config.client_config = SchemaRegistryAuth::from(&info.format_encode_options);
                } else {
                    config.aws_auth_props = Some(
                        serde_json::from_value::<AwsAuthProps>(
                            serde_json::to_value(info.format_encode_options.clone()).unwrap(),
                        )
                        .map_err(|e| anyhow::anyhow!(e))?,
                    );
                }
                EncodingProperties::Protobuf(config)
            }
            (SourceFormat::Debezium, SourceEncode::Avro) => {
                EncodingProperties::Avro(AvroProperties {
                    record_name: if info.proto_message_name.is_empty() {
                        None
                    } else {
                        Some(info.proto_message_name.clone())
                    },
                    name_strategy: PbSchemaRegistryNameStrategy::try_from(info.name_strategy)
                        .unwrap(),
                    key_record_name: info.key_message_name.clone(),
                    row_schema_location: info.row_schema_location.clone(),
                    topic: get_kafka_topic(with_properties).unwrap().clone(),
                    client_config: SchemaRegistryAuth::from(&info.format_encode_options),
                    ..Default::default()
                })
            }
            (
                SourceFormat::Plain
                | SourceFormat::Debezium
                | SourceFormat::Maxwell
                | SourceFormat::Canal
                | SourceFormat::Upsert,
                SourceEncode::Json,
            ) => EncodingProperties::Json(JsonProperties {
                use_schema_registry: info.use_schema_registry,
            }),
            (SourceFormat::DebeziumMongo, SourceEncode::Json) => {
                EncodingProperties::Json(JsonProperties {
                    use_schema_registry: false,
                })
            }
            (SourceFormat::Plain, SourceEncode::Bytes) => {
                EncodingProperties::Bytes(BytesProperties { column_name: None })
            }
            (SourceFormat::Native, SourceEncode::Native) => EncodingProperties::Native,
            (SourceFormat::None, SourceEncode::None) => EncodingProperties::None,
            (format, encode) => {
                bail!("Unsupported format {:?} encode {:?}", format, encode);
            }
        };
        Ok(Self {
            key_encoding_config: None,
            encoding_config,
            protocol_config,
        })
    }
}<|MERGE_RESOLUTION|>--- conflicted
+++ resolved
@@ -1013,15 +1013,11 @@
         // in the future
         let protocol_config = match format {
             SourceFormat::Native => ProtocolProperties::Native,
-<<<<<<< HEAD
+            SourceFormat::None => ProtocolProperties::None,
             SourceFormat::Debezium => {
                 let debezium_props = DebeziumProps::from(&info.format_encode_options);
                 ProtocolProperties::Debezium(debezium_props)
             }
-=======
-            SourceFormat::None => ProtocolProperties::None,
-            SourceFormat::Debezium => ProtocolProperties::Debezium,
->>>>>>> f267a37f
             SourceFormat::DebeziumMongo => ProtocolProperties::DebeziumMongo,
             SourceFormat::Maxwell => ProtocolProperties::Maxwell,
             SourceFormat::Canal => ProtocolProperties::Canal,
