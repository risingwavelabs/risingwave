// Copyright 2023 RisingWave Labs
//
// Licensed under the Apache License, Version 2.0 (the "License");
// you may not use this file except in compliance with the License.
// You may obtain a copy of the License at
//
//     http://www.apache.org/licenses/LICENSE-2.0
//
// Unless required by applicable law or agreed to in writing, software
// distributed under the License is distributed on an "AS IS" BASIS,
// WITHOUT WARRANTIES OR CONDITIONS OF ANY KIND, either express or implied.
// See the License for the specific language governing permissions and
// limitations under the License.

use std::collections::HashMap;
use std::fmt::Debug;
use std::sync::LazyLock;

use auto_enums::auto_enum;
pub use avro::AvroParserConfig;
pub use canal::*;
use csv_parser::CsvParser;
pub use debezium::*;
use futures::{Future, TryFutureExt};
use futures_async_stream::try_stream;
pub use json_parser::*;
pub use protobuf::*;
use risingwave_common::array::{ArrayBuilderImpl, Op, StreamChunk};
use risingwave_common::catalog::{KAFKA_TIMESTAMP_COLUMN_NAME, TABLE_NAME_COLUMN_NAME};
use risingwave_common::error::ErrorCode::ProtocolError;
use risingwave_common::error::{Result, RwError};
use risingwave_common::log::LogSuppresser;
use risingwave_common::types::{Datum, Scalar};
use risingwave_common::util::iter_util::ZipEqFast;
use risingwave_pb::catalog::{
    SchemaRegistryNameStrategy as PbSchemaRegistryNameStrategy, StreamSourceInfo,
};
use risingwave_pb::plan_common::AdditionalColumnType;
use tracing_futures::Instrument;

use self::avro::AvroAccessBuilder;
use self::bytes_parser::BytesAccessBuilder;
pub use self::mysql::mysql_row_to_datums;
use self::plain_parser::PlainParser;
use self::simd_json_parser::DebeziumJsonAccessBuilder;
use self::unified::{AccessImpl, AccessResult};
use self::upsert_parser::UpsertParser;
use self::util::get_kafka_topic;
use crate::common::AwsAuthProps;
use crate::parser::maxwell::MaxwellParser;
use crate::schema::schema_registry::SchemaRegistryAuth;
use crate::source::monitor::GLOBAL_SOURCE_METRICS;
use crate::source::{
    extract_source_struct, BoxSourceStream, SourceColumnDesc, SourceColumnType, SourceContext,
    SourceContextRef, SourceEncode, SourceFormat, SourceMeta, SourceWithStateStream, SplitId,
    StreamChunkWithState,
};

pub mod additional_columns;
mod avro;
mod bytes_parser;
mod canal;
mod common;
mod csv_parser;
mod debezium;
mod json_parser;
mod maxwell;
mod mysql;
pub mod plain_parser;
mod protobuf;
mod unified;
mod upsert_parser;
mod util;

/// A builder for building a [`StreamChunk`] from [`SourceColumnDesc`].
pub struct SourceStreamChunkBuilder {
    descs: Vec<SourceColumnDesc>,
    builders: Vec<ArrayBuilderImpl>,
    op_builder: Vec<Op>,
}

impl SourceStreamChunkBuilder {
    pub fn with_capacity(descs: Vec<SourceColumnDesc>, cap: usize) -> Self {
        let builders = descs
            .iter()
            .map(|desc| desc.data_type.create_array_builder(cap))
            .collect();

        Self {
            descs,
            builders,
            op_builder: Vec::with_capacity(cap),
        }
    }

    pub fn row_writer(&mut self) -> SourceStreamChunkRowWriter<'_> {
        SourceStreamChunkRowWriter {
            descs: &self.descs,
            builders: &mut self.builders,
            op_builder: &mut self.op_builder,
            row_meta: None,
        }
    }

    /// Consumes the builder and returns a [`StreamChunk`].
    pub fn finish(self) -> StreamChunk {
        StreamChunk::new(
            self.op_builder,
            self.builders
                .into_iter()
                .map(|builder| builder.finish().into())
                .collect(),
        )
    }

    /// Resets the builder and returns a [`StreamChunk`], while reserving `next_cap` capacity for
    /// the builders of the next [`StreamChunk`].
    #[must_use]
    pub fn take(&mut self, next_cap: usize) -> StreamChunk {
        let descs = std::mem::take(&mut self.descs);
        let builder = std::mem::replace(self, Self::with_capacity(descs, next_cap));
        builder.finish()
    }

    pub fn op_num(&self) -> usize {
        self.op_builder.len()
    }

    pub fn is_empty(&self) -> bool {
        self.op_builder.is_empty()
    }
}

/// `SourceStreamChunkRowWriter` is responsible to write one or more records to the [`StreamChunk`],
/// where each contains either one row (Insert/Delete) or two rows (Update) that can be written atomically.
///
/// Callers are supposed to call one of the `insert`, `delete` or `update` methods to write a record,
/// providing a closure that produces one or two [`Datum`]s by corresponding [`SourceColumnDesc`].
/// Specifically,
/// - only columns with [`SourceColumnType::Normal`] need to be handled;
/// - errors for non-primary key columns will be ignored and filled with default value instead;
/// - other errors will be propagated.
pub struct SourceStreamChunkRowWriter<'a> {
    descs: &'a [SourceColumnDesc],
    builders: &'a mut [ArrayBuilderImpl],
    op_builder: &'a mut Vec<Op>,

    /// An optional meta data of the original message.
    ///
    /// When this is set by `with_meta`, it'll be used to fill the columns of types other than [`SourceColumnType::Normal`].
    row_meta: Option<MessageMeta<'a>>,
}

/// The meta data of the original message for a row writer.
///
/// Extracted from the `SourceMessage`.
#[derive(Clone, Copy)]
pub struct MessageMeta<'a> {
    meta: &'a SourceMeta,
    split_id: &'a str,
    offset: &'a str,
}

impl MessageMeta<'_> {
    /// Extract the value for the given column.
    ///
    /// Returns `None` if the column is not a meta column.
    fn value_for_column(self, desc: &SourceColumnDesc) -> Option<Datum> {
        match desc.column_type {
            // Row id columns are filled with `NULL` here and will be filled with the real
            // row id generated by `RowIdGenExecutor` later.
            SourceColumnType::RowId => Datum::None.into(),
            // Extract the offset from the meta data.
            SourceColumnType::Offset => Datum::Some(self.offset.into()).into(),
            // Extract custom meta data per connector.
            SourceColumnType::Meta if let SourceMeta::Kafka(kafka_meta) = self.meta => {
                assert_eq!(
                    desc.name.as_str(),
                    KAFKA_TIMESTAMP_COLUMN_NAME,
                    "unexpected kafka meta column name"
                );
                kafka_meta
                    .timestamp
                    .map(|ts| {
                        risingwave_common::cast::i64_to_timestamptz(ts)
                            .unwrap()
                            .to_scalar_value()
                    })
                    .into()
            }
            SourceColumnType::Meta if let SourceMeta::DebeziumCdc(cdc_meta) = self.meta => {
                assert_eq!(
                    desc.name.as_str(),
                    TABLE_NAME_COLUMN_NAME,
                    "unexpected cdc meta column name"
                );
                Datum::Some(cdc_meta.full_table_name.as_str().into()).into()
            }

            // For other cases, return `None`.
            SourceColumnType::Meta | SourceColumnType::Normal => None,
        }
    }
}

trait OpAction {
    type Output;

    fn output_for(datum: Datum) -> Self::Output;

    fn apply(builder: &mut ArrayBuilderImpl, output: Self::Output);

    fn rollback(builder: &mut ArrayBuilderImpl);

    fn finish(writer: &mut SourceStreamChunkRowWriter<'_>);
}

struct OpActionInsert;

impl OpAction for OpActionInsert {
    type Output = Datum;

    #[inline(always)]
    fn output_for(datum: Datum) -> Self::Output {
        datum
    }

    #[inline(always)]
    fn apply(builder: &mut ArrayBuilderImpl, output: Datum) {
        builder.append(&output)
    }

    #[inline(always)]
    fn rollback(builder: &mut ArrayBuilderImpl) {
        builder.pop().unwrap()
    }

    #[inline(always)]
    fn finish(writer: &mut SourceStreamChunkRowWriter<'_>) {
        writer.op_builder.push(Op::Insert);
    }
}

struct OpActionDelete;

impl OpAction for OpActionDelete {
    type Output = Datum;

    #[inline(always)]
    fn output_for(datum: Datum) -> Self::Output {
        datum
    }

    #[inline(always)]
    fn apply(builder: &mut ArrayBuilderImpl, output: Datum) {
        builder.append(&output)
    }

    #[inline(always)]
    fn rollback(builder: &mut ArrayBuilderImpl) {
        builder.pop().unwrap()
    }

    #[inline(always)]
    fn finish(writer: &mut SourceStreamChunkRowWriter<'_>) {
        writer.op_builder.push(Op::Delete);
    }
}

struct OpActionUpdate;

impl OpAction for OpActionUpdate {
    type Output = (Datum, Datum);

    #[inline(always)]
    fn output_for(datum: Datum) -> Self::Output {
        (datum.clone(), datum)
    }

    #[inline(always)]
    fn apply(builder: &mut ArrayBuilderImpl, output: (Datum, Datum)) {
        builder.append(&output.0);
        builder.append(&output.1);
    }

    #[inline(always)]
    fn rollback(builder: &mut ArrayBuilderImpl) {
        builder.pop().unwrap();
        builder.pop().unwrap();
    }

    #[inline(always)]
    fn finish(writer: &mut SourceStreamChunkRowWriter<'_>) {
        writer.op_builder.push(Op::UpdateDelete);
        writer.op_builder.push(Op::UpdateInsert);
    }
}

impl<'a> SourceStreamChunkRowWriter<'a> {
    /// Set the meta data of the original message for this row writer.
    ///
    /// This should always be called except for tests.
    fn with_meta(self, row_meta: MessageMeta<'a>) -> Self {
        Self {
            row_meta: Some(row_meta),
            ..self
        }
    }
}

impl SourceStreamChunkRowWriter<'_> {
    fn do_action<A: OpAction>(
        &mut self,
        mut f: impl FnMut(&SourceColumnDesc) -> AccessResult<A::Output>,
    ) -> AccessResult<()> {
        let mut wrapped_f = |desc: &SourceColumnDesc| {
<<<<<<< HEAD
            match (&desc.column_type, &desc.additional_column_type) {
                (&SourceColumnType::Offset | &SourceColumnType::RowId, _) => {
                    // SourceColumnType is for CDC source only.
                    Ok(A::output_for(
                        self.row_meta
                            .as_ref()
                            .and_then(|row_meta| row_meta.value_for_column(desc))
                            .unwrap(), // handled all match cases in internal match, unwrap is safe
                    ))
                }
                (&SourceColumnType::Meta, _)
                    if matches!(
                        &self.row_meta.map(|ele| ele.meta),
                        &Some(SourceMeta::Kafka(_) | SourceMeta::DebeziumCdc(_))
                    ) =>
                {
                    // SourceColumnType is for CDC source only.
                    return Ok(A::output_for(
                        self.row_meta
                            .as_ref()
                            .and_then(|row_meta| row_meta.value_for_column(desc))
                            .unwrap(), // handled all match cases in internal match, unwrap is safe
                    ));
                }
                (
                    _,
                    &AdditionalColumnType::Timestamp
                    | &AdditionalColumnType::Partition
                    | &AdditionalColumnType::Filename
                    | &AdditionalColumnType::Offset
                    | &AdditionalColumnType::Header,
                    // AdditionalColumnType::Unspecified is means it comes from message payload
                    // AdditionalColumnType::Key is processed in normal process, together with Unspecified ones
                ) => {
                    todo!()
                }
                (_, _) => {
                    // For normal columns, call the user provided closure.
                    match f(desc) {
                        Ok(output) => Ok(output),

                        // Throw error for failed access to primary key columns.
                        Err(e) if desc.is_pk => Err(e),
                        // Ignore error for other columns and fill in `NULL` instead.
                        Err(error) => {
                            // TODO: figure out a way to fill in not-null default value if user specifies one
                            // TODO: decide whether the error should not be ignored (e.g., even not a valid Debezium message)
                            // TODO: not using tracing span to provide `split_id` and `offset` due to performance concern,
                            //       see #13105
=======
            if let Some(meta_value) =
                (self.row_meta.as_ref()).and_then(|row_meta| row_meta.value_for_column(desc))
            {
                // For meta columns, fill in the meta data.
                Ok(A::output_for(meta_value))
            } else {
                // For normal columns, call the user provided closure.
                match f(desc) {
                    Ok(output) => Ok(output),

                    // Throw error for failed access to primary key columns.
                    Err(e) if desc.is_pk => Err(e),
                    // Ignore error for other columns and fill in `NULL` instead.
                    Err(error) => {
                        // TODO: figure out a way to fill in not-null default value if user specifies one
                        // TODO: decide whether the error should not be ignored (e.g., even not a valid Debezium message)
                        // TODO: not using tracing span to provide `split_id` and `offset` due to performance concern,
                        //       see #13105
                        static LOG_SUPPERSSER: LazyLock<LogSuppresser> =
                            LazyLock::new(LogSuppresser::default);
                        if let Ok(suppressed_count) = LOG_SUPPERSSER.check() {
>>>>>>> cc7c3709
                            tracing::warn!(
                                %error,
                                split_id = self.row_meta.as_ref().map(|m| m.split_id),
                                offset = self.row_meta.as_ref().map(|m| m.offset),
                                column = desc.name,
<<<<<<< HEAD
                                "failed to parse non-pk column, padding with `NULL`"
                            );
                            Ok(A::output_for(Datum::None))
                        }
=======
                                suppressed_count,
                                "failed to parse non-pk column, padding with `NULL`"
                            );
                        }
                        Ok(A::output_for(Datum::None))
>>>>>>> cc7c3709
                    }
                }
            }
        };

        // Columns that changes have been applied to. Used to rollback when an error occurs.
        let mut applied_columns = Vec::with_capacity(self.descs.len());

        let result = (self.descs.iter())
            .zip_eq_fast(self.builders.iter_mut())
            .try_for_each(|(desc, builder)| {
                wrapped_f(desc).map(|output| {
                    A::apply(builder, output);
                    applied_columns.push(builder);
                })
            });

        match result {
            Ok(_) => {
                A::finish(self);
                Ok(())
            }
            Err(e) => {
                for builder in applied_columns {
                    A::rollback(builder);
                }
                Err(e)
            }
        }
    }

    /// Write an `Insert` record to the [`StreamChunk`], with the given fallible closure that
    /// produces one [`Datum`] by corresponding [`SourceColumnDesc`].
    ///
    /// See the [struct-level documentation](SourceStreamChunkRowWriter) for more details.
    pub fn insert(
        &mut self,
        f: impl FnMut(&SourceColumnDesc) -> AccessResult<Datum>,
    ) -> AccessResult<()> {
        self.do_action::<OpActionInsert>(f)
    }

    /// Write a `Delete` record to the [`StreamChunk`], with the given fallible closure that
    /// produces one [`Datum`] by corresponding [`SourceColumnDesc`].
    ///
    /// See the [struct-level documentation](SourceStreamChunkRowWriter) for more details.
    pub fn delete(
        &mut self,
        f: impl FnMut(&SourceColumnDesc) -> AccessResult<Datum>,
    ) -> AccessResult<()> {
        self.do_action::<OpActionDelete>(f)
    }

    /// Write a `Update` record to the [`StreamChunk`], with the given fallible closure that
    /// produces two [`Datum`]s as old and new value by corresponding [`SourceColumnDesc`].
    ///
    /// See the [struct-level documentation](SourceStreamChunkRowWriter) for more details.
    pub fn update(
        &mut self,
        f: impl FnMut(&SourceColumnDesc) -> AccessResult<(Datum, Datum)>,
    ) -> AccessResult<()> {
        self.do_action::<OpActionUpdate>(f)
    }
}

/// Transaction control message. Currently only used by Debezium messages.
#[derive(Debug)]
pub enum TransactionControl {
    Begin { id: Box<str> },
    Commit { id: Box<str> },
}

/// The result of parsing a message.
#[derive(Debug)]
pub enum ParseResult {
    /// Some rows are parsed and written to the [`SourceStreamChunkRowWriter`].
    Rows,
    /// A transaction control message is parsed.
    TransactionControl(TransactionControl),
}

#[derive(Clone, Copy, Debug, PartialEq)]
pub enum ParserFormat {
    CanalJson,
    Csv,
    Json,
    Maxwell,
    Debezium,
    DebeziumMongo,
    Upsert,
    Plain,
}

/// `ByteStreamSourceParser` is a new message parser, the parser should consume
/// the input data stream and return a stream of parsed msgs.
pub trait ByteStreamSourceParser: Send + Debug + Sized + 'static {
    /// The column descriptors of the output chunk.
    fn columns(&self) -> &[SourceColumnDesc];

    /// The source context, used to report parsing error.
    fn source_ctx(&self) -> &SourceContext;

    /// The format of the specific parser.
    fn parser_format(&self) -> ParserFormat;

    /// Parse one record from the given `payload` and write rows to the `writer`.
    ///
    /// Returns error if **any** of the rows in the message failed to parse.
    fn parse_one<'a>(
        &'a mut self,
        key: Option<Vec<u8>>,
        payload: Option<Vec<u8>>,
        writer: SourceStreamChunkRowWriter<'a>,
    ) -> impl Future<Output = Result<()>> + Send + 'a;

    /// Parse one record from the given `payload`, either write rows to the `writer` or interpret it
    /// as a transaction control message.
    ///
    /// The default implementation forwards to [`ByteStreamSourceParser::parse_one`] for
    /// non-transactional sources.
    ///
    /// Returns error if **any** of the rows in the message failed to parse.
    fn parse_one_with_txn<'a>(
        &'a mut self,
        key: Option<Vec<u8>>,
        payload: Option<Vec<u8>>,
        writer: SourceStreamChunkRowWriter<'a>,
    ) -> impl Future<Output = Result<ParseResult>> + Send + 'a {
        self.parse_one(key, payload, writer)
            .map_ok(|_| ParseResult::Rows)
    }
}

#[easy_ext::ext(SourceParserIntoStreamExt)]
impl<P: ByteStreamSourceParser> P {
    /// Parse a data stream of one source split into a stream of [`StreamChunk`].
    ///
    /// # Arguments
    /// - `data_stream`: A data stream of one source split.
    ///  To be able to split multiple messages from mq, so it is not a pure byte stream
    ///
    /// # Returns
    ///
    /// A [`SourceWithStateStream`] which is a stream of parsed messages.
    pub fn into_stream(self, data_stream: BoxSourceStream) -> impl SourceWithStateStream {
        // Enable tracing to provide more information for parsing failures.
        let source_info = &self.source_ctx().source_info;
        let span = tracing::info_span!(
            "source_parser",
            actor_id = source_info.actor_id,
            source_id = source_info.source_id.table_id()
        );

        into_chunk_stream(self, data_stream).instrument(span)
    }
}

/// Maximum number of rows in a transaction. If a transaction is larger than this, it will be force
/// committed to avoid potential OOM.
const MAX_ROWS_FOR_TRANSACTION: usize = 4096;

// TODO: when upsert is disabled, how to filter those empty payload
// Currently, an err is returned for non upsert with empty payload
#[try_stream(ok = StreamChunkWithState, error = RwError)]
async fn into_chunk_stream<P: ByteStreamSourceParser>(mut parser: P, data_stream: BoxSourceStream) {
    let columns = parser.columns().to_vec();

    let mut builder = SourceStreamChunkBuilder::with_capacity(columns, 0);
    let mut split_offset_mapping = HashMap::<SplitId, String>::new();

    struct Transaction {
        id: Box<str>,
        len: usize,
    }
    let mut current_transaction = None;
    let mut yield_asap = false; // whether we should yield the chunk as soon as possible (txn commits)

    #[for_await]
    for batch in data_stream {
        let batch = batch?;
        let batch_len = batch.len();

        if let Some(Transaction { len, id }) = &mut current_transaction {
            // Dirty state. The last batch is not yielded due to uncommitted transaction.
            if *len > MAX_ROWS_FOR_TRANSACTION {
                // Large transaction. Force commit.
                tracing::warn!(
                    id,
                    len,
                    "transaction is larger than {MAX_ROWS_FOR_TRANSACTION} rows, force commit"
                );
                *len = 0; // reset `len` while keeping `id`
                yield_asap = false;
                yield StreamChunkWithState {
                    chunk: builder.take(batch_len),
                    split_offset_mapping: Some(std::mem::take(&mut split_offset_mapping)),
                };
            } else {
                // Normal transaction. After the transaction is committed, we should yield the last
                // batch immediately, so set `yield_asap` to true.
                yield_asap = true;
            }
        } else {
            // Clean state. Reserve capacity for the builder.
            assert!(builder.is_empty());
            assert!(!yield_asap);
            assert!(split_offset_mapping.is_empty());
            let _ = builder.take(batch_len);
        }

        let process_time_ms = chrono::Utc::now().timestamp_millis();
        for (i, msg) in batch.into_iter().enumerate() {
            if msg.key.is_none() && msg.payload.is_none() {
                tracing::debug!(offset = msg.offset, "skip parsing of heartbeat message");
                // assumes an empty message as a heartbeat
                // heartbeat message offset should not overwrite data messages offset
                split_offset_mapping
                    .entry(msg.split_id)
                    .or_insert(msg.offset.clone());

                continue;
            }

            // calculate process_time - event_time lag
            if let SourceMeta::DebeziumCdc(msg_meta) = &msg.meta {
                let lag_ms = process_time_ms - msg_meta.source_ts_ms;
                // report to promethus
                GLOBAL_SOURCE_METRICS
                    .direct_cdc_event_lag_latency
                    .with_label_values(&[&msg_meta.full_table_name])
                    .observe(lag_ms as f64);
            }

            split_offset_mapping.insert(msg.split_id.clone(), msg.offset.clone());

            let old_op_num = builder.op_num();
            match parser
                .parse_one_with_txn(
                    msg.key,
                    msg.payload,
                    builder.row_writer().with_meta(MessageMeta {
                        meta: &msg.meta,
                        split_id: &msg.split_id,
                        offset: &msg.offset,
                    }),
                )
                .await
            {
                // It's possible that parsing multiple rows in a single message PARTIALLY failed.
                // We still have to maintain the row number in this case.
                res @ (Ok(ParseResult::Rows) | Err(_)) => {
                    // The number of rows added to the builder.
                    let num = builder.op_num() - old_op_num;

                    // Aggregate the number of rows in the current transaction.
                    if let Some(Transaction { len, .. }) = &mut current_transaction {
                        *len += num;
                    }

                    if let Err(error) = res {
                        // TODO: not using tracing span to provide `split_id` and `offset` due to performance concern,
                        //       see #13105
                        static LOG_SUPPERSSER: LazyLock<LogSuppresser> =
                            LazyLock::new(LogSuppresser::default);
                        if let Ok(suppressed_count) = LOG_SUPPERSSER.check() {
                            tracing::error!(
                                %error,
                                split_id = &*msg.split_id,
                                offset = msg.offset,
                                suppressed_count,
                                "failed to parse message, skipping"
                            );
                        }
                        parser.source_ctx().report_user_source_error(error);
                    }
                }

                Ok(ParseResult::TransactionControl(txn_ctl)) => {
                    match txn_ctl {
                        TransactionControl::Begin { id } => {
                            if let Some(Transaction { id: current_id, .. }) = &current_transaction {
                                tracing::warn!(current_id, id, "already in transaction");
                            }
                            current_transaction = Some(Transaction { id, len: 0 });
                        }
                        TransactionControl::Commit { id } => {
                            let current_id = current_transaction.as_ref().map(|t| &t.id);
                            if current_id != Some(&id) {
                                tracing::warn!(?current_id, id, "transaction id mismatch");
                            }
                            current_transaction = None;
                        }
                    }

                    // Not in a transaction anymore and `yield_asap` is set, so we should yield the
                    // chunk now.
                    if current_transaction.is_none() && yield_asap {
                        yield_asap = false;
                        yield StreamChunkWithState {
                            chunk: builder.take(batch_len - (i + 1)),
                            split_offset_mapping: Some(std::mem::take(&mut split_offset_mapping)),
                        };
                    }
                }
            }
        }

        // If we are not in a transaction, we should yield the chunk now.
        if current_transaction.is_none() {
            yield_asap = false;
            yield StreamChunkWithState {
                chunk: builder.take(0),
                split_offset_mapping: Some(std::mem::take(&mut split_offset_mapping)),
            };
        }
    }
}

pub trait AccessBuilder {
    async fn generate_accessor(&mut self, payload: Vec<u8>) -> Result<AccessImpl<'_, '_>>;
}

#[derive(Debug)]
pub enum EncodingType {
    Key,
    Value,
}

#[derive(Debug)]
pub enum AccessBuilderImpl {
    Avro(AvroAccessBuilder),
    Protobuf(ProtobufAccessBuilder),
    Json(JsonAccessBuilder),
    Bytes(BytesAccessBuilder),
    DebeziumAvro(DebeziumAvroAccessBuilder),
    DebeziumJson(DebeziumJsonAccessBuilder),
}

impl AccessBuilderImpl {
    pub async fn new_default(config: EncodingProperties, kv: EncodingType) -> Result<Self> {
        let accessor = match config {
            EncodingProperties::Avro(_) => {
                let config = AvroParserConfig::new(config).await?;
                AccessBuilderImpl::Avro(AvroAccessBuilder::new(config, kv)?)
            }
            EncodingProperties::Protobuf(_) => {
                let config = ProtobufParserConfig::new(config).await?;
                AccessBuilderImpl::Protobuf(ProtobufAccessBuilder::new(config)?)
            }
            EncodingProperties::Bytes(_) => {
                AccessBuilderImpl::Bytes(BytesAccessBuilder::new(config)?)
            }
            EncodingProperties::Json(config) => {
                AccessBuilderImpl::Json(JsonAccessBuilder::new(config.use_schema_registry)?)
            }
            _ => unreachable!(),
        };
        Ok(accessor)
    }

    pub async fn generate_accessor(&mut self, payload: Vec<u8>) -> Result<AccessImpl<'_, '_>> {
        let accessor = match self {
            Self::Avro(builder) => builder.generate_accessor(payload).await?,
            Self::Protobuf(builder) => builder.generate_accessor(payload).await?,
            Self::Json(builder) => builder.generate_accessor(payload).await?,
            Self::Bytes(builder) => builder.generate_accessor(payload).await?,
            Self::DebeziumAvro(builder) => builder.generate_accessor(payload).await?,
            Self::DebeziumJson(builder) => builder.generate_accessor(payload).await?,
        };
        Ok(accessor)
    }
}

#[derive(Debug)]
pub enum ByteStreamSourceParserImpl {
    Csv(CsvParser),
    Json(JsonParser),
    Debezium(DebeziumParser),
    Plain(PlainParser),
    Upsert(UpsertParser),
    DebeziumMongoJson(DebeziumMongoJsonParser),
    Maxwell(MaxwellParser),
    CanalJson(CanalJsonParser),
}

pub type ParsedStreamImpl = impl SourceWithStateStream + Unpin;

impl ByteStreamSourceParserImpl {
    /// Converts this parser into a stream of [`StreamChunk`].
    pub fn into_stream(self, msg_stream: BoxSourceStream) -> ParsedStreamImpl {
        #[auto_enum(futures03::Stream)]
        let stream = match self {
            Self::Csv(parser) => parser.into_stream(msg_stream),
            Self::Json(parser) => parser.into_stream(msg_stream),
            Self::Debezium(parser) => parser.into_stream(msg_stream),
            Self::DebeziumMongoJson(parser) => parser.into_stream(msg_stream),
            Self::Maxwell(parser) => parser.into_stream(msg_stream),
            Self::CanalJson(parser) => parser.into_stream(msg_stream),
            Self::Plain(parser) => parser.into_stream(msg_stream),
            Self::Upsert(parser) => parser.into_stream(msg_stream),
        };
        Box::pin(stream)
    }
}

impl ByteStreamSourceParserImpl {
    pub async fn create(parser_config: ParserConfig, source_ctx: SourceContextRef) -> Result<Self> {
        let CommonParserConfig { rw_columns } = parser_config.common;
        let protocol = &parser_config.specific.protocol_config;
        let encode = &parser_config.specific.encoding_config;
        match (protocol, encode) {
            // (ProtocolProperties::Plain, EncodingProperties::Json(_)) => {
            //     JsonParser::new(parser_config.specific, rw_columns, source_ctx).map(Self::Json)
            // }
            (ProtocolProperties::Plain, EncodingProperties::Csv(config)) => {
                CsvParser::new(rw_columns, *config, source_ctx).map(Self::Csv)
            }
            (ProtocolProperties::DebeziumMongo, EncodingProperties::Json(_)) => {
                DebeziumMongoJsonParser::new(rw_columns, source_ctx).map(Self::DebeziumMongoJson)
            }
            (ProtocolProperties::Canal, EncodingProperties::Json(config)) => {
                CanalJsonParser::new(rw_columns, source_ctx, config).map(Self::CanalJson)
            }
            (ProtocolProperties::Native, _) => unreachable!("Native parser should not be created"),
            (ProtocolProperties::Upsert, _) => {
                let parser =
                    UpsertParser::new(parser_config.specific, rw_columns, source_ctx).await?;
                Ok(Self::Upsert(parser))
            }
            (ProtocolProperties::Plain, _) => {
                let parser =
                    PlainParser::new(parser_config.specific, rw_columns, source_ctx).await?;
                Ok(Self::Plain(parser))
            }
            (ProtocolProperties::Debezium, _) => {
                let parser =
                    DebeziumParser::new(parser_config.specific, rw_columns, source_ctx).await?;
                Ok(Self::Debezium(parser))
            }
            (ProtocolProperties::Maxwell, _) => {
                let parser =
                    MaxwellParser::new(parser_config.specific, rw_columns, source_ctx).await?;
                Ok(Self::Maxwell(parser))
            }
            _ => unreachable!(),
        }
    }
}

#[derive(Debug, Clone, Default)]
pub struct ParserConfig {
    pub common: CommonParserConfig,
    pub specific: SpecificParserConfig,
}

impl ParserConfig {
    pub fn get_config(self) -> (Vec<SourceColumnDesc>, SpecificParserConfig) {
        (self.common.rw_columns, self.specific)
    }
}

#[derive(Debug, Clone, Default)]
pub struct CommonParserConfig {
    pub rw_columns: Vec<SourceColumnDesc>,
}

#[derive(Debug, Clone, Default)]
pub struct SpecificParserConfig {
    pub key_encoding_config: Option<EncodingProperties>,
    pub encoding_config: EncodingProperties,
    pub protocol_config: ProtocolProperties,
}

impl SpecificParserConfig {
    // for test only
    pub const DEFAULT_PLAIN_JSON: SpecificParserConfig = SpecificParserConfig {
        key_encoding_config: None,
        encoding_config: EncodingProperties::Json(JsonProperties {
            use_schema_registry: false,
        }),
        protocol_config: ProtocolProperties::Plain,
    };
}

#[derive(Debug, Default, Clone)]
pub struct AvroProperties {
    pub use_schema_registry: bool,
    pub row_schema_location: String,
    pub client_config: SchemaRegistryAuth,
    pub aws_auth_props: Option<AwsAuthProps>,
    pub topic: String,
    pub enable_upsert: bool,
    pub record_name: Option<String>,
    pub key_record_name: Option<String>,
    pub name_strategy: PbSchemaRegistryNameStrategy,
}

#[derive(Debug, Default, Clone)]
pub struct ProtobufProperties {
    pub message_name: String,
    pub use_schema_registry: bool,
    pub row_schema_location: String,
    pub aws_auth_props: Option<AwsAuthProps>,
    pub client_config: SchemaRegistryAuth,
    pub enable_upsert: bool,
    pub topic: String,
    pub key_message_name: Option<String>,
    pub name_strategy: PbSchemaRegistryNameStrategy,
}

#[derive(Debug, Default, Clone, Copy)]
pub struct CsvProperties {
    pub delimiter: u8,
    pub has_header: bool,
}

#[derive(Debug, Default, Clone)]
pub struct JsonProperties {
    pub use_schema_registry: bool,
}

#[derive(Debug, Default, Clone)]
pub struct BytesProperties {
    pub column_name: Option<String>,
}

#[derive(Debug, Default, Clone)]
pub enum EncodingProperties {
    Avro(AvroProperties),
    Protobuf(ProtobufProperties),
    Csv(CsvProperties),
    Json(JsonProperties),
    Bytes(BytesProperties),
    Native,
    #[default]
    Unspecified,
}

#[derive(Debug, Default, Clone)]
pub enum ProtocolProperties {
    Debezium,
    DebeziumMongo,
    Maxwell,
    Canal,
    Plain,
    Upsert,
    Native,
    #[default]
    Unspecified,
}

impl SpecificParserConfig {
    // The validity of (format, encode) is ensured by `extract_format_encode`
    pub fn new(info: &StreamSourceInfo, with_properties: &HashMap<String, String>) -> Result<Self> {
        let source_struct = extract_source_struct(info)?;
        let format = source_struct.format;
        let encode = source_struct.encode;
        // this transformation is needed since there may be config for the protocol
        // in the future
        let protocol_config = match format {
            SourceFormat::Native => ProtocolProperties::Native,
            SourceFormat::Debezium => ProtocolProperties::Debezium,
            SourceFormat::DebeziumMongo => ProtocolProperties::DebeziumMongo,
            SourceFormat::Maxwell => ProtocolProperties::Maxwell,
            SourceFormat::Canal => ProtocolProperties::Canal,
            SourceFormat::Upsert => ProtocolProperties::Upsert,
            SourceFormat::Plain => ProtocolProperties::Plain,
            _ => unreachable!(),
        };

        let encoding_config = match (format, encode) {
            (SourceFormat::Plain, SourceEncode::Csv) => EncodingProperties::Csv(CsvProperties {
                delimiter: info.csv_delimiter as u8,
                has_header: info.csv_has_header,
            }),
            (SourceFormat::Plain, SourceEncode::Avro)
            | (SourceFormat::Upsert, SourceEncode::Avro) => {
                let mut config = AvroProperties {
                    record_name: if info.proto_message_name.is_empty() {
                        None
                    } else {
                        Some(info.proto_message_name.clone())
                    },
                    key_record_name: info.key_message_name.clone(),
                    name_strategy: PbSchemaRegistryNameStrategy::try_from(info.name_strategy)
                        .unwrap(),
                    use_schema_registry: info.use_schema_registry,
                    row_schema_location: info.row_schema_location.clone(),
                    ..Default::default()
                };
                if format == SourceFormat::Upsert {
                    config.enable_upsert = true;
                }
                if info.use_schema_registry {
                    config.topic = get_kafka_topic(with_properties)?.clone();
                    config.client_config = SchemaRegistryAuth::from(&info.format_encode_options);
                } else {
                    config.aws_auth_props = Some(
                        serde_json::from_value::<AwsAuthProps>(
                            serde_json::to_value(info.format_encode_options.clone()).unwrap(),
                        )
                        .map_err(|e| anyhow::anyhow!(e))?,
                    );
                }
                EncodingProperties::Avro(config)
            }
            (SourceFormat::Plain, SourceEncode::Protobuf)
            | (SourceFormat::Upsert, SourceEncode::Protobuf) => {
                if info.row_schema_location.is_empty() {
                    return Err(
                        ProtocolError("protobuf file location not provided".to_string()).into(),
                    );
                }
                let mut config = ProtobufProperties {
                    message_name: info.proto_message_name.clone(),
                    use_schema_registry: info.use_schema_registry,
                    row_schema_location: info.row_schema_location.clone(),
                    name_strategy: PbSchemaRegistryNameStrategy::try_from(info.name_strategy)
                        .unwrap(),
                    key_message_name: info.key_message_name.clone(),
                    ..Default::default()
                };
                if format == SourceFormat::Upsert {
                    config.enable_upsert = true;
                }
                if info.use_schema_registry {
                    config.topic = get_kafka_topic(with_properties)?.clone();
                    config.client_config = SchemaRegistryAuth::from(&info.format_encode_options);
                } else {
                    config.aws_auth_props = Some(
                        serde_json::from_value::<AwsAuthProps>(
                            serde_json::to_value(info.format_encode_options.clone()).unwrap(),
                        )
                        .map_err(|e| anyhow::anyhow!(e))?,
                    );
                }
                EncodingProperties::Protobuf(config)
            }
            (SourceFormat::Debezium, SourceEncode::Avro) => {
                EncodingProperties::Avro(AvroProperties {
                    record_name: if info.proto_message_name.is_empty() {
                        None
                    } else {
                        Some(info.proto_message_name.clone())
                    },
                    name_strategy: PbSchemaRegistryNameStrategy::try_from(info.name_strategy)
                        .unwrap(),
                    key_record_name: info.key_message_name.clone(),
                    row_schema_location: info.row_schema_location.clone(),
                    topic: get_kafka_topic(with_properties).unwrap().clone(),
                    client_config: SchemaRegistryAuth::from(&info.format_encode_options),
                    ..Default::default()
                })
            }
            (
                SourceFormat::Plain
                | SourceFormat::Debezium
                | SourceFormat::Maxwell
                | SourceFormat::Canal
                | SourceFormat::Upsert,
                SourceEncode::Json,
            ) => EncodingProperties::Json(JsonProperties {
                use_schema_registry: info.use_schema_registry,
            }),
            (SourceFormat::DebeziumMongo, SourceEncode::Json) => {
                EncodingProperties::Json(JsonProperties {
                    use_schema_registry: false,
                })
            }
            (SourceFormat::Plain, SourceEncode::Bytes) => {
                EncodingProperties::Bytes(BytesProperties { column_name: None })
            }
            (SourceFormat::Native, SourceEncode::Native) => EncodingProperties::Native,
            (format, encode) => {
                return Err(RwError::from(ProtocolError(format!(
                    "Unsupported format {:?} encode {:?}",
                    format, encode
                ))));
            }
        };
        Ok(Self {
            key_encoding_config: None,
            encoding_config,
            protocol_config,
        })
    }
}<|MERGE_RESOLUTION|>--- conflicted
+++ resolved
@@ -314,7 +314,6 @@
         mut f: impl FnMut(&SourceColumnDesc) -> AccessResult<A::Output>,
     ) -> AccessResult<()> {
         let mut wrapped_f = |desc: &SourceColumnDesc| {
-<<<<<<< HEAD
             match (&desc.column_type, &desc.additional_column_type) {
                 (&SourceColumnType::Offset | &SourceColumnType::RowId, _) => {
                     // SourceColumnType is for CDC source only.
@@ -364,46 +363,20 @@
                             // TODO: decide whether the error should not be ignored (e.g., even not a valid Debezium message)
                             // TODO: not using tracing span to provide `split_id` and `offset` due to performance concern,
                             //       see #13105
-=======
-            if let Some(meta_value) =
-                (self.row_meta.as_ref()).and_then(|row_meta| row_meta.value_for_column(desc))
-            {
-                // For meta columns, fill in the meta data.
-                Ok(A::output_for(meta_value))
-            } else {
-                // For normal columns, call the user provided closure.
-                match f(desc) {
-                    Ok(output) => Ok(output),
-
-                    // Throw error for failed access to primary key columns.
-                    Err(e) if desc.is_pk => Err(e),
-                    // Ignore error for other columns and fill in `NULL` instead.
-                    Err(error) => {
-                        // TODO: figure out a way to fill in not-null default value if user specifies one
-                        // TODO: decide whether the error should not be ignored (e.g., even not a valid Debezium message)
-                        // TODO: not using tracing span to provide `split_id` and `offset` due to performance concern,
-                        //       see #13105
-                        static LOG_SUPPERSSER: LazyLock<LogSuppresser> =
-                            LazyLock::new(LogSuppresser::default);
-                        if let Ok(suppressed_count) = LOG_SUPPERSSER.check() {
->>>>>>> cc7c3709
-                            tracing::warn!(
-                                %error,
-                                split_id = self.row_meta.as_ref().map(|m| m.split_id),
-                                offset = self.row_meta.as_ref().map(|m| m.offset),
-                                column = desc.name,
-<<<<<<< HEAD
-                                "failed to parse non-pk column, padding with `NULL`"
-                            );
+                            static LOG_SUPPERSSER: LazyLock<LogSuppresser> =
+                                LazyLock::new(LogSuppresser::default);
+                            if let Ok(suppressed_count) = LOG_SUPPERSSER.check() {
+                                tracing::warn!(
+                                    %error,
+                                    split_id = self.row_meta.as_ref().map(|m| m.split_id),
+                                    offset = self.row_meta.as_ref().map(|m| m.offset),
+                                    column = desc.name,
+                                    suppressed_count,
+                                    "failed to parse non-pk column, padding with `NULL`"
+                                );
+                            }
                             Ok(A::output_for(Datum::None))
                         }
-=======
-                                suppressed_count,
-                                "failed to parse non-pk column, padding with `NULL`"
-                            );
-                        }
-                        Ok(A::output_for(Datum::None))
->>>>>>> cc7c3709
                     }
                 }
             }
