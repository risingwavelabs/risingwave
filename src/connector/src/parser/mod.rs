--- conflicted
+++ resolved
@@ -359,16 +359,12 @@
             SpecificParserConfig::Maxwell => {
                 MaxwellParser::new(rw_columns, error_ctx).map(Self::Maxwell)
             }
-<<<<<<< HEAD
-=======
-            SpecificParserConfig::Maxwell => MaxwellParser::new(rw_columns).map(Self::Maxwell),
             SpecificParserConfig::DebeziumAvro(config) => {
-                DebeziumAvroParser::new(rw_columns, config).map(Self::DebeziumAvro)
+                DebeziumAvroParser::new(rw_columns, config, error_ctx).map(Self::DebeziumAvro)
             }
             SpecificParserConfig::Native => {
                 unreachable!("Native parser should not be created")
             }
->>>>>>> 8d82d67b
         }
     }
 }
