// Copyright 2023 RisingWave Labs
//
// Licensed under the Apache License, Version 2.0 (the "License");
// you may not use this file except in compliance with the License.
// You may obtain a copy of the License at
//
//     http://www.apache.org/licenses/LICENSE-2.0
//
// Unless required by applicable law or agreed to in writing, software
// distributed under the License is distributed on an "AS IS" BASIS,
// WITHOUT WARRANTIES OR CONDITIONS OF ANY KIND, either express or implied.
// See the License for the specific language governing permissions and
// limitations under the License.

use std::borrow::Cow;
use std::fmt::Debug;
use std::sync::Arc;

use apache_avro::types::Value;
use apache_avro::{from_avro_datum, Reader, Schema};
use risingwave_common::error::ErrorCode::{InternalError, ProtocolError};
use risingwave_common::error::{Result, RwError};
use risingwave_common::try_match_expand;
use risingwave_pb::plan_common::ColumnDesc;
use url::Url;

use super::schema_resolver::*;
use super::util::avro_schema_to_column_descs;
use crate::common::UpsertMessage;
use crate::parser::schema_registry::{extract_schema_id, Client};
use crate::parser::unified::avro::{AvroAccess, AvroParseOptions};
use crate::parser::unified::upsert::UpsertChangeEvent;
use crate::parser::unified::util::apply_row_operation_on_stream_chunk_writer;
use crate::parser::{
    ByteStreamSourceParser, EncodingProperties, ParserProperties, SourceStreamChunkRowWriter,
    WriteGuard,
};
use crate::source::{SourceColumnDesc, SourceContext, SourceContextRef};

#[derive(Debug)]
pub struct AvroParser {
    schema: Arc<Schema>,
    key_schema: Option<Arc<Schema>>,
    schema_resolver: Option<Arc<ConfluentSchemaResolver>>,
    rw_columns: Vec<SourceColumnDesc>,
    source_ctx: SourceContextRef,
    upsert_primary_key_column_name: Option<String>,
}

#[derive(Debug, Clone)]
pub struct AvroParserConfig {
    pub schema: Arc<Schema>,
    pub key_schema: Option<Arc<Schema>>,
    pub schema_resolver: Option<Arc<ConfluentSchemaResolver>>,
    pub upsert_primary_key_column_name: Option<String>,
}

impl AvroParserConfig {
    pub async fn new(parser_properties: ParserProperties) -> Result<Self> {
        let avro_config = try_match_expand!(parser_properties.encoding_config, EncodingProperties::Avro)?;
        let schema_location = &avro_config.row_schema_location;
        let enable_upsert = avro_config.enable_upsert;
        let url = Url::parse(schema_location).map_err(|e| {
            InternalError(format!("failed to parse url ({}): {}", schema_location, e))
        })?;
        if avro_config.use_schema_registry {
            let kafka_topic = &avro_config.topic;
            let client = Client::new(url, &avro_config.client_config)?;
            let resolver = ConfluentSchemaResolver::new(client);
            let upsert_primary_key_column_name =
                if enable_upsert && !avro_config.upsert_primary_key.is_empty() {
                    Some(avro_config.upsert_primary_key.clone())
                } else {
                    None
                };

            Ok(Self {
                schema: resolver
                    .get_by_subject_name(&format!("{}-value", kafka_topic))
                    .await?,
                key_schema: if enable_upsert {
                    Some(
                        resolver
                            .get_by_subject_name(&format!("{}-key", kafka_topic))
                            .await?,
                    )
                } else {
                    None
                },
                schema_resolver: Some(Arc::new(resolver)),
                upsert_primary_key_column_name,
            })
        } else {
            if enable_upsert {
                return Err(RwError::from(InternalError(
                    "avro upsert without schema registry is not supported".to_string(),
                )));
            }
            let schema_content = match url.scheme() {
                "file" => read_schema_from_local(url.path()),
                "s3" => {
                    read_schema_from_s3(&url, avro_config.aws_auth_props.as_ref().unwrap()).await
                }
                "https" | "http" => read_schema_from_http(&url).await,
                scheme => Err(RwError::from(ProtocolError(format!(
                    "path scheme {} is not supported",
                    scheme
                )))),
            }?;
            let schema = Schema::parse_str(&schema_content).map_err(|e| {
                RwError::from(InternalError(format!("Avro schema parse error {}", e)))
            })?;
            Ok(Self {
                schema: Arc::new(schema),
                key_schema: None,
                schema_resolver: None,
                upsert_primary_key_column_name: None,
            })
        }
    }

    pub fn extract_pks(&self) -> anyhow::Result<Vec<ColumnDesc>> {
        avro_schema_to_column_descs(
            self.key_schema
                .as_deref()
                .ok_or_else(|| anyhow::format_err!("key schema is required"))?,
        )
    }

    pub fn map_to_columns(&self) -> anyhow::Result<Vec<ColumnDesc>> {
        avro_schema_to_column_descs(self.schema.as_ref())
    }
}

// confluent_wire_format, kafka only, subject-name: "${topic-name}-value"
impl AvroParser {
    pub fn new(
        rw_columns: Vec<SourceColumnDesc>,
        config: AvroParserConfig,
        source_ctx: SourceContextRef,
    ) -> Result<Self> {
        let AvroParserConfig {
            schema,
            key_schema,
            schema_resolver,
            upsert_primary_key_column_name,
        } = config;
        Ok(Self {
            schema,
            key_schema,
            schema_resolver,
            rw_columns,
            source_ctx,
            upsert_primary_key_column_name,
        })
    }

    /// The presence of a `key_schema` implies that upsert is enabled.
    fn is_enable_upsert(&self) -> bool {
        self.key_schema.is_some()
    }

    async fn parse_avro_value(
        &self,
        payload: &[u8],
        reader_schema: Option<&Schema>,
    ) -> anyhow::Result<Option<Value>> {
        // parse payload to avro value
        // if use confluent schema, get writer schema from confluent schema registry
        if let Some(resolver) = &self.schema_resolver {
            let (schema_id, mut raw_payload) = extract_schema_id(payload)?;
            let writer_schema = resolver.get(schema_id).await?;
            Ok(Some(from_avro_datum(
                writer_schema.as_ref(),
                &mut raw_payload,
                reader_schema,
            )?))
        } else if let Some(schema) = reader_schema {
            let mut reader = Reader::with_schema(schema, payload)?;
            match reader.next() {
                Some(Ok(v)) => Ok(Some(v)),
                Some(Err(e)) => Err(e)?,
                None => {
                    anyhow::bail!("avro parse unexpected eof")
                }
            }
        } else {
            unreachable!("both schema_resolver and reader_schema not exist");
        }
    }

    pub(crate) async fn parse_inner(
        &self,
        payload: Vec<u8>,
        mut writer: SourceStreamChunkRowWriter<'_>,
    ) -> Result<WriteGuard> {
        let (raw_key, raw_value) = if self.is_enable_upsert() {
            let msg: UpsertMessage<'_> = bincode::deserialize(&payload).map_err(|e| {
                RwError::from(ProtocolError(format!(
                    "extract payload err {:?}, you may need to check the 'upsert' parameter",
                    e
                )))
            })?;
            if !msg.record.is_empty() {
                (Some(msg.primary_key), Some(msg.record))
            } else {
                (Some(msg.primary_key), None)
            }
        } else {
            (None, Some(Cow::from(&payload)))
        };

        let avro_value = if let Some(payload) = raw_value {
            self.parse_avro_value(payload.as_ref(), Some(&*self.schema))
                .await?
        } else {
            None
        };
        let avro_key = if let Some(payload) = raw_key {
            self.parse_avro_value(payload.as_ref(), self.key_schema.as_deref())
                .await?
        } else {
            None
        };

        let mut accessor: UpsertChangeEvent<AvroAccess<'_, '_>, AvroAccess<'_, '_>> =
            UpsertChangeEvent::default();
        if let Some(key) = &avro_key {
            accessor = accessor.with_key(AvroAccess::new(
                key,
                AvroParseOptions {
                    schema: self.key_schema.as_deref(),
                    ..Default::default()
                },
            ));
        }

        if let Some(value) = &avro_value {
            accessor = accessor.with_value(AvroAccess::new(
                value,
                AvroParseOptions::default().with_schema(&self.schema),
            ));
        }

        if let Some(pk) = &self.upsert_primary_key_column_name {
            accessor = accessor.with_key_as_column_name(pk);
        }

        apply_row_operation_on_stream_chunk_writer(accessor, &mut writer)
    }
}

impl ByteStreamSourceParser for AvroParser {
    fn columns(&self) -> &[SourceColumnDesc] {
        &self.rw_columns
    }

    fn source_ctx(&self) -> &SourceContext {
        &self.source_ctx
    }

    async fn parse_one<'a>(
        &'a mut self,
        payload: Vec<u8>,
        writer: SourceStreamChunkRowWriter<'a>,
    ) -> Result<WriteGuard> {
        self.parse_inner(payload, writer).await
    }
}

#[cfg(test)]
mod test {
    use std::collections::HashMap;
    use std::env;
    use std::fs::OpenOptions;
    use std::io::Write;
    use std::ops::Sub;
    use std::path::PathBuf;

    use apache_avro::types::{Record, Value};
    use apache_avro::{Codec, Days, Duration, Millis, Months, Reader, Schema, Writer};
    use itertools::Itertools;
    use risingwave_common::array::Op;
    use risingwave_common::catalog::ColumnId;
    use risingwave_common::error;
    use risingwave_common::row::Row;
<<<<<<< HEAD
    use risingwave_common::types::{DataType, Date, Interval, ScalarImpl};
    use risingwave_pb::catalog::StreamSourceInfo;
=======
    use risingwave_common::types::{DataType, Date, Interval, ScalarImpl, Timestamptz};
>>>>>>> 2732fefd
    use url::Url;

    use super::{
        read_schema_from_http, read_schema_from_local, read_schema_from_s3, AvroParser,
        AvroParserConfig,
    };
    use crate::aws_auth::AwsAuthProps;
    use crate::parser::unified::avro::unix_epoch_days;
    use crate::parser::{ParserProperties, SourceStreamChunkBuilder};
    use crate::source::{SourceColumnDesc, SourceFormat};

    fn test_data_path(file_name: &str) -> String {
        let curr_dir = env::current_dir().unwrap().into_os_string();
        curr_dir.into_string().unwrap() + "/src/test_data/" + file_name
    }

    fn e2e_file_path(file_name: &str) -> String {
        let curr_dir = env::current_dir().unwrap().into_os_string();
        let binding = PathBuf::from(curr_dir);
        let dir = binding.parent().unwrap().parent().unwrap();
        dir.join("scripts/source/test_data/")
            .join(file_name)
            .to_str()
            .unwrap()
            .to_string()
    }

    #[tokio::test]
    async fn test_read_schema_from_local() {
        let schema_path = test_data_path("complex-schema.avsc");
        let content_rs = read_schema_from_local(schema_path);
        assert!(content_rs.is_ok());
    }

    #[tokio::test]
    #[ignore]
    async fn test_load_schema_from_s3() {
        let schema_location = "s3://mingchao-schemas/complex-schema.avsc".to_string();
        let mut s3_config_props = HashMap::new();
        s3_config_props.insert("region".to_string(), "ap-southeast-1".to_string());
        let url = Url::parse(&schema_location).unwrap();
        let aws_auth_config = AwsAuthProps::from_pairs(
            s3_config_props
                .iter()
                .map(|(k, v)| (k.as_str(), v.as_str())),
        );
        let schema_content = read_schema_from_s3(&url, &aws_auth_config).await;
        assert!(schema_content.is_ok());
        let schema = Schema::parse_str(&schema_content.unwrap());
        assert!(schema.is_ok());
        println!("schema = {:?}", schema.unwrap());
    }

    #[tokio::test]
    async fn test_load_schema_from_local() {
        let schema_location = test_data_path("complex-schema.avsc");
        let schema_content = read_schema_from_local(schema_location);
        assert!(schema_content.is_ok());
        let schema = Schema::parse_str(&schema_content.unwrap());
        assert!(schema.is_ok());
        println!("schema = {:?}", schema.unwrap());
    }

    #[tokio::test]
    #[ignore]
    async fn test_load_schema_from_https() {
        let schema_location =
            "https://mingchao-schemas.s3.ap-southeast-1.amazonaws.com/complex-schema.avsc";
        let url = Url::parse(schema_location).unwrap();
        let schema_content = read_schema_from_http(&url).await;
        assert!(schema_content.is_ok());
        let schema = Schema::parse_str(&schema_content.unwrap());
        assert!(schema.is_ok());
        println!("schema = {:?}", schema.unwrap());
    }

    async fn new_avro_conf_from_local(file_name: &str) -> error::Result<AvroParserConfig> {
        let schema_path = "file://".to_owned() + &test_data_path(file_name);
        let info = StreamSourceInfo {
            row_schema_location: schema_path.clone(),
            use_schema_registry: false,
            ..Default::default()
        };
        let parser_config = ParserProperties::new(SourceFormat::Avro, &HashMap::new(), &info)?;
        AvroParserConfig::new(parser_config).await
    }

    async fn new_avro_parser_from_local(file_name: &str) -> error::Result<AvroParser> {
        let conf = new_avro_conf_from_local(file_name).await?;
        AvroParser::new(Vec::default(), conf, Default::default())
    }

    #[tokio::test]
    async fn test_avro_parser() {
        let avro_parser = new_avro_parser_from_local("simple-schema.avsc")
            .await
            .unwrap();
        let schema = &avro_parser.schema;
        let record = build_avro_data(schema);
        assert_eq!(record.fields.len(), 11);
        let mut writer = Writer::with_codec(schema, Vec::new(), Codec::Snappy);
        writer.append(record.clone()).unwrap();
        let flush = writer.flush().unwrap();
        assert!(flush > 0);
        let input_data = writer.into_inner().unwrap();
        let columns = build_rw_columns();
        let mut builder = SourceStreamChunkBuilder::with_capacity(columns, 1);
        {
            let writer = builder.row_writer();
            avro_parser.parse_inner(input_data, writer).await.unwrap();
        }
        let chunk = builder.finish();
        let (op, row) = chunk.rows().next().unwrap();
        assert_eq!(op, Op::Insert);
        let row = row.into_owned_row();
        for (i, field) in record.fields.iter().enumerate() {
            let value = field.clone().1;
            match value {
                Value::String(str) | Value::Union(_, box Value::String(str)) => {
                    assert_eq!(row[i], Some(ScalarImpl::Utf8(str.into_boxed_str())));
                }
                Value::Boolean(bool_val) => {
                    assert_eq!(row[i], Some(ScalarImpl::Bool(bool_val)));
                }
                Value::Int(int_val) => {
                    assert_eq!(row[i], Some(ScalarImpl::Int32(int_val)));
                }
                Value::Long(i64_val) => {
                    assert_eq!(row[i], Some(ScalarImpl::Int64(i64_val)));
                }
                Value::Float(f32_val) => {
                    assert_eq!(row[i], Some(ScalarImpl::Float32(f32_val.into())));
                }
                Value::Double(f64_val) => {
                    assert_eq!(row[i], Some(ScalarImpl::Float64(f64_val.into())));
                }
                Value::Date(days) => {
                    assert_eq!(
                        row[i],
                        Some(ScalarImpl::Date(
                            Date::with_days(days + unix_epoch_days()).unwrap(),
                        ))
                    );
                }
                Value::TimestampMillis(millis) => {
                    assert_eq!(
                        row[i],
                        Some(Timestamptz::from_millis(millis).unwrap().into())
                    );
                }
                Value::TimestampMicros(micros) => {
                    assert_eq!(row[i], Some(Timestamptz::from_micros(micros).into()));
                }
                Value::Bytes(bytes) => {
                    assert_eq!(row[i], Some(ScalarImpl::Bytea(bytes.into_boxed_slice())));
                }
                Value::Duration(duration) => {
                    let months = u32::from(duration.months()) as i32;
                    let days = u32::from(duration.days()) as i32;
                    let usecs = (u32::from(duration.millis()) as i64) * 1000; // never overflows
                    assert_eq!(
                        row[i],
                        Some(Interval::from_month_day_usec(months, days, usecs).into())
                    );
                }
                _ => {
                    unreachable!()
                }
            }
        }
    }

    fn build_rw_columns() -> Vec<SourceColumnDesc> {
        vec![
            SourceColumnDesc::simple("id", DataType::Int32, ColumnId::from(0)),
            SourceColumnDesc::simple("sequence_id", DataType::Int64, ColumnId::from(1)),
            SourceColumnDesc::simple("name", DataType::Varchar, ColumnId::from(2)),
            SourceColumnDesc::simple("score", DataType::Float32, ColumnId::from(3)),
            SourceColumnDesc::simple("avg_score", DataType::Float64, ColumnId::from(4)),
            SourceColumnDesc::simple("is_lasted", DataType::Boolean, ColumnId::from(5)),
            SourceColumnDesc::simple("entrance_date", DataType::Date, ColumnId::from(6)),
            SourceColumnDesc::simple("birthday", DataType::Timestamptz, ColumnId::from(7)),
            SourceColumnDesc::simple("anniversary", DataType::Timestamptz, ColumnId::from(8)),
            SourceColumnDesc::simple("passed", DataType::Interval, ColumnId::from(9)),
            SourceColumnDesc::simple("bytes", DataType::Bytea, ColumnId::from(10)),
        ]
    }

    fn build_field(schema: &Schema) -> Option<Value> {
        match schema {
            Schema::String => Some(Value::String("str_value".to_string())),
            Schema::Int => Some(Value::Int(32_i32)),
            Schema::Long => Some(Value::Long(64_i64)),
            Schema::Float => Some(Value::Float(32_f32)),
            Schema::Double => Some(Value::Double(64_f64)),
            Schema::Boolean => Some(Value::Boolean(true)),
            Schema::Bytes => Some(Value::Bytes(vec![1, 2, 3, 4, 5])),

            Schema::Date => {
                let original_date = Date::from_ymd_uncheck(1970, 1, 1).and_hms_uncheck(0, 0, 0);
                let naive_date = Date::from_ymd_uncheck(1970, 1, 1).and_hms_uncheck(0, 0, 0);
                let num_days = naive_date.0.sub(original_date.0).num_days() as i32;
                Some(Value::Date(num_days))
            }
            Schema::TimestampMillis => {
                let datetime = Date::from_ymd_uncheck(1970, 1, 1).and_hms_uncheck(0, 0, 0);
                let timestamp_mills = Value::TimestampMillis(datetime.0.timestamp() * 1_000);
                Some(timestamp_mills)
            }
            Schema::TimestampMicros => {
                let datetime = Date::from_ymd_uncheck(1970, 1, 1).and_hms_uncheck(0, 0, 0);
                let timestamp_micros = Value::TimestampMicros(datetime.0.timestamp() * 1_000_000);
                Some(timestamp_micros)
            }
            Schema::Duration => {
                let months = Months::new(1);
                let days = Days::new(1);
                let millis = Millis::new(1000);
                Some(Value::Duration(Duration::new(months, days, millis)))
            }

            Schema::Union(union_schema) => {
                let inner_schema = union_schema
                    .variants()
                    .iter()
                    .find_or_first(|s| s != &&Schema::Null)
                    .unwrap();

                match build_field(inner_schema) {
                    None => {
                        let index_of_union =
                            union_schema.find_schema(&Value::Null).unwrap().0 as u32;
                        Some(Value::Union(index_of_union, Box::new(Value::Null)))
                    }
                    Some(value) => {
                        let index_of_union = union_schema.find_schema(&value).unwrap().0 as u32;
                        Some(Value::Union(index_of_union, Box::new(value)))
                    }
                }
            }
            _ => None,
        }
    }

    fn build_avro_data(schema: &Schema) -> Record<'_> {
        let mut record = Record::new(schema).unwrap();
        if let Schema::Record {
            name: _, fields, ..
        } = schema.clone()
        {
            for field in &fields {
                let value = build_field(&field.schema)
                    .unwrap_or_else(|| panic!("No value defined for field, {}", field.name));
                record.put(field.name.as_str(), value)
            }
        }
        record
    }

    #[tokio::test]
    async fn test_map_to_columns() {
        let conf = new_avro_conf_from_local("simple-schema.avsc")
            .await
            .unwrap();
        let columns = conf.map_to_columns().unwrap();
        assert_eq!(columns.len(), 11);
        println!("{:?}", columns);
    }

    #[tokio::test]
    async fn test_new_avro_parser() {
        let avro_parser_rs = new_avro_parser_from_local("simple-schema.avsc").await;
        assert!(avro_parser_rs.is_ok());
        let avro_parser = avro_parser_rs.unwrap();
        println!("avro_parser = {:?}", avro_parser);
    }

    #[tokio::test]
    async fn test_avro_union_type() {
        let avro_parser = new_avro_parser_from_local("union-schema.avsc")
            .await
            .unwrap();
        let schema = &avro_parser.schema;
        let mut null_record = Record::new(schema).unwrap();
        null_record.put("id", Value::Int(5));
        null_record.put("age", Value::Union(0, Box::new(Value::Null)));
        null_record.put("sequence_id", Value::Union(0, Box::new(Value::Null)));
        null_record.put("name", Value::Union(0, Box::new(Value::Null)));
        null_record.put("score", Value::Union(1, Box::new(Value::Null)));
        null_record.put("avg_score", Value::Union(0, Box::new(Value::Null)));
        null_record.put("is_lasted", Value::Union(0, Box::new(Value::Null)));
        null_record.put("entrance_date", Value::Union(0, Box::new(Value::Null)));
        null_record.put("birthday", Value::Union(0, Box::new(Value::Null)));
        null_record.put("anniversary", Value::Union(0, Box::new(Value::Null)));

        let mut writer = Writer::new(schema, Vec::new());
        writer.append(null_record).unwrap();
        writer.flush().unwrap();

        let record = build_avro_data(schema);
        writer.append(record).unwrap();
        writer.flush().unwrap();

        let records = writer.into_inner().unwrap();

        let reader: Vec<_> = Reader::with_schema(schema, &records[..]).unwrap().collect();
        assert_eq!(2, reader.len());
        let null_record_expected: Vec<(String, Value)> = vec![
            ("id".to_string(), Value::Int(5)),
            ("age".to_string(), Value::Union(0, Box::new(Value::Null))),
            (
                "sequence_id".to_string(),
                Value::Union(0, Box::new(Value::Null)),
            ),
            ("name".to_string(), Value::Union(0, Box::new(Value::Null))),
            ("score".to_string(), Value::Union(1, Box::new(Value::Null))),
            (
                "avg_score".to_string(),
                Value::Union(0, Box::new(Value::Null)),
            ),
            (
                "is_lasted".to_string(),
                Value::Union(0, Box::new(Value::Null)),
            ),
            (
                "entrance_date".to_string(),
                Value::Union(0, Box::new(Value::Null)),
            ),
            (
                "birthday".to_string(),
                Value::Union(0, Box::new(Value::Null)),
            ),
            (
                "anniversary".to_string(),
                Value::Union(0, Box::new(Value::Null)),
            ),
        ];
        let null_record_value = reader.get(0).unwrap().as_ref().unwrap();
        match null_record_value {
            Value::Record(values) => {
                assert_eq!(values, &null_record_expected)
            }
            _ => unreachable!(),
        }
    }

    // run this script when updating `simple-schema.avsc`, the script will generate new value in
    // `avro_bin.1`
    #[ignore]
    #[tokio::test]
    async fn update_avro_payload() {
        let conf = new_avro_conf_from_local("simple-schema.avsc")
            .await
            .unwrap();
        let mut writer = Writer::new(&conf.schema, Vec::new());
        let record = build_avro_data(&conf.schema);
        writer.append(record).unwrap();
        let encoded = writer.into_inner().unwrap();
        println!("path = {:?}", e2e_file_path("avro_bin.1"));
        let mut file = OpenOptions::new()
            .read(true)
            .write(true)
            .create(true)
            .truncate(true)
            .open(e2e_file_path("avro_bin.1"))
            .unwrap();
        file.write_all(encoded.as_slice()).unwrap();
        println!(
            "encoded = {:?}",
            String::from_utf8_lossy(encoded.as_slice())
        );
    }
}<|MERGE_RESOLUTION|>--- conflicted
+++ resolved
@@ -284,12 +284,8 @@
     use risingwave_common::catalog::ColumnId;
     use risingwave_common::error;
     use risingwave_common::row::Row;
-<<<<<<< HEAD
-    use risingwave_common::types::{DataType, Date, Interval, ScalarImpl};
+    use risingwave_common::types::{DataType, Date, Interval, ScalarImpl, Timestamptz};
     use risingwave_pb::catalog::StreamSourceInfo;
-=======
-    use risingwave_common::types::{DataType, Date, Interval, ScalarImpl, Timestamptz};
->>>>>>> 2732fefd
     use url::Url;
 
     use super::{
