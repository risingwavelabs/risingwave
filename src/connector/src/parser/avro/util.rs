// Copyright 2023 RisingWave Labs
//
// Licensed under the Apache License, Version 2.0 (the "License");
// you may not use this file except in compliance with the License.
// You may obtain a copy of the License at
//
//     http://www.apache.org/licenses/LICENSE-2.0
//
// Unless required by applicable law or agreed to in writing, software
// distributed under the License is distributed on an "AS IS" BASIS,
// WITHOUT WARRANTIES OR CONDITIONS OF ANY KIND, either express or implied.
// See the License for the specific language governing permissions and
// limitations under the License.

use apache_avro::Schema;
use itertools::Itertools;
use risingwave_common::types::DataType;
use risingwave_pb::plan_common::ColumnDesc;

<<<<<<< HEAD
pub fn avro_schema_to_column_descs(schema: &Schema) -> anyhow::Result<Vec<ColumnDesc>> {
    if let Schema::Record { fields, .. } = schema {
        let mut index = 0;
        let fields = fields
            .iter()
            .map(|field| avro_field_to_column_desc(&field.name, &field.schema, &mut index))
            .collect::<anyhow::Result<Vec<_>>>()?;
        Ok(fields)
    } else {
        anyhow::bail!("schema invalid, record required");
    }
}
=======
use crate::parser::unified::avro::AvroParseOptions;

const RW_DECIMAL_MAX_PRECISION: usize = 28;
const DBZ_VARIABLE_SCALE_DECIMAL_NAME: &str = "VariableScaleDecimal";
const DBZ_VARIABLE_SCALE_DECIMAL_NAMESPACE: &str = "io.debezium.data";
>>>>>>> 608e183d

fn avro_field_to_column_desc(
    name: &str,
    schema: &Schema,
    index: &mut i32,
) -> anyhow::Result<ColumnDesc> {
    let data_type = avro_type_mapping(schema)?;
    match schema {
        Schema::Record {
            name: schema_name,
            fields,
            ..
        } => {
            let vec_column = fields
                .iter()
                .map(|f| avro_field_to_column_desc(&f.name, &f.schema, index))
                .collect::<anyhow::Result<Vec<_>>>()?;
            *index += 1;
            Ok(ColumnDesc {
                column_type: Some(data_type.to_protobuf()),
                column_id: *index,
                name: name.to_owned(),
                field_descs: vec_column,
                type_name: schema_name.to_string(),
                generated_or_default_column: None,
            })
        }
        _ => {
            *index += 1;
            Ok(ColumnDesc {
                column_type: Some(data_type.to_protobuf()),
                column_id: *index,
                name: name.to_owned(),
                ..Default::default()
            })
        }
    }
}

fn avro_type_mapping(schema: &Schema) -> anyhow::Result<DataType> {
    let data_type = match schema {
        Schema::String => DataType::Varchar,
        Schema::Int => DataType::Int32,
        Schema::Long => DataType::Int64,
        Schema::Boolean => DataType::Boolean,
        Schema::Float => DataType::Float32,
        Schema::Double => DataType::Float64,
        Schema::Decimal { precision, .. } => {
            if precision > &RW_DECIMAL_MAX_PRECISION {
                tracing::warn!(
                    "RisingWave supports decimal precision up to {}, but got {}. Will truncate.",
                    RW_DECIMAL_MAX_PRECISION,
                    precision
                );
            }
            DataType::Decimal
        }
        Schema::Date => DataType::Date,
        Schema::TimestampMillis => DataType::Timestamptz,
        Schema::TimestampMicros => DataType::Timestamptz,
        Schema::Duration => DataType::Interval,
        Schema::Bytes => DataType::Bytea,
        Schema::Enum { .. } => DataType::Varchar,
        Schema::Record { fields, name, .. } => {
            if name.name == DBZ_VARIABLE_SCALE_DECIMAL_NAME
                && name.namespace == Some(DBZ_VARIABLE_SCALE_DECIMAL_NAMESPACE.into())
            {
                return Ok(DataType::Decimal);
            }

            let struct_fields = fields
                .iter()
                .map(|f| avro_type_mapping(&f.schema))
                .collect::<anyhow::Result<Vec<_>>>()?;
            let struct_names = fields.iter().map(|f| f.name.clone()).collect_vec();
            DataType::new_struct(struct_fields, struct_names)
        }
        Schema::Array(item_schema) => {
            let item_type = avro_type_mapping(item_schema.as_ref())?;
            DataType::List(Box::new(item_type))
        }
        Schema::Union(union_schema) => {
            let nested_schema = union_schema
                .variants()
                .iter()
                .find_or_first(|s| **s != Schema::Null)
                .ok_or_else(|| {
                    anyhow::format_err!("unsupported type in Avro: {:?}", union_schema)
                })?;

            avro_type_mapping(nested_schema)?
        }
        _ => {
            return Err(anyhow::format_err!(
                "unsupported type in Avro: {:?}",
                schema
            ));
        }
    };

    Ok(data_type)
<<<<<<< HEAD
=======
}

pub(crate) fn get_field_from_avro_value<'a>(
    avro_value: &'a Value,
    field_name: &str,
) -> Result<&'a Value> {
    match avro_value {
        Value::Record(fields) => fields
            .iter()
            .find(|val| val.0.eq(field_name))
            .map(|entry| &entry.1)
            .ok_or_else(|| {
                RwError::from(ProtocolError(format!(
                    "field {} not found in debezium event",
                    field_name
                )))
            }),
        Value::Union(_, boxed_value) => get_field_from_avro_value(boxed_value.as_ref(), field_name),
        _ => Err(RwError::from(ProtocolError(format!(
            "avro parse unexpected field {}",
            field_name
        )))),
    }
}

pub(crate) fn avro_decimal_to_rust_decimal(
    avro_decimal: AvroDecimal,
    _precision: usize,
    scale: usize,
) -> Result<rust_decimal::Decimal> {
    let negative = !avro_decimal.is_positive();
    let bytes = avro_decimal.to_vec_unsigned();

    let (lo, mid, hi) = extract_decimal(bytes);
    Ok(rust_decimal::Decimal::from_parts(
        lo,
        mid,
        hi,
        negative,
        scale as u32,
    ))
}

pub(crate) fn extract_decimal(bytes: Vec<u8>) -> (u32, u32, u32) {
    match bytes.len() {
        len @ 0..=4 => {
            let mut pad = vec![0; 4 - len];
            pad.extend_from_slice(&bytes);
            let lo = u32::from_be_bytes(pad.try_into().unwrap());
            (lo, 0, 0)
        }
        len @ 5..=8 => {
            let mid = u32::from_be_bytes(bytes[..4].to_owned().try_into().unwrap());
            let mut pad = vec![0; 8 - len];
            pad.extend_from_slice(&bytes[4..]);
            let lo = u32::from_be_bytes(pad.try_into().unwrap());
            (lo, mid, 0)
        }
        len @ 9..=12 => {
            let hi = u32::from_be_bytes(bytes[..4].to_owned().try_into().unwrap());
            let mid = u32::from_be_bytes(bytes[4..8].to_owned().try_into().unwrap());
            let mut pad = vec![0; 12 - len];
            pad.extend_from_slice(&bytes[8..]);
            let lo = u32::from_be_bytes(pad.try_into().unwrap());
            (lo, mid, hi)
        }
        _ => unreachable!(),
    }
}

pub(crate) fn unix_epoch_days() -> i32 {
    Date::from_ymd_uncheck(1970, 1, 1).0.num_days_from_ce()
}

// extract inner filed/item schema of record/array/union
pub(crate) fn extract_inner_field_schema<'a>(
    schema: &'a Schema,
    name: Option<&'a str>,
) -> Result<&'a Schema> {
    match schema {
        Schema::Record { fields, lookup, .. } => {
            let name = name.ok_or_else(|| {
                RwError::from(InternalError(
                    "no name provided for a field in record".to_owned(),
                ))
            })?;
            let index = lookup.get(name).ok_or_else(|| {
                RwError::from(InternalError(format!(
                    "No filed named {} in record {:?}",
                    name, schema
                )))
            })?;
            let field = fields.get(*index).ok_or_else(|| {
                RwError::from(InternalError(format!(
                    "illegal avro record schema {:?}",
                    schema
                )))
            })?;
            Ok(&field.schema)
        }
        Schema::Array(schema) => Ok(schema),
        Schema::Union(union_schema) => {
            let inner_schema = union_schema
                .variants()
                .iter()
                .find(|s| **s != Schema::Null)
                .ok_or_else(|| {
                    RwError::from(InternalError(format!(
                        "illegal avro record schema {:?}",
                        union_schema
                    )))
                })?;
            Ok(inner_schema)
        }
        _ => Err(RwError::from(InternalError(
            "avro schema is not a record or array".to_owned(),
        ))),
    }
}

/// Convert Avro value to datum.For now, support the following [Avro type](https://avro.apache.org/docs/current/spec.html).
///  - boolean
///  - int : i32
///  - long: i64
///  - float: f32
///  - double: f64
///  - string: String
///  - Date (the number of days from the unix epoch, 1970-1-1 UTC)
///  - Timestamp (the number of milliseconds from the unix epoch,  1970-1-1 00:00:00.000 UTC)
#[inline]
pub(crate) fn from_avro_value(
    value: Value,
    value_schema: &Schema,
    shape: &DataType,
) -> Result<Datum> {
    AvroParseOptions {
        schema: Some(value_schema),
        relax_numeric: true,
    }
    .parse(&value, Some(shape))
    .map_err(|err| RwError::from(InternalError(format!("{:?}", err))))
}

#[cfg(test)]
mod tests {
    use risingwave_common::types::{ScalarImpl, Timestamp};

    use super::*;
    #[test]
    fn test_convert_decimal() {
        // 280
        let v = vec![1, 24];
        let avro_decimal = AvroDecimal::from(v);
        let rust_decimal = avro_decimal_to_rust_decimal(avro_decimal, 28, 0).unwrap();
        assert_eq!(rust_decimal, rust_decimal::Decimal::from(280));

        // 28.1
        let v = vec![1, 25];
        let avro_decimal = AvroDecimal::from(v);
        let rust_decimal = avro_decimal_to_rust_decimal(avro_decimal, 28, 1).unwrap();
        assert_eq!(rust_decimal, rust_decimal::Decimal::try_from(28.1).unwrap());
    }
    #[test]
    fn test_avro_timestamp_micros() {
        let v1 = Value::TimestampMicros(1620000000000);
        let v2 = Value::TimestampMillis(1620000000);
        let value_schema1 = Schema::TimestampMicros;
        let value_schema2 = Schema::TimestampMillis;
        let datum1 = from_avro_value(v1, &value_schema1, &DataType::Timestamp).unwrap();
        let datum2 = from_avro_value(v2, &value_schema2, &DataType::Timestamp).unwrap();
        assert_eq!(
            datum1,
            Some(ScalarImpl::Timestamp(Timestamp::new(
                "2021-05-03T00:00:00".parse().unwrap()
            )))
        );
        assert_eq!(
            datum2,
            Some(ScalarImpl::Timestamp(Timestamp::new(
                "2021-05-03T00:00:00".parse().unwrap()
            )))
        );
    }
>>>>>>> 608e183d
}<|MERGE_RESOLUTION|>--- conflicted
+++ resolved
@@ -17,7 +17,6 @@
 use risingwave_common::types::DataType;
 use risingwave_pb::plan_common::ColumnDesc;
 
-<<<<<<< HEAD
 pub fn avro_schema_to_column_descs(schema: &Schema) -> anyhow::Result<Vec<ColumnDesc>> {
     if let Schema::Record { fields, .. } = schema {
         let mut index = 0;
@@ -30,13 +29,11 @@
         anyhow::bail!("schema invalid, record required");
     }
 }
-=======
-use crate::parser::unified::avro::AvroParseOptions;
+
 
 const RW_DECIMAL_MAX_PRECISION: usize = 28;
 const DBZ_VARIABLE_SCALE_DECIMAL_NAME: &str = "VariableScaleDecimal";
 const DBZ_VARIABLE_SCALE_DECIMAL_NAMESPACE: &str = "io.debezium.data";
->>>>>>> 608e183d
 
 fn avro_field_to_column_desc(
     name: &str,
@@ -138,190 +135,4 @@
     };
 
     Ok(data_type)
-<<<<<<< HEAD
-=======
-}
-
-pub(crate) fn get_field_from_avro_value<'a>(
-    avro_value: &'a Value,
-    field_name: &str,
-) -> Result<&'a Value> {
-    match avro_value {
-        Value::Record(fields) => fields
-            .iter()
-            .find(|val| val.0.eq(field_name))
-            .map(|entry| &entry.1)
-            .ok_or_else(|| {
-                RwError::from(ProtocolError(format!(
-                    "field {} not found in debezium event",
-                    field_name
-                )))
-            }),
-        Value::Union(_, boxed_value) => get_field_from_avro_value(boxed_value.as_ref(), field_name),
-        _ => Err(RwError::from(ProtocolError(format!(
-            "avro parse unexpected field {}",
-            field_name
-        )))),
-    }
-}
-
-pub(crate) fn avro_decimal_to_rust_decimal(
-    avro_decimal: AvroDecimal,
-    _precision: usize,
-    scale: usize,
-) -> Result<rust_decimal::Decimal> {
-    let negative = !avro_decimal.is_positive();
-    let bytes = avro_decimal.to_vec_unsigned();
-
-    let (lo, mid, hi) = extract_decimal(bytes);
-    Ok(rust_decimal::Decimal::from_parts(
-        lo,
-        mid,
-        hi,
-        negative,
-        scale as u32,
-    ))
-}
-
-pub(crate) fn extract_decimal(bytes: Vec<u8>) -> (u32, u32, u32) {
-    match bytes.len() {
-        len @ 0..=4 => {
-            let mut pad = vec![0; 4 - len];
-            pad.extend_from_slice(&bytes);
-            let lo = u32::from_be_bytes(pad.try_into().unwrap());
-            (lo, 0, 0)
-        }
-        len @ 5..=8 => {
-            let mid = u32::from_be_bytes(bytes[..4].to_owned().try_into().unwrap());
-            let mut pad = vec![0; 8 - len];
-            pad.extend_from_slice(&bytes[4..]);
-            let lo = u32::from_be_bytes(pad.try_into().unwrap());
-            (lo, mid, 0)
-        }
-        len @ 9..=12 => {
-            let hi = u32::from_be_bytes(bytes[..4].to_owned().try_into().unwrap());
-            let mid = u32::from_be_bytes(bytes[4..8].to_owned().try_into().unwrap());
-            let mut pad = vec![0; 12 - len];
-            pad.extend_from_slice(&bytes[8..]);
-            let lo = u32::from_be_bytes(pad.try_into().unwrap());
-            (lo, mid, hi)
-        }
-        _ => unreachable!(),
-    }
-}
-
-pub(crate) fn unix_epoch_days() -> i32 {
-    Date::from_ymd_uncheck(1970, 1, 1).0.num_days_from_ce()
-}
-
-// extract inner filed/item schema of record/array/union
-pub(crate) fn extract_inner_field_schema<'a>(
-    schema: &'a Schema,
-    name: Option<&'a str>,
-) -> Result<&'a Schema> {
-    match schema {
-        Schema::Record { fields, lookup, .. } => {
-            let name = name.ok_or_else(|| {
-                RwError::from(InternalError(
-                    "no name provided for a field in record".to_owned(),
-                ))
-            })?;
-            let index = lookup.get(name).ok_or_else(|| {
-                RwError::from(InternalError(format!(
-                    "No filed named {} in record {:?}",
-                    name, schema
-                )))
-            })?;
-            let field = fields.get(*index).ok_or_else(|| {
-                RwError::from(InternalError(format!(
-                    "illegal avro record schema {:?}",
-                    schema
-                )))
-            })?;
-            Ok(&field.schema)
-        }
-        Schema::Array(schema) => Ok(schema),
-        Schema::Union(union_schema) => {
-            let inner_schema = union_schema
-                .variants()
-                .iter()
-                .find(|s| **s != Schema::Null)
-                .ok_or_else(|| {
-                    RwError::from(InternalError(format!(
-                        "illegal avro record schema {:?}",
-                        union_schema
-                    )))
-                })?;
-            Ok(inner_schema)
-        }
-        _ => Err(RwError::from(InternalError(
-            "avro schema is not a record or array".to_owned(),
-        ))),
-    }
-}
-
-/// Convert Avro value to datum.For now, support the following [Avro type](https://avro.apache.org/docs/current/spec.html).
-///  - boolean
-///  - int : i32
-///  - long: i64
-///  - float: f32
-///  - double: f64
-///  - string: String
-///  - Date (the number of days from the unix epoch, 1970-1-1 UTC)
-///  - Timestamp (the number of milliseconds from the unix epoch,  1970-1-1 00:00:00.000 UTC)
-#[inline]
-pub(crate) fn from_avro_value(
-    value: Value,
-    value_schema: &Schema,
-    shape: &DataType,
-) -> Result<Datum> {
-    AvroParseOptions {
-        schema: Some(value_schema),
-        relax_numeric: true,
-    }
-    .parse(&value, Some(shape))
-    .map_err(|err| RwError::from(InternalError(format!("{:?}", err))))
-}
-
-#[cfg(test)]
-mod tests {
-    use risingwave_common::types::{ScalarImpl, Timestamp};
-
-    use super::*;
-    #[test]
-    fn test_convert_decimal() {
-        // 280
-        let v = vec![1, 24];
-        let avro_decimal = AvroDecimal::from(v);
-        let rust_decimal = avro_decimal_to_rust_decimal(avro_decimal, 28, 0).unwrap();
-        assert_eq!(rust_decimal, rust_decimal::Decimal::from(280));
-
-        // 28.1
-        let v = vec![1, 25];
-        let avro_decimal = AvroDecimal::from(v);
-        let rust_decimal = avro_decimal_to_rust_decimal(avro_decimal, 28, 1).unwrap();
-        assert_eq!(rust_decimal, rust_decimal::Decimal::try_from(28.1).unwrap());
-    }
-    #[test]
-    fn test_avro_timestamp_micros() {
-        let v1 = Value::TimestampMicros(1620000000000);
-        let v2 = Value::TimestampMillis(1620000000);
-        let value_schema1 = Schema::TimestampMicros;
-        let value_schema2 = Schema::TimestampMillis;
-        let datum1 = from_avro_value(v1, &value_schema1, &DataType::Timestamp).unwrap();
-        let datum2 = from_avro_value(v2, &value_schema2, &DataType::Timestamp).unwrap();
-        assert_eq!(
-            datum1,
-            Some(ScalarImpl::Timestamp(Timestamp::new(
-                "2021-05-03T00:00:00".parse().unwrap()
-            )))
-        );
-        assert_eq!(
-            datum2,
-            Some(ScalarImpl::Timestamp(Timestamp::new(
-                "2021-05-03T00:00:00".parse().unwrap()
-            )))
-        );
-    }
->>>>>>> 608e183d
 }