// Copyright 2024 RisingWave Labs
//
// Licensed under the Apache License, Version 2.0 (the "License");
// you may not use this file except in compliance with the License.
// You may obtain a copy of the License at
//
//     http://www.apache.org/licenses/LICENSE-2.0
//
// Unless required by applicable law or agreed to in writing, software
// distributed under the License is distributed on an "AS IS" BASIS,
// WITHOUT WARRANTIES OR CONDITIONS OF ANY KIND, either express or implied.
// See the License for the specific language governing permissions and
// limitations under the License.

use std::collections::HashMap;

use apache_avro::Schema;
use itertools::{Either, Itertools};
use jst::{convert_avro, Context};
use risingwave_common::error::ErrorCode::{self, InternalError, ProtocolError};
use risingwave_common::error::{Result, RwError};
use risingwave_common::try_match_expand;
use risingwave_pb::plan_common::ColumnDesc;

use super::avro::schema_resolver::ConfluentSchemaResolver;
use super::util::{bytes_from_url, get_kafka_topic};
use super::{EncodingProperties, SchemaRegistryAuth, SpecificParserConfig};
use crate::only_parse_payload;
use crate::parser::avro::util::avro_schema_to_column_descs;
use crate::parser::unified::json::{JsonAccess, JsonParseOptions};
use crate::parser::unified::util::apply_row_accessor_on_stream_chunk_writer;
use crate::parser::unified::AccessImpl;
use crate::parser::{
    AccessBuilder, ByteStreamSourceParser, ParserFormat, SourceStreamChunkRowWriter,
};
use crate::schema::schema_registry::{handle_sr_list, Client};
use crate::source::{SourceColumnDesc, SourceContext, SourceContextRef};

#[derive(Debug)]
pub struct JsonAccessBuilder {
    value: Option<Vec<u8>>,
    payload_start_idx: usize,
}

impl AccessBuilder for JsonAccessBuilder {
    #[allow(clippy::unused_async)]
    async fn generate_accessor(&mut self, payload: Vec<u8>) -> Result<AccessImpl<'_, '_>> {
        if payload.is_empty() {
            self.value = Some("{}".into());
        } else {
            self.value = Some(payload);
        }
        let value = simd_json::to_borrowed_value(
            &mut self.value.as_mut().unwrap()[self.payload_start_idx..],
        )
        .map_err(|e| RwError::from(ProtocolError(e.to_string())))?;
        Ok(AccessImpl::Json(JsonAccess::new_with_options(
            value,
            // Debezium and Canal have their special json access builder and will not
            // use this
            &JsonParseOptions::DEFAULT,
        )))
    }
}

impl JsonAccessBuilder {
    pub fn new(use_schema_registry: bool) -> Result<Self> {
        Ok(Self {
            value: None,
            payload_start_idx: if use_schema_registry { 5 } else { 0 },
        })
    }
}

/// Parser for JSON format
#[derive(Debug)]
pub struct JsonParser {
    rw_columns: Vec<SourceColumnDesc>,
    source_ctx: SourceContextRef,
    // If schema registry is used, the starting index of payload is 5.
    payload_start_idx: usize,
}

impl JsonParser {
    pub fn new(
        props: SpecificParserConfig,
        rw_columns: Vec<SourceColumnDesc>,
        source_ctx: SourceContextRef,
    ) -> Result<Self> {
        let json_config = try_match_expand!(props.encoding_config, EncodingProperties::Json)?;
        let payload_start_idx = if json_config.use_schema_registry {
            5
        } else {
            0
        };
        Ok(Self {
            rw_columns,
            source_ctx,
            payload_start_idx,
        })
    }

    pub fn new_for_test(rw_columns: Vec<SourceColumnDesc>) -> Result<Self> {
        Ok(Self {
            rw_columns,
            source_ctx: Default::default(),
            payload_start_idx: 0,
        })
    }

    #[allow(clippy::unused_async)]
    pub async fn parse_inner(
        &self,
        mut payload: Vec<u8>,
        mut writer: SourceStreamChunkRowWriter<'_>,
    ) -> Result<()> {
        let value = simd_json::to_borrowed_value(&mut payload[self.payload_start_idx..])
            .map_err(|e| RwError::from(ProtocolError(e.to_string())))?;
        let values = if let simd_json::BorrowedValue::Array(arr) = value {
            Either::Left(arr.into_iter())
        } else {
            Either::Right(std::iter::once(value))
        };

        let mut errors = Vec::new();
        for value in values {
            let accessor = JsonAccess::new(value);
            match apply_row_accessor_on_stream_chunk_writer(accessor, &mut writer) {
                Ok(_) => {}
                Err(err) => errors.push(err),
            }
        }

        if errors.is_empty() {
            Ok(())
        } else {
            Err(RwError::from(ErrorCode::InternalError(format!(
                "failed to parse {} row(s) in a single json message: {}",
                errors.len(),
                errors.iter().join(", ")
            ))))
        }
    }
}

pub async fn schema_to_columns(
    schema_location: &str,
    schema_registry_auth: Option<SchemaRegistryAuth>,
    props: &HashMap<String, String>,
) -> anyhow::Result<Vec<ColumnDesc>> {
    let url = handle_sr_list(schema_location)?;
    let json_schema = if let Some(schema_registry_auth) = schema_registry_auth {
        let client = Client::new(url, &schema_registry_auth)?;
        let topic = get_kafka_topic(props)?;
        let resolver = ConfluentSchemaResolver::new(client);
        let content = resolver
            .get_raw_schema_by_subject_name(&format!("{}-value", topic))
            .await?
            .content;
        serde_json::from_str(&content)?
    } else {
        let url = url.first().unwrap();
        let bytes = bytes_from_url(url, None).await?;
        serde_json::from_slice(&bytes)?
    };
    let context = Context::default();
    let avro_schema = convert_avro(&json_schema, context).to_string();
    let schema = Schema::parse_str(&avro_schema)
        .map_err(|e| RwError::from(InternalError(format!("Avro schema parse error {}", e))))?;
    avro_schema_to_column_descs(&schema)
}

impl ByteStreamSourceParser for JsonParser {
    fn columns(&self) -> &[SourceColumnDesc] {
        &self.rw_columns
    }

    fn source_ctx(&self) -> &SourceContext {
        &self.source_ctx
    }

    fn parser_format(&self) -> ParserFormat {
        ParserFormat::Json
    }

    async fn parse_one<'a>(
        &'a mut self,
        _key: Option<Vec<u8>>,
        payload: Option<Vec<u8>>,
        writer: SourceStreamChunkRowWriter<'a>,
    ) -> Result<()> {
        only_parse_payload!(self, payload, writer)
    }
}

#[cfg(test)]
mod tests {
    use std::vec;

    use itertools::Itertools;
    use risingwave_common::array::{Op, StructValue};
    use risingwave_common::catalog::ColumnDesc;
    use risingwave_common::row::Row;
    use risingwave_common::test_prelude::StreamChunkTestExt;
    use risingwave_common::types::{DataType, ScalarImpl, ToOwnedDatum};
    use risingwave_pb::plan_common::additional_column::ColumnType as AdditionalColumnType;
    use risingwave_pb::plan_common::{AdditionalColumn, AdditionalColumnKey};

    use super::JsonParser;
    use crate::parser::upsert_parser::UpsertParser;
    use crate::parser::{
        EncodingProperties, JsonProperties, ProtocolProperties, SourceColumnDesc,
        SourceStreamChunkBuilder, SpecificParserConfig,
    };
    use crate::source::SourceColumnType;

    fn get_payload() -> Vec<Vec<u8>> {
        vec![
            br#"{"i32":1,"bool":true,"i16":1,"i64":12345678,"f32":1.23,"f64":1.2345,"varchar":"varchar","date":"2021-01-01","timestamp":"2021-01-01 16:06:12.269","decimal":12345.67890}"#.to_vec(),
            br#"{"i32":1,"f32":12345e+10,"f64":12345,"decimal":12345}"#.to_vec(),
        ]
    }

    fn get_array_top_level_payload() -> Vec<Vec<u8>> {
        vec![
            br#"[{"i32":1,"bool":true,"i16":1,"i64":12345678,"f32":1.23,"f64":1.2345,"varchar":"varchar","date":"2021-01-01","timestamp":"2021-01-01 16:06:12.269","decimal":12345.67890}, {"i32":1,"f32":12345e+10,"f64":12345,"decimal":12345}]"#.to_vec()
        ]
    }

    async fn test_json_parser(get_payload: fn() -> Vec<Vec<u8>>) {
        let descs = vec![
            SourceColumnDesc::simple("i32", DataType::Int32, 0.into()),
            SourceColumnDesc::simple("bool", DataType::Boolean, 2.into()),
            SourceColumnDesc::simple("i16", DataType::Int16, 3.into()),
            SourceColumnDesc::simple("i64", DataType::Int64, 4.into()),
            SourceColumnDesc::simple("f32", DataType::Float32, 5.into()),
            SourceColumnDesc::simple("f64", DataType::Float64, 6.into()),
            SourceColumnDesc::simple("varchar", DataType::Varchar, 7.into()),
            SourceColumnDesc::simple("date", DataType::Date, 8.into()),
            SourceColumnDesc::simple("timestamp", DataType::Timestamp, 9.into()),
            SourceColumnDesc::simple("decimal", DataType::Decimal, 10.into()),
        ];

        let parser = JsonParser::new(
            SpecificParserConfig::DEFAULT_PLAIN_JSON,
            descs.clone(),
            Default::default(),
        )
        .unwrap();

        let mut builder = SourceStreamChunkBuilder::with_capacity(descs, 2);

        for payload in get_payload() {
            let writer = builder.row_writer();
            parser.parse_inner(payload, writer).await.unwrap();
        }

        let chunk = builder.finish();

        let mut rows = chunk.rows();

        {
            let (op, row) = rows.next().unwrap();
            assert_eq!(op, Op::Insert);
            assert_eq!(row.datum_at(0).to_owned_datum(), Some(ScalarImpl::Int32(1)));
            assert_eq!(
                row.datum_at(1).to_owned_datum(),
                (Some(ScalarImpl::Bool(true)))
            );
            assert_eq!(
                row.datum_at(2).to_owned_datum(),
                (Some(ScalarImpl::Int16(1)))
            );
            assert_eq!(
                row.datum_at(3).to_owned_datum(),
                (Some(ScalarImpl::Int64(12345678)))
            );
            assert_eq!(
                row.datum_at(4).to_owned_datum(),
                (Some(ScalarImpl::Float32(1.23.into())))
            );
            assert_eq!(
                row.datum_at(5).to_owned_datum(),
                (Some(ScalarImpl::Float64(1.2345.into())))
            );
            assert_eq!(
                row.datum_at(6).to_owned_datum(),
                (Some(ScalarImpl::Utf8("varchar".into())))
            );
            assert_eq!(
                row.datum_at(7).to_owned_datum(),
                (Some(ScalarImpl::Date("2021-01-01".parse().unwrap())))
            );
            assert_eq!(
                row.datum_at(8).to_owned_datum(),
                (Some(ScalarImpl::Timestamp(
                    "2021-01-01 16:06:12.269".parse().unwrap()
                )))
            );
            assert_eq!(
                row.datum_at(9).to_owned_datum(),
                (Some(ScalarImpl::Decimal("12345.67890".parse().unwrap())))
            );
        }

        {
            let (op, row) = rows.next().unwrap();
            assert_eq!(op, Op::Insert);
            assert_eq!(
                row.datum_at(0).to_owned_datum(),
                (Some(ScalarImpl::Int32(1)))
            );
            assert_eq!(row.datum_at(1).to_owned_datum(), None);
            assert_eq!(
                row.datum_at(4).to_owned_datum(),
                (Some(ScalarImpl::Float32(12345e+10.into())))
            );
            assert_eq!(
                row.datum_at(5).to_owned_datum(),
                (Some(ScalarImpl::Float64(12345.into())))
            );
            assert_eq!(
                row.datum_at(9).to_owned_datum(),
                (Some(ScalarImpl::Decimal(12345.into())))
            );
        }
    }

    #[tokio::test]
    async fn test_json_parse_object_top_level() {
        test_json_parser(get_payload).await;
    }
    #[ignore]
    #[tokio::test]
    async fn test_json_parse_array_top_level() {
        test_json_parser(get_array_top_level_payload).await;
    }

    #[tokio::test]
    async fn test_json_parser_failed() {
        let descs = vec![
            SourceColumnDesc::simple("v1", DataType::Int32, 0.into()),
            SourceColumnDesc::simple("v2", DataType::Int16, 1.into()),
            SourceColumnDesc::simple("v3", DataType::Varchar, 2.into()),
        ];
        let parser = JsonParser::new(
            SpecificParserConfig::DEFAULT_PLAIN_JSON,
            descs.clone(),
            Default::default(),
        )
        .unwrap();
        let mut builder = SourceStreamChunkBuilder::with_capacity(descs, 3);

        // Parse a correct record.
        {
            let writer = builder.row_writer();
            let payload = br#"{"v1": 1, "v2": 2, "v3": "3"}"#.to_vec();
            parser.parse_inner(payload, writer).await.unwrap();
        }

        // Parse an incorrect record.
        {
            let writer = builder.row_writer();
            // `v2` overflowed.
            let payload = br#"{"v1": 1, "v2": 65536, "v3": "3"}"#.to_vec();
            // ignored the error, and fill None at v2.
            parser.parse_inner(payload, writer).await.unwrap();
        }

        // Parse a correct record.
        {
            let writer = builder.row_writer();
            let payload = br#"{"v1": 1, "v2": 2, "v3": "3"}"#.to_vec();
            parser.parse_inner(payload, writer).await.unwrap();
        }

        let chunk = builder.finish();
        assert!(chunk.valid());
        assert_eq!(chunk.cardinality(), 3);

        let row_vec = chunk.rows().collect_vec();
        assert_eq!(row_vec[1].1.datum_at(1), None);
    }

    #[tokio::test]
    async fn test_json_parse_struct() {
        let descs = vec![
            ColumnDesc::new_struct(
                "data",
                0,
                "",
                vec![
                    ColumnDesc::new_atomic(DataType::Timestamp, "created_at", 1),
                    ColumnDesc::new_atomic(DataType::Varchar, "id", 2),
                    ColumnDesc::new_atomic(DataType::Varchar, "text", 3),
                    ColumnDesc::new_atomic(DataType::Varchar, "lang", 4),
                ],
            ),
            ColumnDesc::new_struct(
                "author",
                5,
                "",
                vec![
                    ColumnDesc::new_atomic(DataType::Timestamp, "created_at", 6),
                    ColumnDesc::new_atomic(DataType::Varchar, "id", 7),
                    ColumnDesc::new_atomic(DataType::Varchar, "name", 8),
                    ColumnDesc::new_atomic(DataType::Varchar, "username", 9),
                ],
            ),
            ColumnDesc::new_atomic(DataType::Varchar, "I64CastToVarchar", 10),
            ColumnDesc::new_atomic(DataType::Int64, "VarcharCastToI64", 11),
        ]
        .iter()
        .map(SourceColumnDesc::from)
        .collect_vec();

        let parser = JsonParser::new(
            SpecificParserConfig::DEFAULT_PLAIN_JSON,
            descs.clone(),
            Default::default(),
        )
        .unwrap();
        let payload = br#"
        {
            "data": {
                "created_at": "2022-07-13 20:48:37.07",
                "id": "1732524418112319151",
                "text": "Here man favor ourselves mysteriously most her sigh in straightaway for afterwards.",
                "lang": "English"
            },
            "author": {
                "created_at": "2018-01-29 12:19:11.07",
                "id": "7772634297",
                "name": "Lily Frami yet",
                "username": "Dooley5659"
            },
            "I64CastToVarchar": 1598197865760800768,
            "VarcharCastToI64": "1598197865760800768"
        }
        "#.to_vec();
        let mut builder = SourceStreamChunkBuilder::with_capacity(descs, 1);
        {
            let writer = builder.row_writer();
            parser.parse_inner(payload, writer).await.unwrap();
        }
        let chunk = builder.finish();
        let (op, row) = chunk.rows().next().unwrap();
        assert_eq!(op, Op::Insert);
        let row = row.into_owned_row().into_inner();

        let expected = vec![
            Some(ScalarImpl::Struct(StructValue::new(vec![
                Some(ScalarImpl::Timestamp(
                    "2022-07-13 20:48:37.07".parse().unwrap()
                )),
                Some(ScalarImpl::Utf8("1732524418112319151".into())),
                Some(ScalarImpl::Utf8("Here man favor ourselves mysteriously most her sigh in straightaway for afterwards.".into())),
                Some(ScalarImpl::Utf8("English".into())),
            ]))),
            Some(ScalarImpl::Struct(StructValue::new(vec![
                Some(ScalarImpl::Timestamp(
                    "2018-01-29 12:19:11.07".parse().unwrap()
                )),
                Some(ScalarImpl::Utf8("7772634297".into())),
                Some(ScalarImpl::Utf8("Lily Frami yet".into())),
                Some(ScalarImpl::Utf8("Dooley5659".into())),
            ]) )),
            Some(ScalarImpl::Utf8("1598197865760800768".into())),
            Some(ScalarImpl::Int64(1598197865760800768)),
        ];
        assert_eq!(row, expected.into());
    }

    #[tokio::test]
    async fn test_json_parse_struct_from_string() {
        let descs = vec![ColumnDesc::new_struct(
            "struct",
            0,
            "",
            vec![
                ColumnDesc::new_atomic(DataType::Varchar, "varchar", 1),
                ColumnDesc::new_atomic(DataType::Boolean, "boolean", 2),
            ],
        )]
        .iter()
        .map(SourceColumnDesc::from)
        .collect_vec();

        let parser = JsonParser::new(
            SpecificParserConfig::DEFAULT_PLAIN_JSON,
            descs.clone(),
            Default::default(),
        )
        .unwrap();
        let payload = br#"
        {
            "struct": "{\"varchar\": \"varchar\", \"boolean\": true}"
        }
        "#
        .to_vec();
        let mut builder = SourceStreamChunkBuilder::with_capacity(descs, 1);
        {
            let writer = builder.row_writer();
            parser.parse_inner(payload, writer).await.unwrap();
        }
        let chunk = builder.finish();
        let (op, row) = chunk.rows().next().unwrap();
        assert_eq!(op, Op::Insert);
        let row = row.into_owned_row().into_inner();

        let expected = vec![Some(ScalarImpl::Struct(StructValue::new(vec![
            Some(ScalarImpl::Utf8("varchar".into())),
            Some(ScalarImpl::Bool(true)),
        ])))];
        assert_eq!(row, expected.into());
    }

    #[cfg(not(madsim))] // Traced test does not work with madsim
    #[tokio::test]
    #[tracing_test::traced_test]
    async fn test_json_parse_struct_missing_field_warning() {
        let descs = vec![ColumnDesc::new_struct(
            "struct",
            0,
            "",
            vec![
                ColumnDesc::new_atomic(DataType::Varchar, "varchar", 1),
                ColumnDesc::new_atomic(DataType::Boolean, "boolean", 2),
            ],
        )]
        .iter()
        .map(SourceColumnDesc::from)
        .collect_vec();

        let parser = JsonParser::new(
            SpecificParserConfig::DEFAULT_PLAIN_JSON,
            descs.clone(),
            Default::default(),
        )
        .unwrap();
        let payload = br#"
        {
            "struct": {
                "varchar": "varchar"
            }
        }
        "#
        .to_vec();
        let mut builder = SourceStreamChunkBuilder::with_capacity(descs, 1);
        {
            let writer = builder.row_writer();
            parser.parse_inner(payload, writer).await.unwrap();
        }
        let chunk = builder.finish();
        let (op, row) = chunk.rows().next().unwrap();
        assert_eq!(op, Op::Insert);
        let row = row.into_owned_row().into_inner();

        let expected = vec![Some(ScalarImpl::Struct(StructValue::new(vec![
            Some(ScalarImpl::Utf8("varchar".into())),
            None,
        ])))];
        assert_eq!(row, expected.into());

        assert!(logs_contain("undefined nested field, padding with `NULL`"));
    }

    #[tokio::test]
    async fn test_json_upsert_parser() {
        let items = [
            (r#"{"a":1}"#, r#"{"a":1,"b":2}"#),
            (r#"{"a":1}"#, r#"{"a":1,"b":3}"#),
            (r#"{"a":2}"#, r#"{"a":2,"b":2}"#),
            (r#"{"a":2}"#, r#""#),
        ]
        .to_vec();
        let key_column_desc = SourceColumnDesc {
            name: "rw_key".into(),
            data_type: DataType::Bytea,
            column_id: 2.into(),
            fields: vec![],
            column_type: SourceColumnType::Normal,
            is_pk: true,
<<<<<<< HEAD
            is_hidden_addition_col: false,
            additional_column_type: AdditionalColumnType::Key,
=======
            additional_column_type: AdditionalColumn {
                column_type: Some(AdditionalColumnType::Key(AdditionalColumnKey {})),
            },
>>>>>>> 90a2139e
        };
        let descs = vec![
            SourceColumnDesc::simple("a", DataType::Int32, 0.into()),
            SourceColumnDesc::simple("b", DataType::Int32, 1.into()),
            key_column_desc,
        ];
        let props = SpecificParserConfig {
            key_encoding_config: None,
            encoding_config: EncodingProperties::Json(JsonProperties {
                use_schema_registry: false,
            }),
            protocol_config: ProtocolProperties::Upsert,
        };
        let mut parser = UpsertParser::new(props, descs.clone(), Default::default())
            .await
            .unwrap();
        let mut builder = SourceStreamChunkBuilder::with_capacity(descs, 4);
        for item in items {
            parser
                .parse_inner(
                    Some(item.0.as_bytes().to_vec()),
                    if !item.1.is_empty() {
                        Some(item.1.as_bytes().to_vec())
                    } else {
                        None
                    },
                    builder.row_writer(),
                )
                .await
                .unwrap();
        }

        let chunk = builder.finish();

        // expected chunk
        // +---+---+---+------------------+
        // | + | 1 | 2 | \x7b2261223a317d |
        // | + | 1 | 3 | \x7b2261223a317d |
        // | + | 2 | 2 | \x7b2261223a327d |
        // | - |   |   | \x7b2261223a327d |
        // +---+---+---+------------------+

        let mut rows = chunk.rows();
        {
            let (op, row) = rows.next().unwrap();
            assert_eq!(op, Op::Insert);
            assert_eq!(
                row.datum_at(0).to_owned_datum(),
                (Some(ScalarImpl::Int32(1)))
            );
        }

        {
            let (op, row) = rows.next().unwrap();
            assert_eq!(op, Op::Insert);
            assert_eq!(
                row.datum_at(0).to_owned_datum(),
                (Some(ScalarImpl::Int32(1)))
            );
        }
        {
            let (op, row) = rows.next().unwrap();
            assert_eq!(op, Op::Insert);
            assert_eq!(
                row.datum_at(0).to_owned_datum(),
                (Some(ScalarImpl::Int32(2)))
            );
        }
        {
            let (op, row) = rows.next().unwrap();
            assert_eq!(op, Op::Delete);
            assert_eq!(row.datum_at(0).to_owned_datum(), (None));
        }
    }
}<|MERGE_RESOLUTION|>--- conflicted
+++ resolved
@@ -581,14 +581,10 @@
             fields: vec![],
             column_type: SourceColumnType::Normal,
             is_pk: true,
-<<<<<<< HEAD
             is_hidden_addition_col: false,
-            additional_column_type: AdditionalColumnType::Key,
-=======
             additional_column_type: AdditionalColumn {
                 column_type: Some(AdditionalColumnType::Key(AdditionalColumnKey {})),
             },
->>>>>>> 90a2139e
         };
         let descs = vec![
             SourceColumnDesc::simple("a", DataType::Int32, 0.into()),
