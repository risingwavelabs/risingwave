// Copyright 2025 RisingWave Labs
//
// Licensed under the Apache License, Version 2.0 (the "License");
// you may not use this file except in compliance with the License.
// You may obtain a copy of the License at
//
//     http://www.apache.org/licenses/LICENSE-2.0
//
// Unless required by applicable law or agreed to in writing, software
// distributed under the License is distributed on an "AS IS" BASIS,
// WITHOUT WARRANTIES OR CONDITIONS OF ANY KIND, either express or implied.
// See the License for the specific language governing permissions and
// limitations under the License.

use std::str::FromStr;

use anyhow::anyhow;
use bytes::BytesMut;
use pg_bigdecimal::PgNumeric;
use risingwave_common::types::{
    DataType, Decimal, Int256, ListValue, ScalarImpl, ScalarRefImpl, UInt256,
};
use thiserror_ext::AsReport;
use tokio_postgres::types::{FromSql, IsNull, Kind, ToSql, Type, to_sql_checked};

use crate::error::ConnectorResult;

#[derive(Clone, Debug)]
pub struct EnumString(pub String);

impl<'a> FromSql<'a> for EnumString {
    fn from_sql(
        _ty: &Type,
        raw: &'a [u8],
    ) -> Result<Self, Box<dyn std::error::Error + 'static + Sync + Send>> {
        Ok(EnumString(String::from_utf8_lossy(raw).into_owned()))
    }

    fn accepts(ty: &Type) -> bool {
        matches!(ty.kind(), Kind::Enum(_))
    }
}

impl ToSql for EnumString {
    to_sql_checked!();

    fn to_sql(
        &self,
        ty: &Type,
        out: &mut BytesMut,
    ) -> Result<IsNull, Box<dyn std::error::Error + Sync + Send>>
    where
        Self: Sized,
    {
        match ty.kind() {
            Kind::Enum(e) => {
                if e.contains(&self.0) {
                    out.extend_from_slice(self.0.as_bytes());
                    Ok(IsNull::No)
                } else {
                    Err(format!(
                        "EnumString value {} is not in the enum type {:?}",
                        self.0, e
                    )
                    .into())
                }
            }
            _ => Err("EnumString can only be used with ENUM types".into()),
        }
    }

    fn accepts(ty: &Type) -> bool {
        matches!(ty.kind(), Kind::Enum(_))
    }
}

/// Adapter for `ScalarImpl` to Postgres data type,
/// which can be used to encode/decode to/from Postgres value.
#[derive(Debug)]
pub(crate) enum ScalarAdapter {
    Builtin(ScalarImpl),
    Uuid(uuid::Uuid),
    // Currently in order to handle the decimal beyond RustDecimal,
    // we use the PgNumeric type to convert the decimal to a string/decimal/rw_int256.
    Numeric(PgNumeric),
    Enum(EnumString),
    NumericList(Vec<Option<PgNumeric>>),
    EnumList(Vec<Option<EnumString>>),
    // UuidList is covered by List, while NumericList and EnumList are special cases.
    // Note: The IntervalList is not supported.
    List(Vec<Option<ScalarAdapter>>),
}

impl ToSql for ScalarAdapter {
    to_sql_checked!();

    fn to_sql(
        &self,
        ty: &Type,
        out: &mut bytes::BytesMut,
    ) -> Result<IsNull, Box<dyn std::error::Error + Sync + Send>> {
        match self {
            ScalarAdapter::Builtin(v) => v.to_sql(ty, out),
            ScalarAdapter::Uuid(v) => v.to_sql(ty, out),
            ScalarAdapter::Numeric(v) => v.to_sql(ty, out),
            ScalarAdapter::Enum(v) => v.to_sql(ty, out),
            ScalarAdapter::NumericList(v) => v.to_sql(ty, out),
            ScalarAdapter::EnumList(v) => v.to_sql(ty, out),
            ScalarAdapter::List(v) => v.to_sql(ty, out),
        }
    }

    fn accepts(_ty: &Type) -> bool {
        true
    }
}

/// convert from Postgres uuid, numeric and enum to `ScalarAdapter`
impl<'a> FromSql<'a> for ScalarAdapter {
    fn from_sql(
        ty: &Type,
        raw: &'a [u8],
    ) -> Result<Self, Box<dyn std::error::Error + Sync + Send>> {
        match ty.kind() {
            Kind::Simple => match *ty {
                Type::UUID => Ok(ScalarAdapter::Uuid(uuid::Uuid::from_sql(ty, raw)?)),
                // In order to cover the decimal beyond RustDecimal(only 28 digits are supported),
                // we use the PgNumeric to handle decimal from postgres.
                Type::NUMERIC => Ok(ScalarAdapter::Numeric(PgNumeric::from_sql(ty, raw)?)),
                _ => Ok(ScalarAdapter::Builtin(ScalarImpl::from_sql(ty, raw)?)),
            },
            Kind::Enum(_) => Ok(ScalarAdapter::Enum(EnumString::from_sql(ty, raw)?)),
            Kind::Array(Type::NUMERIC) => {
                Ok(ScalarAdapter::NumericList(FromSql::from_sql(ty, raw)?))
            }
            Kind::Array(inner_type) if let Kind::Enum(_) = inner_type.kind() => {
                Ok(ScalarAdapter::EnumList(FromSql::from_sql(ty, raw)?))
            }
            Kind::Array(_) => Ok(ScalarAdapter::List(FromSql::from_sql(ty, raw)?)),
            _ => Err(anyhow!("failed to convert type {:?} to ScalarAdapter", ty).into()),
        }
    }

    fn accepts(ty: &Type) -> bool {
        match ty.kind() {
            Kind::Simple => {
                matches!(ty, &Type::UUID | &Type::NUMERIC) || <ScalarImpl as FromSql>::accepts(ty)
            }
            Kind::Enum(_) => true,
            Kind::Array(inner_type) => <ScalarAdapter as FromSql>::accepts(inner_type),
            _ => false,
        }
    }
}

impl ScalarAdapter {
    pub fn name(&self) -> &'static str {
        match self {
            ScalarAdapter::Builtin(_) => "Builtin",
            ScalarAdapter::Uuid(_) => "Uuid",
            ScalarAdapter::Numeric(_) => "Numeric",
            ScalarAdapter::Enum(_) => "Enum",
            ScalarAdapter::EnumList(_) => "EnumList",
            ScalarAdapter::NumericList(_) => "NumericList",
            ScalarAdapter::List(_) => "List",
        }
    }

    /// convert `ScalarRefImpl` to `ScalarAdapter` so that we can correctly encode to postgres value
    pub(crate) fn from_scalar(
        scalar: ScalarRefImpl<'_>,
        ty: &Type,
    ) -> ConnectorResult<ScalarAdapter> {
        Ok(match (scalar, ty, ty.kind()) {
            (ScalarRefImpl::Utf8(s), &Type::UUID, _) => ScalarAdapter::Uuid(s.parse()?),
            (ScalarRefImpl::Utf8(s), &Type::NUMERIC, _) => {
                ScalarAdapter::Numeric(string_to_pg_numeric(s))
            }
            (ScalarRefImpl::Int256(s), &Type::NUMERIC, _) => {
                ScalarAdapter::Numeric(string_to_pg_numeric(&s.to_string()))
            }
            (ScalarRefImpl::UInt256(s), &Type::NUMERIC, _) => {
                ScalarAdapter::Numeric(string_to_pg_numeric(&s.to_string()))
            }
            (ScalarRefImpl::Utf8(s), _, Kind::Enum(_)) => {
                ScalarAdapter::Enum(EnumString(s.to_owned()))
            }
            (ScalarRefImpl::List(list), &Type::NUMERIC_ARRAY, _) => {
                let mut vec = vec![];
                for datum in list.iter() {
                    vec.push(match datum {
                        Some(ScalarRefImpl::Int256(s)) => Some(string_to_pg_numeric(&s.to_string())),
                        Some(ScalarRefImpl::UInt256(s)) => Some(string_to_pg_numeric(&s.to_string())),
                        Some(ScalarRefImpl::Decimal(s)) => Some(rw_numeric_to_pg_numeric(s)),
                        Some(ScalarRefImpl::Utf8(s)) => Some(string_to_pg_numeric(s)),
                        None => None,
                        _ => {
                            unreachable!("Only rw-numeric[], rw_int256[], rw_uint256[] and varchar[] are supported to convert to pg-numeric[]");
                        }
                    })
                }
                ScalarAdapter::NumericList(vec)
            }
            (ScalarRefImpl::List(list), _, Kind::Array(inner_type)) => match inner_type.kind() {
                Kind::Enum(_) => {
                    let mut vec = vec![];
                    for datum in list.iter() {
                        vec.push(match datum {
                            Some(ScalarRefImpl::Utf8(s)) => Some(EnumString(s.to_owned())),
                            _ => unreachable!(
                                "Only non-null varchar[] is supported to convert to enum[]"
                            ),
                        })
                    }
                    ScalarAdapter::EnumList(vec)
                }
                _ => {
                    let mut vec = vec![];
                    for datum in list.iter() {
                        vec.push(
                            datum
                                .map(|s| ScalarAdapter::from_scalar(s, inner_type))
                                .transpose()?,
                        );
                    }
                    ScalarAdapter::List(vec)
                }
            },
            _ => ScalarAdapter::Builtin(scalar.into_scalar_impl()),
        })
    }

    pub fn into_scalar(self, ty: &DataType) -> Option<ScalarImpl> {
        match (self, &ty) {
            (ScalarAdapter::Builtin(scalar), _) => Some(scalar),
            (ScalarAdapter::Uuid(uuid), &DataType::Varchar) => {
                Some(ScalarImpl::from(uuid.to_string()))
            }
            (ScalarAdapter::Numeric(numeric), &DataType::Varchar) => {
                Some(ScalarImpl::from(pg_numeric_to_string(&numeric)))
            }
            (ScalarAdapter::Numeric(numeric), &DataType::Int256) => {
                pg_numeric_to_rw_int256(&numeric)
            }
            (ScalarAdapter::Numeric(numeric), &DataType::UInt256) => {
                pg_numeric_to_rw_uint256(&numeric)
            }
            (ScalarAdapter::Numeric(numeric), &DataType::Decimal) => {
                pg_numeric_to_rw_numeric(&numeric)
            }
            (ScalarAdapter::Enum(EnumString(s)), &DataType::Varchar) => Some(ScalarImpl::from(s)),
            (ScalarAdapter::NumericList(vec), &DataType::List(list)) => {
                let elem = list.elem();
                let mut builder = elem.create_array_builder(0);
                for val in vec {
                    let scalar = match (val, &elem) {
                        // A numeric array contains special values like NaN, Inf, -Inf, which are not supported in Debezium,
                        // when we encounter these special values, we fallback the array to NULL, returning None directly.
                        (Some(numeric), DataType::Varchar) => {
                            if pg_numeric_is_special(&numeric) {
                                return None;
                            } else {
                                ScalarAdapter::Numeric(numeric).into_scalar(elem)
                            }
                        }
<<<<<<< HEAD
                        (Some(numeric), DataType::Int256 | DataType::Decimal) => {
=======
                        (
                            Some(numeric),
                            box DataType::Int256 | box DataType::UInt256 | box DataType::Decimal,
                        ) => {
>>>>>>> c655ff1a
                            if pg_numeric_is_special(&numeric) {
                                return None;
                            } else {
                                // A PgNumeric can sometimes exceeds the range of Int256/Uint256 and RwNumeric.
                                // In our json parsing, we fallback the array to NULL in this case.
                                // Here we keep the behavior consistent and return None directly.
                                match ScalarAdapter::Numeric(numeric).into_scalar(elem) {
                                    Some(scalar) => Some(scalar),
                                    None => {
                                        return None;
                                    }
                                }
                            }
                        }
                        (Some(_), _) => unreachable!(
                            "Only rw-numeric[], rw_int256[], rw_uint256[] and varchar[] are supported to convert to pg-numeric[]"
                        ),
                        // This item is NULL, continue to handle next item.
                        (None, _) => None,
                    };
                    builder.append(scalar);
                }
                Some(ScalarImpl::from(ListValue::new(builder.finish())))
            }
            (ScalarAdapter::EnumList(vec), &DataType::List(list)) => {
                let mut builder = list.elem().create_array_builder(0);
                for val in vec {
                    match val {
                        Some(EnumString(s)) => {
                            builder.append(Some(ScalarImpl::from(s)));
                        }
                        None => {
                            return None;
                        }
                    }
                }
                Some(ScalarImpl::from(ListValue::new(builder.finish())))
            }
            (ScalarAdapter::List(vec), &DataType::List(list)) => {
                let elem = list.elem();
                // Due to https://github.com/risingwavelabs/risingwave/issues/16882, INTERVAL_ARRAY is not supported in Debezium, so we keep backfilling and CDC consistent.
                if matches!(elem, DataType::Interval) {
                    return None;
                }
                let mut builder = elem.create_array_builder(0);
                for val in vec {
                    builder.append(val.and_then(|v| v.into_scalar(elem)));
                }
                Some(ScalarImpl::from(ListValue::new(builder.finish())))
            }
            (scaler, ty) => {
                tracing::error!(
                    adapter = scaler.name(),
                    rw_type = ty.pg_name(),
                    "failed to convert from ScalarAdapter: invalid conversion"
                );
                None
            }
        }
    }
}

pub fn validate_pg_type_to_rw_type(pg_type: &DataType, rw_type: &DataType) -> bool {
    if pg_type == rw_type {
        return true;
    }
    match rw_type {
<<<<<<< HEAD
        DataType::Varchar => matches!(pg_type, DataType::Decimal | DataType::Int256),
        DataType::List(list) if list.elem() == &DataType::Varchar => {
            matches!(
                pg_type,
                DataType::List(list) if matches!(list.elem(), DataType::Decimal | DataType::Int256)
=======
        DataType::Varchar => matches!(
            pg_type,
            DataType::Decimal | DataType::Int256 | DataType::UInt256
        ),
        DataType::List(box DataType::Varchar) => {
            matches!(
                pg_type,
                DataType::List(box (DataType::Decimal | DataType::Int256 | DataType::UInt256))
>>>>>>> c655ff1a
            )
        }
        // Allow list of int256/uint256 to be written to PostgreSQL numeric[] columns
        DataType::List(box (DataType::Int256 | DataType::UInt256)) => {
            matches!(pg_type, DataType::List(box DataType::Decimal))
        }
        // Allow int256/uint256 to be written to PostgreSQL numeric columns
        DataType::Int256 | DataType::UInt256 => matches!(pg_type, DataType::Decimal),
        _ => false,
    }
}

fn pg_numeric_is_special(val: &PgNumeric) -> bool {
    matches!(
        val,
        PgNumeric::NegativeInf | PgNumeric::PositiveInf | PgNumeric::NaN
    )
}

fn pg_numeric_to_rw_int256(val: &PgNumeric) -> Option<ScalarImpl> {
    match Int256::from_str(pg_numeric_to_string(val).as_str()) {
        Ok(num) => Some(ScalarImpl::from(num)),
        Err(err) => {
            tracing::error!(error = %err.as_report(), "failed to convert PgNumeric to Int256");
            None
        }
    }
}

fn pg_numeric_to_rw_uint256(val: &PgNumeric) -> Option<ScalarImpl> {
    match UInt256::from_str(pg_numeric_to_string(val).as_str()) {
        Ok(num) => Some(ScalarImpl::from(num)),
        Err(err) => {
            tracing::error!(error = %err.as_report(), "failed to convert PgNumeric to UInt256");
            None
        }
    }
}

fn pg_numeric_to_rw_numeric(val: &PgNumeric) -> Option<ScalarImpl> {
    match val {
        PgNumeric::NegativeInf => Some(ScalarImpl::from(Decimal::NegativeInf)),
        PgNumeric::Normalized(big_decimal) => {
            match Decimal::from_str(big_decimal.to_string().as_str()) {
                Ok(num) => Some(ScalarImpl::from(num)),
                Err(err) => {
                    tracing::error!(error = %err.as_report(), "parse pg-numeric as rw-numeric failed (likely out-of-range");
                    None
                }
            }
        }
        PgNumeric::PositiveInf => Some(ScalarImpl::from(Decimal::PositiveInf)),
        PgNumeric::NaN => Some(ScalarImpl::from(Decimal::NaN)),
    }
}

fn pg_numeric_to_string(val: &PgNumeric) -> String {
    // TODO(kexiang): NEGATIVE_INFINITY -> -Infinity, POSITIVE_INFINITY -> Infinity, NAN -> NaN
    // The current implementation is to ensure consistency with the behavior of cdc event parsor.
    match val {
        PgNumeric::NegativeInf => String::from("NEGATIVE_INFINITY"),
        PgNumeric::Normalized(big_decimal) => big_decimal.to_string(),
        PgNumeric::PositiveInf => String::from("POSITIVE_INFINITY"),
        PgNumeric::NaN => String::from("NAN"),
    }
}

fn string_to_pg_numeric(s: &str) -> PgNumeric {
    match s {
        "NEGATIVE_INFINITY" => PgNumeric::NegativeInf,
        "POSITIVE_INFINITY" => PgNumeric::PositiveInf,
        "NAN" => PgNumeric::NaN,
        _ => PgNumeric::Normalized(s.parse().unwrap()),
    }
}

fn rw_numeric_to_pg_numeric(val: Decimal) -> PgNumeric {
    match val {
        Decimal::NegativeInf => PgNumeric::NegativeInf,
        Decimal::Normalized(inner) => PgNumeric::Normalized(inner.to_string().parse().unwrap()),
        Decimal::PositiveInf => PgNumeric::PositiveInf,
        Decimal::NaN => PgNumeric::NaN,
    }
}<|MERGE_RESOLUTION|>--- conflicted
+++ resolved
@@ -263,14 +263,10 @@
                                 ScalarAdapter::Numeric(numeric).into_scalar(elem)
                             }
                         }
-<<<<<<< HEAD
-                        (Some(numeric), DataType::Int256 | DataType::Decimal) => {
-=======
                         (
                             Some(numeric),
-                            box DataType::Int256 | box DataType::UInt256 | box DataType::Decimal,
+                            DataType::Int256 | DataType::UInt256 | DataType::Decimal,
                         ) => {
->>>>>>> c655ff1a
                             if pg_numeric_is_special(&numeric) {
                                 return None;
                             } else {
@@ -338,27 +334,19 @@
         return true;
     }
     match rw_type {
-<<<<<<< HEAD
-        DataType::Varchar => matches!(pg_type, DataType::Decimal | DataType::Int256),
-        DataType::List(list) if list.elem() == &DataType::Varchar => {
-            matches!(
-                pg_type,
-                DataType::List(list) if matches!(list.elem(), DataType::Decimal | DataType::Int256)
-=======
         DataType::Varchar => matches!(
             pg_type,
             DataType::Decimal | DataType::Int256 | DataType::UInt256
         ),
-        DataType::List(box DataType::Varchar) => {
+        DataType::List(list) if list.elem() == &DataType::Varchar => {
             matches!(
                 pg_type,
-                DataType::List(box (DataType::Decimal | DataType::Int256 | DataType::UInt256))
->>>>>>> c655ff1a
+                DataType::List(list) if matches!(list.elem(), DataType::Decimal | DataType::Int256 | DataType::UInt256)
             )
         }
         // Allow list of int256/uint256 to be written to PostgreSQL numeric[] columns
-        DataType::List(box (DataType::Int256 | DataType::UInt256)) => {
-            matches!(pg_type, DataType::List(box DataType::Decimal))
+        DataType::List(list) if matches!(list.elem(), DataType::Int256 | DataType::UInt256) => {
+            matches!(pg_type, DataType::List(list) if list.elem() == &DataType::Decimal)
         }
         // Allow int256/uint256 to be written to PostgreSQL numeric columns
         DataType::Int256 | DataType::UInt256 => matches!(pg_type, DataType::Decimal),
