--- conflicted
+++ resolved
@@ -431,11 +431,7 @@
                 .map_err(|_| create_error())?
                 .into(),
             // ---- Varchar -----
-<<<<<<< HEAD
-            (DataType::Varchar, ValueType::String) => value.as_str().unwrap().into(),
-=======
             (DataType::Varchar, ValueType::String) => return Ok(DatumCow::Borrowed(Some(value.as_str().unwrap().into()))),
->>>>>>> 9e137fcf
             (
                 DataType::Varchar,
                 ValueType::Bool
@@ -550,19 +546,10 @@
                                 }
                                 &BorrowedValue::Static(simd_json::StaticNode::Null)
                             });
-<<<<<<< HEAD
-                    fields.push(self.parse(field_value, field_type)?);
+                    fields.push(self.parse(field_value, field_type).map(|d| d.to_owned_datum())?);
                 }
                 StructValue::new(fields).into()
             }
-=======
-                        self.parse(field_value, field_type).map(|d| d.to_owned_datum())
-                    })
-                    .collect::<Result<_, _>>()?,
-            )
-            .into(),
-
->>>>>>> 9e137fcf
 
             // String containing json object, e.g. "{\"a\": 1, \"b\": 2}"
             // Try to parse it as json object.
