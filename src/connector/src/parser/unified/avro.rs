// Copyright 2023 RisingWave Labs
//
// Licensed under the Apache License, Version 2.0 (the "License");
// you may not use this file except in compliance with the License.
// You may obtain a copy of the License at
//
//     http://www.apache.org/licenses/LICENSE-2.0
//
// Unless required by applicable law or agreed to in writing, software
// distributed under the License is distributed on an "AS IS" BASIS,
// WITHOUT WARRANTIES OR CONDITIONS OF ANY KIND, either express or implied.
// See the License for the specific language governing permissions and
// limitations under the License.

use std::str::FromStr;

use anyhow::anyhow;
use apache_avro::types::Value;
use apache_avro::{Decimal as AvroDecimal, Schema};
use chrono::Datelike;
use itertools::Itertools;
use num_bigint::{BigInt, Sign};
use risingwave_common::array::{ListValue, StructValue};
use risingwave_common::cast::{i64_to_timestamp, i64_to_timestamptz};
use risingwave_common::error::Result as RwResult;
use risingwave_common::types::{DataType, Date, Datum, Interval, JsonbVal, ScalarImpl};
use risingwave_common::util::iter_util::ZipEqFast;

use super::{Access, AccessError, AccessResult};
#[derive(Clone)]
/// Options for parsing an `AvroValue` into Datum, with an optional avro schema.
pub struct AvroParseOptions<'a> {
    pub schema: Option<&'a Schema>,
    /// Strict Mode
    /// If strict mode is disabled, an int64 can be parsed from an AvroInt (int32) value.
    pub relax_numeric: bool,
}

impl<'a> Default for AvroParseOptions<'a> {
    fn default() -> Self {
        Self {
            schema: None,
            relax_numeric: true,
        }
    }
}

impl<'a> AvroParseOptions<'a> {
    pub fn with_schema(mut self, schema: &'a Schema) -> Self {
        self.schema = Some(schema);
        self
    }

    fn extract_inner_schema(&self, key: Option<&'a str>) -> Option<&'a Schema> {
        self.schema
            .map(|schema| avro_extract_field_schema(schema, key))
            .transpose()
            .map_err(|_err| tracing::error!("extract sub-schema"))
            .ok()
            .flatten()
    }

    /// Parse an avro value into expected type.
    /// 3 kinds of type info are used to parsing things.
    ///     - `type_expected`. The type that we expect the value is.
    ///     - value type. The type info together with the value argument.
    ///     - schema. The `AvroSchema` provided in option.
    /// If both `type_expected` and schema are provided, it will check both strictly.
    /// If only `type_expected` is provided, it will try to match the value type and the
    /// `type_expected`, converting the value if possible. If only value is provided (without
    /// schema and `type_expected`), the `DateType` will be inferred.
    pub fn parse<'b>(&self, value: &'b Value, type_expected: Option<&'b DataType>) -> AccessResult
    where
        'b: 'a,
    {
        let create_error = || AccessError::TypeError {
            expected: format!("{:?}", type_expected),
            got: format!("{:?}", value),
            value: String::new(),
        };

        let v: ScalarImpl = match (type_expected, value) {
            (_, Value::Null) => return Ok(None),
            (_, Value::Union(_, v)) => {
                let schema = self.extract_inner_schema(None);
                return Self {
                    schema,
                    relax_numeric: self.relax_numeric,
                }
                .parse(v, type_expected);
            }
            // ---- Boolean -----
            (Some(DataType::Boolean) | None, Value::Boolean(b)) => (*b).into(),
            // ---- Int16 -----
            (Some(DataType::Int16), Value::Int(i)) if self.relax_numeric => (*i as i16).into(),
            (Some(DataType::Int16), Value::Long(i)) if self.relax_numeric => (*i as i16).into(),

            // ---- Int32 -----
            (Some(DataType::Int32) | None, Value::Int(i)) => (*i).into(),
            (Some(DataType::Int32), Value::Long(i)) if self.relax_numeric => (*i as i32).into(),
            // ---- Int64 -----
            (Some(DataType::Int64) | None, Value::Long(i)) => (*i).into(),
            (Some(DataType::Int64), Value::Int(i)) if self.relax_numeric => (*i as i64).into(),
            // ---- Float32 -----
            (Some(DataType::Float32) | None, Value::Float(i)) => (*i).into(),
            (Some(DataType::Float32), Value::Double(i)) => (*i as f32).into(),
            // ---- Float64 -----
            (Some(DataType::Float64) | None, Value::Double(i)) => (*i).into(),
            (Some(DataType::Float64), Value::Float(i)) => (*i as f64).into(),
            // ---- Decimal -----
            (Some(DataType::Decimal) | None, Value::Decimal(avro_decimal)) => {
                let (precision, scale) = match self.schema {
                    Some(Schema::Decimal {
                        precision, scale, ..
                    }) => (*precision, *scale),
                    _ => Err(create_error())?,
                };
                let decimal = avro_decimal_to_rust_decimal(avro_decimal.clone(), precision, scale)
                    .map_err(|_| create_error())?;
                ScalarImpl::Decimal(risingwave_common::types::Decimal::Normalized(decimal))
            }
            (Some(DataType::Decimal), Value::Record(fields)) => {
                // VariableScaleDecimal has fixed fields, scale(int) and value(bytes)
                let find_in_records = |field_name: &str| {
                    fields
                        .iter()
                        .find(|field| field.0 == field_name)
                        .map(|field| &field.1)
                };
                let scale = match find_in_records("scale").ok_or(AccessError::Other(anyhow!(
                    "scale field not found in VariableScaleDecimal"
                )))? {
                    Value::Int(scale) => Ok(*scale),
                    avro_value => Err(AccessError::Other(anyhow!(
                        "scale field in VariableScaleDecimal is not int, got {:?}",
                        avro_value
                    ))),
                }?;

                let value: BigInt = match find_in_records("value").ok_or(AccessError::Other(
                    anyhow!("value field not found in VariableScaleDecimal"),
                ))? {
                    Value::Bytes(bytes) => Ok(BigInt::from_signed_bytes_be(bytes)),
                    avro_value => Err(AccessError::Other(anyhow!(
                        "value field in VariableScaleDecimal is not bytes, got {:?}",
                        avro_value
                    ))),
                }?;

                let negative = value.sign() == Sign::Minus;
                let (lo, mid, hi) = extract_decimal(value.to_bytes_be().1);
                let decimal =
                    rust_decimal::Decimal::from_parts(lo, mid, hi, negative, scale as u32);
                ScalarImpl::Decimal(risingwave_common::types::Decimal::Normalized(decimal))
            }

            // ---- Date -----
            (Some(DataType::Date) | None, Value::Date(days)) => {
                Date::with_days(days + unix_epoch_days())
                    .map_err(|_| create_error())?
                    .into()
            }
            // ---- Varchar -----
            (Some(DataType::Varchar) | None, Value::Enum(_, symbol)) => {
                symbol.clone().into_boxed_str().into()
            }
            (Some(DataType::Varchar) | None, Value::String(s)) => s.clone().into_boxed_str().into(),
            // ---- Timestamp -----
            (Some(DataType::Timestamp) | None, Value::TimestampMillis(ms)) => {
                i64_to_timestamp(*ms).map_err(|_| create_error())?.into()
            }
            (Some(DataType::Timestamp) | None, Value::TimestampMicros(us)) => {
                i64_to_timestamp(*us).map_err(|_| create_error())?.into()
            }

            // ---- TimestampTz -----
            (Some(DataType::Timestamptz), Value::TimestampMillis(ms)) => {
                i64_to_timestamptz(*ms).map_err(|_| create_error())?.into()
            }
            (Some(DataType::Timestamptz), Value::TimestampMicros(us)) => {
                i64_to_timestamptz(*us).map_err(|_| create_error())?.into()
            }

            // ---- Interval -----
            (Some(DataType::Interval) | None, Value::Duration(duration)) => {
                let months = u32::from(duration.months()) as i32;
                let days = u32::from(duration.days()) as i32;
                let usecs = (u32::from(duration.millis()) as i64) * 1000; // never overflows
                ScalarImpl::Interval(Interval::from_month_day_usec(months, days, usecs))
            }
            // ---- Struct -----
            (Some(DataType::Struct(struct_type_info)), Value::Record(descs)) => StructValue::new(
                struct_type_info
                    .names()
                    .zip_eq_fast(struct_type_info.types())
                    .map(|(field_name, field_type)| {
                        let maybe_value = descs.iter().find(|(k, _v)| k == field_name);
                        if let Some((_, value)) = maybe_value {
                            let schema = self.extract_inner_schema(Some(field_name));
                            Ok(Self {
                                schema,
                                relax_numeric: self.relax_numeric,
                            }
                            .parse(value, Some(field_type))?)
                        } else {
                            Ok(None)
                        }
                    })
                    .collect::<Result<_, AccessError>>()?,
            )
            .into(),
            (None, Value::Record(descs)) => {
                let rw_values = descs
                    .iter()
                    .map(|(field_name, field_value)| {
                        let schema = self.extract_inner_schema(Some(field_name));
                        Self {
                            schema,
                            relax_numeric: self.relax_numeric,
                        }
                        .parse(field_value, None)
                    })
                    .collect::<Result<Vec<Datum>, AccessError>>()?;
                ScalarImpl::Struct(StructValue::new(rw_values))
            }
            // ---- List -----
            (Some(DataType::List(item_type)), Value::Array(arr)) => ListValue::new(
                arr.iter()
                    .map(|v| {
                        let schema = self.extract_inner_schema(None);
                        Self {
                            schema,
                            relax_numeric: self.relax_numeric,
                        }
                        .parse(v, Some(item_type))
                    })
                    .collect::<Result<Vec<_>, AccessError>>()?,
            )
            .into(),
            (None, Value::Array(arr)) => ListValue::new(
                arr.iter()
                    .map(|v| {
                        let schema = self.extract_inner_schema(None);
                        Self {
                            schema,
                            relax_numeric: self.relax_numeric,
                        }
                        .parse(v, None)
                    })
                    .collect::<Result<Vec<_>, AccessError>>()?,
            )
            .into(),
            // ---- Bytea -----
            (Some(DataType::Bytea) | None, Value::Bytes(value)) => {
                value.clone().into_boxed_slice().into()
            }
            // ---- Jsonb -----
            (Some(DataType::Jsonb), Value::String(s)) => {
                JsonbVal::from_str(s).map_err(|_| create_error())?.into()
            }

            (_expected, _got) => Err(create_error())?,
        };
        Ok(Some(v))
    }
}

pub struct AvroAccess<'a, 'b> {
    value: &'a Value,
    options: AvroParseOptions<'b>,
}

impl<'a, 'b> AvroAccess<'a, 'b> {
    pub fn new(value: &'a Value, options: AvroParseOptions<'b>) -> Self {
        Self { value, options }
    }
}

impl<'a, 'b> Access for AvroAccess<'a, 'b>
where
    'a: 'b,
{
    fn access(&self, path: &[&str], type_expected: Option<&DataType>) -> AccessResult {
        let mut value = self.value;
        let mut options: AvroParseOptions<'_> = self.options.clone();

        let mut i = 0;
        while i < path.len() {
            let key = path[i];
            let create_error = || AccessError::Undefined {
                name: key.to_string(),
                path: path.iter().take(i).join("."),
            };
            match value {
                Value::Union(_, v) => {
                    value = v;
                    options.schema = options.extract_inner_schema(None);
                    continue;
                }
                Value::Map(fields) if fields.contains_key(key) => {
                    value = fields.get(key).unwrap();
                    options.schema = None;
                    i += 1;
                    continue;
                }
                Value::Record(fields) => {
                    if let Some((_, v)) = fields.iter().find(|(k, _)| k == key) {
                        value = v;
                        options.schema = options.extract_inner_schema(Some(key));
                        i += 1;
                        continue;
                    }
                }
                _ => (),
            }
            Err(create_error())?;
        }

        options.parse(value, type_expected)
    }
}

<<<<<<< HEAD
const RW_DECIMAL_MAX_PRECISION: usize = 28;
pub(crate) fn avro_decimal_to_rust_decimal(
    avro_decimal: AvroDecimal,
    _precision: usize,
    scale: usize,
) -> RwResult<rust_decimal::Decimal> {
    let negative = !avro_decimal.is_positive();
    let bytes = avro_decimal.to_vec_unsigned();

    let (lo, mid, hi) = extract_decimal(bytes);
    Ok(rust_decimal::Decimal::from_parts(
        lo,
        mid,
        hi,
        negative,
        scale as u32,
    ))
}

pub(crate) fn extract_decimal(bytes: Vec<u8>) -> (u32, u32, u32) {
    match bytes.len() {
        len @ 0..=4 => {
            let mut pad = vec![0; 4 - len];
            pad.extend_from_slice(&bytes);
            let lo = u32::from_be_bytes(pad.try_into().unwrap());
            (lo, 0, 0)
        }
        len @ 5..=8 => {
            let mid = u32::from_be_bytes(bytes[..4].to_owned().try_into().unwrap());
            let mut pad = vec![0; 8 - len];
            pad.extend_from_slice(&bytes[4..]);
            let lo = u32::from_be_bytes(pad.try_into().unwrap());
            (lo, mid, 0)
        }
        len @ 9..=12 => {
            let hi = u32::from_be_bytes(bytes[..4].to_owned().try_into().unwrap());
            let mid = u32::from_be_bytes(bytes[4..8].to_owned().try_into().unwrap());
            let mut pad = vec![0; 12 - len];
            pad.extend_from_slice(&bytes[8..]);
            let lo = u32::from_be_bytes(pad.try_into().unwrap());
            (lo, mid, hi)
        }
        _ => unreachable!(),
    }
}

pub fn avro_schema_skip_union(schema: &Schema) -> anyhow::Result<&Schema> {
    match schema {
        Schema::Union(union_schema) => {
            let inner_schema = union_schema
                .variants()
                .iter()
                .find(|s| **s != Schema::Null)
                .ok_or_else(|| {
                    anyhow::format_err!("illegal avro record schema {:?}", union_schema)
                })?;
            Ok(inner_schema)
        }
        other => Ok(other),
    }
}
// extract inner filed/item schema of record/array/union
pub fn avro_extract_field_schema<'a>(
    schema: &'a Schema,
    name: Option<&'a str>,
) -> anyhow::Result<&'a Schema> {
    match schema {
        Schema::Record { fields, lookup, .. } => {
            let name =
                name.ok_or_else(|| anyhow::format_err!("no name provided for a field in record"))?;
            let index = lookup.get(name).ok_or_else(|| {
                anyhow::format_err!("No filed named {} in record {:?}", name, schema)
            })?;
            let field = fields
                .get(*index)
                .ok_or_else(|| anyhow::format_err!("illegal avro record schema {:?}", schema))?;
            Ok(&field.schema)
        }
        Schema::Array(schema) => Ok(schema),
        Schema::Union(_) => avro_schema_skip_union(schema),
        _ => Err(anyhow::format_err!("avro schema is not a record or array")),
    }
}

pub(crate) fn unix_epoch_days() -> i32 {
    Date::from_ymd_uncheck(1970, 1, 1).0.num_days_from_ce()
}

#[cfg(test)]
mod tests {
    use risingwave_common::error::{ErrorCode, RwError};
    use risingwave_common::types::Timestamp;

    use super::*;
    #[test]
    fn test_convert_decimal() {
        // 280
        let v = vec![1, 24];
        let avro_decimal = AvroDecimal::from(v);
        let rust_decimal = avro_decimal_to_rust_decimal(avro_decimal, 28, 0).unwrap();
        assert_eq!(rust_decimal, rust_decimal::Decimal::from(280));

        // 28.1
        let v = vec![1, 25];
        let avro_decimal = AvroDecimal::from(v);
        let rust_decimal = avro_decimal_to_rust_decimal(avro_decimal, 28, 1).unwrap();
        assert_eq!(rust_decimal, rust_decimal::Decimal::try_from(28.1).unwrap());
    }

    /// Convert Avro value to datum.For now, support the following [Avro type](https://avro.apache.org/docs/current/spec.html).
    ///  - boolean
    ///  - int : i32
    ///  - long: i64
    ///  - float: f32
    ///  - double: f64
    ///  - string: String
    ///  - Date (the number of days from the unix epoch, 1970-1-1 UTC)
    ///  - Timestamp (the number of milliseconds from the unix epoch,  1970-1-1 00:00:00.000 UTC)

    pub(crate) fn from_avro_value(
        value: Value,
        value_schema: &Schema,
        shape: &DataType,
    ) -> RwResult<Datum> {
        AvroParseOptions {
            schema: Some(value_schema),
            relax_numeric: true,
        }
        .parse(&value, Some(shape))
        .map_err(|err| RwError::from(ErrorCode::InternalError(format!("{:?}", err))))
    }

    #[test]
    fn test_avro_timestamp_micros() {
        let v1 = Value::TimestampMicros(1620000000000);
        let v2 = Value::TimestampMillis(1620000000);
        let value_schema1 = Schema::TimestampMicros;
        let value_schema2 = Schema::TimestampMillis;
        let datum1 = from_avro_value(v1, &value_schema1, &DataType::Timestamp).unwrap();
        let datum2 = from_avro_value(v2, &value_schema2, &DataType::Timestamp).unwrap();
        assert_eq!(
            datum1,
            Some(ScalarImpl::Timestamp(Timestamp::new(
                "2021-05-03T00:00:00".parse().unwrap()
            )))
        );
        assert_eq!(
            datum2,
            Some(ScalarImpl::Timestamp(Timestamp::new(
                "2021-05-03T00:00:00".parse().unwrap()
            )))
        );
    }
=======
#[cfg(test)]
mod tests {
    use apache_avro::Decimal as AvroDecimal;
    use risingwave_common::types::Decimal;

    use super::*;

    #[test]
    fn test_decimal_truncate() {
        let schema = Schema::parse_str(
            r#"
            {
                "type": "bytes",
                "logicalType": "decimal",
                "precision": 38,
                "scale": 18
            }
            "#,
        )
        .unwrap();
        let bytes = vec![0x3f, 0x3f, 0x3f, 0x3f, 0x3f, 0x3f, 0x3f];
        let value = Value::Decimal(AvroDecimal::from(bytes));
        let options = AvroParseOptions::default().with_schema(&schema);
        let resp = options.parse(&value, Some(&DataType::Decimal)).unwrap();
        assert_eq!(
            resp,
            Some(ScalarImpl::Decimal(Decimal::Normalized(
                rust_decimal::Decimal::from_str("4.557430887741865791").unwrap()
            )))
        );
    }

    #[test]
    fn test_variable_scale_decimal() {
        let schema = Schema::parse_str(
            r#"
            {
                "type": "record",
                "name": "VariableScaleDecimal",
                "namespace": "io.debezium.data",
                "fields": [
                    {
                        "name": "scale",
                        "type": "int"
                    },
                    {
                        "name": "value",
                        "type": "bytes"
                    }
                ]
            }
            "#,
        )
        .unwrap();
        let value = Value::Record(vec![
            ("scale".to_string(), Value::Int(0)),
            ("value".to_string(), Value::Bytes(vec![0x01, 0x02, 0x03])),
        ]);

        let options = AvroParseOptions::default().with_schema(&schema);
        let resp = options.parse(&value, Some(&DataType::Decimal)).unwrap();
        assert_eq!(resp, Some(ScalarImpl::Decimal(Decimal::from(66051))));
    }
>>>>>>> 171d8f83
}<|MERGE_RESOLUTION|>--- conflicted
+++ resolved
@@ -320,7 +320,6 @@
     }
 }
 
-<<<<<<< HEAD
 const RW_DECIMAL_MAX_PRECISION: usize = 28;
 pub(crate) fn avro_decimal_to_rust_decimal(
     avro_decimal: AvroDecimal,
@@ -474,7 +473,8 @@
             )))
         );
     }
-=======
+}
+
 #[cfg(test)]
 mod tests {
     use apache_avro::Decimal as AvroDecimal;
@@ -538,5 +538,4 @@
         let resp = options.parse(&value, Some(&DataType::Decimal)).unwrap();
         assert_eq!(resp, Some(ScalarImpl::Decimal(Decimal::from(66051))));
     }
->>>>>>> 171d8f83
 }