--- conflicted
+++ resolved
@@ -27,13 +27,6 @@
 use risingwave_common::util::iter_util::ZipEqFast;
 
 use super::{Access, AccessError, AccessResult};
-<<<<<<< HEAD
-
-=======
-use crate::parser::avro::util::{
-    avro_decimal_to_rust_decimal, extract_decimal, extract_inner_field_schema, unix_epoch_days,
-};
->>>>>>> 608e183d
 #[derive(Clone)]
 /// Options for parsing an `AvroValue` into Datum, with an optional avro schema.
 pub struct AvroParseOptions<'a> {
@@ -328,22 +321,26 @@
 }
 
 const RW_DECIMAL_MAX_PRECISION: usize = 28;
-fn avro_decimal_to_rust_decimal(
+pub(crate) fn avro_decimal_to_rust_decimal(
     avro_decimal: AvroDecimal,
-    precision: usize,
+    _precision: usize,
     scale: usize,
 ) -> RwResult<rust_decimal::Decimal> {
-    if precision > RW_DECIMAL_MAX_PRECISION {
-        return Err(RwError::from(ErrorCode::ProtocolError(format!(
-            "only support decimal with max precision {} but given avro decimal with precision {}",
-            RW_DECIMAL_MAX_PRECISION, precision
-        ))));
-    }
-
     let negative = !avro_decimal.is_positive();
     let bytes = avro_decimal.to_vec_unsigned();
 
-    let (lo, mid, hi) = match bytes.len() {
+    let (lo, mid, hi) = extract_decimal(bytes);
+    Ok(rust_decimal::Decimal::from_parts(
+        lo,
+        mid,
+        hi,
+        negative,
+        scale as u32,
+    ))
+}
+
+pub(crate) fn extract_decimal(bytes: Vec<u8>) -> (u32, u32, u32) {
+    match bytes.len() {
         len @ 0..=4 => {
             let mut pad = vec![0; 4 - len];
             pad.extend_from_slice(&bytes);
@@ -366,14 +363,7 @@
             (lo, mid, hi)
         }
         _ => unreachable!(),
-    };
-    Ok(rust_decimal::Decimal::from_parts(
-        lo,
-        mid,
-        hi,
-        negative,
-        scale as u32,
-    ))
+    }
 }
 
 pub fn avro_schema_skip_union(schema: &Schema) -> anyhow::Result<&Schema> {
