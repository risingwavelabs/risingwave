--- conflicted
+++ resolved
@@ -226,20 +226,6 @@
                 for col in columns.array_elements().unwrap() {
                     let name = jsonb_access_field!(col, "name", string);
                     let type_name = jsonb_access_field!(col, "typeName", string);
-<<<<<<< HEAD
-                    let data_type = match *connector_props {
-                        ConnectorProperties::PostgresCdc(_) => {
-                            let ty = type_name_to_pg_type(type_name.as_str());
-                            match ty {
-                                Some(ty) => pg_type_to_rw_type(&ty).map_err(|err| {
-                                    tracing::warn!(error=%err.as_report(), "unsupported postgres type in schema change message");
-                                    AccessError::UnsupportedType {
-                                        ty: type_name.clone(),
-                                    }
-                                })?,
-                                None => {
-                                    Err(AccessError::UnsupportedType { ty: type_name })?
-=======
                     // Determine if this column is an enum type
                     let is_enum = matches!(col.access_object_field("enumValues"), Some(val) if !val.is_jsonb_null());
                     let data_type = match *connector_props {
@@ -260,7 +246,6 @@
                                     None => {
                                         Err(AccessError::UnsupportedType { ty: type_name.clone() })?
                                     }
->>>>>>> 6ef34c74
                                 }
                             }
                         }
