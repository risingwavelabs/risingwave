// Copyright 2024 RisingWave Labs
//
// Licensed under the Apache License, Version 2.0 (the "License");
// you may not use this file except in compliance with the License.
// You may obtain a copy of the License at
//
//     http://www.apache.org/licenses/LICENSE-2.0
//
// Unless required by applicable law or agreed to in writing, software
// distributed under the License is distributed on an "AS IS" BASIS,
// WITHOUT WARRANTIES OR CONDITIONS OF ANY KIND, either express or implied.
// See the License for the specific language governing permissions and
// limitations under the License.

use anyhow::Context;
use itertools::Itertools;
use prost_reflect::{
    Cardinality, DescriptorPool, DynamicMessage, FieldDescriptor, FileDescriptor, Kind,
    MessageDescriptor, ReflectMessage, Value,
};
use risingwave_common::array::{ListValue, StructValue};
use risingwave_common::types::{
    DataType, DatumCow, Decimal, JsonbVal, ScalarImpl, ToOwnedDatum, F32, F64,
};
use risingwave_common::{bail, try_match_expand};
use risingwave_pb::plan_common::{AdditionalColumn, ColumnDesc, ColumnDescVersion};
use thiserror::Error;
use thiserror_ext::Macro;

use crate::error::ConnectorResult;
use crate::parser::unified::protobuf::ProtobufAccess;
use crate::parser::unified::{uncategorized, AccessError, AccessImpl, AccessResult};
use crate::parser::util::bytes_from_url;
use crate::parser::{AccessBuilder, EncodingProperties};
use crate::schema::schema_registry::{extract_schema_id, handle_sr_list, Client, WireFormatError};
use crate::schema::SchemaLoader;

#[derive(Debug)]
pub struct ProtobufAccessBuilder {
    confluent_wire_type: bool,
    message_descriptor: MessageDescriptor,
}

impl AccessBuilder for ProtobufAccessBuilder {
    #[allow(clippy::unused_async)]
    async fn generate_accessor(&mut self, payload: Vec<u8>) -> ConnectorResult<AccessImpl<'_>> {
        let payload = if self.confluent_wire_type {
            resolve_pb_header(&payload)?
        } else {
            &payload
        };

        let message = DynamicMessage::decode(self.message_descriptor.clone(), payload)
            .context("failed to parse message")?;

        Ok(AccessImpl::Protobuf(ProtobufAccess::new(message)))
    }
}

impl ProtobufAccessBuilder {
    pub fn new(config: ProtobufParserConfig) -> ConnectorResult<Self> {
        let ProtobufParserConfig {
            confluent_wire_type,
            message_descriptor,
        } = config;

        Ok(Self {
            confluent_wire_type,
            message_descriptor,
        })
    }
}

#[derive(Debug, Clone)]
pub struct ProtobufParserConfig {
    confluent_wire_type: bool,
    pub(crate) message_descriptor: MessageDescriptor,
}

impl ProtobufParserConfig {
    pub async fn new(encoding_properties: EncodingProperties) -> ConnectorResult<Self> {
        let protobuf_config = try_match_expand!(encoding_properties, EncodingProperties::Protobuf)?;
        let location = &protobuf_config.row_schema_location;
        let message_name = &protobuf_config.message_name;
        let url = handle_sr_list(location.as_str())?;

        if protobuf_config.key_message_name.is_some() {
            // https://docs.confluent.io/platform/7.5/control-center/topics/schema.html#c3-schemas-best-practices-key-value-pairs
            bail!("protobuf key is not supported");
        }
        let pool = if protobuf_config.use_schema_registry {
            let client = Client::new(url, &protobuf_config.client_config)?;
            let loader = SchemaLoader {
                client,
                name_strategy: protobuf_config.name_strategy,
                topic: protobuf_config.topic,
                key_record_name: None,
                val_record_name: Some(message_name.clone()),
            };
            let (_schema_id, root_file_descriptor) = loader
                .load_val_schema::<FileDescriptor>()
                .await
                .context("load schema failed")?;
            root_file_descriptor.parent_pool().clone()
        } else {
            let url = url.first().unwrap();
            let schema_bytes = bytes_from_url(url, protobuf_config.aws_auth_props.as_ref()).await?;
            DescriptorPool::decode(schema_bytes.as_slice())
                .with_context(|| format!("cannot build descriptor pool from schema `{location}`"))?
        };

        let message_descriptor = pool.get_message_by_name(message_name).with_context(|| {
            format!(
                "cannot find message `{}` in schema `{}`",
                message_name, location,
            )
        })?;

        Ok(Self {
            message_descriptor,
            confluent_wire_type: protobuf_config.use_schema_registry,
        })
    }

    /// Maps the protobuf schema to relational schema.
    pub fn map_to_columns(&self) -> ConnectorResult<Vec<ColumnDesc>> {
        let mut columns = Vec::with_capacity(self.message_descriptor.fields().len());
        let mut index = 0;
        let mut parse_trace: Vec<String> = vec![];
        for field in self.message_descriptor.fields() {
            columns.push(Self::pb_field_to_col_desc(
                &field,
                &mut index,
                &mut parse_trace,
            )?);
        }

        Ok(columns)
    }

    /// Maps a protobuf field to a RW column.
    fn pb_field_to_col_desc(
        field_descriptor: &FieldDescriptor,
        index: &mut i32,
        parse_trace: &mut Vec<String>,
    ) -> ConnectorResult<ColumnDesc> {
        let field_type = protobuf_type_mapping(field_descriptor, parse_trace)
            .context("failed to map protobuf type")?;
        if let Kind::Message(m) = field_descriptor.kind() {
            let field_descs = if let DataType::List { .. } = field_type {
                vec![]
            } else {
                m.fields()
                    .map(|f| Self::pb_field_to_col_desc(&f, index, parse_trace))
                    .try_collect()?
            };
            *index += 1;
            Ok(ColumnDesc {
                column_id: *index,
                name: field_descriptor.name().to_string(),
                column_type: Some(field_type.to_protobuf()),
                field_descs,
                type_name: m.full_name().to_string(),
                generated_or_default_column: None,
                description: None,
                additional_column_type: 0, // deprecated
                additional_column: Some(AdditionalColumn { column_type: None }),
                version: ColumnDescVersion::Pr13707 as i32,
            })
        } else {
            *index += 1;
            Ok(ColumnDesc {
                column_id: *index,
                name: field_descriptor.name().to_string(),
                column_type: Some(field_type.to_protobuf()),
                additional_column: Some(AdditionalColumn { column_type: None }),
                version: ColumnDescVersion::Pr13707 as i32,
                ..Default::default()
            })
        }
    }
}

#[derive(Error, Debug, Macro)]
#[error("{0}")]
struct ProtobufTypeError(#[message] String);

fn detect_loop_and_push(
    trace: &mut Vec<String>,
    fd: &FieldDescriptor,
) -> std::result::Result<(), ProtobufTypeError> {
    let identifier = format!("{}({})", fd.name(), fd.full_name());
    if trace.iter().any(|s| s == identifier.as_str()) {
        bail_protobuf_type_error!(
            "circular reference detected: {}, conflict with {}, kind {:?}",
            trace.iter().format("->"),
            identifier,
            fd.kind(),
        );
    }
    trace.push(identifier);
    Ok(())
}

pub fn from_protobuf_value<'a>(
    field_desc: &FieldDescriptor,
    value: &'a Value,
<<<<<<< HEAD
=======
    type_expected: &DataType,
>>>>>>> b9ac1ac1
) -> AccessResult<DatumCow<'a>> {
    let kind = field_desc.kind();

    macro_rules! borrowed {
        ($v:expr) => {
            return Ok(DatumCow::Borrowed(Some($v.into())))
        };
    }

    let v: ScalarImpl = match value {
        Value::Bool(v) => ScalarImpl::Bool(*v),
        Value::I32(i) => ScalarImpl::Int32(*i),
        Value::U32(i) => ScalarImpl::Int64(*i as i64),
        Value::I64(i) => ScalarImpl::Int64(*i),
        Value::U64(i) => ScalarImpl::Decimal(Decimal::from(*i)),
        Value::F32(f) => ScalarImpl::Float32(F32::from(*f)),
        Value::F64(f) => ScalarImpl::Float64(F64::from(*f)),
        Value::String(s) => borrowed!(s.as_str()),
        Value::EnumNumber(idx) => {
            let enum_desc = kind.as_enum().ok_or_else(|| AccessError::TypeError {
                expected: "enum".to_owned(),
                got: format!("{kind:?}"),
                value: value.to_string(),
            })?;
            let enum_symbol = enum_desc.get_value(*idx).ok_or_else(|| {
                uncategorized!("unknown enum index {} of enum {:?}", idx, enum_desc)
            })?;
            ScalarImpl::Utf8(enum_symbol.name().into())
        }
        Value::Message(dyn_msg) => {
            if dyn_msg.descriptor().full_name() == "google.protobuf.Any" {
                ScalarImpl::Jsonb(JsonbVal::from(
                    serde_json::to_value(dyn_msg).map_err(AccessError::ProtobufAnyToJson)?,
                ))
            } else {
<<<<<<< HEAD
                let mut rw_values = Vec::with_capacity(dyn_msg.descriptor().fields().len());
                // fields is a btree map in descriptor
                // so it's order is the same as datatype
                for field_desc in dyn_msg.descriptor().fields() {
                    // missing field
                    if !dyn_msg.has_field(&field_desc)
                        && field_desc.cardinality() == Cardinality::Required
                    {
                        return Err(AccessError::Undefined {
                            name: field_desc.name().to_owned(),
                            path: dyn_msg.descriptor().full_name().to_owned(),
                        });
                    }
                    // use default value if dyn_msg doesn't has this field
                    let value = dyn_msg.get_field(&field_desc);
                    rw_values.push(from_protobuf_value(&field_desc, &value)?.to_owned_datum());
=======
                let desc = dyn_msg.descriptor();
                let DataType::Struct(st) = type_expected else {
                    return Err(AccessError::TypeError {
                        expected: type_expected.to_string(),
                        got: desc.full_name().to_string(),
                        value: value.to_string(), // Protobuf TEXT
                    });
                };

                let mut rw_values = Vec::with_capacity(st.len());
                for (name, expected_field_type) in st.iter() {
                    let Some(field_desc) = desc.get_field_by_name(name) else {
                        // Field deleted in protobuf. Fallback to SQL NULL (of proper RW type).
                        rw_values.push(None);
                        continue;
                    };
                    let value = dyn_msg.get_field(&field_desc);
                    rw_values.push(
                        from_protobuf_value(&field_desc, &value, expected_field_type)?
                            .to_owned_datum(),
                    );
>>>>>>> b9ac1ac1
                }
                ScalarImpl::Struct(StructValue::new(rw_values))
            }
        }
        Value::List(values) => {
            let DataType::List(element_type) = type_expected else {
                return Err(AccessError::TypeError {
                    expected: type_expected.to_string(),
                    got: format!("repeated {:?}", kind),
                    value: value.to_string(), // Protobuf TEXT
                });
            };
            let mut builder = element_type.create_array_builder(values.len());
            for value in values {
<<<<<<< HEAD
                builder.append(from_protobuf_value(field_desc, value)?);
=======
                builder.append(from_protobuf_value(field_desc, value, element_type)?);
>>>>>>> b9ac1ac1
            }
            ScalarImpl::List(ListValue::new(builder.finish()))
        }
        Value::Bytes(value) => borrowed!(&**value),
        _ => {
            return Err(AccessError::UnsupportedType {
                ty: format!("{kind:?}"),
            });
        }
    };
    Ok(Some(v).into())
}

/// Maps protobuf type to RW type.
fn protobuf_type_mapping(
    field_descriptor: &FieldDescriptor,
    parse_trace: &mut Vec<String>,
) -> std::result::Result<DataType, ProtobufTypeError> {
    detect_loop_and_push(parse_trace, field_descriptor)?;
    let field_type = field_descriptor.kind();
    let mut t = match field_type {
        Kind::Bool => DataType::Boolean,
        Kind::Double => DataType::Float64,
        Kind::Float => DataType::Float32,
        Kind::Int32 | Kind::Sint32 | Kind::Sfixed32 => DataType::Int32,
        // Fixed32 represents [0, 2^32 - 1]. It's equal to u32.
        Kind::Int64 | Kind::Sint64 | Kind::Sfixed64 | Kind::Uint32 | Kind::Fixed32 => {
            DataType::Int64
        }
        Kind::Uint64 | Kind::Fixed64 => DataType::Decimal,
        Kind::String => DataType::Varchar,
        Kind::Message(m) => match m.full_name() {
            // Well-Known Types are identified by their full name
            "google.protobuf.Any" => DataType::Jsonb,
            _ => {
                let fields = m
                    .fields()
                    .map(|f| protobuf_type_mapping(&f, parse_trace))
                    .try_collect()?;
                let field_names = m.fields().map(|f| f.name().to_string()).collect_vec();
                DataType::new_struct(fields, field_names)
            }
        },
        Kind::Enum(_) => DataType::Varchar,
        Kind::Bytes => DataType::Bytea,
    };
    if field_descriptor.is_map() {
        bail_protobuf_type_error!(
            "protobuf map type (on field `{}`) is not supported",
            field_descriptor.full_name()
        );
    }
    if field_descriptor.cardinality() == Cardinality::Repeated {
        t = DataType::List(Box::new(t))
    }
    _ = parse_trace.pop();
    Ok(t)
}

/// A port from the implementation of confluent's Varint Zig-zag deserialization.
/// See `ReadVarint` in <https://github.com/apache/kafka/blob/trunk/clients/src/main/java/org/apache/kafka/common/utils/ByteUtils.java>
fn decode_varint_zigzag(buffer: &[u8]) -> ConnectorResult<(i32, usize)> {
    // We expect the decoded number to be 4 bytes.
    let mut value = 0u32;
    let mut shift = 0;
    let mut len = 0usize;

    for &byte in buffer {
        len += 1;
        // The Varint encoding is limited to 5 bytes.
        if len > 5 {
            break;
        }
        // The byte is cast to u32 to avoid shifting overflow.
        let byte_ext = byte as u32;
        // In Varint encoding, the lowest 7 bits are used to represent number,
        // while the highest zero bit indicates the end of the number with Varint encoding.
        value |= (byte_ext & 0x7F) << shift;
        if byte_ext & 0x80 == 0 {
            return Ok((((value >> 1) as i32) ^ -((value & 1) as i32), len));
        }

        shift += 7;
    }

    Err(WireFormatError::ParseMessageIndexes.into())
}

/// Reference: <https://docs.confluent.io/platform/current/schema-registry/fundamentals/serdes-develop/index.html#wire-format>
/// Wire format for Confluent pb header is:
/// | 0          | 1-4        | 5-x             | x+1-end
/// | magic-byte | schema-id  | message-indexes | protobuf-payload
pub(crate) fn resolve_pb_header(payload: &[u8]) -> ConnectorResult<&[u8]> {
    // there's a message index array at the front of payload
    // if it is the first message in proto def, the array is just and `0`
    let (_, remained) = extract_schema_id(payload)?;
    // The message indexes are encoded as int using variable-length zig-zag encoding,
    // prefixed by the length of the array.
    // Note that if the first byte is 0, it is equivalent to (1, 0) as an optimization.
    match remained.first() {
        Some(0) => Ok(&remained[1..]),
        Some(_) => {
            let (index_len, mut offset) = decode_varint_zigzag(remained)?;
            for _ in 0..index_len {
                offset += decode_varint_zigzag(&remained[offset..])?.1;
            }
            Ok(&remained[offset..])
        }
        None => bail!("The proto payload is empty"),
    }
}

#[cfg(test)]
mod test {
    use std::path::PathBuf;

    use prost::Message;
    use risingwave_common::types::StructType;
    use risingwave_connector_codec::decoder::AccessExt;
    use risingwave_pb::catalog::StreamSourceInfo;
    use risingwave_pb::data::data_type::PbTypeName;
    use risingwave_pb::plan_common::{PbEncodeType, PbFormatType};
    use serde_json::json;
    use thiserror_ext::AsReport as _;

    use super::*;
    use crate::parser::protobuf::recursive::all_types::{EnumType, ExampleOneof, NestedMessage};
    use crate::parser::protobuf::recursive::AllTypes;
    use crate::parser::SpecificParserConfig;

    fn schema_dir() -> String {
        let dir = PathBuf::from("src/test_data");
        format!(
            "file://{}",
            std::fs::canonicalize(dir).unwrap().to_str().unwrap()
        )
    }

    // Id:      123,
    // Address: "test address",
    // City:    "test city",
    // Zipcode: 456,
    // Rate:    1.2345,
    // Date:    "2021-01-01"
    static PRE_GEN_PROTO_DATA: &[u8] = b"\x08\x7b\x12\x0c\x74\x65\x73\x74\x20\x61\x64\x64\x72\x65\x73\x73\x1a\x09\x74\x65\x73\x74\x20\x63\x69\x74\x79\x20\xc8\x03\x2d\x19\x04\x9e\x3f\x32\x0a\x32\x30\x32\x31\x2d\x30\x31\x2d\x30\x31";

    #[tokio::test]
    async fn test_simple_schema() -> crate::error::ConnectorResult<()> {
        let location = schema_dir() + "/simple-schema";
        println!("location: {}", location);
        let message_name = "test.TestRecord";
        let info = StreamSourceInfo {
            proto_message_name: message_name.to_string(),
            row_schema_location: location.to_string(),
            use_schema_registry: false,
            format: PbFormatType::Plain.into(),
            row_encode: PbEncodeType::Protobuf.into(),
            ..Default::default()
        };
        let parser_config = SpecificParserConfig::new(&info, &Default::default())?;
        let conf = ProtobufParserConfig::new(parser_config.encoding_config).await?;
        let value = DynamicMessage::decode(conf.message_descriptor, PRE_GEN_PROTO_DATA).unwrap();

        assert_eq!(
            value.get_field_by_name("id").unwrap().into_owned(),
            Value::I32(123)
        );
        assert_eq!(
            value.get_field_by_name("address").unwrap().into_owned(),
            Value::String("test address".to_string())
        );
        assert_eq!(
            value.get_field_by_name("city").unwrap().into_owned(),
            Value::String("test city".to_string())
        );
        assert_eq!(
            value.get_field_by_name("zipcode").unwrap().into_owned(),
            Value::I64(456)
        );
        assert_eq!(
            value.get_field_by_name("rate").unwrap().into_owned(),
            Value::F32(1.2345)
        );
        assert_eq!(
            value.get_field_by_name("date").unwrap().into_owned(),
            Value::String("2021-01-01".to_string())
        );

        Ok(())
    }

    #[tokio::test]
    async fn test_complex_schema() -> crate::error::ConnectorResult<()> {
        let location = schema_dir() + "/complex-schema";
        let message_name = "test.User";

        let info = StreamSourceInfo {
            proto_message_name: message_name.to_string(),
            row_schema_location: location.to_string(),
            use_schema_registry: false,
            format: PbFormatType::Plain.into(),
            row_encode: PbEncodeType::Protobuf.into(),
            ..Default::default()
        };
        let parser_config = SpecificParserConfig::new(&info, &Default::default())?;
        let conf = ProtobufParserConfig::new(parser_config.encoding_config).await?;
        let columns = conf.map_to_columns().unwrap();

        assert_eq!(columns[0].name, "id".to_string());
        assert_eq!(columns[1].name, "code".to_string());
        assert_eq!(columns[2].name, "timestamp".to_string());

        let data_type = columns[3].column_type.as_ref().unwrap();
        assert_eq!(data_type.get_type_name().unwrap(), PbTypeName::List);
        let inner_field_type = data_type.field_type.clone();
        assert_eq!(
            inner_field_type[0].get_type_name().unwrap(),
            PbTypeName::Struct
        );
        let struct_inner = inner_field_type[0].field_type.clone();
        assert_eq!(struct_inner[0].get_type_name().unwrap(), PbTypeName::Int32);
        assert_eq!(struct_inner[1].get_type_name().unwrap(), PbTypeName::Int32);
        assert_eq!(
            struct_inner[2].get_type_name().unwrap(),
            PbTypeName::Varchar
        );

        assert_eq!(columns[4].name, "contacts".to_string());
        let inner_field_type = columns[4].column_type.as_ref().unwrap().field_type.clone();
        assert_eq!(
            inner_field_type[0].get_type_name().unwrap(),
            PbTypeName::List
        );
        assert_eq!(
            inner_field_type[1].get_type_name().unwrap(),
            PbTypeName::List
        );
        Ok(())
    }

    #[tokio::test]
    async fn test_refuse_recursive_proto_message() {
        let location = schema_dir() + "/proto_recursive/recursive.pb";
        let message_name = "recursive.ComplexRecursiveMessage";

        let info = StreamSourceInfo {
            proto_message_name: message_name.to_string(),
            row_schema_location: location.to_string(),
            use_schema_registry: false,
            format: PbFormatType::Plain.into(),
            row_encode: PbEncodeType::Protobuf.into(),
            ..Default::default()
        };
        let parser_config = SpecificParserConfig::new(&info, &Default::default()).unwrap();
        let conf = ProtobufParserConfig::new(parser_config.encoding_config)
            .await
            .unwrap();
        let columns = conf.map_to_columns();
        // expect error message:
        // "Err(Protocol error: circular reference detected:
        // parent(recursive.ComplexRecursiveMessage.parent)->siblings(recursive.
        // ComplexRecursiveMessage.Parent.siblings), conflict with
        // parent(recursive.ComplexRecursiveMessage.parent), kind
        // recursive.ComplexRecursiveMessage.Parent"
        assert!(columns.is_err());
    }

    async fn create_recursive_pb_parser_config(
        location: &str,
        message_name: &str,
    ) -> ProtobufParserConfig {
        let location = schema_dir() + location;

        let info = StreamSourceInfo {
            proto_message_name: message_name.to_string(),
            row_schema_location: location.to_string(),
            use_schema_registry: false,
            format: PbFormatType::Plain.into(),
            row_encode: PbEncodeType::Protobuf.into(),
            ..Default::default()
        };
        let parser_config = SpecificParserConfig::new(&info, &Default::default()).unwrap();

        ProtobufParserConfig::new(parser_config.encoding_config)
            .await
            .unwrap()
    }

    #[tokio::test]
    async fn test_all_types_create_source() {
        let conf = create_recursive_pb_parser_config(
            "/proto_recursive/recursive.pb",
            "recursive.AllTypes",
        )
        .await;

        // Ensure that the parser can recognize the schema.
        let columns = conf
            .map_to_columns()
            .unwrap()
            .into_iter()
            .map(|c| DataType::from(&c.column_type.unwrap()))
            .collect_vec();
        assert_eq!(
            columns,
            vec![
                DataType::Float64, // double_field
                DataType::Float32, // float_field
                DataType::Int32,   // int32_field
                DataType::Int64,   // int64_field
                DataType::Int64,   // uint32_field
                DataType::Decimal, // uint64_field
                DataType::Int32,   // sint32_field
                DataType::Int64,   // sint64_field
                DataType::Int64,   // fixed32_field
                DataType::Decimal, // fixed64_field
                DataType::Int32,   // sfixed32_field
                DataType::Int64,   // sfixed64_field
                DataType::Boolean, // bool_field
                DataType::Varchar, // string_field
                DataType::Bytea,   // bytes_field
                DataType::Varchar, // enum_field
                DataType::Struct(StructType::new(vec![
                    ("id", DataType::Int32),
                    ("name", DataType::Varchar)
                ])), // nested_message_field
                DataType::List(DataType::Int32.into()), // repeated_int_field
                DataType::Varchar, // oneof_string
                DataType::Int32,   // oneof_int32
                DataType::Varchar, // oneof_enum
                DataType::Struct(StructType::new(vec![
                    ("seconds", DataType::Int64),
                    ("nanos", DataType::Int32)
                ])), // timestamp_field
                DataType::Struct(StructType::new(vec![
                    ("seconds", DataType::Int64),
                    ("nanos", DataType::Int32)
                ])), // duration_field
                DataType::Jsonb,   // any_field
                DataType::Struct(StructType::new(vec![("value", DataType::Int32)])), /* int32_value_field */
                DataType::Struct(StructType::new(vec![("value", DataType::Varchar)])), /* string_value_field */
            ]
        )
    }

    #[tokio::test]
    async fn test_all_types_data_parsing() {
        let m = create_all_types_message();
        let mut payload = Vec::new();
        m.encode(&mut payload).unwrap();

        let conf = create_recursive_pb_parser_config(
            "/proto_recursive/recursive.pb",
            "recursive.AllTypes",
        )
        .await;
        let mut access_builder = ProtobufAccessBuilder::new(conf).unwrap();
        let access = access_builder.generate_accessor(payload).await.unwrap();
        if let AccessImpl::Protobuf(a) = access {
            assert_all_types_eq(&a, &m);
        } else {
            panic!("unexpected")
        }
    }

    fn assert_all_types_eq(a: &ProtobufAccess, m: &AllTypes) {
        type S = ScalarImpl;

        pb_eq(a, "double_field", S::Float64(m.double_field.into()));
        pb_eq(a, "float_field", S::Float32(m.float_field.into()));
        pb_eq(a, "int32_field", S::Int32(m.int32_field));
        pb_eq(a, "int64_field", S::Int64(m.int64_field));
        pb_eq(a, "uint32_field", S::Int64(m.uint32_field.into()));
        pb_eq(a, "uint64_field", S::Decimal(m.uint64_field.into()));
        pb_eq(a, "sint32_field", S::Int32(m.sint32_field));
        pb_eq(a, "sint64_field", S::Int64(m.sint64_field));
        pb_eq(a, "fixed32_field", S::Int64(m.fixed32_field.into()));
        pb_eq(a, "fixed64_field", S::Decimal(m.fixed64_field.into()));
        pb_eq(a, "sfixed32_field", S::Int32(m.sfixed32_field));
        pb_eq(a, "sfixed64_field", S::Int64(m.sfixed64_field));
        pb_eq(a, "bool_field", S::Bool(m.bool_field));
        pb_eq(a, "string_field", S::Utf8(m.string_field.as_str().into()));
        pb_eq(a, "bytes_field", S::Bytea(m.bytes_field.clone().into()));
        pb_eq(a, "enum_field", S::Utf8("OPTION1".into()));
        pb_eq(
            a,
            "nested_message_field",
            S::Struct(StructValue::new(vec![
                Some(ScalarImpl::Int32(100)),
                Some(ScalarImpl::Utf8("Nested".into())),
            ])),
        );
        pb_eq(
            a,
            "repeated_int_field",
            S::List(ListValue::from_iter(m.repeated_int_field.clone())),
        );
        pb_eq(
            a,
            "timestamp_field",
            S::Struct(StructValue::new(vec![
                Some(ScalarImpl::Int64(1630927032)),
                Some(ScalarImpl::Int32(500000000)),
            ])),
        );
        pb_eq(
            a,
            "duration_field",
            S::Struct(StructValue::new(vec![
                Some(ScalarImpl::Int64(60)),
                Some(ScalarImpl::Int32(500000000)),
            ])),
        );
        pb_eq(
            a,
            "int32_value_field",
            S::Struct(StructValue::new(vec![Some(ScalarImpl::Int32(42))])),
        );
        pb_eq(
            a,
            "string_value_field",
            S::Struct(StructValue::new(vec![Some(ScalarImpl::Utf8(
                m.string_value_field.as_ref().unwrap().as_str().into(),
            ))])),
        );
        pb_eq(a, "oneof_string", S::Utf8("".into()));
        pb_eq(a, "oneof_int32", S::Int32(123));
        pb_eq(a, "oneof_enum", S::Utf8("DEFAULT".into()));
    }

    fn pb_eq(a: &ProtobufAccess, field_name: &str, value: ScalarImpl) {
        let field = a.descriptor().get_field_by_name(field_name).unwrap();
        let dummy_type = protobuf_type_mapping(&field, &mut vec![]).unwrap();
        let d = a.access_owned(&[field_name], &dummy_type).unwrap().unwrap();
        assert_eq!(d, value, "field: {} value: {:?}", field_name, d);
    }

    fn create_all_types_message() -> AllTypes {
        AllTypes {
            double_field: 1.2345,
            float_field: 1.2345,
            int32_field: 42,
            int64_field: 1234567890,
            uint32_field: 98765,
            uint64_field: 9876543210,
            sint32_field: -12345,
            sint64_field: -987654321,
            fixed32_field: 1234,
            fixed64_field: 5678,
            sfixed32_field: -56789,
            sfixed64_field: -123456,
            bool_field: true,
            string_field: "Hello, Prost!".to_string(),
            bytes_field: b"byte data".to_vec(),
            enum_field: EnumType::Option1 as i32,
            nested_message_field: Some(NestedMessage {
                id: 100,
                name: "Nested".to_string(),
            }),
            repeated_int_field: vec![1, 2, 3, 4, 5],
            timestamp_field: Some(::prost_types::Timestamp {
                seconds: 1630927032,
                nanos: 500000000,
            }),
            duration_field: Some(::prost_types::Duration {
                seconds: 60,
                nanos: 500000000,
            }),
            any_field: Some(::prost_types::Any {
                type_url: "type.googleapis.com/my_custom_type".to_string(),
                value: b"My custom data".to_vec(),
            }),
            int32_value_field: Some(42),
            string_value_field: Some("Hello, Wrapper!".to_string()),
            example_oneof: Some(ExampleOneof::OneofInt32(123)),
        }
    }

    // id: 12345
    // name {
    //    type_url: "type.googleapis.com/test.StringValue"
    //    value: "\n\010John Doe"
    // }
    static ANY_GEN_PROTO_DATA: &[u8] = b"\x08\xb9\x60\x12\x32\x0a\x24\x74\x79\x70\x65\x2e\x67\x6f\x6f\x67\x6c\x65\x61\x70\x69\x73\x2e\x63\x6f\x6d\x2f\x74\x65\x73\x74\x2e\x53\x74\x72\x69\x6e\x67\x56\x61\x6c\x75\x65\x12\x0a\x0a\x08\x4a\x6f\x68\x6e\x20\x44\x6f\x65";

    #[tokio::test]
    async fn test_any_schema() -> crate::error::ConnectorResult<()> {
        let conf = create_recursive_pb_parser_config("/any-schema.pb", "test.TestAny").await;

        println!("Current conf: {:#?}", conf);
        println!("---------------------------");

        let message =
            DynamicMessage::decode(conf.message_descriptor.clone(), ANY_GEN_PROTO_DATA).unwrap();

        println!("Test ANY_GEN_PROTO_DATA, current value: {:#?}", message);
        println!("---------------------------");

<<<<<<< HEAD
        // This is of no use
        let field = value.fields().next().unwrap().0;

        if let Some(ret) = from_protobuf_value(&field, &Value::Message(value))
            .unwrap()
            .to_owned_datum()
        {
            println!("Decoded Value for ANY_GEN_PROTO_DATA: {:#?}", ret);
            println!("---------------------------");

            let ScalarImpl::Struct(struct_value) = ret else {
                panic!("Expected ScalarImpl::Struct");
            };

            let fields = struct_value.fields();
=======
        let field = conf
            .message_descriptor
            .get_field_by_name("any_value")
            .unwrap();
        let value = message.get_field(&field);
>>>>>>> b9ac1ac1

        let ret = from_protobuf_value(&field, &value, &DataType::Jsonb)
            .unwrap()
            .to_owned_datum();
        println!("Decoded Value for ANY_GEN_PROTO_DATA: {:#?}", ret);
        println!("---------------------------");

<<<<<<< HEAD
            match fields[1].clone() {
                Some(ScalarImpl::Jsonb(jv)) => {
                    assert_eq!(
                        jv,
                        JsonbVal::from(json!({
                            "@type": "type.googleapis.com/test.StringValue",
                            "value": "John Doe"
                        }))
                    );
                }
                _ => panic!("Expected ScalarImpl::Jsonb"),
=======
        match ret {
            Some(ScalarImpl::Jsonb(jv)) => {
                assert_eq!(
                    jv,
                    JsonbVal::from(json!({
                        "@type": "type.googleapis.com/test.StringValue",
                        "value": "John Doe"
                    }))
                );
>>>>>>> b9ac1ac1
            }
            _ => panic!("Expected ScalarImpl::Jsonb"),
        }

        Ok(())
    }

    // id: 12345
    // name {
    // type_url: "type.googleapis.com/test.Int32Value"
    // value: "\010\322\376\006"
    // }
    // Unpacked Int32Value from Any: value: 114514
    static ANY_GEN_PROTO_DATA_1: &[u8] = b"\x08\xb9\x60\x12\x2b\x0a\x23\x74\x79\x70\x65\x2e\x67\x6f\x6f\x67\x6c\x65\x61\x70\x69\x73\x2e\x63\x6f\x6d\x2f\x74\x65\x73\x74\x2e\x49\x6e\x74\x33\x32\x56\x61\x6c\x75\x65\x12\x04\x08\xd2\xfe\x06";

    #[tokio::test]
    async fn test_any_schema_1() -> crate::error::ConnectorResult<()> {
        let conf = create_recursive_pb_parser_config("/any-schema.pb", "test.TestAny").await;

        println!("Current conf: {:#?}", conf);
        println!("---------------------------");

        let message =
            DynamicMessage::decode(conf.message_descriptor.clone(), ANY_GEN_PROTO_DATA_1).unwrap();

        println!("Current Value: {:#?}", message);
        println!("---------------------------");

<<<<<<< HEAD
        // This is of no use
        let field = value.fields().next().unwrap().0;

        if let Some(ret) = from_protobuf_value(&field, &Value::Message(value))
            .unwrap()
            .to_owned_datum()
        {
            println!("Decoded Value for ANY_GEN_PROTO_DATA: {:#?}", ret);
            println!("---------------------------");

            let ScalarImpl::Struct(struct_value) = ret else {
                panic!("Expected ScalarImpl::Struct");
            };

            let fields = struct_value.fields();
=======
        let field = conf
            .message_descriptor
            .get_field_by_name("any_value")
            .unwrap();
        let value = message.get_field(&field);
>>>>>>> b9ac1ac1

        let ret = from_protobuf_value(&field, &value, &DataType::Jsonb)
            .unwrap()
            .to_owned_datum();
        println!("Decoded Value for ANY_GEN_PROTO_DATA: {:#?}", ret);
        println!("---------------------------");

<<<<<<< HEAD
            match fields[1].clone() {
                Some(ScalarImpl::Jsonb(jv)) => {
                    assert_eq!(
                        jv,
                        JsonbVal::from(json!({
                            "@type": "type.googleapis.com/test.Int32Value",
                            "value": 114514
                        }))
                    );
                }
                _ => panic!("Expected ScalarImpl::Jsonb"),
=======
        match ret {
            Some(ScalarImpl::Jsonb(jv)) => {
                assert_eq!(
                    jv,
                    JsonbVal::from(json!({
                        "@type": "type.googleapis.com/test.Int32Value",
                        "value": 114514
                    }))
                );
>>>>>>> b9ac1ac1
            }
            _ => panic!("Expected ScalarImpl::Jsonb"),
        }

        Ok(())
    }

    // "id": 12345,
    // "any_value": {
    //     "type_url": "type.googleapis.com/test.AnyValue",
    //     "value": {
    //         "any_value_1": {
    //             "type_url": "type.googleapis.com/test.StringValue",
    //             "value": "114514"
    //         },
    //         "any_value_2": {
    //             "type_url": "type.googleapis.com/test.Int32Value",
    //             "value": 114514
    //         }
    //     }
    // }
    static ANY_RECURSIVE_GEN_PROTO_DATA: &[u8] = b"\x08\xb9\x60\x12\x84\x01\x0a\x21\x74\x79\x70\x65\x2e\x67\x6f\x6f\x67\x6c\x65\x61\x70\x69\x73\x2e\x63\x6f\x6d\x2f\x74\x65\x73\x74\x2e\x41\x6e\x79\x56\x61\x6c\x75\x65\x12\x5f\x0a\x30\x0a\x24\x74\x79\x70\x65\x2e\x67\x6f\x6f\x67\x6c\x65\x61\x70\x69\x73\x2e\x63\x6f\x6d\x2f\x74\x65\x73\x74\x2e\x53\x74\x72\x69\x6e\x67\x56\x61\x6c\x75\x65\x12\x08\x0a\x06\x31\x31\x34\x35\x31\x34\x12\x2b\x0a\x23\x74\x79\x70\x65\x2e\x67\x6f\x6f\x67\x6c\x65\x61\x70\x69\x73\x2e\x63\x6f\x6d\x2f\x74\x65\x73\x74\x2e\x49\x6e\x74\x33\x32\x56\x61\x6c\x75\x65\x12\x04\x08\xd2\xfe\x06";

    #[tokio::test]
    async fn test_any_recursive() -> crate::error::ConnectorResult<()> {
        let conf = create_recursive_pb_parser_config("/any-schema.pb", "test.TestAny").await;

        println!("Current conf: {:#?}", conf);
        println!("---------------------------");

        let message = DynamicMessage::decode(
            conf.message_descriptor.clone(),
            ANY_RECURSIVE_GEN_PROTO_DATA,
        )
        .unwrap();

        println!("Current Value: {:#?}", message);
        println!("---------------------------");

        let field = conf
            .message_descriptor
            .get_field_by_name("any_value")
            .unwrap();
        let value = message.get_field(&field);

        let ret = from_protobuf_value(&field, &value, &DataType::Jsonb)
            .unwrap()
            .to_owned_datum();
        println!("Decoded Value for ANY_RECURSIVE_GEN_PROTO_DATA: {:#?}", ret);
        println!("---------------------------");

        match ret {
            Some(ScalarImpl::Jsonb(jv)) => {
                assert_eq!(
                    jv,
                    JsonbVal::from(json!({
                        "@type": "type.googleapis.com/test.AnyValue",
                        "anyValue1": {
                            "@type": "type.googleapis.com/test.StringValue",
                            "value": "114514",
                        },
                        "anyValue2": {
                            "@type": "type.googleapis.com/test.Int32Value",
                            "value": 114514,
                        }
                    }))
                );
            }
            _ => panic!("Expected ScalarImpl::Jsonb"),
        }

<<<<<<< HEAD
        if let Some(ret) = from_protobuf_value(&field, &Value::Message(value))
            .unwrap()
            .to_owned_datum()
        {
            println!("Decoded Value for ANY_RECURSIVE_GEN_PROTO_DATA: {:#?}", ret);
            println!("---------------------------");
=======
        Ok(())
    }
>>>>>>> b9ac1ac1

    // id: 12345
    // any_value: {
    //    type_url: "type.googleapis.com/test.StringXalue"
    //    value: "\n\010John Doe"
    // }
    static ANY_GEN_PROTO_DATA_INVALID: &[u8] = b"\x08\xb9\x60\x12\x32\x0a\x24\x74\x79\x70\x65\x2e\x67\x6f\x6f\x67\x6c\x65\x61\x70\x69\x73\x2e\x63\x6f\x6d\x2f\x74\x65\x73\x74\x2e\x53\x74\x72\x69\x6e\x67\x58\x61\x6c\x75\x65\x12\x0a\x0a\x08\x4a\x6f\x68\x6e\x20\x44\x6f\x65";

    #[tokio::test]
    async fn test_any_invalid() -> crate::error::ConnectorResult<()> {
        let conf = create_recursive_pb_parser_config("/any-schema.pb", "test.TestAny").await;

        let message =
            DynamicMessage::decode(conf.message_descriptor.clone(), ANY_GEN_PROTO_DATA_INVALID)
                .unwrap();

<<<<<<< HEAD
            match fields[1].clone() {
                Some(ScalarImpl::Jsonb(jv)) => {
                    assert_eq!(
                        jv,
                        JsonbVal::from(json!({
                            "@type": "type.googleapis.com/test.AnyValue",
                            "anyValue1": {
                                "@type": "type.googleapis.com/test.StringValue",
                                "value": "114514",
                            },
                            "anyValue2": {
                                "@type": "type.googleapis.com/test.Int32Value",
                                "value": 114514,
                            }
                        }))
                    );
                }
                _ => panic!("Expected ScalarImpl::Jsonb"),
            }
        }
=======
        let field = conf
            .message_descriptor
            .get_field_by_name("any_value")
            .unwrap();
        let value = message.get_field(&field);

        let err = from_protobuf_value(&field, &value, &DataType::Jsonb).unwrap_err();

        let expected = expect_test::expect![[r#"
            Fail to convert protobuf Any into jsonb

            Caused by:
              message 'test.StringXalue' not found
        "#]];
        expected.assert_eq(err.to_report_string_pretty().as_str());
>>>>>>> b9ac1ac1

        Ok(())
    }

    // id: 12345
    // any_value: {
    //    type_url: "type.googleapis.com/test.StringXalue"
    //    value: "\n\010John Doe"
    // }
    static ANY_GEN_PROTO_DATA_INVALID: &[u8] = b"\x08\xb9\x60\x12\x32\x0a\x24\x74\x79\x70\x65\x2e\x67\x6f\x6f\x67\x6c\x65\x61\x70\x69\x73\x2e\x63\x6f\x6d\x2f\x74\x65\x73\x74\x2e\x53\x74\x72\x69\x6e\x67\x58\x61\x6c\x75\x65\x12\x0a\x0a\x08\x4a\x6f\x68\x6e\x20\x44\x6f\x65";

    #[tokio::test]
    async fn test_any_invalid() -> crate::error::ConnectorResult<()> {
        let conf = create_recursive_pb_parser_config("/any-schema.pb", "test.TestAny").await;

        let value =
            DynamicMessage::decode(conf.message_descriptor.clone(), ANY_GEN_PROTO_DATA_INVALID)
                .unwrap();

        // The top-level `Value` is not a proto field, but we need a dummy one.
        let field = value.fields().next().unwrap().0;

        let err = from_protobuf_value(&field, &Value::Message(value)).unwrap_err();

        let expected = expect_test::expect![[r#"
            Fail to convert protobuf Any into jsonb

            Caused by:
              message 'test.StringXalue' not found
        "#]];
        expected.assert_eq(err.to_report_string_pretty().as_str());

        Ok(())
    }

    #[test]
    fn test_decode_varint_zigzag() {
        // 1. Positive number
        let buffer = vec![0x02];
        let (value, len) = decode_varint_zigzag(&buffer).unwrap();
        assert_eq!(value, 1);
        assert_eq!(len, 1);

        // 2. Negative number
        let buffer = vec![0x01];
        let (value, len) = decode_varint_zigzag(&buffer).unwrap();
        assert_eq!(value, -1);
        assert_eq!(len, 1);

        // 3. Larger positive number
        let buffer = vec![0x9E, 0x03];
        let (value, len) = decode_varint_zigzag(&buffer).unwrap();
        assert_eq!(value, 207);
        assert_eq!(len, 2);

        // 4. Larger negative number
        let buffer = vec![0xBF, 0x07];
        let (value, len) = decode_varint_zigzag(&buffer).unwrap();
        assert_eq!(value, -480);
        assert_eq!(len, 2);

        // 5. Maximum positive number
        let buffer = vec![0xFE, 0xFF, 0xFF, 0xFF, 0x0F];
        let (value, len) = decode_varint_zigzag(&buffer).unwrap();
        assert_eq!(value, i32::MAX);
        assert_eq!(len, 5);

        // 6. Maximum negative number
        let buffer = vec![0xFF, 0xFF, 0xFF, 0xFF, 0x0F];
        let (value, len) = decode_varint_zigzag(&buffer).unwrap();
        assert_eq!(value, i32::MIN);
        assert_eq!(len, 5);

        // 7. More than 32 bits
        let buffer = vec![0xFF, 0xFF, 0xFF, 0xFF, 0x7F];
        let (value, len) = decode_varint_zigzag(&buffer).unwrap();
        assert_eq!(value, i32::MIN);
        assert_eq!(len, 5);

        // 8. Invalid input (more than 5 bytes)
        let buffer = vec![0xFF, 0xFF, 0xFF, 0xFF, 0xFF, 0xFF];
        let result = decode_varint_zigzag(&buffer);
        assert!(result.is_err());
    }
}<|MERGE_RESOLUTION|>--- conflicted
+++ resolved
@@ -205,10 +205,7 @@
 pub fn from_protobuf_value<'a>(
     field_desc: &FieldDescriptor,
     value: &'a Value,
-<<<<<<< HEAD
-=======
     type_expected: &DataType,
->>>>>>> b9ac1ac1
 ) -> AccessResult<DatumCow<'a>> {
     let kind = field_desc.kind();
 
@@ -244,24 +241,6 @@
                     serde_json::to_value(dyn_msg).map_err(AccessError::ProtobufAnyToJson)?,
                 ))
             } else {
-<<<<<<< HEAD
-                let mut rw_values = Vec::with_capacity(dyn_msg.descriptor().fields().len());
-                // fields is a btree map in descriptor
-                // so it's order is the same as datatype
-                for field_desc in dyn_msg.descriptor().fields() {
-                    // missing field
-                    if !dyn_msg.has_field(&field_desc)
-                        && field_desc.cardinality() == Cardinality::Required
-                    {
-                        return Err(AccessError::Undefined {
-                            name: field_desc.name().to_owned(),
-                            path: dyn_msg.descriptor().full_name().to_owned(),
-                        });
-                    }
-                    // use default value if dyn_msg doesn't has this field
-                    let value = dyn_msg.get_field(&field_desc);
-                    rw_values.push(from_protobuf_value(&field_desc, &value)?.to_owned_datum());
-=======
                 let desc = dyn_msg.descriptor();
                 let DataType::Struct(st) = type_expected else {
                     return Err(AccessError::TypeError {
@@ -283,7 +262,6 @@
                         from_protobuf_value(&field_desc, &value, expected_field_type)?
                             .to_owned_datum(),
                     );
->>>>>>> b9ac1ac1
                 }
                 ScalarImpl::Struct(StructValue::new(rw_values))
             }
@@ -298,11 +276,7 @@
             };
             let mut builder = element_type.create_array_builder(values.len());
             for value in values {
-<<<<<<< HEAD
-                builder.append(from_protobuf_value(field_desc, value)?);
-=======
                 builder.append(from_protobuf_value(field_desc, value, element_type)?);
->>>>>>> b9ac1ac1
             }
             ScalarImpl::List(ListValue::new(builder.finish()))
         }
@@ -801,29 +775,11 @@
         println!("Test ANY_GEN_PROTO_DATA, current value: {:#?}", message);
         println!("---------------------------");
 
-<<<<<<< HEAD
-        // This is of no use
-        let field = value.fields().next().unwrap().0;
-
-        if let Some(ret) = from_protobuf_value(&field, &Value::Message(value))
-            .unwrap()
-            .to_owned_datum()
-        {
-            println!("Decoded Value for ANY_GEN_PROTO_DATA: {:#?}", ret);
-            println!("---------------------------");
-
-            let ScalarImpl::Struct(struct_value) = ret else {
-                panic!("Expected ScalarImpl::Struct");
-            };
-
-            let fields = struct_value.fields();
-=======
         let field = conf
             .message_descriptor
             .get_field_by_name("any_value")
             .unwrap();
         let value = message.get_field(&field);
->>>>>>> b9ac1ac1
 
         let ret = from_protobuf_value(&field, &value, &DataType::Jsonb)
             .unwrap()
@@ -831,19 +787,6 @@
         println!("Decoded Value for ANY_GEN_PROTO_DATA: {:#?}", ret);
         println!("---------------------------");
 
-<<<<<<< HEAD
-            match fields[1].clone() {
-                Some(ScalarImpl::Jsonb(jv)) => {
-                    assert_eq!(
-                        jv,
-                        JsonbVal::from(json!({
-                            "@type": "type.googleapis.com/test.StringValue",
-                            "value": "John Doe"
-                        }))
-                    );
-                }
-                _ => panic!("Expected ScalarImpl::Jsonb"),
-=======
         match ret {
             Some(ScalarImpl::Jsonb(jv)) => {
                 assert_eq!(
@@ -853,7 +796,6 @@
                         "value": "John Doe"
                     }))
                 );
->>>>>>> b9ac1ac1
             }
             _ => panic!("Expected ScalarImpl::Jsonb"),
         }
@@ -882,29 +824,11 @@
         println!("Current Value: {:#?}", message);
         println!("---------------------------");
 
-<<<<<<< HEAD
-        // This is of no use
-        let field = value.fields().next().unwrap().0;
-
-        if let Some(ret) = from_protobuf_value(&field, &Value::Message(value))
-            .unwrap()
-            .to_owned_datum()
-        {
-            println!("Decoded Value for ANY_GEN_PROTO_DATA: {:#?}", ret);
-            println!("---------------------------");
-
-            let ScalarImpl::Struct(struct_value) = ret else {
-                panic!("Expected ScalarImpl::Struct");
-            };
-
-            let fields = struct_value.fields();
-=======
         let field = conf
             .message_descriptor
             .get_field_by_name("any_value")
             .unwrap();
         let value = message.get_field(&field);
->>>>>>> b9ac1ac1
 
         let ret = from_protobuf_value(&field, &value, &DataType::Jsonb)
             .unwrap()
@@ -912,19 +836,6 @@
         println!("Decoded Value for ANY_GEN_PROTO_DATA: {:#?}", ret);
         println!("---------------------------");
 
-<<<<<<< HEAD
-            match fields[1].clone() {
-                Some(ScalarImpl::Jsonb(jv)) => {
-                    assert_eq!(
-                        jv,
-                        JsonbVal::from(json!({
-                            "@type": "type.googleapis.com/test.Int32Value",
-                            "value": 114514
-                        }))
-                    );
-                }
-                _ => panic!("Expected ScalarImpl::Jsonb"),
-=======
         match ret {
             Some(ScalarImpl::Jsonb(jv)) => {
                 assert_eq!(
@@ -934,7 +845,6 @@
                         "value": 114514
                     }))
                 );
->>>>>>> b9ac1ac1
             }
             _ => panic!("Expected ScalarImpl::Jsonb"),
         }
@@ -1006,17 +916,8 @@
             _ => panic!("Expected ScalarImpl::Jsonb"),
         }
 
-<<<<<<< HEAD
-        if let Some(ret) = from_protobuf_value(&field, &Value::Message(value))
-            .unwrap()
-            .to_owned_datum()
-        {
-            println!("Decoded Value for ANY_RECURSIVE_GEN_PROTO_DATA: {:#?}", ret);
-            println!("---------------------------");
-=======
         Ok(())
     }
->>>>>>> b9ac1ac1
 
     // id: 12345
     // any_value: {
@@ -1033,28 +934,6 @@
             DynamicMessage::decode(conf.message_descriptor.clone(), ANY_GEN_PROTO_DATA_INVALID)
                 .unwrap();
 
-<<<<<<< HEAD
-            match fields[1].clone() {
-                Some(ScalarImpl::Jsonb(jv)) => {
-                    assert_eq!(
-                        jv,
-                        JsonbVal::from(json!({
-                            "@type": "type.googleapis.com/test.AnyValue",
-                            "anyValue1": {
-                                "@type": "type.googleapis.com/test.StringValue",
-                                "value": "114514",
-                            },
-                            "anyValue2": {
-                                "@type": "type.googleapis.com/test.Int32Value",
-                                "value": 114514,
-                            }
-                        }))
-                    );
-                }
-                _ => panic!("Expected ScalarImpl::Jsonb"),
-            }
-        }
-=======
         let field = conf
             .message_descriptor
             .get_field_by_name("any_value")
@@ -1070,7 +949,6 @@
               message 'test.StringXalue' not found
         "#]];
         expected.assert_eq(err.to_report_string_pretty().as_str());
->>>>>>> b9ac1ac1
 
         Ok(())
     }
