--- conflicted
+++ resolved
@@ -14,22 +14,13 @@
 use std::sync::Arc;
 
 use futures_async_stream::try_stream;
-use parquet::arrow::async_reader::AsyncFileReader;
 use risingwave_common::array::arrow::arrow_array_iceberg::RecordBatch;
 use risingwave_common::array::arrow::{IcebergArrowConvert, is_parquet_schema_match_source_schema};
 use risingwave_common::array::{ArrayBuilderImpl, DataChunk, StreamChunk};
 use risingwave_common::types::{Datum, ScalarImpl};
 
 use crate::parser::ConnectorResult;
-<<<<<<< HEAD
-use crate::source::iceberg::is_parquet_schema_match_source_schema;
 use crate::source::SourceColumnDesc;
-=======
-use crate::source::filesystem::opendal_source::opendal_enumerator::OpendalEnumerator;
-use crate::source::filesystem::opendal_source::{OpendalGcs, OpendalPosixFs, OpendalS3};
-use crate::source::reader::desc::SourceDesc;
-use crate::source::{ConnectorProperties, SourceColumnDesc};
->>>>>>> e29e1ed7
 /// `ParquetParser` is responsible for converting the incoming `record_batch_stream`
 /// into a `streamChunk`.
 #[derive(Debug)]
@@ -187,89 +178,4 @@
         let data_chunk = DataChunk::new(chunk_columns.clone(), record_batch.num_rows());
         Ok(data_chunk.into())
     }
-<<<<<<< HEAD
-=======
-}
-
-#[allow(clippy::doc_overindented_list_items)]
-/// Retrieves the total number of rows in the specified Parquet file.
-///
-/// This function constructs an `OpenDAL` operator using the information
-/// from the provided `source_desc`. It then accesses the metadata of the
-/// Parquet file to determine and return the total row count.
-///
-/// # Arguments
-///
-/// * `file_name` - The parquet file name.
-/// * `source_desc` - A struct or type containing the necessary information
-///                   to construct the `OpenDAL` operator.
-///
-/// # Returns
-///
-/// Returns the total number of rows in the Parquet file as a `usize`.
-pub async fn get_total_row_nums_for_parquet_file(
-    parquet_file_name: &str,
-    source_desc: SourceDesc,
-) -> ConnectorResult<usize> {
-    let total_row_num = match source_desc.source.config {
-        ConnectorProperties::Gcs(prop) => {
-            let connector: OpendalEnumerator<OpendalGcs> =
-                OpendalEnumerator::new_gcs_source(*prop)?;
-            let mut reader = connector
-                .op
-                .reader_with(parquet_file_name)
-                .into_future()
-                .await?
-                .into_futures_async_read(..)
-                .await?
-                .compat();
-
-            reader
-                .get_metadata()
-                .await
-                .map_err(anyhow::Error::from)?
-                .file_metadata()
-                .num_rows()
-        }
-        ConnectorProperties::OpendalS3(prop) => {
-            let connector: OpendalEnumerator<OpendalS3> =
-                OpendalEnumerator::new_s3_source(prop.s3_properties, prop.assume_role)?;
-            let mut reader = connector
-                .op
-                .reader_with(parquet_file_name)
-                .into_future()
-                .await?
-                .into_futures_async_read(..)
-                .await?
-                .compat();
-            reader
-                .get_metadata()
-                .await
-                .map_err(anyhow::Error::from)?
-                .file_metadata()
-                .num_rows()
-        }
-
-        ConnectorProperties::PosixFs(prop) => {
-            let connector: OpendalEnumerator<OpendalPosixFs> =
-                OpendalEnumerator::new_posix_fs_source(*prop)?;
-            let mut reader = connector
-                .op
-                .reader_with(parquet_file_name)
-                .into_future()
-                .await?
-                .into_futures_async_read(..)
-                .await?
-                .compat();
-            reader
-                .get_metadata()
-                .await
-                .map_err(anyhow::Error::from)?
-                .file_metadata()
-                .num_rows()
-        }
-        other => bail!("Unsupported source: {:?}", other),
-    };
-    Ok(total_row_num as usize)
->>>>>>> e29e1ed7
 }