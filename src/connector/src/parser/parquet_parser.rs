--- conflicted
+++ resolved
@@ -18,17 +18,11 @@
 use risingwave_common::array::arrow::IcebergArrowConvert;
 use risingwave_common::array::{ArrayBuilderImpl, DataChunk, StreamChunk};
 use risingwave_common::types::{Datum, ScalarImpl};
+use tokio_stream::StreamExt;
 
 use crate::parser::ConnectorResult;
-<<<<<<< HEAD
+use crate::source::iceberg::is_parquet_schema_match_source_schema;
 use crate::source::SourceColumnDesc;
-=======
-use crate::source::filesystem::opendal_source::opendal_enumerator::OpendalEnumerator;
-use crate::source::filesystem::opendal_source::{OpendalGcs, OpendalPosixFs, OpendalS3};
-use crate::source::iceberg::is_parquet_schema_match_source_schema;
-use crate::source::reader::desc::SourceDesc;
-use crate::source::{ConnectorProperties, SourceColumnDesc};
->>>>>>> d98b06e1
 /// `ParquetParser` is responsible for converting the incoming `record_batch_stream`
 /// into a `streamChunk`.
 #[derive(Debug)]
@@ -51,6 +45,23 @@
         })
     }
 
+    // #[try_stream(boxed, ok = StreamChunk, error = crate::error::ConnectorError)]
+    // pub async fn into_stream(
+    //     mut self,
+    //     record_batch_stream: parquet::arrow::async_reader::ParquetRecordBatchStream<
+    //         tokio_util::compat::Compat<opendal::FuturesAsyncReader>,
+    //     >,
+    // ) {
+    //     #[for_await]
+    //     for record_batch in record_batch_stream {
+    //         let record_batch: RecordBatch = record_batch?;
+    //         // Convert each record batch into a stream chunk according to user defined schema.
+    //         let chunk: StreamChunk = self.convert_record_batch_to_stream_chunk(record_batch)?;
+
+    //         yield chunk;
+    //     }
+    // }
+
     #[try_stream(boxed, ok = StreamChunk, error = crate::error::ConnectorError)]
     pub async fn into_stream(
         mut self,
@@ -58,11 +69,15 @@
             tokio_util::compat::Compat<opendal::FuturesAsyncReader>,
         >,
     ) {
-        #[for_await]
-        for record_batch in record_batch_stream {
+        let mut record_batch_stream = record_batch_stream.peekable();
+
+        while let Some(record_batch) = record_batch_stream.next().await {
             let record_batch: RecordBatch = record_batch?;
-            // Convert each record batch into a stream chunk according to user defined schema.
-            let chunk: StreamChunk = self.convert_record_batch_to_stream_chunk(record_batch)?;
+
+            let is_last = record_batch_stream.peek().await.is_none();
+
+            let chunk: StreamChunk =
+                self.convert_record_batch_to_stream_chunk(record_batch, is_last)?;
 
             yield chunk;
         }
@@ -95,6 +110,7 @@
     fn convert_record_batch_to_stream_chunk(
         &mut self,
         record_batch: RecordBatch,
+        is_last: bool,
     ) -> Result<StreamChunk, crate::error::ConnectorError> {
         const MAX_HIDDEN_COLUMN_NUMS: usize = 3;
         let column_size = self.rw_columns.len();
@@ -139,17 +155,22 @@
                             {
                                 match additional_column_type{
                                 risingwave_pb::plan_common::additional_column::ColumnType::Offset(_) =>{
-                                    let mut array_builder =
-                                    ArrayBuilderImpl::with_type(column_size, source_column.data_type.clone());
-                                    for _ in 0..record_batch.num_rows(){
-                                        let datum: Datum = Some(ScalarImpl::Utf8((self.offset).to_string().into()));
-                                        self.inc_offset();
-                                        array_builder.append(datum);
-                                    }
-                                    let res = array_builder.finish();
-                                    let column = Arc::new(res);
-                                    chunk_columns.push(column);
-
+                                         let mut array_builder =
+                                        ArrayBuilderImpl::with_type(column_size, source_column.data_type.clone());
+                                        for i in 0..record_batch.num_rows(){
+                                            let datum: Datum = if is_last && i == record_batch.num_rows() - 1 {
+                                                Some(ScalarImpl::Utf8((usize::MAX).to_string().into()))
+                                            } else {
+                                                Some(ScalarImpl::Utf8((self.offset).to_string().into()))
+                                            };
+                                            if !(is_last && i == record_batch.num_rows() - 1) {
+                                                self.inc_offset();
+                                            }
+                                            array_builder.append(datum);
+                                        }
+                                        let res = array_builder.finish();
+                                        let column = Arc::new(res);
+                                        chunk_columns.push(column);
                                 },
                                 risingwave_pb::plan_common::additional_column::ColumnType::Filename(_) => {
                                     let mut array_builder =
