--- conflicted
+++ resolved
@@ -15,31 +15,12 @@
 use std::borrow::Cow;
 
 use anyhow::{anyhow, Result};
-<<<<<<< HEAD
 use risingwave_common::types::{DataType, Datum, ScalarImpl};
-=======
-use base64::Engine as _;
-use risingwave_common::array::{ListValue, StructValue};
-use risingwave_common::cast::{
-    i64_to_timestamp, i64_to_timestamptz, str_to_bytea, str_to_date, str_to_time, str_to_timestamp,
-    str_with_time_zone_to_timestamptz,
-};
-use risingwave_common::types::{
-    DataType, Date, Datum, Decimal, Int256, Interval, JsonbVal, ScalarImpl, Time,
-};
->>>>>>> 2f8d89a1
 use simd_json::value::StaticNode;
 use simd_json::{BorrowedValue, ValueAccess};
 
 use super::unified::json::JsonParseOptions;
 use crate::source::SourceFormat;
-<<<<<<< HEAD
-
-=======
-use crate::{
-    ensure_i16, ensure_i32, ensure_i64, ensure_rust_type, ensure_str, simd_json_ensure_float,
-};
->>>>>>> 2f8d89a1
 pub(crate) fn json_object_smart_get_value<'a, 'b>(
     v: &'b simd_json::BorrowedValue<'a>,
     key: Cow<'b, str>,
@@ -61,149 +42,9 @@
     dtype: &DataType,
     v: &BorrowedValue<'_>,
 ) -> Result<ScalarImpl> {
-<<<<<<< HEAD
     let options = match format {
         SourceFormat::DebeziumJson => JsonParseOptions::DEBEZIUM,
         _ => Default::default(),
-=======
-    let v = match (dtype, format) {
-        (DataType::Boolean, SourceFormat::CanalJson) => (ensure_rust_type!(v, i16) != 0).into(),
-        (DataType::Boolean, _) => match v {
-            BorrowedValue::Static(StaticNode::Bool(b)) => (*b).into(),
-            // debezium converts bool to int, false -> 0, true -> 1, for mysql and postgres
-            BorrowedValue::Static(v) => match v.as_i64() {
-                Some(0i64) => ScalarImpl::Bool(false),
-                Some(1i64) => ScalarImpl::Bool(true),
-                _ => anyhow::bail!("expect bool, but found {v}"),
-            },
-            _ => anyhow::bail!("expect bool, but found {v}"),
-        },
-        (DataType::Int16, SourceFormat::CanalJson) => ensure_rust_type!(v, i16).into(),
-        (DataType::Int16, _) => ensure_i16!(v, i16).into(),
-        (DataType::Int32, SourceFormat::CanalJson) => ensure_rust_type!(v, i32).into(),
-        (DataType::Int32, _) => ensure_i32!(v, i32).into(),
-        (DataType::Int64, SourceFormat::CanalJson) => ensure_rust_type!(v, i64).into(),
-        (DataType::Int64, _) => ensure_i64!(v, i64).into(),
-        (DataType::Int256, _) => Int256::from_str(ensure_str!(v, "quoted int256"))?.into(),
-        (DataType::Serial, _) => anyhow::bail!("serial should not be parsed"),
-        // if the value is too large, str parsing to f32 will fail
-        (DataType::Float32, SourceFormat::CanalJson) => ensure_rust_type!(v, f32).into(),
-        // when f32 overflows, the value is converted to `inf` which is inappropriate
-        (DataType::Float32, _) => {
-            let scalar_val = ScalarImpl::Float32((simd_json_ensure_float!(v, f32) as f32).into());
-            if let ScalarImpl::Float32(f) = scalar_val {
-                if f.0.is_infinite() {
-                    anyhow::bail!("{v} is out of range for type f32");
-                }
-            }
-            scalar_val
-        }
-        (DataType::Float64, SourceFormat::CanalJson) => ensure_rust_type!(v, f64).into(),
-        (DataType::Float64, _) => simd_json_ensure_float!(v, f64).into(),
-        (DataType::Decimal, SourceFormat::CanalJson) => Decimal::from_str(ensure_str!(v, "string"))
-            .map_err(|_| anyhow!("parse decimal from string err {}", v))?
-            .into(),
-        // FIXME: decimal should have more precision than f64
-        (DataType::Decimal, _) => Decimal::try_from(simd_json_ensure_float!(v, Decimal))
-            .map_err(|_| anyhow!("expect decimal"))?
-            .into(),
-        (DataType::Varchar, _) => ensure_str!(v, "varchar").to_string().into(),
-        (DataType::Bytea, _) => match format {
-            // debezium converts postgres bytea to base64 format
-            SourceFormat::DebeziumJson => ScalarImpl::Bytea(
-                base64::engine::general_purpose::STANDARD
-                    .decode(ensure_str!(v, "bytea"))
-                    .map_err(|e| anyhow!(e))?
-                    .into(),
-            ),
-            _ => ScalarImpl::Bytea(str_to_bytea(ensure_str!(v, "bytea")).map_err(|e| anyhow!(e))?),
-        },
-        (DataType::Date, _) => match v {
-            BorrowedValue::String(s) => str_to_date(s).map_err(|e| anyhow!(e))?.into(),
-            BorrowedValue::Static(_) => {
-                // debezium converts date to i32 for mysql and postgres
-                Date::with_days_since_unix_epoch(ensure_i32!(v, i32))?.into()
-            }
-            _ => anyhow::bail!("expect date, but found {v}"),
-        },
-        (DataType::Time, _) => {
-            match v {
-                BorrowedValue::String(s) => str_to_time(s).map_err(|e| anyhow!(e))?.into(),
-                BorrowedValue::Static(_) => {
-                    match format {
-                        SourceFormat::DebeziumJson => {
-                            // debezium converts time to i64 for mysql and postgres in microseconds
-                            Time::with_micro(ensure_i64!(v, i64).try_into().map_err(|_| {
-                                anyhow!("cannot cast i64 to time, value out of range")
-                            })?)?
-                            .into()
-                        }
-                        _ => Time::with_milli(ensure_i64!(v, i64).try_into().map_err(|_| {
-                            anyhow!("cannot cast i64 to time, value out of range")
-                        })?)?
-                        .into(),
-                    }
-                }
-                _ => anyhow::bail!("expect time, but found {v}"),
-            }
-        }
-        (DataType::Timestamp, _) => match v {
-            BorrowedValue::String(s) => str_to_timestamp(s).map_err(|e| anyhow!(e))?.into(),
-            BorrowedValue::Static(_) => i64_to_timestamp(ensure_i64!(v, i64))
-                .map_err(|e| anyhow!(e))?
-                .into(),
-            _ => anyhow::bail!("expect timestamp, but found {v}"),
-        },
-        (DataType::Timestamptz, _) => match v {
-            BorrowedValue::String(s) => str_with_time_zone_to_timestamptz(s)
-                .map_err(|e| anyhow!(e))?
-                .into(),
-            BorrowedValue::Static(_) => i64_to_timestamptz(ensure_i64!(v, i64))
-                .map_err(|e| anyhow!(e))?
-                .into(),
-            _ => anyhow::bail!("expect timestamptz, but found {v}"),
-        },
-        (DataType::Jsonb, _) => {
-            // jsonb will be output as a string in debezium format
-            if *format == SourceFormat::DebeziumJson {
-                ScalarImpl::Jsonb(JsonbVal::from_str(ensure_str!(v, "jsonb"))?)
-            } else {
-                let v: serde_json::Value = v.clone().try_into()?;
-                #[expect(clippy::disallowed_methods)]
-                ScalarImpl::Jsonb(JsonbVal::from_serde(v))
-            }
-        }
-        (DataType::Struct(struct_type_info), _) => {
-            let fields: Vec<Option<ScalarImpl>> = struct_type_info
-                .iter()
-                .map(|(name, ty)| {
-                    simd_json_parse_value(format, ty, json_object_smart_get_value(v, name.into()))
-                })
-                .collect::<Result<Vec<Datum>>>()?;
-            ScalarImpl::Struct(StructValue::new(fields))
-        }
-        (DataType::List(item_type), _) => {
-            if let BorrowedValue::Array(values) = v {
-                let values = values
-                    .iter()
-                    .map(|v| simd_json_parse_value(format, item_type, Some(v)))
-                    .collect::<Result<Vec<Datum>>>()?;
-                ScalarImpl::List(ListValue::new(values))
-            } else {
-                let err_msg = format!(
-                    "json parse error.type incompatible, dtype {:?}, value {:?}",
-                    dtype, v
-                );
-                return Err(anyhow!(err_msg));
-            }
-        }
-        (DataType::Interval, _) => match format {
-            SourceFormat::DebeziumJson => {
-                ScalarImpl::Interval(Interval::from_iso_8601(ensure_str!(v, "interval"))?)
-            }
-            _ => unimplemented!(),
-        },
->>>>>>> 2f8d89a1
     };
     Ok(options.parse(v, Some(dtype))?.unwrap())
 }
