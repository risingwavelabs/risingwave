--- conflicted
+++ resolved
@@ -131,11 +131,6 @@
                     log_reader.truncate(TruncateOffset::Chunk { epoch, chunk_id })?;
                 }
                 LogStoreReadItem::Barrier { add_columns, .. } => {
-<<<<<<< HEAD
-                    if let Some(add_columns) = add_columns {
-                        info!(?add_columns, "trivial sink receive add columns");
-                    }
-=======
                     if T::TRACE_LOG {
                         tracing::trace!(
                             target: "events::sink::message::barrier",
@@ -149,7 +144,6 @@
                         info!(?add_columns, "trivial sink receive add columns");
                     }
 
->>>>>>> 60f1561d
                     log_reader.truncate(TruncateOffset::Barrier { epoch })?;
                 }
             }
