--- conflicted
+++ resolved
@@ -22,7 +22,6 @@
 use jni::objects::{JByteArray, JValue, JValueOwned};
 use prost::Message;
 use risingwave_common::array::StreamChunk;
-use risingwave_common::catalog::Schema;
 use risingwave_common::error::anyhow_error;
 use risingwave_common::types::DataType;
 use risingwave_jni_core::jvm_runtime::JVM;
@@ -239,25 +238,14 @@
 pub type RemoteSinkWriter<R> = RemoteSinkWriterInner<(), R>;
 pub type CoordinatedRemoteSinkWriter<R> = RemoteSinkWriterInner<Option<SinkMetadata>, R>;
 
-<<<<<<< HEAD
-#[derive(Debug)]
 pub struct RemoteSinkWriterInner<SM, R: RemoteSinkTrait> {
-=======
-pub struct RemoteSinkWriterInner<SM> {
-    pub connector_type: String,
->>>>>>> 5eeef12e
     properties: HashMap<String, String>,
     epoch: Option<u64>,
     batch_id: u64,
-    schema: Schema,
     payload_format: SinkPayloadFormat,
     stream_handle: SinkWriterStreamHandle,
-<<<<<<< HEAD
+    json_encoder: JsonEncoder,
     _phantom: PhantomData<(SM, R)>,
-=======
-    json_encoder: JsonEncoder,
-    _phantom: PhantomData<SM>,
->>>>>>> 5eeef12e
 }
 
 impl<SM, R: RemoteSinkTrait> RemoteSinkWriterInner<SM, R> {
@@ -289,10 +277,9 @@
             properties: param.properties,
             epoch: None,
             batch_id: 0,
-            schema,
             stream_handle,
             payload_format: connector_params.sink_payload_format,
-            json_encoder: JsonEncoder::new(param.schema(), None, TimestampHandlingMode::String),
+            json_encoder: JsonEncoder::new(schema, None, TimestampHandlingMode::String),
             _phantom: PhantomData,
         })
     }
@@ -302,7 +289,7 @@
         response_receiver: UnboundedReceiver<std::result::Result<SinkWriterStreamResponse, Status>>,
         request_sender: Sender<SinkWriterStreamRequest>,
     ) -> RemoteSinkWriter<R> {
-        use risingwave_common::catalog::Field;
+        use risingwave_common::catalog::{Field, Schema};
         let properties = HashMap::from([("output.path".to_string(), "/tmp/rw".to_string())]);
 
         let schema = Schema::new(vec![
@@ -332,8 +319,7 @@
             properties,
             epoch: None,
             batch_id: 0,
-            json_encoder: JsonEncoder::new(schema.clone(), None, TimestampHandlingMode::String),
-            schema,
+            json_encoder: JsonEncoder::new(schema, None, TimestampHandlingMode::String),
             stream_handle,
             payload_format: SinkPayloadFormat::Json,
             _phantom: PhantomData,
