// Copyright 2023 RisingWave Labs
//
// Licensed under the Apache License, Version 2.0 (the "License");
// you may not use this file except in compliance with the License.
// You may obtain a copy of the License at
//
//     http://www.apache.org/licenses/LICENSE-2.0
//
// Unless required by applicable law or agreed to in writing, software
// distributed under the License is distributed on an "AS IS" BASIS,
// WITHOUT WARRANTIES OR CONDITIONS OF ANY KIND, either express or implied.
// See the License for the specific language governing permissions and
// limitations under the License.

use std::collections::HashMap;

use anyhow::anyhow;
use async_trait::async_trait;
use itertools::Itertools;
use prost::Message;
use risingwave_common::array::StreamChunk;
#[cfg(test)]
use risingwave_common::catalog::Field;
use risingwave_common::catalog::Schema;
use risingwave_common::types::DataType;
use risingwave_common::util::addr::HostAddr;
use risingwave_pb::connector_service::sink_stream_request::write_batch::json_payload::RowOp;
use risingwave_pb::connector_service::sink_stream_request::write_batch::{
    JsonPayload, Payload, StreamChunkPayload,
};
use risingwave_pb::connector_service::sink_stream_request::{
    Request as SinkRequest, StartEpoch, SyncBatch, WriteBatch,
};
use risingwave_pb::connector_service::table_schema::Column;
use risingwave_pb::connector_service::{
    SinkPayloadFormat, SinkResponse, SinkStreamRequest, TableSchema,
};
use risingwave_rpc_client::ConnectorClient;
use tokio::sync::mpsc::{UnboundedReceiver, UnboundedSender};
use tokio_stream::StreamExt;
use tonic::{Status, Streaming};

use crate::sink::catalog::{SinkId, SinkType};
use crate::sink::{
<<<<<<< HEAD
    record_to_json, NoSinkCoordinator, Result, Sink, SinkError, SinkWriter, SinkWriterEnv,
=======
    record_to_json, DummySinkCommitCoordinator, Result, Sink, SinkError, SinkWriter,
>>>>>>> 707d78cd
    TimestampHandlingMode,
};
use crate::ConnectorParams;

pub const VALID_REMOTE_SINKS: [&str; 3] = ["jdbc", "iceberg", "deltalake"];

pub fn is_valid_remote_sink(connector_type: &str) -> bool {
    VALID_REMOTE_SINKS.contains(&connector_type)
}

#[derive(Clone, Debug)]
pub struct RemoteConfig {
    pub connector_type: String,
    pub properties: HashMap<String, String>,
}

impl RemoteConfig {
    pub fn from_hashmap(values: HashMap<String, String>) -> Result<Self> {
        let connector_type = values
            .get("connector")
            .expect("sink type must be specified")
            .to_string();

        if !is_valid_remote_sink(connector_type.as_str()) {
            return Err(SinkError::Config(anyhow!(
                "invalid connector type: {connector_type}"
            )));
        }

        Ok(RemoteConfig {
            connector_type,
            properties: values,
        })
    }
}

#[derive(Debug)]
pub struct RemoteSink {
    config: RemoteConfig,
    schema: Schema,
    pk_indices: Vec<usize>,
    sink_id: SinkId,
    sink_type: SinkType,
}

impl RemoteSink {
    pub fn new(
        config: RemoteConfig,
        schema: Schema,
        pk_indices: Vec<usize>,
        sink_id: SinkId,
        sink_type: SinkType,
    ) -> Self {
        Self {
            config,
            schema,
            pk_indices,
            sink_id,
            sink_type,
        }
    }
}

#[async_trait]
impl Sink for RemoteSink {
    type Coordinator = DummySinkCommitCoordinator;
    type Writer = RemoteSinkWriter;

    async fn new_writer(&self, writer_env: SinkWriterEnv) -> Result<Self::Writer> {
        RemoteSinkWriter::new(
            self.config.clone(),
            self.schema.clone(),
            self.pk_indices.clone(),
            writer_env.connector_params,
            self.sink_id,
        )
        .await
    }

    async fn validate(&self, connector_rpc_endpoint: Option<String>) -> Result<()> {
        // FIXME: support struct and array in stream sink
        let columns = self.schema.fields
            .iter()
            .map(|field| {
                if matches!(
                field.data_type,
                DataType::Int16
                    | DataType::Int32
                    | DataType::Int64
                    | DataType::Float32
                    | DataType::Float64
                    | DataType::Boolean
                    | DataType::Decimal
                    | DataType::Timestamp
                    | DataType::Timestamptz
                    | DataType::Varchar
                    | DataType::Date
                    | DataType::Time
                    | DataType::Interval
                    | DataType::Jsonb
                    | DataType::Bytea
                    | DataType::List(_)
            ) {
                    Ok( Column {
                        name: field.name.clone(),
                        data_type: Some(field.data_type.to_protobuf()),
                    })
                } else {
                    Err(SinkError::Remote(format!(
                        "remote sink supports Int16, Int32, Int64, Float32, Float64, Boolean, Decimal, Time, Date, Interval, Jsonb, Timestamp, Timestamptz, List, Bytea and Varchar, got {:?}: {:?}",
                        field.name,
                        field.data_type
                    )))
                }
            })
            .collect::<Result<Vec<_>>>()?;

        let address = connector_rpc_endpoint.clone().ok_or_else(|| {
            SinkError::Remote("connector sink endpoint not specified".parse().unwrap())
        })?;
        let host_addr = HostAddr::try_from(&address).map_err(SinkError::from)?;
        let client = ConnectorClient::new(host_addr).await.map_err(|err| {
            SinkError::Remote(format!(
                "failed to connect to connector endpoint `{}`: {:?}",
                &address, err
            ))
        })?;
        let table_schema = TableSchema {
            columns,
            pk_indices: self.pk_indices.iter().map(|i| *i as u32).collect_vec(),
        };

        // We validate a remote sink's accessibility as well as the pk.
        client
            .validate_sink_properties(
                self.config.connector_type.clone(),
                self.config.properties.clone(),
                Some(table_schema),
                self.sink_type.to_proto(),
            )
            .await
            .map_err(SinkError::from)
    }
}

#[derive(Debug)]
enum ResponseStreamImpl {
    Grpc(Streaming<SinkResponse>),
    Receiver(UnboundedReceiver<SinkResponse>),
}

impl ResponseStreamImpl {
    pub async fn next(&mut self) -> Result<SinkResponse> {
        match self {
            ResponseStreamImpl::Grpc(ref mut response) => response
                .next()
                .await
                .unwrap_or_else(|| Err(Status::cancelled("response stream closed unexpectedly")))
                .map_err(|e| SinkError::Remote(e.message().to_string())),
            ResponseStreamImpl::Receiver(ref mut receiver) => {
                receiver.recv().await.ok_or_else(|| {
                    SinkError::Remote("response stream closed unexpectedly".to_string())
                })
            }
        }
    }
}

#[derive(Debug)]
pub struct RemoteSinkWriter {
    pub connector_type: String,
    properties: HashMap<String, String>,
    epoch: Option<u64>,
    batch_id: u64,
    schema: Schema,
    _client: Option<ConnectorClient>,
    request_sender: Option<UnboundedSender<SinkStreamRequest>>,
    response_stream: ResponseStreamImpl,
    payload_format: SinkPayloadFormat,
}

impl RemoteSinkWriter {
    pub async fn new(
        config: RemoteConfig,
        schema: Schema,
        pk_indices: Vec<usize>,
        connector_params: ConnectorParams,
        sink_id: SinkId,
    ) -> Result<Self> {
        let address = connector_params.connector_rpc_endpoint.ok_or_else(|| {
            SinkError::Remote("connector sink endpoint not specified".parse().unwrap())
        })?;
        let host_addr = HostAddr::try_from(&address).map_err(SinkError::from)?;
        let client = ConnectorClient::new(host_addr).await.map_err(|err| {
            let msg = format!(
                "failed to connect to connector endpoint `{}`: {:?}",
                &address, err
            );
            tracing::warn!(msg);
            SinkError::Remote(msg)
        })?;

        let table_schema = Some(TableSchema {
            columns: schema
                .fields()
                .iter()
                .map(|c| Column {
                    name: c.name.clone(),
                    data_type: Some(c.data_type().to_protobuf()),
                })
                .collect(),
            pk_indices: pk_indices.iter().map(|i| *i as u32).collect(),
        });
        let (request_sender, mut response) = client
            .start_sink_stream(
                config.connector_type.clone(),
                sink_id.sink_id as u64,
                config.properties.clone(),
                table_schema,
                connector_params.sink_payload_format,
            )
            .await
            .map_err(SinkError::from)?;
        response.next().await.unwrap().map_err(|e| {
            let msg = format!(
                "failed to start sink stream for connector `{}` with error code: {}, message: {:?}",
                &config.connector_type,
                e.code(),
                e.message()
            );
            tracing::warn!(msg);
            SinkError::Remote(msg)
        })?;
        tracing::info!(
            "{:?} sink stream started with properties: {:?}",
            &config.connector_type,
            &config.properties
        );

        Ok(RemoteSinkWriter {
            connector_type: config.connector_type,
            properties: config.properties,
            epoch: None,
            batch_id: 0,
            schema,
            _client: Some(client),
            request_sender: Some(request_sender),
            response_stream: ResponseStreamImpl::Grpc(response),
            payload_format: connector_params.sink_payload_format,
        })
    }

    fn on_sender_alive(&mut self) -> Result<&UnboundedSender<SinkStreamRequest>> {
        self.request_sender
            .as_ref()
            .ok_or_else(|| SinkError::Remote("sink has been dropped".to_string()))
    }

    #[cfg(test)]
    fn for_test(
        response_receiver: UnboundedReceiver<SinkResponse>,
        request_sender: UnboundedSender<SinkStreamRequest>,
    ) -> Self {
        let properties = HashMap::from([("output.path".to_string(), "/tmp/rw".to_string())]);

        let schema = Schema::new(vec![
            Field {
                data_type: DataType::Int32,
                name: "id".into(),
                sub_fields: vec![],
                type_name: "".into(),
            },
            Field {
                data_type: DataType::Varchar,
                name: "name".into(),
                sub_fields: vec![],
                type_name: "".into(),
            },
        ]);

        Self {
            connector_type: "file".to_string(),
            properties,
            epoch: None,
            batch_id: 0,
            schema,
            _client: None,
            request_sender: Some(request_sender),
            response_stream: ResponseStreamImpl::Receiver(response_receiver),
            payload_format: SinkPayloadFormat::Json,
        }
    }
}

#[async_trait]
impl SinkWriter for RemoteSinkWriter {
    async fn write_batch(&mut self, chunk: StreamChunk) -> Result<()> {
        let payload = match self.payload_format {
            SinkPayloadFormat::Json => {
                let mut row_ops = vec![];
                for (op, row_ref) in chunk.rows() {
                    let map = record_to_json(
                        row_ref,
                        &self.schema.fields,
                        TimestampHandlingMode::String,
                    )?;
                    let row_op = RowOp {
                        op_type: op.to_protobuf() as i32,
                        line: serde_json::to_string(&map)
                            .map_err(|e| SinkError::Remote(format!("{:?}", e)))?,
                    };

                    row_ops.push(row_op);
                }
                Payload::JsonPayload(JsonPayload { row_ops })
            }
            SinkPayloadFormat::StreamChunk => {
                let prost_stream_chunk = chunk.to_protobuf();
                let binary_data = Message::encode_to_vec(&prost_stream_chunk);
                Payload::StreamChunkPayload(StreamChunkPayload { binary_data })
            }
            SinkPayloadFormat::FormatUnspecified => {
                unreachable!("should specify sink payload format")
            }
        };

        let epoch = self.epoch.ok_or_else(|| {
            SinkError::Remote("epoch has not been initialize, call `begin_epoch`".to_string())
        })?;
        let batch_id = self.batch_id;
        self.on_sender_alive()?
            .send(SinkStreamRequest {
                request: Some(SinkRequest::Write(WriteBatch {
                    epoch,
                    batch_id,
                    payload: Some(payload),
                })),
            })
            .map_err(|e| SinkError::Remote(e.to_string()))?;
        self.response_stream
            .next()
            .await
            .map(|_| self.batch_id += 1)
    }

    async fn begin_epoch(&mut self, epoch: u64) -> Result<()> {
        self.on_sender_alive()?
            .send(SinkStreamRequest {
                request: Some(SinkRequest::StartEpoch(StartEpoch { epoch })),
            })
            .map_err(|e| SinkError::Remote(e.to_string()))?;
        self.response_stream
            .next()
            .await
            .map(|_| self.epoch = Some(epoch))
    }

    async fn commit(&mut self) -> Result<()> {
        let epoch = self.epoch.ok_or_else(|| {
            SinkError::Remote("epoch has not been initialize, call `begin_epoch`".to_string())
        })?;
        self.on_sender_alive()?
            .send(SinkStreamRequest {
                request: Some(SinkRequest::Sync(SyncBatch { epoch })),
            })
            .map_err(|e| SinkError::Remote(e.to_string()))?;
        self.response_stream.next().await.map(|_| ())
    }

    async fn abort(&mut self) -> Result<()> {
        self.request_sender = None;
        Ok(())
    }
}

#[cfg(test)]
mod test {
    use std::time::Duration;

    use risingwave_common::array::StreamChunk;
    use risingwave_common::test_prelude::StreamChunkTestExt;
    use risingwave_pb::connector_service::sink_response::{
        Response, StartEpochResponse, SyncResponse, WriteResponse,
    };
    use risingwave_pb::connector_service::sink_stream_request::write_batch::Payload;
    use risingwave_pb::connector_service::sink_stream_request::Request;
    use risingwave_pb::connector_service::{SinkResponse, SinkStreamRequest};
    use risingwave_pb::data;
    use tokio::sync::mpsc;

    use crate::sink::remote::RemoteSinkWriter;
    use crate::sink::SinkWriter;

    #[tokio::test]
    async fn test_epoch_check() {
        let (request_sender, mut request_recv) = mpsc::unbounded_channel();
        let (_, resp_recv) = mpsc::unbounded_channel();

        let mut sink = RemoteSinkWriter::for_test(resp_recv, request_sender);
        let chunk = StreamChunk::from_pretty(
            " i T
            + 1 Ripper
        ",
        );

        // test epoch check
        assert!(
            tokio::time::timeout(Duration::from_secs(10), sink.commit())
                .await
                .expect("test failed: should not commit without epoch")
                .is_err(),
            "test failed: no epoch check for commit()"
        );
        assert!(
            request_recv.try_recv().is_err(),
            "test failed: unchecked epoch before request"
        );

        assert!(
            tokio::time::timeout(Duration::from_secs(1), sink.write_batch(chunk))
                .await
                .expect("test failed: should not write without epoch")
                .is_err(),
            "test failed: no epoch check for write_batch()"
        );
        assert!(
            request_recv.try_recv().is_err(),
            "test failed: unchecked epoch before request"
        );
    }

    #[tokio::test]
    async fn test_remote_sink() {
        let (request_sender, mut request_receiver) = mpsc::unbounded_channel();
        let (response_sender, response_receiver) = mpsc::unbounded_channel();
        let mut sink = RemoteSinkWriter::for_test(response_receiver, request_sender);

        let chunk_a = StreamChunk::from_pretty(
            " i T
            + 1 Alice
            + 2 Bob
            + 3 Clare
        ",
        );
        let chunk_b = StreamChunk::from_pretty(
            " i T
            + 4 David
            + 5 Eve
            + 6 Frank
        ",
        );

        // test write batch
        response_sender
            .send(SinkResponse {
                response: Some(Response::StartEpoch(StartEpochResponse { epoch: 2022 })),
            })
            .expect("test failed: failed to start epoch");
        sink.begin_epoch(2022).await.unwrap();
        assert_eq!(sink.epoch, Some(2022));

        request_receiver
            .recv()
            .await
            .expect("test failed: failed to construct start_epoch request");

        response_sender
            .send(SinkResponse {
                response: Some(Response::Write(WriteResponse {
                    epoch: 2022,
                    batch_id: 0,
                })),
            })
            .expect("test failed: failed to start epoch");
        sink.write_batch(chunk_a.clone()).await.unwrap();
        assert_eq!(sink.epoch, Some(2022));
        assert_eq!(sink.batch_id, 1);
        match request_receiver.recv().await {
            Some(SinkStreamRequest {
                request: Some(Request::Write(write)),
            }) => {
                assert_eq!(write.epoch, 2022);
                assert_eq!(write.batch_id, 0);
                match write.payload.unwrap() {
                    Payload::JsonPayload(json) => {
                        let row_0 = json.row_ops.get(0).unwrap();
                        assert_eq!(row_0.line, "{\"id\":1,\"name\":\"Alice\"}");
                        assert_eq!(row_0.op_type, data::Op::Insert as i32);
                        let row_1 = json.row_ops.get(1).unwrap();
                        assert_eq!(row_1.line, "{\"id\":2,\"name\":\"Bob\"}");
                        assert_eq!(row_1.op_type, data::Op::Insert as i32);
                        let row_2 = json.row_ops.get(2).unwrap();
                        assert_eq!(row_2.line, "{\"id\":3,\"name\":\"Clare\"}");
                        assert_eq!(row_2.op_type, data::Op::Insert as i32);
                    }
                    _ => unreachable!("should be json payload"),
                }
            }
            _ => panic!("test failed: failed to construct write request"),
        }

        // test commit
        response_sender
            .send(SinkResponse {
                response: Some(Response::Sync(SyncResponse { epoch: 2022 })),
            })
            .expect("test failed: failed to sync epoch");
        sink.commit().await.unwrap();
        let commit_request = request_receiver.recv().await.unwrap();
        match commit_request.request {
            Some(Request::Sync(sync_batch)) => {
                assert_eq!(sync_batch.epoch, 2022);
            }
            _ => panic!("test failed: failed to construct sync request "),
        }

        // begin another epoch
        response_sender
            .send(SinkResponse {
                response: Some(Response::StartEpoch(StartEpochResponse { epoch: 2023 })),
            })
            .expect("test failed: failed to start epoch");
        sink.begin_epoch(2023).await.unwrap();
        // simply keep the channel empty since we've tested begin_epoch
        let _ = request_receiver.recv().await.unwrap();
        assert_eq!(sink.epoch, Some(2023));

        // test another write
        response_sender
            .send(SinkResponse {
                response: Some(Response::Write(WriteResponse {
                    epoch: 2022,
                    batch_id: 1,
                })),
            })
            .expect("test failed: failed to start epoch");
        sink.write_batch(chunk_b.clone()).await.unwrap();
        assert_eq!(sink.epoch, Some(2023));
        assert_eq!(sink.batch_id, 2);
        match request_receiver.recv().await {
            Some(SinkStreamRequest {
                request: Some(Request::Write(write)),
            }) => {
                assert_eq!(write.epoch, 2023);
                assert_eq!(write.batch_id, 1);
                match write.payload.unwrap() {
                    Payload::JsonPayload(json) => {
                        let row_0 = json.row_ops.get(0).unwrap();
                        assert_eq!(row_0.line, "{\"id\":4,\"name\":\"David\"}");
                        assert_eq!(row_0.op_type, data::Op::Insert as i32);
                        let row_1 = json.row_ops.get(1).unwrap();
                        assert_eq!(row_1.line, "{\"id\":5,\"name\":\"Eve\"}");
                        assert_eq!(row_1.op_type, data::Op::Insert as i32);
                        let row_2 = json.row_ops.get(2).unwrap();
                        assert_eq!(row_2.line, "{\"id\":6,\"name\":\"Frank\"}");
                        assert_eq!(row_2.op_type, data::Op::Insert as i32);
                    }
                    _ => unreachable!("should be json payload"),
                }
            }
            _ => panic!("test failed: failed to construct write request"),
        }
    }
}<|MERGE_RESOLUTION|>--- conflicted
+++ resolved
@@ -42,11 +42,7 @@
 
 use crate::sink::catalog::{SinkId, SinkType};
 use crate::sink::{
-<<<<<<< HEAD
-    record_to_json, NoSinkCoordinator, Result, Sink, SinkError, SinkWriter, SinkWriterEnv,
-=======
-    record_to_json, DummySinkCommitCoordinator, Result, Sink, SinkError, SinkWriter,
->>>>>>> 707d78cd
+    record_to_json, DummySinkCommitCoordinator, Result, Sink, SinkError, SinkWriter, SinkWriterEnv,
     TimestampHandlingMode,
 };
 use crate::ConnectorParams;
