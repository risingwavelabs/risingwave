// Copyright 2023 RisingWave Labs
//
// Licensed under the Apache License, Version 2.0 (the "License");
// you may not use this file except in compliance with the License.
// You may obtain a copy of the License at
//
//     http://www.apache.org/licenses/LICENSE-2.0
//
// Unless required by applicable law or agreed to in writing, software
// distributed under the License is distributed on an "AS IS" BASIS,
// WITHOUT WARRANTIES OR CONDITIONS OF ANY KIND, either express or implied.
// See the License for the specific language governing permissions and
// limitations under the License.

use std::collections::HashMap;
use std::marker::PhantomData;
<<<<<<< HEAD
use std::time::Instant;
=======
>>>>>>> 5e88f860

use anyhow::anyhow;
use async_trait::async_trait;
use itertools::Itertools;
use prost::Message;
use risingwave_common::array::StreamChunk;
use risingwave_common::buffer::Bitmap;
use risingwave_common::catalog::Schema;
use risingwave_common::error::anyhow_error;
use risingwave_common::types::DataType;
use risingwave_pb::connector_service::sink_writer_stream_request::write_batch::json_payload::RowOp;
use risingwave_pb::connector_service::sink_writer_stream_request::write_batch::{
    JsonPayload, Payload, StreamChunkPayload,
};
use risingwave_pb::connector_service::sink_writer_stream_response::CommitResponse;
use risingwave_pb::connector_service::{SinkMetadata, SinkPayloadFormat};
#[cfg(test)]
use risingwave_pb::connector_service::{SinkWriterStreamRequest, SinkWriterStreamResponse};
use risingwave_rpc_client::{ConnectorClient, SinkCoordinatorStreamHandle, SinkWriterStreamHandle};
#[cfg(test)]
use tokio::sync::mpsc::{Sender, UnboundedReceiver};
#[cfg(test)]
use tonic::Status;
<<<<<<< HEAD
use tracing::{debug, error, warn};
=======
use tracing::{error, warn};
>>>>>>> 5e88f860

use crate::sink::coordinate::CoordinatedSinkWriter;
use crate::sink::utils::{record_to_json, TimestampHandlingMode};
use crate::sink::SinkError::Remote;
use crate::sink::{
    DummySinkCommitCoordinator, Result, Sink, SinkCommitCoordinator, SinkError, SinkParam,
    SinkWriter, SinkWriterParam,
};
use crate::ConnectorParams;

pub const VALID_REMOTE_SINKS: [&str; 4] = ["jdbc", "iceberg", "deltalake", "elasticsearch-7"];

pub fn is_valid_remote_sink(connector_type: &str) -> bool {
    VALID_REMOTE_SINKS.contains(&connector_type)
}

#[derive(Clone, Debug)]
pub struct RemoteConfig {
    pub connector_type: String,
    pub properties: HashMap<String, String>,
}

impl RemoteConfig {
    pub fn from_hashmap(values: HashMap<String, String>) -> Result<Self> {
        let connector_type = values
            .get("connector")
            .expect("sink type must be specified")
            .to_string();

        if !is_valid_remote_sink(connector_type.as_str()) {
            return Err(SinkError::Config(anyhow!(
                "invalid connector type: {connector_type}"
            )));
        }

        Ok(RemoteConfig {
            connector_type,
            properties: values,
        })
    }
}

#[derive(Debug)]
pub struct RemoteSink {
    config: RemoteConfig,
    param: SinkParam,
}

impl RemoteSink {
    pub fn new(config: RemoteConfig, param: SinkParam) -> Self {
        Self { config, param }
    }
}

#[async_trait]
impl Sink for RemoteSink {
    type Coordinator = DummySinkCommitCoordinator;
    type Writer = RemoteSinkWriter;

    async fn new_writer(&self, writer_param: SinkWriterParam) -> Result<Self::Writer> {
        Ok(RemoteSinkWriter::new(
            self.config.clone(),
            self.param.clone(),
            writer_param.connector_params,
        )
        .await?)
    }

    async fn validate(&self, client: Option<ConnectorClient>) -> Result<()> {
        // FIXME: support struct and array in stream sink
        self.param.columns.iter().map(|col| {
            if matches!(
                col.data_type,
                DataType::Int16
                    | DataType::Int32
                    | DataType::Int64
                    | DataType::Float32
                    | DataType::Float64
                    | DataType::Boolean
                    | DataType::Decimal
                    | DataType::Timestamp
                    | DataType::Timestamptz
                    | DataType::Varchar
                    | DataType::Date
                    | DataType::Time
                    | DataType::Interval
                    | DataType::Jsonb
                    | DataType::Bytea
                    | DataType::List(_)
            ) {
                Ok(())
            } else {
                Err(SinkError::Remote(anyhow_error!(
                    "remote sink supports Int16, Int32, Int64, Float32, Float64, Boolean, Decimal, Time, Date, Interval, Jsonb, Timestamp, Timestamptz, List, Bytea and Varchar, got {:?}: {:?}",
                    col.name,
                    col.data_type,
                )))
            }
        }).try_collect()?;

        let client = client.ok_or_else(|| {
            SinkError::Remote(anyhow_error!(
                "connector node endpoint not specified or unable to connect to connector node"
            ))
        })?;

        // We validate a remote sink's accessibility as well as the pk.
        client
            .validate_sink_properties(self.param.to_proto())
            .await
            .map_err(SinkError::from)
    }
}

#[derive(Debug)]
pub struct CoordinatedRemoteSink(pub RemoteSink);

#[async_trait]
impl Sink for CoordinatedRemoteSink {
    type Coordinator = RemoteCoordinator;
    type Writer = CoordinatedSinkWriter<CoordinatedRemoteSinkWriter>;

    async fn validate(&self, client: Option<ConnectorClient>) -> Result<()> {
        self.0.validate(client).await
    }

    async fn new_writer(&self, writer_param: SinkWriterParam) -> Result<Self::Writer> {
        Ok(CoordinatedSinkWriter::new(
            writer_param
                .meta_client
                .expect("should have meta client")
                .sink_coordinate_client()
                .await,
            self.0.param.clone(),
            writer_param.vnode_bitmap.ok_or_else(|| {
                SinkError::Remote(anyhow_error!(
                    "sink needs coordination should not have singleton input"
                ))
            })?,
            CoordinatedRemoteSinkWriter::new(
                self.0.config.clone(),
                self.0.param.clone(),
                writer_param.connector_params,
            )
            .await?,
        )
        .await?)
    }

    async fn new_coordinator(
        &self,
        connector_client: Option<ConnectorClient>,
    ) -> Result<Self::Coordinator> {
        Ok(RemoteCoordinator::new(
            connector_client
                .ok_or_else(|| Remote(anyhow_error!("no connector client specified")))?,
            self.0.param.clone(),
        )
        .await?)
    }
}

pub type RemoteSinkWriter = RemoteSinkWriterInner<()>;
pub type CoordinatedRemoteSinkWriter = RemoteSinkWriterInner<Option<SinkMetadata>>;

#[derive(Debug)]
pub struct RemoteSinkWriterInner<SM> {
    pub connector_type: String,
    properties: HashMap<String, String>,
    epoch: Option<u64>,
    batch_id: u64,
    schema: Schema,
    payload_format: SinkPayloadFormat,
    stream_handle: SinkWriterStreamHandle,
    _phantom: PhantomData<SM>,
}

impl<SM> RemoteSinkWriterInner<SM> {
    pub async fn new(
        config: RemoteConfig,
        param: SinkParam,
        connector_params: ConnectorParams,
    ) -> Result<Self> {
        let client = connector_params.connector_client.ok_or_else(|| {
            SinkError::Remote(anyhow_error!(
                "connector node endpoint not specified or unable to connect to connector node"
            ))
        })?;
        let stream_handle = client
            .start_sink_writer_stream(param.to_proto(), connector_params.sink_payload_format)
            .await
            .inspect_err(|e| {
                error!(
                    "failed to start sink stream for connector `{}`: {:?}",
                    &config.connector_type, e
                )
            })?;
        tracing::trace!(
            "{:?} sink stream started with properties: {:?}",
            &config.connector_type,
            &config.properties
        );

        Ok(Self {
            connector_type: config.connector_type,
            properties: config.properties,
            epoch: None,
            batch_id: 0,
            schema: param.schema(),
            stream_handle,
            payload_format: connector_params.sink_payload_format,
            _phantom: PhantomData,
        })
    }

    #[cfg(test)]
    fn for_test(
        response_receiver: UnboundedReceiver<std::result::Result<SinkWriterStreamResponse, Status>>,
        request_sender: Sender<SinkWriterStreamRequest>,
    ) -> RemoteSinkWriter {
        use risingwave_common::catalog::Field;
        let properties = HashMap::from([("output.path".to_string(), "/tmp/rw".to_string())]);

        let schema = Schema::new(vec![
            Field {
                data_type: DataType::Int32,
                name: "id".into(),
                sub_fields: vec![],
                type_name: "".into(),
            },
            Field {
                data_type: DataType::Varchar,
                name: "name".into(),
                sub_fields: vec![],
                type_name: "".into(),
            },
        ]);

        use futures::StreamExt;
        use tokio_stream::wrappers::UnboundedReceiverStream;

        let stream_handle = SinkWriterStreamHandle::for_test(
            request_sender,
            UnboundedReceiverStream::new(response_receiver).boxed(),
        );

        RemoteSinkWriter {
            connector_type: "file".to_string(),
            properties,
            epoch: None,
            batch_id: 0,
            schema,
            stream_handle,
            payload_format: SinkPayloadFormat::Json,
            _phantom: PhantomData,
        }
    }
}

trait HandleBarrierResponse {
    type SinkMetadata: Send;
    fn handle_commit_response(rsp: CommitResponse) -> Result<Self::SinkMetadata>;
    fn non_checkpoint_return_value() -> Self::SinkMetadata;
}

impl HandleBarrierResponse for RemoteSinkWriter {
    type SinkMetadata = ();

    fn handle_commit_response(rsp: CommitResponse) -> Result<Self::SinkMetadata> {
        if rsp.metadata.is_some() {
            warn!("get metadata in commit response for non-coordinated remote sink writer");
        }
        Ok(())
    }

    fn non_checkpoint_return_value() -> Self::SinkMetadata {}
}

impl HandleBarrierResponse for CoordinatedRemoteSinkWriter {
    type SinkMetadata = Option<SinkMetadata>;

    fn handle_commit_response(rsp: CommitResponse) -> Result<Self::SinkMetadata> {
        rsp.metadata
            .ok_or_else(|| {
                SinkError::Remote(anyhow_error!(
                    "get none metadata in commit response for coordinated sink writer"
                ))
            })
            .map(Some)
    }

    fn non_checkpoint_return_value() -> Self::SinkMetadata {
        None
    }
}

#[async_trait]
impl<SM: Send + 'static> SinkWriter for RemoteSinkWriterInner<SM>
where
    Self: HandleBarrierResponse<SinkMetadata = SM>,
{
    type CommitMetadata = SM;

    async fn write_batch(&mut self, chunk: StreamChunk) -> Result<()> {
        let payload = match self.payload_format {
            SinkPayloadFormat::Json => {
                let mut row_ops = vec![];
                for (op, row_ref) in chunk.rows() {
                    let map = record_to_json(
                        row_ref,
                        &self.schema.fields,
                        TimestampHandlingMode::String,
                    )?;
                    let row_op = RowOp {
                        op_type: op.to_protobuf() as i32,
                        line: serde_json::to_string(&map)
                            .map_err(|e| SinkError::Remote(anyhow_error!("{:?}", e)))?,
                    };

                    row_ops.push(row_op);
                }
                Payload::JsonPayload(JsonPayload { row_ops })
            }
            SinkPayloadFormat::StreamChunk => {
                let prost_stream_chunk = chunk.to_protobuf();
                let binary_data = Message::encode_to_vec(&prost_stream_chunk);
                Payload::StreamChunkPayload(StreamChunkPayload { binary_data })
            }
            SinkPayloadFormat::FormatUnspecified => {
                unreachable!("should specify sink payload format")
            }
        };

        let epoch = self.epoch.ok_or_else(|| {
            SinkError::Remote(anyhow_error!(
                "epoch has not been initialize, call `begin_epoch`"
            ))
        })?;
        let batch_id = self.batch_id;
        self.stream_handle
            .write_batch(epoch, batch_id, payload)
            .await?;
        self.batch_id += 1;
        Ok(())
    }

    async fn begin_epoch(&mut self, epoch: u64) -> Result<()> {
        self.stream_handle.start_epoch(epoch).await?;
        self.epoch = Some(epoch);
        Ok(())
    }

    async fn barrier(&mut self, is_checkpoint: bool) -> Result<SM> {
        let epoch = self.epoch.ok_or_else(|| {
            SinkError::Remote(anyhow_error!(
                "epoch has not been initialize, call `begin_epoch`"
            ))
        })?;
        if is_checkpoint {
<<<<<<< HEAD
            let start_time = Instant::now();
            let rsp = self.stream_handle.commit(epoch).await?;
            debug!("sink writer commit takes {:?}", start_time.elapsed());
=======
            // TODO: add metrics to measure commit time
            let rsp = self.stream_handle.commit(epoch).await?;
>>>>>>> 5e88f860
            Ok(<Self as HandleBarrierResponse>::handle_commit_response(
                rsp,
            )?)
        } else {
            self.stream_handle.barrier(epoch).await?;
            Ok(<Self as HandleBarrierResponse>::non_checkpoint_return_value())
        }
    }

    async fn abort(&mut self) -> Result<()> {
        Ok(())
    }

    async fn update_vnode_bitmap(&mut self, _vnode_bitmap: Bitmap) -> Result<()> {
        // TODO: handle scaling
        Ok(())
    }
}

pub struct RemoteCoordinator {
    stream_handle: SinkCoordinatorStreamHandle,
}

impl RemoteCoordinator {
    pub async fn new(client: ConnectorClient, param: SinkParam) -> Result<Self> {
        let stream_handle = client
            .start_sink_coordinator_stream(param.to_proto())
            .await?;
        Ok(RemoteCoordinator { stream_handle })
    }
}

#[async_trait]
impl SinkCommitCoordinator for RemoteCoordinator {
    async fn init(&mut self) -> Result<()> {
        Ok(())
    }

    async fn commit(&mut self, epoch: u64, metadata: Vec<SinkMetadata>) -> Result<()> {
        Ok(self.stream_handle.commit(epoch, metadata).await?)
    }
}

#[cfg(test)]
mod test {
    use std::time::Duration;

    use risingwave_common::array::StreamChunk;
    use risingwave_common::test_prelude::StreamChunkTestExt;
    use risingwave_pb::connector_service::sink_writer_stream_request::write_batch::Payload;
    use risingwave_pb::connector_service::sink_writer_stream_request::{Barrier, Request};
    use risingwave_pb::connector_service::sink_writer_stream_response::{CommitResponse, Response};
    use risingwave_pb::connector_service::{SinkWriterStreamRequest, SinkWriterStreamResponse};
    use risingwave_pb::data;
    use tokio::sync::mpsc;

    use crate::sink::remote::RemoteSinkWriter;
    use crate::sink::SinkWriter;

    #[tokio::test]
    async fn test_epoch_check() {
        let (request_sender, mut request_recv) = mpsc::channel(16);
        let (_, resp_recv) = mpsc::unbounded_channel();

        let mut sink = RemoteSinkWriter::for_test(resp_recv, request_sender);
        let chunk = StreamChunk::from_pretty(
            " i T
            + 1 Ripper
        ",
        );

        // test epoch check
        assert!(
            tokio::time::timeout(Duration::from_secs(10), sink.barrier(true))
                .await
                .expect("test failed: should not commit without epoch")
                .is_err(),
            "test failed: no epoch check for commit()"
        );
        assert!(
            request_recv.try_recv().is_err(),
            "test failed: unchecked epoch before request"
        );

        assert!(
            tokio::time::timeout(Duration::from_secs(1), sink.write_batch(chunk))
                .await
                .expect("test failed: should not write without epoch")
                .is_err(),
            "test failed: no epoch check for write_batch()"
        );
        assert!(
            request_recv.try_recv().is_err(),
            "test failed: unchecked epoch before request"
        );
    }

    #[tokio::test]
    async fn test_remote_sink() {
        let (request_sender, mut request_receiver) = mpsc::channel(16);
        let (response_sender, response_receiver) = mpsc::unbounded_channel();
        let mut sink = RemoteSinkWriter::for_test(response_receiver, request_sender);

        let chunk_a = StreamChunk::from_pretty(
            " i T
            + 1 Alice
            + 2 Bob
            + 3 Clare
        ",
        );
        let chunk_b = StreamChunk::from_pretty(
            " i T
            + 4 David
            + 5 Eve
            + 6 Frank
        ",
        );

        // test write batch
        sink.begin_epoch(2022).await.unwrap();
        assert_eq!(sink.epoch, Some(2022));

        request_receiver
            .recv()
            .await
            .expect("test failed: failed to construct start_epoch request");

        sink.write_batch(chunk_a.clone()).await.unwrap();
        assert_eq!(sink.epoch, Some(2022));
        assert_eq!(sink.batch_id, 1);
        match request_receiver.recv().await {
            Some(SinkWriterStreamRequest {
                request: Some(Request::WriteBatch(write)),
            }) => {
                assert_eq!(write.epoch, 2022);
                assert_eq!(write.batch_id, 0);
                match write.payload.unwrap() {
                    Payload::JsonPayload(json) => {
                        let row_0 = json.row_ops.get(0).unwrap();
                        assert_eq!(row_0.line, "{\"id\":1,\"name\":\"Alice\"}");
                        assert_eq!(row_0.op_type, data::Op::Insert as i32);
                        let row_1 = json.row_ops.get(1).unwrap();
                        assert_eq!(row_1.line, "{\"id\":2,\"name\":\"Bob\"}");
                        assert_eq!(row_1.op_type, data::Op::Insert as i32);
                        let row_2 = json.row_ops.get(2).unwrap();
                        assert_eq!(row_2.line, "{\"id\":3,\"name\":\"Clare\"}");
                        assert_eq!(row_2.op_type, data::Op::Insert as i32);
                    }
                    _ => unreachable!("should be json payload"),
                }
            }
            _ => panic!("test failed: failed to construct write request"),
        }

        // test commit
        response_sender
            .send(Ok(SinkWriterStreamResponse {
                response: Some(Response::Commit(CommitResponse {
                    epoch: 2022,
                    metadata: None,
                })),
            }))
            .expect("test failed: failed to sync epoch");
        sink.barrier(true).await.unwrap();
        let commit_request = request_receiver.recv().await.unwrap();
        match commit_request.request {
            Some(Request::Barrier(Barrier {
                epoch,
                is_checkpoint: true,
            })) => {
                assert_eq!(epoch, 2022);
            }
            _ => panic!("test failed: failed to construct sync request "),
        }

        // begin another epoch
        sink.begin_epoch(2023).await.unwrap();
        // simply keep the channel empty since we've tested begin_epoch
        let _ = request_receiver.recv().await.unwrap();
        assert_eq!(sink.epoch, Some(2023));

        // test another write
        sink.write_batch(chunk_b.clone()).await.unwrap();
        assert_eq!(sink.epoch, Some(2023));
        assert_eq!(sink.batch_id, 2);
        match request_receiver.recv().await {
            Some(SinkWriterStreamRequest {
                request: Some(Request::WriteBatch(write)),
            }) => {
                assert_eq!(write.epoch, 2023);
                assert_eq!(write.batch_id, 1);
                match write.payload.unwrap() {
                    Payload::JsonPayload(json) => {
                        let row_0 = json.row_ops.get(0).unwrap();
                        assert_eq!(row_0.line, "{\"id\":4,\"name\":\"David\"}");
                        assert_eq!(row_0.op_type, data::Op::Insert as i32);
                        let row_1 = json.row_ops.get(1).unwrap();
                        assert_eq!(row_1.line, "{\"id\":5,\"name\":\"Eve\"}");
                        assert_eq!(row_1.op_type, data::Op::Insert as i32);
                        let row_2 = json.row_ops.get(2).unwrap();
                        assert_eq!(row_2.line, "{\"id\":6,\"name\":\"Frank\"}");
                        assert_eq!(row_2.op_type, data::Op::Insert as i32);
                    }
                    _ => unreachable!("should be json payload"),
                }
            }
            _ => panic!("test failed: failed to construct write request"),
        }
    }
}<|MERGE_RESOLUTION|>--- conflicted
+++ resolved
@@ -14,10 +14,6 @@
 
 use std::collections::HashMap;
 use std::marker::PhantomData;
-<<<<<<< HEAD
-use std::time::Instant;
-=======
->>>>>>> 5e88f860
 
 use anyhow::anyhow;
 use async_trait::async_trait;
@@ -41,11 +37,7 @@
 use tokio::sync::mpsc::{Sender, UnboundedReceiver};
 #[cfg(test)]
 use tonic::Status;
-<<<<<<< HEAD
-use tracing::{debug, error, warn};
-=======
 use tracing::{error, warn};
->>>>>>> 5e88f860
 
 use crate::sink::coordinate::CoordinatedSinkWriter;
 use crate::sink::utils::{record_to_json, TimestampHandlingMode};
@@ -405,14 +397,8 @@
             ))
         })?;
         if is_checkpoint {
-<<<<<<< HEAD
-            let start_time = Instant::now();
-            let rsp = self.stream_handle.commit(epoch).await?;
-            debug!("sink writer commit takes {:?}", start_time.elapsed());
-=======
             // TODO: add metrics to measure commit time
             let rsp = self.stream_handle.commit(epoch).await?;
->>>>>>> 5e88f860
             Ok(<Self as HandleBarrierResponse>::handle_commit_response(
                 rsp,
             )?)
