// Copyright 2023 RisingWave Labs
//
// Licensed under the Apache License, Version 2.0 (the "License");
// you may not use this file except in compliance with the License.
// You may obtain a copy of the License at
//
//     http://www.apache.org/licenses/LICENSE-2.0
//
// Unless required by applicable law or agreed to in writing, software
// distributed under the License is distributed on an "AS IS" BASIS,
// WITHOUT WARRANTIES OR CONDITIONS OF ANY KIND, either express or implied.
// See the License for the specific language governing permissions and
// limitations under the License.

use std::collections::HashMap;
use std::marker::PhantomData;
use std::ops::Deref;

use anyhow::anyhow;
use async_trait::async_trait;
use itertools::Itertools;
use jni::objects::{JByteArray, JValue, JValueOwned};
use prost::Message;
use risingwave_common::array::StreamChunk;
use risingwave_common::catalog::Schema;
use risingwave_common::error::anyhow_error;
use risingwave_common::types::DataType;
use risingwave_jni_core::jvm_runtime::JVM;
use risingwave_pb::connector_service::sink_writer_stream_request::write_batch::json_payload::RowOp;
use risingwave_pb::connector_service::sink_writer_stream_request::write_batch::{
    JsonPayload, Payload, StreamChunkPayload,
};
use risingwave_pb::connector_service::sink_writer_stream_request::{
    Barrier, BeginEpoch, Request as SinkRequest, StartSink, WriteBatch,
};
use risingwave_pb::connector_service::sink_writer_stream_response::CommitResponse;
use risingwave_pb::connector_service::{
    sink_writer_stream_response, SinkMetadata, SinkPayloadFormat, SinkWriterStreamRequest,
    SinkWriterStreamResponse, ValidateSinkRequest, ValidateSinkResponse,
};
use risingwave_rpc_client::{ConnectorClient, SinkCoordinatorStreamHandle};
use tokio::sync::mpsc;
use tokio::sync::mpsc::{Receiver, Sender};
use tracing::warn;

use super::encoder::{JsonEncoder, RowEncoder, TimestampHandlingMode};
use crate::sink::coordinate::CoordinatedSinkWriter;
use crate::sink::iceberg::REMOTE_ICEBERG_SINK;
use crate::sink::SinkError::Remote;
use crate::sink::{
    DummySinkCommitCoordinator, Result, Sink, SinkCommitCoordinator, SinkError, SinkParam,
    SinkWriter, SinkWriterParam,
};
use crate::ConnectorParams;

pub const VALID_REMOTE_SINKS: [&str; 5] = [
    "jdbc",
    REMOTE_ICEBERG_SINK,
    "deltalake",
    "elasticsearch",
    "cassandra",
];

pub fn is_valid_remote_sink(connector_type: &str) -> bool {
    VALID_REMOTE_SINKS.contains(&connector_type)
}

#[derive(Clone, Debug)]
pub struct RemoteConfig {
    pub connector_type: String,
    pub properties: HashMap<String, String>,
}

impl RemoteConfig {
    pub fn from_hashmap(values: HashMap<String, String>) -> Result<Self> {
        let connector_type = values
            .get("connector")
            .expect("sink type must be specified")
            .to_string();

        if !is_valid_remote_sink(connector_type.as_str()) {
            return Err(SinkError::Config(anyhow!(
                "invalid connector type: {connector_type}"
            )));
        }

        Ok(RemoteConfig {
            connector_type,
            properties: values,
        })
    }
}

#[derive(Debug)]
pub struct RemoteSink {
    config: RemoteConfig,
    param: SinkParam,
}

impl RemoteSink {
    pub fn new(config: RemoteConfig, param: SinkParam) -> Self {
        Self { config, param }
    }
}

#[async_trait]
impl Sink for RemoteSink {
    type Coordinator = DummySinkCommitCoordinator;
    type Writer = RemoteSinkWriter;

    async fn new_writer(&self, writer_param: SinkWriterParam) -> Result<Self::Writer> {
        Ok(RemoteSinkWriter::new(
            self.config.clone(),
            self.param.clone(),
            writer_param.connector_params,
        )
        .await?)
    }

    async fn validate(&self) -> Result<()> {
        // FIXME: support struct and array in stream sink
        self.param.columns.iter().map(|col| {
            if matches!(
                col.data_type,
                DataType::Int16
                    | DataType::Int32
                    | DataType::Int64
                    | DataType::Float32
                    | DataType::Float64
                    | DataType::Boolean
                    | DataType::Decimal
                    | DataType::Timestamp
                    | DataType::Timestamptz
                    | DataType::Varchar
                    | DataType::Date
                    | DataType::Time
                    | DataType::Interval
                    | DataType::Jsonb
                    | DataType::Bytea
                    | DataType::List(_)
            ) {
                Ok(())
            } else {
                Err(SinkError::Remote(anyhow_error!(
                    "remote sink supports Int16, Int32, Int64, Float32, Float64, Boolean, Decimal, Time, Date, Interval, Jsonb, Timestamp, Timestamptz, List, Bytea and Varchar, got {:?}: {:?}",
                    col.name,
                    col.data_type,
                )))
            }
        }).try_collect()?;

        let mut env = JVM
            .as_ref()
            .map_err(|err| SinkError::Internal(err.into()))?
            .attach_current_thread()
            .map_err(|err| SinkError::Internal(err.into()))?;
        let validate_sink_request = ValidateSinkRequest {
            sink_param: Some(self.param.to_proto()),
        };
        let validate_sink_request_bytes = env
            .byte_array_from_slice(&Message::encode_to_vec(&validate_sink_request))
            .map_err(|err| SinkError::Internal(err.into()))?;

        let response = env
            .call_static_method(
                "com/risingwave/connector/JniSinkValidationHandler",
                "validate",
                "([B)[B",
                &[JValue::Object(&validate_sink_request_bytes)],
            )
            .map_err(|err| SinkError::Internal(err.into()))?;

        let validate_sink_response_bytes = match response {
            JValueOwned::Object(o) => unsafe { JByteArray::from_raw(o.into_raw()) },
            _ => unreachable!(),
        };

        let validate_sink_response: ValidateSinkResponse = Message::decode(
            risingwave_jni_core::to_guarded_slice(&validate_sink_response_bytes, &mut env)
                .map_err(|err| SinkError::Internal(err.into()))?
                .deref(),
        )
        .map_err(|err| SinkError::Internal(err.into()))?;

        validate_sink_response.error.map_or_else(
            || Ok(()), // If there is no error message, return Ok here.
            |err| {
                Err(SinkError::Remote(anyhow!(format!(
                    "sink cannot pass validation: {}",
                    err.error_message
                ))))
            },
        )
    }
}

#[derive(Debug)]
pub struct CoordinatedRemoteSink(pub RemoteSink);

#[async_trait]
impl Sink for CoordinatedRemoteSink {
    type Coordinator = RemoteCoordinator;
    type Writer = CoordinatedSinkWriter<CoordinatedRemoteSinkWriter>;

    async fn validate(&self) -> Result<()> {
        self.0.validate().await
    }

    async fn new_writer(&self, writer_param: SinkWriterParam) -> Result<Self::Writer> {
        Ok(CoordinatedSinkWriter::new(
            writer_param
                .meta_client
                .expect("should have meta client")
                .sink_coordinate_client()
                .await,
            self.0.param.clone(),
            writer_param.vnode_bitmap.ok_or_else(|| {
                SinkError::Remote(anyhow_error!(
                    "sink needs coordination should not have singleton input"
                ))
            })?,
            CoordinatedRemoteSinkWriter::new(
                self.0.config.clone(),
                self.0.param.clone(),
                writer_param.connector_params,
            )
            .await?,
        )
        .await?)
    }

    async fn new_coordinator(
        &self,
        connector_client: Option<ConnectorClient>,
    ) -> Result<Self::Coordinator> {
        Ok(RemoteCoordinator::new(
            connector_client
                .ok_or_else(|| Remote(anyhow_error!("no connector client specified")))?,
            self.0.param.clone(),
        )
        .await?)
    }
}

const DEFAULT_CHANNEL_SIZE: usize = 16;
#[derive(Debug)]
pub struct SinkWriterStreamJniHandle {
    request_tx: Sender<SinkWriterStreamRequest>,
    response_rx: Receiver<SinkWriterStreamResponse>,
}

impl SinkWriterStreamJniHandle {
    pub async fn start_epoch(&mut self, epoch: u64) -> Result<()> {
        self.request_tx
            .send(SinkWriterStreamRequest {
                request: Some(SinkRequest::BeginEpoch(BeginEpoch { epoch })),
            })
            .await
            .map_err(|err| SinkError::Internal(err.into()))
    }

    pub async fn write_batch(&mut self, epoch: u64, batch_id: u64, payload: Payload) -> Result<()> {
        self.request_tx
            .send(SinkWriterStreamRequest {
                request: Some(SinkRequest::WriteBatch(WriteBatch {
                    epoch,
                    batch_id,
                    payload: Some(payload),
                })),
            })
            .await
            .map_err(|err| SinkError::Internal(err.into()))
    }

    pub async fn barrier(&mut self, epoch: u64) -> Result<()> {
        self.request_tx
            .send(SinkWriterStreamRequest {
                request: Some(SinkRequest::Barrier(Barrier {
                    epoch,
                    is_checkpoint: false,
                })),
            })
            .await
            .map_err(|err| SinkError::Internal(err.into()))
    }

    pub async fn commit(&mut self, epoch: u64) -> Result<CommitResponse> {
        self.request_tx
            .send(SinkWriterStreamRequest {
                request: Some(SinkRequest::Barrier(Barrier {
                    epoch,
                    is_checkpoint: true,
                })),
            })
            .await
            .map_err(|err| SinkError::Internal(err.into()))?;

        match self.response_rx.recv().await {
            Some(SinkWriterStreamResponse {
                response: Some(sink_writer_stream_response::Response::Commit(rsp)),
            }) => Ok(rsp),
            msg => Err(SinkError::Internal(anyhow!(
                "should get Sync response but get {:?}",
                msg
            ))),
        }
    }
}

pub type RemoteSinkWriter = RemoteSinkWriterInner<()>;
pub type CoordinatedRemoteSinkWriter = RemoteSinkWriterInner<Option<SinkMetadata>>;

pub struct RemoteSinkWriterInner<SM> {
    pub connector_type: String,
    properties: HashMap<String, String>,
    epoch: Option<u64>,
    batch_id: u64,
    schema: Schema,
    payload_format: SinkPayloadFormat,
<<<<<<< HEAD
    stream_handle: SinkWriterStreamJniHandle,
=======
    stream_handle: SinkWriterStreamHandle,
    json_encoder: JsonEncoder,
>>>>>>> b7c8c9d3
    _phantom: PhantomData<SM>,
}

impl<SM> RemoteSinkWriterInner<SM> {
    pub async fn new(
        config: RemoteConfig,
        param: SinkParam,
        connector_params: ConnectorParams,
    ) -> Result<Self> {
        let (request_tx, request_rx) = mpsc::channel(DEFAULT_CHANNEL_SIZE);
        let (response_tx, response_rx) = mpsc::channel(DEFAULT_CHANNEL_SIZE);

        let mut stream_handle = SinkWriterStreamJniHandle {
            request_tx,
            response_rx,
        };

        std::thread::spawn(move || {
            let mut env = JVM.as_ref().unwrap().attach_current_thread().unwrap();

            let result = env.call_static_method(
                "com/risingwave/connector/JniSinkWriterHandler",
                "runJniSinkWriterThread",
                "(JJ)V",
                &[
                    JValue::from(&request_rx as *const Receiver<SinkWriterStreamRequest> as i64),
                    JValue::from(&response_tx as *const Sender<SinkWriterStreamResponse> as i64),
                ],
            );

            match result {
                Ok(_) => {
                    tracing::info!("end of jni call runJniSinkWriterThread");
                }
                Err(e) => {
                    tracing::error!("jni call error: {:?}", e);
                }
            };
        });

        let sink_writer_stream_request = SinkWriterStreamRequest {
            request: Some(SinkRequest::Start(StartSink {
                sink_param: Some(param.to_proto()),
                format: connector_params.sink_payload_format as i32,
            })),
        };

        // First request
        stream_handle
            .request_tx
            .send(sink_writer_stream_request)
            .await
            .map_err(|err| SinkError::Internal(err.into()))?;

        // First response
        match stream_handle.response_rx.recv().await {
            Some(SinkWriterStreamResponse {
                response: Some(sink_writer_stream_response::Response::Start(_)),
            }) => {}
            msg => {
                return Err(SinkError::Internal(anyhow!(
                    "should get start response but get {:?}",
                    msg
                )));
            }
        };

        tracing::trace!(
            "{:?} sink stream started with properties: {:?}",
            &config.connector_type,
            &config.properties
        );

        Ok(Self {
            connector_type: config.connector_type,
            properties: config.properties,
            epoch: None,
            batch_id: 0,
            schema: param.schema(),
            stream_handle,
            payload_format: connector_params.sink_payload_format,
            json_encoder: JsonEncoder::new(param.schema(), None, TimestampHandlingMode::String),
            _phantom: PhantomData,
        })
    }

    #[cfg(test)]
    fn for_test(
        response_receiver: Receiver<SinkWriterStreamResponse>,
        request_sender: Sender<SinkWriterStreamRequest>,
    ) -> RemoteSinkWriter {
        use risingwave_common::catalog::Field;
        let properties = HashMap::from([("output.path".to_string(), "/tmp/rw".to_string())]);

        let schema = Schema::new(vec![
            Field {
                data_type: DataType::Int32,
                name: "id".into(),
                sub_fields: vec![],
                type_name: "".into(),
            },
            Field {
                data_type: DataType::Varchar,
                name: "name".into(),
                sub_fields: vec![],
                type_name: "".into(),
            },
        ]);

        let stream_handle = SinkWriterStreamJniHandle {
            request_tx: request_sender,
            response_rx: response_receiver,
        };

        RemoteSinkWriter {
            connector_type: "file".to_string(),
            properties,
            epoch: None,
            batch_id: 0,
            json_encoder: JsonEncoder::new(schema.clone(), None, TimestampHandlingMode::String),
            schema,
            stream_handle,
            payload_format: SinkPayloadFormat::Json,
            _phantom: PhantomData,
        }
    }
}

trait HandleBarrierResponse {
    type SinkMetadata: Send;
    fn handle_commit_response(rsp: CommitResponse) -> Result<Self::SinkMetadata>;
    fn non_checkpoint_return_value() -> Self::SinkMetadata;
}

impl HandleBarrierResponse for RemoteSinkWriter {
    type SinkMetadata = ();

    fn handle_commit_response(rsp: CommitResponse) -> Result<Self::SinkMetadata> {
        if rsp.metadata.is_some() {
            warn!("get metadata in commit response for non-coordinated remote sink writer");
        }
        Ok(())
    }

    fn non_checkpoint_return_value() -> Self::SinkMetadata {}
}

impl HandleBarrierResponse for CoordinatedRemoteSinkWriter {
    type SinkMetadata = Option<SinkMetadata>;

    fn handle_commit_response(rsp: CommitResponse) -> Result<Self::SinkMetadata> {
        rsp.metadata
            .ok_or_else(|| {
                SinkError::Remote(anyhow_error!(
                    "get none metadata in commit response for coordinated sink writer"
                ))
            })
            .map(Some)
    }

    fn non_checkpoint_return_value() -> Self::SinkMetadata {
        None
    }
}

#[async_trait]
impl<SM: Send + 'static> SinkWriter for RemoteSinkWriterInner<SM>
where
    Self: HandleBarrierResponse<SinkMetadata = SM>,
{
    type CommitMetadata = SM;

    async fn write_batch(&mut self, chunk: StreamChunk) -> Result<()> {
        let payload = match self.payload_format {
            SinkPayloadFormat::Json => {
                let mut row_ops = Vec::with_capacity(chunk.cardinality());
                for (op, row_ref) in chunk.rows() {
                    let map = self.json_encoder.encode(row_ref)?;
                    let row_op = RowOp {
                        op_type: op.to_protobuf() as i32,
                        line: serde_json::to_string(&map)
                            .map_err(|e| SinkError::Remote(anyhow_error!("{:?}", e)))?,
                    };

                    row_ops.push(row_op);
                }
                Payload::JsonPayload(JsonPayload { row_ops })
            }
            SinkPayloadFormat::StreamChunk => {
                let prost_stream_chunk = chunk.to_protobuf();
                let binary_data = Message::encode_to_vec(&prost_stream_chunk);
                Payload::StreamChunkPayload(StreamChunkPayload { binary_data })
            }
            SinkPayloadFormat::FormatUnspecified => {
                unreachable!("should specify sink payload format")
            }
        };

        let epoch = self.epoch.ok_or_else(|| {
            SinkError::Remote(anyhow_error!(
                "epoch has not been initialize, call `begin_epoch`"
            ))
        })?;
        let batch_id = self.batch_id;
        self.stream_handle
            .write_batch(epoch, batch_id, payload)
            .await?;
        self.batch_id += 1;
        Ok(())
    }

    async fn begin_epoch(&mut self, epoch: u64) -> Result<()> {
        self.stream_handle.start_epoch(epoch).await?;
        self.epoch = Some(epoch);
        Ok(())
    }

    async fn barrier(&mut self, is_checkpoint: bool) -> Result<SM> {
        let epoch = self.epoch.ok_or_else(|| {
            SinkError::Remote(anyhow_error!(
                "epoch has not been initialize, call `begin_epoch`"
            ))
        })?;
        if is_checkpoint {
            // TODO: add metrics to measure commit time
            let rsp = self.stream_handle.commit(epoch).await?;
            Ok(<Self as HandleBarrierResponse>::handle_commit_response(
                rsp,
            )?)
        } else {
            self.stream_handle.barrier(epoch).await?;
            Ok(<Self as HandleBarrierResponse>::non_checkpoint_return_value())
        }
    }
}

pub struct RemoteCoordinator {
    stream_handle: SinkCoordinatorStreamHandle,
}

impl RemoteCoordinator {
    pub async fn new(client: ConnectorClient, param: SinkParam) -> Result<Self> {
        let stream_handle = client
            .start_sink_coordinator_stream(param.to_proto())
            .await?;
        Ok(RemoteCoordinator { stream_handle })
    }
}

#[async_trait]
impl SinkCommitCoordinator for RemoteCoordinator {
    async fn init(&mut self) -> Result<()> {
        Ok(())
    }

    async fn commit(&mut self, epoch: u64, metadata: Vec<SinkMetadata>) -> Result<()> {
        Ok(self.stream_handle.commit(epoch, metadata).await?)
    }
}

#[cfg(test)]
mod test {
    use std::time::Duration;

    use risingwave_common::array::StreamChunk;
    use risingwave_common::test_prelude::StreamChunkTestExt;
    use risingwave_pb::connector_service::sink_writer_stream_request::write_batch::Payload;
    use risingwave_pb::connector_service::sink_writer_stream_request::{Barrier, Request};
    use risingwave_pb::connector_service::sink_writer_stream_response::{CommitResponse, Response};
    use risingwave_pb::connector_service::{SinkWriterStreamRequest, SinkWriterStreamResponse};
    use risingwave_pb::data;
    use tokio::sync::mpsc;

    use crate::sink::remote::RemoteSinkWriter;
    use crate::sink::SinkWriter;

    #[tokio::test]
    async fn test_epoch_check() {
        let (request_sender, mut request_recv) = mpsc::channel(16);
        let (_, resp_recv) = mpsc::channel(16);

        let mut sink = RemoteSinkWriter::for_test(resp_recv, request_sender);
        let chunk = StreamChunk::from_pretty(
            " i T
            + 1 Ripper
        ",
        );

        // test epoch check
        assert!(
            tokio::time::timeout(Duration::from_secs(10), sink.barrier(true))
                .await
                .expect("test failed: should not commit without epoch")
                .is_err(),
            "test failed: no epoch check for commit()"
        );
        assert!(
            request_recv.try_recv().is_err(),
            "test failed: unchecked epoch before request"
        );

        assert!(
            tokio::time::timeout(Duration::from_secs(1), sink.write_batch(chunk))
                .await
                .expect("test failed: should not write without epoch")
                .is_err(),
            "test failed: no epoch check for write_batch()"
        );
        assert!(
            request_recv.try_recv().is_err(),
            "test failed: unchecked epoch before request"
        );
    }

    #[tokio::test]
    async fn test_remote_sink() {
        let (request_sender, mut request_receiver) = mpsc::channel(16);
        let (response_sender, response_receiver) = mpsc::channel(16);
        let mut sink = RemoteSinkWriter::for_test(response_receiver, request_sender);

        let chunk_a = StreamChunk::from_pretty(
            " i T
            + 1 Alice
            + 2 Bob
            + 3 Clare
        ",
        );
        let chunk_b = StreamChunk::from_pretty(
            " i T
            + 4 David
            + 5 Eve
            + 6 Frank
        ",
        );

        // test write batch
        sink.begin_epoch(2022).await.unwrap();
        assert_eq!(sink.epoch, Some(2022));

        request_receiver
            .recv()
            .await
            .expect("test failed: failed to construct start_epoch request");

        sink.write_batch(chunk_a.clone()).await.unwrap();
        assert_eq!(sink.epoch, Some(2022));
        assert_eq!(sink.batch_id, 1);
        match request_receiver.recv().await {
            Some(SinkWriterStreamRequest {
                request: Some(Request::WriteBatch(write)),
            }) => {
                assert_eq!(write.epoch, 2022);
                assert_eq!(write.batch_id, 0);
                match write.payload.unwrap() {
                    Payload::JsonPayload(json) => {
                        let row_0 = json.row_ops.get(0).unwrap();
                        assert_eq!(row_0.line, "{\"id\":1,\"name\":\"Alice\"}");
                        assert_eq!(row_0.op_type, data::Op::Insert as i32);
                        let row_1 = json.row_ops.get(1).unwrap();
                        assert_eq!(row_1.line, "{\"id\":2,\"name\":\"Bob\"}");
                        assert_eq!(row_1.op_type, data::Op::Insert as i32);
                        let row_2 = json.row_ops.get(2).unwrap();
                        assert_eq!(row_2.line, "{\"id\":3,\"name\":\"Clare\"}");
                        assert_eq!(row_2.op_type, data::Op::Insert as i32);
                    }
                    _ => unreachable!("should be json payload"),
                }
            }
            _ => panic!("test failed: failed to construct write request"),
        }

        // test commit
        response_sender
            .send(SinkWriterStreamResponse {
                response: Some(Response::Commit(CommitResponse {
                    epoch: 2022,
                    metadata: None,
                })),
            })
            .await
            .expect("test failed: failed to sync epoch");
        sink.barrier(true).await.unwrap();
        let commit_request = request_receiver.recv().await.unwrap();
        match commit_request.request {
            Some(Request::Barrier(Barrier {
                epoch,
                is_checkpoint: true,
            })) => {
                assert_eq!(epoch, 2022);
            }
            _ => panic!("test failed: failed to construct sync request "),
        }

        // begin another epoch
        sink.begin_epoch(2023).await.unwrap();
        // simply keep the channel empty since we've tested begin_epoch
        let _ = request_receiver.recv().await.unwrap();
        assert_eq!(sink.epoch, Some(2023));

        // test another write
        sink.write_batch(chunk_b.clone()).await.unwrap();
        assert_eq!(sink.epoch, Some(2023));
        assert_eq!(sink.batch_id, 2);
        match request_receiver.recv().await {
            Some(SinkWriterStreamRequest {
                request: Some(Request::WriteBatch(write)),
            }) => {
                assert_eq!(write.epoch, 2023);
                assert_eq!(write.batch_id, 1);
                match write.payload.unwrap() {
                    Payload::JsonPayload(json) => {
                        let row_0 = json.row_ops.get(0).unwrap();
                        assert_eq!(row_0.line, "{\"id\":4,\"name\":\"David\"}");
                        assert_eq!(row_0.op_type, data::Op::Insert as i32);
                        let row_1 = json.row_ops.get(1).unwrap();
                        assert_eq!(row_1.line, "{\"id\":5,\"name\":\"Eve\"}");
                        assert_eq!(row_1.op_type, data::Op::Insert as i32);
                        let row_2 = json.row_ops.get(2).unwrap();
                        assert_eq!(row_2.line, "{\"id\":6,\"name\":\"Frank\"}");
                        assert_eq!(row_2.op_type, data::Op::Insert as i32);
                    }
                    _ => unreachable!("should be json payload"),
                }
            }
            _ => panic!("test failed: failed to construct write request"),
        }
    }
}<|MERGE_RESOLUTION|>--- conflicted
+++ resolved
@@ -317,12 +317,8 @@
     batch_id: u64,
     schema: Schema,
     payload_format: SinkPayloadFormat,
-<<<<<<< HEAD
     stream_handle: SinkWriterStreamJniHandle,
-=======
-    stream_handle: SinkWriterStreamHandle,
     json_encoder: JsonEncoder,
->>>>>>> b7c8c9d3
     _phantom: PhantomData<SM>,
 }
 
