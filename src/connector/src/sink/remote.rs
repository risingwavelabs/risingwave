// Copyright 2023 RisingWave Labs
//
// Licensed under the Apache License, Version 2.0 (the "License");
// you may not use this file except in compliance with the License.
// You may obtain a copy of the License at
//
//     http://www.apache.org/licenses/LICENSE-2.0
//
// Unless required by applicable law or agreed to in writing, software
// distributed under the License is distributed on an "AS IS" BASIS,
// WITHOUT WARRANTIES OR CONDITIONS OF ANY KIND, either express or implied.
// See the License for the specific language governing permissions and
// limitations under the License.

use std::collections::{HashMap, VecDeque};
use std::marker::PhantomData;
use std::ops::Deref;
use std::pin::pin;
use std::time::Instant;

use anyhow::anyhow;
use async_trait::async_trait;
use futures::future::select;
use futures::{StreamExt, TryStreamExt};
use itertools::Itertools;
use jni::JavaVM;
use prost::Message;
use risingwave_common::array::StreamChunk;
use risingwave_common::error::anyhow_error;
use risingwave_common::types::DataType;
use risingwave_common::util::drop_either_future;
use risingwave_jni_core::jvm_runtime::JVM;
use risingwave_jni_core::{call_static_method, gen_class_name, JniReceiverType, JniSenderType};
use risingwave_pb::connector_service::sink_coordinator_stream_request::StartCoordinator;
use risingwave_pb::connector_service::sink_writer_stream_request::write_batch::{
    Payload, StreamChunkPayload,
};
use risingwave_pb::connector_service::sink_writer_stream_request::{
    Request as SinkRequest, StartSink,
};
use risingwave_pb::connector_service::{
    sink_coordinator_stream_request, sink_coordinator_stream_response, sink_writer_stream_response,
    SinkCoordinatorStreamRequest, SinkCoordinatorStreamResponse, SinkMetadata, SinkPayloadFormat,
    SinkWriterStreamRequest, SinkWriterStreamResponse, ValidateSinkRequest, ValidateSinkResponse,
};
use risingwave_rpc_client::error::RpcError;
use risingwave_rpc_client::{
    BidiStreamReceiver, BidiStreamSender, SinkCoordinatorStreamHandle, SinkWriterStreamHandle,
    DEFAULT_BUFFER_SIZE,
};
use tokio::sync::mpsc;
use tokio::sync::mpsc::{unbounded_channel, Receiver, Sender};
use tokio::task::spawn_blocking;
use tokio_stream::wrappers::ReceiverStream;
use tracing::warn;

use crate::sink::catalog::desc::SinkDesc;
use crate::sink::coordinate::CoordinatedSinkWriter;
use crate::sink::log_store::{LogReader, LogStoreReadItem, TruncateOffset};
use crate::sink::writer::{LogSinkerOf, SinkWriter, SinkWriterExt};
use crate::sink::{
    DummySinkCommitCoordinator, LogSinker, Result, Sink, SinkCommitCoordinator, SinkError,
    SinkMetrics, SinkParam, SinkWriterParam,
};
use crate::ConnectorParams;

macro_rules! def_remote_sink {
    () => {
        def_remote_sink! {
<<<<<<< HEAD
            { ElasticSearch, ElasticSearchSink, "elasticsearch" },
            { Cassandra, CassandraSink, "cassandra" },
            { Jdbc, JdbcSink, "jdbc" },
            { DeltaLake, DeltaLakeSink, "deltalake" },
            { HttpJava, HttpJavaSink, "http" }
=======
            { ElasticSearch, ElasticSearchSink, "elasticsearch" }
            { Cassandra, CassandraSink, "cassandra" }
            { Jdbc, JdbcSink, "jdbc", |desc| {
                desc.sink_type.is_append_only()
            } }
            { DeltaLake, DeltaLakeSink, "deltalake" }
>>>>>>> da79ff5b
        }
    };
    () => {};
    ({ $variant_name:ident, $sink_type_name:ident, $sink_name:expr }) => {
        #[derive(Debug)]
        pub struct $variant_name;
        impl RemoteSinkTrait for $variant_name {
            const SINK_NAME: &'static str = $sink_name;
        }
        pub type $sink_type_name = RemoteSink<$variant_name>;
    };
    ({ $variant_name:ident, $sink_type_name:ident, $sink_name:expr, |$desc:ident| $body:expr }) => {
        #[derive(Debug)]
        pub struct $variant_name;
        impl RemoteSinkTrait for $variant_name {
            const SINK_NAME: &'static str = $sink_name;
            fn default_sink_decouple($desc: &SinkDesc) -> bool {
                $body
            }
        }
        pub type $sink_type_name = RemoteSink<$variant_name>;
    };
    ({ $($first:tt)+ } $({$($rest:tt)+})*) => {
        def_remote_sink! {
            {$($first)+}
        }
        def_remote_sink! {
            $({$($rest)+})*
        }
    };
    ($($invalid:tt)*) => {
        compile_error! {concat! {"invalid `", stringify!{$($invalid)*}, "`"}}
    }
}

def_remote_sink!();

pub trait RemoteSinkTrait: Send + Sync + 'static {
    const SINK_NAME: &'static str;
    fn default_sink_decouple(_desc: &SinkDesc) -> bool {
        false
    }
}

#[derive(Debug)]
pub struct RemoteSink<R: RemoteSinkTrait> {
    param: SinkParam,
    _phantom: PhantomData<R>,
}

impl<R: RemoteSinkTrait> TryFrom<SinkParam> for RemoteSink<R> {
    type Error = SinkError;

    fn try_from(param: SinkParam) -> std::result::Result<Self, Self::Error> {
        Ok(Self {
            param,
            _phantom: PhantomData,
        })
    }
}

impl<R: RemoteSinkTrait> Sink for RemoteSink<R> {
    type Coordinator = DummySinkCommitCoordinator;
    type LogSinker = RemoteLogSinker;

    const SINK_NAME: &'static str = R::SINK_NAME;

    fn default_sink_decouple(desc: &SinkDesc) -> bool {
        R::default_sink_decouple(desc)
    }

    async fn new_log_sinker(&self, writer_param: SinkWriterParam) -> Result<Self::LogSinker> {
        RemoteLogSinker::new(self.param.clone(), writer_param).await
    }

    async fn validate(&self) -> Result<()> {
        validate_remote_sink(&self.param).await
    }
}

async fn validate_remote_sink(param: &SinkParam) -> Result<()> {
    // FIXME: support struct and array in stream sink
    param.columns.iter().map(|col| {
        if matches!(
                col.data_type,
                DataType::Int16
                    | DataType::Int32
                    | DataType::Int64
                    | DataType::Float32
                    | DataType::Float64
                    | DataType::Boolean
                    | DataType::Decimal
                    | DataType::Timestamp
                    | DataType::Timestamptz
                    | DataType::Varchar
                    | DataType::Date
                    | DataType::Time
                    | DataType::Interval
                    | DataType::Jsonb
                    | DataType::Bytea
                    | DataType::List(_)
            ) {
            Ok(())
        } else {
            Err(SinkError::Remote(anyhow_error!(
                    "remote sink supports Int16, Int32, Int64, Float32, Float64, Boolean, Decimal, Time, Date, Interval, Jsonb, Timestamp, Timestamptz, List, Bytea and Varchar, got {:?}: {:?}",
                    col.name,
                    col.data_type,
                )))
        }
    }).try_collect()?;

    let jvm = JVM.get_or_init()?;
    let sink_param = param.to_proto();

    spawn_blocking(move || {
        let mut env = jvm
            .attach_current_thread()
            .map_err(|err| SinkError::Internal(err.into()))?;
        let validate_sink_request = ValidateSinkRequest {
            sink_param: Some(sink_param),
        };
        let validate_sink_request_bytes = env
            .byte_array_from_slice(&Message::encode_to_vec(&validate_sink_request))
            .map_err(|err| SinkError::Internal(err.into()))?;

        let validate_sink_response_bytes = call_static_method!(
            env,
            {com.risingwave.connector.JniSinkValidationHandler},
            {byte[] validate(byte[] validateSourceRequestBytes)},
            &validate_sink_request_bytes
        )
        .map_err(|err| SinkError::Internal(err.into()))?;

        let validate_sink_response: ValidateSinkResponse = Message::decode(
            risingwave_jni_core::to_guarded_slice(&validate_sink_response_bytes, &mut env)
                .map_err(|err| SinkError::Internal(err.into()))?
                .deref(),
        )
        .map_err(|err| SinkError::Internal(err.into()))?;

        validate_sink_response.error.map_or_else(
            || Ok(()), // If there is no error message, return Ok here.
            |err| {
                Err(SinkError::Remote(anyhow!(format!(
                    "sink cannot pass validation: {}",
                    err.error_message
                ))))
            },
        )
    })
    .await
    .map_err(|e| anyhow!("unable to validate: {:?}", e))?
}

pub struct RemoteLogSinker {
    request_sender: BidiStreamSender<SinkWriterStreamRequest>,
    response_stream: BidiStreamReceiver<SinkWriterStreamResponse>,
    sink_metrics: SinkMetrics,
}

impl RemoteLogSinker {
    async fn new(sink_param: SinkParam, writer_param: SinkWriterParam) -> Result<Self> {
        let SinkWriterStreamHandle {
            request_sender,
            response_stream,
        } = EmbeddedConnectorClient::new()?
            .start_sink_writer_stream(sink_param, SinkPayloadFormat::StreamChunk)
            .await?;

        let sink_metrics = writer_param.sink_metrics;
        Ok(RemoteLogSinker {
            request_sender,
            response_stream,
            sink_metrics,
        })
    }
}

#[async_trait]
impl LogSinker for RemoteLogSinker {
    async fn consume_log_and_sink(self, mut log_reader: impl LogReader) -> Result<()> {
        let mut request_tx = self.request_sender;
        let mut response_err_stream_rx = self.response_stream;
        let sink_metrics = self.sink_metrics;

        let (response_tx, mut response_rx) = unbounded_channel();

        let poll_response_stream = async move {
            loop {
                let result = response_err_stream_rx.stream.try_next().await;
                match result {
                    Ok(Some(response)) => {
                        response_tx.send(response).map_err(|err| {
                            SinkError::Remote(anyhow!("unable to send response: {:?}", err.0))
                        })?;
                    }
                    Ok(None) => return Err(SinkError::Remote(anyhow!("end of response stream"))),
                    Err(e) => return Err(SinkError::Remote(anyhow!(e))),
                }
            }
        };

        let poll_consume_log_and_sink = async move {
            log_reader.init().await?;

            async fn truncate_matched_offset(
                queue: &mut VecDeque<(TruncateOffset, Option<Instant>)>,
                persisted_offset: TruncateOffset,
                log_reader: &mut impl LogReader,
                metrics: &SinkMetrics,
            ) -> Result<()> {
                while let Some((sent_offset, _)) = queue.front()
                    && sent_offset < &persisted_offset
                {
                    queue.pop_front();
                }

                let (sent_offset, start_time) = queue.pop_front().ok_or_else(|| {
                    anyhow!("get unsent offset {:?} in response", persisted_offset)
                })?;
                if sent_offset != persisted_offset {
                    return Err(anyhow!(
                        "new response offset {:?} not match the buffer offset {:?}",
                        persisted_offset,
                        sent_offset
                    )
                    .into());
                }

                if let (TruncateOffset::Barrier { .. }, Some(start_time)) =
                    (persisted_offset, start_time)
                {
                    metrics
                        .sink_commit_duration_metrics
                        .observe(start_time.elapsed().as_millis() as f64);
                }

                log_reader.truncate(persisted_offset).await?;
                Ok(())
            }

            let mut prev_offset: Option<TruncateOffset> = None;
            // Push from back and pop from front
            let mut sent_offset_queue: VecDeque<(TruncateOffset, Option<Instant>)> =
                VecDeque::new();

            loop {
                let either_result: futures::future::Either<
                    Option<SinkWriterStreamResponse>,
                    anyhow::Result<(u64, LogStoreReadItem)>,
                > = drop_either_future(
                    select(pin!(response_rx.recv()), pin!(log_reader.next_item())).await,
                );
                match either_result {
                    futures::future::Either::Left(opt) => {
                        let response = opt.ok_or_else(|| anyhow!("end of response stream"))?;
                        match response {
                            SinkWriterStreamResponse {
                                response:
                                    Some(sink_writer_stream_response::Response::Batch(
                                        sink_writer_stream_response::BatchWrittenResponse {
                                            epoch,
                                            batch_id,
                                        },
                                    )),
                            } => {
                                truncate_matched_offset(
                                    &mut sent_offset_queue,
                                    TruncateOffset::Chunk {
                                        epoch,
                                        chunk_id: batch_id as _,
                                    },
                                    &mut log_reader,
                                    &sink_metrics,
                                )
                                .await?;
                            }
                            SinkWriterStreamResponse {
                                response:
                                    Some(sink_writer_stream_response::Response::Commit(
                                        sink_writer_stream_response::CommitResponse {
                                            epoch,
                                            metadata,
                                        },
                                    )),
                            } => {
                                if let Some(metadata) = metadata {
                                    warn!("get unexpected non-empty metadata: {:?}", metadata);
                                }
                                truncate_matched_offset(
                                    &mut sent_offset_queue,
                                    TruncateOffset::Barrier { epoch },
                                    &mut log_reader,
                                    &sink_metrics,
                                )
                                .await?;
                            }
                            response => {
                                return Err(SinkError::Remote(anyhow!(
                                    "get unexpected response: {:?}",
                                    response
                                )));
                            }
                        }
                    }
                    futures::future::Either::Right(result) => {
                        let (epoch, item): (u64, LogStoreReadItem) = result?;

                        match &prev_offset {
                            Some(TruncateOffset::Barrier { .. }) | None => {
                                // TODO: this start epoch is actually unnecessary
                                request_tx.start_epoch(epoch).await?;
                            }
                            _ => {}
                        }

                        match item {
                            LogStoreReadItem::StreamChunk { chunk, chunk_id } => {
                                let offset = TruncateOffset::Chunk { epoch, chunk_id };
                                if let Some(prev_offset) = &prev_offset {
                                    prev_offset.check_next_offset(offset)?;
                                }
                                let cardinality = chunk.cardinality();
                                sink_metrics
                                    .connector_sink_rows_received
                                    .inc_by(cardinality as _);

                                let payload = build_chunk_payload(chunk);
                                request_tx
                                    .write_batch(epoch, chunk_id as u64, payload)
                                    .await?;
                                prev_offset = Some(offset);
                                sent_offset_queue
                                    .push_back((TruncateOffset::Chunk { epoch, chunk_id }, None));
                            }
                            LogStoreReadItem::Barrier { is_checkpoint } => {
                                let offset = TruncateOffset::Barrier { epoch };
                                if let Some(prev_offset) = &prev_offset {
                                    prev_offset.check_next_offset(offset)?;
                                }
                                let start_time = if is_checkpoint {
                                    let start_time = Instant::now();
                                    request_tx.barrier(epoch, true).await?;
                                    Some(start_time)
                                } else {
                                    request_tx.barrier(epoch, false).await?;
                                    None
                                };
                                prev_offset = Some(offset);
                                sent_offset_queue
                                    .push_back((TruncateOffset::Barrier { epoch }, start_time));
                            }
                            LogStoreReadItem::UpdateVnodeBitmap(_) => {}
                        }
                    }
                }
            }
        };

        select(pin!(poll_response_stream), pin!(poll_consume_log_and_sink))
            .await
            .factor_first()
            .0
    }
}

#[derive(Debug)]
pub struct CoordinatedRemoteSink<R: RemoteSinkTrait> {
    param: SinkParam,
    _phantom: PhantomData<R>,
}

impl<R: RemoteSinkTrait> TryFrom<SinkParam> for CoordinatedRemoteSink<R> {
    type Error = SinkError;

    fn try_from(param: SinkParam) -> std::result::Result<Self, Self::Error> {
        Ok(Self {
            param,
            _phantom: PhantomData,
        })
    }
}

impl<R: RemoteSinkTrait> Sink for CoordinatedRemoteSink<R> {
    type Coordinator = RemoteCoordinator;
    type LogSinker = LogSinkerOf<CoordinatedSinkWriter<CoordinatedRemoteSinkWriter>>;

    const SINK_NAME: &'static str = R::SINK_NAME;

    async fn validate(&self) -> Result<()> {
        validate_remote_sink(&self.param).await
    }

    async fn new_log_sinker(&self, writer_param: SinkWriterParam) -> Result<Self::LogSinker> {
        Ok(CoordinatedSinkWriter::new(
            writer_param
                .meta_client
                .expect("should have meta client")
                .sink_coordinate_client()
                .await,
            self.param.clone(),
            writer_param.vnode_bitmap.ok_or_else(|| {
                SinkError::Remote(anyhow_error!(
                    "sink needs coordination should not have singleton input"
                ))
            })?,
            CoordinatedRemoteSinkWriter::new(
                self.param.clone(),
                writer_param.connector_params,
                writer_param.sink_metrics.clone(),
            )
            .await?,
        )
        .await?
        .into_log_sinker(writer_param.sink_metrics))
    }

    async fn new_coordinator(&self) -> Result<Self::Coordinator> {
        RemoteCoordinator::new::<R>(self.param.clone()).await
    }
}

pub struct CoordinatedRemoteSinkWriter {
    properties: HashMap<String, String>,
    epoch: Option<u64>,
    batch_id: u64,
    stream_handle: SinkWriterStreamHandle,
    sink_metrics: SinkMetrics,
}

impl CoordinatedRemoteSinkWriter {
    pub async fn new(
        param: SinkParam,
        connector_params: ConnectorParams,
        sink_metrics: SinkMetrics,
    ) -> Result<Self> {
        let stream_handle = EmbeddedConnectorClient::new()?
            .start_sink_writer_stream(param.clone(), connector_params.sink_payload_format)
            .await?;

        Ok(Self {
            properties: param.properties,
            epoch: None,
            batch_id: 0,
            stream_handle,
            sink_metrics,
        })
    }

    fn for_test(
        response_receiver: Receiver<anyhow::Result<SinkWriterStreamResponse>>,
        request_sender: Sender<SinkWriterStreamRequest>,
    ) -> CoordinatedRemoteSinkWriter {
        let properties = HashMap::from([("output.path".to_string(), "/tmp/rw".to_string())]);

        let stream_handle = SinkWriterStreamHandle::for_test(
            request_sender,
            ReceiverStream::new(response_receiver)
                .map_err(RpcError::from)
                .boxed(),
        );

        CoordinatedRemoteSinkWriter {
            properties,
            epoch: None,
            batch_id: 0,
            stream_handle,
            sink_metrics: SinkMetrics::for_test(),
        }
    }
}

fn build_chunk_payload(chunk: StreamChunk) -> Payload {
    let prost_stream_chunk = chunk.to_protobuf();
    let binary_data = Message::encode_to_vec(&prost_stream_chunk);
    Payload::StreamChunkPayload(StreamChunkPayload { binary_data })
}

#[async_trait]
impl SinkWriter for CoordinatedRemoteSinkWriter {
    type CommitMetadata = Option<SinkMetadata>;

    async fn write_batch(&mut self, chunk: StreamChunk) -> Result<()> {
        let cardinality = chunk.cardinality();
        self.sink_metrics
            .connector_sink_rows_received
            .inc_by(cardinality as _);

        let payload = build_chunk_payload(chunk);

        let epoch = self.epoch.ok_or_else(|| {
            SinkError::Remote(anyhow_error!(
                "epoch has not been initialize, call `begin_epoch`"
            ))
        })?;
        let batch_id = self.batch_id;
        self.stream_handle
            .write_batch(epoch, batch_id, payload)
            .await?;
        self.batch_id += 1;
        Ok(())
    }

    async fn begin_epoch(&mut self, epoch: u64) -> Result<()> {
        self.stream_handle.start_epoch(epoch).await?;
        self.epoch = Some(epoch);
        Ok(())
    }

    async fn barrier(&mut self, is_checkpoint: bool) -> Result<Option<SinkMetadata>> {
        let epoch = self.epoch.ok_or_else(|| {
            SinkError::Remote(anyhow_error!(
                "epoch has not been initialize, call `begin_epoch`"
            ))
        })?;
        if is_checkpoint {
            // TODO: add metrics to measure commit time
            let rsp = self.stream_handle.commit(epoch).await?;
            rsp.metadata
                .ok_or_else(|| {
                    SinkError::Remote(anyhow_error!(
                        "get none metadata in commit response for coordinated sink writer"
                    ))
                })
                .map(Some)
        } else {
            self.stream_handle.barrier(epoch).await?;
            Ok(None)
        }
    }
}

pub struct RemoteCoordinator {
    stream_handle: SinkCoordinatorStreamHandle,
}

impl RemoteCoordinator {
    pub async fn new<R: RemoteSinkTrait>(param: SinkParam) -> Result<Self> {
        let stream_handle = EmbeddedConnectorClient::new()?
            .start_sink_coordinator_stream(param.clone())
            .await?;

        tracing::trace!(
            "{:?} RemoteCoordinator started with properties: {:?}",
            R::SINK_NAME,
            &param.properties
        );

        Ok(RemoteCoordinator { stream_handle })
    }
}

#[async_trait]
impl SinkCommitCoordinator for RemoteCoordinator {
    async fn init(&mut self) -> Result<()> {
        Ok(())
    }

    async fn commit(&mut self, epoch: u64, metadata: Vec<SinkMetadata>) -> Result<()> {
        Ok(self.stream_handle.commit(epoch, metadata).await?)
    }
}

struct EmbeddedConnectorClient {
    jvm: &'static JavaVM,
}

impl EmbeddedConnectorClient {
    fn new() -> Result<Self> {
        let jvm = JVM.get_or_init()?;
        Ok(EmbeddedConnectorClient { jvm })
    }

    async fn start_sink_writer_stream(
        &self,
        sink_param: SinkParam,
        sink_payload_format: SinkPayloadFormat,
    ) -> Result<SinkWriterStreamHandle> {
        let (handle, first_rsp) = SinkWriterStreamHandle::initialize(
            SinkWriterStreamRequest {
                request: Some(SinkRequest::Start(StartSink {
                    sink_param: Some(sink_param.to_proto()),
                    format: sink_payload_format as i32,
                })),
            },
            |rx| async move {
                let rx = self.start_jvm_worker_thread(
                    gen_class_name!(com.risingwave.connector.JniSinkWriterHandler),
                    "runJniSinkWriterThread",
                    rx,
                );
                Ok(ReceiverStream::new(rx).map_err(RpcError::from))
            },
        )
        .await?;

        match first_rsp {
            SinkWriterStreamResponse {
                response: Some(sink_writer_stream_response::Response::Start(_)),
            } => Ok(handle),
            msg => Err(SinkError::Internal(anyhow!(
                "should get start response but get {:?}",
                msg
            ))),
        }
    }

    async fn start_sink_coordinator_stream(
        &self,
        param: SinkParam,
    ) -> Result<SinkCoordinatorStreamHandle> {
        let (handle, first_rsp) = SinkCoordinatorStreamHandle::initialize(
            SinkCoordinatorStreamRequest {
                request: Some(sink_coordinator_stream_request::Request::Start(
                    StartCoordinator {
                        param: Some(param.to_proto()),
                    },
                )),
            },
            |rx| async move {
                let rx = self.start_jvm_worker_thread(
                    gen_class_name!(com.risingwave.connector.JniSinkCoordinatorHandler),
                    "runJniSinkCoordinatorThread",
                    rx,
                );
                Ok(ReceiverStream::new(rx).map_err(RpcError::from))
            },
        )
        .await?;

        match first_rsp {
            SinkCoordinatorStreamResponse {
                response: Some(sink_coordinator_stream_response::Response::Start(_)),
            } => Ok(handle),
            msg => Err(SinkError::Internal(anyhow!(
                "should get start response but get {:?}",
                msg
            ))),
        }
    }

    fn start_jvm_worker_thread<REQ: Send + 'static, RSP: Send + 'static>(
        &self,
        class_name: &'static str,
        method_name: &'static str,
        mut request_rx: JniReceiverType<REQ>,
    ) -> Receiver<std::result::Result<RSP, anyhow::Error>> {
        let (mut response_tx, response_rx): (JniSenderType<RSP>, _) =
            mpsc::channel(DEFAULT_BUFFER_SIZE);

        let jvm = self.jvm;
        std::thread::spawn(move || {
            let mut env = match jvm.attach_current_thread() {
                Ok(env) => env,
                Err(e) => {
                    let _ = response_tx
                        .blocking_send(Err(anyhow!("failed to attach current thread: {:?}", e)));
                    return;
                }
            };

            let result = call_static_method!(
                env,
                class_name,
                method_name,
                {{void}, {long requestRx, long responseTx}},
                &mut request_rx as *mut JniReceiverType<REQ>,
                &mut response_tx as *mut JniSenderType<RSP>
            );

            match result {
                Ok(_) => {
                    tracing::info!("end of jni call {}::{}", class_name, method_name);
                }
                Err(e) => {
                    tracing::error!("jni call error: {:?}", e);
                }
            };
        });
        response_rx
    }
}

#[cfg(test)]
mod test {
    use std::time::Duration;

    use risingwave_common::array::StreamChunk;
    use risingwave_common::test_prelude::StreamChunkTestExt;
    use risingwave_pb::connector_service::sink_writer_stream_request::{Barrier, Request};
    use risingwave_pb::connector_service::sink_writer_stream_response::{CommitResponse, Response};
    use risingwave_pb::connector_service::{SinkWriterStreamRequest, SinkWriterStreamResponse};
    use tokio::sync::mpsc;

    use crate::sink::remote::{build_chunk_payload, CoordinatedRemoteSinkWriter};
    use crate::sink::SinkWriter;

    #[tokio::test]
    async fn test_epoch_check() {
        let (request_sender, mut request_recv) = mpsc::channel(16);
        let (_, resp_recv) = mpsc::channel(16);

        let mut sink = CoordinatedRemoteSinkWriter::for_test(resp_recv, request_sender);
        let chunk = StreamChunk::from_pretty(
            " i T
            + 1 Ripper
        ",
        );

        // test epoch check
        assert!(
            tokio::time::timeout(Duration::from_secs(10), sink.barrier(true))
                .await
                .expect("test failed: should not commit without epoch")
                .is_err(),
            "test failed: no epoch check for commit()"
        );
        assert!(
            request_recv.try_recv().is_err(),
            "test failed: unchecked epoch before request"
        );

        assert!(
            tokio::time::timeout(Duration::from_secs(1), sink.write_batch(chunk))
                .await
                .expect("test failed: should not write without epoch")
                .is_err(),
            "test failed: no epoch check for write_batch()"
        );
        assert!(
            request_recv.try_recv().is_err(),
            "test failed: unchecked epoch before request"
        );
    }

    #[tokio::test]
    async fn test_remote_sink() {
        let (request_sender, mut request_receiver) = mpsc::channel(16);
        let (response_sender, response_receiver) = mpsc::channel(16);
        let mut sink = CoordinatedRemoteSinkWriter::for_test(response_receiver, request_sender);

        let chunk_a = StreamChunk::from_pretty(
            " i T
            + 1 Alice
            + 2 Bob
            + 3 Clare
        ",
        );
        let chunk_b = StreamChunk::from_pretty(
            " i T
            + 4 David
            + 5 Eve
            + 6 Frank
        ",
        );

        // test write batch
        sink.begin_epoch(2022).await.unwrap();
        assert_eq!(sink.epoch, Some(2022));

        request_receiver
            .recv()
            .await
            .expect("test failed: failed to construct start_epoch request");

        sink.write_batch(chunk_a.clone()).await.unwrap();
        assert_eq!(sink.epoch, Some(2022));
        assert_eq!(sink.batch_id, 1);
        match request_receiver.recv().await {
            Some(SinkWriterStreamRequest {
                request: Some(Request::WriteBatch(write)),
            }) => {
                assert_eq!(write.epoch, 2022);
                assert_eq!(write.batch_id, 0);
                assert_eq!(write.payload.unwrap(), build_chunk_payload(chunk_a))
            }
            _ => panic!("test failed: failed to construct write request"),
        }

        // test commit
        response_sender
            .send(Ok(SinkWriterStreamResponse {
                response: Some(Response::Commit(CommitResponse {
                    epoch: 2022,
                    metadata: None,
                })),
            }))
            .await
            .expect("test failed: failed to sync epoch");
        sink.barrier(false).await.unwrap();
        let commit_request = request_receiver.recv().await.unwrap();
        match commit_request.request {
            Some(Request::Barrier(Barrier {
                epoch,
                is_checkpoint: false,
            })) => {
                assert_eq!(epoch, 2022);
            }
            _ => panic!("test failed: failed to construct sync request "),
        }

        // begin another epoch
        sink.begin_epoch(2023).await.unwrap();
        // simply keep the channel empty since we've tested begin_epoch
        let _ = request_receiver.recv().await.unwrap();
        assert_eq!(sink.epoch, Some(2023));

        // test another write
        sink.write_batch(chunk_b.clone()).await.unwrap();
        assert_eq!(sink.epoch, Some(2023));
        assert_eq!(sink.batch_id, 2);
        match request_receiver.recv().await {
            Some(SinkWriterStreamRequest {
                request: Some(Request::WriteBatch(write)),
            }) => {
                assert_eq!(write.epoch, 2023);
                assert_eq!(write.batch_id, 1);
                assert_eq!(write.payload.unwrap(), build_chunk_payload(chunk_b));
            }
            _ => panic!("test failed: failed to construct write request"),
        }
    }
}<|MERGE_RESOLUTION|>--- conflicted
+++ resolved
@@ -67,20 +67,13 @@
 macro_rules! def_remote_sink {
     () => {
         def_remote_sink! {
-<<<<<<< HEAD
-            { ElasticSearch, ElasticSearchSink, "elasticsearch" },
-            { Cassandra, CassandraSink, "cassandra" },
-            { Jdbc, JdbcSink, "jdbc" },
-            { DeltaLake, DeltaLakeSink, "deltalake" },
-            { HttpJava, HttpJavaSink, "http" }
-=======
             { ElasticSearch, ElasticSearchSink, "elasticsearch" }
             { Cassandra, CassandraSink, "cassandra" }
             { Jdbc, JdbcSink, "jdbc", |desc| {
                 desc.sink_type.is_append_only()
             } }
             { DeltaLake, DeltaLakeSink, "deltalake" }
->>>>>>> da79ff5b
+            { HttpJava, HttpJavaSink, "http" }
         }
     };
     () => {};
