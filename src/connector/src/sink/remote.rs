// Copyright 2023 RisingWave Labs
//
// Licensed under the Apache License, Version 2.0 (the "License");
// you may not use this file except in compliance with the License.
// You may obtain a copy of the License at
//
//     http://www.apache.org/licenses/LICENSE-2.0
//
// Unless required by applicable law or agreed to in writing, software
// distributed under the License is distributed on an "AS IS" BASIS,
// WITHOUT WARRANTIES OR CONDITIONS OF ANY KIND, either express or implied.
// See the License for the specific language governing permissions and
// limitations under the License.

use std::collections::HashMap;
use std::marker::PhantomData;
use std::ops::Deref;

use anyhow::anyhow;
use async_trait::async_trait;
use itertools::Itertools;
use jni::objects::{JByteArray, JValue, JValueOwned};
use prost::Message;
use risingwave_common::array::StreamChunk;
use risingwave_common::catalog::Schema;
use risingwave_common::error::anyhow_error;
use risingwave_common::types::DataType;
use risingwave_jni_core::jvm_runtime::JVM;
use risingwave_pb::connector_service::sink_writer_stream_request::write_batch::json_payload::RowOp;
use risingwave_pb::connector_service::sink_writer_stream_request::write_batch::{
    JsonPayload, Payload, StreamChunkPayload,
};
use risingwave_pb::connector_service::sink_writer_stream_response::CommitResponse;
use risingwave_pb::connector_service::{
    SinkMetadata, SinkPayloadFormat, ValidateSinkRequest, ValidateSinkResponse,
};
#[cfg(test)]
use risingwave_pb::connector_service::{SinkWriterStreamRequest, SinkWriterStreamResponse};
use risingwave_rpc_client::{ConnectorClient, SinkCoordinatorStreamHandle, SinkWriterStreamHandle};
#[cfg(test)]
use tokio::sync::mpsc::{Sender, UnboundedReceiver};
#[cfg(test)]
use tonic::Status;
use tracing::{error, warn};

use super::encoder::{JsonEncoder, RowEncoder, TimestampHandlingMode};
use crate::sink::coordinate::CoordinatedSinkWriter;
use crate::sink::iceberg::REMOTE_ICEBERG_SINK;
use crate::sink::SinkError::Remote;
use crate::sink::{
    DummySinkCommitCoordinator, Result, Sink, SinkCommitCoordinator, SinkError, SinkParam,
    SinkWriter, SinkWriterParam,
};
use crate::ConnectorParams;

pub const VALID_REMOTE_SINKS: [&str; 5] = [
    "jdbc",
    REMOTE_ICEBERG_SINK,
    "deltalake",
    "elasticsearch",
    "cassandra",
];

pub fn is_valid_remote_sink(connector_type: &str) -> bool {
    VALID_REMOTE_SINKS.contains(&connector_type)
}

#[derive(Clone, Debug)]
pub struct RemoteConfig {
    pub connector_type: String,
    pub properties: HashMap<String, String>,
}

impl RemoteConfig {
    pub fn from_hashmap(values: HashMap<String, String>) -> Result<Self> {
        let connector_type = values
            .get("connector")
            .expect("sink type must be specified")
            .to_string();

        if !is_valid_remote_sink(connector_type.as_str()) {
            return Err(SinkError::Config(anyhow!(
                "invalid connector type: {connector_type}"
            )));
        }

        Ok(RemoteConfig {
            connector_type,
            properties: values,
        })
    }
}

#[derive(Debug)]
pub struct RemoteSink {
    config: RemoteConfig,
    param: SinkParam,
}

impl RemoteSink {
    pub fn new(config: RemoteConfig, param: SinkParam) -> Self {
        Self { config, param }
    }
}

#[async_trait]
impl Sink for RemoteSink {
    type Coordinator = DummySinkCommitCoordinator;
    type Writer = RemoteSinkWriter;

    async fn new_writer(&self, writer_param: SinkWriterParam) -> Result<Self::Writer> {
        Ok(RemoteSinkWriter::new(
            self.config.clone(),
            self.param.clone(),
            writer_param.connector_params,
        )
        .await?)
    }

    async fn validate(&self) -> Result<()> {
        // FIXME: support struct and array in stream sink
        self.param.columns.iter().map(|col| {
            if matches!(
                col.data_type,
                DataType::Int16
                    | DataType::Int32
                    | DataType::Int64
                    | DataType::Float32
                    | DataType::Float64
                    | DataType::Boolean
                    | DataType::Decimal
                    | DataType::Timestamp
                    | DataType::Timestamptz
                    | DataType::Varchar
                    | DataType::Date
                    | DataType::Time
                    | DataType::Interval
                    | DataType::Jsonb
                    | DataType::Bytea
                    | DataType::List(_)
            ) {
                Ok(())
            } else {
                Err(SinkError::Remote(anyhow_error!(
                    "remote sink supports Int16, Int32, Int64, Float32, Float64, Boolean, Decimal, Time, Date, Interval, Jsonb, Timestamp, Timestamptz, List, Bytea and Varchar, got {:?}: {:?}",
                    col.name,
                    col.data_type,
                )))
            }
        }).try_collect()?;

        let mut env = JVM
            .as_ref()
            .map_err(|err| SinkError::Internal(err.into()))?
            .attach_current_thread()
            .map_err(|err| SinkError::Internal(err.into()))?;
        let validate_sink_request = ValidateSinkRequest {
            sink_param: Some(self.param.to_proto()),
        };
        let validate_sink_request_bytes = env
            .byte_array_from_slice(&Message::encode_to_vec(&validate_sink_request))
            .map_err(|err| SinkError::Internal(err.into()))?;

        let response = env
            .call_static_method(
                "com/risingwave/connector/JniSinkValidationHandler",
                "validate",
                "([B)[B",
                &[JValue::Object(&validate_sink_request_bytes)],
            )
            .map_err(|err| SinkError::Internal(err.into()))?;

        let validate_sink_response_bytes = match response {
            JValueOwned::Object(o) => unsafe { JByteArray::from_raw(o.into_raw()) },
            _ => unreachable!(),
        };

        let validate_sink_response: ValidateSinkResponse = Message::decode(
            risingwave_jni_core::to_guarded_slice(&validate_sink_response_bytes, &mut env)
                .map_err(|err| SinkError::Internal(err.into()))?
                .deref(),
        )
        .map_err(|err| SinkError::Internal(err.into()))?;

        validate_sink_response.error.map_or_else(
            || Ok(()), // If there is no error message, return Ok here.
            |err| {
                Err(SinkError::Remote(anyhow!(format!(
                    "sink cannot pass validation: {}",
                    err.error_message
                ))))
            },
        )
    }
}

#[derive(Debug)]
pub struct CoordinatedRemoteSink(pub RemoteSink);

#[async_trait]
impl Sink for CoordinatedRemoteSink {
    type Coordinator = RemoteCoordinator;
    type Writer = CoordinatedSinkWriter<CoordinatedRemoteSinkWriter>;

    async fn validate(&self) -> Result<()> {
        self.0.validate().await
    }

    async fn new_writer(&self, writer_param: SinkWriterParam) -> Result<Self::Writer> {
        Ok(CoordinatedSinkWriter::new(
            writer_param
                .meta_client
                .expect("should have meta client")
                .sink_coordinate_client()
                .await,
            self.0.param.clone(),
            writer_param.vnode_bitmap.ok_or_else(|| {
                SinkError::Remote(anyhow_error!(
                    "sink needs coordination should not have singleton input"
                ))
            })?,
            CoordinatedRemoteSinkWriter::new(
                self.0.config.clone(),
                self.0.param.clone(),
                writer_param.connector_params,
            )
            .await?,
        )
        .await?)
    }

    async fn new_coordinator(
        &self,
        connector_client: Option<ConnectorClient>,
    ) -> Result<Self::Coordinator> {
        Ok(RemoteCoordinator::new(
            connector_client
                .ok_or_else(|| Remote(anyhow_error!("no connector client specified")))?,
            self.0.param.clone(),
        )
        .await?)
    }
}

pub type RemoteSinkWriter = RemoteSinkWriterInner<()>;
pub type CoordinatedRemoteSinkWriter = RemoteSinkWriterInner<Option<SinkMetadata>>;

pub struct RemoteSinkWriterInner<SM> {
    pub connector_type: String,
    properties: HashMap<String, String>,
    epoch: Option<u64>,
    batch_id: u64,
    schema: Schema,
    payload_format: SinkPayloadFormat,
    stream_handle: SinkWriterStreamHandle,
    json_encoder: JsonEncoder,
    _phantom: PhantomData<SM>,
}

impl<SM> RemoteSinkWriterInner<SM> {
    pub async fn new(
        config: RemoteConfig,
        param: SinkParam,
        connector_params: ConnectorParams,
    ) -> Result<Self> {
        let client = connector_params.connector_client.ok_or_else(|| {
            SinkError::Remote(anyhow_error!(
                "connector node endpoint not specified or unable to connect to connector node"
            ))
        })?;
        let stream_handle = client
            .start_sink_writer_stream(param.to_proto(), connector_params.sink_payload_format)
            .await
            .inspect_err(|e| {
                error!(
                    "failed to start sink stream for connector `{}`: {:?}",
                    &config.connector_type, e
                )
            })?;
        tracing::trace!(
            "{:?} sink stream started with properties: {:?}",
            &config.connector_type,
            &config.properties
        );

        Ok(Self {
            connector_type: config.connector_type,
            properties: config.properties,
            epoch: None,
            batch_id: 0,
            schema: param.schema(),
            stream_handle,
            payload_format: connector_params.sink_payload_format,
            json_encoder: JsonEncoder::new(param.schema(), None, TimestampHandlingMode::String),
            _phantom: PhantomData,
        })
    }

    #[cfg(test)]
    fn for_test(
        response_receiver: UnboundedReceiver<std::result::Result<SinkWriterStreamResponse, Status>>,
        request_sender: Sender<SinkWriterStreamRequest>,
    ) -> RemoteSinkWriter {
        use risingwave_common::catalog::Field;
        let properties = HashMap::from([("output.path".to_string(), "/tmp/rw".to_string())]);

        let schema = Schema::new(vec![
            Field {
                data_type: DataType::Int32,
                name: "id".into(),
                sub_fields: vec![],
                type_name: "".into(),
            },
            Field {
                data_type: DataType::Varchar,
                name: "name".into(),
                sub_fields: vec![],
                type_name: "".into(),
            },
        ]);

        use futures::StreamExt;
        use tokio_stream::wrappers::UnboundedReceiverStream;

        let stream_handle = SinkWriterStreamHandle::for_test(
            request_sender,
            UnboundedReceiverStream::new(response_receiver).boxed(),
        );

        RemoteSinkWriter {
            connector_type: "file".to_string(),
            properties,
            epoch: None,
            batch_id: 0,
            json_encoder: JsonEncoder::new(schema.clone(), None, TimestampHandlingMode::String),
            schema,
            stream_handle,
            payload_format: SinkPayloadFormat::Json,
            _phantom: PhantomData,
        }
    }
}

trait HandleBarrierResponse {
    type SinkMetadata: Send;
    fn handle_commit_response(rsp: CommitResponse) -> Result<Self::SinkMetadata>;
    fn non_checkpoint_return_value() -> Self::SinkMetadata;
}

impl HandleBarrierResponse for RemoteSinkWriter {
    type SinkMetadata = ();

    fn handle_commit_response(rsp: CommitResponse) -> Result<Self::SinkMetadata> {
        if rsp.metadata.is_some() {
            warn!("get metadata in commit response for non-coordinated remote sink writer");
        }
        Ok(())
    }

    fn non_checkpoint_return_value() -> Self::SinkMetadata {}
}

impl HandleBarrierResponse for CoordinatedRemoteSinkWriter {
    type SinkMetadata = Option<SinkMetadata>;

    fn handle_commit_response(rsp: CommitResponse) -> Result<Self::SinkMetadata> {
        rsp.metadata
            .ok_or_else(|| {
                SinkError::Remote(anyhow_error!(
                    "get none metadata in commit response for coordinated sink writer"
                ))
            })
            .map(Some)
    }

    fn non_checkpoint_return_value() -> Self::SinkMetadata {
        None
    }
}

#[async_trait]
impl<SM: Send + 'static> SinkWriter for RemoteSinkWriterInner<SM>
where
    Self: HandleBarrierResponse<SinkMetadata = SM>,
{
    type CommitMetadata = SM;

    async fn write_batch(&mut self, chunk: StreamChunk) -> Result<()> {
        let payload = match self.payload_format {
            SinkPayloadFormat::Json => {
<<<<<<< HEAD
                let mut row_ops = vec![];
=======
                let mut row_ops = Vec::with_capacity(chunk.cardinality());
                let enc = JsonEncoder::new(&self.schema, None, TimestampHandlingMode::String);
>>>>>>> d842cfa3
                for (op, row_ref) in chunk.rows() {
                    let map = self.json_encoder.encode(row_ref)?;
                    let row_op = RowOp {
                        op_type: op.to_protobuf() as i32,
                        line: serde_json::to_string(&map)
                            .map_err(|e| SinkError::Remote(anyhow_error!("{:?}", e)))?,
                    };

                    row_ops.push(row_op);
                }
                Payload::JsonPayload(JsonPayload { row_ops })
            }
            SinkPayloadFormat::StreamChunk => {
                let prost_stream_chunk = chunk.to_protobuf();
                let binary_data = Message::encode_to_vec(&prost_stream_chunk);
                Payload::StreamChunkPayload(StreamChunkPayload { binary_data })
            }
            SinkPayloadFormat::FormatUnspecified => {
                unreachable!("should specify sink payload format")
            }
        };

        let epoch = self.epoch.ok_or_else(|| {
            SinkError::Remote(anyhow_error!(
                "epoch has not been initialize, call `begin_epoch`"
            ))
        })?;
        let batch_id = self.batch_id;
        self.stream_handle
            .write_batch(epoch, batch_id, payload)
            .await?;
        self.batch_id += 1;
        Ok(())
    }

    async fn begin_epoch(&mut self, epoch: u64) -> Result<()> {
        self.stream_handle.start_epoch(epoch).await?;
        self.epoch = Some(epoch);
        Ok(())
    }

    async fn barrier(&mut self, is_checkpoint: bool) -> Result<SM> {
        let epoch = self.epoch.ok_or_else(|| {
            SinkError::Remote(anyhow_error!(
                "epoch has not been initialize, call `begin_epoch`"
            ))
        })?;
        if is_checkpoint {
            // TODO: add metrics to measure commit time
            let rsp = self.stream_handle.commit(epoch).await?;
            Ok(<Self as HandleBarrierResponse>::handle_commit_response(
                rsp,
            )?)
        } else {
            self.stream_handle.barrier(epoch).await?;
            Ok(<Self as HandleBarrierResponse>::non_checkpoint_return_value())
        }
    }
}

pub struct RemoteCoordinator {
    stream_handle: SinkCoordinatorStreamHandle,
}

impl RemoteCoordinator {
    pub async fn new(client: ConnectorClient, param: SinkParam) -> Result<Self> {
        let stream_handle = client
            .start_sink_coordinator_stream(param.to_proto())
            .await?;
        Ok(RemoteCoordinator { stream_handle })
    }
}

#[async_trait]
impl SinkCommitCoordinator for RemoteCoordinator {
    async fn init(&mut self) -> Result<()> {
        Ok(())
    }

    async fn commit(&mut self, epoch: u64, metadata: Vec<SinkMetadata>) -> Result<()> {
        Ok(self.stream_handle.commit(epoch, metadata).await?)
    }
}

#[cfg(test)]
mod test {
    use std::time::Duration;

    use risingwave_common::array::StreamChunk;
    use risingwave_common::test_prelude::StreamChunkTestExt;
    use risingwave_pb::connector_service::sink_writer_stream_request::write_batch::Payload;
    use risingwave_pb::connector_service::sink_writer_stream_request::{Barrier, Request};
    use risingwave_pb::connector_service::sink_writer_stream_response::{CommitResponse, Response};
    use risingwave_pb::connector_service::{SinkWriterStreamRequest, SinkWriterStreamResponse};
    use risingwave_pb::data;
    use tokio::sync::mpsc;

    use crate::sink::remote::RemoteSinkWriter;
    use crate::sink::SinkWriter;

    #[tokio::test]
    async fn test_epoch_check() {
        let (request_sender, mut request_recv) = mpsc::channel(16);
        let (_, resp_recv) = mpsc::unbounded_channel();

        let mut sink = RemoteSinkWriter::for_test(resp_recv, request_sender);
        let chunk = StreamChunk::from_pretty(
            " i T
            + 1 Ripper
        ",
        );

        // test epoch check
        assert!(
            tokio::time::timeout(Duration::from_secs(10), sink.barrier(true))
                .await
                .expect("test failed: should not commit without epoch")
                .is_err(),
            "test failed: no epoch check for commit()"
        );
        assert!(
            request_recv.try_recv().is_err(),
            "test failed: unchecked epoch before request"
        );

        assert!(
            tokio::time::timeout(Duration::from_secs(1), sink.write_batch(chunk))
                .await
                .expect("test failed: should not write without epoch")
                .is_err(),
            "test failed: no epoch check for write_batch()"
        );
        assert!(
            request_recv.try_recv().is_err(),
            "test failed: unchecked epoch before request"
        );
    }

    #[tokio::test]
    async fn test_remote_sink() {
        let (request_sender, mut request_receiver) = mpsc::channel(16);
        let (response_sender, response_receiver) = mpsc::unbounded_channel();
        let mut sink = RemoteSinkWriter::for_test(response_receiver, request_sender);

        let chunk_a = StreamChunk::from_pretty(
            " i T
            + 1 Alice
            + 2 Bob
            + 3 Clare
        ",
        );
        let chunk_b = StreamChunk::from_pretty(
            " i T
            + 4 David
            + 5 Eve
            + 6 Frank
        ",
        );

        // test write batch
        sink.begin_epoch(2022).await.unwrap();
        assert_eq!(sink.epoch, Some(2022));

        request_receiver
            .recv()
            .await
            .expect("test failed: failed to construct start_epoch request");

        sink.write_batch(chunk_a.clone()).await.unwrap();
        assert_eq!(sink.epoch, Some(2022));
        assert_eq!(sink.batch_id, 1);
        match request_receiver.recv().await {
            Some(SinkWriterStreamRequest {
                request: Some(Request::WriteBatch(write)),
            }) => {
                assert_eq!(write.epoch, 2022);
                assert_eq!(write.batch_id, 0);
                match write.payload.unwrap() {
                    Payload::JsonPayload(json) => {
                        let row_0 = json.row_ops.get(0).unwrap();
                        assert_eq!(row_0.line, "{\"id\":1,\"name\":\"Alice\"}");
                        assert_eq!(row_0.op_type, data::Op::Insert as i32);
                        let row_1 = json.row_ops.get(1).unwrap();
                        assert_eq!(row_1.line, "{\"id\":2,\"name\":\"Bob\"}");
                        assert_eq!(row_1.op_type, data::Op::Insert as i32);
                        let row_2 = json.row_ops.get(2).unwrap();
                        assert_eq!(row_2.line, "{\"id\":3,\"name\":\"Clare\"}");
                        assert_eq!(row_2.op_type, data::Op::Insert as i32);
                    }
                    _ => unreachable!("should be json payload"),
                }
            }
            _ => panic!("test failed: failed to construct write request"),
        }

        // test commit
        response_sender
            .send(Ok(SinkWriterStreamResponse {
                response: Some(Response::Commit(CommitResponse {
                    epoch: 2022,
                    metadata: None,
                })),
            }))
            .expect("test failed: failed to sync epoch");
        sink.barrier(true).await.unwrap();
        let commit_request = request_receiver.recv().await.unwrap();
        match commit_request.request {
            Some(Request::Barrier(Barrier {
                epoch,
                is_checkpoint: true,
            })) => {
                assert_eq!(epoch, 2022);
            }
            _ => panic!("test failed: failed to construct sync request "),
        }

        // begin another epoch
        sink.begin_epoch(2023).await.unwrap();
        // simply keep the channel empty since we've tested begin_epoch
        let _ = request_receiver.recv().await.unwrap();
        assert_eq!(sink.epoch, Some(2023));

        // test another write
        sink.write_batch(chunk_b.clone()).await.unwrap();
        assert_eq!(sink.epoch, Some(2023));
        assert_eq!(sink.batch_id, 2);
        match request_receiver.recv().await {
            Some(SinkWriterStreamRequest {
                request: Some(Request::WriteBatch(write)),
            }) => {
                assert_eq!(write.epoch, 2023);
                assert_eq!(write.batch_id, 1);
                match write.payload.unwrap() {
                    Payload::JsonPayload(json) => {
                        let row_0 = json.row_ops.get(0).unwrap();
                        assert_eq!(row_0.line, "{\"id\":4,\"name\":\"David\"}");
                        assert_eq!(row_0.op_type, data::Op::Insert as i32);
                        let row_1 = json.row_ops.get(1).unwrap();
                        assert_eq!(row_1.line, "{\"id\":5,\"name\":\"Eve\"}");
                        assert_eq!(row_1.op_type, data::Op::Insert as i32);
                        let row_2 = json.row_ops.get(2).unwrap();
                        assert_eq!(row_2.line, "{\"id\":6,\"name\":\"Frank\"}");
                        assert_eq!(row_2.op_type, data::Op::Insert as i32);
                    }
                    _ => unreachable!("should be json payload"),
                }
            }
            _ => panic!("test failed: failed to construct write request"),
        }
    }
}<|MERGE_RESOLUTION|>--- conflicted
+++ resolved
@@ -388,12 +388,7 @@
     async fn write_batch(&mut self, chunk: StreamChunk) -> Result<()> {
         let payload = match self.payload_format {
             SinkPayloadFormat::Json => {
-<<<<<<< HEAD
-                let mut row_ops = vec![];
-=======
                 let mut row_ops = Vec::with_capacity(chunk.cardinality());
-                let enc = JsonEncoder::new(&self.schema, None, TimestampHandlingMode::String);
->>>>>>> d842cfa3
                 for (op, row_ref) in chunk.rows() {
                     let map = self.json_encoder.encode(row_ref)?;
                     let row_op = RowOp {
