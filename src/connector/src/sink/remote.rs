// Copyright 2025 RisingWave Labs
//
// Licensed under the Apache License, Version 2.0 (the "License");
// you may not use this file except in compliance with the License.
// You may obtain a copy of the License at
//
//     http://www.apache.org/licenses/LICENSE-2.0
//
// Unless required by applicable law or agreed to in writing, software
// distributed under the License is distributed on an "AS IS" BASIS,
// WITHOUT WARRANTIES OR CONDITIONS OF ANY KIND, either express or implied.
// See the License for the specific language governing permissions and
// limitations under the License.

use std::collections::VecDeque;
use std::marker::PhantomData;
use std::ops::Deref;
use std::pin::pin;
use std::time::Instant;

use anyhow::{Context, anyhow};
use async_trait::async_trait;
use await_tree::InstrumentAwait;
use futures::TryStreamExt;
use futures::future::select;
use jni::JavaVM;
use prost::Message;
use risingwave_common::array::StreamChunk;
use risingwave_common::bail;
use risingwave_common::catalog::{ColumnDesc, ColumnId};
use risingwave_common::session_config::sink_decouple::SinkDecouple;
use risingwave_common::types::DataType;
use risingwave_jni_core::jvm_runtime::{JVM, execute_with_jni_env};
use risingwave_jni_core::{
    JniReceiverType, JniSenderType, JniSinkWriterStreamRequest, call_static_method, gen_class_name,
};
use risingwave_pb::connector_service::sink_coordinator_stream_request::StartCoordinator;
use risingwave_pb::connector_service::sink_writer_stream_request::{
    Request as SinkRequest, StartSink,
};
use risingwave_pb::connector_service::{
    PbSinkParam, SinkCoordinatorStreamRequest, SinkCoordinatorStreamResponse, SinkMetadata,
    SinkWriterStreamRequest, SinkWriterStreamResponse, TableSchema, ValidateSinkRequest,
    ValidateSinkResponse, sink_coordinator_stream_request, sink_coordinator_stream_response,
    sink_writer_stream_response,
};
use risingwave_rpc_client::error::RpcError;
use risingwave_rpc_client::{
    BidiStreamReceiver, BidiStreamSender, DEFAULT_BUFFER_SIZE, SinkCoordinatorStreamHandle,
    SinkWriterStreamHandle,
};
use rw_futures_util::drop_either_future;
use sea_orm::DatabaseConnection;
use thiserror_ext::AsReport;
use tokio::sync::mpsc;
use tokio::sync::mpsc::{Receiver, unbounded_channel};
use tokio::task::spawn_blocking;
use tokio_stream::wrappers::ReceiverStream;
use tracing::warn;

use super::elasticsearch_opensearch::elasticsearch_converter::{
    StreamChunkConverter, is_remote_es_sink,
};
use super::elasticsearch_opensearch::elasticsearch_opensearch_config::ES_OPTION_DELIMITER;
use crate::error::ConnectorResult;
use crate::sink::coordinate::CoordinatedSinkWriter;
use crate::sink::log_store::{LogStoreReadItem, LogStoreResult, TruncateOffset};
use crate::sink::writer::{LogSinkerOf, SinkWriter, SinkWriterExt};
use crate::sink::{
    DummySinkCommitCoordinator, LogSinker, Result, Sink, SinkCommitCoordinator, SinkError,
    SinkLogReader, SinkParam, SinkWriterMetrics, SinkWriterParam,
};

macro_rules! def_remote_sink {
    () => {
        def_remote_sink! {
            //todo!, delete java impl
            // { ElasticSearchJava, ElasticSearchJavaSink, "elasticsearch_v1" }
            // { OpensearchJava, OpenSearchJavaSink, "opensearch_v1"}
            { Cassandra, CassandraSink, "cassandra" }
            { Jdbc, JdbcSink, "jdbc" }
            { DeltaLake, DeltaLakeSink, "deltalake" }
            { HttpJava, HttpJavaSink, "http" }
        }
    };
    ({ $variant_name:ident, $sink_type_name:ident, $sink_name:expr }) => {
        #[derive(Debug)]
        pub struct $variant_name;
        impl RemoteSinkTrait for $variant_name {
            const SINK_NAME: &'static str = $sink_name;
        }
        pub type $sink_type_name = RemoteSink<$variant_name>;
    };
    ({ $variant_name:ident, $sink_type_name:ident, $sink_name:expr, |$desc:ident| $body:expr }) => {
        #[derive(Debug)]
        pub struct $variant_name;
        impl RemoteSinkTrait for $variant_name {
            const SINK_NAME: &'static str = $sink_name;
            fn default_sink_decouple($desc: &SinkDesc) -> bool {
                $body
            }
        }
        pub type $sink_type_name = RemoteSink<$variant_name>;
    };
    ({ $($first:tt)+ } $({$($rest:tt)+})*) => {
        def_remote_sink! {
            {$($first)+}
        }
        def_remote_sink! {
            $({$($rest)+})*
        }
    };
    ($($invalid:tt)*) => {
        compile_error! {concat! {"invalid `", stringify!{$($invalid)*}, "`"}}
    }
}

def_remote_sink!();

pub trait RemoteSinkTrait: Send + Sync + 'static {
    const SINK_NAME: &'static str;
    fn default_sink_decouple() -> bool {
        true
    }
}

#[derive(Debug)]
pub struct RemoteSink<R: RemoteSinkTrait> {
    param: SinkParam,
    _phantom: PhantomData<R>,
}

impl<R: RemoteSinkTrait> TryFrom<SinkParam> for RemoteSink<R> {
    type Error = SinkError;

    fn try_from(param: SinkParam) -> std::result::Result<Self, Self::Error> {
        Ok(Self {
            param,
            _phantom: PhantomData,
        })
    }
}

impl<R: RemoteSinkTrait> Sink for RemoteSink<R> {
    type Coordinator = DummySinkCommitCoordinator;
    type LogSinker = RemoteLogSinker;

    const SINK_NAME: &'static str = R::SINK_NAME;

    fn is_sink_decouple(user_specified: &SinkDecouple) -> Result<bool> {
        match user_specified {
            SinkDecouple::Default => Ok(R::default_sink_decouple()),
            SinkDecouple::Enable => Ok(true),
            SinkDecouple::Disable => Ok(false),
        }
    }

    async fn new_log_sinker(
        &self,
        writer_param: SinkWriterParam,
    ) -> Result<(Self::LogSinker, Option<u64>)> {
        Ok((
            RemoteLogSinker::new(self.param.clone(), writer_param, Self::SINK_NAME).await?,
            None,
        ))
    }

    async fn validate(&self) -> Result<()> {
        validate_remote_sink(&self.param, Self::SINK_NAME).await?;
        Ok(())
    }
}

async fn validate_remote_sink(param: &SinkParam, sink_name: &str) -> ConnectorResult<()> {
    // if sink_name == OpenSearchJavaSink::SINK_NAME {
    //     risingwave_common::license::Feature::OpenSearchSink
    //         .check_available()
    //         .map_err(|e| anyhow::anyhow!(e))?;
    // }
    if is_remote_es_sink(sink_name)
        && param.downstream_pk.len() > 1
        && !param.properties.contains_key(ES_OPTION_DELIMITER)
    {
        bail!("Es sink only supports single pk or pk with delimiter option");
    }
    // FIXME: support struct and array in stream sink
    param.columns.iter().try_for_each(|col| {
        match &col.data_type {
            DataType::Int16
                    | DataType::Int32
                    | DataType::Int64
                    | DataType::Float32
                    | DataType::Float64
                    | DataType::Boolean
                    | DataType::Decimal
                    | DataType::Timestamp
                    | DataType::Timestamptz
                    | DataType::Varchar
                    | DataType::Date
                    | DataType::Time
                    | DataType::Interval
                    | DataType::Jsonb
                    | DataType::Bytea => Ok(()),
            DataType::List(list) => {
                if is_remote_es_sink(sink_name) || matches!(list.as_ref(), DataType::Int16 | DataType::Int32 | DataType::Int64 | DataType::Float32 | DataType::Float64 | DataType::Varchar){
                    Ok(())
                } else{
                    Err(SinkError::Remote(anyhow!(
                        "Remote sink only supports list<int16, int32, int64, float, double, varchar>, got {:?}: {:?}",
                        col.name,
                        col.data_type,
                    )))
                }
            },
            DataType::Struct(_) => {
                if is_remote_es_sink(sink_name){
                    Ok(())
                }else{
                    Err(SinkError::Remote(anyhow!(
                        "Only Es sink supports struct, got {:?}: {:?}",
                        col.name,
                        col.data_type,
                    )))
                }
            },
            DataType::Serial | DataType::Int256 | DataType::Map(_) => Err(SinkError::Remote(anyhow!(
                            "remote sink supports Int16, Int32, Int64, Float32, Float64, Boolean, Decimal, Time, Date, Interval, Jsonb, Timestamp, Timestamptz, Bytea, List and Varchar, (Es sink support Struct) got {:?}: {:?}",
                            col.name,
                            col.data_type,
                        )))}})?;

    let jvm = JVM.get_or_init()?;
    let sink_param = param.to_proto();

    spawn_blocking(move || -> anyhow::Result<()> {
        execute_with_jni_env(jvm, |env| {
            let validate_sink_request = ValidateSinkRequest {
                sink_param: Some(sink_param),
            };
            let validate_sink_request_bytes =
                env.byte_array_from_slice(&Message::encode_to_vec(&validate_sink_request))?;

            let validate_sink_response_bytes = call_static_method!(
                env,
                {com.risingwave.connector.JniSinkValidationHandler},
                {byte[] validate(byte[] validateSourceRequestBytes)},
                &validate_sink_request_bytes
            )?;

            let validate_sink_response: ValidateSinkResponse = Message::decode(
                risingwave_jni_core::to_guarded_slice(&validate_sink_response_bytes, env)?.deref(),
            )?;

            validate_sink_response.error.map_or_else(
                || Ok(()), // If there is no error message, return Ok here.
                |err| bail!("sink cannot pass validation: {}", err.error_message),
            )
        })
    })
    .await
    .context("JoinHandle returns error")??;

    Ok(())
}

pub struct RemoteLogSinker {
    request_sender: BidiStreamSender<JniSinkWriterStreamRequest>,
    response_stream: BidiStreamReceiver<SinkWriterStreamResponse>,
    stream_chunk_converter: StreamChunkConverter,
    sink_writer_metrics: SinkWriterMetrics,
}

impl RemoteLogSinker {
    async fn new(
        sink_param: SinkParam,
        writer_param: SinkWriterParam,
        sink_name: &str,
    ) -> Result<Self> {
        let sink_proto = sink_param.to_proto();
        let payload_schema = if is_remote_es_sink(sink_name) {
            let columns = vec![
                ColumnDesc::unnamed(ColumnId::from(0), DataType::Varchar).to_protobuf(),
                ColumnDesc::unnamed(ColumnId::from(1), DataType::Varchar).to_protobuf(),
                ColumnDesc::unnamed(ColumnId::from(2), DataType::Jsonb).to_protobuf(),
                ColumnDesc::unnamed(ColumnId::from(2), DataType::Varchar).to_protobuf(),
            ];
            Some(TableSchema {
                columns,
                pk_indices: vec![],
            })
        } else {
            sink_proto.table_schema.clone()
        };

        let SinkWriterStreamHandle {
            request_sender,
            response_stream,
        } = EmbeddedConnectorClient::new()?
            .start_sink_writer_stream(payload_schema, sink_proto)
            .await?;

        Ok(RemoteLogSinker {
            request_sender,
            response_stream,
            sink_writer_metrics: SinkWriterMetrics::new(&writer_param),
            stream_chunk_converter: StreamChunkConverter::new(
                sink_name,
                sink_param.schema(),
                &sink_param.downstream_pk,
                &sink_param.properties,
                sink_param.sink_type.is_append_only(),
            )?,
        })
    }
}

#[async_trait]
impl LogSinker for RemoteLogSinker {
    async fn consume_log_and_sink(self, log_reader: &mut impl SinkLogReader) -> Result<!> {
        log_reader.build_stream_from_start_offset(None).await?;
        let mut request_tx = self.request_sender;
        let mut response_err_stream_rx = self.response_stream;
        let sink_writer_metrics = self.sink_writer_metrics;

        let (response_tx, mut response_rx) = unbounded_channel();

        let poll_response_stream = async move {
            loop {
                let result = response_err_stream_rx
                    .stream
                    .try_next()
                    .instrument_await("log_sinker_wait_next_response")
                    .await;
                match result {
                    Ok(Some(response)) => {
                        response_tx.send(response).map_err(|err| {
                            SinkError::Remote(anyhow!("unable to send response: {:?}", err.0))
                        })?;
                    }
                    Ok(None) => return Err(SinkError::Remote(anyhow!("end of response stream"))),
                    Err(e) => return Err(SinkError::Remote(anyhow!(e))),
                }
            }
        };

        let poll_consume_log_and_sink = async move {
            fn truncate_matched_offset(
                queue: &mut VecDeque<(TruncateOffset, Option<Instant>)>,
                persisted_offset: TruncateOffset,
                log_reader: &mut impl SinkLogReader,
                sink_writer_metrics: &SinkWriterMetrics,
            ) -> Result<()> {
                while let Some((sent_offset, _)) = queue.front()
                    && sent_offset < &persisted_offset
                {
                    queue.pop_front();
                }

                let (sent_offset, start_time) = queue.pop_front().ok_or_else(|| {
                    anyhow!("get unsent offset {:?} in response", persisted_offset)
                })?;
                if sent_offset != persisted_offset {
                    bail!(
                        "new response offset {:?} does not match the buffer offset {:?}",
                        persisted_offset,
                        sent_offset
                    );
                }

                if let (TruncateOffset::Barrier { .. }, Some(start_time)) =
                    (persisted_offset, start_time)
                {
                    sink_writer_metrics
                        .sink_commit_duration
                        .observe(start_time.elapsed().as_millis() as f64);
                }

                log_reader.truncate(persisted_offset)?;
                Ok(())
            }

            let mut prev_offset: Option<TruncateOffset> = None;
            // Push from back and pop from front
            let mut sent_offset_queue: VecDeque<(TruncateOffset, Option<Instant>)> =
                VecDeque::new();

            loop {
                let either_result: futures::future::Either<
                    Option<SinkWriterStreamResponse>,
                    LogStoreResult<(u64, LogStoreReadItem)>,
                > = drop_either_future(
                    select(pin!(response_rx.recv()), pin!(log_reader.next_item())).await,
                );
                match either_result {
                    futures::future::Either::Left(opt) => {
                        let response = opt.context("end of response stream")?;
                        match response {
                            SinkWriterStreamResponse {
                                response:
                                    Some(sink_writer_stream_response::Response::Batch(
                                        sink_writer_stream_response::BatchWrittenResponse {
                                            epoch,
                                            batch_id,
                                        },
                                    )),
                            } => {
                                truncate_matched_offset(
                                    &mut sent_offset_queue,
                                    TruncateOffset::Chunk {
                                        epoch,
                                        chunk_id: batch_id as _,
                                    },
                                    log_reader,
                                    &sink_writer_metrics,
                                )?;
                            }
                            SinkWriterStreamResponse {
                                response:
                                    Some(sink_writer_stream_response::Response::Commit(
                                        sink_writer_stream_response::CommitResponse {
                                            epoch,
                                            metadata,
                                        },
                                    )),
                            } => {
                                if let Some(metadata) = metadata {
                                    warn!("get unexpected non-empty metadata: {:?}", metadata);
                                }
                                truncate_matched_offset(
                                    &mut sent_offset_queue,
                                    TruncateOffset::Barrier { epoch },
                                    log_reader,
                                    &sink_writer_metrics,
                                )?;
                            }
                            response => {
                                return Err(SinkError::Remote(anyhow!(
                                    "get unexpected response: {:?}",
                                    response
                                )));
                            }
                        }
                    }
                    futures::future::Either::Right(result) => {
                        let (epoch, item): (u64, LogStoreReadItem) = result?;

                        match item {
                            LogStoreReadItem::StreamChunk { chunk, chunk_id } => {
                                let offset = TruncateOffset::Chunk { epoch, chunk_id };
                                if let Some(prev_offset) = &prev_offset {
                                    prev_offset.check_next_offset(offset)?;
                                }
                                let cardinality = chunk.cardinality();
                                sink_writer_metrics
                                    .connector_sink_rows_received
                                    .inc_by(cardinality as _);

                                let chunk = self.stream_chunk_converter.convert_chunk(chunk)?;
                                request_tx
                                    .send_request(JniSinkWriterStreamRequest::Chunk {
                                        epoch,
                                        batch_id: chunk_id as u64,
                                        chunk,
                                    })
                                    .instrument_await(format!(
                                        "log_sinker_send_chunk (chunk {chunk_id})"
                                    ))
                                    .await?;
                                prev_offset = Some(offset);
                                sent_offset_queue
                                    .push_back((TruncateOffset::Chunk { epoch, chunk_id }, None));
                            }
                            LogStoreReadItem::Barrier { is_checkpoint } => {
                                let offset = TruncateOffset::Barrier { epoch };
                                if let Some(prev_offset) = &prev_offset {
                                    prev_offset.check_next_offset(offset)?;
                                }
                                let start_time = if is_checkpoint {
                                    let start_time = Instant::now();
                                    request_tx
                                        .barrier(epoch, true)
                                        .instrument_await(format!(
                                            "log_sinker_commit_checkpoint (epoch {epoch})"
                                        ))
                                        .await?;
                                    Some(start_time)
                                } else {
                                    request_tx
                                        .barrier(epoch, false)
                                        .instrument_await(format!(
                                            "log_sinker_send_barrier (epoch {epoch})"
                                        ))
                                        .await?;
                                    None
                                };
                                prev_offset = Some(offset);
                                sent_offset_queue
                                    .push_back((TruncateOffset::Barrier { epoch }, start_time));
                            }
                            LogStoreReadItem::UpdateVnodeBitmap(_) => {}
                        }
                    }
                }
            }
        };

        select(pin!(poll_response_stream), pin!(poll_consume_log_and_sink))
            .await
            .factor_first()
            .0
    }
}

#[derive(Debug)]
pub struct CoordinatedRemoteSink<R: RemoteSinkTrait> {
    param: SinkParam,
    _phantom: PhantomData<R>,
}

impl<R: RemoteSinkTrait> TryFrom<SinkParam> for CoordinatedRemoteSink<R> {
    type Error = SinkError;

    fn try_from(param: SinkParam) -> std::result::Result<Self, Self::Error> {
        Ok(Self {
            param,
            _phantom: PhantomData,
        })
    }
}

impl<R: RemoteSinkTrait> Sink for CoordinatedRemoteSink<R> {
    type Coordinator = RemoteCoordinator;
    type LogSinker = LogSinkerOf<CoordinatedSinkWriter<CoordinatedRemoteSinkWriter>>;

    const SINK_NAME: &'static str = R::SINK_NAME;

    async fn validate(&self) -> Result<()> {
        validate_remote_sink(&self.param, Self::SINK_NAME).await?;
        Ok(())
    }

    async fn new_log_sinker(
        &self,
        writer_param: SinkWriterParam,
    ) -> Result<(Self::LogSinker, Option<u64>)> {
        let metrics = SinkWriterMetrics::new(&writer_param);
        Ok((
            CoordinatedSinkWriter::new(
                writer_param
                    .meta_client
                    .expect("should have meta client")
                    .sink_coordinate_client()
                    .await,
                self.param.clone(),
                writer_param.vnode_bitmap.ok_or_else(|| {
                    SinkError::Remote(anyhow!(
                        "sink needs coordination and should not have singleton input"
                    ))
                })?,
                CoordinatedRemoteSinkWriter::new(self.param.clone(), metrics.clone()).await?,
            )
            .await?
            .into_log_sinker(metrics),
            None,
        ))
    }

    fn is_coordinated_sink(&self) -> bool {
        true
    }

    async fn new_coordinator(&self, _db: DatabaseConnection) -> Result<Self::Coordinator> {
        RemoteCoordinator::new::<R>(self.param.clone()).await
    }
}

pub struct CoordinatedRemoteSinkWriter {
    epoch: Option<u64>,
    batch_id: u64,
    stream_handle: SinkWriterStreamHandle<JniSinkWriterStreamRequest>,
    metrics: SinkWriterMetrics,
}

impl CoordinatedRemoteSinkWriter {
    pub async fn new(param: SinkParam, metrics: SinkWriterMetrics) -> Result<Self> {
        let sink_proto = param.to_proto();
        let stream_handle = EmbeddedConnectorClient::new()?
            .start_sink_writer_stream(sink_proto.table_schema.clone(), sink_proto)
            .await?;

        Ok(Self {
            epoch: None,
            batch_id: 0,
            stream_handle,
            metrics,
        })
    }

    #[cfg(test)]
    fn for_test(
        response_receiver: Receiver<ConnectorResult<SinkWriterStreamResponse>>,
        request_sender: tokio::sync::mpsc::Sender<JniSinkWriterStreamRequest>,
    ) -> CoordinatedRemoteSinkWriter {
        use futures::StreamExt;

        let stream_handle = SinkWriterStreamHandle::for_test(
            request_sender,
            ReceiverStream::new(response_receiver)
                .map_err(RpcError::from)
                .boxed(),
        );

        CoordinatedRemoteSinkWriter {
            epoch: None,
            batch_id: 0,
            stream_handle,
            metrics: SinkWriterMetrics::for_test(),
        }
    }
}

#[async_trait]
impl SinkWriter for CoordinatedRemoteSinkWriter {
    type CommitMetadata = Option<SinkMetadata>;

    async fn write_batch(&mut self, chunk: StreamChunk) -> Result<()> {
        let cardinality = chunk.cardinality();
        self.metrics
            .connector_sink_rows_received
            .inc_by(cardinality as _);

        let epoch = self.epoch.ok_or_else(|| {
            SinkError::Remote(anyhow!("epoch has not been initialize, call `begin_epoch`"))
        })?;
        let batch_id = self.batch_id;
        self.stream_handle
            .request_sender
            .send_request(JniSinkWriterStreamRequest::Chunk {
                chunk,
                epoch,
                batch_id,
            })
            .await?;
        self.batch_id += 1;
        Ok(())
    }

    async fn begin_epoch(&mut self, epoch: u64) -> Result<()> {
        self.epoch = Some(epoch);
        Ok(())
    }

    async fn barrier(&mut self, is_checkpoint: bool) -> Result<Option<SinkMetadata>> {
        let epoch = self.epoch.ok_or_else(|| {
            SinkError::Remote(anyhow!("epoch has not been initialize, call `begin_epoch`"))
        })?;
        if is_checkpoint {
            // TODO: add metrics to measure commit time
            let rsp = self.stream_handle.commit(epoch).await?;
            rsp.metadata
                .ok_or_else(|| {
                    SinkError::Remote(anyhow!(
                        "get none metadata in commit response for coordinated sink writer"
                    ))
                })
                .map(Some)
        } else {
            self.stream_handle.barrier(epoch).await?;
            Ok(None)
        }
    }
}

pub struct RemoteCoordinator {
    stream_handle: SinkCoordinatorStreamHandle,
}

impl RemoteCoordinator {
    pub async fn new<R: RemoteSinkTrait>(param: SinkParam) -> Result<Self> {
        let stream_handle = EmbeddedConnectorClient::new()?
            .start_sink_coordinator_stream(param.clone())
            .await?;

        tracing::trace!("{:?} RemoteCoordinator started", R::SINK_NAME,);

        Ok(RemoteCoordinator { stream_handle })
    }
}

#[async_trait]
impl SinkCommitCoordinator for RemoteCoordinator {
<<<<<<< HEAD
    async fn init(&mut self) -> Result<Option<u64>> {
=======
    async fn init(&mut self) -> crate::sink::Result<Option<u64>> {
>>>>>>> 169f277c
        Ok(None)
    }

    async fn commit(&mut self, epoch: u64, metadata: Vec<SinkMetadata>) -> Result<()> {
        Ok(self.stream_handle.commit(epoch, metadata).await?)
    }
}

struct EmbeddedConnectorClient {
    jvm: &'static JavaVM,
}

impl EmbeddedConnectorClient {
    fn new() -> Result<Self> {
        let jvm = JVM
            .get_or_init()
            .context("failed to create EmbeddedConnectorClient")?;
        Ok(EmbeddedConnectorClient { jvm })
    }

    async fn start_sink_writer_stream(
        &self,
        payload_schema: Option<TableSchema>,
        sink_proto: PbSinkParam,
    ) -> Result<SinkWriterStreamHandle<JniSinkWriterStreamRequest>> {
        let (handle, first_rsp) = SinkWriterStreamHandle::initialize(
            SinkWriterStreamRequest {
                request: Some(SinkRequest::Start(StartSink {
                    sink_param: Some(sink_proto),
                    payload_schema,
                })),
            },
            |rx| async move {
                let rx = self.start_jvm_worker_thread(
                    gen_class_name!(com.risingwave.connector.JniSinkWriterHandler),
                    "runJniSinkWriterThread",
                    rx,
                );
                Ok(ReceiverStream::new(rx).map_err(RpcError::from))
            },
        )
        .await?;

        match first_rsp {
            SinkWriterStreamResponse {
                response: Some(sink_writer_stream_response::Response::Start(_)),
            } => Ok(handle),
            msg => Err(SinkError::Internal(anyhow!(
                "should get start response but get {:?}",
                msg
            ))),
        }
    }

    async fn start_sink_coordinator_stream(
        &self,
        param: SinkParam,
    ) -> Result<SinkCoordinatorStreamHandle> {
        let (handle, first_rsp) = SinkCoordinatorStreamHandle::initialize(
            SinkCoordinatorStreamRequest {
                request: Some(sink_coordinator_stream_request::Request::Start(
                    StartCoordinator {
                        param: Some(param.to_proto()),
                    },
                )),
            },
            |rx| async move {
                let rx = self.start_jvm_worker_thread(
                    gen_class_name!(com.risingwave.connector.JniSinkCoordinatorHandler),
                    "runJniSinkCoordinatorThread",
                    rx,
                );
                Ok(ReceiverStream::new(rx).map_err(RpcError::from))
            },
        )
        .await?;

        match first_rsp {
            SinkCoordinatorStreamResponse {
                response: Some(sink_coordinator_stream_response::Response::Start(_)),
            } => Ok(handle),
            msg => Err(SinkError::Internal(anyhow!(
                "should get start response but get {:?}",
                msg
            ))),
        }
    }

    fn start_jvm_worker_thread<REQ: Send + 'static, RSP: Send + 'static>(
        &self,
        class_name: &'static str,
        method_name: &'static str,
        mut request_rx: JniReceiverType<REQ>,
    ) -> Receiver<std::result::Result<RSP, anyhow::Error>> {
        let (mut response_tx, response_rx): (JniSenderType<RSP>, _) =
            mpsc::channel(DEFAULT_BUFFER_SIZE);

        let jvm = self.jvm;
        std::thread::spawn(move || {
            let result = execute_with_jni_env(jvm, |env| {
                let result = call_static_method!(
                    env,
                    class_name,
                    method_name,
                    {{void}, {long requestRx, long responseTx}},
                    &mut request_rx as *mut JniReceiverType<REQ>,
                    &mut response_tx as *mut JniSenderType<RSP>
                );

                match result {
                    Ok(_) => {
                        tracing::debug!("end of jni call {}::{}", class_name, method_name);
                    }
                    Err(e) => {
                        tracing::error!(error = %e.as_report(), "jni call error");
                    }
                };

                Ok(())
            });

            if let Err(e) = result {
                let _ = response_tx.blocking_send(Err(e));
            }
        });
        response_rx
    }
}

#[cfg(test)]
mod test {
    use std::time::Duration;

    use risingwave_common::array::StreamChunk;
    use risingwave_common::test_prelude::StreamChunkTestExt;
    use risingwave_jni_core::JniSinkWriterStreamRequest;
    use risingwave_pb::connector_service::sink_writer_stream_request::{Barrier, Request};
    use risingwave_pb::connector_service::sink_writer_stream_response::{CommitResponse, Response};
    use risingwave_pb::connector_service::{SinkWriterStreamRequest, SinkWriterStreamResponse};
    use tokio::sync::mpsc;

    use crate::sink::SinkWriter;
    use crate::sink::remote::CoordinatedRemoteSinkWriter;

    #[tokio::test]
    async fn test_epoch_check() {
        let (request_sender, mut request_recv) = mpsc::channel(16);
        let (_, resp_recv) = mpsc::channel(16);

        let mut sink = CoordinatedRemoteSinkWriter::for_test(resp_recv, request_sender);
        let chunk = StreamChunk::from_pretty(
            " i T
            + 1 Ripper
        ",
        );

        // test epoch check
        assert!(
            tokio::time::timeout(Duration::from_secs(10), sink.barrier(true))
                .await
                .expect("test failed: should not commit without epoch")
                .is_err(),
            "test failed: no epoch check for commit()"
        );
        assert!(
            request_recv.try_recv().is_err(),
            "test failed: unchecked epoch before request"
        );

        assert!(
            tokio::time::timeout(Duration::from_secs(1), sink.write_batch(chunk))
                .await
                .expect("test failed: should not write without epoch")
                .is_err(),
            "test failed: no epoch check for write_batch()"
        );
        assert!(
            request_recv.try_recv().is_err(),
            "test failed: unchecked epoch before request"
        );
    }

    #[tokio::test]
    async fn test_remote_sink() {
        let (request_sender, mut request_receiver) = mpsc::channel(16);
        let (response_sender, response_receiver) = mpsc::channel(16);
        let mut sink = CoordinatedRemoteSinkWriter::for_test(response_receiver, request_sender);

        let chunk_a = StreamChunk::from_pretty(
            " i T
            + 1 Alice
            + 2 Bob
            + 3 Clare
        ",
        );
        let chunk_b = StreamChunk::from_pretty(
            " i T
            + 4 David
            + 5 Eve
            + 6 Frank
        ",
        );

        // test write batch
        sink.begin_epoch(2022).await.unwrap();
        assert_eq!(sink.epoch, Some(2022));

        sink.write_batch(chunk_a.clone()).await.unwrap();
        assert_eq!(sink.epoch, Some(2022));
        assert_eq!(sink.batch_id, 1);
        match request_receiver.recv().await.unwrap() {
            JniSinkWriterStreamRequest::Chunk {
                epoch,
                batch_id,
                chunk,
            } => {
                assert_eq!(epoch, 2022);
                assert_eq!(batch_id, 0);
                assert_eq!(chunk, chunk_a);
            }
            _ => panic!("test failed: failed to construct write request"),
        }

        // test commit
        response_sender
            .send(Ok(SinkWriterStreamResponse {
                response: Some(Response::Commit(CommitResponse {
                    epoch: 2022,
                    metadata: None,
                })),
            }))
            .await
            .expect("test failed: failed to sync epoch");
        sink.barrier(false).await.unwrap();
        let commit_request = request_receiver.recv().await.unwrap();
        match commit_request {
            JniSinkWriterStreamRequest::PbRequest(SinkWriterStreamRequest {
                request:
                    Some(Request::Barrier(Barrier {
                        epoch,
                        is_checkpoint: false,
                    })),
            }) => {
                assert_eq!(epoch, 2022);
            }
            _ => panic!("test failed: failed to construct sync request "),
        };

        // begin another epoch
        sink.begin_epoch(2023).await.unwrap();
        assert_eq!(sink.epoch, Some(2023));

        // test another write
        sink.write_batch(chunk_b.clone()).await.unwrap();
        assert_eq!(sink.epoch, Some(2023));
        assert_eq!(sink.batch_id, 2);
        match request_receiver.recv().await.unwrap() {
            JniSinkWriterStreamRequest::Chunk {
                epoch,
                batch_id,
                chunk,
            } => {
                assert_eq!(epoch, 2023);
                assert_eq!(batch_id, 1);
                assert_eq!(chunk, chunk_b);
            }
            _ => panic!("test failed: failed to construct write request"),
        }
    }
}<|MERGE_RESOLUTION|>--- conflicted
+++ resolved
@@ -155,14 +155,8 @@
         }
     }
 
-    async fn new_log_sinker(
-        &self,
-        writer_param: SinkWriterParam,
-    ) -> Result<(Self::LogSinker, Option<u64>)> {
-        Ok((
-            RemoteLogSinker::new(self.param.clone(), writer_param, Self::SINK_NAME).await?,
-            None,
-        ))
+    async fn new_log_sinker(&self, writer_param: SinkWriterParam) -> Result<Self::LogSinker> {
+        RemoteLogSinker::new(self.param.clone(), writer_param, Self::SINK_NAME).await
     }
 
     async fn validate(&self) -> Result<()> {
@@ -539,30 +533,24 @@
         Ok(())
     }
 
-    async fn new_log_sinker(
-        &self,
-        writer_param: SinkWriterParam,
-    ) -> Result<(Self::LogSinker, Option<u64>)> {
+    async fn new_log_sinker(&self, writer_param: SinkWriterParam) -> Result<Self::LogSinker> {
         let metrics = SinkWriterMetrics::new(&writer_param);
-        Ok((
-            CoordinatedSinkWriter::new(
-                writer_param
-                    .meta_client
-                    .expect("should have meta client")
-                    .sink_coordinate_client()
-                    .await,
-                self.param.clone(),
-                writer_param.vnode_bitmap.ok_or_else(|| {
-                    SinkError::Remote(anyhow!(
-                        "sink needs coordination and should not have singleton input"
-                    ))
-                })?,
-                CoordinatedRemoteSinkWriter::new(self.param.clone(), metrics.clone()).await?,
-            )
-            .await?
-            .into_log_sinker(metrics),
-            None,
-        ))
+        Ok(CoordinatedSinkWriter::new(
+            writer_param
+                .meta_client
+                .expect("should have meta client")
+                .sink_coordinate_client()
+                .await,
+            self.param.clone(),
+            writer_param.vnode_bitmap.ok_or_else(|| {
+                SinkError::Remote(anyhow!(
+                    "sink needs coordination and should not have singleton input"
+                ))
+            })?,
+            CoordinatedRemoteSinkWriter::new(self.param.clone(), metrics.clone()).await?,
+        )
+        .await?
+        .into_log_sinker(metrics))
     }
 
     fn is_coordinated_sink(&self) -> bool {
@@ -689,11 +677,7 @@
 
 #[async_trait]
 impl SinkCommitCoordinator for RemoteCoordinator {
-<<<<<<< HEAD
     async fn init(&mut self) -> Result<Option<u64>> {
-=======
-    async fn init(&mut self) -> crate::sink::Result<Option<u64>> {
->>>>>>> 169f277c
         Ok(None)
     }
 
