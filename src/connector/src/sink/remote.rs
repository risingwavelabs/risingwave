// Copyright 2024 RisingWave Labs
//
// Licensed under the Apache License, Version 2.0 (the "License");
// you may not use this file except in compliance with the License.
// You may obtain a copy of the License at
//
//     http://www.apache.org/licenses/LICENSE-2.0
//
// Unless required by applicable law or agreed to in writing, software
// distributed under the License is distributed on an "AS IS" BASIS,
// WITHOUT WARRANTIES OR CONDITIONS OF ANY KIND, either express or implied.
// See the License for the specific language governing permissions and
// limitations under the License.

use std::collections::{HashMap, VecDeque};
use std::marker::PhantomData;
use std::ops::Deref;
use std::pin::pin;
use std::time::Instant;

use anyhow::{anyhow, Context};
use async_trait::async_trait;
use futures::future::select;
use futures::{StreamExt, TryStreamExt};
use itertools::Itertools;
use jni::JavaVM;
use prost::Message;
use risingwave_common::array::StreamChunk;
use risingwave_common::catalog::{ColumnDesc, ColumnId};
use risingwave_common::error::anyhow_error;
use risingwave_common::types::DataType;
use risingwave_common::util::drop_either_future;
use risingwave_jni_core::jvm_runtime::JVM;
use risingwave_jni_core::{
    call_static_method, gen_class_name, JniReceiverType, JniSenderType, JniSinkWriterStreamRequest,
};
use risingwave_pb::connector_service::sink_coordinator_stream_request::StartCoordinator;
use risingwave_pb::connector_service::sink_writer_stream_request::{
    Request as SinkRequest, StartSink,
};
use risingwave_pb::connector_service::{
    sink_coordinator_stream_request, sink_coordinator_stream_response, sink_writer_stream_response,
    PbSinkParam, SinkCoordinatorStreamRequest, SinkCoordinatorStreamResponse, SinkMetadata,
    SinkPayloadFormat, SinkWriterStreamRequest, SinkWriterStreamResponse, TableSchema,
    ValidateSinkRequest, ValidateSinkResponse,
};
use risingwave_rpc_client::error::RpcError;
use risingwave_rpc_client::{
    BidiStreamReceiver, BidiStreamSender, SinkCoordinatorStreamHandle, SinkWriterStreamHandle,
    DEFAULT_BUFFER_SIZE,
};
use tokio::sync::mpsc;
use tokio::sync::mpsc::{unbounded_channel, Receiver, Sender};
use tokio::task::spawn_blocking;
use tokio_stream::wrappers::ReceiverStream;
use tracing::warn;

use super::elasticsearch::{StreamChunkConverter, ES_OPTION_DELIMITER};
use crate::sink::catalog::desc::SinkDesc;
use crate::sink::coordinate::CoordinatedSinkWriter;
use crate::sink::log_store::{LogStoreReadItem, TruncateOffset};
use crate::sink::writer::{LogSinkerOf, SinkWriter, SinkWriterExt};
use crate::sink::{
    DummySinkCommitCoordinator, LogSinker, Result, Sink, SinkCommitCoordinator, SinkError,
    SinkLogReader, SinkMetrics, SinkParam, SinkWriterParam,
};
use crate::ConnectorParams;

macro_rules! def_remote_sink {
    () => {
        def_remote_sink! {
            { ElasticSearch, ElasticSearchSink, "elasticsearch" }
            { Cassandra, CassandraSink, "cassandra" }
            { Jdbc, JdbcSink, "jdbc", |desc| {
                desc.sink_type.is_append_only()
            } }
            { DeltaLake, DeltaLakeSink, "deltalake" }
            { HttpJava, HttpJavaSink, "http" }
        }
    };
    () => {};
    ({ $variant_name:ident, $sink_type_name:ident, $sink_name:expr }) => {
        #[derive(Debug)]
        pub struct $variant_name;
        impl RemoteSinkTrait for $variant_name {
            const SINK_NAME: &'static str = $sink_name;
        }
        pub type $sink_type_name = RemoteSink<$variant_name>;
    };
    ({ $variant_name:ident, $sink_type_name:ident, $sink_name:expr, |$desc:ident| $body:expr }) => {
        #[derive(Debug)]
        pub struct $variant_name;
        impl RemoteSinkTrait for $variant_name {
            const SINK_NAME: &'static str = $sink_name;
            fn default_sink_decouple($desc: &SinkDesc) -> bool {
                $body
            }
        }
        pub type $sink_type_name = RemoteSink<$variant_name>;
    };
    ({ $($first:tt)+ } $({$($rest:tt)+})*) => {
        def_remote_sink! {
            {$($first)+}
        }
        def_remote_sink! {
            $({$($rest)+})*
        }
    };
    ($($invalid:tt)*) => {
        compile_error! {concat! {"invalid `", stringify!{$($invalid)*}, "`"}}
    }
}

def_remote_sink!();

pub trait RemoteSinkTrait: Send + Sync + 'static {
    const SINK_NAME: &'static str;
    fn default_sink_decouple(_desc: &SinkDesc) -> bool {
        false
    }
}

#[derive(Debug)]
pub struct RemoteSink<R: RemoteSinkTrait> {
    param: SinkParam,
    _phantom: PhantomData<R>,
}

impl<R: RemoteSinkTrait> TryFrom<SinkParam> for RemoteSink<R> {
    type Error = SinkError;

    fn try_from(param: SinkParam) -> std::result::Result<Self, Self::Error> {
        Ok(Self {
            param,
            _phantom: PhantomData,
        })
    }
}

impl<R: RemoteSinkTrait> Sink for RemoteSink<R> {
    type Coordinator = DummySinkCommitCoordinator;
    type LogSinker = RemoteLogSinker;

    const SINK_NAME: &'static str = R::SINK_NAME;

    fn default_sink_decouple(desc: &SinkDesc) -> bool {
        R::default_sink_decouple(desc)
    }

    async fn new_log_sinker(&self, writer_param: SinkWriterParam) -> Result<Self::LogSinker> {
        RemoteLogSinker::new(self.param.clone(), writer_param, Self::SINK_NAME).await
    }

    async fn validate(&self) -> Result<()> {
<<<<<<< HEAD
        validate_remote_sink(&self.param, Self::SINK_NAME).await
    }
}

async fn validate_remote_sink(param: &SinkParam, sink_name: &str) -> Result<()> {
    if sink_name == ElasticSearchSink::SINK_NAME
        && param.downstream_pk.len() > 1
        && param.properties.get(ES_OPTION_DELIMITER).is_none()
    {
        return Err(SinkError::Remote(anyhow_error!(
            "Es sink only support single pk or pk with delimiter option"
        )));
    }
=======
        validate_remote_sink(&self.param).await?;
        Ok(())
    }
}

async fn validate_remote_sink(param: &SinkParam) -> anyhow::Result<()> {
>>>>>>> 4babcf06
    // FIXME: support struct and array in stream sink
    param.columns.iter().map(|col| {
        match &col.data_type {
            DataType::Int16
                    | DataType::Int32
                    | DataType::Int64
                    | DataType::Float32
                    | DataType::Float64
                    | DataType::Boolean
                    | DataType::Decimal
                    | DataType::Timestamp
                    | DataType::Timestamptz
                    | DataType::Varchar
                    | DataType::Date
                    | DataType::Time
                    | DataType::Interval
                    | DataType::Jsonb
                    | DataType::Bytea => Ok(()),
            DataType::List(list) => {
                if (sink_name==ElasticSearchSink::SINK_NAME) | matches!(list.as_list(), DataType::Int16 | DataType::Int32 | DataType::Int64 | DataType::Float32 | DataType::Float64 | DataType::Varchar){
                    Ok(())
                } else{
                    Err(SinkError::Remote(anyhow_error!(
                        "Remote sink only support list<int16, int32, int64, float, double, varchar>, got {:?}: {:?}",
                        col.name,
                        col.data_type,
                    )))
                }
            },
            DataType::Struct(_) => {
                if sink_name==ElasticSearchSink::SINK_NAME{
                    Ok(())
                }else{
                    Err(SinkError::Remote(anyhow_error!(
                        "Only Es sink support struct, got {:?}: {:?}",
                        col.name,
                        col.data_type,
                    )))
                }
            },
            DataType::Serial | DataType::Int256 => Err(SinkError::Remote(anyhow_error!(
                            "remote sink supports Int16, Int32, Int64, Float32, Float64, Boolean, Decimal, Time, Date, Interval, Jsonb, Timestamp, Timestamptz, Bytea, List and Varchar, (Es sink support Struct) got {:?}: {:?}",
                            col.name,
                            col.data_type,
                        )))}}).try_collect()?;

    let jvm = JVM.get_or_init()?;
    let sink_param = param.to_proto();

    spawn_blocking(move || {
        let mut env = jvm.attach_current_thread()?;
        let validate_sink_request = ValidateSinkRequest {
            sink_param: Some(sink_param),
        };
        let validate_sink_request_bytes =
            env.byte_array_from_slice(&Message::encode_to_vec(&validate_sink_request))?;

        let validate_sink_response_bytes = call_static_method!(
            env,
            {com.risingwave.connector.JniSinkValidationHandler},
            {byte[] validate(byte[] validateSourceRequestBytes)},
            &validate_sink_request_bytes
        )?;

        let validate_sink_response: ValidateSinkResponse = Message::decode(
            risingwave_jni_core::to_guarded_slice(&validate_sink_response_bytes, &mut env)?.deref(),
        )?;

        validate_sink_response.error.map_or_else(
            || Ok(()), // If there is no error message, return Ok here.
            |err| {
                Err(anyhow!(format!(
                    "sink cannot pass validation: {}",
                    err.error_message
                )))
            },
        )
    })
    .await
    .context("JoinHandle returns error")?
}

pub struct RemoteLogSinker {
    request_sender: BidiStreamSender<JniSinkWriterStreamRequest>,
    response_stream: BidiStreamReceiver<SinkWriterStreamResponse>,
    sink_metrics: SinkMetrics,
    stream_chunk_converter: StreamChunkConverter,
}

impl RemoteLogSinker {
    async fn new(
        sink_param: SinkParam,
        writer_param: SinkWriterParam,
        sink_name: &str,
    ) -> Result<Self> {
        let sink_proto = sink_param.to_proto();
        let payload_schema = if sink_name == ElasticSearchSink::SINK_NAME {
            let columns = vec![
                ColumnDesc::unnamed(ColumnId::from(0), DataType::Varchar).to_protobuf(),
                ColumnDesc::unnamed(ColumnId::from(1), DataType::Jsonb).to_protobuf(),
            ];
            Some(TableSchema {
                columns,
                pk_indices: vec![],
            })
        } else {
            sink_proto.table_schema.clone()
        };

        let SinkWriterStreamHandle {
            request_sender,
            response_stream,
        } = EmbeddedConnectorClient::new()?
            .start_sink_writer_stream(payload_schema, sink_proto, SinkPayloadFormat::StreamChunk)
            .await?;

        let sink_metrics = writer_param.sink_metrics;
        Ok(RemoteLogSinker {
            request_sender,
            response_stream,
            sink_metrics,
            stream_chunk_converter: StreamChunkConverter::new(
                sink_name,
                sink_param.schema(),
                &sink_param.downstream_pk,
                &sink_param.properties,
            )?,
        })
    }
}

#[async_trait]
impl LogSinker for RemoteLogSinker {
    async fn consume_log_and_sink(self, log_reader: &mut impl SinkLogReader) -> Result<()> {
        let mut request_tx = self.request_sender;
        let mut response_err_stream_rx = self.response_stream;
        let sink_metrics = self.sink_metrics;

        let (response_tx, mut response_rx) = unbounded_channel();

        let poll_response_stream = async move {
            loop {
                let result = response_err_stream_rx.stream.try_next().await;
                match result {
                    Ok(Some(response)) => {
                        response_tx.send(response).map_err(|err| {
                            SinkError::Remote(anyhow!("unable to send response: {:?}", err.0))
                        })?;
                    }
                    Ok(None) => return Err(SinkError::Remote(anyhow!("end of response stream"))),
                    Err(e) => return Err(SinkError::Remote(anyhow!(e))),
                }
            }
        };

        let poll_consume_log_and_sink = async move {
            async fn truncate_matched_offset(
                queue: &mut VecDeque<(TruncateOffset, Option<Instant>)>,
                persisted_offset: TruncateOffset,
                log_reader: &mut impl SinkLogReader,
                metrics: &SinkMetrics,
            ) -> Result<()> {
                while let Some((sent_offset, _)) = queue.front()
                    && sent_offset < &persisted_offset
                {
                    queue.pop_front();
                }

                let (sent_offset, start_time) = queue.pop_front().ok_or_else(|| {
                    anyhow!("get unsent offset {:?} in response", persisted_offset)
                })?;
                if sent_offset != persisted_offset {
                    return Err(anyhow!(
                        "new response offset {:?} not match the buffer offset {:?}",
                        persisted_offset,
                        sent_offset
                    )
                    .into());
                }

                if let (TruncateOffset::Barrier { .. }, Some(start_time)) =
                    (persisted_offset, start_time)
                {
                    metrics
                        .sink_commit_duration_metrics
                        .observe(start_time.elapsed().as_millis() as f64);
                }

                log_reader.truncate(persisted_offset).await?;
                Ok(())
            }

            let mut prev_offset: Option<TruncateOffset> = None;
            // Push from back and pop from front
            let mut sent_offset_queue: VecDeque<(TruncateOffset, Option<Instant>)> =
                VecDeque::new();

            loop {
                let either_result: futures::future::Either<
                    Option<SinkWriterStreamResponse>,
                    anyhow::Result<(u64, LogStoreReadItem)>,
                > = drop_either_future(
                    select(pin!(response_rx.recv()), pin!(log_reader.next_item())).await,
                );
                match either_result {
                    futures::future::Either::Left(opt) => {
                        let response = opt.ok_or_else(|| anyhow!("end of response stream"))?;
                        match response {
                            SinkWriterStreamResponse {
                                response:
                                    Some(sink_writer_stream_response::Response::Batch(
                                        sink_writer_stream_response::BatchWrittenResponse {
                                            epoch,
                                            batch_id,
                                        },
                                    )),
                            } => {
                                truncate_matched_offset(
                                    &mut sent_offset_queue,
                                    TruncateOffset::Chunk {
                                        epoch,
                                        chunk_id: batch_id as _,
                                    },
                                    log_reader,
                                    &sink_metrics,
                                )
                                .await?;
                            }
                            SinkWriterStreamResponse {
                                response:
                                    Some(sink_writer_stream_response::Response::Commit(
                                        sink_writer_stream_response::CommitResponse {
                                            epoch,
                                            metadata,
                                        },
                                    )),
                            } => {
                                if let Some(metadata) = metadata {
                                    warn!("get unexpected non-empty metadata: {:?}", metadata);
                                }
                                truncate_matched_offset(
                                    &mut sent_offset_queue,
                                    TruncateOffset::Barrier { epoch },
                                    log_reader,
                                    &sink_metrics,
                                )
                                .await?;
                            }
                            response => {
                                return Err(SinkError::Remote(anyhow!(
                                    "get unexpected response: {:?}",
                                    response
                                )));
                            }
                        }
                    }
                    futures::future::Either::Right(result) => {
                        let (epoch, item): (u64, LogStoreReadItem) = result?;

                        match item {
                            LogStoreReadItem::StreamChunk { chunk, chunk_id } => {
                                let offset = TruncateOffset::Chunk { epoch, chunk_id };
                                if let Some(prev_offset) = &prev_offset {
                                    prev_offset.check_next_offset(offset)?;
                                }
                                let cardinality = chunk.cardinality();
                                sink_metrics
                                    .connector_sink_rows_received
                                    .inc_by(cardinality as _);

                                let chunk = self.stream_chunk_converter.convert_chunk(chunk)?;
                                request_tx
                                    .send_request(JniSinkWriterStreamRequest::Chunk {
                                        epoch,
                                        batch_id: chunk_id as u64,
                                        chunk,
                                    })
                                    .await?;
                                prev_offset = Some(offset);
                                sent_offset_queue
                                    .push_back((TruncateOffset::Chunk { epoch, chunk_id }, None));
                            }
                            LogStoreReadItem::Barrier { is_checkpoint } => {
                                let offset = TruncateOffset::Barrier { epoch };
                                if let Some(prev_offset) = &prev_offset {
                                    prev_offset.check_next_offset(offset)?;
                                }
                                let start_time = if is_checkpoint {
                                    let start_time = Instant::now();
                                    request_tx.barrier(epoch, true).await?;
                                    Some(start_time)
                                } else {
                                    request_tx.barrier(epoch, false).await?;
                                    None
                                };
                                prev_offset = Some(offset);
                                sent_offset_queue
                                    .push_back((TruncateOffset::Barrier { epoch }, start_time));
                            }
                            LogStoreReadItem::UpdateVnodeBitmap(_) => {}
                        }
                    }
                }
            }
        };

        select(pin!(poll_response_stream), pin!(poll_consume_log_and_sink))
            .await
            .factor_first()
            .0
    }
}

#[derive(Debug)]
pub struct CoordinatedRemoteSink<R: RemoteSinkTrait> {
    param: SinkParam,
    _phantom: PhantomData<R>,
}

impl<R: RemoteSinkTrait> TryFrom<SinkParam> for CoordinatedRemoteSink<R> {
    type Error = SinkError;

    fn try_from(param: SinkParam) -> std::result::Result<Self, Self::Error> {
        Ok(Self {
            param,
            _phantom: PhantomData,
        })
    }
}

impl<R: RemoteSinkTrait> Sink for CoordinatedRemoteSink<R> {
    type Coordinator = RemoteCoordinator;
    type LogSinker = LogSinkerOf<CoordinatedSinkWriter<CoordinatedRemoteSinkWriter>>;

    const SINK_NAME: &'static str = R::SINK_NAME;

    async fn validate(&self) -> Result<()> {
<<<<<<< HEAD
        validate_remote_sink(&self.param, Self::SINK_NAME).await
=======
        validate_remote_sink(&self.param).await?;
        Ok(())
>>>>>>> 4babcf06
    }

    async fn new_log_sinker(&self, writer_param: SinkWriterParam) -> Result<Self::LogSinker> {
        Ok(CoordinatedSinkWriter::new(
            writer_param
                .meta_client
                .expect("should have meta client")
                .sink_coordinate_client()
                .await,
            self.param.clone(),
            writer_param.vnode_bitmap.ok_or_else(|| {
                SinkError::Remote(anyhow_error!(
                    "sink needs coordination should not have singleton input"
                ))
            })?,
            CoordinatedRemoteSinkWriter::new(
                self.param.clone(),
                writer_param.connector_params,
                writer_param.sink_metrics.clone(),
            )
            .await?,
        )
        .await?
        .into_log_sinker(writer_param.sink_metrics))
    }

    async fn new_coordinator(&self) -> Result<Self::Coordinator> {
        RemoteCoordinator::new::<R>(self.param.clone()).await
    }
}

pub struct CoordinatedRemoteSinkWriter {
    properties: HashMap<String, String>,
    epoch: Option<u64>,
    batch_id: u64,
    stream_handle: SinkWriterStreamHandle<JniSinkWriterStreamRequest>,
    sink_metrics: SinkMetrics,
}

impl CoordinatedRemoteSinkWriter {
    pub async fn new(
        param: SinkParam,
        connector_params: ConnectorParams,
        sink_metrics: SinkMetrics,
    ) -> Result<Self> {
        let sink_proto = param.to_proto();
        let stream_handle = EmbeddedConnectorClient::new()?
            .start_sink_writer_stream(
                sink_proto.table_schema.clone(),
                sink_proto,
                connector_params.sink_payload_format,
            )
            .await?;

        Ok(Self {
            properties: param.properties,
            epoch: None,
            batch_id: 0,
            stream_handle,
            sink_metrics,
        })
    }

    fn for_test(
        response_receiver: Receiver<anyhow::Result<SinkWriterStreamResponse>>,
        request_sender: Sender<JniSinkWriterStreamRequest>,
    ) -> CoordinatedRemoteSinkWriter {
        let properties = HashMap::from([("output.path".to_string(), "/tmp/rw".to_string())]);

        let stream_handle = SinkWriterStreamHandle::for_test(
            request_sender,
            ReceiverStream::new(response_receiver)
                .map_err(RpcError::from)
                .boxed(),
        );

        CoordinatedRemoteSinkWriter {
            properties,
            epoch: None,
            batch_id: 0,
            stream_handle,
            sink_metrics: SinkMetrics::for_test(),
        }
    }
}

#[async_trait]
impl SinkWriter for CoordinatedRemoteSinkWriter {
    type CommitMetadata = Option<SinkMetadata>;

    async fn write_batch(&mut self, chunk: StreamChunk) -> Result<()> {
        let cardinality = chunk.cardinality();
        self.sink_metrics
            .connector_sink_rows_received
            .inc_by(cardinality as _);

        let epoch = self.epoch.ok_or_else(|| {
            SinkError::Remote(anyhow_error!(
                "epoch has not been initialize, call `begin_epoch`"
            ))
        })?;
        let batch_id = self.batch_id;
        self.stream_handle
            .request_sender
            .send_request(JniSinkWriterStreamRequest::Chunk {
                chunk,
                epoch,
                batch_id,
            })
            .await?;
        self.batch_id += 1;
        Ok(())
    }

    async fn begin_epoch(&mut self, epoch: u64) -> Result<()> {
        self.epoch = Some(epoch);
        Ok(())
    }

    async fn barrier(&mut self, is_checkpoint: bool) -> Result<Option<SinkMetadata>> {
        let epoch = self.epoch.ok_or_else(|| {
            SinkError::Remote(anyhow_error!(
                "epoch has not been initialize, call `begin_epoch`"
            ))
        })?;
        if is_checkpoint {
            // TODO: add metrics to measure commit time
            let rsp = self.stream_handle.commit(epoch).await?;
            rsp.metadata
                .ok_or_else(|| {
                    SinkError::Remote(anyhow_error!(
                        "get none metadata in commit response for coordinated sink writer"
                    ))
                })
                .map(Some)
        } else {
            self.stream_handle.barrier(epoch).await?;
            Ok(None)
        }
    }
}

pub struct RemoteCoordinator {
    stream_handle: SinkCoordinatorStreamHandle,
}

impl RemoteCoordinator {
    pub async fn new<R: RemoteSinkTrait>(param: SinkParam) -> Result<Self> {
        let stream_handle = EmbeddedConnectorClient::new()?
            .start_sink_coordinator_stream(param.clone())
            .await?;

        tracing::trace!(
            "{:?} RemoteCoordinator started with properties: {:?}",
            R::SINK_NAME,
            &param.properties
        );

        Ok(RemoteCoordinator { stream_handle })
    }
}

#[async_trait]
impl SinkCommitCoordinator for RemoteCoordinator {
    async fn init(&mut self) -> Result<()> {
        Ok(())
    }

    async fn commit(&mut self, epoch: u64, metadata: Vec<SinkMetadata>) -> Result<()> {
        Ok(self.stream_handle.commit(epoch, metadata).await?)
    }
}

struct EmbeddedConnectorClient {
    jvm: &'static JavaVM,
}

impl EmbeddedConnectorClient {
    fn new() -> Result<Self> {
        let jvm = JVM
            .get_or_init()
            .context("failed to create EmbeddedConnectorClient")?;
        Ok(EmbeddedConnectorClient { jvm })
    }

    async fn start_sink_writer_stream(
        &self,
        payload_schema: Option<TableSchema>,
        sink_proto: PbSinkParam,
        sink_payload_format: SinkPayloadFormat,
    ) -> Result<SinkWriterStreamHandle<JniSinkWriterStreamRequest>> {
        let (handle, first_rsp) = SinkWriterStreamHandle::initialize(
            SinkWriterStreamRequest {
                request: Some(SinkRequest::Start(StartSink {
                    sink_param: Some(sink_proto),
                    format: sink_payload_format as i32,
                    payload_schema,
                })),
            },
            |rx| async move {
                let rx = self.start_jvm_worker_thread(
                    gen_class_name!(com.risingwave.connector.JniSinkWriterHandler),
                    "runJniSinkWriterThread",
                    rx,
                );
                Ok(ReceiverStream::new(rx).map_err(RpcError::from))
            },
        )
        .await?;

        match first_rsp {
            SinkWriterStreamResponse {
                response: Some(sink_writer_stream_response::Response::Start(_)),
            } => Ok(handle),
            msg => Err(SinkError::Internal(anyhow!(
                "should get start response but get {:?}",
                msg
            ))),
        }
    }

    async fn start_sink_coordinator_stream(
        &self,
        param: SinkParam,
    ) -> Result<SinkCoordinatorStreamHandle> {
        let (handle, first_rsp) = SinkCoordinatorStreamHandle::initialize(
            SinkCoordinatorStreamRequest {
                request: Some(sink_coordinator_stream_request::Request::Start(
                    StartCoordinator {
                        param: Some(param.to_proto()),
                    },
                )),
            },
            |rx| async move {
                let rx = self.start_jvm_worker_thread(
                    gen_class_name!(com.risingwave.connector.JniSinkCoordinatorHandler),
                    "runJniSinkCoordinatorThread",
                    rx,
                );
                Ok(ReceiverStream::new(rx).map_err(RpcError::from))
            },
        )
        .await?;

        match first_rsp {
            SinkCoordinatorStreamResponse {
                response: Some(sink_coordinator_stream_response::Response::Start(_)),
            } => Ok(handle),
            msg => Err(SinkError::Internal(anyhow!(
                "should get start response but get {:?}",
                msg
            ))),
        }
    }

    fn start_jvm_worker_thread<REQ: Send + 'static, RSP: Send + 'static>(
        &self,
        class_name: &'static str,
        method_name: &'static str,
        mut request_rx: JniReceiverType<REQ>,
    ) -> Receiver<std::result::Result<RSP, anyhow::Error>> {
        let (mut response_tx, response_rx): (JniSenderType<RSP>, _) =
            mpsc::channel(DEFAULT_BUFFER_SIZE);

        let jvm = self.jvm;
        std::thread::spawn(move || {
            let mut env = match jvm.attach_current_thread() {
                Ok(env) => env,
                Err(e) => {
                    let _ = response_tx
                        .blocking_send(Err(anyhow!("failed to attach current thread: {:?}", e)));
                    return;
                }
            };

            let result = call_static_method!(
                env,
                class_name,
                method_name,
                {{void}, {long requestRx, long responseTx}},
                &mut request_rx as *mut JniReceiverType<REQ>,
                &mut response_tx as *mut JniSenderType<RSP>
            );

            match result {
                Ok(_) => {
                    tracing::info!("end of jni call {}::{}", class_name, method_name);
                }
                Err(e) => {
                    tracing::error!("jni call error: {:?}", e);
                }
            };
        });
        response_rx
    }
}

#[cfg(test)]
mod test {
    use std::time::Duration;

    use risingwave_common::array::StreamChunk;
    use risingwave_common::test_prelude::StreamChunkTestExt;
    use risingwave_jni_core::JniSinkWriterStreamRequest;
    use risingwave_pb::connector_service::sink_writer_stream_request::{Barrier, Request};
    use risingwave_pb::connector_service::sink_writer_stream_response::{CommitResponse, Response};
    use risingwave_pb::connector_service::{SinkWriterStreamRequest, SinkWriterStreamResponse};
    use tokio::sync::mpsc;

    use crate::sink::remote::CoordinatedRemoteSinkWriter;
    use crate::sink::SinkWriter;

    #[tokio::test]
    async fn test_epoch_check() {
        let (request_sender, mut request_recv) = mpsc::channel(16);
        let (_, resp_recv) = mpsc::channel(16);

        let mut sink = CoordinatedRemoteSinkWriter::for_test(resp_recv, request_sender);
        let chunk = StreamChunk::from_pretty(
            " i T
            + 1 Ripper
        ",
        );

        // test epoch check
        assert!(
            tokio::time::timeout(Duration::from_secs(10), sink.barrier(true))
                .await
                .expect("test failed: should not commit without epoch")
                .is_err(),
            "test failed: no epoch check for commit()"
        );
        assert!(
            request_recv.try_recv().is_err(),
            "test failed: unchecked epoch before request"
        );

        assert!(
            tokio::time::timeout(Duration::from_secs(1), sink.write_batch(chunk))
                .await
                .expect("test failed: should not write without epoch")
                .is_err(),
            "test failed: no epoch check for write_batch()"
        );
        assert!(
            request_recv.try_recv().is_err(),
            "test failed: unchecked epoch before request"
        );
    }

    #[tokio::test]
    async fn test_remote_sink() {
        let (request_sender, mut request_receiver) = mpsc::channel(16);
        let (response_sender, response_receiver) = mpsc::channel(16);
        let mut sink = CoordinatedRemoteSinkWriter::for_test(response_receiver, request_sender);

        let chunk_a = StreamChunk::from_pretty(
            " i T
            + 1 Alice
            + 2 Bob
            + 3 Clare
        ",
        );
        let chunk_b = StreamChunk::from_pretty(
            " i T
            + 4 David
            + 5 Eve
            + 6 Frank
        ",
        );

        // test write batch
        sink.begin_epoch(2022).await.unwrap();
        assert_eq!(sink.epoch, Some(2022));

        sink.write_batch(chunk_a.clone()).await.unwrap();
        assert_eq!(sink.epoch, Some(2022));
        assert_eq!(sink.batch_id, 1);
        match request_receiver.recv().await.unwrap() {
            JniSinkWriterStreamRequest::Chunk {
                epoch,
                batch_id,
                chunk,
            } => {
                assert_eq!(epoch, 2022);
                assert_eq!(batch_id, 0);
                assert_eq!(chunk, chunk_a);
            }
            _ => panic!("test failed: failed to construct write request"),
        }

        // test commit
        response_sender
            .send(Ok(SinkWriterStreamResponse {
                response: Some(Response::Commit(CommitResponse {
                    epoch: 2022,
                    metadata: None,
                })),
            }))
            .await
            .expect("test failed: failed to sync epoch");
        sink.barrier(false).await.unwrap();
        let commit_request = request_receiver.recv().await.unwrap();
        match commit_request {
            JniSinkWriterStreamRequest::PbRequest(SinkWriterStreamRequest {
                request:
                    Some(Request::Barrier(Barrier {
                        epoch,
                        is_checkpoint: false,
                    })),
            }) => {
                assert_eq!(epoch, 2022);
            }
            _ => panic!("test failed: failed to construct sync request "),
        };

        // begin another epoch
        sink.begin_epoch(2023).await.unwrap();
        assert_eq!(sink.epoch, Some(2023));

        // test another write
        sink.write_batch(chunk_b.clone()).await.unwrap();
        assert_eq!(sink.epoch, Some(2023));
        assert_eq!(sink.batch_id, 2);
        match request_receiver.recv().await.unwrap() {
            JniSinkWriterStreamRequest::Chunk {
                epoch,
                batch_id,
                chunk,
            } => {
                assert_eq!(epoch, 2023);
                assert_eq!(batch_id, 1);
                assert_eq!(chunk, chunk_b);
            }
            _ => panic!("test failed: failed to construct write request"),
        }
    }
}<|MERGE_RESOLUTION|>--- conflicted
+++ resolved
@@ -152,28 +152,20 @@
     }
 
     async fn validate(&self) -> Result<()> {
-<<<<<<< HEAD
-        validate_remote_sink(&self.param, Self::SINK_NAME).await
-    }
-}
-
-async fn validate_remote_sink(param: &SinkParam, sink_name: &str) -> Result<()> {
+        validate_remote_sink(&self.param, Self::SINK_NAME).await?;
+        Ok(())
+    }
+}
+
+async fn validate_remote_sink(param: &SinkParam, sink_name: &str) -> anyhow::Result<()> {
     if sink_name == ElasticSearchSink::SINK_NAME
         && param.downstream_pk.len() > 1
         && param.properties.get(ES_OPTION_DELIMITER).is_none()
     {
-        return Err(SinkError::Remote(anyhow_error!(
+        return Err(anyhow_error!(
             "Es sink only support single pk or pk with delimiter option"
-        )));
-    }
-=======
-        validate_remote_sink(&self.param).await?;
-        Ok(())
-    }
-}
-
-async fn validate_remote_sink(param: &SinkParam) -> anyhow::Result<()> {
->>>>>>> 4babcf06
+        ));
+    }
     // FIXME: support struct and array in stream sink
     param.columns.iter().map(|col| {
         match &col.data_type {
@@ -511,12 +503,8 @@
     const SINK_NAME: &'static str = R::SINK_NAME;
 
     async fn validate(&self) -> Result<()> {
-<<<<<<< HEAD
-        validate_remote_sink(&self.param, Self::SINK_NAME).await
-=======
-        validate_remote_sink(&self.param).await?;
+        validate_remote_sink(&self.param, Self::SINK_NAME).await?;
         Ok(())
->>>>>>> 4babcf06
     }
 
     async fn new_log_sinker(&self, writer_param: SinkWriterParam) -> Result<Self::LogSinker> {
