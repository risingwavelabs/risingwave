// Copyright 2023 RisingWave Labs
//
// Licensed under the Apache License, Version 2.0 (the "License");
// you may not use this file except in compliance with the License.
// You may obtain a copy of the License at
//
//     http://www.apache.org/licenses/LICENSE-2.0
//
// Unless required by applicable law or agreed to in writing, software
// distributed under the License is distributed on an "AS IS" BASIS,
// WITHOUT WARRANTIES OR CONDITIONS OF ANY KIND, either express or implied.
// See the License for the specific language governing permissions and
// limitations under the License.

use std::collections::{HashMap, HashSet};

use anyhow::anyhow;
use async_trait::async_trait;
use redis::aio::Connection;
use redis::{Client as RedisClient, Pipeline};
use risingwave_common::array::StreamChunk;
use risingwave_common::catalog::Schema;
use serde_derive::{Deserialize, Serialize};
use serde_with::serde_as;

use super::catalog::SinkFormatDesc;
use super::encoder::template::TemplateEncoder;
use super::formatter::SinkFormatterImpl;
use super::writer::FormattedSink;
<<<<<<< HEAD
use super::{SinkError, SinkParam, SINK_TYPE_APPEND_ONLY, SINK_TYPE_OPTION, SINK_TYPE_UPSERT};
use crate::dispatch_sink_formatter_str_key_impl;
=======
use super::{SinkError, SinkParam};
use crate::dispatch_sink_formatter_impl;
>>>>>>> 8fdcfb8d
use crate::sink::writer::{LogSinkerOf, SinkWriterExt};
use crate::sink::{DummySinkCommitCoordinator, Result, Sink, SinkWriter, SinkWriterParam};

pub const REDIS_SINK: &str = "redis";
pub const KEY_FORMAT: &str = "key_format";
pub const VALUE_FORMAT: &str = "value_format";
#[derive(Deserialize, Serialize, Debug, Clone)]
pub struct RedisCommon {
    #[serde(rename = "redis.url")]
    pub url: String,
}

impl RedisCommon {
    pub(crate) fn build_client(&self) -> anyhow::Result<RedisClient> {
        let client = RedisClient::open(self.url.clone())?;
        Ok(client)
    }
}
#[serde_as]
#[derive(Clone, Debug, Deserialize)]
pub struct RedisConfig {
    #[serde(flatten)]
    pub common: RedisCommon,
}

impl RedisConfig {
    pub fn from_hashmap(properties: HashMap<String, String>) -> Result<Self> {
        let config =
            serde_json::from_value::<RedisConfig>(serde_json::to_value(properties).unwrap())
                .map_err(|e| SinkError::Config(anyhow!("{:?}", e)))?;
        Ok(config)
    }
}

#[derive(Debug)]
pub struct RedisSink {
    config: RedisConfig,
    schema: Schema,
    pk_indices: Vec<usize>,
    format_desc: SinkFormatDesc,
    db_name: String,
    sink_from_name: String,
}

#[async_trait]
impl TryFrom<SinkParam> for RedisSink {
    type Error = SinkError;

    fn try_from(param: SinkParam) -> std::result::Result<Self, Self::Error> {
        if param.downstream_pk.is_empty() {
            return Err(SinkError::Config(anyhow!(
                "Redis Sink Primary Key must be specified."
            )));
        }
        let config = RedisConfig::from_hashmap(param.properties.clone())?;
        Ok(Self {
            config,
            schema: param.schema(),
            pk_indices: param.downstream_pk,
            format_desc: param
                .format_desc
                .ok_or_else(|| SinkError::Config(anyhow!("missing FORMAT ... ENCODE ...")))?,
            db_name: param.db_name,
            sink_from_name: param.sink_from_name,
        })
    }
}

impl Sink for RedisSink {
    type Coordinator = DummySinkCommitCoordinator;
    type LogSinker = LogSinkerOf<RedisSinkWriter>;

    const SINK_NAME: &'static str = "redis";

    async fn new_log_sinker(&self, writer_param: SinkWriterParam) -> Result<Self::LogSinker> {
        Ok(RedisSinkWriter::new(
            self.config.clone(),
            self.schema.clone(),
            self.pk_indices.clone(),
            &self.format_desc,
            self.db_name.clone(),
            self.sink_from_name.clone(),
        )
        .await?
        .into_log_sinker(writer_param.sink_metrics))
    }

    async fn validate(&self) -> Result<()> {
        let client = self.config.common.build_client()?;
        client.get_connection()?;
        let all_set: HashSet<String> = self
            .schema
            .fields()
            .iter()
            .map(|f| f.name.clone())
            .collect();
        let pk_set: HashSet<String> = self
            .schema
            .fields()
            .iter()
            .enumerate()
            .filter(|(k, _)| self.pk_indices.contains(k))
            .map(|(_, v)| v.name.clone())
            .collect();
        if matches!(
            self.format_desc.encode,
            super::catalog::SinkEncode::Template
        ) {
            let key_format = self.format_desc.options.get(KEY_FORMAT).ok_or_else(|| {
                SinkError::Config(anyhow!(
                    "Cannot find 'key_format',please set it or use JSON"
                ))
            })?;
            let value_format = self.format_desc.options.get(VALUE_FORMAT).ok_or_else(|| {
                SinkError::Config(anyhow!(
                    "Cannot find 'value_format',please set it or use JSON"
                ))
            })?;
            TemplateEncoder::check_string_format(key_format, &pk_set)?;
            TemplateEncoder::check_string_format(value_format, &all_set)?;
        }
        Ok(())
    }
}

pub struct RedisSinkWriter {
    epoch: u64,
    schema: Schema,
    pk_indices: Vec<usize>,
    formatter: SinkFormatterImpl,
    payload_writer: RedisSinkPayloadWriter,
}

struct RedisSinkPayloadWriter {
    // connection to redis, one per executor
    conn: Option<Connection>,
    // the command pipeline for write-commit
    pipe: Pipeline,
}
impl RedisSinkPayloadWriter {
    pub async fn new(config: RedisConfig) -> Result<Self> {
        let client = config.common.build_client()?;
        let conn = Some(client.get_async_connection().await?);
        let pipe = redis::pipe();

        Ok(Self { conn, pipe })
    }

    #[cfg(test)]
    pub fn mock() -> Self {
        let conn = None;
        let pipe = redis::pipe();
        Self { conn, pipe }
    }

    pub async fn commit(&mut self) -> Result<()> {
        self.pipe.query_async(self.conn.as_mut().unwrap()).await?;
        self.pipe.clear();
        Ok(())
    }
}

impl FormattedSink for RedisSinkPayloadWriter {
    type K = String;
    type V = Vec<u8>;

    async fn write_one(&mut self, k: Option<Self::K>, v: Option<Self::V>) -> Result<()> {
        let k = k.unwrap();
        match v {
            Some(v) => self.pipe.set(k, v),
            None => self.pipe.del(k),
        };
        Ok(())
    }
}

impl RedisSinkWriter {
    pub async fn new(
        config: RedisConfig,
        schema: Schema,
        pk_indices: Vec<usize>,
        format_desc: &SinkFormatDesc,
        db_name: String,
        sink_from_name: String,
    ) -> Result<Self> {
        let payload_writer = RedisSinkPayloadWriter::new(config.clone()).await?;
        let formatter = SinkFormatterImpl::new(
            format_desc,
            schema.clone(),
            pk_indices.clone(),
            db_name,
            sink_from_name,
        )
        .await?;

        Ok(Self {
            schema,
            pk_indices,
            epoch: 0,
            formatter,
            payload_writer,
        })
    }

    #[cfg(test)]
    pub async fn mock(
        schema: Schema,
        pk_indices: Vec<usize>,
        format_desc: &SinkFormatDesc,
    ) -> Result<Self> {
        let formatter = SinkFormatterImpl::new(
            format_desc,
            schema.clone(),
            pk_indices.clone(),
            "d1".to_string(),
            "t1".to_string(),
        )
        .await?;
        Ok(Self {
            schema,
            pk_indices,
            epoch: 0,
            formatter,
            payload_writer: RedisSinkPayloadWriter::mock(),
        })
    }
}

#[async_trait]
impl SinkWriter for RedisSinkWriter {
    async fn write_batch(&mut self, chunk: StreamChunk) -> Result<()> {
        dispatch_sink_formatter_str_key_impl!(&self.formatter, formatter, {
            self.payload_writer.write_chunk(chunk, formatter).await
        })
    }

    async fn begin_epoch(&mut self, epoch: u64) -> Result<()> {
        self.epoch = epoch;
        Ok(())
    }

    async fn barrier(&mut self, is_checkpoint: bool) -> Result<()> {
        if is_checkpoint {
            self.payload_writer.commit().await?;
        }
        Ok(())
    }
}

#[cfg(test)]
mod test {
    use std::collections::BTreeMap;

    use rdkafka::message::FromBytes;
    use risingwave_common::array::{Array, I32Array, Op, StreamChunk, Utf8Array};
    use risingwave_common::catalog::{Field, Schema};
    use risingwave_common::types::DataType;
    use risingwave_common::util::iter_util::ZipEqDebug;

    use super::*;
    use crate::sink::catalog::{SinkEncode, SinkFormat};

    #[tokio::test]
    async fn test_write() {
        let schema = Schema::new(vec![
            Field {
                data_type: DataType::Int32,
                name: "id".to_string(),
                sub_fields: vec![],
                type_name: "string".to_string(),
            },
            Field {
                data_type: DataType::Varchar,
                name: "name".to_string(),
                sub_fields: vec![],
                type_name: "string".to_string(),
            },
        ]);

        let format_desc = SinkFormatDesc {
            format: SinkFormat::AppendOnly,
            encode: SinkEncode::Json,
            options: BTreeMap::default(),
        };

        let mut redis_sink_writer = RedisSinkWriter::mock(schema, vec![0], &format_desc)
            .await
            .unwrap();

        let chunk_a = StreamChunk::new(
            vec![Op::Insert, Op::Insert, Op::Insert],
            vec![
                I32Array::from_iter(vec![1, 2, 3]).into_ref(),
                Utf8Array::from_iter(vec!["Alice", "Bob", "Clare"]).into_ref(),
            ],
        );

        redis_sink_writer
            .write_batch(chunk_a)
            .await
            .expect("failed to write batch");
        let expected_a =
            vec![
            (0, "*3\r\n$3\r\nSET\r\n$8\r\n{\"id\":1}\r\n$23\r\n{\"id\":1,\"name\":\"Alice\"}\r\n"),
            (1, "*3\r\n$3\r\nSET\r\n$8\r\n{\"id\":2}\r\n$21\r\n{\"id\":2,\"name\":\"Bob\"}\r\n"),
            (2, "*3\r\n$3\r\nSET\r\n$8\r\n{\"id\":3}\r\n$23\r\n{\"id\":3,\"name\":\"Clare\"}\r\n"),
        ];

        redis_sink_writer
            .payload_writer
            .pipe
            .cmd_iter()
            .enumerate()
            .zip_eq_debug(expected_a.clone())
            .for_each(|((i, cmd), (exp_i, exp_cmd))| {
                if exp_i == i {
                    assert_eq!(exp_cmd, str::from_bytes(&cmd.get_packed_command()).unwrap())
                }
            });
    }

    #[tokio::test]
    async fn test_format_write() {
        let schema = Schema::new(vec![
            Field {
                data_type: DataType::Int32,
                name: "id".to_string(),
                sub_fields: vec![],
                type_name: "string".to_string(),
            },
            Field {
                data_type: DataType::Varchar,
                name: "name".to_string(),
                sub_fields: vec![],
                type_name: "string".to_string(),
            },
        ]);

        let mut btree_map = BTreeMap::default();
        btree_map.insert(KEY_FORMAT.to_string(), "key-{id}".to_string());
        btree_map.insert(
            VALUE_FORMAT.to_string(),
            "values:{id:{id},name:{name}}".to_string(),
        );
        let format_desc = SinkFormatDesc {
            format: SinkFormat::AppendOnly,
            encode: SinkEncode::Template,
            options: btree_map,
        };

        let mut redis_sink_writer = RedisSinkWriter::mock(schema, vec![0], &format_desc)
            .await
            .unwrap();

        let chunk_a = StreamChunk::new(
            vec![Op::Insert, Op::Insert, Op::Insert],
            vec![
                I32Array::from_iter(vec![1, 2, 3]).into_ref(),
                Utf8Array::from_iter(vec!["Alice", "Bob", "Clare"]).into_ref(),
            ],
        );

        redis_sink_writer
            .write_batch(chunk_a)
            .await
            .expect("failed to write batch");
        let expected_a = vec![
            (
                0,
                "*3\r\n$3\r\nSET\r\n$5\r\nkey-1\r\n$24\r\nvalues:{id:1,name:Alice}\r\n",
            ),
            (
                1,
                "*3\r\n$3\r\nSET\r\n$5\r\nkey-2\r\n$22\r\nvalues:{id:2,name:Bob}\r\n",
            ),
            (
                2,
                "*3\r\n$3\r\nSET\r\n$5\r\nkey-3\r\n$24\r\nvalues:{id:3,name:Clare}\r\n",
            ),
        ];

        redis_sink_writer
            .payload_writer
            .pipe
            .cmd_iter()
            .enumerate()
            .zip_eq_debug(expected_a.clone())
            .for_each(|((i, cmd), (exp_i, exp_cmd))| {
                if exp_i == i {
                    assert_eq!(exp_cmd, str::from_bytes(&cmd.get_packed_command()).unwrap())
                }
            });
    }
}<|MERGE_RESOLUTION|>--- conflicted
+++ resolved
@@ -27,13 +27,8 @@
 use super::encoder::template::TemplateEncoder;
 use super::formatter::SinkFormatterImpl;
 use super::writer::FormattedSink;
-<<<<<<< HEAD
-use super::{SinkError, SinkParam, SINK_TYPE_APPEND_ONLY, SINK_TYPE_OPTION, SINK_TYPE_UPSERT};
+use super::{SinkError, SinkParam};
 use crate::dispatch_sink_formatter_str_key_impl;
-=======
-use super::{SinkError, SinkParam};
-use crate::dispatch_sink_formatter_impl;
->>>>>>> 8fdcfb8d
 use crate::sink::writer::{LogSinkerOf, SinkWriterExt};
 use crate::sink::{DummySinkCommitCoordinator, Result, Sink, SinkWriter, SinkWriterParam};
 
@@ -226,6 +221,7 @@
             pk_indices.clone(),
             db_name,
             sink_from_name,
+            "NO_TOPIC",
         )
         .await?;
 
@@ -250,6 +246,7 @@
             pk_indices.clone(),
             "d1".to_string(),
             "t1".to_string(),
+            "NO_TOPIC",
         )
         .await?;
         Ok(Self {
