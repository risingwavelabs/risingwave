--- conflicted
+++ resolved
@@ -283,11 +283,8 @@
     use risingwave_common::util::iter_util::ZipEqDebug;
 
     use super::*;
-<<<<<<< HEAD
+    use crate::sink::catalog::{SinkEncode, SinkFormat};
     use crate::sink::log_store::DeliveryFutureManager;
-=======
-    use crate::sink::catalog::{SinkEncode, SinkFormat};
->>>>>>> 8fdcfb8d
 
     #[tokio::test]
     async fn test_write() {
