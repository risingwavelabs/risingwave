// Copyright 2025 RisingWave Labs
//
// Licensed under the Apache License, Version 2.0 (the "License");
// you may not use this file except in compliance with the License.
// You may obtain a copy of the License at
//
//     http://www.apache.org/licenses/LICENSE-2.0
//
// Unless required by applicable law or agreed to in writing, software
// distributed under the License is distributed on an "AS IS" BASIS,
// WITHOUT WARRANTIES OR CONDITIONS OF ANY KIND, either express or implied.
// See the License for the specific language governing permissions and
// limitations under the License.

use core::num::NonZero;
use std::fmt::Write;
use std::time::Duration;

use anyhow::anyhow;
use bytes::BytesMut;
use phf::{Set, phf_set};
use risingwave_common::array::StreamChunk;
use risingwave_common::catalog::{ColumnDesc, ColumnId, Field, Schema};
use risingwave_common::types::DataType;
use risingwave_pb::connector_service::sink_metadata::SerializedMetadata;
use risingwave_pb::connector_service::{SinkMetadata, sink_metadata};
use sea_orm::DatabaseConnection;
use serde::Deserialize;
use serde_json::json;
use serde_with::{DisplayFromStr, serde_as};
use thiserror_ext::AsReport;
use tokio::sync::mpsc::{UnboundedSender, unbounded_channel};
use tokio::time::{MissedTickBehavior, interval};
use tonic::async_trait;
use tracing::warn;
use with_options::WithOptions;

use crate::connector_common::IcebergSinkCompactionUpdate;
use crate::enforce_secret::EnforceSecret;
use crate::sink::coordinate::CoordinatedLogSinker;
use crate::sink::file_sink::opendal_sink::FileSink;
use crate::sink::file_sink::s3::{S3Common, S3Sink};
use crate::sink::jdbc_jni_client::{self, JdbcJniClient};
use crate::sink::remote::CoordinatedRemoteSinkWriter;
use crate::sink::snowflake_redshift::file_manager_util::{
    delete_row_by_sink_id_and_end_epoch, get_file_paths_by_sink_id, insert_file_paths_with_sink_id,
};
use crate::sink::snowflake_redshift::{
    __OP, __ROW_ID, AugmentedChunk, SnowflakeRedshiftSinkS3Writer, build_opendal_writer_path,
};
use crate::sink::writer::SinkWriter;
use crate::sink::{
    Result, Sink, SinkCommitCoordinator, SinkCommittedEpochSubscriber, SinkError, SinkParam,
    SinkWriterMetrics,
};

pub const REDSHIFT_SINK: &str = "redshift";

fn build_full_table_name(schema_name: Option<&str>, table_name: &str) -> String {
    if let Some(schema_name) = schema_name {
        format!(r#""{}"."{}""#, schema_name, table_name)
    } else {
        format!(r#""{}""#, table_name)
    }
}

fn build_alter_add_column_sql(
    schema_name: Option<&str>,
    table_name: &str,
    columns: &Vec<(String, String)>,
) -> String {
    let full_table_name = build_full_table_name(schema_name, table_name);
    // redshift does not support add column IF NOT EXISTS yet.
    jdbc_jni_client::build_alter_add_column_sql(&full_table_name, columns, false)
}

#[serde_as]
#[derive(Debug, Clone, Deserialize, WithOptions)]
pub struct RedShiftConfig {
    #[serde(rename = "jdbc.url")]
    pub jdbc_url: String,

    #[serde(rename = "user")]
    pub username: Option<String>,

    #[serde(rename = "password")]
    pub password: Option<String>,

    #[serde(rename = "schema")]
    pub schema: Option<String>,

    #[serde(rename = "target.table.name")]
    pub table: String,

    #[serde(rename = "intermediate.table.name")]
    pub cdc_table: Option<String>,

    #[serde(default)]
    #[serde(rename = "create_table_if_not_exists")]
    #[serde_as(as = "DisplayFromStr")]
    pub create_table_if_not_exists: bool,

    #[serde(default = "default_schedule")]
    #[serde(rename = "schedule_seconds", alias = "merge_into_schedule_seconds")]
    #[serde_as(as = "DisplayFromStr")]
    pub schedule_seconds: u64,

    #[serde(default = "default_schedule")]
    #[serde(rename = "copy_into_schedule_seconds")]
    #[serde_as(as = "DisplayFromStr")]
    pub copy_into_schedule_seconds: u64,

    #[serde(default = "default_batch_insert_rows")]
    #[serde(rename = "batch.insert.rows")]
    #[serde_as(as = "DisplayFromStr")]
    pub batch_insert_rows: u32,

    #[serde(default)]
    #[serde(rename = "with_s3")]
    #[serde_as(as = "DisplayFromStr")]
    pub with_s3: bool,

    #[serde(flatten)]
    pub s3_inner: Option<S3Common>,
}

fn default_schedule() -> u64 {
    3600 // Default to 1 hour
}

fn default_batch_insert_rows() -> u32 {
    4096 // Default batch size
}

impl RedShiftConfig {
    pub fn build_client(&self) -> Result<JdbcJniClient> {
        let mut jdbc_url = self.jdbc_url.clone();
        if let Some(username) = &self.username {
            jdbc_url = format!("{}?user={}", jdbc_url, username);
        }
        if let Some(password) = &self.password {
            jdbc_url = format!("{}&password={}", jdbc_url, password);
        }
        JdbcJniClient::new(jdbc_url)
    }
}

#[derive(Debug)]
pub struct RedshiftSink {
    config: RedShiftConfig,
    param: SinkParam,
    is_append_only: bool,
    schema: Schema,
    pk_indices: Vec<usize>,
}
impl EnforceSecret for RedshiftSink {
    const ENFORCE_SECRET_PROPERTIES: Set<&'static str> = phf_set! {
        "user",
        "password",
        "jdbc.url"
    };
}

impl TryFrom<SinkParam> for RedshiftSink {
    type Error = SinkError;

    fn try_from(param: SinkParam) -> std::result::Result<Self, Self::Error> {
        let config = serde_json::from_value::<RedShiftConfig>(
            serde_json::to_value(param.properties.clone()).unwrap(),
        )
        .map_err(|e| SinkError::Config(anyhow!(e)))?;
        let is_append_only = param.sink_type.is_append_only();
        let schema = param.schema().clone();
        let pk_indices = param.downstream_pk.clone();
        Ok(Self {
            config,
            param,
            is_append_only,
            schema,
            pk_indices,
        })
    }
}

impl Sink for RedshiftSink {
    type Coordinator = RedshiftSinkCommitter;
    type LogSinker = CoordinatedLogSinker<RedShiftSinkWriter>;

    const SINK_NAME: &'static str = REDSHIFT_SINK;

    async fn validate(&self) -> Result<()> {
        if self.config.create_table_if_not_exists {
            let client = self.config.build_client()?;
            let schema = self.param.schema();
            let build_table_sql = build_create_table_sql(
                self.config.schema.as_deref(),
                &self.config.table,
                &schema,
                false,
            )?;
            client.execute_sql_sync(vec![build_table_sql]).await?;
            if !self.is_append_only {
                let cdc_table = self.config.cdc_table.as_ref().ok_or_else(|| {
                    SinkError::Config(anyhow!(
                        "intermediate.table.name is required for append-only sink"
                    ))
                })?;
                let build_cdc_table_sql = build_create_table_sql(
                    self.config.schema.as_deref(),
                    cdc_table,
                    &schema,
                    true,
                )?;
                client.execute_sql_sync(vec![build_cdc_table_sql]).await?;
            }
        }
        Ok(())
    }

    fn support_schema_change() -> bool {
        true
    }

    async fn new_log_sinker(
        &self,
        writer_param: crate::sink::SinkWriterParam,
    ) -> Result<Self::LogSinker> {
        let writer = RedShiftSinkWriter::new(
            self.config.clone(),
            self.is_append_only,
            writer_param.clone(),
            self.param.clone(),
        )
        .await?;
        CoordinatedLogSinker::new(
            &writer_param,
            self.param.clone(),
            writer,
            NonZero::new(1).unwrap(),
        )
        .await
    }

    fn is_coordinated_sink(&self) -> bool {
        true
    }

    async fn new_coordinator(
        &self,
        db: DatabaseConnection,
        _iceberg_compact_stat_sender: Option<UnboundedSender<IcebergSinkCompactionUpdate>>,
    ) -> Result<Self::Coordinator> {
        let pk_column_names: Vec<_> = self
            .schema
            .fields
            .iter()
            .enumerate()
            .filter(|(index, _)| self.pk_indices.contains(index))
            .map(|(_, field)| field.name.clone())
            .collect();
        if pk_column_names.is_empty() && !self.is_append_only {
            return Err(SinkError::Config(anyhow!(
                "Primary key columns not found. Please set the `primary_key` column in the sink properties, or ensure that the sink contains the primary key columns from the upstream."
            )));
        }
        let all_column_names = self
            .schema
            .fields
            .iter()
            .map(|field| field.name.clone())
            .collect();
        let coordinator = RedshiftSinkCommitter::new(
            db,
            self.config.clone(),
            self.is_append_only,
            &pk_column_names,
            &all_column_names,
            self.param.sink_id.sink_id(),
        )?;
        Ok(coordinator)
    }
}

pub enum RedShiftSinkWriter {
    S3(SnowflakeRedshiftSinkS3Writer),
    Jdbc(RedShiftSinkJdbcWriter),
}

impl RedShiftSinkWriter {
    pub async fn new(
        config: RedShiftConfig,
        is_append_only: bool,
        writer_param: super::SinkWriterParam,
        param: SinkParam,
    ) -> Result<Self> {
        let schema = param.schema();
        if config.with_s3 {
            let executor_id = writer_param.executor_id;
            let s3_writer = SnowflakeRedshiftSinkS3Writer::new(
                config.s3_inner.ok_or_else(|| {
                    SinkError::Config(anyhow!("S3 configuration is required for S3 sink"))
                })?,
                schema,
                is_append_only,
                executor_id,
                Some(config.table),
            )?;
            Ok(Self::S3(s3_writer))
        } else {
            let jdbc_writer =
                RedShiftSinkJdbcWriter::new(config, is_append_only, writer_param, param).await?;
            Ok(Self::Jdbc(jdbc_writer))
        }
    }
}

#[async_trait]
impl SinkWriter for RedShiftSinkWriter {
    type CommitMetadata = Option<SinkMetadata>;

    async fn begin_epoch(&mut self, epoch: u64) -> Result<()> {
        match self {
            Self::S3(writer) => writer.begin_epoch(epoch),
            Self::Jdbc(writer) => writer.begin_epoch(epoch).await,
        }
    }

    async fn write_batch(&mut self, chunk: StreamChunk) -> Result<()> {
        match self {
            Self::S3(writer) => writer.write_batch(chunk).await,
            Self::Jdbc(writer) => writer.write_batch(chunk).await,
        }
    }

    async fn barrier(&mut self, is_checkpoint: bool) -> Result<Option<SinkMetadata>> {
        let metadata = match self {
            Self::S3(writer) => {
                if let Some(path) = writer.barrier(is_checkpoint).await? {
                    path.into_bytes()
                } else {
                    vec![]
                }
            }
            Self::Jdbc(writer) => {
                writer.barrier(is_checkpoint).await?;
                vec![]
            }
        };
        Ok(Some(SinkMetadata {
            metadata: Some(sink_metadata::Metadata::Serialized(SerializedMetadata {
                metadata,
            })),
        }))
    }

    async fn abort(&mut self) -> Result<()> {
        if let Self::Jdbc(writer) = self {
            writer.abort().await
        } else {
            Ok(())
        }
    }
}

pub struct RedShiftSinkJdbcWriter {
    augmented_row: AugmentedChunk,
    jdbc_sink_writer: CoordinatedRemoteSinkWriter,
}

impl RedShiftSinkJdbcWriter {
    pub async fn new(
        config: RedShiftConfig,
        is_append_only: bool,
        writer_param: super::SinkWriterParam,
        mut param: SinkParam,
    ) -> Result<Self> {
        let metrics = SinkWriterMetrics::new(&writer_param);
        let column_descs = &mut param.columns;
        param.properties.remove("create_table_if_not_exists");
        param.properties.remove("schedule_seconds");
        param.properties.remove("merge_into_schedule_seconds");
        param.properties.remove("copy_into_schedule_seconds");

        let full_table_name = if is_append_only {
            config.table
        } else {
            let max_column_id = column_descs
                .iter()
                .map(|column| column.column_id.get_id())
                .max()
                .unwrap_or(0);
            (*column_descs).push(ColumnDesc::named(
                __ROW_ID,
                ColumnId::new(max_column_id + 1),
                DataType::Varchar,
            ));
            (*column_descs).push(ColumnDesc::named(
                __OP,
                ColumnId::new(max_column_id + 2),
                DataType::Int32,
            ));
            config.cdc_table.ok_or_else(|| {
                SinkError::Config(anyhow!(
                    "intermediate.table.name is required for non-append-only sink"
                ))
            })?
        };
        param.properties.remove("intermediate.table.name");
        param.properties.remove("target.table.name");
        if let Some(schema_name) = param.properties.remove("schema") {
            param
                .properties
                .insert("schema.name".to_owned(), schema_name);
        }
        param
            .properties
            .insert("table.name".to_owned(), full_table_name.clone());
        param
            .properties
            .insert("type".to_owned(), "append-only".to_owned());

        let jdbc_sink_writer =
            CoordinatedRemoteSinkWriter::new(param.clone(), metrics.clone()).await?;
        Ok(Self {
            augmented_row: AugmentedChunk::new(0, is_append_only),
            jdbc_sink_writer,
        })
    }

    async fn begin_epoch(&mut self, epoch: u64) -> Result<()> {
        self.augmented_row.reset_epoch(epoch);
        self.jdbc_sink_writer.begin_epoch(epoch).await?;
        Ok(())
    }

    async fn write_batch(&mut self, chunk: StreamChunk) -> Result<()> {
        let chunk = self.augmented_row.augmented_chunk(chunk)?;
        self.jdbc_sink_writer.write_batch(chunk).await?;
        Ok(())
    }

    async fn barrier(&mut self, is_checkpoint: bool) -> Result<()> {
        self.jdbc_sink_writer.barrier(is_checkpoint).await?;
        Ok(())
    }

    async fn abort(&mut self) -> Result<()> {
        // TODO: abort should clean up all the data written in this epoch.
        self.jdbc_sink_writer.abort().await?;
        Ok(())
    }
}

pub struct RedshiftSinkCommitter {
    config: RedShiftConfig,
    client: JdbcJniClient,
    db: DatabaseConnection,
    sink_id: u32,
    pk_column_names: Vec<String>,
    all_column_names: Vec<String>,
    merge_into_schedule_seconds: u64,
    copy_into_schedule_seconds: u64,
    is_append_only: bool,
    periodic_task_handle: Option<tokio::task::JoinHandle<()>>,
    shutdown_sender: Option<tokio::sync::mpsc::UnboundedSender<()>>,
}

impl RedshiftSinkCommitter {
    pub fn new(
        db: DatabaseConnection,
        config: RedShiftConfig,
        is_append_only: bool,
        pk_column_names: &Vec<String>,
        all_column_names: &Vec<String>,
        sink_id: u32,
    ) -> Result<Self> {
        let client = config.build_client()?;
        let merge_into_schedule_seconds = config.schedule_seconds;
        let copy_into_schedule_seconds = config.copy_into_schedule_seconds;

        let (periodic_task_handle, shutdown_sender) = match (is_append_only, config.with_s3) {
            (true, true) | (false, _) => {
                let task_client = config.build_client()?;
                let config = config.clone();
                let db = db.clone();
                let (shutdown_sender, shutdown_receiver) = unbounded_channel();
                let merge_into_sql = if !is_append_only {
                    Some(build_create_merge_into_task_sql(
                        config.schema.as_deref(),
                        config.cdc_table.as_ref().ok_or_else(|| {
                            SinkError::Config(anyhow!(
                                "intermediate.table.name is required for non-append-only sink"
                            ))
                        })?,
                        &config.table,
                        pk_column_names,
                        all_column_names,
                    ))
                } else {
                    None
                };
                let periodic_task_handle = tokio::spawn(async move {
                    Self::run_periodic_query_task(
                        task_client,
                        merge_into_sql,
                        merge_into_schedule_seconds,
                        copy_into_schedule_seconds,
                        sink_id,
                        config,
                        db,
                        shutdown_receiver,
                    )
                    .await;
                });
                (Some(periodic_task_handle), Some(shutdown_sender))
            }
            _ => (None, None),
        };

        Ok(Self {
            client,
            config,
            db,
            sink_id,
            pk_column_names: pk_column_names.clone(),
            all_column_names: all_column_names.clone(),
            is_append_only,
            merge_into_schedule_seconds,
            copy_into_schedule_seconds,
            periodic_task_handle,
            shutdown_sender,
        })
    }

    pub async fn copy_into_from_s3_to_redshift(
        client: &JdbcJniClient,
        config: &RedShiftConfig,
        is_append_only: bool,
        sink_id: u32,
        paths: Vec<String>,
    ) -> Result<()> {
        if paths.is_empty() {
            tracing::info!("No files to copy into Redshift for sink id = {}", sink_id);
            return Ok(());
        }
        let manifest_entries: Vec<_> = paths
            .into_iter()
            .map(|path| json!({ "url": path, "mandatory": true }))
            .collect();
        let s3_inner = config.s3_inner.as_ref().ok_or_else(|| {
            SinkError::Config(anyhow!("S3 configuration is required for S3 sink"))
        })?;
        let s3_operator = FileSink::<S3Sink>::new_s3_sink(s3_inner)?;
        let (mut writer, manifest_path) =
            build_opendal_writer_path(s3_inner, 0, &s3_operator, &None).await?;
        let manifest_json = json!({ "entries": manifest_entries });
        let mut chunk_buf = BytesMut::new();
        writeln!(chunk_buf, "{}", manifest_json).unwrap();
        writer.write(chunk_buf.freeze()).await?;
        writer
            .close()
            .await
            .map_err(|e| SinkError::File(e.to_report_string()))?;
        let table = if is_append_only {
            &config.table
        } else {
            config.cdc_table.as_ref().ok_or_else(|| {
                SinkError::Config(anyhow!(
                    "intermediate.table.name is required for non-append-only sink"
                ))
            })?
        };
        let copy_into_sql = build_copy_into_sql(
            config.schema.as_deref(),
            table,
            &manifest_path,
            &s3_inner.access,
            &s3_inner.secret,
            &s3_inner.assume_role,
        )?;
        client.execute_sql_sync(vec![copy_into_sql]).await?;
        Ok(())
    }

    async fn run_periodic_query_task(
        client: JdbcJniClient,
        merge_into_sql: Option<Vec<String>>,
        merge_into_schedule_seconds: u64,
        copy_into_schedule_seconds: u64,
        sink_id: u32,
        config: RedShiftConfig,
        db: DatabaseConnection,
        mut shutdown_receiver: tokio::sync::mpsc::UnboundedReceiver<()>,
    ) {
<<<<<<< HEAD
        let mut copy_timer = interval(Duration::from_secs(copy_into_schedule_seconds));
        copy_timer.set_missed_tick_behavior(MissedTickBehavior::Skip);

        if let Some(sql) = merge_into_sql {
            let mut merge_timer = interval(Duration::from_secs(merge_into_schedule_seconds));
            merge_timer.set_missed_tick_behavior(MissedTickBehavior::Skip);
            loop {
                tokio::select! {
                    _ = shutdown_receiver.recv() => break,
                    _ = merge_timer.tick() => {
                        if let Err(e) = client.execute_sql_sync(sql.clone()).await {
                            tracing::warn!("Failed to execute periodic query for table {}: {}", config.table, e);
=======
        let mut interval_timer = interval(Duration::from_secs(schedule_seconds)); // 1 hour = 3600 seconds
        interval_timer.set_missed_tick_behavior(MissedTickBehavior::Skip);
        let sql = build_create_merge_into_task_sql(
            schema_name,
            cdc_table_name,
            target_table_name,
            &pk_column_names,
            &all_column_names,
        );
        loop {
            tokio::select! {
                // Check for shutdown signal
                _ = shutdown_receiver.recv() => {
                    tracing::info!("Periodic query task received shutdown signal, stopping");
                    break;
                }
                // Execute periodic query
                _ = interval_timer.tick() => {

                    match client.execute_sql_sync(sql.clone()).await {
                        Ok(_) => {
                            tracing::info!("Periodic query executed successfully for table: {}", target_table_name);
>>>>>>> c9fcbcd4
                        }
                    }
                    _ = copy_timer.tick() => {
                        if let Err(e) = async {
                            let (paths, epoch) = get_file_paths_by_sink_id(&db, sink_id).await?;
                            Self::copy_into_from_s3_to_redshift(&client, &config, false, sink_id, paths).await?;
                            delete_row_by_sink_id_and_end_epoch(&db, sink_id, epoch).await?;
                            Ok::<(),SinkError>(())
                        }.await {
                            tracing::error!("Failed to execute copy into task for sink id {}: {}", sink_id, e.as_report());
                        }
                    }
                }
            }
        } else {
            loop {
                tokio::select! {
                    _ = shutdown_receiver.recv() => break,
                    _ = copy_timer.tick() => {
                        if let Err(e) = async {
                            let (paths, epoch) = get_file_paths_by_sink_id(&db, sink_id).await?;
                            Self::copy_into_from_s3_to_redshift(&client, &config, true, sink_id, paths).await?;
                            delete_row_by_sink_id_and_end_epoch(&db, sink_id, epoch).await?;
                            Ok::<(),SinkError>(())
                        }.await {
                            tracing::error!("Failed to execute copy into task for sink id {}: {}", sink_id, e.as_report());
                        }
                    }
                }
            }
        }
        tracing::info!("Periodic query task stopped for sink id {}", sink_id);
    }
}

impl Drop for RedshiftSinkCommitter {
    fn drop(&mut self) {
        // Send shutdown signal to the periodic task
        if let Some(shutdown_sender) = &self.shutdown_sender
            && let Err(e) = shutdown_sender.send(())
        {
            tracing::warn!("Failed to send shutdown signal to periodic task: {}", e);
        }
        tracing::info!("RedshiftSinkCommitter dropped, periodic task stopped");
    }
}

#[async_trait]
impl SinkCommitCoordinator for RedshiftSinkCommitter {
    async fn init(&mut self, _subscriber: SinkCommittedEpochSubscriber) -> Result<Option<u64>> {
        let (paths, epoch) = get_file_paths_by_sink_id(&self.db, self.sink_id).await?;
        Self::copy_into_from_s3_to_redshift(
            &self.client,
            &self.config,
            self.is_append_only,
            self.sink_id,
            paths,
        )
        .await?;

        delete_row_by_sink_id_and_end_epoch(&self.db, self.sink_id, epoch).await?;

        Ok(None)
    }

    async fn commit(
        &mut self,
        epoch: u64,
        metadata: Vec<SinkMetadata>,
        add_columns: Option<Vec<Field>>,
    ) -> Result<()> {
        let paths = metadata
            .into_iter()
            .filter(|m| {
                if let Some(sink_metadata::Metadata::Serialized(SerializedMetadata { metadata })) =
                    &m.metadata
                {
                    !metadata.is_empty()
                } else {
                    false
                }
            })
            .map(|metadata| {
                let path = if let Some(sink_metadata::Metadata::Serialized(SerializedMetadata {
                    metadata,
                })) = metadata.metadata
                {
                    String::from_utf8(metadata)
                        .map_err(|e| SinkError::Config(anyhow!("Invalid UTF-8 in metadata: {}", e)))
                } else {
                    Err(SinkError::Config(anyhow!("Invalid metadata format")))
                }?;
                Ok(path)
            })
            .collect::<Result<Vec<_>>>()?;

        if !paths.is_empty() {
            insert_file_paths_with_sink_id(self.sink_id, self.db.clone(), epoch, paths).await?;
        }

        if let Some(add_columns) = add_columns {
            let sql = build_alter_add_column_sql(
                self.config.schema.as_deref(),
                &self.config.table,
                &add_columns
                    .iter()
                    .map(|f| (f.name.clone(), f.data_type.to_string()))
                    .collect::<Vec<_>>(),
            );
            let check_column_exists = |e: anyhow::Error| {
                let err_str = e.root_cause().to_string();
                if regex::Regex::new(".+ of relation .+ already exists")
                    .unwrap()
                    .find(&err_str)
                    .is_none()
                {
                    return Err(e);
                }
                warn!("redshift sink columns already exists. skipped");
                Ok(())
            };
            self.client
                .execute_sql_sync(vec![sql.clone()])
                .await
                .or_else(check_column_exists)?;
            if !self.is_append_only {
                let cdc_table_name = self.config.cdc_table.as_ref().ok_or_else(|| {
                    SinkError::Config(anyhow!(
                        "intermediate.table.name is required for non-append-only sink"
                    ))
                })?;
                let sql = build_alter_add_column_sql(
                    self.config.schema.as_deref(),
                    cdc_table_name,
                    &add_columns
                        .iter()
                        .map(|f| (f.name.clone(), f.data_type.to_string()))
                        .collect::<Vec<_>>(),
                );
                self.client
                    .execute_sql_sync(vec![sql.clone()])
                    .await
                    .or_else(check_column_exists)?;
                self.all_column_names
                    .extend(add_columns.iter().map(|f| f.name.clone()));

                if let Some(shutdown_sender) = self.shutdown_sender.take() {
                    let _ = shutdown_sender.send(());
                }
                if let Some(periodic_task_handle) = self.periodic_task_handle.take() {
                    let _ = periodic_task_handle.await;
                }

                let (shutdown_sender, shutdown_receiver) = unbounded_channel();
                let client = self.client.clone();
                let merge_into_sql = build_create_merge_into_task_sql(
                    self.config.schema.as_deref(),
                    self.config.cdc_table.as_ref().ok_or_else(|| {
                        SinkError::Config(anyhow!(
                            "intermediate.table.name is required for non-append-only sink"
                        ))
                    })?,
                    &self.config.table,
                    &self.pk_column_names,
                    &self.all_column_names,
                );
                let merge_into_schedule_seconds = self.merge_into_schedule_seconds;
                let copy_into_schedule_seconds = self.copy_into_schedule_seconds;
                let config = self.config.clone();
                let db = self.db.clone();
                let sink_id = self.sink_id;
                let periodic_task_handle = tokio::spawn(async move {
                    Self::run_periodic_query_task(
                        client,
                        Some(merge_into_sql),
                        merge_into_schedule_seconds,
                        copy_into_schedule_seconds,
                        sink_id,
                        config,
                        db,
                        shutdown_receiver,
                    )
                    .await;
                });
                self.shutdown_sender = Some(shutdown_sender);
                self.periodic_task_handle = Some(periodic_task_handle);
            }
        }
        Ok(())
    }
}

pub fn build_create_table_sql(
    schema_name: Option<&str>,
    table_name: &str,
    schema: &Schema,
    need_op_and_row_id: bool,
) -> Result<String> {
    let mut columns: Vec<String> = schema
        .fields
        .iter()
        .map(|field| {
            let data_type = convert_redshift_data_type(&field.data_type)?;
            Ok(format!("{} {}", field.name, data_type))
        })
        .collect::<Result<Vec<String>>>()?;
    if need_op_and_row_id {
        columns.push(format!("{} VARCHAR(MAX)", __ROW_ID));
        columns.push(format!("{} INT", __OP));
    }
    let columns_str = columns.join(", ");
    let full_table_name = build_full_table_name(schema_name, table_name);
    Ok(format!(
        "CREATE TABLE IF NOT EXISTS {} ({})",
        full_table_name, columns_str
    ))
}

fn convert_redshift_data_type(data_type: &DataType) -> Result<String> {
    let data_type = match data_type {
        DataType::Int16 => "SMALLINT".to_owned(),
        DataType::Int32 => "INTEGER".to_owned(),
        DataType::Int64 => "BIGINT".to_owned(),
        DataType::Float32 => "REAL".to_owned(),
        DataType::Float64 => "FLOAT".to_owned(),
        DataType::Boolean => "BOOLEAN".to_owned(),
        DataType::Varchar => "VARCHAR(MAX)".to_owned(),
        DataType::Date => "DATE".to_owned(),
        DataType::Timestamp => "TIMESTAMP".to_owned(),
        DataType::Timestamptz => "TIMESTAMPTZ".to_owned(),
        DataType::Jsonb => "VARCHAR(MAX)".to_owned(),
        DataType::Decimal => "DECIMAL".to_owned(),
        DataType::Time => "TIME".to_owned(),
        _ => {
            return Err(SinkError::Config(anyhow!(
                "Dont support auto create table for datatype: {}",
                data_type
            )));
        }
    };
    Ok(data_type)
}

fn build_create_merge_into_task_sql(
    schema_name: Option<&str>,
    cdc_table_name: &str,
    target_table_name: &str,
    pk_column_names: &Vec<String>,
    all_column_names: &Vec<String>,
) -> Vec<String> {
    let cdc_table_name = build_full_table_name(schema_name, cdc_table_name);
    let target_table_name = build_full_table_name(schema_name, target_table_name);
    let pk_names_str = pk_column_names.join(", ");
    let pk_names_eq_str = pk_column_names
        .iter()
        .map(|name| format!("{target_table_name}.{name} = source.{name}", name = name))
        .collect::<Vec<String>>()
        .join(" AND ");
    let all_column_names_set_str = all_column_names
        .iter()
        .map(|name| format!("{name} = source.{name}", name = name))
        .collect::<Vec<String>>()
        .join(", ");
    let all_column_names_str = all_column_names.join(", ");
    let all_column_names_insert_str = all_column_names
        .iter()
        .map(|name| format!("source.{name}", name = name))
        .collect::<Vec<String>>()
        .join(", ");

    vec![
        format!(
            r#"
            CREATE TEMP TABLE max_id_table AS
            SELECT COALESCE(MAX({redshift_sink_row_id}), '0') AS max_row_id
            FROM {cdc_table_name};
            "#,
            redshift_sink_row_id = __ROW_ID,
            cdc_table_name = cdc_table_name,
        ),
        format!(
            r#"
            DELETE FROM {target_table_name}
            USING (
                SELECT *
                FROM (
                    SELECT *, ROW_NUMBER() OVER (
                        PARTITION BY {pk_names_str}
                        ORDER BY {redshift_sink_row_id} DESC
                    ) AS dedupe_id
                    FROM {cdc_table_name}, max_id_table
                    WHERE {cdc_table_name}.{redshift_sink_row_id} <= max_id_table.max_row_id
                ) AS subquery
                WHERE dedupe_id = 1 AND {redshift_sink_op} IN (2, 4)
            ) AS source
            WHERE {pk_names_eq_str};
            "#,
            target_table_name = target_table_name,
            pk_names_str = pk_names_str,
            redshift_sink_row_id = __ROW_ID,
            cdc_table_name = cdc_table_name,
            redshift_sink_op = __OP,
            pk_names_eq_str = pk_names_eq_str,
        ),
        format!(
            r#"
            MERGE INTO {target_table_name}
            USING (
                SELECT *
                FROM (
                    SELECT *, ROW_NUMBER() OVER (
                        PARTITION BY {pk_names_str}
                        ORDER BY {redshift_sink_row_id} DESC
                    ) AS dedupe_id
                    FROM {cdc_table_name}, max_id_table
                    WHERE {cdc_table_name}.{redshift_sink_row_id} <= max_id_table.max_row_id
                ) AS subquery
                WHERE dedupe_id = 1 AND {redshift_sink_op} IN (1, 3)
            ) AS source
            ON {pk_names_eq_str}
            WHEN MATCHED THEN
                UPDATE SET {all_column_names_set_str}
            WHEN NOT MATCHED THEN
                INSERT ({all_column_names_str}) VALUES ({all_column_names_insert_str});
            "#,
            target_table_name = target_table_name,
            pk_names_str = pk_names_str,
            redshift_sink_row_id = __ROW_ID,
            cdc_table_name = cdc_table_name,
            redshift_sink_op = __OP,
            pk_names_eq_str = pk_names_eq_str,
            all_column_names_set_str = all_column_names_set_str,
            all_column_names_str = all_column_names_str,
            all_column_names_insert_str = all_column_names_insert_str,
        ),
        format!(
            r#"
            DELETE FROM {cdc_table_name}
            USING max_id_table
            WHERE {cdc_table_name}.{redshift_sink_row_id} <= max_id_table.max_row_id;
            "#,
            cdc_table_name = cdc_table_name,
            redshift_sink_row_id = __ROW_ID,
        ),
        "DROP TABLE IF EXISTS max_id_table;".to_owned(),
    ]
}

fn build_copy_into_sql(
    schema_name: Option<&str>,
    table_name: &str,
    manifest_path: &str,
    access_key: &Option<String>,
    secret_key: &Option<String>,
    assume_role: &Option<String>,
) -> Result<String> {
    let table_name = build_full_table_name(schema_name, table_name);
    let credentials = if let Some(assume_role) = assume_role {
        &format!("aws_iam_role={}", assume_role)
    } else if let (Some(access_key), Some(secret_key)) = (access_key, secret_key) {
        &format!(
            "aws_access_key_id={};aws_secret_access_key={}",
            access_key, secret_key
        )
    } else {
        return Err(SinkError::Config(anyhow!(
            "Either assume_role or access_key and secret_key must be provided for Redshift COPY command"
        )));
    };
    Ok(format!(
        r#"
        COPY {table_name}
        FROM '{manifest_path}'
        CREDENTIALS '{credentials}'
        FORMAT AS JSON 'auto'
        MANIFEST;
        "#,
        table_name = table_name,
        manifest_path = manifest_path,
        credentials = credentials
    ))
}<|MERGE_RESOLUTION|>--- conflicted
+++ resolved
@@ -592,7 +592,6 @@
         db: DatabaseConnection,
         mut shutdown_receiver: tokio::sync::mpsc::UnboundedReceiver<()>,
     ) {
-<<<<<<< HEAD
         let mut copy_timer = interval(Duration::from_secs(copy_into_schedule_seconds));
         copy_timer.set_missed_tick_behavior(MissedTickBehavior::Skip);
 
@@ -605,30 +604,6 @@
                     _ = merge_timer.tick() => {
                         if let Err(e) = client.execute_sql_sync(sql.clone()).await {
                             tracing::warn!("Failed to execute periodic query for table {}: {}", config.table, e);
-=======
-        let mut interval_timer = interval(Duration::from_secs(schedule_seconds)); // 1 hour = 3600 seconds
-        interval_timer.set_missed_tick_behavior(MissedTickBehavior::Skip);
-        let sql = build_create_merge_into_task_sql(
-            schema_name,
-            cdc_table_name,
-            target_table_name,
-            &pk_column_names,
-            &all_column_names,
-        );
-        loop {
-            tokio::select! {
-                // Check for shutdown signal
-                _ = shutdown_receiver.recv() => {
-                    tracing::info!("Periodic query task received shutdown signal, stopping");
-                    break;
-                }
-                // Execute periodic query
-                _ = interval_timer.tick() => {
-
-                    match client.execute_sql_sync(sql.clone()).await {
-                        Ok(_) => {
-                            tracing::info!("Periodic query executed successfully for table: {}", target_table_name);
->>>>>>> c9fcbcd4
                         }
                     }
                     _ = copy_timer.tick() => {
