--- conflicted
+++ resolved
@@ -296,10 +296,7 @@
 
     const SINK_NAME: &'static str = DELTALAKE_SINK;
 
-    async fn new_log_sinker(
-        &self,
-        writer_param: SinkWriterParam,
-    ) -> Result<(Self::LogSinker, Option<u64>)> {
+    async fn new_log_sinker(&self, writer_param: SinkWriterParam) -> Result<Self::LogSinker> {
         let inner = DeltaLakeSinkWriter::new(
             self.config.clone(),
             self.param.schema().clone(),
@@ -329,18 +326,12 @@
                 "commit_checkpoint_interval should be greater than 0, and it should be checked in config validation",
             );
 
-<<<<<<< HEAD
-        Ok((
-            DecoupleCheckpointLogSinkerOf::new(writer, metrics, commit_checkpoint_interval),
-            None,
-=======
         let log_store_rewind_start_epoch = writer.log_store_rewind_start_epoch;
         Ok(DecoupleCheckpointLogSinkerOf::new(
             writer,
             metrics,
             commit_checkpoint_interval,
             log_store_rewind_start_epoch,
->>>>>>> 169f277c
         ))
     }
 
@@ -508,11 +499,7 @@
 
 #[async_trait::async_trait]
 impl SinkCommitCoordinator for DeltaLakeSinkCommitter {
-<<<<<<< HEAD
     async fn init(&mut self) -> Result<Option<u64>> {
-=======
-    async fn init(&mut self) -> crate::sink::Result<Option<u64>> {
->>>>>>> 169f277c
         tracing::info!("DeltaLake commit coordinator inited.");
         Ok(None)
     }
