--- conflicted
+++ resolved
@@ -23,13 +23,9 @@
 mod json;
 mod proto;
 
-<<<<<<< HEAD
-pub use json::{datum_to_json_object, JsonEncoder};
-=======
 pub use avro::AvroEncoder;
 pub use json::JsonEncoder;
 pub use proto::ProtoEncoder;
->>>>>>> fcc24693
 
 /// Encode a row of a relation into
 /// * an object in json
