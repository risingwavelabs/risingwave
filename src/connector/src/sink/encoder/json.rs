// Copyright 2025 RisingWave Labs
//
// Licensed under the Apache License, Version 2.0 (the "License");
// you may not use this file except in compliance with the License.
// You may obtain a copy of the License at
//
//     http://www.apache.org/licenses/LICENSE-2.0
//
// Unless required by applicable law or agreed to in writing, software
// distributed under the License is distributed on an "AS IS" BASIS,
// WITHOUT WARRANTIES OR CONDITIONS OF ANY KIND, either express or implied.
// See the License for the specific language governing permissions and
// limitations under the License.

use std::collections::HashMap;
use std::sync::Arc;

use anyhow::Context;
use base64::Engine as _;
use base64::engine::general_purpose;
use chrono::{DateTime, Datelike, Timelike};
use indexmap::IndexMap;
use itertools::Itertools;
use risingwave_common::array::{ArrayError, ArrayResult};
use risingwave_common::catalog::{Field, Schema};
use risingwave_common::row::Row;
use risingwave_common::types::{DataType, DatumRef, JsonbVal, ScalarRefImpl, ToText};
use risingwave_common::util::iter_util::ZipEqDebug;
use serde_json::{Map, Value, json};
use thiserror_ext::AsReport;

use super::{
    CustomJsonType, DateHandlingMode, JsonbHandlingMode, KafkaConnectParams, KafkaConnectParamsRef,
    Result, RowEncoder, SerTo, TimeHandlingMode, TimestampHandlingMode, TimestamptzHandlingMode,
};
use crate::sink::SinkError;

pub struct JsonEncoderConfig {
    time_handling_mode: TimeHandlingMode,
    date_handling_mode: DateHandlingMode,
    timestamp_handling_mode: TimestampHandlingMode,
    timestamptz_handling_mode: TimestamptzHandlingMode,
    custom_json_type: CustomJsonType,
    jsonb_handling_mode: JsonbHandlingMode,
}

pub struct JsonEncoder {
    schema: Schema,
    col_indices: Option<Vec<usize>>,
    kafka_connect: Option<KafkaConnectParamsRef>,
    config: JsonEncoderConfig,
}

impl JsonEncoder {
    pub fn new(
        schema: Schema,
        col_indices: Option<Vec<usize>>,
        date_handling_mode: DateHandlingMode,
        timestamp_handling_mode: TimestampHandlingMode,
        timestamptz_handling_mode: TimestamptzHandlingMode,
        time_handling_mode: TimeHandlingMode,
        jsonb_handling_mode: JsonbHandlingMode,
    ) -> Self {
        let config = JsonEncoderConfig {
            time_handling_mode,
            date_handling_mode,
            timestamp_handling_mode,
            timestamptz_handling_mode,
            custom_json_type: CustomJsonType::None,
            jsonb_handling_mode,
        };
        Self {
            schema,
            col_indices,
            kafka_connect: None,
            config,
        }
    }

    pub fn new_with_es(schema: Schema, col_indices: Option<Vec<usize>>) -> Self {
        let config = JsonEncoderConfig {
            time_handling_mode: TimeHandlingMode::String,
            date_handling_mode: DateHandlingMode::String,
            timestamp_handling_mode: TimestampHandlingMode::String,
            timestamptz_handling_mode: TimestamptzHandlingMode::UtcWithoutSuffix,
            custom_json_type: CustomJsonType::Es,
            jsonb_handling_mode: JsonbHandlingMode::Dynamic,
        };
        Self {
            schema,
            col_indices,
            kafka_connect: None,
            config,
        }
    }

    pub fn new_with_doris(
        schema: Schema,
        col_indices: Option<Vec<usize>>,
        map: HashMap<String, u8>,
    ) -> Self {
        let config = JsonEncoderConfig {
            time_handling_mode: TimeHandlingMode::Milli,
            date_handling_mode: DateHandlingMode::String,
            timestamp_handling_mode: TimestampHandlingMode::String,
            timestamptz_handling_mode: TimestamptzHandlingMode::UtcWithoutSuffix,
            custom_json_type: CustomJsonType::Doris(map),
            jsonb_handling_mode: JsonbHandlingMode::String,
        };
        Self {
            schema,
            col_indices,
            kafka_connect: None,
            config,
        }
    }

    pub fn new_with_starrocks(schema: Schema, col_indices: Option<Vec<usize>>) -> Self {
        let config = JsonEncoderConfig {
            time_handling_mode: TimeHandlingMode::Milli,
            date_handling_mode: DateHandlingMode::String,
            timestamp_handling_mode: TimestampHandlingMode::String,
            timestamptz_handling_mode: TimestamptzHandlingMode::UtcWithoutSuffix,
            custom_json_type: CustomJsonType::StarRocks,
            jsonb_handling_mode: JsonbHandlingMode::Dynamic,
        };
        Self {
            schema,
            col_indices,
            kafka_connect: None,
            config,
        }
    }

    pub fn with_kafka_connect(self, kafka_connect: KafkaConnectParams) -> Self {
        Self {
            kafka_connect: Some(Arc::new(kafka_connect)),
            ..self
        }
    }
}

impl RowEncoder for JsonEncoder {
    type Output = Map<String, Value>;

    fn schema(&self) -> &Schema {
        &self.schema
    }

    fn col_indices(&self) -> Option<&[usize]> {
        self.col_indices.as_ref().map(Vec::as_ref)
    }

    fn encode_cols(
        &self,
        row: impl Row,
        col_indices: impl Iterator<Item = usize>,
    ) -> Result<Self::Output> {
        let mut mappings = Map::with_capacity(self.schema.len());
        let col_indices = col_indices.collect_vec();
        for idx in &col_indices {
            let field = &self.schema[*idx];
            let key = field.name.clone();
            let value = datum_to_json_object(field, row.datum_at(*idx), &self.config)
                .map_err(|e| SinkError::Encode(e.to_report_string()))?;
            mappings.insert(key, value);
        }

        Ok(if let Some(param) = &self.kafka_connect {
            json_converter_with_schema(
                Value::Object(mappings),
                param.schema_name.clone(),
                col_indices.into_iter().map(|i| &self.schema[i]),
            )
        } else {
            mappings
        })
    }
}

impl SerTo<String> for Map<String, Value> {
    fn ser_to(self) -> Result<String> {
        Value::Object(self).ser_to()
    }
}

impl SerTo<String> for Value {
    fn ser_to(self) -> Result<String> {
        Ok(self.to_string())
    }
}

fn datum_to_json_object(
    field: &Field,
    datum: DatumRef<'_>,
    config: &JsonEncoderConfig,
) -> ArrayResult<Value> {
    let scalar_ref = match datum {
        None => {
            return Ok(Value::Null);
        }
        Some(datum) => datum,
    };

    let data_type = field.data_type();

    tracing::trace!("datum_to_json_object: {:?}, {:?}", data_type, scalar_ref);

    let value = match (data_type, scalar_ref) {
        (DataType::Boolean, ScalarRefImpl::Bool(v)) => {
            json!(v)
        }
        (DataType::Int16, ScalarRefImpl::Int16(v)) => {
            json!(v)
        }
        (DataType::Int32, ScalarRefImpl::Int32(v)) => {
            json!(v)
        }
        (DataType::Int64, ScalarRefImpl::Int64(v)) => {
            json!(v)
        }
        (DataType::Serial, ScalarRefImpl::Serial(v)) => {
            // The serial type needs to be handled as a string to prevent primary key conflicts caused by the precision issues of JSON numbers.
            json!(format!("{:#018x}", v.into_inner()))
        }
        (DataType::Float32, ScalarRefImpl::Float32(v)) => {
            json!(f32::from(v))
        }
        (DataType::Float64, ScalarRefImpl::Float64(v)) => {
            json!(f64::from(v))
        }
        (DataType::Varchar, ScalarRefImpl::Utf8(v)) => {
            json!(v)
        }
        // Doris/Starrocks will convert out-of-bounds decimal and -INF, INF, NAN to NULL
        (DataType::Decimal, ScalarRefImpl::Decimal(mut v)) => match &config.custom_json_type {
            CustomJsonType::Doris(map) => {
                let s = map.get(&field.name).unwrap();
                v.rescale(*s as u32);
                json!(v.to_text())
            }
            CustomJsonType::Es | CustomJsonType::None | CustomJsonType::StarRocks => {
                json!(v.to_text())
            }
        },
        (DataType::Timestamptz, ScalarRefImpl::Timestamptz(v)) => {
            match config.timestamptz_handling_mode {
                TimestamptzHandlingMode::UtcString => {
                    let parsed = v.to_datetime_utc();
                    let v = parsed.to_rfc3339_opts(chrono::SecondsFormat::Micros, true);
                    json!(v)
                }
                TimestamptzHandlingMode::UtcWithoutSuffix => {
                    let parsed = v.to_datetime_utc().naive_utc();
                    let v = parsed.format("%Y-%m-%d %H:%M:%S%.6f").to_string();
                    json!(v)
                }
                TimestamptzHandlingMode::Micro => json!(v.timestamp_micros()),
                TimestamptzHandlingMode::Milli => json!(v.timestamp_millis()),
            }
        }
        (DataType::Time, ScalarRefImpl::Time(v)) => match config.time_handling_mode {
            TimeHandlingMode::Milli => {
                // todo: just ignore the nanos part to avoid leap second complex
                json!(v.0.num_seconds_from_midnight() as i64 * 1000)
            }
            TimeHandlingMode::String => {
                let a = v.0.format("%H:%M:%S%.6f").to_string();
                json!(a)
            }
        },
        (DataType::Date, ScalarRefImpl::Date(v)) => match config.date_handling_mode {
            DateHandlingMode::FromCe => json!(v.0.num_days_from_ce()),
            DateHandlingMode::FromEpoch => {
                let duration = v.0 - DateTime::UNIX_EPOCH.date_naive();
                json!(duration.num_days())
            }
            DateHandlingMode::String => {
                let a = v.0.format("%Y-%m-%d").to_string();
                json!(a)
            }
        },
        (DataType::Timestamp, ScalarRefImpl::Timestamp(v)) => {
            match config.timestamp_handling_mode {
                TimestampHandlingMode::Milli => json!(v.0.and_utc().timestamp_millis()),
                TimestampHandlingMode::String => {
                    json!(v.0.format("%Y-%m-%d %H:%M:%S%.6f").to_string())
                }
            }
        }
        (DataType::Bytea, ScalarRefImpl::Bytea(v)) => {
            json!(general_purpose::STANDARD.encode(v))
        }
        // P<years>Y<months>M<days>DT<hours>H<minutes>M<seconds>S
        (DataType::Interval, ScalarRefImpl::Interval(v)) => {
            json!(v.as_iso_8601())
        }

        (DataType::Jsonb, ScalarRefImpl::Jsonb(jsonb_ref)) => match config.jsonb_handling_mode {
            JsonbHandlingMode::String => {
                json!(jsonb_ref.to_string())
            }
            JsonbHandlingMode::Dynamic => JsonbVal::from(jsonb_ref).take(),
        },
<<<<<<< HEAD
        (DataType::List(lt), ScalarRefImpl::List(list_ref)) => {
=======
        (DataType::Int256, ScalarRefImpl::Int256(v)) => {
            json!(v.to_text())
        }
        (DataType::UInt256, ScalarRefImpl::UInt256(v)) => {
            json!(v.to_text())
        }
        (DataType::List(datatype), ScalarRefImpl::List(list_ref)) => {
>>>>>>> c655ff1a
            let elems = list_ref.iter();
            let mut vec = Vec::with_capacity(elems.len());
            let inner_field = Field::unnamed(lt.into_elem());
            for sub_datum_ref in elems {
                let value = datum_to_json_object(&inner_field, sub_datum_ref, config)?;
                vec.push(value);
            }
            json!(vec)
        }
        (DataType::Vector(_), ScalarRefImpl::Vector(vector)) => {
            let elems = vector.as_raw_slice();
            let mut vec = Vec::with_capacity(elems.len());
            for v in elems {
                let value = serde_json::Number::from_f64(*v as _)
                    .map(Value::Number)
                    .unwrap_or(Value::Null);
                vec.push(value);
            }
            json!(vec)
        }
        (DataType::Struct(st), ScalarRefImpl::Struct(struct_ref)) => {
            match config.custom_json_type {
                CustomJsonType::Doris(_) => {
                    // We need to ensure that the order of elements in the json matches the insertion order.
                    let mut map = IndexMap::with_capacity(st.len());
                    for (sub_datum_ref, sub_field) in struct_ref.iter_fields_ref().zip_eq_debug(
                        st.iter()
                            .map(|(name, dt)| Field::with_name(dt.clone(), name)),
                    ) {
                        let value = datum_to_json_object(&sub_field, sub_datum_ref, config)?;
                        map.insert(sub_field.name.clone(), value);
                    }
                    Value::String(
                        serde_json::to_string(&map).context("failed to serialize into JSON")?,
                    )
                }
                CustomJsonType::StarRocks => {
                    return Err(ArrayError::internal(
                        "starrocks can't support struct".to_owned(),
                    ));
                }
                CustomJsonType::Es | CustomJsonType::None => {
                    let mut map = Map::with_capacity(st.len());
                    for (sub_datum_ref, sub_field) in struct_ref.iter_fields_ref().zip_eq_debug(
                        st.iter()
                            .map(|(name, dt)| Field::with_name(dt.clone(), name)),
                    ) {
                        let value = datum_to_json_object(&sub_field, sub_datum_ref, config)?;
                        map.insert(sub_field.name.clone(), value);
                    }
                    json!(map)
                }
            }
        }
        // TODO(map): support map
        (data_type, scalar_ref) => {
            return Err(ArrayError::internal(format!(
                "datum_to_json_object: unsupported data type: field name: {:?}, logical type: {:?}, physical type: {:?}",
                field.name, data_type, scalar_ref
            )));
        }
    };

    Ok(value)
}

fn json_converter_with_schema<'a>(
    object: Value,
    name: String,
    fields: impl Iterator<Item = &'a Field>,
) -> Map<String, Value> {
    let mut mapping = Map::with_capacity(2);
    mapping.insert(
        "schema".to_owned(),
        json!({
            "type": "struct",
            "fields": fields.map(|field| {
                let mut mapping = type_as_json_schema(&field.data_type);
                mapping.insert("field".to_owned(), json!(field.name));
                mapping
            }).collect_vec(),
            "optional": false,
            "name": name,
        }),
    );
    mapping.insert("payload".to_owned(), object);
    mapping
}

// reference: https://github.com/apache/kafka/blob/80982c4ae3fe6be127b48ec09caff11ab5f87c69/connect/json/src/main/java/org/apache/kafka/connect/json/JsonSchema.java#L39
pub(crate) fn schema_type_mapping(rw_type: &DataType) -> &'static str {
    match rw_type {
        DataType::Boolean => "boolean",
        DataType::Int16 => "int16",
        DataType::Int32 => "int32",
        DataType::Int64 => "int64",
        DataType::Float32 => "float",
        DataType::Float64 => "double",
        DataType::Decimal => "string",
        DataType::Date => "int32",
        DataType::Varchar => "string",
        DataType::Time => "int64",
        DataType::Timestamp => "int64",
        DataType::Timestamptz => "string",
        DataType::Interval => "string",
        DataType::Struct(_) => "struct",
        DataType::List(_) => "array",
        DataType::Vector(_) => "array",
        DataType::Bytea => "bytes",
        DataType::Jsonb => "string",
        DataType::Serial => "string",
        DataType::Int256 | DataType::UInt256 => "string",
        DataType::Map(_) => "map",
    }
}

fn type_as_json_schema(rw_type: &DataType) -> Map<String, Value> {
    let mut mapping = Map::with_capacity(4); // type + optional + fields/items + field
    mapping.insert("type".to_owned(), json!(schema_type_mapping(rw_type)));
    mapping.insert("optional".to_owned(), json!(true));
    match rw_type {
        DataType::Struct(struct_type) => {
            let sub_fields = struct_type
                .iter()
                .map(|(sub_name, sub_type)| {
                    let mut sub_mapping = type_as_json_schema(sub_type);
                    sub_mapping.insert("field".to_owned(), json!(sub_name));
                    sub_mapping
                })
                .collect_vec();
            mapping.insert("fields".to_owned(), json!(sub_fields));
        }
        DataType::List(list_type) => {
            mapping.insert(
                "items".to_owned(),
                json!(type_as_json_schema(list_type.elem())),
            );
        }
        _ => {}
    }

    mapping
}

#[cfg(test)]
mod tests {
    use risingwave_common::types::{
        Date, Decimal, Interval, Scalar, ScalarImpl, StructRef, StructType, StructValue, Time,
        Timestamp,
    };

    use super::*;

    #[test]
    fn test_to_json_basic_type() {
        let mock_field = Field {
            data_type: DataType::Boolean,
            name: Default::default(),
        };

        let config = JsonEncoderConfig {
            time_handling_mode: TimeHandlingMode::Milli,
            date_handling_mode: DateHandlingMode::FromCe,
            timestamp_handling_mode: TimestampHandlingMode::String,
            timestamptz_handling_mode: TimestamptzHandlingMode::UtcString,
            custom_json_type: CustomJsonType::None,
            jsonb_handling_mode: JsonbHandlingMode::String,
        };

        let boolean_value = datum_to_json_object(
            &Field {
                data_type: DataType::Boolean,
                ..mock_field.clone()
            },
            Some(ScalarImpl::Bool(false).as_scalar_ref_impl()),
            &config,
        )
        .unwrap();
        assert_eq!(boolean_value, json!(false));

        let int16_value = datum_to_json_object(
            &Field {
                data_type: DataType::Int16,
                ..mock_field.clone()
            },
            Some(ScalarImpl::Int16(16).as_scalar_ref_impl()),
            &config,
        )
        .unwrap();
        assert_eq!(int16_value, json!(16));

        let int64_value = datum_to_json_object(
            &Field {
                data_type: DataType::Int64,
                ..mock_field.clone()
            },
            Some(ScalarImpl::Int64(i64::MAX).as_scalar_ref_impl()),
            &config,
        )
        .unwrap();
        assert_eq!(
            serde_json::to_string(&int64_value).unwrap(),
            i64::MAX.to_string()
        );

        let serial_value = datum_to_json_object(
            &Field {
                data_type: DataType::Serial,
                ..mock_field.clone()
            },
            Some(ScalarImpl::Serial(i64::MAX.into()).as_scalar_ref_impl()),
            &config,
        )
        .unwrap();
        assert_eq!(
            serde_json::to_string(&serial_value).unwrap(),
            format!("\"{:#018x}\"", i64::MAX)
        );

        // https://github.com/debezium/debezium/blob/main/debezium-core/src/main/java/io/debezium/time/ZonedTimestamp.java
        let tstz_inner = "2018-01-26T18:30:09.453Z".parse().unwrap();
        let tstz_value = datum_to_json_object(
            &Field {
                data_type: DataType::Timestamptz,
                ..mock_field.clone()
            },
            Some(ScalarImpl::Timestamptz(tstz_inner).as_scalar_ref_impl()),
            &config,
        )
        .unwrap();
        assert_eq!(tstz_value, "2018-01-26T18:30:09.453000Z");

        let unix_wo_suffix_config = JsonEncoderConfig {
            time_handling_mode: TimeHandlingMode::Milli,
            date_handling_mode: DateHandlingMode::FromCe,
            timestamp_handling_mode: TimestampHandlingMode::String,
            timestamptz_handling_mode: TimestamptzHandlingMode::UtcWithoutSuffix,
            custom_json_type: CustomJsonType::None,
            jsonb_handling_mode: JsonbHandlingMode::String,
        };

        let tstz_inner = "2018-01-26T18:30:09.453Z".parse().unwrap();
        let tstz_value = datum_to_json_object(
            &Field {
                data_type: DataType::Timestamptz,
                ..mock_field.clone()
            },
            Some(ScalarImpl::Timestamptz(tstz_inner).as_scalar_ref_impl()),
            &unix_wo_suffix_config,
        )
        .unwrap();
        assert_eq!(tstz_value, "2018-01-26 18:30:09.453000");

        let timestamp_milli_config = JsonEncoderConfig {
            time_handling_mode: TimeHandlingMode::String,
            date_handling_mode: DateHandlingMode::FromCe,
            timestamp_handling_mode: TimestampHandlingMode::Milli,
            timestamptz_handling_mode: TimestamptzHandlingMode::UtcString,
            custom_json_type: CustomJsonType::None,
            jsonb_handling_mode: JsonbHandlingMode::String,
        };
        let ts_value = datum_to_json_object(
            &Field {
                data_type: DataType::Timestamp,
                ..mock_field.clone()
            },
            Some(
                ScalarImpl::Timestamp(Timestamp::from_timestamp_uncheck(1000, 0))
                    .as_scalar_ref_impl(),
            ),
            &timestamp_milli_config,
        )
        .unwrap();
        assert_eq!(ts_value, json!(1000 * 1000));

        let ts_value = datum_to_json_object(
            &Field {
                data_type: DataType::Timestamp,
                ..mock_field.clone()
            },
            Some(
                ScalarImpl::Timestamp(Timestamp::from_timestamp_uncheck(1000, 0))
                    .as_scalar_ref_impl(),
            ),
            &config,
        )
        .unwrap();
        assert_eq!(ts_value, json!("1970-01-01 00:16:40.000000".to_owned()));

        // Represents the number of milliseconds past midnigh, org.apache.kafka.connect.data.Time
        let time_value = datum_to_json_object(
            &Field {
                data_type: DataType::Time,
                ..mock_field.clone()
            },
            Some(
                ScalarImpl::Time(Time::from_num_seconds_from_midnight_uncheck(1000, 0))
                    .as_scalar_ref_impl(),
            ),
            &config,
        )
        .unwrap();
        assert_eq!(time_value, json!(1000 * 1000));

        let interval_value = datum_to_json_object(
            &Field {
                data_type: DataType::Interval,
                ..mock_field.clone()
            },
            Some(
                ScalarImpl::Interval(Interval::from_month_day_usec(13, 2, 1000000))
                    .as_scalar_ref_impl(),
            ),
            &config,
        )
        .unwrap();
        assert_eq!(interval_value, json!("P1Y1M2DT0H0M1S"));

        let mut map = HashMap::default();
        map.insert("aaa".to_owned(), 5_u8);
        let doris_config = JsonEncoderConfig {
            time_handling_mode: TimeHandlingMode::String,
            date_handling_mode: DateHandlingMode::String,
            timestamp_handling_mode: TimestampHandlingMode::String,
            timestamptz_handling_mode: TimestamptzHandlingMode::UtcString,
            custom_json_type: CustomJsonType::Doris(map),
            jsonb_handling_mode: JsonbHandlingMode::String,
        };
        let decimal = datum_to_json_object(
            &Field {
                data_type: DataType::Decimal,
                name: "aaa".to_owned(),
            },
            Some(ScalarImpl::Decimal(Decimal::try_from(1.1111111).unwrap()).as_scalar_ref_impl()),
            &doris_config,
        )
        .unwrap();
        assert_eq!(decimal, json!("1.11111"));

        let date_value = datum_to_json_object(
            &Field {
                data_type: DataType::Date,
                ..mock_field.clone()
            },
            Some(ScalarImpl::Date(Date::from_ymd_uncheck(1970, 1, 1)).as_scalar_ref_impl()),
            &config,
        )
        .unwrap();
        assert_eq!(date_value, json!(719163));

        let from_epoch_config = JsonEncoderConfig {
            time_handling_mode: TimeHandlingMode::String,
            date_handling_mode: DateHandlingMode::FromEpoch,
            timestamp_handling_mode: TimestampHandlingMode::String,
            timestamptz_handling_mode: TimestamptzHandlingMode::UtcString,
            custom_json_type: CustomJsonType::None,
            jsonb_handling_mode: JsonbHandlingMode::String,
        };
        let date_value = datum_to_json_object(
            &Field {
                data_type: DataType::Date,
                ..mock_field.clone()
            },
            Some(ScalarImpl::Date(Date::from_ymd_uncheck(1970, 1, 1)).as_scalar_ref_impl()),
            &from_epoch_config,
        )
        .unwrap();
        assert_eq!(date_value, json!(0));

        let doris_config = JsonEncoderConfig {
            time_handling_mode: TimeHandlingMode::String,
            date_handling_mode: DateHandlingMode::String,
            timestamp_handling_mode: TimestampHandlingMode::String,
            timestamptz_handling_mode: TimestamptzHandlingMode::UtcString,
            custom_json_type: CustomJsonType::Doris(HashMap::default()),
            jsonb_handling_mode: JsonbHandlingMode::String,
        };
        let date_value = datum_to_json_object(
            &Field {
                data_type: DataType::Date,
                ..mock_field.clone()
            },
            Some(ScalarImpl::Date(Date::from_ymd_uncheck(2010, 10, 10)).as_scalar_ref_impl()),
            &doris_config,
        )
        .unwrap();
        assert_eq!(date_value, json!("2010-10-10"));

        let value = StructValue::new(vec![
            Some(3_i32.to_scalar_value()),
            Some(2_i32.to_scalar_value()),
            Some(1_i32.to_scalar_value()),
        ]);

        let interval_value = datum_to_json_object(
            &Field {
                data_type: DataType::Struct(StructType::new(vec![
                    ("v3", DataType::Int32),
                    ("v2", DataType::Int32),
                    ("v1", DataType::Int32),
                ])),
                ..mock_field.clone()
            },
            Some(ScalarRefImpl::Struct(StructRef::ValueRef { val: &value })),
            &doris_config,
        )
        .unwrap();
        assert_eq!(interval_value, json!("{\"v3\":3,\"v2\":2,\"v1\":1}"));

        let encode_jsonb_obj_config = JsonEncoderConfig {
            time_handling_mode: TimeHandlingMode::String,
            date_handling_mode: DateHandlingMode::String,
            timestamp_handling_mode: TimestampHandlingMode::String,
            timestamptz_handling_mode: TimestamptzHandlingMode::UtcString,
            custom_json_type: CustomJsonType::None,
            jsonb_handling_mode: JsonbHandlingMode::Dynamic,
        };
        let json_value = datum_to_json_object(
            &Field {
                data_type: DataType::Jsonb,
                ..mock_field
            },
            Some(ScalarImpl::Jsonb(JsonbVal::from(json!([1, 2, 3]))).as_scalar_ref_impl()),
            &encode_jsonb_obj_config,
        )
        .unwrap();
        assert_eq!(json_value, json!([1, 2, 3]));
    }

    #[test]
    fn test_generate_json_converter_schema() {
        let fields = vec![
            Field {
                data_type: DataType::Boolean,
                name: "v1".into(),
            },
            Field {
                data_type: DataType::Int16,
                name: "v2".into(),
            },
            Field {
                data_type: DataType::Int32,
                name: "v3".into(),
            },
            Field {
                data_type: DataType::Float32,
                name: "v4".into(),
            },
            Field {
                data_type: DataType::Decimal,
                name: "v5".into(),
            },
            Field {
                data_type: DataType::Date,
                name: "v6".into(),
            },
            Field {
                data_type: DataType::Varchar,
                name: "v7".into(),
            },
            Field {
                data_type: DataType::Time,
                name: "v8".into(),
            },
            Field {
                data_type: DataType::Interval,
                name: "v9".into(),
            },
            Field {
                data_type: DataType::Struct(StructType::new(vec![
                    ("a", DataType::Timestamp),
                    ("b", DataType::Timestamptz),
                    (
                        "c",
                        DataType::Struct(StructType::new(vec![
                            ("aa", DataType::Int64),
                            ("bb", DataType::Float64),
                        ])),
                    ),
                ])),
                name: "v10".into(),
            },
            Field {
                data_type: DataType::list(DataType::list(DataType::Struct(StructType::new(vec![
                    ("aa", DataType::Int64),
                    ("bb", DataType::Float64),
                ])))),
                name: "v11".into(),
            },
            Field {
                data_type: DataType::Jsonb,
                name: "12".into(),
            },
            Field {
                data_type: DataType::Serial,
                name: "13".into(),
            },
            Field {
                data_type: DataType::Int256,
                name: "14".into(),
            },
        ];
        let schema =
            json_converter_with_schema(json!({}), "test".to_owned(), fields.iter())["schema"]
                .to_string();
        let ans = r#"{"fields":[{"field":"v1","optional":true,"type":"boolean"},{"field":"v2","optional":true,"type":"int16"},{"field":"v3","optional":true,"type":"int32"},{"field":"v4","optional":true,"type":"float"},{"field":"v5","optional":true,"type":"string"},{"field":"v6","optional":true,"type":"int32"},{"field":"v7","optional":true,"type":"string"},{"field":"v8","optional":true,"type":"int64"},{"field":"v9","optional":true,"type":"string"},{"field":"v10","fields":[{"field":"a","optional":true,"type":"int64"},{"field":"b","optional":true,"type":"string"},{"field":"c","fields":[{"field":"aa","optional":true,"type":"int64"},{"field":"bb","optional":true,"type":"double"}],"optional":true,"type":"struct"}],"optional":true,"type":"struct"},{"field":"v11","items":{"items":{"fields":[{"field":"aa","optional":true,"type":"int64"},{"field":"bb","optional":true,"type":"double"}],"optional":true,"type":"struct"},"optional":true,"type":"array"},"optional":true,"type":"array"},{"field":"12","optional":true,"type":"string"},{"field":"13","optional":true,"type":"string"},{"field":"14","optional":true,"type":"string"}],"name":"test","optional":false,"type":"struct"}"#;
        assert_eq!(schema, ans);
    }
}<|MERGE_RESOLUTION|>--- conflicted
+++ resolved
@@ -302,17 +302,13 @@
             }
             JsonbHandlingMode::Dynamic => JsonbVal::from(jsonb_ref).take(),
         },
-<<<<<<< HEAD
-        (DataType::List(lt), ScalarRefImpl::List(list_ref)) => {
-=======
         (DataType::Int256, ScalarRefImpl::Int256(v)) => {
             json!(v.to_text())
         }
         (DataType::UInt256, ScalarRefImpl::UInt256(v)) => {
             json!(v.to_text())
         }
-        (DataType::List(datatype), ScalarRefImpl::List(list_ref)) => {
->>>>>>> c655ff1a
+        (DataType::List(lt), ScalarRefImpl::List(list_ref)) => {
             let elems = list_ref.iter();
             let mut vec = Vec::with_capacity(elems.len());
             let inner_field = Field::unnamed(lt.into_elem());
