// Copyright 2023 RisingWave Labs
//
// Licensed under the Apache License, Version 2.0 (the "License");
// you may not use this file except in compliance with the License.
// You may obtain a copy of the License at
//
//     http://www.apache.org/licenses/LICENSE-2.0
//
// Unless required by applicable law or agreed to in writing, software
// distributed under the License is distributed on an "AS IS" BASIS,
// WITHOUT WARRANTIES OR CONDITIONS OF ANY KIND, either express or implied.
// See the License for the specific language governing permissions and
// limitations under the License.

pub mod boxed;
pub mod catalog;
pub mod clickhouse;
pub mod coordinate;
pub mod iceberg;
pub mod kafka;
pub mod kinesis;
pub mod nats;
pub mod redis;
pub mod remote;
#[cfg(any(test, madsim))]
pub mod test_sink;
pub mod utils;

use std::collections::HashMap;
use std::sync::Arc;

use ::clickhouse::error::Error as ClickHouseError;
use anyhow::anyhow;
use async_trait::async_trait;
use enum_as_inner::EnumAsInner;
use risingwave_common::array::StreamChunk;
use risingwave_common::buffer::Bitmap;
use risingwave_common::catalog::{ColumnDesc, Field, Schema};
use risingwave_common::error::{anyhow_error, ErrorCode, RwError};
use risingwave_pb::catalog::PbSinkType;
use risingwave_pb::connector_service::{PbSinkParam, SinkMetadata, TableSchema};
use risingwave_rpc_client::error::RpcError;
use risingwave_rpc_client::{ConnectorClient, MetaClient};
use thiserror::Error;
pub use tracing;

use self::catalog::SinkType;
use self::clickhouse::{ClickHouseConfig, ClickHouseSink};
use self::iceberg::{IcebergSink, ICEBERG_SINK, REMOTE_ICEBERG_SINK};
use crate::sink::boxed::BoxSink;
use crate::sink::catalog::{SinkCatalog, SinkId};
use crate::sink::clickhouse::CLICKHOUSE_SINK;
use crate::sink::iceberg::{IcebergConfig, RemoteIcebergConfig, RemoteIcebergSink};
use crate::sink::kafka::{KafkaConfig, KafkaSink, KAFKA_SINK};
use crate::sink::kinesis::{KinesisSink, KinesisSinkConfig, KINESIS_SINK};
use crate::sink::nats::{NatsConfig, NatsSink, NATS_SINK};
use crate::sink::redis::{RedisConfig, RedisSink};
use crate::sink::remote::{CoordinatedRemoteSink, RemoteConfig, RemoteSink};
#[cfg(any(test, madsim))]
use crate::sink::test_sink::{build_test_sink, TEST_SINK_NAME};
use crate::ConnectorParams;

pub const DOWNSTREAM_SINK_KEY: &str = "connector";
pub const SINK_TYPE_OPTION: &str = "type";
pub const SINK_TYPE_APPEND_ONLY: &str = "append-only";
pub const SINK_TYPE_DEBEZIUM: &str = "debezium";
pub const SINK_TYPE_UPSERT: &str = "upsert";
pub const SINK_USER_FORCE_APPEND_ONLY_OPTION: &str = "force_append_only";

#[derive(Debug, Clone, PartialEq, Eq)]
pub struct SinkParam {
    pub sink_id: SinkId,
    pub properties: HashMap<String, String>,
    pub columns: Vec<ColumnDesc>,
    pub downstream_pk: Vec<usize>,
    pub sink_type: SinkType,
    pub db_name: String,
    pub sink_from_name: String,
}

impl SinkParam {
    pub fn from_proto(pb_param: PbSinkParam) -> Self {
        let table_schema = pb_param.table_schema.expect("should contain table schema");
        Self {
            sink_id: SinkId::from(pb_param.sink_id),
            properties: pb_param.properties,
            columns: table_schema.columns.iter().map(ColumnDesc::from).collect(),
            downstream_pk: table_schema
                .pk_indices
                .iter()
                .map(|i| *i as usize)
                .collect(),
            sink_type: SinkType::from_proto(
                PbSinkType::from_i32(pb_param.sink_type).expect("should be able to convert"),
            ),
            db_name: pb_param.db_name,
            sink_from_name: pb_param.sink_from_name,
        }
    }

    pub fn to_proto(&self) -> PbSinkParam {
        PbSinkParam {
            sink_id: self.sink_id.sink_id,
            properties: self.properties.clone(),
            table_schema: Some(TableSchema {
                columns: self.columns.iter().map(|col| col.to_protobuf()).collect(),
                pk_indices: self.downstream_pk.iter().map(|i| *i as u32).collect(),
            }),
            sink_type: self.sink_type.to_proto().into(),
            db_name: self.db_name.clone(),
            sink_from_name: self.sink_from_name.clone(),
        }
    }

    pub fn schema(&self) -> Schema {
        Schema {
            fields: self.columns.iter().map(Field::from).collect(),
        }
    }
}

impl From<SinkCatalog> for SinkParam {
    fn from(sink_catalog: SinkCatalog) -> Self {
        let columns = sink_catalog
            .visible_columns()
            .map(|col| col.column_desc.clone())
            .collect();
        Self {
            sink_id: sink_catalog.id,
            properties: sink_catalog.properties,
            columns,
            downstream_pk: sink_catalog.downstream_pk,
            sink_type: sink_catalog.sink_type,
            db_name: sink_catalog.db_name,
            sink_from_name: sink_catalog.sink_from_name,
        }
    }
}

#[derive(Clone, Default)]
pub struct SinkWriterParam {
    pub connector_params: ConnectorParams,
    pub executor_id: u64,
    pub vnode_bitmap: Option<Bitmap>,
    pub meta_client: Option<MetaClient>,
}

#[async_trait]
pub trait Sink {
    type Writer: SinkWriter<CommitMetadata = ()>;
    type Coordinator: SinkCommitCoordinator;

    async fn validate(&self, client: Option<ConnectorClient>) -> Result<()>;
    async fn new_writer(&self, writer_param: SinkWriterParam) -> Result<Self::Writer>;
    async fn new_coordinator(
        &self,
        _connector_client: Option<ConnectorClient>,
    ) -> Result<Self::Coordinator> {
        Err(SinkError::Coordinator(anyhow!("no coordinator")))
    }
}

#[async_trait]
pub trait SinkWriter: Send + 'static {
    type CommitMetadata: Send = ();
    /// Begin a new epoch
    async fn begin_epoch(&mut self, epoch: u64) -> Result<()>;

    /// Write a stream chunk to sink
    async fn write_batch(&mut self, chunk: StreamChunk) -> Result<()>;

    /// Receive a barrier and mark the end of current epoch. When `is_checkpoint` is true, the sink
    /// writer should commit the current epoch.
    async fn barrier(&mut self, is_checkpoint: bool) -> Result<Self::CommitMetadata>;

    /// Clean up
    async fn abort(&mut self) -> Result<()> {
        Ok(())
    }

    /// Update the vnode bitmap of current sink writer
    async fn update_vnode_bitmap(&mut self, _vnode_bitmap: Arc<Bitmap>) -> Result<()> {
        Ok(())
    }
}

#[async_trait]
// An old version of SinkWriter for backward compatibility
pub trait SinkWriterV1: Send + 'static {
    async fn write_batch(&mut self, chunk: StreamChunk) -> Result<()>;

    // the following interface is for transactions, if not supported, return Ok(())
    // start a transaction with epoch number. Note that epoch number should be increasing.
    async fn begin_epoch(&mut self, epoch: u64) -> Result<()>;

    // commits the current transaction and marks all messages in the transaction success.
    async fn commit(&mut self) -> Result<()>;

    // aborts the current transaction because some error happens. we should rollback to the last
    // commit point.
    async fn abort(&mut self) -> Result<()>;
}

pub struct SinkWriterV1Adapter<W: SinkWriterV1> {
    is_empty: bool,
    epoch: u64,
    inner: W,
}

impl<W: SinkWriterV1> SinkWriterV1Adapter<W> {
    pub(crate) fn new(inner: W) -> Self {
        Self {
            inner,
            is_empty: true,
            epoch: u64::MIN,
        }
    }
}

#[async_trait]
impl<W: SinkWriterV1> SinkWriter for SinkWriterV1Adapter<W> {
    async fn begin_epoch(&mut self, epoch: u64) -> Result<()> {
        self.epoch = epoch;
        Ok(())
    }

    async fn write_batch(&mut self, chunk: StreamChunk) -> Result<()> {
        if self.is_empty {
            self.is_empty = false;
            self.inner.begin_epoch(self.epoch).await?;
        }
        self.inner.write_batch(chunk).await
    }

    async fn barrier(&mut self, is_checkpoint: bool) -> Result<()> {
        if is_checkpoint {
            if !self.is_empty {
                self.inner.commit().await?
            }
            self.is_empty = true;
        }
        Ok(())
    }

    async fn abort(&mut self) -> Result<()> {
        self.inner.abort().await
    }
}

#[async_trait]
pub trait SinkCommitCoordinator {
    /// Initialize the sink committer coordinator
    async fn init(&mut self) -> Result<()>;
    /// After collecting the metadata from each sink writer, a coordinator will call `commit` with
    /// the set of metadata. The metadata is serialized into bytes, because the metadata is expected
    /// to be passed between different gRPC node, so in this general trait, the metadata is
    /// serialized bytes.
    async fn commit(&mut self, epoch: u64, metadata: Vec<SinkMetadata>) -> Result<()>;
}

pub struct DummySinkCommitCoordinator;

#[async_trait]
impl SinkCommitCoordinator for DummySinkCommitCoordinator {
    async fn init(&mut self) -> Result<()> {
        Ok(())
    }

    async fn commit(&mut self, _epoch: u64, _metadata: Vec<SinkMetadata>) -> Result<()> {
        Ok(())
    }
}

#[derive(Clone, Debug, EnumAsInner)]
pub enum SinkConfig {
    Redis(RedisConfig),
    Kafka(Box<KafkaConfig>),
    Remote(RemoteConfig),
    Kinesis(Box<KinesisSinkConfig>),
    Iceberg(IcebergConfig),
    RemoteIceberg(RemoteIcebergConfig),
    BlackHole,
    ClickHouse(Box<ClickHouseConfig>),
    Nats(NatsConfig),
    #[cfg(any(test, madsim))]
    Test,
}

pub const BLACKHOLE_SINK: &str = "blackhole";

#[derive(Debug)]
pub struct BlackHoleSink;

#[async_trait]
impl Sink for BlackHoleSink {
    type Coordinator = DummySinkCommitCoordinator;
    type Writer = Self;

    async fn new_writer(&self, _writer_env: SinkWriterParam) -> Result<Self::Writer> {
        Ok(Self)
    }

    async fn validate(&self, _client: Option<ConnectorClient>) -> Result<()> {
        Ok(())
    }
}

#[async_trait]
impl SinkWriter for BlackHoleSink {
    async fn write_batch(&mut self, _chunk: StreamChunk) -> Result<()> {
        Ok(())
    }

    async fn begin_epoch(&mut self, _epoch: u64) -> Result<()> {
        Ok(())
    }

    async fn barrier(&mut self, _is_checkpoint: bool) -> Result<()> {
        Ok(())
    }
}

impl SinkConfig {
    pub fn from_hashmap(mut properties: HashMap<String, String>) -> Result<Self> {
        const CONNECTOR_TYPE_KEY: &str = "connector";
        const CONNECTION_NAME_KEY: &str = "connection.name";
        const PRIVATE_LINK_TARGET_KEY: &str = "privatelink.targets";

        // remove privatelink related properties if any
        properties.remove(PRIVATE_LINK_TARGET_KEY);
        properties.remove(CONNECTION_NAME_KEY);

        let sink_type = properties
            .get(CONNECTOR_TYPE_KEY)
            .ok_or_else(|| SinkError::Config(anyhow!("missing config: {}", CONNECTOR_TYPE_KEY)))?;
        match sink_type.to_lowercase().as_str() {
            KAFKA_SINK => Ok(SinkConfig::Kafka(Box::new(KafkaConfig::from_hashmap(
                properties,
            )?))),
            KINESIS_SINK => Ok(SinkConfig::Kinesis(Box::new(
                KinesisSinkConfig::from_hashmap(properties)?,
            ))),
            CLICKHOUSE_SINK => Ok(SinkConfig::ClickHouse(Box::new(
                ClickHouseConfig::from_hashmap(properties)?,
            ))),
            BLACKHOLE_SINK => Ok(SinkConfig::BlackHole),
            REMOTE_ICEBERG_SINK => Ok(SinkConfig::RemoteIceberg(
                RemoteIcebergConfig::from_hashmap(properties)?,
            )),
            ICEBERG_SINK => Ok(SinkConfig::Iceberg(IcebergConfig::from_hashmap(
                properties,
            )?)),
            NATS_SINK => Ok(SinkConfig::Nats(NatsConfig::from_hashmap(properties)?)),
            // Only in test or deterministic test, test sink is enabled.
            #[cfg(any(test, madsim))]
            TEST_SINK_NAME => Ok(SinkConfig::Test),
            _ => Ok(SinkConfig::Remote(RemoteConfig::from_hashmap(properties)?)),
        }
    }
}

pub fn build_sink(param: SinkParam) -> Result<SinkImpl> {
    let config = SinkConfig::from_hashmap(param.properties.clone())?;
    SinkImpl::new(config, param)
}

#[derive(Debug)]
pub enum SinkImpl {
    Redis(RedisSink),
    Kafka(KafkaSink),
    Remote(RemoteSink),
    BlackHole(BlackHoleSink),
    Kinesis(KinesisSink),
    ClickHouse(ClickHouseSink),
    Iceberg(IcebergSink),
    Nats(NatsSink),
    RemoteIceberg(RemoteIcebergSink),
    TestSink(BoxSink),
}

impl SinkImpl {
    pub fn get_connector(&self) -> &'static str {
        match self {
            SinkImpl::Kafka(_) => "kafka",
            SinkImpl::Redis(_) => "redis",
            SinkImpl::Remote(_) => "remote",
            SinkImpl::BlackHole(_) => "blackhole",
            SinkImpl::Kinesis(_) => "kinesis",
            SinkImpl::ClickHouse(_) => "clickhouse",
            SinkImpl::Iceberg(_) => "iceberg",
            SinkImpl::Nats(_) => "nats",
            SinkImpl::RemoteIceberg(_) => "iceberg",
            SinkImpl::TestSink(_) => "test",
        }
    }
}

#[macro_export]
macro_rules! dispatch_sink {
    ($impl:expr, $sink:ident, $body:tt) => {{
        use $crate::sink::SinkImpl;

        match $impl {
            SinkImpl::Redis($sink) => $body,
            SinkImpl::Kafka($sink) => $body,
            SinkImpl::Remote($sink) => $body,
            SinkImpl::BlackHole($sink) => $body,
            SinkImpl::Kinesis($sink) => $body,
            SinkImpl::ClickHouse($sink) => $body,
            SinkImpl::Iceberg($sink) => $body,
            SinkImpl::Nats($sink) => $body,
            SinkImpl::RemoteIceberg($sink) => $body,
            SinkImpl::TestSink($sink) => $body,
        }
    }};
}

impl SinkImpl {
    pub fn new(cfg: SinkConfig, param: SinkParam) -> Result<Self> {
        Ok(match cfg {
            SinkConfig::Redis(cfg) => SinkImpl::Redis(RedisSink::new(cfg, param.schema())?),
<<<<<<< HEAD
            SinkConfig::Kafka(cfg) => SinkImpl::Kafka(KafkaSink::new(
                *cfg,
                param.schema(),
                param.downstream_pk,
                param.sink_type.is_append_only(),
            )),
            SinkConfig::Kinesis(cfg) => SinkImpl::Kinesis(KinesisSink::new(
                *cfg,
                param.schema(),
                param.downstream_pk,
                param.sink_type.is_append_only(),
            )),
=======
            SinkConfig::Kafka(cfg) => SinkImpl::Kafka(KafkaSink::new(*cfg, param)),
            SinkConfig::Kinesis(cfg) => SinkImpl::Kinesis(KinesisSink::new(*cfg, param)),
>>>>>>> da89875f
            SinkConfig::Remote(cfg) => SinkImpl::Remote(RemoteSink::new(cfg, param)),
            SinkConfig::BlackHole => SinkImpl::BlackHole(BlackHoleSink),
            SinkConfig::ClickHouse(cfg) => SinkImpl::ClickHouse(ClickHouseSink::new(
                *cfg,
                param.schema(),
                param.downstream_pk,
                param.sink_type.is_append_only(),
            )?),
            SinkConfig::Iceberg(cfg) => SinkImpl::Iceberg(IcebergSink::new(cfg, param)?),
            SinkConfig::Nats(cfg) => SinkImpl::Nats(NatsSink::new(
                cfg,
                param.schema(),
                param.sink_type.is_append_only(),
            )),
            SinkConfig::RemoteIceberg(cfg) => {
                SinkImpl::RemoteIceberg(CoordinatedRemoteSink(RemoteSink::new(cfg, param)))
            }
            #[cfg(any(test, madsim))]
            SinkConfig::Test => SinkImpl::TestSink(build_test_sink(param)?),
        })
    }
}

pub type Result<T> = std::result::Result<T, SinkError>;

#[derive(Error, Debug)]
pub enum SinkError {
    #[error("Kafka error: {0}")]
    Kafka(#[from] rdkafka::error::KafkaError),
    #[error("Kinesis error: {0}")]
    Kinesis(anyhow::Error),
    #[error("Remote sink error: {0}")]
    Remote(anyhow::Error),
    #[error("Json parse error: {0}")]
    JsonParse(String),
    #[error("Iceberg error: {0}")]
    Iceberg(anyhow::Error),
    #[error("config error: {0}")]
    Config(#[from] anyhow::Error),
    #[error("coordinator error: {0}")]
    Coordinator(anyhow::Error),
    #[error("ClickHouse error: {0}")]
    ClickHouse(String),
    #[error("Nats error: {0}")]
    Nats(anyhow::Error),
}

impl From<RpcError> for SinkError {
    fn from(value: RpcError) -> Self {
        SinkError::Remote(anyhow_error!("{}", value))
    }
}

impl From<ClickHouseError> for SinkError {
    fn from(value: ClickHouseError) -> Self {
        SinkError::ClickHouse(format!("{}", value))
    }
}

impl From<SinkError> for RwError {
    fn from(e: SinkError) -> Self {
        ErrorCode::SinkError(Box::new(e)).into()
    }
}<|MERGE_RESOLUTION|>--- conflicted
+++ resolved
@@ -419,23 +419,8 @@
     pub fn new(cfg: SinkConfig, param: SinkParam) -> Result<Self> {
         Ok(match cfg {
             SinkConfig::Redis(cfg) => SinkImpl::Redis(RedisSink::new(cfg, param.schema())?),
-<<<<<<< HEAD
-            SinkConfig::Kafka(cfg) => SinkImpl::Kafka(KafkaSink::new(
-                *cfg,
-                param.schema(),
-                param.downstream_pk,
-                param.sink_type.is_append_only(),
-            )),
-            SinkConfig::Kinesis(cfg) => SinkImpl::Kinesis(KinesisSink::new(
-                *cfg,
-                param.schema(),
-                param.downstream_pk,
-                param.sink_type.is_append_only(),
-            )),
-=======
             SinkConfig::Kafka(cfg) => SinkImpl::Kafka(KafkaSink::new(*cfg, param)),
             SinkConfig::Kinesis(cfg) => SinkImpl::Kinesis(KinesisSink::new(*cfg, param)),
->>>>>>> da89875f
             SinkConfig::Remote(cfg) => SinkImpl::Remote(RemoteSink::new(cfg, param)),
             SinkConfig::BlackHole => SinkImpl::BlackHole(BlackHoleSink),
             SinkConfig::ClickHouse(cfg) => SinkImpl::ClickHouse(ClickHouseSink::new(
