// Copyright 2025 RisingWave Labs
//
// Licensed under the Apache License, Version 2.0 (the "License");
// you may not use this file except in compliance with the License.
// You may obtain a copy of the License at
//
//     http://www.apache.org/licenses/LICENSE-2.0
//
// Unless required by applicable law or agreed to in writing, software
// distributed under the License is distributed on an "AS IS" BASIS,
// WITHOUT WARRANTIES OR CONDITIONS OF ANY KIND, either express or implied.
// See the License for the specific language governing permissions and
// limitations under the License.
pub mod big_query;
pub mod boxed;
pub mod catalog;
pub mod clickhouse;
pub mod coordinate;
pub mod decouple_checkpoint_log_sink;
pub mod deltalake;
pub mod doris;
pub mod doris_starrocks_connector;
pub mod dynamodb;
pub mod elasticsearch_opensearch;
pub mod encoder;
pub mod file_sink;
pub mod formatter;
pub mod google_pubsub;
pub mod iceberg;
pub mod kafka;
pub mod kinesis;
pub mod log_store;
pub mod mock_coordination_client;
pub mod mongodb;
pub mod mqtt;
pub mod nats;
pub mod postgres;
pub mod pulsar;
pub mod redis;
pub mod remote;
pub mod sqlserver;
pub mod starrocks;
pub mod test_sink;
pub mod trivial;
pub mod utils;
pub mod writer;

use std::collections::BTreeMap;
use std::future::Future;
use std::sync::LazyLock;

use ::clickhouse::error::Error as ClickHouseError;
use ::deltalake::DeltaTableError;
use ::redis::RedisError;
use anyhow::anyhow;
use async_trait::async_trait;
use clickhouse::CLICKHOUSE_SINK;
use decouple_checkpoint_log_sink::{
    COMMIT_CHECKPOINT_INTERVAL, DEFAULT_COMMIT_CHECKPOINT_INTERVAL_WITH_SINK_DECOUPLE,
    DEFAULT_COMMIT_CHECKPOINT_INTERVAL_WITHOUT_SINK_DECOUPLE,
};
use deltalake::DELTALAKE_SINK;
use iceberg::ICEBERG_SINK;
use opendal::Error as OpendalError;
use prometheus::Registry;
use risingwave_common::array::ArrayError;
use risingwave_common::bitmap::Bitmap;
use risingwave_common::catalog::{ColumnDesc, Field, Schema};
use risingwave_common::hash::ActorId;
use risingwave_common::metrics::{
    LabelGuardedHistogram, LabelGuardedHistogramVec, LabelGuardedIntCounter,
    LabelGuardedIntCounterVec, LabelGuardedIntGaugeVec,
};
use risingwave_common::monitor::GLOBAL_METRICS_REGISTRY;
use risingwave_common::secret::{LocalSecretManager, SecretError};
use risingwave_common::session_config::sink_decouple::SinkDecouple;
use risingwave_common::{
    register_guarded_histogram_vec_with_registry, register_guarded_int_counter_vec_with_registry,
    register_guarded_int_gauge_vec_with_registry,
};
use risingwave_pb::catalog::PbSinkType;
use risingwave_pb::connector_service::{PbSinkParam, SinkMetadata, TableSchema};
use risingwave_rpc_client::MetaClient;
use risingwave_rpc_client::error::RpcError;
use sea_orm::DatabaseConnection;
use starrocks::STARROCKS_SINK;
use thiserror::Error;
use thiserror_ext::AsReport;
pub use tracing;

use self::catalog::{SinkFormatDesc, SinkType};
use self::mock_coordination_client::{MockMetaClient, SinkCoordinationRpcClientEnum};
use crate::error::ConnectorError;
use crate::sink::catalog::desc::SinkDesc;
use crate::sink::catalog::{SinkCatalog, SinkId};
use crate::sink::file_sink::fs::FsSink;
use crate::sink::log_store::{LogReader, LogStoreReadItem, LogStoreResult, TruncateOffset};
use crate::sink::writer::SinkWriter;

const BOUNDED_CHANNEL_SIZE: usize = 16;
#[macro_export]
macro_rules! for_all_sinks {
    ($macro:path $(, $arg:tt)*) => {
        $macro! {
            {
                { Redis, $crate::sink::redis::RedisSink },
                { Kafka, $crate::sink::kafka::KafkaSink },
                { Pulsar, $crate::sink::pulsar::PulsarSink },
                { BlackHole, $crate::sink::trivial::BlackHoleSink },
                { Kinesis, $crate::sink::kinesis::KinesisSink },
                { ClickHouse, $crate::sink::clickhouse::ClickHouseSink },
                { Iceberg, $crate::sink::iceberg::IcebergSink },
                { Mqtt, $crate::sink::mqtt::MqttSink },
                { GooglePubSub, $crate::sink::google_pubsub::GooglePubSubSink },
                { Nats, $crate::sink::nats::NatsSink },
                { Jdbc, $crate::sink::remote::JdbcSink },
                // { ElasticSearchJava, $crate::sink::remote::ElasticSearchJavaSink },
                // { OpensearchJava, $crate::sink::remote::OpenSearchJavaSink },
                { ElasticSearch, $crate::sink::elasticsearch_opensearch::elasticsearch::ElasticSearchSink },
                { Opensearch, $crate::sink::elasticsearch_opensearch::opensearch::OpenSearchSink },
                { Cassandra, $crate::sink::remote::CassandraSink },
                { HttpJava, $crate::sink::remote::HttpJavaSink },
                { Doris, $crate::sink::doris::DorisSink },
                { Starrocks, $crate::sink::starrocks::StarrocksSink },
                { S3, $crate::sink::file_sink::opendal_sink::FileSink<$crate::sink::file_sink::s3::S3Sink>},

                { Gcs, $crate::sink::file_sink::opendal_sink::FileSink<$crate::sink::file_sink::gcs::GcsSink>  },
                { Azblob, $crate::sink::file_sink::opendal_sink::FileSink<$crate::sink::file_sink::azblob::AzblobSink>},
                { Webhdfs, $crate::sink::file_sink::opendal_sink::FileSink<$crate::sink::file_sink::webhdfs::WebhdfsSink>},

                { Fs, $crate::sink::file_sink::opendal_sink::FileSink<FsSink>  },
                { Snowflake, $crate::sink::file_sink::opendal_sink::FileSink<$crate::sink::file_sink::s3::SnowflakeSink>},
                { DeltaLake, $crate::sink::deltalake::DeltaLakeSink },
                { BigQuery, $crate::sink::big_query::BigQuerySink },
                { DynamoDb, $crate::sink::dynamodb::DynamoDbSink },
                { Mongodb, $crate::sink::mongodb::MongodbSink },
                { SqlServer, $crate::sink::sqlserver::SqlServerSink },
                { Postgres, $crate::sink::postgres::PostgresSink },

                { Test, $crate::sink::test_sink::TestSink },
                { Table, $crate::sink::trivial::TableSink }
            }
            $(,$arg)*
        }
    };
}

#[macro_export]
macro_rules! dispatch_sink {
    ({$({$variant_name:ident, $sink_type:ty}),*}, $impl:tt, $sink:tt, $body:tt) => {{
        use $crate::sink::SinkImpl;

        match $impl {
            $(
                SinkImpl::$variant_name($sink) => $body,
            )*
        }
    }};
    ($impl:expr, $sink:ident, $body:expr) => {{
        $crate::for_all_sinks! {$crate::dispatch_sink, {$impl}, $sink, {$body}}
    }};
}

#[macro_export]
macro_rules! match_sink_name_str {
    ({$({$variant_name:ident, $sink_type:ty}),*}, $name_str:tt, $type_name:ident, $body:tt, $on_other_closure:tt) => {{
        use $crate::sink::Sink;
        match $name_str {
            $(
                <$sink_type>::SINK_NAME => {
                    type $type_name = $sink_type;
                    {
                        $body
                    }
                },
            )*
            other => ($on_other_closure)(other),
        }
    }};
    ($name_str:expr, $type_name:ident, $body:expr, $on_other_closure:expr) => {{
        $crate::for_all_sinks! {$crate::match_sink_name_str, {$name_str}, $type_name, {$body}, {$on_other_closure}}
    }};
}

pub const CONNECTOR_TYPE_KEY: &str = "connector";
pub const SINK_TYPE_OPTION: &str = "type";
pub const SINK_WITHOUT_BACKFILL: &str = "snapshot";
pub const SINK_TYPE_APPEND_ONLY: &str = "append-only";
pub const SINK_TYPE_DEBEZIUM: &str = "debezium";
pub const SINK_TYPE_UPSERT: &str = "upsert";
pub const SINK_USER_FORCE_APPEND_ONLY_OPTION: &str = "force_append_only";

#[derive(Debug, Clone, PartialEq, Eq)]
pub struct SinkParam {
    pub sink_id: SinkId,
    pub sink_name: String,
    pub properties: BTreeMap<String, String>,
    pub columns: Vec<ColumnDesc>,
    pub downstream_pk: Vec<usize>,
    pub sink_type: SinkType,
    pub format_desc: Option<SinkFormatDesc>,
    pub db_name: String,

    /// - For `CREATE SINK ... FROM ...`, the name of the source table.
    /// - For `CREATE SINK ... AS <query>`, the name of the sink itself.
    ///
    /// See also `gen_sink_plan`.
    // TODO(eric): Why need these 2 fields (db_name and sink_from_name)?
    pub sink_from_name: String,
}

impl SinkParam {
    pub fn from_proto(pb_param: PbSinkParam) -> Self {
        let table_schema = pb_param.table_schema.expect("should contain table schema");
        let format_desc = match pb_param.format_desc {
            Some(f) => f.try_into().ok(),
            None => {
                let connector = pb_param.properties.get(CONNECTOR_TYPE_KEY);
                let r#type = pb_param.properties.get(SINK_TYPE_OPTION);
                match (connector, r#type) {
                    (Some(c), Some(t)) => SinkFormatDesc::from_legacy_type(c, t).ok().flatten(),
                    _ => None,
                }
            }
        };
        Self {
            sink_id: SinkId::from(pb_param.sink_id),
            sink_name: pb_param.sink_name,
            properties: pb_param.properties,
            columns: table_schema.columns.iter().map(ColumnDesc::from).collect(),
            downstream_pk: table_schema
                .pk_indices
                .iter()
                .map(|i| *i as usize)
                .collect(),
            sink_type: SinkType::from_proto(
                PbSinkType::try_from(pb_param.sink_type).expect("should be able to convert"),
            ),
            format_desc,
            db_name: pb_param.db_name,
            sink_from_name: pb_param.sink_from_name,
        }
    }

    pub fn to_proto(&self) -> PbSinkParam {
        PbSinkParam {
            sink_id: self.sink_id.sink_id,
            sink_name: self.sink_name.clone(),
            properties: self.properties.clone(),
            table_schema: Some(TableSchema {
                columns: self.columns.iter().map(|col| col.to_protobuf()).collect(),
                pk_indices: self.downstream_pk.iter().map(|i| *i as u32).collect(),
            }),
            sink_type: self.sink_type.to_proto().into(),
            format_desc: self.format_desc.as_ref().map(|f| f.to_proto()),
            db_name: self.db_name.clone(),
            sink_from_name: self.sink_from_name.clone(),
        }
    }

    pub fn schema(&self) -> Schema {
        Schema {
            fields: self.columns.iter().map(Field::from).collect(),
        }
    }

    // `SinkParams` should only be used when there is a secret context.
    // FIXME: Use a new type for `SinkFormatDesc` with properties contain filled secrets.
    pub fn fill_secret_for_format_desc(
        format_desc: Option<SinkFormatDesc>,
    ) -> Result<Option<SinkFormatDesc>> {
        match format_desc {
            Some(mut format_desc) => {
                format_desc.options = LocalSecretManager::global()
                    .fill_secrets(format_desc.options, format_desc.secret_refs.clone())?;
                Ok(Some(format_desc))
            }
            None => Ok(None),
        }
    }

    /// Try to convert a `SinkCatalog` to a `SinkParam` and fill the secrets to properties.
    pub fn try_from_sink_catalog(sink_catalog: SinkCatalog) -> Result<Self> {
        let columns = sink_catalog
            .visible_columns()
            .map(|col| col.column_desc.clone())
            .collect();
        let properties_with_secret = LocalSecretManager::global()
            .fill_secrets(sink_catalog.properties, sink_catalog.secret_refs)?;
        let format_desc_with_secret = Self::fill_secret_for_format_desc(sink_catalog.format_desc)?;
        Ok(Self {
            sink_id: sink_catalog.id,
            sink_name: sink_catalog.name,
            properties: properties_with_secret,
            columns,
            downstream_pk: sink_catalog.downstream_pk,
            sink_type: sink_catalog.sink_type,
            format_desc: format_desc_with_secret,
            db_name: sink_catalog.db_name,
            sink_from_name: sink_catalog.sink_from_name,
        })
    }
}

pub static GLOBAL_SINK_METRICS: LazyLock<SinkMetrics> =
    LazyLock::new(|| SinkMetrics::new(&GLOBAL_METRICS_REGISTRY));

#[derive(Clone)]
pub struct SinkMetrics {
    pub sink_commit_duration: LabelGuardedHistogramVec<4>,
    pub connector_sink_rows_received: LabelGuardedIntCounterVec<4>,

    // Log store writer metrics
    pub log_store_first_write_epoch: LabelGuardedIntGaugeVec<3>,
    pub log_store_latest_write_epoch: LabelGuardedIntGaugeVec<3>,
    pub log_store_write_rows: LabelGuardedIntCounterVec<3>,

    // Log store reader metrics
    pub log_store_latest_read_epoch: LabelGuardedIntGaugeVec<4>,
    pub log_store_read_rows: LabelGuardedIntCounterVec<4>,
    pub log_store_read_bytes: LabelGuardedIntCounterVec<4>,
    pub log_store_reader_wait_new_future_duration_ns: LabelGuardedIntCounterVec<4>,

    // Iceberg metrics
    pub iceberg_write_qps: LabelGuardedIntCounterVec<3>,
    pub iceberg_write_latency: LabelGuardedHistogramVec<3>,
    pub iceberg_rolling_unflushed_data_file: LabelGuardedIntGaugeVec<3>,
    pub iceberg_position_delete_cache_num: LabelGuardedIntGaugeVec<3>,
    pub iceberg_partition_num: LabelGuardedIntGaugeVec<3>,
    pub iceberg_write_bytes: LabelGuardedIntCounterVec<3>,
}

impl SinkMetrics {
    pub fn new(registry: &Registry) -> Self {
        let sink_commit_duration = register_guarded_histogram_vec_with_registry!(
            "sink_commit_duration",
            "Duration of commit op in sink",
            &["actor_id", "connector", "sink_id", "sink_name"],
            registry
        )
        .unwrap();

        let connector_sink_rows_received = register_guarded_int_counter_vec_with_registry!(
            "connector_sink_rows_received",
            "Number of rows received by sink",
            &["actor_id", "connector_type", "sink_id", "sink_name"],
            registry
        )
        .unwrap();

        let log_store_first_write_epoch = register_guarded_int_gauge_vec_with_registry!(
            "log_store_first_write_epoch",
            "The first write epoch of log store",
            &["actor_id", "sink_id", "sink_name"],
            registry
        )
        .unwrap();

        let log_store_latest_write_epoch = register_guarded_int_gauge_vec_with_registry!(
            "log_store_latest_write_epoch",
            "The latest write epoch of log store",
            &["actor_id", "sink_id", "sink_name"],
            registry
        )
        .unwrap();

        let log_store_write_rows = register_guarded_int_counter_vec_with_registry!(
            "log_store_write_rows",
            "The write rate of rows",
            &["actor_id", "sink_id", "sink_name"],
            registry
        )
        .unwrap();

        let log_store_latest_read_epoch = register_guarded_int_gauge_vec_with_registry!(
            "log_store_latest_read_epoch",
            "The latest read epoch of log store",
            &["actor_id", "connector", "sink_id", "sink_name"],
            registry
        )
        .unwrap();

        let log_store_read_rows = register_guarded_int_counter_vec_with_registry!(
            "log_store_read_rows",
            "The read rate of rows",
            &["actor_id", "connector", "sink_id", "sink_name"],
            registry
        )
        .unwrap();

        let log_store_read_bytes = register_guarded_int_counter_vec_with_registry!(
            "log_store_read_bytes",
            "Total size of chunks read by log reader",
            &["actor_id", "connector", "sink_id", "sink_name"],
            registry
        )
        .unwrap();

        let log_store_reader_wait_new_future_duration_ns =
            register_guarded_int_counter_vec_with_registry!(
                "log_store_reader_wait_new_future_duration_ns",
                "Accumulated duration of LogReader to wait for next call to create future",
                &["actor_id", "connector", "sink_id", "sink_name"],
                registry
            )
            .unwrap();

        let iceberg_write_qps = register_guarded_int_counter_vec_with_registry!(
            "iceberg_write_qps",
            "The qps of iceberg writer",
            &["actor_id", "sink_id", "sink_name"],
            registry
        )
        .unwrap();

        let iceberg_write_latency = register_guarded_histogram_vec_with_registry!(
            "iceberg_write_latency",
            "The latency of iceberg writer",
            &["actor_id", "sink_id", "sink_name"],
            registry
        )
        .unwrap();

        let iceberg_rolling_unflushed_data_file = register_guarded_int_gauge_vec_with_registry!(
            "iceberg_rolling_unflushed_data_file",
            "The unflushed data file count of iceberg rolling writer",
            &["actor_id", "sink_id", "sink_name"],
            registry
        )
        .unwrap();

        let iceberg_position_delete_cache_num = register_guarded_int_gauge_vec_with_registry!(
            "iceberg_position_delete_cache_num",
            "The delete cache num of iceberg position delete writer",
            &["actor_id", "sink_id", "sink_name"],
            registry
        )
        .unwrap();

        let iceberg_partition_num = register_guarded_int_gauge_vec_with_registry!(
            "iceberg_partition_num",
            "The partition num of iceberg partition writer",
            &["actor_id", "sink_id", "sink_name"],
            registry
        )
        .unwrap();

        let iceberg_write_bytes = register_guarded_int_counter_vec_with_registry!(
            "iceberg_write_bytes",
            "The write bytes of iceberg writer",
            &["actor_id", "sink_id", "sink_name"],
            registry
        )
        .unwrap();

        Self {
            sink_commit_duration,
            connector_sink_rows_received,
            log_store_first_write_epoch,
            log_store_latest_write_epoch,
            log_store_write_rows,
            log_store_latest_read_epoch,
            log_store_read_rows,
            log_store_read_bytes,
            log_store_reader_wait_new_future_duration_ns,
            iceberg_write_qps,
            iceberg_write_latency,
            iceberg_rolling_unflushed_data_file,
            iceberg_position_delete_cache_num,
            iceberg_partition_num,
            iceberg_write_bytes,
        }
    }
}

#[derive(Clone)]
pub struct SinkWriterParam {
    // TODO(eric): deprecate executor_id
    pub executor_id: u64,
    pub vnode_bitmap: Option<Bitmap>,
    pub meta_client: Option<SinkMetaClient>,
    // The val has two effect:
    // 1. Indicates that the sink will accpect the data chunk with extra partition value column.
    // 2. The index of the extra partition value column.
    // More detail of partition value column, see `PartitionComputeInfo`
    pub extra_partition_col_idx: Option<usize>,

    pub actor_id: ActorId,
    pub sink_id: SinkId,
    pub sink_name: String,
    pub connector: String,
}

#[derive(Clone)]
pub struct SinkWriterMetrics {
    pub sink_commit_duration: LabelGuardedHistogram<4>,
    pub connector_sink_rows_received: LabelGuardedIntCounter<4>,
}

impl SinkWriterMetrics {
    pub fn new(writer_param: &SinkWriterParam) -> Self {
        let labels = [
            &writer_param.actor_id.to_string(),
            writer_param.connector.as_str(),
            &writer_param.sink_id.to_string(),
            writer_param.sink_name.as_str(),
        ];
        let sink_commit_duration = GLOBAL_SINK_METRICS
            .sink_commit_duration
            .with_guarded_label_values(&labels);
        let connector_sink_rows_received = GLOBAL_SINK_METRICS
            .connector_sink_rows_received
            .with_guarded_label_values(&labels);
        Self {
            sink_commit_duration,
            connector_sink_rows_received,
        }
    }

    #[cfg(test)]
    pub fn for_test() -> Self {
        Self {
            sink_commit_duration: LabelGuardedHistogram::test_histogram(),
            connector_sink_rows_received: LabelGuardedIntCounter::test_int_counter(),
        }
    }
}

#[derive(Clone)]
pub enum SinkMetaClient {
    MetaClient(MetaClient),
    MockMetaClient(MockMetaClient),
}

impl SinkMetaClient {
    pub async fn sink_coordinate_client(&self) -> SinkCoordinationRpcClientEnum {
        match self {
            SinkMetaClient::MetaClient(meta_client) => {
                SinkCoordinationRpcClientEnum::SinkCoordinationRpcClient(
                    meta_client.sink_coordinate_client().await,
                )
            }
            SinkMetaClient::MockMetaClient(mock_meta_client) => {
                SinkCoordinationRpcClientEnum::MockSinkCoordinationRpcClient(
                    mock_meta_client.sink_coordinate_client(),
                )
            }
        }
    }

    pub async fn add_sink_fail_evet_log(
        &self,
        sink_id: u32,
        sink_name: String,
        connector: String,
        error: String,
    ) {
        match self {
            SinkMetaClient::MetaClient(meta_client) => {
                match meta_client
                    .add_sink_fail_evet(sink_id, sink_name, connector, error)
                    .await
                {
                    Ok(_) => {}
                    Err(e) => {
                        tracing::warn!(error = %e.as_report(), sink_id = sink_id, "Fialed to add sink fail event to event log.");
                    }
                }
            }
            SinkMetaClient::MockMetaClient(_) => {}
        }
    }
}

impl SinkWriterParam {
    pub fn for_test() -> Self {
        SinkWriterParam {
            executor_id: Default::default(),
            vnode_bitmap: Default::default(),
            meta_client: Default::default(),
            extra_partition_col_idx: Default::default(),

            actor_id: 1,
            sink_id: SinkId::new(1),
            sink_name: "test_sink".to_owned(),
            connector: "test_connector".to_owned(),
        }
    }
}

fn is_sink_support_commit_checkpoint_interval(sink_name: &str) -> bool {
    matches!(
        sink_name,
        ICEBERG_SINK | CLICKHOUSE_SINK | STARROCKS_SINK | DELTALAKE_SINK
    )
}
pub trait Sink: TryFrom<SinkParam, Error = SinkError> {
    const SINK_NAME: &'static str;
    type LogSinker: LogSinker;
    type Coordinator: SinkCommitCoordinator;

    fn set_default_commit_checkpoint_interval(
        desc: &mut SinkDesc,
        user_specified: &SinkDecouple,
    ) -> Result<()> {
        if is_sink_support_commit_checkpoint_interval(Self::SINK_NAME) {
            match desc.properties.get(COMMIT_CHECKPOINT_INTERVAL) {
                Some(commit_checkpoint_interval) => {
                    let commit_checkpoint_interval = commit_checkpoint_interval
                        .parse::<u64>()
                        .map_err(|e| SinkError::Config(anyhow!(e)))?;
                    if matches!(user_specified, SinkDecouple::Disable)
                        && commit_checkpoint_interval > 1
                    {
                        return Err(SinkError::Config(anyhow!(
                            "config conflict: `commit_checkpoint_interval` larger than 1 means that sink decouple must be enabled, but session config sink_decouple is disabled"
                        )));
                    }
                }
                None => match user_specified {
                    SinkDecouple::Default | SinkDecouple::Enable => {
                        desc.properties.insert(
                            COMMIT_CHECKPOINT_INTERVAL.to_owned(),
                            DEFAULT_COMMIT_CHECKPOINT_INTERVAL_WITH_SINK_DECOUPLE.to_string(),
                        );
                    }
                    SinkDecouple::Disable => {
                        desc.properties.insert(
                            COMMIT_CHECKPOINT_INTERVAL.to_owned(),
                            DEFAULT_COMMIT_CHECKPOINT_INTERVAL_WITHOUT_SINK_DECOUPLE.to_string(),
                        );
                    }
                },
            }
        }
        Ok(())
    }

    /// `user_specified` is the value of `sink_decouple` config.
    fn is_sink_decouple(user_specified: &SinkDecouple) -> Result<bool> {
        match user_specified {
            SinkDecouple::Default | SinkDecouple::Enable => Ok(true),
            SinkDecouple::Disable => Ok(false),
        }
    }

    async fn validate(&self) -> Result<()>;
    async fn new_log_sinker(&self, writer_param: SinkWriterParam) -> Result<Self::LogSinker>;

    fn is_coordinated_sink(&self) -> bool {
        false
    }

    #[expect(clippy::unused_async)]
    async fn new_coordinator(&self, _db: DatabaseConnection) -> Result<Self::Coordinator> {
        Err(SinkError::Coordinator(anyhow!("no coordinator")))
    }
}

pub trait SinkLogReader: Send + Sized + 'static {
    fn start_from(
        &mut self,
        start_offset: Option<u64>,
    ) -> impl Future<Output = LogStoreResult<()>> + Send + '_;
    /// Emit the next item.
    ///
    /// The implementation should ensure that the future is cancellation safe.
    fn next_item(
        &mut self,
    ) -> impl Future<Output = LogStoreResult<(u64, LogStoreReadItem)>> + Send + '_;

    /// Mark that all items emitted so far have been consumed and it is safe to truncate the log
    /// from the current offset.
    fn truncate(&mut self, offset: TruncateOffset) -> LogStoreResult<()>;
}

impl<R: LogReader> SinkLogReader for R {
    fn next_item(
        &mut self,
    ) -> impl Future<Output = LogStoreResult<(u64, LogStoreReadItem)>> + Send + '_ {
        <Self as LogReader>::next_item(self)
    }

    fn truncate(&mut self, offset: TruncateOffset) -> LogStoreResult<()> {
        <Self as LogReader>::truncate(self, offset)
    }

    fn start_from(
        &mut self,
        start_offset: Option<u64>,
    ) -> impl std::future::Future<Output = LogStoreResult<()>> + std::marker::Send {
        <Self as LogReader>::start_from(self, start_offset)
    }
}

#[async_trait]
pub trait LogSinker: 'static + Send {
    // Note: Please rebuild the log reader's read stream before consuming the log store,
    async fn consume_log_and_sink(self, log_reader: &mut impl SinkLogReader) -> Result<!>;
}

#[async_trait]
pub trait SinkCommitCoordinator {
    /// Initialize the sink committer coordinator, return the log store rewind start offset.
    async fn init(&mut self) -> Result<Option<u64>>;
    /// After collecting the metadata from each sink writer, a coordinator will call `commit` with
    /// the set of metadata. The metadata is serialized into bytes, because the metadata is expected
    /// to be passed between different gRPC node, so in this general trait, the metadata is
    /// serialized bytes.
    async fn commit(&mut self, epoch: u64, metadata: Vec<SinkMetadata>) -> Result<()>;
}

pub struct DummySinkCommitCoordinator;

#[async_trait]
impl SinkCommitCoordinator for DummySinkCommitCoordinator {
    async fn init(&mut self) -> Result<Option<u64>> {
        Ok(None)
    }

    async fn commit(&mut self, _epoch: u64, _metadata: Vec<SinkMetadata>) -> Result<()> {
        Ok(())
    }
}

impl SinkImpl {
    pub fn new(mut param: SinkParam) -> Result<Self> {
        const PRIVATE_LINK_TARGET_KEY: &str = "privatelink.targets";

        // remove privatelink related properties if any
        param.properties.remove(PRIVATE_LINK_TARGET_KEY);

        let sink_type = param
            .properties
            .get(CONNECTOR_TYPE_KEY)
            .ok_or_else(|| SinkError::Config(anyhow!("missing config: {}", CONNECTOR_TYPE_KEY)))?;

        match_sink_name_str!(
            sink_type.to_lowercase().as_str(),
            SinkType,
            Ok(SinkType::try_from(param)?.into()),
            |other| {
                Err(SinkError::Config(anyhow!(
                    "unsupported sink connector {}",
                    other
                )))
            }
        )
    }

    pub fn is_sink_into_table(&self) -> bool {
        matches!(self, SinkImpl::Table(_))
    }

    pub fn is_blackhole(&self) -> bool {
        matches!(self, SinkImpl::BlackHole(_))
    }

    pub fn is_coordinated_sink(&self) -> bool {
        dispatch_sink!(self, sink, sink.is_coordinated_sink())
    }
}

pub fn build_sink(param: SinkParam) -> Result<SinkImpl> {
    SinkImpl::new(param)
}

macro_rules! def_sink_impl {
    () => {
        $crate::for_all_sinks! { def_sink_impl }
    };
    ({ $({ $variant_name:ident, $sink_type:ty }),* }) => {
        #[derive(Debug)]
        pub enum SinkImpl {
            $(
                $variant_name(Box<$sink_type>),
            )*
        }

        $(
            impl From<$sink_type> for SinkImpl {
                fn from(sink: $sink_type) -> SinkImpl {
                    SinkImpl::$variant_name(Box::new(sink))
                }
            }
        )*
    };
}

def_sink_impl!();

pub type Result<T> = std::result::Result<T, SinkError>;

#[derive(Error, Debug)]
pub enum SinkError {
    #[error("Kafka error: {0}")]
    Kafka(#[from] rdkafka::error::KafkaError),
    #[error("Kinesis error: {0}")]
    Kinesis(
        #[source]
        #[backtrace]
        anyhow::Error,
    ),
    #[error("Remote sink error: {0}")]
    Remote(
        #[source]
        #[backtrace]
        anyhow::Error,
    ),
    #[error("Encode error: {0}")]
    Encode(String),
    #[error("Avro error: {0}")]
    Avro(#[from] apache_avro::Error),
    #[error("Iceberg error: {0}")]
    Iceberg(
        #[source]
        #[backtrace]
        anyhow::Error,
    ),
    #[error("config error: {0}")]
    Config(
        #[source]
        #[backtrace]
        anyhow::Error,
    ),
    #[error("coordinator error: {0}")]
    Coordinator(
        #[source]
        #[backtrace]
        anyhow::Error,
    ),
    #[error("ClickHouse error: {0}")]
    ClickHouse(String),
    #[error("Redis error: {0}")]
    Redis(String),
    #[error("Mqtt error: {0}")]
    Mqtt(
        #[source]
        #[backtrace]
        anyhow::Error,
    ),
    #[error("Nats error: {0}")]
    Nats(
        #[source]
        #[backtrace]
        anyhow::Error,
    ),
    #[error("Google Pub/Sub error: {0}")]
    GooglePubSub(
        #[source]
        #[backtrace]
        anyhow::Error,
    ),
    #[error("Doris/Starrocks connect error: {0}")]
    DorisStarrocksConnect(
        #[source]
        #[backtrace]
        anyhow::Error,
    ),
    #[error("Doris error: {0}")]
    Doris(String),
    #[error("DeltaLake error: {0}")]
    DeltaLake(
        #[source]
        #[backtrace]
        anyhow::Error,
    ),
    #[error("ElasticSearch/OpenSearch error: {0}")]
    ElasticSearchOpenSearch(
        #[source]
        #[backtrace]
        anyhow::Error,
    ),
    #[error("Starrocks error: {0}")]
    Starrocks(String),
    #[error("File error: {0}")]
    File(String),
    #[error("Pulsar error: {0}")]
    Pulsar(
        #[source]
        #[backtrace]
        anyhow::Error,
    ),
    #[error(transparent)]
    Internal(
        #[from]
        #[backtrace]
        anyhow::Error,
    ),
    #[error("BigQuery error: {0}")]
    BigQuery(
        #[source]
        #[backtrace]
        anyhow::Error,
    ),
    #[error("DynamoDB error: {0}")]
    DynamoDb(
        #[source]
        #[backtrace]
        anyhow::Error,
    ),
    #[error("SQL Server error: {0}")]
    SqlServer(
        #[source]
        #[backtrace]
        anyhow::Error,
    ),
    #[error("Postgres error: {0}")]
    Postgres(
        #[source]
        #[backtrace]
        anyhow::Error,
    ),
    #[error(transparent)]
    Connector(
        #[from]
        #[backtrace]
        ConnectorError,
    ),
    #[error("Secret error: {0}")]
    Secret(
        #[from]
        #[backtrace]
        SecretError,
    ),
    #[error("Mongodb error: {0}")]
    Mongodb(
        #[source]
        #[backtrace]
        anyhow::Error,
    ),
}

<<<<<<< HEAD
impl From<icelake::Error> for SinkError {
    fn from(value: icelake::Error) -> Self {
        SinkError::Iceberg(anyhow!(value))
    }
}

impl From<sea_orm::DbErr> for SinkError {
    fn from(err: sea_orm::DbErr) -> Self {
        SinkError::Iceberg(anyhow!(err))
    }
}

=======
>>>>>>> 62b7e7f4
impl From<OpendalError> for SinkError {
    fn from(error: OpendalError) -> Self {
        SinkError::File(error.to_report_string())
    }
}

impl From<parquet::errors::ParquetError> for SinkError {
    fn from(error: parquet::errors::ParquetError) -> Self {
        SinkError::File(error.to_report_string())
    }
}

impl From<ArrayError> for SinkError {
    fn from(error: ArrayError) -> Self {
        SinkError::File(error.to_report_string())
    }
}

impl From<RpcError> for SinkError {
    fn from(value: RpcError) -> Self {
        SinkError::Remote(anyhow!(value))
    }
}

impl From<ClickHouseError> for SinkError {
    fn from(value: ClickHouseError) -> Self {
        SinkError::ClickHouse(value.to_report_string())
    }
}

impl From<DeltaTableError> for SinkError {
    fn from(value: DeltaTableError) -> Self {
        SinkError::DeltaLake(anyhow!(value))
    }
}

impl From<RedisError> for SinkError {
    fn from(value: RedisError) -> Self {
        SinkError::Redis(value.to_report_string())
    }
}

impl From<tiberius::error::Error> for SinkError {
    fn from(err: tiberius::error::Error) -> Self {
        SinkError::SqlServer(anyhow!(err))
    }
}

impl From<::elasticsearch::Error> for SinkError {
    fn from(err: ::elasticsearch::Error) -> Self {
        SinkError::ElasticSearchOpenSearch(anyhow!(err))
    }
}

impl From<::opensearch::Error> for SinkError {
    fn from(err: ::opensearch::Error) -> Self {
        SinkError::ElasticSearchOpenSearch(anyhow!(err))
    }
}

impl From<tokio_postgres::Error> for SinkError {
    fn from(err: tokio_postgres::Error) -> Self {
        SinkError::Postgres(anyhow!(err))
    }
}<|MERGE_RESOLUTION|>--- conflicted
+++ resolved
@@ -931,21 +931,12 @@
     ),
 }
 
-<<<<<<< HEAD
-impl From<icelake::Error> for SinkError {
-    fn from(value: icelake::Error) -> Self {
-        SinkError::Iceberg(anyhow!(value))
-    }
-}
-
 impl From<sea_orm::DbErr> for SinkError {
     fn from(err: sea_orm::DbErr) -> Self {
         SinkError::Iceberg(anyhow!(err))
     }
 }
 
-=======
->>>>>>> 62b7e7f4
 impl From<OpendalError> for SinkError {
     fn from(error: OpendalError) -> Self {
         SinkError::File(error.to_report_string())
