--- conflicted
+++ resolved
@@ -53,20 +53,8 @@
 
 use self::catalog::SinkType;
 use crate::sink::catalog::{SinkCatalog, SinkId};
-<<<<<<< HEAD
-use crate::sink::clickhouse::CLICKHOUSE_SINK;
-use crate::sink::iceberg::{IcebergConfig, RemoteIcebergConfig, RemoteIcebergSink};
-use crate::sink::kafka::{KafkaConfig, KafkaSink, KAFKA_SINK};
-use crate::sink::kinesis::{KinesisSink, KinesisSinkConfig, KINESIS_SINK};
-use crate::sink::nats::{NatsConfig, NatsSink, NATS_SINK};
-use crate::sink::redis::{RedisConfig, RedisSink, REDIS_SINK};
-use crate::sink::remote::{CoordinatedRemoteSink, RemoteConfig, RemoteSink};
-#[cfg(any(test, madsim))]
-use crate::sink::test_sink::{build_test_sink, TEST_SINK_NAME};
-=======
 use crate::sink::log_store::LogReader;
 use crate::sink::writer::SinkWriter;
->>>>>>> 0126304d
 use crate::ConnectorParams;
 
 #[macro_export]
@@ -293,32 +281,6 @@
             .properties
             .get(CONNECTOR_TYPE_KEY)
             .ok_or_else(|| SinkError::Config(anyhow!("missing config: {}", CONNECTOR_TYPE_KEY)))?;
-<<<<<<< HEAD
-        match sink_type.to_lowercase().as_str() {
-            KAFKA_SINK => Ok(SinkConfig::Kafka(Box::new(KafkaConfig::from_hashmap(
-                properties,
-            )?))),
-            KINESIS_SINK => Ok(SinkConfig::Kinesis(Box::new(
-                KinesisSinkConfig::from_hashmap(properties)?,
-            ))),
-            CLICKHOUSE_SINK => Ok(SinkConfig::ClickHouse(Box::new(
-                ClickHouseConfig::from_hashmap(properties)?,
-            ))),
-            BLACKHOLE_SINK => Ok(SinkConfig::BlackHole),
-            REMOTE_ICEBERG_SINK => Ok(SinkConfig::RemoteIceberg(
-                RemoteIcebergConfig::from_hashmap(properties)?,
-            )),
-            REDIS_SINK => Ok(SinkConfig::Redis(RedisConfig::from_hashmap(properties)?)),
-            ICEBERG_SINK => Ok(SinkConfig::Iceberg(IcebergConfig::from_hashmap(
-                properties,
-            )?)),
-            NATS_SINK => Ok(SinkConfig::Nats(NatsConfig::from_hashmap(properties)?)),
-            // Only in test or deterministic test, test sink is enabled.
-            #[cfg(any(test, madsim))]
-            TEST_SINK_NAME => Ok(SinkConfig::Test),
-            _ => Ok(SinkConfig::Remote(RemoteConfig::from_hashmap(properties)?)),
-        }
-=======
         match_sink_name_str!(
             sink_type.to_lowercase().as_str(),
             SinkType,
@@ -330,7 +292,6 @@
                 )))
             }
         )
->>>>>>> 0126304d
     }
 }
 
@@ -350,36 +311,11 @@
             )*
         }
 
-<<<<<<< HEAD
-impl SinkImpl {
-    pub fn new(cfg: SinkConfig, param: SinkParam) -> Result<Self> {
-        Ok(match cfg {
-            SinkConfig::Redis(cfg) => SinkImpl::Redis(RedisSink::new(cfg, param)?),
-            SinkConfig::Kafka(cfg) => SinkImpl::Kafka(KafkaSink::new(*cfg, param)),
-            SinkConfig::Kinesis(cfg) => SinkImpl::Kinesis(KinesisSink::new(*cfg, param)),
-            SinkConfig::Remote(cfg) => SinkImpl::Remote(RemoteSink::new(cfg, param)),
-            SinkConfig::BlackHole => SinkImpl::BlackHole(BlackHoleSink),
-            SinkConfig::ClickHouse(cfg) => SinkImpl::ClickHouse(ClickHouseSink::new(
-                *cfg,
-                param.schema(),
-                param.downstream_pk,
-                param.sink_type.is_append_only(),
-            )?),
-            SinkConfig::Iceberg(cfg) => SinkImpl::Iceberg(IcebergSink::new(cfg, param)?),
-            SinkConfig::Nats(cfg) => SinkImpl::Nats(NatsSink::new(
-                cfg,
-                param.schema(),
-                param.sink_type.is_append_only(),
-            )),
-            SinkConfig::RemoteIceberg(cfg) => {
-                SinkImpl::RemoteIceberg(CoordinatedRemoteSink(RemoteSink::new(cfg, param)))
-=======
         $(
             impl From<$sink_type> for SinkImpl {
                 fn from(sink: $sink_type) -> SinkImpl {
                     SinkImpl::$variant_name(sink)
                 }
->>>>>>> 0126304d
             }
         )*
     };
