// Copyright 2023 RisingWave Labs
//
// Licensed under the Apache License, Version 2.0 (the "License");
// you may not use this file except in compliance with the License.
// You may obtain a copy of the License at
//
//     http://www.apache.org/licenses/LICENSE-2.0
//
// Unless required by applicable law or agreed to in writing, software
// distributed under the License is distributed on an "AS IS" BASIS,
// WITHOUT WARRANTIES OR CONDITIONS OF ANY KIND, either express or implied.
// See the License for the specific language governing permissions and
// limitations under the License.

<<<<<<< HEAD
pub mod boxed;
pub mod catalog;
=======
pub mod big_query;
pub mod blackhole;
pub mod boxed;
pub mod catalog;
pub mod clickhouse;
pub mod coordinate;
pub mod doris;
pub mod doris_starrocks_connector;
>>>>>>> 2fba274a
pub mod encoder;
pub mod formatter;
pub mod log_store;
<<<<<<< HEAD
=======
pub mod nats;
pub mod pulsar;
pub mod redis;
pub mod remote;
pub mod starrocks;
pub mod test_sink;
>>>>>>> 2fba274a
pub mod utils;
pub mod writer;

use std::collections::{HashMap, HashSet};

use anyhow::anyhow;
use async_trait::async_trait;
use clickhouse::error::Error as ClickHouseError;
use redis::RedisError;
use risingwave_common::buffer::Bitmap;
use risingwave_common::catalog::{ColumnDesc, Field, Schema};
use risingwave_common::error::{anyhow_error, ErrorCode, RwError};
use risingwave_common::metrics::{
    LabelGuardedHistogram, LabelGuardedIntCounter, LabelGuardedIntGauge,
};
use risingwave_pb::catalog::{PbSink, PbSinkType};
use risingwave_pb::connector_service::{PbSinkParam, SinkMetadata, TableSchema};
use risingwave_rpc_client::error::RpcError;
use risingwave_rpc_client::MetaClient;
use risingwave_sqlparser::ast::{Encode, Format};
use thiserror::Error;

use crate::sink::boxed::BoxCoordinator;
use crate::sink::catalog::desc::SinkDesc;
use crate::sink::catalog::{SinkCatalog, SinkFormatDesc, SinkId, SinkType};
use crate::sink::log_store::LogReader;
use crate::sink::writer::SinkWriter;
use crate::ConnectorParams;

<<<<<<< HEAD
pub const CONNECTOR_TYPE_KEY: &str = "connector";
pub const SINK_TYPE_OPTION: &str = "type";
pub const SINK_TYPE_APPEND_ONLY: &str = "append-only";
pub const SINK_TYPE_DEBEZIUM: &str = "debezium";
pub const SINK_TYPE_UPSERT: &str = "upsert";
pub const SINK_USER_FORCE_APPEND_ONLY_OPTION: &str = "force_append_only";

/// Here we define a function entry point to calling some functions implemented
/// in crate `risingwave_sink_impl`. The functions are only declared here rather
/// than implemented, so that building the current crate does not depend on the
/// implementation of all sinks.
///
/// Functions implemented in `risingwave_sink_impl` can call `set_fn` function
/// to inject its implementation of these functions at runtime.
///
/// In `risingwave_sink_impl`, there is a mechanism via `ctor` to call `set_fn`
/// when program starts running. Use the `risingwave_sink_impl::enable!()` macro
/// to enable the functions implemented in it.
pub mod __sink_impl_functions {
    use std::collections::{HashMap, HashSet};
    use std::fmt::{Debug, Formatter};
    use std::sync::OnceLock;

    use futures::future::BoxFuture;
    use risingwave_pb::catalog::PbSink;
    use risingwave_sqlparser::ast::{Encode, Format};

    use crate::sink::boxed::BoxCoordinator;
    use crate::sink::catalog::desc::SinkDesc;
    use crate::sink::{SinkError, SinkParam};

    pub struct SinkImplItems {
        // functions
        pub build_box_coordinator:
            fn(SinkParam) -> BoxFuture<'static, Result<BoxCoordinator, SinkError>>,
        pub validate_sink: for<'a> fn(&'a PbSink) -> BoxFuture<'a, Result<(), SinkError>>,
        pub default_sink_decouple: fn(&str, &SinkDesc) -> Result<bool, SinkError>,

        // structs
        pub sink_names: HashSet<&'static str>,
        pub sink_compatible_format: HashMap<String, HashMap<Format, Vec<Encode>>>,
    }

    impl Debug for SinkImplItems {
        fn fmt(&self, f: &mut Formatter<'_>) -> std::fmt::Result {
            f.debug_struct("SinkImplItems").finish()
=======
#[macro_export]
macro_rules! for_all_sinks {
    ($macro:path $(, $arg:tt)*) => {
        $macro! {
            {
                { Redis, $crate::sink::redis::RedisSink },
                { Kafka, $crate::sink::kafka::KafkaSink },
                { Pulsar, $crate::sink::pulsar::PulsarSink },
                { BlackHole, $crate::sink::blackhole::BlackHoleSink },
                { Kinesis, $crate::sink::kinesis::KinesisSink },
                { ClickHouse, $crate::sink::clickhouse::ClickHouseSink },
                { Iceberg, $crate::sink::iceberg::IcebergSink },
                { Nats, $crate::sink::nats::NatsSink },
                { RemoteIceberg, $crate::sink::iceberg::RemoteIcebergSink },
                { Jdbc, $crate::sink::remote::JdbcSink },
                { DeltaLake, $crate::sink::remote::DeltaLakeSink },
                { ElasticSearch, $crate::sink::remote::ElasticSearchSink },
                { Cassandra, $crate::sink::remote::CassandraSink },
                { HttpJava, $crate::sink::remote::HttpJavaSink },
                { Doris, $crate::sink::doris::DorisSink },
                { Starrocks, $crate::sink::starrocks::StarrocksSink },
                { BigQuery, $crate::sink::big_query::BigQuerySink },
                { Test, $crate::sink::test_sink::TestSink }
            }
            $(,$arg)*
>>>>>>> 2fba274a
        }
    }

    pub(super) static SINK_IMPL_ITEMS: OnceLock<SinkImplItems> = OnceLock::new();

    pub fn set(item: SinkImplItems) {
        SINK_IMPL_ITEMS
            .set(item)
            .expect("should not set_fn for multiple times")
    }

    const EXPECT_STR: &str = "functions in risingwave_sink_impl not imported. \
            Please add risingwave_sink_impl as a dependency and use `risingwave_sink_impl::enable!()`";

    pub(super) fn get_items() -> &'static SinkImplItems {
        SINK_IMPL_ITEMS.get().expect(EXPECT_STR)
    }
}

pub fn default_sink_decouple(name: &str, desc: &SinkDesc) -> Result<bool> {
    (__sink_impl_functions::get_items().default_sink_decouple)(name, desc)
}

pub async fn build_box_coordinator(param: SinkParam) -> Result<BoxCoordinator> {
    (__sink_impl_functions::get_items().build_box_coordinator)(param).await
}

pub async fn validate_sink(prost_sink_catalog: &PbSink) -> std::result::Result<(), SinkError> {
    (__sink_impl_functions::get_items().validate_sink)(prost_sink_catalog).await
}

pub fn sink_names() -> &'static HashSet<&'static str> {
    &__sink_impl_functions::get_items().sink_names
}

pub fn sink_compatible_format() -> &'static HashMap<String, HashMap<Format, Vec<Encode>>> {
    &__sink_impl_functions::get_items().sink_compatible_format
}

#[derive(Debug, Clone, PartialEq, Eq)]
pub struct SinkParam {
    pub sink_id: SinkId,
    pub properties: HashMap<String, String>,
    pub columns: Vec<ColumnDesc>,
    pub downstream_pk: Vec<usize>,
    pub sink_type: SinkType,
    pub format_desc: Option<SinkFormatDesc>,
    pub db_name: String,
    pub sink_from_name: String,
}

impl SinkParam {
    pub fn from_proto(pb_param: PbSinkParam) -> Self {
        let table_schema = pb_param.table_schema.expect("should contain table schema");
        let format_desc = match pb_param.format_desc {
            Some(f) => f.try_into().ok(),
            None => {
                let connector = pb_param.properties.get(CONNECTOR_TYPE_KEY);
                let r#type = pb_param.properties.get(SINK_TYPE_OPTION);
                match (connector, r#type) {
                    (Some(c), Some(t)) => SinkFormatDesc::from_legacy_type(c, t).ok().flatten(),
                    _ => None,
                }
            }
        };
        Self {
            sink_id: SinkId::from(pb_param.sink_id),
            properties: pb_param.properties,
            columns: table_schema.columns.iter().map(ColumnDesc::from).collect(),
            downstream_pk: table_schema
                .pk_indices
                .iter()
                .map(|i| *i as usize)
                .collect(),
            sink_type: SinkType::from_proto(
                PbSinkType::try_from(pb_param.sink_type).expect("should be able to convert"),
            ),
            format_desc,
            db_name: pb_param.db_name,
            sink_from_name: pb_param.sink_from_name,
        }
    }

    pub fn to_proto(&self) -> PbSinkParam {
        PbSinkParam {
            sink_id: self.sink_id.sink_id,
            properties: self.properties.clone(),
            table_schema: Some(TableSchema {
                columns: self.columns.iter().map(|col| col.to_protobuf()).collect(),
                pk_indices: self.downstream_pk.iter().map(|i| *i as u32).collect(),
            }),
            sink_type: self.sink_type.to_proto().into(),
            format_desc: self.format_desc.as_ref().map(|f| f.to_proto()),
            db_name: self.db_name.clone(),
            sink_from_name: self.sink_from_name.clone(),
        }
    }

    pub fn schema(&self) -> Schema {
        Schema {
            fields: self.columns.iter().map(Field::from).collect(),
        }
    }
}

impl From<SinkCatalog> for SinkParam {
    fn from(sink_catalog: SinkCatalog) -> Self {
        let columns = sink_catalog
            .visible_columns()
            .map(|col| col.column_desc.clone())
            .collect();
        Self {
            sink_id: sink_catalog.id,
            properties: sink_catalog.properties,
            columns,
            downstream_pk: sink_catalog.downstream_pk,
            sink_type: sink_catalog.sink_type,
            format_desc: sink_catalog.format_desc,
            db_name: sink_catalog.db_name,
            sink_from_name: sink_catalog.sink_from_name,
        }
    }
}

#[derive(Clone)]
pub struct SinkMetrics {
    pub sink_commit_duration_metrics: LabelGuardedHistogram<3>,
    pub connector_sink_rows_received: LabelGuardedIntCounter<2>,
    pub log_store_first_write_epoch: LabelGuardedIntGauge<3>,
    pub log_store_latest_write_epoch: LabelGuardedIntGauge<3>,
    pub log_store_write_rows: LabelGuardedIntCounter<3>,
    pub log_store_latest_read_epoch: LabelGuardedIntGauge<3>,
    pub log_store_read_rows: LabelGuardedIntCounter<3>,

    pub iceberg_file_appender_write_qps: LabelGuardedIntCounter<2>,
    pub iceberg_file_appender_write_latency: LabelGuardedHistogram<2>,
}

impl SinkMetrics {
    pub fn for_test() -> Self {
        SinkMetrics {
            sink_commit_duration_metrics: LabelGuardedHistogram::test_histogram(),
            connector_sink_rows_received: LabelGuardedIntCounter::test_int_counter(),
            log_store_first_write_epoch: LabelGuardedIntGauge::test_int_gauge(),
            log_store_latest_write_epoch: LabelGuardedIntGauge::test_int_gauge(),
            log_store_latest_read_epoch: LabelGuardedIntGauge::test_int_gauge(),
            log_store_write_rows: LabelGuardedIntCounter::test_int_counter(),
            log_store_read_rows: LabelGuardedIntCounter::test_int_counter(),
            iceberg_file_appender_write_qps: LabelGuardedIntCounter::test_int_counter(),
            iceberg_file_appender_write_latency: LabelGuardedHistogram::test_histogram(),
        }
    }
}

#[derive(Clone)]
pub struct SinkWriterParam {
    pub connector_params: ConnectorParams,
    pub executor_id: u64,
    pub vnode_bitmap: Option<Bitmap>,
    pub meta_client: Option<MetaClient>,
    pub sink_metrics: SinkMetrics,
}

impl SinkWriterParam {
    pub fn for_test() -> Self {
        SinkWriterParam {
            connector_params: Default::default(),
            executor_id: Default::default(),
            vnode_bitmap: Default::default(),
            meta_client: Default::default(),
            sink_metrics: SinkMetrics::for_test(),
        }
    }
}

pub trait Sink: TryFrom<SinkParam, Error = SinkError> {
    const SINK_NAME: &'static str;
    type LogSinker: LogSinker;
    type Coordinator: SinkCommitCoordinator;

    fn default_sink_decouple(_desc: &SinkDesc) -> bool {
        false
    }

    async fn validate(&self) -> Result<()>;
    async fn new_log_sinker(&self, writer_param: SinkWriterParam) -> Result<Self::LogSinker>;
    #[expect(clippy::unused_async)]
    async fn new_coordinator(&self) -> Result<Self::Coordinator> {
        Err(SinkError::Coordinator(anyhow!("no coordinator")))
    }
}

#[async_trait]
pub trait LogSinker: 'static {
    async fn consume_log_and_sink(self, log_reader: impl LogReader) -> Result<()>;
}

#[async_trait]
pub trait SinkCommitCoordinator {
    /// Initialize the sink committer coordinator
    async fn init(&mut self) -> Result<()>;
    /// After collecting the metadata from each sink writer, a coordinator will call `commit` with
    /// the set of metadata. The metadata is serialized into bytes, because the metadata is expected
    /// to be passed between different gRPC node, so in this general trait, the metadata is
    /// serialized bytes.
    async fn commit(&mut self, epoch: u64, metadata: Vec<SinkMetadata>) -> Result<()>;
}

pub struct DummySinkCommitCoordinator;

#[async_trait]
impl SinkCommitCoordinator for DummySinkCommitCoordinator {
    async fn init(&mut self) -> Result<()> {
        Ok(())
    }

    async fn commit(&mut self, _epoch: u64, _metadata: Vec<SinkMetadata>) -> Result<()> {
        Ok(())
    }
}

pub type Result<T> = std::result::Result<T, SinkError>;

#[derive(Error, Debug)]
pub enum SinkError {
    #[error("Kafka error: {0}")]
    Kafka(#[from] rdkafka::error::KafkaError),
    #[error("Kinesis error: {0}")]
    Kinesis(
        #[source]
        #[backtrace]
        anyhow::Error,
    ),
    #[error("Remote sink error: {0}")]
    Remote(
        #[source]
        #[backtrace]
        anyhow::Error,
    ),
    #[error("Encode error: {0}")]
    Encode(String),
    #[error("Iceberg error: {0}")]
    Iceberg(
        #[source]
        #[backtrace]
        anyhow::Error,
    ),
    #[error("config error: {0}")]
<<<<<<< HEAD
    Config(anyhow::Error),
=======
    Config(
        #[source]
        #[backtrace]
        anyhow::Error,
    ),
>>>>>>> 2fba274a
    #[error("coordinator error: {0}")]
    Coordinator(
        #[source]
        #[backtrace]
        anyhow::Error,
    ),
    #[error("ClickHouse error: {0}")]
    ClickHouse(String),
    #[error("Redis error: {0}")]
    Redis(String),
    #[error("Nats error: {0}")]
    Nats(
        #[source]
        #[backtrace]
        anyhow::Error,
    ),
    #[error("Doris/Starrocks connect error: {0}")]
    DorisStarrocksConnect(
        #[source]
        #[backtrace]
        anyhow::Error,
    ),
    #[error("Doris error: {0}")]
    Doris(String),
    #[error("Starrocks error: {0}")]
    Starrocks(String),
    #[error("Pulsar error: {0}")]
    Pulsar(
        #[source]
        #[backtrace]
        anyhow::Error,
    ),
    #[error("Internal error: {0}")]
<<<<<<< HEAD
    Internal(#[from] anyhow::Error),
=======
    Internal(
        #[from]
        #[backtrace]
        anyhow::Error,
    ),
    #[error("BigQuery error: {0}")]
    BigQuery(
        #[source]
        #[backtrace]
        anyhow::Error,
    ),
>>>>>>> 2fba274a
}

impl From<icelake::Error> for SinkError {
    fn from(value: icelake::Error) -> Self {
        SinkError::Iceberg(anyhow_error!("{}", value))
    }
}

impl From<RpcError> for SinkError {
    fn from(value: RpcError) -> Self {
        SinkError::Remote(anyhow_error!("{}", value))
    }
}

impl From<ClickHouseError> for SinkError {
    fn from(value: ClickHouseError) -> Self {
        SinkError::ClickHouse(format!("{}", value))
    }
}

impl From<RedisError> for SinkError {
    fn from(value: RedisError) -> Self {
        SinkError::Redis(format!("{}", value))
    }
}

impl From<SinkError> for RwError {
    fn from(e: SinkError) -> Self {
        ErrorCode::SinkError(Box::new(e)).into()
    }
}<|MERGE_RESOLUTION|>--- conflicted
+++ resolved
@@ -12,31 +12,11 @@
 // See the License for the specific language governing permissions and
 // limitations under the License.
 
-<<<<<<< HEAD
 pub mod boxed;
 pub mod catalog;
-=======
-pub mod big_query;
-pub mod blackhole;
-pub mod boxed;
-pub mod catalog;
-pub mod clickhouse;
-pub mod coordinate;
-pub mod doris;
-pub mod doris_starrocks_connector;
->>>>>>> 2fba274a
 pub mod encoder;
 pub mod formatter;
 pub mod log_store;
-<<<<<<< HEAD
-=======
-pub mod nats;
-pub mod pulsar;
-pub mod redis;
-pub mod remote;
-pub mod starrocks;
-pub mod test_sink;
->>>>>>> 2fba274a
 pub mod utils;
 pub mod writer;
 
@@ -66,7 +46,6 @@
 use crate::sink::writer::SinkWriter;
 use crate::ConnectorParams;
 
-<<<<<<< HEAD
 pub const CONNECTOR_TYPE_KEY: &str = "connector";
 pub const SINK_TYPE_OPTION: &str = "type";
 pub const SINK_TYPE_APPEND_ONLY: &str = "append-only";
@@ -113,33 +92,6 @@
     impl Debug for SinkImplItems {
         fn fmt(&self, f: &mut Formatter<'_>) -> std::fmt::Result {
             f.debug_struct("SinkImplItems").finish()
-=======
-#[macro_export]
-macro_rules! for_all_sinks {
-    ($macro:path $(, $arg:tt)*) => {
-        $macro! {
-            {
-                { Redis, $crate::sink::redis::RedisSink },
-                { Kafka, $crate::sink::kafka::KafkaSink },
-                { Pulsar, $crate::sink::pulsar::PulsarSink },
-                { BlackHole, $crate::sink::blackhole::BlackHoleSink },
-                { Kinesis, $crate::sink::kinesis::KinesisSink },
-                { ClickHouse, $crate::sink::clickhouse::ClickHouseSink },
-                { Iceberg, $crate::sink::iceberg::IcebergSink },
-                { Nats, $crate::sink::nats::NatsSink },
-                { RemoteIceberg, $crate::sink::iceberg::RemoteIcebergSink },
-                { Jdbc, $crate::sink::remote::JdbcSink },
-                { DeltaLake, $crate::sink::remote::DeltaLakeSink },
-                { ElasticSearch, $crate::sink::remote::ElasticSearchSink },
-                { Cassandra, $crate::sink::remote::CassandraSink },
-                { HttpJava, $crate::sink::remote::HttpJavaSink },
-                { Doris, $crate::sink::doris::DorisSink },
-                { Starrocks, $crate::sink::starrocks::StarrocksSink },
-                { BigQuery, $crate::sink::big_query::BigQuerySink },
-                { Test, $crate::sink::test_sink::TestSink }
-            }
-            $(,$arg)*
->>>>>>> 2fba274a
         }
     }
 
@@ -388,15 +340,11 @@
         anyhow::Error,
     ),
     #[error("config error: {0}")]
-<<<<<<< HEAD
-    Config(anyhow::Error),
-=======
     Config(
         #[source]
         #[backtrace]
         anyhow::Error,
     ),
->>>>>>> 2fba274a
     #[error("coordinator error: {0}")]
     Coordinator(
         #[source]
@@ -430,9 +378,6 @@
         anyhow::Error,
     ),
     #[error("Internal error: {0}")]
-<<<<<<< HEAD
-    Internal(#[from] anyhow::Error),
-=======
     Internal(
         #[from]
         #[backtrace]
@@ -444,7 +389,6 @@
         #[backtrace]
         anyhow::Error,
     ),
->>>>>>> 2fba274a
 }
 
 impl From<icelake::Error> for SinkError {
