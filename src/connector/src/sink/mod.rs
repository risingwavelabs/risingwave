--- conflicted
+++ resolved
@@ -272,12 +272,9 @@
     RemoteIceberg(RemoteIcebergConfig),
     BlackHole,
     ClickHouse(Box<ClickHouseConfig>),
-<<<<<<< HEAD
     Nats(NatsConfig),
-=======
     #[cfg(any(test, madsim))]
     Test,
->>>>>>> 40a2c90e
 }
 
 pub const BLACKHOLE_SINK: &str = "blackhole";
@@ -352,13 +349,10 @@
             ICEBERG_SINK => Ok(SinkConfig::Iceberg(IcebergConfig::from_hashmap(
                 properties,
             )?)),
-<<<<<<< HEAD
             NATS_SINK => Ok(SinkConfig::Nats(NatsConfig::from_hashmap(properties)?)),
-=======
             // Only in test or deterministic test, test sink is enabled.
             #[cfg(any(test, madsim))]
             TEST_SINK_NAME => Ok(SinkConfig::Test),
->>>>>>> 40a2c90e
             _ => Ok(SinkConfig::Remote(RemoteConfig::from_hashmap(properties)?)),
         }
     }
@@ -378,12 +372,9 @@
     Kinesis(KinesisSink),
     ClickHouse(ClickHouseSink),
     Iceberg(IcebergSink),
-<<<<<<< HEAD
     Nats(NatsSink),
-=======
     RemoteIceberg(RemoteIcebergSink),
     TestSink(BoxSink),
->>>>>>> 40a2c90e
 }
 
 impl SinkImpl {
@@ -396,12 +387,9 @@
             SinkImpl::Kinesis(_) => "kinesis",
             SinkImpl::ClickHouse(_) => "clickhouse",
             SinkImpl::Iceberg(_) => "iceberg",
-<<<<<<< HEAD
             SinkImpl::Nats(_) => "ntas",
-=======
             SinkImpl::RemoteIceberg(_) => "iceberg",
             SinkImpl::TestSink(_) => "test",
->>>>>>> 40a2c90e
         }
     }
 }
@@ -419,12 +407,9 @@
             SinkImpl::Kinesis($sink) => $body,
             SinkImpl::ClickHouse($sink) => $body,
             SinkImpl::Iceberg($sink) => $body,
-<<<<<<< HEAD
             SinkImpl::Nats($sink) => $body,
-=======
             SinkImpl::RemoteIceberg($sink) => $body,
             SinkImpl::TestSink($sink) => $body,
->>>>>>> 40a2c90e
         }
     }};
 }
@@ -453,17 +438,13 @@
                 param.pk_indices,
                 param.sink_type.is_append_only(),
             )?),
-<<<<<<< HEAD
-            SinkConfig::Iceberg(cfg) => SinkImpl::Iceberg(IcebergSink::new(cfg, param.schema())?),
+            SinkConfig::Iceberg(cfg) => SinkImpl::Iceberg(IcebergSink::new(cfg, param)?),
             SinkConfig::Nats(cfg) => SinkImpl::Nats(NatsSink::new(cfg, param.schema(), param.sink_type.is_append_only())),
-=======
-            SinkConfig::Iceberg(cfg) => SinkImpl::Iceberg(IcebergSink::new(cfg, param)?),
             SinkConfig::RemoteIceberg(cfg) => {
                 SinkImpl::RemoteIceberg(CoordinatedRemoteSink(RemoteSink::new(cfg, param)))
             }
             #[cfg(any(test, madsim))]
             SinkConfig::Test => SinkImpl::TestSink(build_test_sink(param)?),
->>>>>>> 40a2c90e
         })
     }
 }
