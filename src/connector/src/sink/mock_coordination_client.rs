// Copyright 2025 RisingWave Labs
//
// Licensed under the Apache License, Version 2.0 (the "License");
// you may not use this file except in compliance with the License.
// You may obtain a copy of the License at
//
//     http://www.apache.org/licenses/LICENSE-2.0
//
// Unless required by applicable law or agreed to in writing, software
// distributed under the License is distributed on an "AS IS" BASIS,
// WITHOUT WARRANTIES OR CONDITIONS OF ANY KIND, either express or implied.
// See the License for the specific language governing permissions and
// limitations under the License.

use risingwave_common::bitmap::Bitmap;
use risingwave_pb::connector_service::coordinate_response::{
    self, CommitResponse, StartCoordinationResponse,
};
use risingwave_pb::connector_service::{
    CoordinateRequest, CoordinateResponse, PbSinkParam, coordinate_request,
};
use risingwave_rpc_client::error::RpcError;
use risingwave_rpc_client::{CoordinatorStreamHandle, SinkCoordinationRpcClient};
use tokio::sync::mpsc::{self, Receiver};
use tokio_stream::wrappers::ReceiverStream;
use tonic::Status;

use super::boxed::BoxCoordinator;
use super::{BOUNDED_CHANNEL_SIZE, SinkParam};

#[derive(Clone)]
pub enum SinkCoordinationRpcClientEnum {
    SinkCoordinationRpcClient(SinkCoordinationRpcClient),
    MockSinkCoordinationRpcClient(MockSinkCoordinationRpcClient),
}

impl SinkCoordinationRpcClientEnum {
    pub async fn new_stream_handle(
        self,
        param: &SinkParam,
        vnode_bitmap: Bitmap,
    ) -> super::Result<(CoordinatorStreamHandle, Option<u64>)> {
        match self {
            SinkCoordinationRpcClientEnum::SinkCoordinationRpcClient(
                sink_coordination_rpc_client,
            ) => {
                let (handle, log_store_rewind_start_epoch) = CoordinatorStreamHandle::new(
                    sink_coordination_rpc_client,
                    param.to_proto(),
                    vnode_bitmap,
                )
                .await?;
                Ok((handle, log_store_rewind_start_epoch))
            }
            SinkCoordinationRpcClientEnum::MockSinkCoordinationRpcClient(
                mock_sink_coordination_rpc_client,
            ) => {
                let handle = mock_sink_coordination_rpc_client
                    .new_stream_handle(param.to_proto(), vnode_bitmap)
                    .await?;
                Ok((handle, None))
            }
        }
    }
}

#[derive(Clone)]
pub struct MockMetaClient {
    mock_coordinator_committer: std::sync::Arc<tokio::sync::Mutex<BoxCoordinator>>,
}
impl MockMetaClient {
    pub fn new(mock_coordinator_committer: BoxCoordinator) -> Self {
        Self {
            mock_coordinator_committer: std::sync::Arc::new(tokio::sync::Mutex::new(
                mock_coordinator_committer,
            )),
        }
    }

    pub fn sink_coordinate_client(&self) -> MockSinkCoordinationRpcClient {
        MockSinkCoordinationRpcClient::new(self.mock_coordinator_committer.clone())
    }
}

#[derive(Clone)]
pub struct MockSinkCoordinationRpcClient {
    mock_coordinator_committer: std::sync::Arc<tokio::sync::Mutex<BoxCoordinator>>,
}

impl MockSinkCoordinationRpcClient {
    pub fn new(
        mock_coordinator_committer: std::sync::Arc<tokio::sync::Mutex<BoxCoordinator>>,
    ) -> Self {
        Self {
            mock_coordinator_committer,
        }
    }

    pub async fn new_stream_handle(
        &self,
        param: PbSinkParam,
        vnode_bitmap: Bitmap,
    ) -> std::result::Result<CoordinatorStreamHandle, RpcError> {
        let (res, _) =
            CoordinatorStreamHandle::new_with_init_stream(param, vnode_bitmap, |rx| async move {
                self.coordinate(rx).await
            })
            .await?;
        Ok(res)
    }

    pub async fn coordinate(
        &self,
        mut receiver_stream: Receiver<CoordinateRequest>,
    ) -> std::result::Result<
        tonic::Response<ReceiverStream<std::result::Result<CoordinateResponse, tonic::Status>>>,
        Status,
    > {
        match receiver_stream.try_recv() {
            Ok(CoordinateRequest {
                msg:
                    Some(coordinate_request::Msg::StartRequest(
                        coordinate_request::StartCoordinationRequest {
                            param: Some(_param),
                            vnode_bitmap: Some(_vnode_bitmap),
                        },
                    )),
            }) => (),
            msg => {
                return Err(Status::invalid_argument(format!(
                    "expected CoordinateRequest::StartRequest in the first request, get {:?}",
                    msg
                )));
            }
        };

        let (response_tx, response_rx) =
            mpsc::channel::<std::result::Result<CoordinateResponse, Status>>(BOUNDED_CHANNEL_SIZE);
        let response_tx = std::sync::Arc::new(response_tx);
        response_tx
            .send(Ok(CoordinateResponse {
                msg: Some(coordinate_response::Msg::StartResponse(
                    StartCoordinationResponse {
                        log_store_rewind_start_epoch: None,
                    },
                )),
            }))
            .await
            .map_err(|e| Status::from_error(Box::new(e)))?;

        let mock_coordinator_committer = self.mock_coordinator_committer.clone();
        let response_tx_clone = response_tx.clone();
        tokio::spawn(async move {
            loop {
                match receiver_stream.recv().await {
                    Some(CoordinateRequest {
                        msg:
                            Some(coordinate_request::Msg::CommitRequest(
                                coordinate_request::CommitRequest {
                                    epoch, metadata, ..
                                },
                            )),
                    }) => {
<<<<<<< HEAD
                        let metadata = match metadata {
                            Some(metadata) => vec![metadata],
                            None => vec![]
                        };
                        mock_coordinator_committer.clone().lock().await.commit(epoch, metadata).await.map_err(|e| Status::from_error(Box::new(e)))?;
                        response_tx_clone.clone().send(Ok(CoordinateResponse {
                            msg: Some(coordinate_response::Msg::CommitResponse(CommitResponse{epoch})),
                        })).await.map_err(|e| Status::from_error(Box::new(e)))?;
                    },
=======
                        mock_coordinator_committer
                            .clone()
                            .lock()
                            .await
                            .commit(epoch, vec![metadata.unwrap()], None)
                            .await
                            .map_err(|e| Status::from_error(Box::new(e)))?;
                        response_tx_clone
                            .clone()
                            .send(Ok(CoordinateResponse {
                                msg: Some(coordinate_response::Msg::CommitResponse(
                                    CommitResponse { epoch },
                                )),
                            }))
                            .await
                            .map_err(|e| Status::from_error(Box::new(e)))?;
                    }
>>>>>>> ac1ca716
                    msg => {
                        return Err::<ReceiverStream<CoordinateResponse>, tonic::Status>(
                            Status::invalid_argument(format!(
                                "expected CoordinateRequest::CommitRequest , get {:?}",
                                msg
                            )),
                        );
                    }
                }
            }
        });

        Ok(tonic::Response::new(ReceiverStream::new(response_rx)))
    }
}<|MERGE_RESOLUTION|>--- conflicted
+++ resolved
@@ -161,17 +161,6 @@
                                 },
                             )),
                     }) => {
-<<<<<<< HEAD
-                        let metadata = match metadata {
-                            Some(metadata) => vec![metadata],
-                            None => vec![]
-                        };
-                        mock_coordinator_committer.clone().lock().await.commit(epoch, metadata).await.map_err(|e| Status::from_error(Box::new(e)))?;
-                        response_tx_clone.clone().send(Ok(CoordinateResponse {
-                            msg: Some(coordinate_response::Msg::CommitResponse(CommitResponse{epoch})),
-                        })).await.map_err(|e| Status::from_error(Box::new(e)))?;
-                    },
-=======
                         mock_coordinator_committer
                             .clone()
                             .lock()
@@ -189,7 +178,6 @@
                             .await
                             .map_err(|e| Status::from_error(Box::new(e)))?;
                     }
->>>>>>> ac1ca716
                     msg => {
                         return Err::<ReceiverStream<CoordinateResponse>, tonic::Status>(
                             Status::invalid_argument(format!(
