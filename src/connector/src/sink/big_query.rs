--- conflicted
+++ resolved
@@ -15,8 +15,8 @@
 use core::pin::Pin;
 use core::time::Duration;
 use std::collections::{BTreeMap, HashMap, VecDeque};
-
 use std::pin::pin;
+
 use anyhow::anyhow;
 use futures::prelude::future::{select, Either};
 use futures::prelude::Future;
@@ -45,10 +45,6 @@
     FileDescriptorSet,
 };
 use risingwave_common::array::{Op, StreamChunk};
-<<<<<<< HEAD
-=======
-use risingwave_common::bitmap::Bitmap;
->>>>>>> f3770201
 use risingwave_common::catalog::{Field, Schema};
 use risingwave_common::types::DataType;
 use rw_futures_util::drop_either_future;
@@ -130,9 +126,10 @@
 
     pub async fn wait_next_offset(&mut self) -> Result<TruncateOffset> {
         loop {
-            self.rx.recv().await.unwrap();
             if let Some(offset) = self.wait_one_offset().await? {
                 return Ok(offset);
+            } else {
+                self.rx.recv().await.unwrap();
             }
         }
     }
@@ -168,7 +165,7 @@
 #[async_trait]
 impl LogSinker for BigQueryLogSinker {
     async fn consume_log_and_sink(mut self, log_reader: &mut impl SinkLogReader) -> Result<!> {
-        loop{
+        loop {
             let select_result = drop_either_future(
                 select(
                     pin!(log_reader.next_item()),
@@ -182,10 +179,14 @@
                     match item {
                         LogStoreReadItem::StreamChunk { chunk_id, chunk } => {
                             self.writer.write_chunk(chunk).await?;
-                            self.bigquery_future_manager.add_offset(TruncateOffset::Chunk { epoch, chunk_id }).await?;
+                            self.bigquery_future_manager
+                                .add_offset(TruncateOffset::Chunk { epoch, chunk_id })
+                                .await?;
                         }
                         LogStoreReadItem::Barrier { .. } => {
-                            self.bigquery_future_manager.add_offset(TruncateOffset::Barrier { epoch }).await?;
+                            self.bigquery_future_manager
+                                .add_offset(TruncateOffset::Barrier { epoch })
+                                .await?;
                         }
                         LogStoreReadItem::UpdateVnodeBitmap(_) => {}
                     }
