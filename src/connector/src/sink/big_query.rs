--- conflicted
+++ resolved
@@ -17,12 +17,8 @@
 use std::sync::Arc;
 
 use anyhow::anyhow;
-<<<<<<< HEAD
 use futures::prelude::TryFuture;
-=======
-use async_trait::async_trait;
 use gcp_bigquery_client::error::BQError;
->>>>>>> 18f99803
 use gcp_bigquery_client::model::query_request::QueryRequest;
 use gcp_bigquery_client::model::table::Table;
 use gcp_bigquery_client::model::table_field_schema::TableFieldSchema;
@@ -45,19 +41,12 @@
     FileDescriptorSet,
 };
 use risingwave_common::array::{Op, StreamChunk};
-<<<<<<< HEAD
-use risingwave_common::catalog::Schema;
-use risingwave_common::types::DataType;
-use serde_derive::Deserialize;
-use tokio::sync::{broadcast, mpsc};
-=======
-use risingwave_common::buffer::Bitmap;
 use risingwave_common::catalog::{Field, Schema};
 use risingwave_common::types::DataType;
 use serde_derive::Deserialize;
 use serde_with::{serde_as, DisplayFromStr};
 use simd_json::prelude::ArrayTrait;
->>>>>>> 18f99803
+use tokio::sync::{broadcast, mpsc};
 use url::Url;
 use uuid::Uuid;
 use with_options::WithOptions;
@@ -80,6 +69,7 @@
 const CONNECTION_TIMEOUT: Option<Duration> = None;
 const BIGQUERY_SEND_FUTURE_BUFFER_MAX_SIZE: usize = 256;
 
+#[serde_as]
 #[derive(Deserialize, Debug, Clone, WithOptions)]
 pub struct BigQueryCommon {
     #[serde(rename = "bigquery.local.path")]
@@ -92,26 +82,9 @@
     pub dataset: String,
     #[serde(rename = "bigquery.table")]
     pub table: String,
-<<<<<<< HEAD
-=======
-    #[serde(rename = "bigquery.max_batch_rows", default = "default_max_batch_rows")]
-    #[serde_as(as = "DisplayFromStr")]
-    pub max_batch_rows: usize,
-    #[serde(rename = "bigquery.retry_times", default = "default_retry_times")]
-    #[serde_as(as = "DisplayFromStr")]
-    pub retry_times: usize,
     #[serde(default)] // default false
     #[serde_as(as = "DisplayFromStr")]
     pub auto_create: bool,
-}
-
-fn default_max_batch_rows() -> usize {
-    1024
-}
-
-fn default_retry_times() -> usize {
-    5
->>>>>>> 18f99803
 }
 
 impl BigQueryCommon {
@@ -156,6 +129,7 @@
     }
 }
 
+#[serde_as]
 #[derive(Clone, Debug, Deserialize, WithOptions)]
 pub struct BigQueryConfig {
     #[serde(flatten)]
@@ -644,7 +618,7 @@
 struct StorageWriterClient {
     #[expect(dead_code)]
     environment: Environment,
-    sender: mpsc::Sender<AppendRowsRequest>,
+    request_sender: mpsc::Sender<AppendRowsRequest>,
     result_sender: Arc<broadcast::Sender<(Option<String>, u64)>>,
     abort_handle: tokio::task::AbortHandle,
     offset: u64,
@@ -700,7 +674,7 @@
                     Ok(None) => {
                         continue;
                     }
-                    Err(e) => Some(e.to_string()),
+                    Err(e) => Some(e.to_report_string()),
                 };
                 result_sender_clone.send((result, offset)).unwrap();
                 offset += 1;
@@ -710,7 +684,7 @@
 
         Ok(StorageWriterClient {
             environment,
-            sender: tx,
+            request_sender: tx,
             result_sender,
             abort_handle,
             offset: 0,
@@ -734,7 +708,7 @@
             missing_value_interpretations: HashMap::default(),
             rows: Some(row),
         };
-        self.sender
+        self.request_sender
             .send(append_req)
             .await
             .map_err(|e| SinkError::BigQuery(e.into()))?;
