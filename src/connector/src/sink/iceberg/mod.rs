--- conflicted
+++ resolved
@@ -135,19 +135,16 @@
     #[serde(default, deserialize_with = "deserialize_bool_from_string")]
     pub create_table_if_not_exists: bool,
 
-<<<<<<< HEAD
     /// Whether it is exactly_once, the default is not.
     #[serde(default)]
     #[serde_as(as = "Option<DisplayFromStr>")]
     pub is_exactly_once: Option<bool>,
-=======
     // Retry commit num when iceberg commit fail. default is 8.
     // # TODO
     // Iceberg table may store the retry commit num in table meta.
     // We should try to find and use that as default commit retry num first.
     #[serde(default = "default_commit_retry_num")]
     pub commit_retry_num: u32,
->>>>>>> 169f277c
 }
 
 impl IcebergConfig {
@@ -479,10 +476,7 @@
         Ok(())
     }
 
-    async fn new_log_sinker(
-        &self,
-        writer_param: SinkWriterParam,
-    ) -> Result<(Self::LogSinker, Option<u64>)> {
+    async fn new_log_sinker(&self, writer_param: SinkWriterParam) -> Result<Self::LogSinker> {
         let table = self.create_and_validate_table().await?;
         let inner = if let Some(unique_column_ids) = &self.unique_column_ids {
             IcebergSinkWriter::new_upsert(table, unique_column_ids.clone(), &writer_param).await?
@@ -507,24 +501,15 @@
         )
         .await?;
         let log_store_rewind_start_epoch = writer.log_store_rewind_start_epoch;
-<<<<<<< HEAD
-=======
-
->>>>>>> 169f277c
         let commit_checkpoint_interval =
             NonZeroU64::new(self.config.commit_checkpoint_interval).expect(
                 "commit_checkpoint_interval should be greater than 0, and it should be checked in config validation",
             );
 
-<<<<<<< HEAD
-        Ok((
-            DecoupleCheckpointLogSinkerOf::new(writer, metrics, commit_checkpoint_interval),
-=======
         Ok(DecoupleCheckpointLogSinkerOf::new(
             writer,
             metrics,
             commit_checkpoint_interval,
->>>>>>> 169f277c
             log_store_rewind_start_epoch,
         ))
     }
@@ -1431,7 +1416,6 @@
 
 #[async_trait::async_trait]
 impl SinkCommitCoordinator for IcebergSinkCommitter {
-<<<<<<< HEAD
     async fn init(&mut self) -> Result<Option<u64>> {
         if self.is_exactly_once
             && self
@@ -1475,13 +1459,6 @@
 
         tracing::info!("Iceberg commit coordinator inited.");
         return Ok(None);
-=======
-    async fn init(&mut self) -> crate::sink::Result<Option<u64>> {
-        tracing::info!("Iceberg commit coordinator inited.");
-        // todo(wcy-fdu): The operation of the exactly once sink in the recovery phase will be performed here, and the returned rewind start offset will be updated.
-        // refer to https://github.com/risingwavelabs/risingwave/pull/19771/files#diff-4eafd6e83f9e3fc16b46073e7f3f65261a06c4fac63a997c89abbb1fdd2ad724R1375-R1415
-        Ok(None)
->>>>>>> 169f277c
     }
 
     async fn commit(&mut self, epoch: u64, metadata: Vec<SinkMetadata>) -> Result<()> {
@@ -1522,7 +1499,6 @@
     ) -> Result<()> {
         tracing::info!("Starting iceberg re_commit in epoch {epoch}.");
 
-<<<<<<< HEAD
         // Skip if no data to commit
         if write_results.is_empty() || write_results.iter().all(|r| r.data_files.is_empty()) {
             tracing::debug!(?epoch, "no data to commit");
@@ -1538,11 +1514,9 @@
         write_results: Vec<IcebergCommitResult>,
     ) -> Result<()> {
         self.last_commit_epoch = epoch;
-=======
         let expect_schema_id = write_results[0].schema_id;
         let expect_partition_spec_id = write_results[0].partition_spec_id;
 
->>>>>>> 169f277c
         // Load the latest table to avoid concurrent modification with the best effort.
         self.table = Self::reload_table(
             self.catalog.as_ref(),
@@ -1606,23 +1580,6 @@
                 })
             })
             .collect::<Result<Vec<DataFile>>>()?;
-<<<<<<< HEAD
-        let mut append_action = txn
-            .fast_append(Some(snapshot_id), None, vec![])
-            .map_err(|err| SinkError::Iceberg(anyhow!(err)))?;
-        append_action
-            .add_data_files(data_files)
-            .map_err(|err| SinkError::Iceberg(anyhow!(err)))?;
-        let tx = append_action.apply().await.map_err(|err| {
-            tracing::error!(error = %err.as_report(), "Failed to commit iceberg table");
-            SinkError::Iceberg(anyhow!(err))
-        })?;
-        let table = tx
-            .commit_dyn(self.catalog.as_ref())
-            .await
-            .map_err(|err| SinkError::Iceberg(anyhow!(err)))?;
-=======
-
         // # TODO:
         // This retry behavior should be revert and do in iceberg-rust when it supports retry(Track in: https://github.com/apache/iceberg-rust/issues/964)
         // because retry logic involved reapply the commit metadata.
@@ -1642,7 +1599,7 @@
             .await?;
             let txn = Transaction::new(&table);
             let mut append_action = txn
-                .fast_append(None, vec![])
+                .fast_append(Some(snapshot_id), None, vec![])
                 .map_err(|err| SinkError::Iceberg(anyhow!(err)))?;
             append_action
                 .add_data_files(data_files.clone())
@@ -1657,7 +1614,6 @@
             })
         })
         .await?;
->>>>>>> 169f277c
         self.table = table;
 
         if let Some(commit_notifier) = &mut self.commit_notifier {
@@ -2168,11 +2124,8 @@
                 .collect(),
             commit_checkpoint_interval: DEFAULT_COMMIT_CHECKPOINT_INTERVAL_WITH_SINK_DECOUPLE,
             create_table_if_not_exists: false,
-<<<<<<< HEAD
             is_exactly_once: None,
-=======
             commit_retry_num: 8,
->>>>>>> 169f277c
         };
 
         assert_eq!(iceberg_config, expected_iceberg_config);
