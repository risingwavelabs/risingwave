// Copyright 2024 RisingWave Labs
//
// Licensed under the Apache License, Version 2.0 (the "License");
// you may not use this file except in compliance with the License.
// You may obtain a copy of the License at
//
//     http://www.apache.org/licenses/LICENSE-2.0
//
// Unless required by applicable law or agreed to in writing, software
// distributed under the License is distributed on an "AS IS" BASIS,
// WITHOUT WARRANTIES OR CONDITIONS OF ANY KIND, either express or implied.
// See the License for the specific language governing permissions and
// limitations under the License.

mod prometheus;

use std::collections::{BTreeMap, HashMap};
use std::fmt::Debug;
use std::num::NonZeroU64;
use std::ops::Deref;
use std::sync::Arc;

use anyhow::{anyhow, Context};
use async_trait::async_trait;
use iceberg::{Catalog as CatalogV2, NamespaceIdent, TableCreation, TableIdent};
use icelake::catalog::CatalogRef;
use icelake::io_v2::input_wrapper::{DeltaWriter, RecordBatchWriter};
use icelake::io_v2::prometheus::{PrometheusWriterBuilder, WriterMetrics};
use icelake::io_v2::{
    DataFileWriterBuilder, EqualityDeltaWriterBuilder, IcebergWriterBuilder, DELETE_OP, INSERT_OP,
};
use icelake::transaction::Transaction;
use icelake::types::{data_file_from_json, data_file_to_json, Any, DataFile};
use icelake::Table;
use itertools::Itertools;
use risingwave_common::array::arrow::arrow_schema_iceberg::{
    self, DataType as ArrowDataType, Field as ArrowField, Fields, Schema as ArrowSchema, SchemaRef,
};
use risingwave_common::array::arrow::{IcebergArrowConvert, IcebergCreateTableArrowConvert};
use risingwave_common::array::{Op, StreamChunk};
use risingwave_common::bail;
use risingwave_common::bitmap::Bitmap;
use risingwave_common::catalog::Schema;
use risingwave_common::metrics::{LabelGuardedHistogram, LabelGuardedIntCounter};
use risingwave_common_estimate_size::EstimateSize;
use risingwave_pb::connector_service::sink_metadata::Metadata::Serialized;
use risingwave_pb::connector_service::sink_metadata::SerializedMetadata;
use risingwave_pb::connector_service::SinkMetadata;
use serde_derive::Deserialize;
use serde_with::{serde_as, DisplayFromStr};
use thiserror_ext::AsReport;
use url::Url;
use with_options::WithOptions;

use self::prometheus::monitored_base_file_writer::MonitoredBaseFileWriterBuilder;
use self::prometheus::monitored_position_delete_writer::MonitoredPositionDeleteWriterBuilder;
use super::decouple_checkpoint_log_sink::{
    default_commit_checkpoint_interval, DecoupleCheckpointLogSinkerOf,
};
use super::{
    Sink, SinkError, SinkWriterMetrics, SinkWriterParam, GLOBAL_SINK_METRICS,
    SINK_TYPE_APPEND_ONLY, SINK_TYPE_OPTION, SINK_TYPE_UPSERT,
};
use crate::connector_common::IcebergCommon;
use crate::sink::coordinate::CoordinatedSinkWriter;
use crate::sink::writer::SinkWriter;
use crate::sink::{Result, SinkCommitCoordinator, SinkParam};
use crate::{deserialize_bool_from_string, deserialize_optional_string_seq_from_string};

pub const ICEBERG_SINK: &str = "iceberg";

#[serde_as]
#[derive(Debug, Clone, PartialEq, Eq, Deserialize, WithOptions)]
pub struct IcebergConfig {
    pub r#type: String, // accept "append-only" or "upsert"

    #[serde(default, deserialize_with = "deserialize_bool_from_string")]
    pub force_append_only: bool,

    #[serde(flatten)]
    common: IcebergCommon,

    #[serde(
        rename = "primary_key",
        default,
        deserialize_with = "deserialize_optional_string_seq_from_string"
    )]
    pub primary_key: Option<Vec<String>>,

    // Props for java catalog props.
    #[serde(skip)]
    pub java_catalog_props: HashMap<String, String>,

    /// Commit every n(>0) checkpoints, default is 10.
    #[serde(default = "default_commit_checkpoint_interval")]
    #[serde_as(as = "DisplayFromStr")]
    pub commit_checkpoint_interval: u64,

    #[serde(default, deserialize_with = "deserialize_bool_from_string")]
    pub create_table_if_not_exists: bool,
}

impl IcebergConfig {
    pub fn from_btreemap(values: BTreeMap<String, String>) -> Result<Self> {
        let mut config =
            serde_json::from_value::<IcebergConfig>(serde_json::to_value(&values).unwrap())
                .map_err(|e| SinkError::Config(anyhow!(e)))?;

        if config.r#type != SINK_TYPE_APPEND_ONLY && config.r#type != SINK_TYPE_UPSERT {
            return Err(SinkError::Config(anyhow!(
                "`{}` must be {}, or {}",
                SINK_TYPE_OPTION,
                SINK_TYPE_APPEND_ONLY,
                SINK_TYPE_UPSERT
            )));
        }

        if config.r#type == SINK_TYPE_UPSERT {
            if let Some(primary_key) = &config.primary_key {
                if primary_key.is_empty() {
                    return Err(SinkError::Config(anyhow!(
                        "Primary_key must not be empty in {}",
                        SINK_TYPE_UPSERT
                    )));
                }
            } else {
                return Err(SinkError::Config(anyhow!(
                    "Must set primary_key in {}",
                    SINK_TYPE_UPSERT
                )));
            }
        }

        if config.common.catalog_name.is_none()
            && config.common.catalog_type.as_deref() != Some("storage")
        {
            return Err(SinkError::Config(anyhow!(
                "catalog.name must be set for non-storage catalog"
            )));
        }

        // All configs start with "catalog." will be treated as java configs.
        config.java_catalog_props = values
            .iter()
            .filter(|(k, _v)| {
                k.starts_with("catalog.")
                    && k != &"catalog.uri"
                    && k != &"catalog.type"
                    && k != &"catalog.name"
            })
            .map(|(k, v)| (k[8..].to_string(), v.to_string()))
            .collect();

        if config.commit_checkpoint_interval == 0 {
            return Err(SinkError::Config(anyhow!(
                "`commit_checkpoint_interval` must be greater than 0"
            )));
        }

        Ok(config)
    }

    pub fn catalog_type(&self) -> &str {
        self.common.catalog_type()
    }

    pub async fn create_catalog(&self) -> Result<CatalogRef> {
        self.common
            .create_catalog(&self.java_catalog_props)
            .await
            .map_err(Into::into)
    }

    pub async fn load_table(&self) -> Result<Table> {
        self.common
            .load_table(&self.java_catalog_props)
            .await
            .map_err(Into::into)
    }

    pub async fn create_catalog_v2(&self) -> Result<Arc<dyn CatalogV2>> {
        self.common
            .create_catalog_v2(&self.java_catalog_props)
            .await
            .map_err(Into::into)
    }

    pub fn full_table_name_v2(&self) -> Result<TableIdent> {
        self.common.full_table_name_v2().map_err(Into::into)
    }
}

pub struct IcebergSink {
    config: IcebergConfig,
    param: SinkParam,
    // In upsert mode, it never be None and empty.
    unique_column_ids: Option<Vec<usize>>,
}

impl TryFrom<SinkParam> for IcebergSink {
    type Error = SinkError;

    fn try_from(param: SinkParam) -> std::result::Result<Self, Self::Error> {
        let config = IcebergConfig::from_btreemap(param.properties.clone())?;
        IcebergSink::new(config, param)
    }
}

impl Debug for IcebergSink {
    fn fmt(&self, f: &mut std::fmt::Formatter<'_>) -> std::fmt::Result {
        f.debug_struct("IcebergSink")
            .field("config", &self.config)
            .finish()
    }
}

impl IcebergSink {
    async fn create_and_validate_table(&self) -> Result<Table> {
        if self.config.create_table_if_not_exists {
            self.create_table_if_not_exists().await?;
        }

        let table = self
            .config
            .load_table()
            .await
            .map_err(|err| SinkError::Iceberg(anyhow!(err)))?;

        let sink_schema = self.param.schema();
        let iceberg_schema = table
            .current_table_metadata()
            .current_schema()
            .map_err(|err| SinkError::Iceberg(anyhow!(err)))?
            .clone()
            .try_into()
            .map_err(|err: icelake::Error| SinkError::Iceberg(anyhow!(err)))?;

        try_matches_arrow_schema(&sink_schema, &iceberg_schema)
            .map_err(|err| SinkError::Iceberg(anyhow!(err)))?;

        Ok(table)
    }

    async fn create_table_if_not_exists(&self) -> Result<()> {
        let catalog = self.config.create_catalog_v2().await?;
        let table_id = self
            .config
            .full_table_name_v2()
            .context("Unable to parse table name")?;
        if !catalog
            .table_exists(&table_id)
            .await
            .map_err(|e| SinkError::Iceberg(anyhow!(e)))?
        {
            let namespace = if let Some(database_name) = &self.config.common.database_name {
                NamespaceIdent::new(database_name.clone())
            } else {
                bail!("database name must be set if you want to create table")
            };

            let iceberg_create_table_arrow_convert = IcebergCreateTableArrowConvert::default();
            // convert risingwave schema -> arrow schema -> iceberg schema
            let arrow_fields = self
                .param
                .columns
                .iter()
                .map(|column| {
                    Ok(iceberg_create_table_arrow_convert
                        .to_arrow_field(&column.name, &column.data_type)
                        .map_err(|e| SinkError::Iceberg(anyhow!(e)))
                        .context(format!(
                            "failed to convert {}: {} to arrow type",
                            &column.name, &column.data_type
                        ))?)
                })
                .collect::<Result<Vec<ArrowField>>>()?;
            let arrow_schema = arrow_schema_iceberg::Schema::new(arrow_fields);
            let iceberg_schema = iceberg::arrow::arrow_schema_to_schema(&arrow_schema)
                .map_err(|e| SinkError::Iceberg(anyhow!(e)))
                .context("failed to convert arrow schema to iceberg schema")?;

            let location = {
                let mut names = namespace.clone().inner();
                names.push(self.config.common.table_name.to_string());
                match &self.config.common.warehouse_path {
                    Some(warehouse_path) => {
                        let url = Url::parse(warehouse_path);
                        if url.is_err() {
                            // For rest catalog, the warehouse_path could be a warehouse name.
                            // In this case, we should specify the location when creating a table.
                            if self.config.common.catalog_type() == "rest"
                                || self.config.common.catalog_type() == "rest_rust"
                            {
                                None
                            } else {
                                bail!(format!("Invalid warehouse path: {}", warehouse_path))
                            }
                        } else if warehouse_path.ends_with('/') {
                            Some(format!("{}{}", warehouse_path, names.join("/")))
                        } else {
                            Some(format!("{}/{}", warehouse_path, names.join("/")))
                        }
                    }
                    None => None,
                }
            };

            let table_creation_builder = TableCreation::builder()
                .name(self.config.common.table_name.clone())
                .schema(iceberg_schema);

            let table_creation = match location {
                Some(location) => table_creation_builder.location(location).build(),
                None => table_creation_builder.build(),
            };

            catalog
                .create_table(&namespace, table_creation)
                .await
                .map_err(|e| SinkError::Iceberg(anyhow!(e)))
                .context("failed to create iceberg table")?;
        }
        Ok(())
    }

    pub fn new(config: IcebergConfig, param: SinkParam) -> Result<Self> {
        let unique_column_ids = if config.r#type == SINK_TYPE_UPSERT && !config.force_append_only {
            if let Some(pk) = &config.primary_key {
                let mut unique_column_ids = Vec::with_capacity(pk.len());
                for col_name in pk {
                    let id = param
                        .columns
                        .iter()
                        .find(|col| col.name.as_str() == col_name)
                        .ok_or_else(|| {
                            SinkError::Config(anyhow!(
                                "Primary key column {} not found in sink schema",
                                col_name
                            ))
                        })?
                        .column_id
                        .get_id() as usize;
                    unique_column_ids.push(id);
                }
                Some(unique_column_ids)
            } else {
                unreachable!()
            }
        } else {
            None
        };
        Ok(Self {
            config,
            param,
            unique_column_ids,
        })
    }
}

impl Sink for IcebergSink {
    type Coordinator = IcebergSinkCommitter;
    type LogSinker = DecoupleCheckpointLogSinkerOf<CoordinatedSinkWriter<IcebergWriter>>;

    const SINK_NAME: &'static str = ICEBERG_SINK;

    async fn validate(&self) -> Result<()> {
        if "glue".eq_ignore_ascii_case(self.config.catalog_type()) {
            risingwave_common::license::Feature::IcebergSinkWithGlue
                .check_available()
                .map_err(|e| anyhow::anyhow!(e))?;
        }
        let _ = self.create_and_validate_table().await?;
        Ok(())
    }

    async fn new_log_sinker(&self, writer_param: SinkWriterParam) -> Result<Self::LogSinker> {
        let table = self.create_and_validate_table().await?;
        let inner = if let Some(unique_column_ids) = &self.unique_column_ids {
            IcebergWriter::new_upsert(table, unique_column_ids.clone(), &writer_param).await?
        } else {
            IcebergWriter::new_append_only(table, &writer_param).await?
        };

        let metrics = SinkWriterMetrics::new(&writer_param);
        let writer = CoordinatedSinkWriter::new(
            writer_param
                .meta_client
                .expect("should have meta client")
                .sink_coordinate_client()
                .await,
            self.param.clone(),
            writer_param.vnode_bitmap.ok_or_else(|| {
                SinkError::Remote(anyhow!(
                    "sink needs coordination and should not have singleton input"
                ))
            })?,
            inner,
        )
        .await?;

        let commit_checkpoint_interval =
            NonZeroU64::new(self.config.commit_checkpoint_interval).expect(
                "commit_checkpoint_interval should be greater than 0, and it should be checked in config validation",
            );

        Ok(DecoupleCheckpointLogSinkerOf::new(
            writer,
            metrics,
            commit_checkpoint_interval,
        ))
    }

    async fn new_coordinator(&self) -> Result<Self::Coordinator> {
        let catalog = self.config.create_catalog().await?;
        let table = self.create_and_validate_table().await?;
        let partition_type = table.current_partition_type()?;

        Ok(IcebergSinkCommitter {
            catalog,
            table,
            partition_type,
        })
    }
}

pub struct IcebergWriter {
    inner_writer: IcebergWriterEnum,
    schema: SchemaRef,
    // See comments below
    metrics: IcebergWriterMetrics,
}

pub struct IcebergWriterMetrics {
    // NOTE: These 2 metrics are not used directly by us, but only kept for lifecycle management.
    // They are actually used in `PrometheusWriterBuilder`:
    //     WriterMetrics::new(write_qps.deref().clone(), write_latency.deref().clone())
    // We keep them here to let the guard cleans the labels from metrics registry when dropped
    _write_qps: LabelGuardedIntCounter<3>,
    _write_latency: LabelGuardedHistogram<3>,

    write_bytes: LabelGuardedIntCounter<3>,
}

enum IcebergWriterEnum {
    AppendOnly(RecordBatchWriter),
    Upsert(DeltaWriter),
}

impl IcebergWriter {
    fn schema_with_extra_partition_col(table: &Table, idx: usize) -> Result<SchemaRef> {
        let schema = table.current_arrow_schema()?;

        let mut fields = schema.fields().to_vec();
        let partition_type =
            if let ArrowDataType::Struct(s) = table.current_partition_type()?.try_into()? {
                let fields = Fields::from(
                    s.into_iter()
                        .enumerate()
                        .map(|(id, field)| {
                            ArrowField::new(format!("f{id}"), field.data_type().clone(), true)
                        })
                        .collect::<Vec<_>>(),
                );
                ArrowDataType::Struct(fields)
            } else {
                unimplemented!()
            };
        fields.insert(
            idx,
            ArrowField::new("_rw_partition", partition_type, false).into(),
        );
        Ok(ArrowSchema::new(fields).into())
    }

    pub async fn new_append_only(table: Table, writer_param: &SinkWriterParam) -> Result<Self> {
        let builder_helper = table.builder_helper()?;
        let SinkWriterParam {
            extra_partition_col_idx,
            actor_id,
            sink_id,
            sink_name,
            ..
        } = writer_param;
        let metrics_labels = [
            &actor_id.to_string(),
            &sink_id.to_string(),
            sink_name.as_str(),
        ];

        // Metrics
        let write_qps = GLOBAL_SINK_METRICS
            .iceberg_write_qps
            .with_guarded_label_values(&metrics_labels);
        let write_latency = GLOBAL_SINK_METRICS
            .iceberg_write_latency
            .with_guarded_label_values(&metrics_labels);
        let rolling_unflushed_data_file = GLOBAL_SINK_METRICS
            .iceberg_rolling_unflushed_data_file
            .with_guarded_label_values(&metrics_labels);

        let data_file_builder = DataFileWriterBuilder::new(MonitoredBaseFileWriterBuilder::new(
            builder_helper
                .rolling_writer_builder(builder_helper.parquet_writer_builder(0, None)?)?,
            rolling_unflushed_data_file,
        ));

        let write_bytes = GLOBAL_SINK_METRICS
            .iceberg_write_bytes
            .with_guarded_label_values(&metrics_labels);

        if let Some(extra_partition_col_idx) = extra_partition_col_idx {
            let partition_data_file_builder = builder_helper.precompute_partition_writer_builder(
                data_file_builder.clone(),
                *extra_partition_col_idx,
            )?;
            let dispatch_builder = builder_helper
                .dispatcher_writer_builder(partition_data_file_builder, data_file_builder)?;
            let prometheus_builder = PrometheusWriterBuilder::new(
                dispatch_builder,
                WriterMetrics::new(write_qps.deref().clone(), write_latency.deref().clone()),
            );
            let schema = Self::schema_with_extra_partition_col(&table, *extra_partition_col_idx)?;
            let inner_writer = RecordBatchWriter::new(prometheus_builder.build(&schema).await?);
            Ok(Self {
                inner_writer: IcebergWriterEnum::AppendOnly(inner_writer),
                schema,
                metrics: IcebergWriterMetrics {
                    _write_qps: write_qps,
                    _write_latency: write_latency,
                    write_bytes,
                },
            })
        } else {
            let partition_data_file_builder =
                builder_helper.fanout_partition_writer_builder(data_file_builder.clone())?;
            let dispatch_builder = builder_helper
                .dispatcher_writer_builder(partition_data_file_builder, data_file_builder)?;
            // wrap a layer with collect write metrics
            let prometheus_builder = PrometheusWriterBuilder::new(
                dispatch_builder,
                WriterMetrics::new(write_qps.deref().clone(), write_latency.deref().clone()),
            );
            let schema = table.current_arrow_schema()?;
            let inner_writer = RecordBatchWriter::new(prometheus_builder.build(&schema).await?);
            Ok(Self {
                inner_writer: IcebergWriterEnum::AppendOnly(inner_writer),
                schema,
                metrics: IcebergWriterMetrics {
                    _write_qps: write_qps,
                    _write_latency: write_latency,
                    write_bytes,
                },
            })
        }
    }

    pub async fn new_upsert(
        table: Table,
        unique_column_ids: Vec<usize>,
        writer_param: &SinkWriterParam,
    ) -> Result<Self> {
        let builder_helper = table.builder_helper()?;
        let SinkWriterParam {
            extra_partition_col_idx,
            actor_id,
            sink_id,
            sink_name,
            ..
        } = writer_param;
        let metrics_labels = [
            &actor_id.to_string(),
            &sink_id.to_string(),
            sink_name.as_str(),
        ];

        // Metrics
        let write_qps = GLOBAL_SINK_METRICS
            .iceberg_write_qps
            .with_guarded_label_values(&metrics_labels);
        let write_latency = GLOBAL_SINK_METRICS
            .iceberg_write_latency
            .with_guarded_label_values(&metrics_labels);
        let rolling_unflushed_data_file = GLOBAL_SINK_METRICS
            .iceberg_rolling_unflushed_data_file
            .with_guarded_label_values(&metrics_labels);
        let position_delete_cache_num = GLOBAL_SINK_METRICS
            .iceberg_position_delete_cache_num
            .with_guarded_label_values(&metrics_labels);
        let write_bytes = GLOBAL_SINK_METRICS
            .iceberg_write_bytes
            .with_guarded_label_values(&metrics_labels);

        let data_file_builder = DataFileWriterBuilder::new(MonitoredBaseFileWriterBuilder::new(
            builder_helper
                .rolling_writer_builder(builder_helper.parquet_writer_builder(0, None)?)?,
            rolling_unflushed_data_file,
        ));
        let position_delete_builder = MonitoredPositionDeleteWriterBuilder::new(
            builder_helper.position_delete_writer_builder(0, 1024)?,
            position_delete_cache_num,
        );
        let equality_delete_builder =
            builder_helper.equality_delete_writer_builder(unique_column_ids.clone(), 0)?;
        let delta_builder = EqualityDeltaWriterBuilder::new(
            data_file_builder,
            position_delete_builder,
            equality_delete_builder,
            unique_column_ids,
        );
        if let Some(extra_partition_col_idx) = extra_partition_col_idx {
            let partition_delta_builder = builder_helper.precompute_partition_writer_builder(
                delta_builder.clone(),
                *extra_partition_col_idx,
            )?;
            let dispatch_builder =
                builder_helper.dispatcher_writer_builder(partition_delta_builder, delta_builder)?;
            // wrap a layer with collect write metrics
            let prometheus_builder = PrometheusWriterBuilder::new(
                dispatch_builder,
                WriterMetrics::new(write_qps.deref().clone(), write_latency.deref().clone()),
            );
            let schema = Self::schema_with_extra_partition_col(&table, *extra_partition_col_idx)?;
            let inner_writer = DeltaWriter::new(prometheus_builder.build(&schema).await?);
            Ok(Self {
                inner_writer: IcebergWriterEnum::Upsert(inner_writer),
                schema,
                metrics: IcebergWriterMetrics {
                    _write_qps: write_qps,
                    _write_latency: write_latency,
                    write_bytes,
                },
            })
        } else {
            let partition_delta_builder =
                builder_helper.fanout_partition_writer_builder(delta_builder.clone())?;
            let dispatch_builder =
                builder_helper.dispatcher_writer_builder(partition_delta_builder, delta_builder)?;
            // wrap a layer with collect write metrics
            let prometheus_builder = PrometheusWriterBuilder::new(
                dispatch_builder,
                WriterMetrics::new(write_qps.deref().clone(), write_latency.deref().clone()),
            );
            let schema = table.current_arrow_schema()?;
            let inner_writer = DeltaWriter::new(prometheus_builder.build(&schema).await?);
            Ok(Self {
                inner_writer: IcebergWriterEnum::Upsert(inner_writer),
                schema,
                metrics: IcebergWriterMetrics {
                    _write_qps: write_qps,
                    _write_latency: write_latency,
                    write_bytes,
                },
            })
        }
    }
}

#[async_trait]
impl SinkWriter for IcebergWriter {
    type CommitMetadata = Option<SinkMetadata>;

    /// Begin a new epoch
    async fn begin_epoch(&mut self, _epoch: u64) -> Result<()> {
        // Just skip it.
        Ok(())
    }

    /// Write a stream chunk to sink
    async fn write_batch(&mut self, chunk: StreamChunk) -> Result<()> {
        let (mut chunk, ops) = chunk.compact().into_parts();
        if ops.len() == 0 {
            return Ok(());
        }

        let write_batch_size = chunk.estimated_heap_size();
        match &mut self.inner_writer {
            IcebergWriterEnum::AppendOnly(writer) => {
                // filter chunk
                let filters =
                    chunk.visibility() & ops.iter().map(|op| *op == Op::Insert).collect::<Bitmap>();
                chunk.set_visibility(filters);
                let chunk = IcebergArrowConvert
                    .to_record_batch(self.schema.clone(), &chunk.compact())
                    .map_err(|err| SinkError::Iceberg(anyhow!(err)))?;

                writer.write(chunk).await?;
            }
            IcebergWriterEnum::Upsert(writer) => {
                let chunk = IcebergArrowConvert
                    .to_record_batch(self.schema.clone(), &chunk)
                    .map_err(|err| SinkError::Iceberg(anyhow!(err)))?;

                writer
                    .write(
                        ops.iter()
                            .map(|op| match op {
                                Op::UpdateInsert | Op::Insert => INSERT_OP,
                                Op::UpdateDelete | Op::Delete => DELETE_OP,
                            })
                            .collect_vec(),
                        chunk,
                    )
                    .await?;
            }
        }
        self.metrics.write_bytes.inc_by(write_batch_size as _);
        Ok(())
    }

    /// Receive a barrier and mark the end of current epoch. When `is_checkpoint` is true, the sink
    /// writer should commit the current epoch.
    async fn barrier(&mut self, is_checkpoint: bool) -> Result<Option<SinkMetadata>> {
        // Skip it if not checkpoint
        if !is_checkpoint {
            return Ok(None);
        }

        let res = match &mut self.inner_writer {
            IcebergWriterEnum::AppendOnly(writer) => {
                let data_files = writer.flush().await?;
                WriteResult {
                    data_files,
                    delete_files: vec![],
                }
            }
            IcebergWriterEnum::Upsert(writer) => {
                let mut res = WriteResult {
                    data_files: vec![],
                    delete_files: vec![],
                };
                for delta in writer.flush().await? {
                    res.data_files.extend(delta.data);
                    res.delete_files.extend(delta.pos_delete);
                    res.delete_files.extend(delta.eq_delete);
                }
                res
            }
        };

        Ok(Some(SinkMetadata::try_from(&res)?))
    }

    /// Clean up
    async fn abort(&mut self) -> Result<()> {
        // TODO: abort should clean up all the data written in this epoch.
        Ok(())
    }
}

const DATA_FILES: &str = "data_files";
const DELETE_FILES: &str = "delete_files";

#[derive(Default, Debug)]
struct WriteResult {
    data_files: Vec<DataFile>,
    delete_files: Vec<DataFile>,
}

impl WriteResult {
    fn try_from(value: &SinkMetadata, partition_type: &Any) -> Result<Self> {
        if let Some(Serialized(v)) = &value.metadata {
            let mut values = if let serde_json::Value::Object(v) =
                serde_json::from_slice::<serde_json::Value>(&v.metadata)
                    .context("Can't parse iceberg sink metadata")?
            {
                v
            } else {
                bail!("iceberg sink metadata should be an object");
            };

            let data_files: Vec<DataFile>;
            let delete_files: Vec<DataFile>;
            if let serde_json::Value::Array(values) = values
                .remove(DATA_FILES)
                .ok_or_else(|| anyhow!("iceberg sink metadata should have data_files object"))?
            {
                data_files = values
                    .into_iter()
                    .map(|value| data_file_from_json(value, partition_type.clone()))
                    .collect::<std::result::Result<Vec<DataFile>, icelake::Error>>()
                    .unwrap();
            } else {
                bail!("iceberg sink metadata should have data_files object");
            }
            if let serde_json::Value::Array(values) = values
                .remove(DELETE_FILES)
                .ok_or_else(|| anyhow!("iceberg sink metadata should have data_files object"))?
            {
                delete_files = values
                    .into_iter()
                    .map(|value| data_file_from_json(value, partition_type.clone()))
                    .collect::<std::result::Result<Vec<DataFile>, icelake::Error>>()
                    .context("Failed to parse data file from json")?;
            } else {
                bail!("Iceberg sink metadata should have data_files object");
            }
            Ok(Self {
                data_files,
                delete_files,
            })
        } else {
            bail!("Can't create iceberg sink write result from empty data!")
        }
    }
}

impl<'a> TryFrom<&'a WriteResult> for SinkMetadata {
    type Error = SinkError;

    fn try_from(value: &'a WriteResult) -> std::result::Result<SinkMetadata, Self::Error> {
        let json_data_files = serde_json::Value::Array(
            value
                .data_files
                .iter()
                .cloned()
                .map(data_file_to_json)
                .collect::<std::result::Result<Vec<serde_json::Value>, icelake::Error>>()
                .context("Can't serialize data files to json")?,
        );
        let json_delete_files = serde_json::Value::Array(
            value
                .delete_files
                .iter()
                .cloned()
                .map(data_file_to_json)
                .collect::<std::result::Result<Vec<serde_json::Value>, icelake::Error>>()
                .context("Can't serialize data files to json")?,
        );
        let json_value = serde_json::Value::Object(
            vec![
                (DATA_FILES.to_string(), json_data_files),
                (DELETE_FILES.to_string(), json_delete_files),
            ]
            .into_iter()
            .collect(),
        );
        Ok(SinkMetadata {
            metadata: Some(Serialized(SerializedMetadata {
                metadata: serde_json::to_vec(&json_value)
                    .context("Can't serialize iceberg sink metadata")?,
            })),
        })
    }
}

pub struct IcebergSinkCommitter {
    catalog: CatalogRef,
    table: Table,
    partition_type: Any,
}

#[async_trait::async_trait]
impl SinkCommitCoordinator for IcebergSinkCommitter {
    async fn init(&mut self) -> Result<()> {
        tracing::info!("Iceberg commit coordinator inited.");
        Ok(())
    }

    async fn commit(&mut self, epoch: u64, metadata: Vec<SinkMetadata>) -> Result<()> {
        tracing::info!("Starting iceberg commit in epoch {epoch}.");

        let write_results = metadata
            .iter()
            .map(|meta| WriteResult::try_from(meta, &self.partition_type))
            .collect::<Result<Vec<WriteResult>>>()?;
        if write_results.is_empty()
            || write_results
                .iter()
                .all(|r| r.data_files.is_empty() && r.delete_files.is_empty())
        {
            tracing::debug!(?epoch, "no data to commit");
            return Ok(());
        }
        // Load the latest table to avoid concurrent modification with the best effort.
        self.table = self
            .catalog
            .clone()
            .load_table(self.table.table_name())
            .await?;
        let mut txn = Transaction::new(&mut self.table);
        write_results.into_iter().for_each(|s| {
            txn.append_data_file(s.data_files);
            txn.append_delete_file(s.delete_files);
        });
        txn.commit().await.map_err(|err| {
            tracing::error!(error = %err.as_report(), "Failed to commit iceberg table");
            SinkError::Iceberg(anyhow!(err))
        })?;

        tracing::info!("Succeeded to commit to iceberg table in epoch {epoch}.");
        Ok(())
    }
}

/// Try to match our schema with iceberg schema.
pub fn try_matches_arrow_schema(
    rw_schema: &Schema,
    arrow_schema: &ArrowSchema,
) -> anyhow::Result<()> {
    if rw_schema.fields.len() != arrow_schema.fields().len() {
        bail!(
            "Schema length mismatch, risingwave is {}, and iceberg is {}",
            rw_schema.fields.len(),
            arrow_schema.fields.len()
        );
    }

    let mut schema_fields = HashMap::new();
    rw_schema.fields.iter().for_each(|field| {
        let res = schema_fields.insert(&field.name, &field.data_type);
        // This assert is to make sure there is no duplicate field name in the schema.
        assert!(res.is_none())
    });

    for arrow_field in &arrow_schema.fields {
        let our_field_type = schema_fields
            .get(arrow_field.name())
            .ok_or_else(|| anyhow!("Field {} not found in our schema", arrow_field.name()))?;

        // Iceberg source should be able to read iceberg decimal type.
        let converted_arrow_data_type = IcebergArrowConvert
            .to_arrow_field("", our_field_type)
            .map_err(|e| anyhow!(e))?
            .data_type()
            .clone();

        let compatible = match (&converted_arrow_data_type, arrow_field.data_type()) {
            (ArrowDataType::Decimal128(_, _), ArrowDataType::Decimal128(_, _)) => true,
            (ArrowDataType::Binary, ArrowDataType::LargeBinary) => true,
            (ArrowDataType::LargeBinary, ArrowDataType::Binary) => true,
            // cases where left != right (metadata, field name mismatch)
            //
            // all nested types: in iceberg `field_id` will always be present, but RW doesn't have it:
            // {"PARQUET:field_id": ".."}
            //
            // map: The standard name in arrow is "entries", "key", "value".
            // in iceberg-rs, it's called "key_value"
            (left, right) => left.equals_datatype(right),
        };
        if !compatible {
            bail!("field {}'s type is incompatible\nRisingWave converted data type: {}\niceberg's data type: {}",
                    arrow_field.name(), converted_arrow_data_type, arrow_field.data_type()
                );
        }
    }
    Ok(())
}

#[cfg(test)]
mod test {
    use std::collections::BTreeMap;

    use risingwave_common::catalog::Field;

    use crate::connector_common::IcebergCommon;
    use crate::sink::decouple_checkpoint_log_sink::DEFAULT_COMMIT_CHECKPOINT_INTERVAL_WITH_SINK_DECOUPLE;
    use crate::sink::iceberg::IcebergConfig;
    use crate::source::DataType;

    #[test]
    fn test_compatible_arrow_schema() {
        use arrow_schema_iceberg::{DataType as ArrowDataType, Field as ArrowField};

        use super::*;
        let risingwave_schema = Schema::new(vec![
            Field::with_name(DataType::Int32, "a"),
            Field::with_name(DataType::Int32, "b"),
            Field::with_name(DataType::Int32, "c"),
        ]);
        let arrow_schema = ArrowSchema::new(vec![
            ArrowField::new("a", ArrowDataType::Int32, false),
            ArrowField::new("b", ArrowDataType::Int32, false),
            ArrowField::new("c", ArrowDataType::Int32, false),
        ]);

        try_matches_arrow_schema(&risingwave_schema, &arrow_schema).unwrap();

        let risingwave_schema = Schema::new(vec![
            Field::with_name(DataType::Int32, "d"),
            Field::with_name(DataType::Int32, "c"),
            Field::with_name(DataType::Int32, "a"),
            Field::with_name(DataType::Int32, "b"),
        ]);
        let arrow_schema = ArrowSchema::new(vec![
            ArrowField::new("a", ArrowDataType::Int32, false),
            ArrowField::new("b", ArrowDataType::Int32, false),
            ArrowField::new("d", ArrowDataType::Int32, false),
            ArrowField::new("c", ArrowDataType::Int32, false),
        ]);
        try_matches_arrow_schema(&risingwave_schema, &arrow_schema).unwrap();
    }

    #[test]
    fn test_parse_iceberg_config() {
        let values = [
            ("connector", "iceberg"),
            ("type", "upsert"),
            ("primary_key", "v1"),
            ("warehouse.path", "s3://iceberg"),
            ("s3.endpoint", "http://127.0.0.1:9301"),
            ("s3.access.key", "hummockadmin"),
            ("s3.secret.key", "hummockadmin"),
            ("s3.path.style.access", "true"),
            ("s3.region", "us-east-1"),
            ("catalog.type", "jdbc"),
            ("catalog.name", "demo"),
            ("catalog.uri", "jdbc://postgresql://postgres:5432/iceberg"),
            ("catalog.jdbc.user", "admin"),
            ("catalog.jdbc.password", "123456"),
            ("database.name", "demo_db"),
            ("table.name", "demo_table"),
        ]
        .into_iter()
        .map(|(k, v)| (k.to_string(), v.to_string()))
        .collect();

        let iceberg_config = IcebergConfig::from_btreemap(values).unwrap();

        let expected_iceberg_config = IcebergConfig {
            common: IcebergCommon {
                warehouse_path: Some("s3://iceberg".to_string()),
                catalog_uri: Some("jdbc://postgresql://postgres:5432/iceberg".to_string()),
                region: Some("us-east-1".to_string()),
                endpoint: Some("http://127.0.0.1:9301".to_string()),
                access_key: Some("hummockadmin".to_string()),
                secret_key: Some("hummockadmin".to_string()),
                catalog_type: Some("jdbc".to_string()),
                catalog_name: Some("demo".to_string()),
                database_name: Some("demo_db".to_string()),
                table_name: "demo_table".to_string(),
                path_style_access: Some(true),
<<<<<<< HEAD
                enable_config_load: None,
=======
                credential: None,
                oauth2_server_uri: None,
                scope: None,
                token: None,
>>>>>>> b4bca572
            },
            r#type: "upsert".to_string(),
            force_append_only: false,
            primary_key: Some(vec!["v1".to_string()]),
            java_catalog_props: [("jdbc.user", "admin"), ("jdbc.password", "123456")]
                .into_iter()
                .map(|(k, v)| (k.to_string(), v.to_string()))
                .collect(),
            commit_checkpoint_interval: DEFAULT_COMMIT_CHECKPOINT_INTERVAL_WITH_SINK_DECOUPLE,
            create_table_if_not_exists: false,
        };

        assert_eq!(iceberg_config, expected_iceberg_config);

        assert_eq!(
            &iceberg_config.common.full_table_name().unwrap().to_string(),
            "demo_db.demo_table"
        );
    }

    async fn test_create_catalog(configs: BTreeMap<String, String>) {
        let iceberg_config = IcebergConfig::from_btreemap(configs).unwrap();

        let table = iceberg_config.load_table().await.unwrap();

        println!("{:?}", table.table_name());
    }

    #[tokio::test]
    #[ignore]
    async fn test_storage_catalog() {
        let values = [
            ("connector", "iceberg"),
            ("type", "append-only"),
            ("force_append_only", "true"),
            ("s3.endpoint", "http://127.0.0.1:9301"),
            ("s3.access.key", "hummockadmin"),
            ("s3.secret.key", "hummockadmin"),
            ("s3.region", "us-east-1"),
            ("s3.path.style.access", "true"),
            ("catalog.name", "demo"),
            ("catalog.type", "storage"),
            ("warehouse.path", "s3://icebergdata/demo"),
            ("database.name", "s1"),
            ("table.name", "t1"),
        ]
        .into_iter()
        .map(|(k, v)| (k.to_string(), v.to_string()))
        .collect();

        test_create_catalog(values).await;
    }

    #[tokio::test]
    #[ignore]
    async fn test_rest_catalog() {
        let values = [
            ("connector", "iceberg"),
            ("type", "append-only"),
            ("force_append_only", "true"),
            ("s3.endpoint", "http://127.0.0.1:9301"),
            ("s3.access.key", "hummockadmin"),
            ("s3.secret.key", "hummockadmin"),
            ("s3.region", "us-east-1"),
            ("s3.path.style.access", "true"),
            ("catalog.name", "demo"),
            ("catalog.type", "rest"),
            ("catalog.uri", "http://192.168.167.4:8181"),
            ("warehouse.path", "s3://icebergdata/demo"),
            ("database.name", "s1"),
            ("table.name", "t1"),
        ]
        .into_iter()
        .map(|(k, v)| (k.to_string(), v.to_string()))
        .collect();

        test_create_catalog(values).await;
    }

    #[tokio::test]
    #[ignore]
    async fn test_jdbc_catalog() {
        let values = [
            ("connector", "iceberg"),
            ("type", "append-only"),
            ("force_append_only", "true"),
            ("s3.endpoint", "http://127.0.0.1:9301"),
            ("s3.access.key", "hummockadmin"),
            ("s3.secret.key", "hummockadmin"),
            ("s3.region", "us-east-1"),
            ("s3.path.style.access", "true"),
            ("catalog.name", "demo"),
            ("catalog.type", "jdbc"),
            ("catalog.uri", "jdbc:postgresql://localhost:5432/iceberg"),
            ("catalog.jdbc.user", "admin"),
            ("catalog.jdbc.password", "123456"),
            ("warehouse.path", "s3://icebergdata/demo"),
            ("database.name", "s1"),
            ("table.name", "t1"),
        ]
        .into_iter()
        .map(|(k, v)| (k.to_string(), v.to_string()))
        .collect();

        test_create_catalog(values).await;
    }

    #[tokio::test]
    #[ignore]
    async fn test_hive_catalog() {
        let values = [
            ("connector", "iceberg"),
            ("type", "append-only"),
            ("force_append_only", "true"),
            ("s3.endpoint", "http://127.0.0.1:9301"),
            ("s3.access.key", "hummockadmin"),
            ("s3.secret.key", "hummockadmin"),
            ("s3.region", "us-east-1"),
            ("s3.path.style.access", "true"),
            ("catalog.name", "demo"),
            ("catalog.type", "hive"),
            ("catalog.uri", "thrift://localhost:9083"),
            ("warehouse.path", "s3://icebergdata/demo"),
            ("database.name", "s1"),
            ("table.name", "t1"),
        ]
        .into_iter()
        .map(|(k, v)| (k.to_string(), v.to_string()))
        .collect();

        test_create_catalog(values).await;
    }
}<|MERGE_RESOLUTION|>--- conflicted
+++ resolved
@@ -1029,14 +1029,11 @@
                 database_name: Some("demo_db".to_string()),
                 table_name: "demo_table".to_string(),
                 path_style_access: Some(true),
-<<<<<<< HEAD
-                enable_config_load: None,
-=======
                 credential: None,
                 oauth2_server_uri: None,
                 scope: None,
                 token: None,
->>>>>>> b4bca572
+                enable_config_load: None,
             },
             r#type: "upsert".to_string(),
             force_append_only: false,
