--- conflicted
+++ resolved
@@ -1435,7 +1435,6 @@
 
 #[async_trait::async_trait]
 impl SinkCommitCoordinator for IcebergSinkCommitter {
-<<<<<<< HEAD
     async fn init(&mut self) -> Result<Option<u64>> {
         if self.is_exactly_once {
             tracing::info!(
@@ -1514,13 +1513,6 @@
 
         tracing::info!("Iceberg commit coordinator inited.");
         return Ok(None);
-=======
-    async fn init(&mut self) -> crate::sink::Result<Option<u64>> {
-        tracing::info!("Iceberg commit coordinator inited.");
-        // todo(wcy-fdu): The operation of the exactly once sink in the recovery phase will be performed here, and the returned rewind start offset will be updated.
-        // refer to https://github.com/risingwavelabs/risingwave/pull/19771/files#diff-4eafd6e83f9e3fc16b46073e7f3f65261a06c4fac63a997c89abbb1fdd2ad724R1375-R1415
-        Ok(None)
->>>>>>> 56b25991
     }
 
     async fn commit(&mut self, epoch: u64, metadata: Vec<SinkMetadata>) -> Result<()> {
