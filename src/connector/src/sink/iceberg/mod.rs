// Copyright 2025 RisingWave Labs
//
// Licensed under the Apache License, Version 2.0 (the "License");
// you may not use this file except in compliance with the License.
// You may obtain a copy of the License at
//
//     http://www.apache.org/licenses/LICENSE-2.0
//
// Unless required by applicable law or agreed to in writing, software
// distributed under the License is distributed on an "AS IS" BASIS,
// WITHOUT WARRANTIES OR CONDITIONS OF ANY KIND, either express or implied.
// See the License for the specific language governing permissions and
// limitations under the License.

mod prometheus;
use std::collections::{BTreeMap, HashMap};
use std::fmt::Debug;
use std::num::NonZeroU64;
use std::str::FromStr;
use std::sync::Arc;
use std::time::Duration;

use anyhow::{Context, anyhow};
use async_trait::async_trait;
use await_tree::InstrumentAwait;
use iceberg::arrow::{arrow_schema_to_schema, schema_to_arrow_schema};
use iceberg::spec::{
    DataFile, MAIN_BRANCH, Operation, SerializedDataFile, Transform, UnboundPartitionField,
    UnboundPartitionSpec,
};
use iceberg::table::Table;
use iceberg::transaction::Transaction;
use iceberg::writer::base_writer::data_file_writer::DataFileWriterBuilder;
use iceberg::writer::base_writer::equality_delete_writer::{
    EqualityDeleteFileWriterBuilder, EqualityDeleteWriterConfig,
};
use iceberg::writer::base_writer::sort_position_delete_writer::{
    POSITION_DELETE_SCHEMA, SortPositionDeleteWriterBuilder,
};
use iceberg::writer::file_writer::ParquetWriterBuilder;
use iceberg::writer::file_writer::location_generator::{
    DefaultFileNameGenerator, DefaultLocationGenerator,
};
use iceberg::writer::function_writer::equality_delta_writer::{
    DELETE_OP, EqualityDeltaWriterBuilder, INSERT_OP,
};
use iceberg::writer::function_writer::fanout_partition_writer::FanoutPartitionWriterBuilder;
use iceberg::writer::{IcebergWriter, IcebergWriterBuilder};
use iceberg::{Catalog, NamespaceIdent, TableCreation, TableIdent};
use itertools::Itertools;
use parquet::file::properties::WriterProperties;
use prometheus::monitored_general_writer::MonitoredGeneralWriterBuilder;
use prometheus::monitored_position_delete_writer::MonitoredPositionDeleteWriterBuilder;
use regex::Regex;
use risingwave_common::array::arrow::arrow_array_iceberg::{Int32Array, RecordBatch};
use risingwave_common::array::arrow::arrow_schema_iceberg::{
    self, DataType as ArrowDataType, Field as ArrowField, Fields as ArrowFields,
    Schema as ArrowSchema, SchemaRef,
};
use risingwave_common::array::arrow::{IcebergArrowConvert, IcebergCreateTableArrowConvert};
use risingwave_common::array::{Op, StreamChunk};
use risingwave_common::bail;
use risingwave_common::bitmap::Bitmap;
use risingwave_common::catalog::{Field, Schema};
use risingwave_common::metrics::{LabelGuardedHistogram, LabelGuardedIntCounter};
use risingwave_common_estimate_size::EstimateSize;
use risingwave_pb::connector_service::SinkMetadata;
use risingwave_pb::connector_service::sink_metadata::Metadata::Serialized;
use risingwave_pb::connector_service::sink_metadata::SerializedMetadata;
use serde::Deserialize;
use serde_json::from_value;
use serde_with::{DisplayFromStr, serde_as};
use thiserror_ext::AsReport;
use tokio::sync::mpsc::UnboundedSender;
use tokio_retry::Retry;
use tokio_retry::strategy::{ExponentialBackoff, jitter};
use tracing::warn;
use url::Url;
use uuid::Uuid;
use with_options::WithOptions;

use super::decouple_checkpoint_log_sink::iceberg_default_commit_checkpoint_interval;
use super::{
    GLOBAL_SINK_METRICS, SINK_TYPE_APPEND_ONLY, SINK_TYPE_OPTION, SINK_TYPE_UPSERT, Sink,
    SinkError, SinkWriterParam,
};
use crate::connector_common::{IcebergCommon, IcebergSinkCompactionUpdate, IcebergTableIdentifier};
use crate::enforce_secret::EnforceSecret;
use crate::sink::catalog::SinkId;
use crate::sink::coordinate::CoordinatedLogSinker;
use crate::sink::writer::SinkWriter;
use crate::sink::{
    Result, SinglePhaseCommitCoordinator, SinkCommitCoordinator, SinkParam,
    TwoPhaseCommitCoordinator,
};
use crate::{deserialize_bool_from_string, deserialize_optional_string_seq_from_string};

pub const ICEBERG_SINK: &str = "iceberg";
pub const ICEBERG_COW_BRANCH: &str = "ingestion";
pub const ICEBERG_WRITE_MODE_MERGE_ON_READ: &str = "merge-on-read";
pub const ICEBERG_WRITE_MODE_COPY_ON_WRITE: &str = "copy-on-write";

// Configuration constants
pub const ENABLE_COMPACTION: &str = "enable_compaction";
pub const COMPACTION_INTERVAL_SEC: &str = "compaction_interval_sec";
pub const ENABLE_SNAPSHOT_EXPIRATION: &str = "enable_snapshot_expiration";
pub const WRITE_MODE: &str = "write_mode";
pub const SNAPSHOT_EXPIRATION_RETAIN_LAST: &str = "snapshot_expiration_retain_last";
pub const SNAPSHOT_EXPIRATION_MAX_AGE_MILLIS: &str = "snapshot_expiration_max_age_millis";
pub const SNAPSHOT_EXPIRATION_CLEAR_EXPIRED_FILES: &str = "snapshot_expiration_clear_expired_files";
pub const SNAPSHOT_EXPIRATION_CLEAR_EXPIRED_META_DATA: &str =
    "snapshot_expiration_clear_expired_meta_data";
pub const MAX_SNAPSHOTS_NUM: &str = "max_snapshots_num_before_compaction";

fn default_commit_retry_num() -> u32 {
    8
}

fn default_iceberg_write_mode() -> String {
    ICEBERG_WRITE_MODE_MERGE_ON_READ.to_owned()
}

fn default_true() -> bool {
    true
}

fn default_some_true() -> Option<bool> {
    Some(true)
}

#[serde_as]
#[derive(Debug, Clone, PartialEq, Eq, Deserialize, WithOptions)]
pub struct IcebergConfig {
    pub r#type: String, // accept "append-only" or "upsert"

    #[serde(default, deserialize_with = "deserialize_bool_from_string")]
    pub force_append_only: bool,

    #[serde(flatten)]
    common: IcebergCommon,

    #[serde(flatten)]
    table: IcebergTableIdentifier,

    #[serde(
        rename = "primary_key",
        default,
        deserialize_with = "deserialize_optional_string_seq_from_string"
    )]
    pub primary_key: Option<Vec<String>>,

    // Props for java catalog props.
    #[serde(skip)]
    pub java_catalog_props: HashMap<String, String>,

    #[serde(default)]
    pub partition_by: Option<String>,

    /// Commit every n(>0) checkpoints, default is 60.
    #[serde(default = "iceberg_default_commit_checkpoint_interval")]
    #[serde_as(as = "DisplayFromStr")]
    #[with_option(allow_alter_on_fly)]
    pub commit_checkpoint_interval: u64,

    #[serde(default, deserialize_with = "deserialize_bool_from_string")]
    pub create_table_if_not_exists: bool,

    /// Whether it is `exactly_once`, the default is true.
    #[serde(default = "default_some_true")]
    #[serde_as(as = "Option<DisplayFromStr>")]
    pub is_exactly_once: Option<bool>,
    // Retry commit num when iceberg commit fail. default is 8.
    // # TODO
    // Iceberg table may store the retry commit num in table meta.
    // We should try to find and use that as default commit retry num first.
    #[serde(default = "default_commit_retry_num")]
    pub commit_retry_num: u32,

    /// Whether to enable iceberg compaction.
    #[serde(
        rename = "enable_compaction",
        default,
        deserialize_with = "deserialize_bool_from_string"
    )]
    #[with_option(allow_alter_on_fly)]
    pub enable_compaction: bool,

    /// The interval of iceberg compaction
    #[serde(rename = "compaction_interval_sec", default)]
    #[serde_as(as = "Option<DisplayFromStr>")]
    #[with_option(allow_alter_on_fly)]
    pub compaction_interval_sec: Option<u64>,

    /// Whether to enable iceberg expired snapshots.
    #[serde(
        rename = "enable_snapshot_expiration",
        default,
        deserialize_with = "deserialize_bool_from_string"
    )]
    #[with_option(allow_alter_on_fly)]
    pub enable_snapshot_expiration: bool,

    /// The iceberg write mode, can be `merge-on-read` or `copy-on-write`.
    #[serde(rename = "write_mode", default = "default_iceberg_write_mode")]
    pub write_mode: String,

    /// The maximum age (in milliseconds) for snapshots before they expire
    /// For example, if set to 3600000, snapshots older than 1 hour will be expired
    #[serde(rename = "snapshot_expiration_max_age_millis", default)]
    #[serde_as(as = "Option<DisplayFromStr>")]
    #[with_option(allow_alter_on_fly)]
    pub snapshot_expiration_max_age_millis: Option<i64>,

    /// The number of snapshots to retain
    #[serde(rename = "snapshot_expiration_retain_last", default)]
    #[serde_as(as = "Option<DisplayFromStr>")]
    #[with_option(allow_alter_on_fly)]
    pub snapshot_expiration_retain_last: Option<i32>,

    #[serde(
        rename = "snapshot_expiration_clear_expired_files",
        default = "default_true",
        deserialize_with = "deserialize_bool_from_string"
    )]
    #[with_option(allow_alter_on_fly)]
    pub snapshot_expiration_clear_expired_files: bool,

    #[serde(
        rename = "snapshot_expiration_clear_expired_meta_data",
        default = "default_true",
        deserialize_with = "deserialize_bool_from_string"
    )]
    #[with_option(allow_alter_on_fly)]
    pub snapshot_expiration_clear_expired_meta_data: bool,

    /// The maximum number of snapshots allowed since the last rewrite operation
    /// If set, sink will check snapshot count and wait if exceeded
    #[serde(rename = "max_snapshots_num_before_compaction", default)]
    #[serde_as(as = "Option<DisplayFromStr>")]
    #[with_option(allow_alter_on_fly)]
    pub max_snapshots_num_before_compaction: Option<usize>,
}

impl EnforceSecret for IcebergConfig {
    fn enforce_secret<'a>(
        prop_iter: impl Iterator<Item = &'a str>,
    ) -> crate::error::ConnectorResult<()> {
        for prop in prop_iter {
            IcebergCommon::enforce_one(prop)?;
        }
        Ok(())
    }

    fn enforce_one(prop: &str) -> crate::error::ConnectorResult<()> {
        IcebergCommon::enforce_one(prop)
    }
}

impl IcebergConfig {
    pub fn from_btreemap(values: BTreeMap<String, String>) -> Result<Self> {
        let mut config =
            serde_json::from_value::<IcebergConfig>(serde_json::to_value(&values).unwrap())
                .map_err(|e| SinkError::Config(anyhow!(e)))?;

        if config.r#type != SINK_TYPE_APPEND_ONLY && config.r#type != SINK_TYPE_UPSERT {
            return Err(SinkError::Config(anyhow!(
                "`{}` must be {}, or {}",
                SINK_TYPE_OPTION,
                SINK_TYPE_APPEND_ONLY,
                SINK_TYPE_UPSERT
            )));
        }

        if config.r#type == SINK_TYPE_UPSERT {
            if let Some(primary_key) = &config.primary_key {
                if primary_key.is_empty() {
                    return Err(SinkError::Config(anyhow!(
                        "`primary_key` must not be empty in {}",
                        SINK_TYPE_UPSERT
                    )));
                }
            } else {
                return Err(SinkError::Config(anyhow!(
                    "Must set `primary_key` in {}",
                    SINK_TYPE_UPSERT
                )));
            }
        }

        // All configs start with "catalog." will be treated as java configs.
        config.java_catalog_props = values
            .iter()
            .filter(|(k, _v)| {
                k.starts_with("catalog.")
                    && k != &"catalog.uri"
                    && k != &"catalog.type"
                    && k != &"catalog.name"
                    && k != &"catalog.header"
            })
            .map(|(k, v)| (k[8..].to_string(), v.clone()))
            .collect();

        if config.commit_checkpoint_interval == 0 {
            return Err(SinkError::Config(anyhow!(
                "`commit_checkpoint_interval` must be greater than 0"
            )));
        }

        Ok(config)
    }

    pub fn catalog_type(&self) -> &str {
        self.common.catalog_type()
    }

    pub async fn load_table(&self) -> Result<Table> {
        self.common
            .load_table(&self.table, &self.java_catalog_props)
            .await
            .map_err(Into::into)
    }

    pub async fn create_catalog(&self) -> Result<Arc<dyn Catalog>> {
        self.common
            .create_catalog(&self.java_catalog_props)
            .await
            .map_err(Into::into)
    }

    pub fn full_table_name(&self) -> Result<TableIdent> {
        self.table.to_table_ident().map_err(Into::into)
    }

    pub fn catalog_name(&self) -> String {
        self.common.catalog_name()
    }

    pub fn compaction_interval_sec(&self) -> u64 {
        // default to 1 hour
        self.compaction_interval_sec.unwrap_or(3600)
    }

    /// Calculate the timestamp (in milliseconds) before which snapshots should be expired
    /// Returns `current_time_ms` - `max_age_millis`
    pub fn snapshot_expiration_timestamp_ms(&self, current_time_ms: i64) -> Option<i64> {
        self.snapshot_expiration_max_age_millis
            .map(|max_age_millis| current_time_ms - max_age_millis)
    }
}

pub struct IcebergSink {
    pub config: IcebergConfig,
    param: SinkParam,
    // In upsert mode, it never be None and empty.
    unique_column_ids: Option<Vec<usize>>,
}

impl EnforceSecret for IcebergSink {
    fn enforce_secret<'a>(
        prop_iter: impl Iterator<Item = &'a str>,
    ) -> crate::error::ConnectorResult<()> {
        for prop in prop_iter {
            IcebergConfig::enforce_one(prop)?;
        }
        Ok(())
    }
}

impl TryFrom<SinkParam> for IcebergSink {
    type Error = SinkError;

    fn try_from(param: SinkParam) -> std::result::Result<Self, Self::Error> {
        let config = IcebergConfig::from_btreemap(param.properties.clone())?;
        IcebergSink::new(config, param)
    }
}

impl Debug for IcebergSink {
    fn fmt(&self, f: &mut std::fmt::Formatter<'_>) -> std::fmt::Result {
        f.debug_struct("IcebergSink")
            .field("config", &self.config)
            .finish()
    }
}

impl IcebergSink {
    pub async fn create_and_validate_table(&self) -> Result<Table> {
        if self.config.create_table_if_not_exists {
            self.create_table_if_not_exists().await?;
        }

        let table = self
            .config
            .load_table()
            .await
            .map_err(|err| SinkError::Iceberg(anyhow!(err)))?;

        let sink_schema = self.param.schema();
        let iceberg_arrow_schema = schema_to_arrow_schema(table.metadata().current_schema())
            .map_err(|err| SinkError::Iceberg(anyhow!(err)))?;

        try_matches_arrow_schema(&sink_schema, &iceberg_arrow_schema)
            .map_err(|err| SinkError::Iceberg(anyhow!(err)))?;

        Ok(table)
    }

    pub async fn create_table_if_not_exists(&self) -> Result<()> {
        let catalog = self.config.create_catalog().await?;
        let namespace = if let Some(database_name) = self.config.table.database_name() {
            let namespace = NamespaceIdent::new(database_name.to_owned());
            if !catalog
                .namespace_exists(&namespace)
                .await
                .map_err(|e| SinkError::Iceberg(anyhow!(e)))?
            {
                catalog
                    .create_namespace(&namespace, HashMap::default())
                    .await
                    .map_err(|e| SinkError::Iceberg(anyhow!(e)))
                    .context("failed to create iceberg namespace")?;
            }
            namespace
        } else {
            bail!("database name must be set if you want to create table")
        };

        let table_id = self
            .config
            .full_table_name()
            .context("Unable to parse table name")?;
        if !catalog
            .table_exists(&table_id)
            .await
            .map_err(|e| SinkError::Iceberg(anyhow!(e)))?
        {
            let iceberg_create_table_arrow_convert = IcebergCreateTableArrowConvert::default();
            // convert risingwave schema -> arrow schema -> iceberg schema
            let arrow_fields = self
                .param
                .columns
                .iter()
                .map(|column| {
                    Ok(iceberg_create_table_arrow_convert
                        .to_arrow_field(&column.name, &column.data_type)
                        .map_err(|e| SinkError::Iceberg(anyhow!(e)))
                        .context(format!(
                            "failed to convert {}: {} to arrow type",
                            &column.name, &column.data_type
                        ))?)
                })
                .collect::<Result<Vec<ArrowField>>>()?;
            let arrow_schema = arrow_schema_iceberg::Schema::new(arrow_fields);
            let iceberg_schema = iceberg::arrow::arrow_schema_to_schema(&arrow_schema)
                .map_err(|e| SinkError::Iceberg(anyhow!(e)))
                .context("failed to convert arrow schema to iceberg schema")?;

            let location = {
                let mut names = namespace.clone().inner();
                names.push(self.config.table.table_name().to_owned());
                match &self.config.common.warehouse_path {
                    Some(warehouse_path) => {
                        let is_s3_tables = warehouse_path.starts_with("arn:aws:s3tables");
                        let url = Url::parse(warehouse_path);
                        if url.is_err() || is_s3_tables {
                            // For rest catalog, the warehouse_path could be a warehouse name.
                            // In this case, we should specify the location when creating a table.
                            if self.config.common.catalog_type() == "rest"
                                || self.config.common.catalog_type() == "rest_rust"
                            {
                                None
                            } else {
                                bail!(format!("Invalid warehouse path: {}", warehouse_path))
                            }
                        } else if warehouse_path.ends_with('/') {
                            Some(format!("{}{}", warehouse_path, names.join("/")))
                        } else {
                            Some(format!("{}/{}", warehouse_path, names.join("/")))
                        }
                    }
                    None => None,
                }
            };

            let partition_spec = match &self.config.partition_by {
                Some(partition_by) => {
                    let mut partition_fields = Vec::<UnboundPartitionField>::new();
                    for (i, (column, transform)) in parse_partition_by_exprs(partition_by.clone())?
                        .into_iter()
                        .enumerate()
                    {
                        match iceberg_schema.field_id_by_name(&column) {
                            Some(id) => partition_fields.push(
                                UnboundPartitionField::builder()
                                    .source_id(id)
                                    .transform(transform)
                                    .name(format!("_p_{}", column))
                                    .field_id(i as i32)
                                    .build(),
                            ),
                            None => bail!(format!(
                                "Partition source column does not exist in schema: {}",
                                column
                            )),
                        };
                    }
                    Some(
                        UnboundPartitionSpec::builder()
                            .with_spec_id(0)
                            .add_partition_fields(partition_fields)
                            .map_err(|e| SinkError::Iceberg(anyhow!(e)))
                            .context("failed to add partition columns")?
                            .build(),
                    )
                }
                None => None,
            };

            let table_creation_builder = TableCreation::builder()
                .name(self.config.table.table_name().to_owned())
                .schema(iceberg_schema);

            let table_creation = match (location, partition_spec) {
                (Some(location), Some(partition_spec)) => table_creation_builder
                    .location(location)
                    .partition_spec(partition_spec)
                    .build(),
                (Some(location), None) => table_creation_builder.location(location).build(),
                (None, Some(partition_spec)) => table_creation_builder
                    .partition_spec(partition_spec)
                    .build(),
                (None, None) => table_creation_builder.build(),
            };

            catalog
                .create_table(&namespace, table_creation)
                .await
                .map_err(|e| SinkError::Iceberg(anyhow!(e)))
                .context("failed to create iceberg table")?;
        }
        Ok(())
    }

    pub fn new(config: IcebergConfig, param: SinkParam) -> Result<Self> {
        let unique_column_ids = if config.r#type == SINK_TYPE_UPSERT && !config.force_append_only {
            if let Some(pk) = &config.primary_key {
                let mut unique_column_ids = Vec::with_capacity(pk.len());
                for col_name in pk {
                    let id = param
                        .columns
                        .iter()
                        .find(|col| col.name.as_str() == col_name)
                        .ok_or_else(|| {
                            SinkError::Config(anyhow!(
                                "Primary key column {} not found in sink schema",
                                col_name
                            ))
                        })?
                        .column_id
                        .get_id() as usize;
                    unique_column_ids.push(id);
                }
                Some(unique_column_ids)
            } else {
                unreachable!()
            }
        } else {
            None
        };
        Ok(Self {
            config,
            param,
            unique_column_ids,
        })
    }
}

impl Sink for IcebergSink {
    type LogSinker = CoordinatedLogSinker<IcebergSinkWriter>;

    const SINK_NAME: &'static str = ICEBERG_SINK;

    async fn validate(&self) -> Result<()> {
        if "snowflake".eq_ignore_ascii_case(self.config.catalog_type()) {
            bail!("Snowflake catalog only supports iceberg sources");
        }
        if "glue".eq_ignore_ascii_case(self.config.catalog_type()) {
            risingwave_common::license::Feature::IcebergSinkWithGlue
                .check_available()
                .map_err(|e| anyhow::anyhow!(e))?;
        }

        let _ = self.create_and_validate_table().await?;
        Ok(())
    }

    fn validate_alter_config(config: &BTreeMap<String, String>) -> Result<()> {
        let iceberg_config = IcebergConfig::from_btreemap(config.clone())?;

        if let Some(compaction_interval) = iceberg_config.compaction_interval_sec {
            if iceberg_config.enable_compaction && compaction_interval == 0 {
                bail!(
                    "`compaction_interval_sec` must be greater than 0 when `enable_compaction` is true"
                );
            } else {
                // log compaction_interval
                tracing::info!(
                    "Alter config compaction_interval set to {} seconds",
                    compaction_interval
                );
            }
        }

        if let Some(max_snapshots) = iceberg_config.max_snapshots_num_before_compaction
            && max_snapshots < 1
        {
            bail!(
                "`max_snapshots_num_before_compaction` must be greater than 0, got: {}",
                max_snapshots
            );
        }

        Ok(())
    }

    async fn new_log_sinker(&self, writer_param: SinkWriterParam) -> Result<Self::LogSinker> {
        let table = self.create_and_validate_table().await?;
        let inner = if let Some(unique_column_ids) = &self.unique_column_ids {
            IcebergSinkWriter::new_upsert(table, unique_column_ids.clone(), &writer_param).await?
        } else {
            IcebergSinkWriter::new_append_only(table, &writer_param).await?
        };

        let commit_checkpoint_interval =
            NonZeroU64::new(self.config.commit_checkpoint_interval).expect(
                "commit_checkpoint_interval should be greater than 0, and it should be checked in config validation",
            );
        let writer = CoordinatedLogSinker::new(
            &writer_param,
            self.param.clone(),
            inner,
            commit_checkpoint_interval,
        )
        .await?;

        Ok(writer)
    }

    fn is_coordinated_sink(&self) -> bool {
        true
    }

    async fn new_coordinator(
        &self,
        iceberg_compact_stat_sender: Option<UnboundedSender<IcebergSinkCompactionUpdate>>,
    ) -> Result<SinkCommitCoordinator> {
        let catalog = self.config.create_catalog().await?;
        let table = self.create_and_validate_table().await?;
        let coordinator = IcebergSinkCommitter {
            catalog,
            table,
            last_commit_epoch: 0,
            sink_id: self.param.sink_id,
            config: self.config.clone(),
            param: self.param.clone(),
            commit_retry_num: self.config.commit_retry_num,
            iceberg_compact_stat_sender,
        };
        if self.config.is_exactly_once.unwrap_or_default() {
            Ok(SinkCommitCoordinator::TwoPhase(Box::new(coordinator)))
        } else {
            Ok(SinkCommitCoordinator::SinglePhase(Box::new(coordinator)))
        }
    }
}

/// None means no project.
/// Prepare represent the extra partition column idx.
/// Done represents the project idx vec.
///
/// The `ProjectIdxVec` will be late-evaluated. When we encounter the Prepare state first, we will use the data chunk schema
/// to create the project idx vec.
enum ProjectIdxVec {
    None,
    Prepare(usize),
    Done(Vec<usize>),
}

pub struct IcebergSinkWriter {
    writer: IcebergWriterDispatch,
    arrow_schema: SchemaRef,
    // See comments below
    metrics: IcebergWriterMetrics,
    // State of iceberg table for this writer
    table: Table,
    // For chunk with extra partition column, we should remove this column before write.
    // This project index vec is used to avoid create project idx each time.
    project_idx_vec: ProjectIdxVec,
}

#[allow(clippy::type_complexity)]
enum IcebergWriterDispatch {
    PartitionAppendOnly {
        writer: Option<Box<dyn IcebergWriter>>,
        writer_builder: MonitoredGeneralWriterBuilder<
            FanoutPartitionWriterBuilder<
                DataFileWriterBuilder<
                    ParquetWriterBuilder<DefaultLocationGenerator, DefaultFileNameGenerator>,
                >,
            >,
        >,
    },
    NonPartitionAppendOnly {
        writer: Option<Box<dyn IcebergWriter>>,
        writer_builder: MonitoredGeneralWriterBuilder<
            DataFileWriterBuilder<
                ParquetWriterBuilder<DefaultLocationGenerator, DefaultFileNameGenerator>,
            >,
        >,
    },
    PartitionUpsert {
        writer: Option<Box<dyn IcebergWriter>>,
        writer_builder: MonitoredGeneralWriterBuilder<
            FanoutPartitionWriterBuilder<
                EqualityDeltaWriterBuilder<
                    DataFileWriterBuilder<
                        ParquetWriterBuilder<DefaultLocationGenerator, DefaultFileNameGenerator>,
                    >,
                    MonitoredPositionDeleteWriterBuilder<
                        ParquetWriterBuilder<DefaultLocationGenerator, DefaultFileNameGenerator>,
                    >,
                    EqualityDeleteFileWriterBuilder<
                        ParquetWriterBuilder<DefaultLocationGenerator, DefaultFileNameGenerator>,
                    >,
                >,
            >,
        >,
        arrow_schema_with_op_column: SchemaRef,
    },
    NonpartitionUpsert {
        writer: Option<Box<dyn IcebergWriter>>,
        writer_builder: MonitoredGeneralWriterBuilder<
            EqualityDeltaWriterBuilder<
                DataFileWriterBuilder<
                    ParquetWriterBuilder<DefaultLocationGenerator, DefaultFileNameGenerator>,
                >,
                MonitoredPositionDeleteWriterBuilder<
                    ParquetWriterBuilder<DefaultLocationGenerator, DefaultFileNameGenerator>,
                >,
                EqualityDeleteFileWriterBuilder<
                    ParquetWriterBuilder<DefaultLocationGenerator, DefaultFileNameGenerator>,
                >,
            >,
        >,
        arrow_schema_with_op_column: SchemaRef,
    },
}

impl IcebergWriterDispatch {
    pub fn get_writer(&mut self) -> Option<&mut Box<dyn IcebergWriter>> {
        match self {
            IcebergWriterDispatch::PartitionAppendOnly { writer, .. }
            | IcebergWriterDispatch::NonPartitionAppendOnly { writer, .. }
            | IcebergWriterDispatch::PartitionUpsert { writer, .. }
            | IcebergWriterDispatch::NonpartitionUpsert { writer, .. } => writer.as_mut(),
        }
    }
}

pub struct IcebergWriterMetrics {
    // NOTE: These 2 metrics are not used directly by us, but only kept for lifecycle management.
    // They are actually used in `PrometheusWriterBuilder`:
    //     WriterMetrics::new(write_qps.deref().clone(), write_latency.deref().clone())
    // We keep them here to let the guard cleans the labels from metrics registry when dropped
    _write_qps: LabelGuardedIntCounter,
    _write_latency: LabelGuardedHistogram,
    write_bytes: LabelGuardedIntCounter,
}

impl IcebergSinkWriter {
    pub async fn new_append_only(table: Table, writer_param: &SinkWriterParam) -> Result<Self> {
        let SinkWriterParam {
            extra_partition_col_idx,
            actor_id,
            sink_id,
            sink_name,
            ..
        } = writer_param;
        let metrics_labels = [
            &actor_id.to_string(),
            &sink_id.to_string(),
            sink_name.as_str(),
        ];

        // Metrics
        let write_qps = GLOBAL_SINK_METRICS
            .iceberg_write_qps
            .with_guarded_label_values(&metrics_labels);
        let write_latency = GLOBAL_SINK_METRICS
            .iceberg_write_latency
            .with_guarded_label_values(&metrics_labels);
        // # TODO
        // Unused. Add this metrics later.
        let _rolling_unflushed_data_file = GLOBAL_SINK_METRICS
            .iceberg_rolling_unflushed_data_file
            .with_guarded_label_values(&metrics_labels);
        let write_bytes = GLOBAL_SINK_METRICS
            .iceberg_write_bytes
            .with_guarded_label_values(&metrics_labels);

        let schema = table.metadata().current_schema();
        let partition_spec = table.metadata().default_partition_spec();

        // To avoid duplicate file name, each time the sink created will generate a unique uuid as file name suffix.
        let unique_uuid_suffix = Uuid::now_v7();

        let parquet_writer_properties = WriterProperties::builder()
            .set_max_row_group_size(
                writer_param
                    .streaming_config
                    .developer
                    .iceberg_sink_write_parquet_max_row_group_rows,
            )
            .build();

        let parquet_writer_builder = ParquetWriterBuilder::new(
            parquet_writer_properties,
            schema.clone(),
            table.file_io().clone(),
            DefaultLocationGenerator::new(table.metadata().clone())
                .map_err(|err| SinkError::Iceberg(anyhow!(err)))?,
            DefaultFileNameGenerator::new(
                writer_param.actor_id.to_string(),
                Some(unique_uuid_suffix.to_string()),
                iceberg::spec::DataFileFormat::Parquet,
            ),
        );
        let data_file_builder =
            DataFileWriterBuilder::new(parquet_writer_builder, None, partition_spec.spec_id());
        if partition_spec.fields().is_empty() {
            let writer_builder = MonitoredGeneralWriterBuilder::new(
                data_file_builder,
                write_qps.clone(),
                write_latency.clone(),
            );
            let inner_writer = Some(Box::new(
                writer_builder
                    .clone()
                    .build()
                    .await
                    .map_err(|err| SinkError::Iceberg(anyhow!(err)))?,
            ) as Box<dyn IcebergWriter>);
            Ok(Self {
                arrow_schema: Arc::new(
                    schema_to_arrow_schema(table.metadata().current_schema())
                        .map_err(|err| SinkError::Iceberg(anyhow!(err)))?,
                ),
                metrics: IcebergWriterMetrics {
                    _write_qps: write_qps,
                    _write_latency: write_latency,
                    write_bytes,
                },
                writer: IcebergWriterDispatch::NonPartitionAppendOnly {
                    writer: inner_writer,
                    writer_builder,
                },
                table,
                project_idx_vec: {
                    if let Some(extra_partition_col_idx) = extra_partition_col_idx {
                        ProjectIdxVec::Prepare(*extra_partition_col_idx)
                    } else {
                        ProjectIdxVec::None
                    }
                },
            })
        } else {
            let partition_builder = MonitoredGeneralWriterBuilder::new(
                FanoutPartitionWriterBuilder::new(
                    data_file_builder,
                    partition_spec.clone(),
                    schema.clone(),
                )
                .map_err(|err| SinkError::Iceberg(anyhow!(err)))?,
                write_qps.clone(),
                write_latency.clone(),
            );
            let inner_writer = Some(Box::new(
                partition_builder
                    .clone()
                    .build()
                    .await
                    .map_err(|err| SinkError::Iceberg(anyhow!(err)))?,
            ) as Box<dyn IcebergWriter>);
            Ok(Self {
                arrow_schema: Arc::new(
                    schema_to_arrow_schema(table.metadata().current_schema())
                        .map_err(|err| SinkError::Iceberg(anyhow!(err)))?,
                ),
                metrics: IcebergWriterMetrics {
                    _write_qps: write_qps,
                    _write_latency: write_latency,
                    write_bytes,
                },
                writer: IcebergWriterDispatch::PartitionAppendOnly {
                    writer: inner_writer,
                    writer_builder: partition_builder,
                },
                table,
                project_idx_vec: {
                    if let Some(extra_partition_col_idx) = extra_partition_col_idx {
                        ProjectIdxVec::Prepare(*extra_partition_col_idx)
                    } else {
                        ProjectIdxVec::None
                    }
                },
            })
        }
    }

    pub async fn new_upsert(
        table: Table,
        unique_column_ids: Vec<usize>,
        writer_param: &SinkWriterParam,
    ) -> Result<Self> {
        let SinkWriterParam {
            extra_partition_col_idx,
            actor_id,
            sink_id,
            sink_name,
            ..
        } = writer_param;
        let metrics_labels = [
            &actor_id.to_string(),
            &sink_id.to_string(),
            sink_name.as_str(),
        ];
        let unique_column_ids: Vec<_> = unique_column_ids.into_iter().map(|id| id as i32).collect();

        // Metrics
        let write_qps = GLOBAL_SINK_METRICS
            .iceberg_write_qps
            .with_guarded_label_values(&metrics_labels);
        let write_latency = GLOBAL_SINK_METRICS
            .iceberg_write_latency
            .with_guarded_label_values(&metrics_labels);
        // # TODO
        // Unused. Add this metrics later.
        let _rolling_unflushed_data_file = GLOBAL_SINK_METRICS
            .iceberg_rolling_unflushed_data_file
            .with_guarded_label_values(&metrics_labels);
        let position_delete_cache_num = GLOBAL_SINK_METRICS
            .iceberg_position_delete_cache_num
            .with_guarded_label_values(&metrics_labels);
        let write_bytes = GLOBAL_SINK_METRICS
            .iceberg_write_bytes
            .with_guarded_label_values(&metrics_labels);

        // Determine the schema id and partition spec id
        let schema = table.metadata().current_schema();
        let partition_spec = table.metadata().default_partition_spec();

        // To avoid duplicate file name, each time the sink created will generate a unique uuid as file name suffix.
        let unique_uuid_suffix = Uuid::now_v7();

        let parquet_writer_properties = WriterProperties::builder()
            .set_max_row_group_size(
                writer_param
                    .streaming_config
                    .developer
                    .iceberg_sink_write_parquet_max_row_group_rows,
            )
            .build();

        let data_file_builder = {
            let parquet_writer_builder = ParquetWriterBuilder::new(
                parquet_writer_properties.clone(),
                schema.clone(),
                table.file_io().clone(),
                DefaultLocationGenerator::new(table.metadata().clone())
                    .map_err(|err| SinkError::Iceberg(anyhow!(err)))?,
                DefaultFileNameGenerator::new(
                    writer_param.actor_id.to_string(),
                    Some(unique_uuid_suffix.to_string()),
                    iceberg::spec::DataFileFormat::Parquet,
                ),
            );
            DataFileWriterBuilder::new(parquet_writer_builder, None, partition_spec.spec_id())
        };
        let position_delete_builder = {
            let parquet_writer_builder = ParquetWriterBuilder::new(
                parquet_writer_properties.clone(),
                POSITION_DELETE_SCHEMA.clone(),
                table.file_io().clone(),
                DefaultLocationGenerator::new(table.metadata().clone())
                    .map_err(|err| SinkError::Iceberg(anyhow!(err)))?,
                DefaultFileNameGenerator::new(
                    writer_param.actor_id.to_string(),
                    Some(format!("pos-del-{}", unique_uuid_suffix)),
                    iceberg::spec::DataFileFormat::Parquet,
                ),
            );
            MonitoredPositionDeleteWriterBuilder::new(
                SortPositionDeleteWriterBuilder::new(
                    parquet_writer_builder,
                    writer_param
                        .streaming_config
                        .developer
                        .iceberg_sink_positional_delete_cache_size,
                    None,
                    None,
                ),
                position_delete_cache_num,
            )
        };
        let equality_delete_builder = {
            let config = EqualityDeleteWriterConfig::new(
                unique_column_ids.clone(),
                table.metadata().current_schema().clone(),
                None,
                partition_spec.spec_id(),
            )
            .map_err(|err| SinkError::Iceberg(anyhow!(err)))?;
            let parquet_writer_builder = ParquetWriterBuilder::new(
                parquet_writer_properties.clone(),
                Arc::new(
                    arrow_schema_to_schema(config.projected_arrow_schema_ref())
                        .map_err(|err| SinkError::Iceberg(anyhow!(err)))?,
                ),
                table.file_io().clone(),
                DefaultLocationGenerator::new(table.metadata().clone())
                    .map_err(|err| SinkError::Iceberg(anyhow!(err)))?,
                DefaultFileNameGenerator::new(
                    writer_param.actor_id.to_string(),
                    Some(format!("eq-del-{}", unique_uuid_suffix)),
                    iceberg::spec::DataFileFormat::Parquet,
                ),
            );

            EqualityDeleteFileWriterBuilder::new(parquet_writer_builder, config)
        };
        let delta_builder = EqualityDeltaWriterBuilder::new(
            data_file_builder,
            position_delete_builder,
            equality_delete_builder,
            unique_column_ids,
        );
        if partition_spec.fields().is_empty() {
            let writer_builder = MonitoredGeneralWriterBuilder::new(
                delta_builder,
                write_qps.clone(),
                write_latency.clone(),
            );
            let inner_writer = Some(Box::new(
                writer_builder
                    .clone()
                    .build()
                    .await
                    .map_err(|err| SinkError::Iceberg(anyhow!(err)))?,
            ) as Box<dyn IcebergWriter>);
            let original_arrow_schema = Arc::new(
                schema_to_arrow_schema(table.metadata().current_schema())
                    .map_err(|err| SinkError::Iceberg(anyhow!(err)))?,
            );
            let schema_with_extra_op_column = {
                let mut new_fields = original_arrow_schema.fields().iter().cloned().collect_vec();
                new_fields.push(Arc::new(ArrowField::new(
                    "op".to_owned(),
                    ArrowDataType::Int32,
                    false,
                )));
                Arc::new(ArrowSchema::new(new_fields))
            };
            Ok(Self {
                arrow_schema: original_arrow_schema,
                metrics: IcebergWriterMetrics {
                    _write_qps: write_qps,
                    _write_latency: write_latency,
                    write_bytes,
                },
                table,
                writer: IcebergWriterDispatch::NonpartitionUpsert {
                    writer: inner_writer,
                    writer_builder,
                    arrow_schema_with_op_column: schema_with_extra_op_column,
                },
                project_idx_vec: {
                    if let Some(extra_partition_col_idx) = extra_partition_col_idx {
                        ProjectIdxVec::Prepare(*extra_partition_col_idx)
                    } else {
                        ProjectIdxVec::None
                    }
                },
            })
        } else {
            let original_arrow_schema = Arc::new(
                schema_to_arrow_schema(table.metadata().current_schema())
                    .map_err(|err| SinkError::Iceberg(anyhow!(err)))?,
            );
            let schema_with_extra_op_column = {
                let mut new_fields = original_arrow_schema.fields().iter().cloned().collect_vec();
                new_fields.push(Arc::new(ArrowField::new(
                    "op".to_owned(),
                    ArrowDataType::Int32,
                    false,
                )));
                Arc::new(ArrowSchema::new(new_fields))
            };
            let partition_builder = MonitoredGeneralWriterBuilder::new(
                FanoutPartitionWriterBuilder::new_with_custom_schema(
                    delta_builder,
                    schema_with_extra_op_column.clone(),
                    partition_spec.clone(),
                    table.metadata().current_schema().clone(),
                ),
                write_qps.clone(),
                write_latency.clone(),
            );
            let inner_writer = Some(Box::new(
                partition_builder
                    .clone()
                    .build()
                    .await
                    .map_err(|err| SinkError::Iceberg(anyhow!(err)))?,
            ) as Box<dyn IcebergWriter>);
            Ok(Self {
                arrow_schema: original_arrow_schema,
                metrics: IcebergWriterMetrics {
                    _write_qps: write_qps,
                    _write_latency: write_latency,
                    write_bytes,
                },
                table,
                writer: IcebergWriterDispatch::PartitionUpsert {
                    writer: inner_writer,
                    writer_builder: partition_builder,
                    arrow_schema_with_op_column: schema_with_extra_op_column,
                },
                project_idx_vec: {
                    if let Some(extra_partition_col_idx) = extra_partition_col_idx {
                        ProjectIdxVec::Prepare(*extra_partition_col_idx)
                    } else {
                        ProjectIdxVec::None
                    }
                },
            })
        }
    }
}

#[async_trait]
impl SinkWriter for IcebergSinkWriter {
    type CommitMetadata = Option<SinkMetadata>;

    /// Begin a new epoch
    async fn begin_epoch(&mut self, _epoch: u64) -> Result<()> {
        // Just skip it.
        Ok(())
    }

    /// Write a stream chunk to sink
    async fn write_batch(&mut self, chunk: StreamChunk) -> Result<()> {
        // Try to build writer if it's None.
        match &mut self.writer {
            IcebergWriterDispatch::PartitionAppendOnly {
                writer,
                writer_builder,
            } => {
                if writer.is_none() {
                    *writer = Some(Box::new(
                        writer_builder
                            .clone()
                            .build()
                            .await
                            .map_err(|err| SinkError::Iceberg(anyhow!(err)))?,
                    ));
                }
            }
            IcebergWriterDispatch::NonPartitionAppendOnly {
                writer,
                writer_builder,
            } => {
                if writer.is_none() {
                    *writer = Some(Box::new(
                        writer_builder
                            .clone()
                            .build()
                            .await
                            .map_err(|err| SinkError::Iceberg(anyhow!(err)))?,
                    ));
                }
            }
            IcebergWriterDispatch::PartitionUpsert {
                writer,
                writer_builder,
                ..
            } => {
                if writer.is_none() {
                    *writer = Some(Box::new(
                        writer_builder
                            .clone()
                            .build()
                            .await
                            .map_err(|err| SinkError::Iceberg(anyhow!(err)))?,
                    ));
                }
            }
            IcebergWriterDispatch::NonpartitionUpsert {
                writer,
                writer_builder,
                ..
            } => {
                if writer.is_none() {
                    *writer = Some(Box::new(
                        writer_builder
                            .clone()
                            .build()
                            .await
                            .map_err(|err| SinkError::Iceberg(anyhow!(err)))?,
                    ));
                }
            }
        };

        // Process the chunk.
        let (mut chunk, ops) = chunk.compact_vis().into_parts();
        match &self.project_idx_vec {
            ProjectIdxVec::None => {}
            ProjectIdxVec::Prepare(idx) => {
                if *idx >= chunk.columns().len() {
                    return Err(SinkError::Iceberg(anyhow!(
                        "invalid extra partition column index {}",
                        idx
                    )));
                }
                let project_idx_vec = (0..*idx)
                    .chain(*idx + 1..chunk.columns().len())
                    .collect_vec();
                chunk = chunk.project(&project_idx_vec);
                self.project_idx_vec = ProjectIdxVec::Done(project_idx_vec);
            }
            ProjectIdxVec::Done(idx_vec) => {
                chunk = chunk.project(idx_vec);
            }
        }
        if ops.is_empty() {
            return Ok(());
        }
        let write_batch_size = chunk.estimated_heap_size();
        let batch = match &self.writer {
            IcebergWriterDispatch::PartitionAppendOnly { .. }
            | IcebergWriterDispatch::NonPartitionAppendOnly { .. } => {
                // separate out insert chunk
                let filters =
                    chunk.visibility() & ops.iter().map(|op| *op == Op::Insert).collect::<Bitmap>();
                chunk.set_visibility(filters);
                IcebergArrowConvert
                    .to_record_batch(self.arrow_schema.clone(), &chunk.compact_vis())
                    .map_err(|err| SinkError::Iceberg(anyhow!(err)))?
            }
            IcebergWriterDispatch::PartitionUpsert {
                arrow_schema_with_op_column,
                ..
            }
            | IcebergWriterDispatch::NonpartitionUpsert {
                arrow_schema_with_op_column,
                ..
            } => {
                let chunk = IcebergArrowConvert
                    .to_record_batch(self.arrow_schema.clone(), &chunk)
                    .map_err(|err| SinkError::Iceberg(anyhow!(err)))?;
                let ops = Arc::new(Int32Array::from(
                    ops.iter()
                        .map(|op| match op {
                            Op::UpdateInsert | Op::Insert => INSERT_OP,
                            Op::UpdateDelete | Op::Delete => DELETE_OP,
                        })
                        .collect_vec(),
                ));
                let mut columns = chunk.columns().to_vec();
                columns.push(ops);
                RecordBatch::try_new(arrow_schema_with_op_column.clone(), columns)
                    .map_err(|err| SinkError::Iceberg(anyhow!(err)))?
            }
        };

        let writer = self.writer.get_writer().unwrap();
        writer
            .write(batch)
            .instrument_await("iceberg_write")
            .await
            .map_err(|err| SinkError::Iceberg(anyhow!(err)))?;
        self.metrics.write_bytes.inc_by(write_batch_size as _);
        Ok(())
    }

    /// Receive a barrier and mark the end of current epoch. When `is_checkpoint` is true, the sink
    /// writer should commit the current epoch.
    async fn barrier(&mut self, is_checkpoint: bool) -> Result<Option<SinkMetadata>> {
        // Skip it if not checkpoint
        if !is_checkpoint {
            return Ok(None);
        }

        let close_result = match &mut self.writer {
            IcebergWriterDispatch::PartitionAppendOnly {
                writer,
                writer_builder,
            } => {
                let close_result = match writer.take() {
                    Some(mut writer) => {
                        Some(writer.close().instrument_await("iceberg_close").await)
                    }
                    _ => None,
                };
                match writer_builder.clone().build().await {
                    Ok(new_writer) => {
                        *writer = Some(Box::new(new_writer));
                    }
                    _ => {
                        // In this case, the writer is closed and we can't build a new writer. But we can't return the error
                        // here because current writer may close successfully. So we just log the error.
                        warn!("Failed to build new writer after close");
                    }
                }
                close_result
            }
            IcebergWriterDispatch::NonPartitionAppendOnly {
                writer,
                writer_builder,
            } => {
                let close_result = match writer.take() {
                    Some(mut writer) => {
                        Some(writer.close().instrument_await("iceberg_close").await)
                    }
                    _ => None,
                };
                match writer_builder.clone().build().await {
                    Ok(new_writer) => {
                        *writer = Some(Box::new(new_writer));
                    }
                    _ => {
                        // In this case, the writer is closed and we can't build a new writer. But we can't return the error
                        // here because current writer may close successfully. So we just log the error.
                        warn!("Failed to build new writer after close");
                    }
                }
                close_result
            }
            IcebergWriterDispatch::PartitionUpsert {
                writer,
                writer_builder,
                ..
            } => {
                let close_result = match writer.take() {
                    Some(mut writer) => {
                        Some(writer.close().instrument_await("iceberg_close").await)
                    }
                    _ => None,
                };
                match writer_builder.clone().build().await {
                    Ok(new_writer) => {
                        *writer = Some(Box::new(new_writer));
                    }
                    _ => {
                        // In this case, the writer is closed and we can't build a new writer. But we can't return the error
                        // here because current writer may close successfully. So we just log the error.
                        warn!("Failed to build new writer after close");
                    }
                }
                close_result
            }
            IcebergWriterDispatch::NonpartitionUpsert {
                writer,
                writer_builder,
                ..
            } => {
                let close_result = match writer.take() {
                    Some(mut writer) => {
                        Some(writer.close().instrument_await("iceberg_close").await)
                    }
                    _ => None,
                };
                match writer_builder.clone().build().await {
                    Ok(new_writer) => {
                        *writer = Some(Box::new(new_writer));
                    }
                    _ => {
                        // In this case, the writer is closed and we can't build a new writer. But we can't return the error
                        // here because current writer may close successfully. So we just log the error.
                        warn!("Failed to build new writer after close");
                    }
                }
                close_result
            }
        };

        match close_result {
            Some(Ok(result)) => {
                let version = self.table.metadata().format_version() as u8;
                let partition_type = self.table.metadata().default_partition_type();
                let data_files = result
                    .into_iter()
                    .map(|f| {
                        SerializedDataFile::try_from(f, partition_type, version == 1)
                            .map_err(|err| SinkError::Iceberg(anyhow!(err)))
                    })
                    .collect::<Result<Vec<_>>>()?;
                Ok(Some(SinkMetadata::try_from(&IcebergCommitResult {
                    data_files,
                    schema_id: self.table.metadata().current_schema_id(),
                    partition_spec_id: self.table.metadata().default_partition_spec_id(),
                })?))
            }
            Some(Err(err)) => Err(SinkError::Iceberg(anyhow!(err))),
            None => Err(SinkError::Iceberg(anyhow!("No writer to close"))),
        }
    }
}

const SCHEMA_ID: &str = "schema_id";
const PARTITION_SPEC_ID: &str = "partition_spec_id";
const DATA_FILES: &str = "data_files";

#[derive(Default, Clone)]
struct IcebergCommitResult {
    schema_id: i32,
    partition_spec_id: i32,
    data_files: Vec<SerializedDataFile>,
}

impl IcebergCommitResult {
    fn try_from(value: &SinkMetadata) -> Result<Self> {
        if let Some(Serialized(v)) = &value.metadata {
            let mut values = if let serde_json::Value::Object(v) =
                serde_json::from_slice::<serde_json::Value>(&v.metadata)
                    .context("Can't parse iceberg sink metadata")?
            {
                v
            } else {
                bail!("iceberg sink metadata should be an object");
            };

            let schema_id;
            if let Some(serde_json::Value::Number(value)) = values.remove(SCHEMA_ID) {
                schema_id = value
                    .as_u64()
                    .ok_or_else(|| anyhow!("schema_id should be a u64"))?;
            } else {
                bail!("iceberg sink metadata should have schema_id");
            }

            let partition_spec_id;
            if let Some(serde_json::Value::Number(value)) = values.remove(PARTITION_SPEC_ID) {
                partition_spec_id = value
                    .as_u64()
                    .ok_or_else(|| anyhow!("partition_spec_id should be a u64"))?;
            } else {
                bail!("iceberg sink metadata should have partition_spec_id");
            }

            let data_files: Vec<SerializedDataFile>;
            if let serde_json::Value::Array(values) = values
                .remove(DATA_FILES)
                .ok_or_else(|| anyhow!("iceberg sink metadata should have data_files object"))?
            {
                data_files = values
                    .into_iter()
                    .map(from_value::<SerializedDataFile>)
                    .collect::<std::result::Result<_, _>>()
                    .unwrap();
            } else {
                bail!("iceberg sink metadata should have data_files object");
            }

            Ok(Self {
                schema_id: schema_id as i32,
                partition_spec_id: partition_spec_id as i32,
                data_files,
            })
        } else {
            bail!("Can't create iceberg sink write result from empty data!")
        }
    }

    fn try_from_serialized_bytes(value: Vec<u8>) -> Result<Self> {
        let mut values = if let serde_json::Value::Object(value) =
            serde_json::from_slice::<serde_json::Value>(&value)
                .context("Can't parse iceberg sink metadata")?
        {
            value
        } else {
            bail!("iceberg sink metadata should be an object");
        };

        let schema_id;
        if let Some(serde_json::Value::Number(value)) = values.remove(SCHEMA_ID) {
            schema_id = value
                .as_u64()
                .ok_or_else(|| anyhow!("schema_id should be a u64"))?;
        } else {
            bail!("iceberg sink metadata should have schema_id");
        }

        let partition_spec_id;
        if let Some(serde_json::Value::Number(value)) = values.remove(PARTITION_SPEC_ID) {
            partition_spec_id = value
                .as_u64()
                .ok_or_else(|| anyhow!("partition_spec_id should be a u64"))?;
        } else {
            bail!("iceberg sink metadata should have partition_spec_id");
        }

        let data_files: Vec<SerializedDataFile>;
        if let serde_json::Value::Array(values) = values
            .remove(DATA_FILES)
            .ok_or_else(|| anyhow!("iceberg sink metadata should have data_files object"))?
        {
            data_files = values
                .into_iter()
                .map(from_value::<SerializedDataFile>)
                .collect::<std::result::Result<_, _>>()
                .unwrap();
        } else {
            bail!("iceberg sink metadata should have data_files object");
        }

        Ok(Self {
            schema_id: schema_id as i32,
            partition_spec_id: partition_spec_id as i32,
            data_files,
        })
    }
}

impl<'a> TryFrom<&'a IcebergCommitResult> for SinkMetadata {
    type Error = SinkError;

    fn try_from(value: &'a IcebergCommitResult) -> std::result::Result<SinkMetadata, Self::Error> {
        let json_data_files = serde_json::Value::Array(
            value
                .data_files
                .iter()
                .map(serde_json::to_value)
                .collect::<std::result::Result<Vec<serde_json::Value>, _>>()
                .context("Can't serialize data files to json")?,
        );
        let json_value = serde_json::Value::Object(
            vec![
                (
                    SCHEMA_ID.to_owned(),
                    serde_json::Value::Number(value.schema_id.into()),
                ),
                (
                    PARTITION_SPEC_ID.to_owned(),
                    serde_json::Value::Number(value.partition_spec_id.into()),
                ),
                (DATA_FILES.to_owned(), json_data_files),
            ]
            .into_iter()
            .collect(),
        );
        Ok(SinkMetadata {
            metadata: Some(Serialized(SerializedMetadata {
                metadata: serde_json::to_vec(&json_value)
                    .context("Can't serialize iceberg sink metadata")?,
            })),
        })
    }
}

impl TryFrom<IcebergCommitResult> for Vec<u8> {
    type Error = SinkError;

    fn try_from(value: IcebergCommitResult) -> std::result::Result<Vec<u8>, Self::Error> {
        let json_data_files = serde_json::Value::Array(
            value
                .data_files
                .iter()
                .map(serde_json::to_value)
                .collect::<std::result::Result<Vec<serde_json::Value>, _>>()
                .context("Can't serialize data files to json")?,
        );
        let json_value = serde_json::Value::Object(
            vec![
                (
                    SCHEMA_ID.to_owned(),
                    serde_json::Value::Number(value.schema_id.into()),
                ),
                (
                    PARTITION_SPEC_ID.to_owned(),
                    serde_json::Value::Number(value.partition_spec_id.into()),
                ),
                (DATA_FILES.to_owned(), json_data_files),
            ]
            .into_iter()
            .collect(),
        );
        Ok(serde_json::to_vec(&json_value).context("Can't serialize iceberg sink metadata")?)
    }
}
pub struct IcebergSinkCommitter {
    catalog: Arc<dyn Catalog>,
    table: Table,
    pub last_commit_epoch: u64,
<<<<<<< HEAD
    pub(crate) sink_id: u32,
=======
    pub(crate) is_exactly_once: bool,
    pub(crate) sink_id: SinkId,
>>>>>>> 32f2119d
    pub(crate) config: IcebergConfig,
    pub(crate) param: SinkParam,
    commit_retry_num: u32,
    pub(crate) iceberg_compact_stat_sender: Option<UnboundedSender<IcebergSinkCompactionUpdate>>,
}

impl IcebergSinkCommitter {
    // Reload table and guarantee current schema_id and partition_spec_id matches
    // given `schema_id` and `partition_spec_id`
    async fn reload_table(
        catalog: &dyn Catalog,
        table_ident: &TableIdent,
        schema_id: i32,
        partition_spec_id: i32,
    ) -> Result<Table> {
        let table = catalog
            .load_table(table_ident)
            .await
            .map_err(|err| SinkError::Iceberg(anyhow!(err)))?;
        if table.metadata().current_schema_id() != schema_id {
            return Err(SinkError::Iceberg(anyhow!(
                "Schema evolution not supported, expect schema id {}, but got {}",
                schema_id,
                table.metadata().current_schema_id()
            )));
        }
        if table.metadata().default_partition_spec_id() != partition_spec_id {
            return Err(SinkError::Iceberg(anyhow!(
                "Partition evolution not supported, expect partition spec id {}, but got {}",
                partition_spec_id,
                table.metadata().default_partition_spec_id()
            )));
        }
        Ok(table)
    }
}

<<<<<<< HEAD
#[async_trait]
impl SinglePhaseCommitCoordinator for IcebergSinkCommitter {
    async fn init(&mut self) -> Result<()> {
        tracing::info!(
            "Sink id = {}: iceberg sink coordinator initing.",
            self.param.sink_id.sink_id
        );
=======
#[async_trait::async_trait]
impl SinkCommitCoordinator for IcebergSinkCommitter {
    async fn init(&mut self, subscriber: SinkCommittedEpochSubscriber) -> Result<Option<u64>> {
        if self.is_exactly_once {
            self.committed_epoch_subscriber = Some(subscriber);
            tracing::info!(
                "Sink id = {}: iceberg sink coordinator initing.",
                self.param.sink_id
            );
            if iceberg_sink_has_pre_commit_metadata(&self.db, self.param.sink_id).await? {
                let ordered_metadata_list_by_end_epoch =
                    get_pre_commit_info_by_sink_id(&self.db, self.param.sink_id).await?;
>>>>>>> 32f2119d

        Ok(())
    }

    async fn commit_directly(
        &mut self,
        epoch: u64,
        metadata: Vec<SinkMetadata>,
        add_columns: Option<Vec<Field>>,
    ) -> Result<()> {
        tracing::info!("Starting iceberg direct commit in epoch {epoch}");

        let (write_results, snapshot_id) =
            match self.pre_commit_inner(epoch, metadata, add_columns).await? {
                Some((write_results, snapshot_id)) => (write_results, snapshot_id),
                None => {
                    tracing::debug!(?epoch, "no data to commit");
                    return Ok(());
                }
            };

<<<<<<< HEAD
        self.commit_iceberg_inner(epoch, write_results, snapshot_id)
            .await
    }
}

#[async_trait]
impl TwoPhaseCommitCoordinator for IcebergSinkCommitter {
    async fn init(&mut self) -> Result<()> {
        tracing::info!(
            "Sink id = {}: iceberg sink coordinator initing.",
            self.param.sink_id.sink_id
        );
=======
                    match (
                        committed,
                        self.is_snapshot_id_in_iceberg(&self.config, snapshot_id)
                            .await?,
                    ) {
                        (true, _) => {
                            tracing::info!(
                                "Sink id = {}: all data in log store has been written into external sink, do nothing when recovery.",
                                self.param.sink_id
                            );
                        }
                        (false, true) => {
                            // skip
                            tracing::info!(
                                "Sink id = {}: all pre-commit files have been successfully committed into iceberg and do not need to be committed again, mark it as committed.",
                                self.param.sink_id
                            );
                            mark_row_is_committed_by_sink_id_and_end_epoch(
                                &self.db,
                                self.sink_id,
                                end_epoch,
                            )
                            .await?;
                        }
                        (false, false) => {
                            tracing::info!(
                                "Sink id = {}: there are files that were not successfully committed; re-commit these files.",
                                self.param.sink_id
                            );
                            self.re_commit(end_epoch, write_results, snapshot_id)
                                .await?;
                        }
                    }
>>>>>>> 32f2119d

        Ok(())
    }

    async fn pre_commit(
        &mut self,
        epoch: u64,
        metadata: Vec<SinkMetadata>,
        add_columns: Option<Vec<Field>>,
    ) -> Result<Vec<u8>> {
        tracing::info!("Starting iceberg pre commit in epoch {epoch}");

        let (write_results, snapshot_id) =
            match self.pre_commit_inner(epoch, metadata, add_columns).await? {
                Some((write_results, snapshot_id)) => (write_results, snapshot_id),
                None => {
                    tracing::debug!(?epoch, "no data to commit");
                    return Ok(vec![]);
                }
<<<<<<< HEAD
            };

        let mut pre_commit_metadata_bytes = Vec::new();
        for each_parallelism_write_result in write_results {
            let each_parallelism_write_result_bytes: Vec<u8> =
                each_parallelism_write_result.try_into()?;
            pre_commit_metadata_bytes.push(each_parallelism_write_result_bytes);
=======
                tracing::info!(
                    "Sink id = {}: iceberg commit coordinator inited.",
                    self.param.sink_id
                );
                return Ok(Some(last_recommit_epoch));
            } else {
                tracing::info!(
                    "Sink id = {}: init iceberg coodinator, and system table is empty.",
                    self.param.sink_id
                );
                return Ok(None);
            }
>>>>>>> 32f2119d
        }

        let snapshot_id_bytes: Vec<u8> = snapshot_id.to_le_bytes().to_vec();
        pre_commit_metadata_bytes.push(snapshot_id_bytes);

        let pre_commit_metadata_bytes: Vec<u8> = serialize_metadata(pre_commit_metadata_bytes);
        Ok(pre_commit_metadata_bytes)
    }

    async fn commit(&mut self, epoch: u64, commit_metadata: Vec<u8>) -> Result<()> {
        tracing::info!("Starting iceberg commit in epoch {epoch}");
        if commit_metadata.is_empty() {
            tracing::debug!(?epoch, "no data to commit");
            return Ok(());
        }

        let mut write_results_bytes = deserialize_metadata(commit_metadata);

        let snapshot_id_bytes = write_results_bytes.pop().unwrap();
        let snapshot_id = i64::from_le_bytes(
            snapshot_id_bytes
                .try_into()
                .map_err(|_| SinkError::Iceberg(anyhow!("Invalid snapshot id bytes")))?,
        );

        if self
            .is_snapshot_id_in_iceberg(&self.config, snapshot_id)
            .await?
        {
            tracing::info!(
                "Snapshot id {} already committed in iceberg table, skip committing again.",
                snapshot_id
            );
            return Ok(());
        }

        let mut write_results = vec![];
        for each in write_results_bytes {
            let write_result = IcebergCommitResult::try_from_serialized_bytes(each)?;
            write_results.push(write_result);
        }

        self.commit_iceberg_inner(epoch, write_results, snapshot_id)
            .await?;

        Ok(())
    }

    async fn abort(&mut self, _epoch: u64, _commit_metadata: Vec<u8>) {
        // TODO: Files that have been written but not committed should be deleted.
        tracing::debug!("Abort not implemented yet");
    }
}

/// Methods Required to Achieve Exactly Once Semantics
impl IcebergSinkCommitter {
    async fn pre_commit_inner(
        &mut self,
        _epoch: u64,
        metadata: Vec<SinkMetadata>,
        add_columns: Option<Vec<Field>>,
    ) -> Result<Option<(Vec<IcebergCommitResult>, i64)>> {
        if let Some(add_columns) = add_columns {
            return Err(anyhow!(
                "Iceberg sink not support add columns, but got: {:?}",
                add_columns
            )
            .into());
        }

        // Check snapshot limit before proceeding with commit
        self.wait_for_snapshot_limit().await?;

        let write_results: Vec<IcebergCommitResult> = metadata
            .iter()
            .map(IcebergCommitResult::try_from)
            .collect::<Result<Vec<IcebergCommitResult>>>()?;

        // Skip if no data to commit
        if write_results.is_empty() || write_results.iter().all(|r| r.data_files.is_empty()) {
            return Ok(None);
        }

        let expect_schema_id = write_results[0].schema_id;
        let expect_partition_spec_id = write_results[0].partition_spec_id;

        // guarantee that all write results has same schema_id and partition_spec_id
        if write_results
            .iter()
            .any(|r| r.schema_id != expect_schema_id)
            || write_results
                .iter()
                .any(|r| r.partition_spec_id != expect_partition_spec_id)
        {
            return Err(SinkError::Iceberg(anyhow!(
                "schema_id and partition_spec_id should be the same in all write results"
            )));
        }

        // Load the latest table to avoid concurrent modification with the best effort.
        self.table = Self::reload_table(
            self.catalog.as_ref(),
            self.table.identifier(),
            expect_schema_id,
            expect_partition_spec_id,
        )
        .await?;

        let txn = Transaction::new(&self.table);
        let snapshot_id = txn.generate_unique_snapshot_id();

        Ok(Some((write_results, snapshot_id)))
    }

    async fn commit_iceberg_inner(
        &mut self,
        epoch: u64,
        write_results: Vec<IcebergCommitResult>,
        snapshot_id: i64,
    ) -> Result<()> {
        // Empty write results should be handled before calling this function.
        assert!(
            !write_results.is_empty() && !write_results.iter().all(|r| r.data_files.is_empty())
        );

        let expect_schema_id = write_results[0].schema_id;
        let expect_partition_spec_id = write_results[0].partition_spec_id;

        let Some(schema) = self.table.metadata().schema_by_id(expect_schema_id) else {
            return Err(SinkError::Iceberg(anyhow!(
                "Can't find schema by id {}",
                expect_schema_id
            )));
        };
        let Some(partition_spec) = self
            .table
            .metadata()
            .partition_spec_by_id(expect_partition_spec_id)
        else {
            return Err(SinkError::Iceberg(anyhow!(
                "Can't find partition spec by id {}",
                expect_partition_spec_id
            )));
        };
        let partition_type = partition_spec
            .as_ref()
            .clone()
            .partition_type(schema)
            .map_err(|err| SinkError::Iceberg(anyhow!(err)))?;

        let data_files = write_results
            .into_iter()
            .flat_map(|r| {
                r.data_files.into_iter().map(|f| {
                    f.try_into(expect_partition_spec_id, &partition_type, schema)
                        .map_err(|err| SinkError::Iceberg(anyhow!(err)))
                })
            })
            .collect::<Result<Vec<DataFile>>>()?;
        // # TODO:
        // This retry behavior should be revert and do in iceberg-rust when it supports retry(Track in: https://github.com/apache/iceberg-rust/issues/964)
        // because retry logic involved reapply the commit metadata.
        // For now, we just retry the commit operation.
        let retry_strategy = ExponentialBackoff::from_millis(10)
            .max_delay(Duration::from_secs(60))
            .map(jitter)
            .take(self.commit_retry_num as usize);
        let catalog = self.catalog.clone();
        let table_ident = self.table.identifier().clone();
        let table = Retry::spawn(retry_strategy, || async {
            let table = Self::reload_table(
                catalog.as_ref(),
                &table_ident,
                expect_schema_id,
                expect_partition_spec_id,
            )
            .await?;
            let txn = Transaction::new(&table);
            let mut append_action = txn
                .fast_append(Some(snapshot_id), None, vec![])
                .map_err(|err| SinkError::Iceberg(anyhow!(err)))?
                .with_to_branch(commit_branch(
                    self.config.r#type.as_str(),
                    self.config.write_mode.as_str(),
                ));
            append_action
                .add_data_files(data_files.clone())
                .map_err(|err| SinkError::Iceberg(anyhow!(err)))?;
            let tx = append_action.apply().await.map_err(|err| {
                tracing::error!(error = %err.as_report(), "Failed to apply iceberg table");
                SinkError::Iceberg(anyhow!(err))
            })?;
            tx.commit(self.catalog.as_ref()).await.map_err(|err| {
                tracing::error!(error = %err.as_report(), "Failed to commit iceberg table");
                SinkError::Iceberg(anyhow!(err))
            })
        })
        .await?;
        self.table = table;

        let snapshot_num = self.table.metadata().snapshots().count();
        let catalog_name = self.config.common.catalog_name();
        let table_name = self.table.identifier().to_string();
        let metrics_labels = [&self.param.sink_name, &catalog_name, &table_name];
        GLOBAL_SINK_METRICS
            .iceberg_snapshot_num
            .with_guarded_label_values(&metrics_labels)
            .set(snapshot_num as i64);

        tracing::info!("Succeeded to commit to iceberg table in epoch {epoch}.");

        if let Some(iceberg_compact_stat_sender) = &self.iceberg_compact_stat_sender
            && self.config.enable_compaction
            && iceberg_compact_stat_sender
                .send(IcebergSinkCompactionUpdate {
                    sink_id: self.sink_id,
                    compaction_interval: self.config.compaction_interval_sec(),
                    force_compaction: false,
                })
                .is_err()
        {
            warn!("failed to send iceberg compaction stats");
        }

        Ok(())
    }

    /// During pre-commit metadata, we record the `snapshot_id` corresponding to each batch of files.
    /// Therefore, the logic for checking whether all files in this batch are present in Iceberg
    /// has been changed to verifying if their corresponding `snapshot_id` exists in Iceberg.
    async fn is_snapshot_id_in_iceberg(
        &self,
        iceberg_config: &IcebergConfig,
        snapshot_id: i64,
    ) -> Result<bool> {
        let table = iceberg_config.load_table().await?;
        if table.metadata().snapshot_by_id(snapshot_id).is_some() {
            Ok(true)
        } else {
            Ok(false)
        }
    }

    /// Check if the number of snapshots since the last rewrite/overwrite operation exceeds the limit
    /// Returns the number of snapshots since the last rewrite/overwrite
    fn count_snapshots_since_rewrite(&self) -> usize {
        let mut snapshots: Vec<_> = self.table.metadata().snapshots().collect();
        snapshots.sort_by_key(|b| std::cmp::Reverse(b.timestamp_ms()));

        // Iterate through snapshots in reverse order (newest first) to find the last rewrite/overwrite
        let mut count = 0;
        for snapshot in snapshots {
            // Check if this snapshot represents a rewrite or overwrite operation
            let summary = snapshot.summary();
            match &summary.operation {
                Operation::Replace => {
                    // Found a rewrite/overwrite operation, stop counting
                    break;
                }

                _ => {
                    // Increment count for each snapshot that is not a rewrite/overwrite
                    count += 1;
                }
            }
        }

        count
    }

    /// Wait until snapshot count since last rewrite is below the limit
    async fn wait_for_snapshot_limit(&mut self) -> Result<()> {
        if !self.config.enable_compaction {
            return Ok(());
        }

        if let Some(max_snapshots) = self.config.max_snapshots_num_before_compaction {
            loop {
                let current_count = self.count_snapshots_since_rewrite();

                if current_count < max_snapshots {
                    tracing::info!(
                        "Snapshot count check passed: {} < {}",
                        current_count,
                        max_snapshots
                    );
                    break;
                }

                tracing::info!(
                    "Snapshot count {} exceeds limit {}, waiting...",
                    current_count,
                    max_snapshots
                );

                if let Some(iceberg_compact_stat_sender) = &self.iceberg_compact_stat_sender
                    && iceberg_compact_stat_sender
                        .send(IcebergSinkCompactionUpdate {
                            sink_id: self.sink_id,
                            compaction_interval: self.config.compaction_interval_sec(),
                            force_compaction: true,
                        })
                        .is_err()
                {
                    tracing::warn!("failed to send iceberg compaction stats");
                }

                // Wait for 30 seconds before checking again
                tokio::time::sleep(Duration::from_secs(30)).await;

                // Reload table to get latest snapshots
                self.table = self.config.load_table().await?;
            }
        }
        Ok(())
    }
}

const MAP_KEY: &str = "key";
const MAP_VALUE: &str = "value";

fn get_fields<'a>(
    our_field_type: &'a risingwave_common::types::DataType,
    data_type: &ArrowDataType,
    schema_fields: &mut HashMap<&'a str, &'a risingwave_common::types::DataType>,
) -> Option<ArrowFields> {
    match data_type {
        ArrowDataType::Struct(fields) => {
            match our_field_type {
                risingwave_common::types::DataType::Struct(struct_fields) => {
                    struct_fields.iter().for_each(|(name, data_type)| {
                        let res = schema_fields.insert(name, data_type);
                        // This assert is to make sure there is no duplicate field name in the schema.
                        assert!(res.is_none())
                    });
                }
                risingwave_common::types::DataType::Map(map_fields) => {
                    schema_fields.insert(MAP_KEY, map_fields.key());
                    schema_fields.insert(MAP_VALUE, map_fields.value());
                }
                risingwave_common::types::DataType::List(list) => {
                    list.elem()
                        .as_struct()
                        .iter()
                        .for_each(|(name, data_type)| {
                            let res = schema_fields.insert(name, data_type);
                            // This assert is to make sure there is no duplicate field name in the schema.
                            assert!(res.is_none())
                        });
                }
                _ => {}
            };
            Some(fields.clone())
        }
        ArrowDataType::List(field) | ArrowDataType::Map(field, _) => {
            get_fields(our_field_type, field.data_type(), schema_fields)
        }
        _ => None, // not a supported complex type and unlikely to show up
    }
}

fn check_compatibility(
    schema_fields: HashMap<&str, &risingwave_common::types::DataType>,
    fields: &ArrowFields,
) -> anyhow::Result<bool> {
    for arrow_field in fields {
        let our_field_type = schema_fields
            .get(arrow_field.name().as_str())
            .ok_or_else(|| anyhow!("Field {} not found in our schema", arrow_field.name()))?;

        // Iceberg source should be able to read iceberg decimal type.
        let converted_arrow_data_type = IcebergArrowConvert
            .to_arrow_field("", our_field_type)
            .map_err(|e| anyhow!(e))?
            .data_type()
            .clone();

        let compatible = match (&converted_arrow_data_type, arrow_field.data_type()) {
            (ArrowDataType::Decimal128(_, _), ArrowDataType::Decimal128(_, _)) => true,
            (ArrowDataType::Binary, ArrowDataType::LargeBinary) => true,
            (ArrowDataType::LargeBinary, ArrowDataType::Binary) => true,
            (ArrowDataType::List(_), ArrowDataType::List(field))
            | (ArrowDataType::Map(_, _), ArrowDataType::Map(field, _)) => {
                let mut schema_fields = HashMap::new();
                get_fields(our_field_type, field.data_type(), &mut schema_fields)
                    .is_none_or(|fields| check_compatibility(schema_fields, &fields).unwrap())
            }
            // validate nested structs
            (ArrowDataType::Struct(_), ArrowDataType::Struct(fields)) => {
                let mut schema_fields = HashMap::new();
                our_field_type
                    .as_struct()
                    .iter()
                    .for_each(|(name, data_type)| {
                        let res = schema_fields.insert(name, data_type);
                        // This assert is to make sure there is no duplicate field name in the schema.
                        assert!(res.is_none())
                    });
                check_compatibility(schema_fields, fields)?
            }
            // cases where left != right (metadata, field name mismatch)
            //
            // all nested types: in iceberg `field_id` will always be present, but RW doesn't have it:
            // {"PARQUET:field_id": ".."}
            //
            // map: The standard name in arrow is "entries", "key", "value".
            // in iceberg-rs, it's called "key_value"
            (left, right) => left.equals_datatype(right),
        };
        if !compatible {
            bail!(
                "field {}'s type is incompatible\nRisingWave converted data type: {}\niceberg's data type: {}",
                arrow_field.name(),
                converted_arrow_data_type,
                arrow_field.data_type()
            );
        }
    }
    Ok(true)
}

/// Try to match our schema with iceberg schema.
pub fn try_matches_arrow_schema(rw_schema: &Schema, arrow_schema: &ArrowSchema) -> Result<()> {
    if rw_schema.fields.len() != arrow_schema.fields().len() {
        bail!(
            "Schema length mismatch, risingwave is {}, and iceberg is {}",
            rw_schema.fields.len(),
            arrow_schema.fields.len()
        );
    }

    let mut schema_fields = HashMap::new();
    rw_schema.fields.iter().for_each(|field| {
        let res = schema_fields.insert(field.name.as_str(), &field.data_type);
        // This assert is to make sure there is no duplicate field name in the schema.
        assert!(res.is_none())
    });

    check_compatibility(schema_fields, &arrow_schema.fields)?;
    Ok(())
}

pub fn serialize_metadata(metadata: Vec<Vec<u8>>) -> Vec<u8> {
    serde_json::to_vec(&metadata).unwrap()
}

pub fn deserialize_metadata(bytes: Vec<u8>) -> Vec<Vec<u8>> {
    serde_json::from_slice(&bytes).unwrap()
}

pub fn parse_partition_by_exprs(
    expr: String,
) -> std::result::Result<Vec<(String, Transform)>, anyhow::Error> {
    // captures column, transform(column), transform(n,column), transform(n, column)
    let re = Regex::new(r"(?<transform>\w+)(\(((?<n>\d+)?(?:,|(,\s)))?(?<field>\w+)\))?").unwrap();
    if !re.is_match(&expr) {
        bail!(format!(
            "Invalid partition fields: {}\nHINT: Supported formats are column, transform(column), transform(n,column), transform(n, column)",
            expr
        ))
    }
    let caps = re.captures_iter(&expr);

    let mut partition_columns = vec![];

    for mat in caps {
        let (column, transform) = if mat.name("n").is_none() && mat.name("field").is_none() {
            (&mat["transform"], Transform::Identity)
        } else {
            let mut func = mat["transform"].to_owned();
            if func == "bucket" || func == "truncate" {
                let n = &mat
                    .name("n")
                    .ok_or_else(|| anyhow!("The `n` must be set with `bucket` and `truncate`"))?
                    .as_str();
                func = format!("{func}[{n}]");
            }
            (
                &mat["field"],
                Transform::from_str(&func)
                    .with_context(|| format!("invalid transform function {}", func))?,
            )
        };
        partition_columns.push((column.to_owned(), transform));
    }
    Ok(partition_columns)
}

pub fn commit_branch(sink_type: &str, write_mode: &str) -> String {
    if should_enable_iceberg_cow(sink_type, write_mode) {
        ICEBERG_COW_BRANCH.to_owned()
    } else {
        MAIN_BRANCH.to_owned()
    }
}

pub fn should_enable_iceberg_cow(sink_type: &str, write_mode: &str) -> bool {
    sink_type == SINK_TYPE_UPSERT && write_mode == ICEBERG_WRITE_MODE_COPY_ON_WRITE
}

#[cfg(test)]
mod test {
    use std::collections::BTreeMap;

    use risingwave_common::array::arrow::arrow_schema_iceberg::FieldRef as ArrowFieldRef;
    use risingwave_common::types::{DataType, MapType, StructType};

    use crate::connector_common::{IcebergCommon, IcebergTableIdentifier};
    use crate::sink::decouple_checkpoint_log_sink::ICEBERG_DEFAULT_COMMIT_CHECKPOINT_INTERVAL;
    use crate::sink::iceberg::{
        COMPACTION_INTERVAL_SEC, ENABLE_COMPACTION, ENABLE_SNAPSHOT_EXPIRATION,
        ICEBERG_WRITE_MODE_MERGE_ON_READ, IcebergConfig, MAX_SNAPSHOTS_NUM,
        SNAPSHOT_EXPIRATION_CLEAR_EXPIRED_FILES, SNAPSHOT_EXPIRATION_CLEAR_EXPIRED_META_DATA,
        SNAPSHOT_EXPIRATION_MAX_AGE_MILLIS, SNAPSHOT_EXPIRATION_RETAIN_LAST, WRITE_MODE,
    };

    pub const DEFAULT_ICEBERG_COMPACTION_INTERVAL: u64 = 3600; // 1 hour

    #[test]
    fn test_compatible_arrow_schema() {
        use arrow_schema_iceberg::{DataType as ArrowDataType, Field as ArrowField};

        use super::*;
        let risingwave_schema = Schema::new(vec![
            Field::with_name(DataType::Int32, "a"),
            Field::with_name(DataType::Int32, "b"),
            Field::with_name(DataType::Int32, "c"),
        ]);
        let arrow_schema = ArrowSchema::new(vec![
            ArrowField::new("a", ArrowDataType::Int32, false),
            ArrowField::new("b", ArrowDataType::Int32, false),
            ArrowField::new("c", ArrowDataType::Int32, false),
        ]);

        try_matches_arrow_schema(&risingwave_schema, &arrow_schema).unwrap();

        let risingwave_schema = Schema::new(vec![
            Field::with_name(DataType::Int32, "d"),
            Field::with_name(DataType::Int32, "c"),
            Field::with_name(DataType::Int32, "a"),
            Field::with_name(DataType::Int32, "b"),
        ]);
        let arrow_schema = ArrowSchema::new(vec![
            ArrowField::new("a", ArrowDataType::Int32, false),
            ArrowField::new("b", ArrowDataType::Int32, false),
            ArrowField::new("d", ArrowDataType::Int32, false),
            ArrowField::new("c", ArrowDataType::Int32, false),
        ]);
        try_matches_arrow_schema(&risingwave_schema, &arrow_schema).unwrap();

        let risingwave_schema = Schema::new(vec![
            Field::with_name(
                DataType::Struct(StructType::new(vec![
                    ("a1", DataType::Int32),
                    (
                        "a2",
                        DataType::Struct(StructType::new(vec![
                            ("a21", DataType::Bytea),
                            (
                                "a22",
                                DataType::Map(MapType::from_kv(DataType::Varchar, DataType::Jsonb)),
                            ),
                        ])),
                    ),
                ])),
                "a",
            ),
            Field::with_name(
                DataType::list(DataType::Struct(StructType::new(vec![
                    ("b1", DataType::Int32),
                    ("b2", DataType::Bytea),
                    (
                        "b3",
                        DataType::Map(MapType::from_kv(DataType::Varchar, DataType::Jsonb)),
                    ),
                ]))),
                "b",
            ),
            Field::with_name(
                DataType::Map(MapType::from_kv(
                    DataType::Varchar,
                    DataType::list(DataType::Struct(StructType::new([
                        ("c1", DataType::Int32),
                        ("c2", DataType::Bytea),
                        (
                            "c3",
                            DataType::Map(MapType::from_kv(DataType::Varchar, DataType::Jsonb)),
                        ),
                    ]))),
                )),
                "c",
            ),
        ]);
        let arrow_schema = ArrowSchema::new(vec![
            ArrowField::new(
                "a",
                ArrowDataType::Struct(ArrowFields::from(vec![
                    ArrowField::new("a1", ArrowDataType::Int32, false),
                    ArrowField::new(
                        "a2",
                        ArrowDataType::Struct(ArrowFields::from(vec![
                            ArrowField::new("a21", ArrowDataType::LargeBinary, false),
                            ArrowField::new_map(
                                "a22",
                                "entries",
                                ArrowFieldRef::new(ArrowField::new(
                                    "key",
                                    ArrowDataType::Utf8,
                                    false,
                                )),
                                ArrowFieldRef::new(ArrowField::new(
                                    "value",
                                    ArrowDataType::Utf8,
                                    false,
                                )),
                                false,
                                false,
                            ),
                        ])),
                        false,
                    ),
                ])),
                false,
            ),
            ArrowField::new(
                "b",
                ArrowDataType::List(ArrowFieldRef::new(ArrowField::new_list_field(
                    ArrowDataType::Struct(ArrowFields::from(vec![
                        ArrowField::new("b1", ArrowDataType::Int32, false),
                        ArrowField::new("b2", ArrowDataType::LargeBinary, false),
                        ArrowField::new_map(
                            "b3",
                            "entries",
                            ArrowFieldRef::new(ArrowField::new("key", ArrowDataType::Utf8, false)),
                            ArrowFieldRef::new(ArrowField::new(
                                "value",
                                ArrowDataType::Utf8,
                                false,
                            )),
                            false,
                            false,
                        ),
                    ])),
                    false,
                ))),
                false,
            ),
            ArrowField::new_map(
                "c",
                "entries",
                ArrowFieldRef::new(ArrowField::new("key", ArrowDataType::Utf8, false)),
                ArrowFieldRef::new(ArrowField::new(
                    "value",
                    ArrowDataType::List(ArrowFieldRef::new(ArrowField::new_list_field(
                        ArrowDataType::Struct(ArrowFields::from(vec![
                            ArrowField::new("c1", ArrowDataType::Int32, false),
                            ArrowField::new("c2", ArrowDataType::LargeBinary, false),
                            ArrowField::new_map(
                                "c3",
                                "entries",
                                ArrowFieldRef::new(ArrowField::new(
                                    "key",
                                    ArrowDataType::Utf8,
                                    false,
                                )),
                                ArrowFieldRef::new(ArrowField::new(
                                    "value",
                                    ArrowDataType::Utf8,
                                    false,
                                )),
                                false,
                                false,
                            ),
                        ])),
                        false,
                    ))),
                    false,
                )),
                false,
                false,
            ),
        ]);
        try_matches_arrow_schema(&risingwave_schema, &arrow_schema).unwrap();
    }

    #[test]
    fn test_parse_iceberg_config() {
        let values = [
            ("connector", "iceberg"),
            ("type", "upsert"),
            ("primary_key", "v1"),
            ("partition_by", "v1, identity(v1), truncate(4,v2), bucket(5,v1), year(v3), month(v4), day(v5), hour(v6), void(v1)"),
            ("warehouse.path", "s3://iceberg"),
            ("s3.endpoint", "http://127.0.0.1:9301"),
            ("s3.access.key", "hummockadmin"),
            ("s3.secret.key", "hummockadmin"),
            ("s3.path.style.access", "true"),
            ("s3.region", "us-east-1"),
            ("catalog.type", "jdbc"),
            ("catalog.name", "demo"),
            ("catalog.uri", "jdbc://postgresql://postgres:5432/iceberg"),
            ("catalog.jdbc.user", "admin"),
            ("catalog.jdbc.password", "123456"),
            ("database.name", "demo_db"),
            ("table.name", "demo_table"),
            ("enable_compaction", "true"),
            ("compaction_interval_sec", "1800"),
            ("enable_snapshot_expiration", "true"),
        ]
        .into_iter()
        .map(|(k, v)| (k.to_owned(), v.to_owned()))
        .collect();

        let iceberg_config = IcebergConfig::from_btreemap(values).unwrap();

        let expected_iceberg_config = IcebergConfig {
            common: IcebergCommon {
                warehouse_path: Some("s3://iceberg".to_owned()),
                catalog_uri: Some("jdbc://postgresql://postgres:5432/iceberg".to_owned()),
                region: Some("us-east-1".to_owned()),
                endpoint: Some("http://127.0.0.1:9301".to_owned()),
                access_key: Some("hummockadmin".to_owned()),
                secret_key: Some("hummockadmin".to_owned()),
                gcs_credential: None,
                catalog_type: Some("jdbc".to_owned()),
                glue_id: None,
                catalog_name: Some("demo".to_owned()),
                path_style_access: Some(true),
                credential: None,
                oauth2_server_uri: None,
                scope: None,
                token: None,
                enable_config_load: None,
                rest_signing_name: None,
                rest_signing_region: None,
                rest_sigv4_enabled: None,
                hosted_catalog: None,
                azblob_account_name: None,
                azblob_account_key: None,
                azblob_endpoint_url: None,
                header: None,
                adlsgen2_account_name: None,
                adlsgen2_account_key: None,
                adlsgen2_endpoint: None,
                vended_credentials: None,
            },
            table: IcebergTableIdentifier {
                database_name: Some("demo_db".to_owned()),
                table_name: "demo_table".to_owned(),
            },
            r#type: "upsert".to_owned(),
            force_append_only: false,
            primary_key: Some(vec!["v1".to_owned()]),
            partition_by: Some("v1, identity(v1), truncate(4,v2), bucket(5,v1), year(v3), month(v4), day(v5), hour(v6), void(v1)".to_owned()),
            java_catalog_props: [("jdbc.user", "admin"), ("jdbc.password", "123456")]
                .into_iter()
                .map(|(k, v)| (k.to_owned(), v.to_owned()))
                .collect(),
            commit_checkpoint_interval: ICEBERG_DEFAULT_COMMIT_CHECKPOINT_INTERVAL,
            create_table_if_not_exists: false,
            is_exactly_once: Some(true),
            commit_retry_num: 8,
            enable_compaction: true,
            compaction_interval_sec: Some(DEFAULT_ICEBERG_COMPACTION_INTERVAL / 2),
            enable_snapshot_expiration: true,
            write_mode: ICEBERG_WRITE_MODE_MERGE_ON_READ.to_owned(),
            snapshot_expiration_max_age_millis: None,
            snapshot_expiration_retain_last: None,
            snapshot_expiration_clear_expired_files: true,
            snapshot_expiration_clear_expired_meta_data: true,
            max_snapshots_num_before_compaction: None,
        };

        assert_eq!(iceberg_config, expected_iceberg_config);

        assert_eq!(
            &iceberg_config.full_table_name().unwrap().to_string(),
            "demo_db.demo_table"
        );
    }

    async fn test_create_catalog(configs: BTreeMap<String, String>) {
        let iceberg_config = IcebergConfig::from_btreemap(configs).unwrap();

        let table = iceberg_config.load_table().await.unwrap();

        println!("{:?}", table.identifier());
    }

    #[tokio::test]
    #[ignore]
    async fn test_storage_catalog() {
        let values = [
            ("connector", "iceberg"),
            ("type", "append-only"),
            ("force_append_only", "true"),
            ("s3.endpoint", "http://127.0.0.1:9301"),
            ("s3.access.key", "hummockadmin"),
            ("s3.secret.key", "hummockadmin"),
            ("s3.region", "us-east-1"),
            ("s3.path.style.access", "true"),
            ("catalog.name", "demo"),
            ("catalog.type", "storage"),
            ("warehouse.path", "s3://icebergdata/demo"),
            ("database.name", "s1"),
            ("table.name", "t1"),
        ]
        .into_iter()
        .map(|(k, v)| (k.to_owned(), v.to_owned()))
        .collect();

        test_create_catalog(values).await;
    }

    #[tokio::test]
    #[ignore]
    async fn test_rest_catalog() {
        let values = [
            ("connector", "iceberg"),
            ("type", "append-only"),
            ("force_append_only", "true"),
            ("s3.endpoint", "http://127.0.0.1:9301"),
            ("s3.access.key", "hummockadmin"),
            ("s3.secret.key", "hummockadmin"),
            ("s3.region", "us-east-1"),
            ("s3.path.style.access", "true"),
            ("catalog.name", "demo"),
            ("catalog.type", "rest"),
            ("catalog.uri", "http://192.168.167.4:8181"),
            ("warehouse.path", "s3://icebergdata/demo"),
            ("database.name", "s1"),
            ("table.name", "t1"),
        ]
        .into_iter()
        .map(|(k, v)| (k.to_owned(), v.to_owned()))
        .collect();

        test_create_catalog(values).await;
    }

    #[tokio::test]
    #[ignore]
    async fn test_jdbc_catalog() {
        let values = [
            ("connector", "iceberg"),
            ("type", "append-only"),
            ("force_append_only", "true"),
            ("s3.endpoint", "http://127.0.0.1:9301"),
            ("s3.access.key", "hummockadmin"),
            ("s3.secret.key", "hummockadmin"),
            ("s3.region", "us-east-1"),
            ("s3.path.style.access", "true"),
            ("catalog.name", "demo"),
            ("catalog.type", "jdbc"),
            ("catalog.uri", "jdbc:postgresql://localhost:5432/iceberg"),
            ("catalog.jdbc.user", "admin"),
            ("catalog.jdbc.password", "123456"),
            ("warehouse.path", "s3://icebergdata/demo"),
            ("database.name", "s1"),
            ("table.name", "t1"),
        ]
        .into_iter()
        .map(|(k, v)| (k.to_owned(), v.to_owned()))
        .collect();

        test_create_catalog(values).await;
    }

    #[tokio::test]
    #[ignore]
    async fn test_hive_catalog() {
        let values = [
            ("connector", "iceberg"),
            ("type", "append-only"),
            ("force_append_only", "true"),
            ("s3.endpoint", "http://127.0.0.1:9301"),
            ("s3.access.key", "hummockadmin"),
            ("s3.secret.key", "hummockadmin"),
            ("s3.region", "us-east-1"),
            ("s3.path.style.access", "true"),
            ("catalog.name", "demo"),
            ("catalog.type", "hive"),
            ("catalog.uri", "thrift://localhost:9083"),
            ("warehouse.path", "s3://icebergdata/demo"),
            ("database.name", "s1"),
            ("table.name", "t1"),
        ]
        .into_iter()
        .map(|(k, v)| (k.to_owned(), v.to_owned()))
        .collect();

        test_create_catalog(values).await;
    }

    #[test]
    fn test_config_constants_consistency() {
        // This test ensures our constants match the expected configuration names
        // If you change a constant, this test will remind you to update both places
        assert_eq!(ENABLE_COMPACTION, "enable_compaction");
        assert_eq!(COMPACTION_INTERVAL_SEC, "compaction_interval_sec");
        assert_eq!(ENABLE_SNAPSHOT_EXPIRATION, "enable_snapshot_expiration");
        assert_eq!(WRITE_MODE, "write_mode");
        assert_eq!(
            SNAPSHOT_EXPIRATION_RETAIN_LAST,
            "snapshot_expiration_retain_last"
        );
        assert_eq!(
            SNAPSHOT_EXPIRATION_MAX_AGE_MILLIS,
            "snapshot_expiration_max_age_millis"
        );
        assert_eq!(
            SNAPSHOT_EXPIRATION_CLEAR_EXPIRED_FILES,
            "snapshot_expiration_clear_expired_files"
        );
        assert_eq!(
            SNAPSHOT_EXPIRATION_CLEAR_EXPIRED_META_DATA,
            "snapshot_expiration_clear_expired_meta_data"
        );
        assert_eq!(MAX_SNAPSHOTS_NUM, "max_snapshots_num_before_compaction");
    }
}<|MERGE_RESOLUTION|>--- conflicted
+++ resolved
@@ -1602,12 +1602,7 @@
     catalog: Arc<dyn Catalog>,
     table: Table,
     pub last_commit_epoch: u64,
-<<<<<<< HEAD
-    pub(crate) sink_id: u32,
-=======
-    pub(crate) is_exactly_once: bool,
     pub(crate) sink_id: SinkId,
->>>>>>> 32f2119d
     pub(crate) config: IcebergConfig,
     pub(crate) param: SinkParam,
     commit_retry_num: u32,
@@ -1645,28 +1640,13 @@
     }
 }
 
-<<<<<<< HEAD
 #[async_trait]
 impl SinglePhaseCommitCoordinator for IcebergSinkCommitter {
     async fn init(&mut self) -> Result<()> {
         tracing::info!(
             "Sink id = {}: iceberg sink coordinator initing.",
-            self.param.sink_id.sink_id
+            self.param.sink_id
         );
-=======
-#[async_trait::async_trait]
-impl SinkCommitCoordinator for IcebergSinkCommitter {
-    async fn init(&mut self, subscriber: SinkCommittedEpochSubscriber) -> Result<Option<u64>> {
-        if self.is_exactly_once {
-            self.committed_epoch_subscriber = Some(subscriber);
-            tracing::info!(
-                "Sink id = {}: iceberg sink coordinator initing.",
-                self.param.sink_id
-            );
-            if iceberg_sink_has_pre_commit_metadata(&self.db, self.param.sink_id).await? {
-                let ordered_metadata_list_by_end_epoch =
-                    get_pre_commit_info_by_sink_id(&self.db, self.param.sink_id).await?;
->>>>>>> 32f2119d
 
         Ok(())
     }
@@ -1688,7 +1668,6 @@
                 }
             };
 
-<<<<<<< HEAD
         self.commit_iceberg_inner(epoch, write_results, snapshot_id)
             .await
     }
@@ -1699,43 +1678,8 @@
     async fn init(&mut self) -> Result<()> {
         tracing::info!(
             "Sink id = {}: iceberg sink coordinator initing.",
-            self.param.sink_id.sink_id
+            self.param.sink_id
         );
-=======
-                    match (
-                        committed,
-                        self.is_snapshot_id_in_iceberg(&self.config, snapshot_id)
-                            .await?,
-                    ) {
-                        (true, _) => {
-                            tracing::info!(
-                                "Sink id = {}: all data in log store has been written into external sink, do nothing when recovery.",
-                                self.param.sink_id
-                            );
-                        }
-                        (false, true) => {
-                            // skip
-                            tracing::info!(
-                                "Sink id = {}: all pre-commit files have been successfully committed into iceberg and do not need to be committed again, mark it as committed.",
-                                self.param.sink_id
-                            );
-                            mark_row_is_committed_by_sink_id_and_end_epoch(
-                                &self.db,
-                                self.sink_id,
-                                end_epoch,
-                            )
-                            .await?;
-                        }
-                        (false, false) => {
-                            tracing::info!(
-                                "Sink id = {}: there are files that were not successfully committed; re-commit these files.",
-                                self.param.sink_id
-                            );
-                            self.re_commit(end_epoch, write_results, snapshot_id)
-                                .await?;
-                        }
-                    }
->>>>>>> 32f2119d
 
         Ok(())
     }
@@ -1755,7 +1699,6 @@
                     tracing::debug!(?epoch, "no data to commit");
                     return Ok(vec![]);
                 }
-<<<<<<< HEAD
             };
 
         let mut pre_commit_metadata_bytes = Vec::new();
@@ -1763,20 +1706,6 @@
             let each_parallelism_write_result_bytes: Vec<u8> =
                 each_parallelism_write_result.try_into()?;
             pre_commit_metadata_bytes.push(each_parallelism_write_result_bytes);
-=======
-                tracing::info!(
-                    "Sink id = {}: iceberg commit coordinator inited.",
-                    self.param.sink_id
-                );
-                return Ok(Some(last_recommit_epoch));
-            } else {
-                tracing::info!(
-                    "Sink id = {}: init iceberg coodinator, and system table is empty.",
-                    self.param.sink_id
-                );
-                return Ok(None);
-            }
->>>>>>> 32f2119d
         }
 
         let snapshot_id_bytes: Vec<u8> = snapshot_id.to_le_bytes().to_vec();
