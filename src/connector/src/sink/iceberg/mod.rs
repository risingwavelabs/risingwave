// Copyright 2025 RisingWave Labs
//
// Licensed under the Apache License, Version 2.0 (the "License");
// you may not use this file except in compliance with the License.
// You may obtain a copy of the License at
//
//     http://www.apache.org/licenses/LICENSE-2.0
//
// Unless required by applicable law or agreed to in writing, software
// distributed under the License is distributed on an "AS IS" BASIS,
// WITHOUT WARRANTIES OR CONDITIONS OF ANY KIND, either express or implied.
// See the License for the specific language governing permissions and
// limitations under the License.

mod compaction;
mod prometheus;

use std::collections::{BTreeMap, HashMap};
use std::fmt::Debug;
use std::num::NonZeroU64;
use std::str::FromStr;
use std::sync::Arc;

use anyhow::{Context, anyhow};
use async_trait::async_trait;
use iceberg::arrow::{arrow_schema_to_schema, schema_to_arrow_schema};
<<<<<<< HEAD
use iceberg::spec::{DataFile, ManifestList, SerializedDataFile};
=======
use iceberg::spec::{
    DataFile, SerializedDataFile, Transform, UnboundPartitionField, UnboundPartitionSpec,
};
>>>>>>> 6a1090b7
use iceberg::table::Table;
use iceberg::transaction::Transaction;
use iceberg::writer::base_writer::data_file_writer::DataFileWriterBuilder;
use iceberg::writer::base_writer::equality_delete_writer::{
    EqualityDeleteFileWriterBuilder, EqualityDeleteWriterConfig,
};
use iceberg::writer::base_writer::sort_position_delete_writer::{
    POSITION_DELETE_SCHEMA, SortPositionDeleteWriterBuilder,
};
use iceberg::writer::file_writer::ParquetWriterBuilder;
use iceberg::writer::file_writer::location_generator::{
    DefaultFileNameGenerator, DefaultLocationGenerator,
};
use iceberg::writer::function_writer::equality_delta_writer::{
    DELETE_OP, EqualityDeltaWriterBuilder, INSERT_OP,
};
use iceberg::writer::function_writer::fanout_partition_writer::FanoutPartitionWriterBuilder;
use iceberg::writer::{IcebergWriter, IcebergWriterBuilder};
use iceberg::{Catalog, NamespaceIdent, TableCreation, TableIdent};
use itertools::Itertools;
use parquet::file::properties::WriterProperties;
use prometheus::monitored_general_writer::MonitoredGeneralWriterBuilder;
use prometheus::monitored_position_delete_writer::MonitoredPositionDeleteWriterBuilder;
use regex::Regex;
use risingwave_common::array::arrow::arrow_array_iceberg::{Int32Array, RecordBatch};
use risingwave_common::array::arrow::arrow_schema_iceberg::{
    self, DataType as ArrowDataType, Field as ArrowField, Fields as ArrowFields,
    Schema as ArrowSchema, SchemaRef,
};
use risingwave_common::array::arrow::{IcebergArrowConvert, IcebergCreateTableArrowConvert};
use risingwave_common::array::{Op, StreamChunk};
use risingwave_common::bail;
use risingwave_common::bitmap::Bitmap;
use risingwave_common::catalog::Schema;
use risingwave_common::metrics::{LabelGuardedHistogram, LabelGuardedIntCounter};
use risingwave_common_estimate_size::EstimateSize;
<<<<<<< HEAD
use risingwave_meta_model::exactly_once_iceberg_sink::{self, Column, Entity, Model};
use risingwave_pb::connector_service::sink_metadata::Metadata::Serialized;
use risingwave_pb::connector_service::sink_metadata::SerializedMetadata;
use risingwave_pb::connector_service::SinkMetadata;
use sea_orm::{ColumnTrait, DatabaseConnection, EntityTrait, PaginatorTrait, QueryFilter, Set};
=======
use risingwave_pb::connector_service::SinkMetadata;
use risingwave_pb::connector_service::sink_metadata::Metadata::Serialized;
use risingwave_pb::connector_service::sink_metadata::SerializedMetadata;
>>>>>>> 6a1090b7
use serde_derive::Deserialize;
use serde_json::from_value;
use serde_with::{DisplayFromStr, serde_as};
use thiserror_ext::AsReport;
use tokio::sync::{mpsc, oneshot};
use tracing::warn;
use url::Url;
use uuid::Uuid;
use with_options::WithOptions;

use super::decouple_checkpoint_log_sink::{
    DecoupleCheckpointLogSinkerOf, default_commit_checkpoint_interval,
};
use super::{
    GLOBAL_SINK_METRICS, SINK_TYPE_APPEND_ONLY, SINK_TYPE_OPTION, SINK_TYPE_UPSERT, Sink,
    SinkError, SinkWriterMetrics, SinkWriterParam,
};
use crate::connector_common::IcebergCommon;
use crate::sink::coordinate::CoordinatedSinkWriter;
use crate::sink::iceberg::compaction::spawn_compaction_client;
use crate::sink::writer::SinkWriter;
use crate::sink::{Result, SinkCommitCoordinator, SinkParam};
use crate::{deserialize_bool_from_string, deserialize_optional_string_seq_from_string};

pub const ICEBERG_SINK: &str = "iceberg";

#[serde_as]
#[derive(Debug, Clone, PartialEq, Eq, Deserialize, WithOptions)]
pub struct IcebergConfig {
    pub r#type: String, // accept "append-only" or "upsert"

    #[serde(default, deserialize_with = "deserialize_bool_from_string")]
    pub force_append_only: bool,

    #[serde(flatten)]
    common: IcebergCommon,

    #[serde(
        rename = "primary_key",
        default,
        deserialize_with = "deserialize_optional_string_seq_from_string"
    )]
    pub primary_key: Option<Vec<String>>,

    // Props for java catalog props.
    #[serde(skip)]
    pub java_catalog_props: HashMap<String, String>,

    #[serde(default)]
    pub partition_by: Option<String>,

    /// Commit every n(>0) checkpoints, default is 10.
    #[serde(default = "default_commit_checkpoint_interval")]
    #[serde_as(as = "DisplayFromStr")]
    pub commit_checkpoint_interval: u64,

    #[serde(default, deserialize_with = "deserialize_bool_from_string")]
    pub create_table_if_not_exists: bool,

    /// Whether it is exactly_once, the default is not.
    #[serde(default)]
    #[serde_as(as = "Option<DisplayFromStr>")]
    pub is_exactly_once: Option<bool>,
}

impl IcebergConfig {
    pub fn from_btreemap(values: BTreeMap<String, String>) -> Result<Self> {
        let mut config =
            serde_json::from_value::<IcebergConfig>(serde_json::to_value(&values).unwrap())
                .map_err(|e| SinkError::Config(anyhow!(e)))?;

        if config.r#type != SINK_TYPE_APPEND_ONLY && config.r#type != SINK_TYPE_UPSERT {
            return Err(SinkError::Config(anyhow!(
                "`{}` must be {}, or {}",
                SINK_TYPE_OPTION,
                SINK_TYPE_APPEND_ONLY,
                SINK_TYPE_UPSERT
            )));
        }

        if config.r#type == SINK_TYPE_UPSERT {
            if let Some(primary_key) = &config.primary_key {
                if primary_key.is_empty() {
                    return Err(SinkError::Config(anyhow!(
                        "`primary_key` must not be empty in {}",
                        SINK_TYPE_UPSERT
                    )));
                }
            } else {
                return Err(SinkError::Config(anyhow!(
                    "Must set `primary_key` in {}",
                    SINK_TYPE_UPSERT
                )));
            }
        }

        // All configs start with "catalog." will be treated as java configs.
        config.java_catalog_props = values
            .iter()
            .filter(|(k, _v)| {
                k.starts_with("catalog.")
                    && k != &"catalog.uri"
                    && k != &"catalog.type"
                    && k != &"catalog.name"
            })
            .map(|(k, v)| (k[8..].to_string(), v.to_string()))
            .collect();

        if config.commit_checkpoint_interval == 0 {
            return Err(SinkError::Config(anyhow!(
                "`commit_checkpoint_interval` must be greater than 0"
            )));
        }

        Ok(config)
    }

    pub fn catalog_type(&self) -> &str {
        self.common.catalog_type()
    }

    pub async fn load_table(&self) -> Result<Table> {
        self.common
            .load_table(&self.java_catalog_props)
            .await
            .map_err(Into::into)
    }

    pub async fn create_catalog(&self) -> Result<Arc<dyn Catalog>> {
        self.common
            .create_catalog(&self.java_catalog_props)
            .await
            .map_err(Into::into)
    }

    pub fn full_table_name(&self) -> Result<TableIdent> {
        self.common.full_table_name().map_err(Into::into)
    }
}

pub struct IcebergSink {
    config: IcebergConfig,
    param: SinkParam,
    // In upsert mode, it never be None and empty.
    unique_column_ids: Option<Vec<usize>>,
}

impl TryFrom<SinkParam> for IcebergSink {
    type Error = SinkError;

    fn try_from(param: SinkParam) -> std::result::Result<Self, Self::Error> {
        let config = IcebergConfig::from_btreemap(param.properties.clone())?;
        IcebergSink::new(config, param)
    }
}

impl Debug for IcebergSink {
    fn fmt(&self, f: &mut std::fmt::Formatter<'_>) -> std::fmt::Result {
        f.debug_struct("IcebergSink")
            .field("config", &self.config)
            .finish()
    }
}

impl IcebergSink {
    async fn create_and_validate_table(&self) -> Result<Table> {
        if self.config.create_table_if_not_exists {
            self.create_table_if_not_exists().await?;
        }

        let table = self
            .config
            .load_table()
            .await
            .map_err(|err| SinkError::Iceberg(anyhow!(err)))?;

        let sink_schema = self.param.schema();
        let iceberg_arrow_schema = schema_to_arrow_schema(table.metadata().current_schema())
            .map_err(|err| SinkError::Iceberg(anyhow!(err)))?;

        try_matches_arrow_schema(&sink_schema, &iceberg_arrow_schema)
            .map_err(|err| SinkError::Iceberg(anyhow!(err)))?;

        Ok(table)
    }

    async fn create_table_if_not_exists(&self) -> Result<()> {
        let catalog = self.config.create_catalog().await?;
        let table_id = self
            .config
            .full_table_name()
            .context("Unable to parse table name")?;
        if !catalog
            .table_exists(&table_id)
            .await
            .map_err(|e| SinkError::Iceberg(anyhow!(e)))?
        {
            let namespace = if let Some(database_name) = &self.config.common.database_name {
                NamespaceIdent::new(database_name.clone())
            } else {
                bail!("database name must be set if you want to create table")
            };

            let iceberg_create_table_arrow_convert = IcebergCreateTableArrowConvert::default();
            // convert risingwave schema -> arrow schema -> iceberg schema
            let arrow_fields = self
                .param
                .columns
                .iter()
                .map(|column| {
                    Ok(iceberg_create_table_arrow_convert
                        .to_arrow_field(&column.name, &column.data_type)
                        .map_err(|e| SinkError::Iceberg(anyhow!(e)))
                        .context(format!(
                            "failed to convert {}: {} to arrow type",
                            &column.name, &column.data_type
                        ))?)
                })
                .collect::<Result<Vec<ArrowField>>>()?;
            let arrow_schema = arrow_schema_iceberg::Schema::new(arrow_fields);
            let iceberg_schema = iceberg::arrow::arrow_schema_to_schema(&arrow_schema)
                .map_err(|e| SinkError::Iceberg(anyhow!(e)))
                .context("failed to convert arrow schema to iceberg schema")?;

            let location = {
                let mut names = namespace.clone().inner();
                names.push(self.config.common.table_name.clone());
                match &self.config.common.warehouse_path {
                    Some(warehouse_path) => {
                        let url = Url::parse(warehouse_path);
                        if url.is_err() {
                            // For rest catalog, the warehouse_path could be a warehouse name.
                            // In this case, we should specify the location when creating a table.
                            if self.config.common.catalog_type() == "rest"
                                || self.config.common.catalog_type() == "rest_rust"
                            {
                                None
                            } else {
                                bail!(format!("Invalid warehouse path: {}", warehouse_path))
                            }
                        } else if warehouse_path.ends_with('/') {
                            Some(format!("{}{}", warehouse_path, names.join("/")))
                        } else {
                            Some(format!("{}/{}", warehouse_path, names.join("/")))
                        }
                    }
                    None => None,
                }
            };

            let partition_spec = match &self.config.partition_by {
                Some(partition_field) => {
                    let mut partition_fields = Vec::<UnboundPartitionField>::new();
                    // captures column, transform(column), transform(n,column), transform(n, column)
                    let re = Regex::new(
                        r"(?<transform>\w+)(\(((?<n>\d+)?(?:,|(,\s)))?(?<field>\w+)\))?",
                    )
                    .unwrap();
                    if !re.is_match(partition_field) {
                        bail!(format!(
                            "Invalid partition fields: {}\nHINT: Supported formats are column, transform(column), transform(n,column), transform(n, column)",
                            partition_field
                        ))
                    }
                    let caps = re.captures_iter(partition_field);
                    for (i, mat) in caps.enumerate() {
                        let (column, transform) =
                            if mat.name("n").is_none() && mat.name("field").is_none() {
                                (&mat["transform"], Transform::Identity)
                            } else {
                                let mut func = mat["transform"].to_owned();
                                if func == "bucket" || func == "truncate" {
                                    let n = &mat
                                        .name("n")
                                        .ok_or_else(|| {
                                            SinkError::Iceberg(anyhow!(
                                                "The `n` must be set with `bucket` and `truncate`"
                                            ))
                                        })?
                                        .as_str();
                                    func = format!("{func}[{n}]");
                                }
                                (
                                    &mat["field"],
                                    Transform::from_str(&func)
                                        .map_err(|e| SinkError::Iceberg(anyhow!(e)))?,
                                )
                            };

                        match iceberg_schema.field_id_by_name(column) {
                            Some(id) => partition_fields.push(
                                UnboundPartitionField::builder()
                                    .source_id(id)
                                    .transform(transform)
                                    .name(column.to_owned())
                                    .field_id(i as i32)
                                    .build(),
                            ),
                            None => bail!(format!(
                                "Partition source column does not exist in schema: {}",
                                column
                            )),
                        };
                    }
                    Some(
                        UnboundPartitionSpec::builder()
                            .with_spec_id(0)
                            .add_partition_fields(partition_fields)
                            .map_err(|e| SinkError::Iceberg(anyhow!(e)))
                            .context("failed to add partition columns")?
                            .build(),
                    )
                }
                None => None,
            };

            let table_creation_builder = TableCreation::builder()
                .name(self.config.common.table_name.clone())
                .schema(iceberg_schema);

            let table_creation = match (location, partition_spec) {
                (Some(location), Some(partition_spec)) => table_creation_builder
                    .location(location)
                    .partition_spec(partition_spec)
                    .build(),
                (Some(location), None) => table_creation_builder.location(location).build(),
                (None, Some(partition_spec)) => table_creation_builder
                    .partition_spec(partition_spec)
                    .build(),
                (None, None) => table_creation_builder.build(),
            };

            catalog
                .create_table(&namespace, table_creation)
                .await
                .map_err(|e| SinkError::Iceberg(anyhow!(e)))
                .context("failed to create iceberg table")?;
        }
        Ok(())
    }

    pub fn new(config: IcebergConfig, param: SinkParam) -> Result<Self> {
        let unique_column_ids = if config.r#type == SINK_TYPE_UPSERT && !config.force_append_only {
            if let Some(pk) = &config.primary_key {
                let mut unique_column_ids = Vec::with_capacity(pk.len());
                for col_name in pk {
                    let id = param
                        .columns
                        .iter()
                        .find(|col| col.name.as_str() == col_name)
                        .ok_or_else(|| {
                            SinkError::Config(anyhow!(
                                "Primary key column {} not found in sink schema",
                                col_name
                            ))
                        })?
                        .column_id
                        .get_id() as usize;
                    unique_column_ids.push(id);
                }
                Some(unique_column_ids)
            } else {
                unreachable!()
            }
        } else {
            None
        };
        Ok(Self {
            config,
            param,
            unique_column_ids,
        })
    }
}

impl Sink for IcebergSink {
    type Coordinator = IcebergSinkCommitter;
    type LogSinker = DecoupleCheckpointLogSinkerOf<CoordinatedSinkWriter<IcebergSinkWriter>>;

    const SINK_NAME: &'static str = ICEBERG_SINK;

    async fn validate(&self) -> Result<()> {
        if "snowflake".eq_ignore_ascii_case(self.config.catalog_type()) {
            bail!("Snowflake catalog only supports iceberg sources");
        }
        if "glue".eq_ignore_ascii_case(self.config.catalog_type()) {
            risingwave_common::license::Feature::IcebergSinkWithGlue
                .check_available()
                .map_err(|e| anyhow::anyhow!(e))?;
        }
        let _ = self.create_and_validate_table().await?;
        Ok(())
    }

    async fn new_log_sinker(
        &self,
        writer_param: SinkWriterParam,
    ) -> Result<(Self::LogSinker, Option<u64>)> {
        let table = self.create_and_validate_table().await?;
        let inner = if let Some(unique_column_ids) = &self.unique_column_ids {
            IcebergSinkWriter::new_upsert(table, unique_column_ids.clone(), &writer_param).await?
        } else {
            IcebergSinkWriter::new_append_only(table, &writer_param).await?
        };

        let metrics = SinkWriterMetrics::new(&writer_param);
        let writer = CoordinatedSinkWriter::new(
            writer_param
                .meta_client
                .expect("should have meta client")
                .sink_coordinate_client()
                .await,
            self.param.clone(),
            writer_param.vnode_bitmap.ok_or_else(|| {
                SinkError::Remote(anyhow!(
                    "sink needs coordination and should not have singleton input"
                ))
            })?,
            inner,
        )
        .await?;
        let log_store_rewind_start_epoch = writer.log_store_rewind_start_epoch;
        let commit_checkpoint_interval =
            NonZeroU64::new(self.config.commit_checkpoint_interval).expect(
                "commit_checkpoint_interval should be greater than 0, and it should be checked in config validation",
            );

        Ok((
            DecoupleCheckpointLogSinkerOf::new(writer, metrics, commit_checkpoint_interval),
            log_store_rewind_start_epoch,
        ))
    }

<<<<<<< HEAD
    async fn new_coordinator(&self, db: DatabaseConnection) -> Result<Self::Coordinator> {
=======
    fn is_coordinated_sink(&self) -> bool {
        true
    }

    async fn new_coordinator(&self) -> Result<Self::Coordinator> {
>>>>>>> 6a1090b7
        let catalog = self.config.create_catalog().await?;
        let table = self.create_and_validate_table().await?;
        // Only iceberg engine table will enable config load and need compaction.
        let (commit_tx, finish_tx) = if self.config.common.enable_config_load.unwrap_or(false) {
            let (commit_tx, finish_tx) = spawn_compaction_client(&self.config)?;
            (Some(commit_tx), Some(finish_tx))
        } else {
            (None, None)
        };

        Ok(IcebergSinkCommitter {
            catalog,
            table,
<<<<<<< HEAD
            is_exactly_once: self.config.is_exactly_once.unwrap_or_default(),
            last_commit_epoch: 0,
            sink_id: self.param.sink_id.sink_id(),
            config: self.config.clone(),
            param: self.param.clone(),
            db,
=======
            commit_notifier: commit_tx,
            _compact_task_guard: finish_tx,
>>>>>>> 6a1090b7
        })
    }
}

pub struct IcebergSinkWriter {
    writer: IcebergWriterDispatch,
    arrow_schema: SchemaRef,
    // See comments below
    metrics: IcebergWriterMetrics,
    // State of iceberg table for this writer
    table: Table,
}

#[allow(clippy::type_complexity)]
enum IcebergWriterDispatch {
    PartitionAppendOnly {
        writer: Option<Box<dyn IcebergWriter>>,
        writer_builder: MonitoredGeneralWriterBuilder<
            FanoutPartitionWriterBuilder<
                DataFileWriterBuilder<
                    ParquetWriterBuilder<DefaultLocationGenerator, DefaultFileNameGenerator>,
                >,
            >,
        >,
    },
    NonpartitionAppendOnly {
        writer: Option<Box<dyn IcebergWriter>>,
        writer_builder: MonitoredGeneralWriterBuilder<
            DataFileWriterBuilder<
                ParquetWriterBuilder<DefaultLocationGenerator, DefaultFileNameGenerator>,
            >,
        >,
    },
    PartitionUpsert {
        writer: Option<Box<dyn IcebergWriter>>,
        writer_builder: MonitoredGeneralWriterBuilder<
            FanoutPartitionWriterBuilder<
                EqualityDeltaWriterBuilder<
                    DataFileWriterBuilder<
                        ParquetWriterBuilder<DefaultLocationGenerator, DefaultFileNameGenerator>,
                    >,
                    MonitoredPositionDeleteWriterBuilder<
                        ParquetWriterBuilder<DefaultLocationGenerator, DefaultFileNameGenerator>,
                    >,
                    EqualityDeleteFileWriterBuilder<
                        ParquetWriterBuilder<DefaultLocationGenerator, DefaultFileNameGenerator>,
                    >,
                >,
            >,
        >,
        arrow_schema_with_op_column: SchemaRef,
    },
    NonpartitionUpsert {
        writer: Option<Box<dyn IcebergWriter>>,
        writer_builder: MonitoredGeneralWriterBuilder<
            EqualityDeltaWriterBuilder<
                DataFileWriterBuilder<
                    ParquetWriterBuilder<DefaultLocationGenerator, DefaultFileNameGenerator>,
                >,
                MonitoredPositionDeleteWriterBuilder<
                    ParquetWriterBuilder<DefaultLocationGenerator, DefaultFileNameGenerator>,
                >,
                EqualityDeleteFileWriterBuilder<
                    ParquetWriterBuilder<DefaultLocationGenerator, DefaultFileNameGenerator>,
                >,
            >,
        >,
        arrow_schema_with_op_column: SchemaRef,
    },
}

impl IcebergWriterDispatch {
    pub fn get_writer(&mut self) -> Option<&mut Box<dyn IcebergWriter>> {
        match self {
            IcebergWriterDispatch::PartitionAppendOnly { writer, .. }
            | IcebergWriterDispatch::NonpartitionAppendOnly { writer, .. }
            | IcebergWriterDispatch::PartitionUpsert { writer, .. }
            | IcebergWriterDispatch::NonpartitionUpsert { writer, .. } => writer.as_mut(),
        }
    }
}

pub struct IcebergWriterMetrics {
    // NOTE: These 2 metrics are not used directly by us, but only kept for lifecycle management.
    // They are actually used in `PrometheusWriterBuilder`:
    //     WriterMetrics::new(write_qps.deref().clone(), write_latency.deref().clone())
    // We keep them here to let the guard cleans the labels from metrics registry when dropped
    _write_qps: LabelGuardedIntCounter<3>,
    _write_latency: LabelGuardedHistogram<3>,
    write_bytes: LabelGuardedIntCounter<3>,
}

impl IcebergSinkWriter {
    pub async fn new_append_only(table: Table, writer_param: &SinkWriterParam) -> Result<Self> {
        let SinkWriterParam {
            extra_partition_col_idx,
            actor_id,
            sink_id,
            sink_name,
            ..
        } = writer_param;
        let metrics_labels = [
            &actor_id.to_string(),
            &sink_id.to_string(),
            sink_name.as_str(),
        ];

        // Metrics
        let write_qps = GLOBAL_SINK_METRICS
            .iceberg_write_qps
            .with_guarded_label_values(&metrics_labels);
        let write_latency = GLOBAL_SINK_METRICS
            .iceberg_write_latency
            .with_guarded_label_values(&metrics_labels);
        // # TODO
        // Unused. Add this metrics later.
        let _rolling_unflushed_data_file = GLOBAL_SINK_METRICS
            .iceberg_rolling_unflushed_data_file
            .with_guarded_label_values(&metrics_labels);
        let write_bytes = GLOBAL_SINK_METRICS
            .iceberg_write_bytes
            .with_guarded_label_values(&metrics_labels);

        let schema = table.metadata().current_schema();
        let partition_spec = table.metadata().default_partition_spec();

        // To avoid duplicate file name, each time the sink created will generate a unique uuid as file name suffix.
        let unique_uuid_suffix = Uuid::now_v7();

        let parquet_writer_builder = ParquetWriterBuilder::new(
            WriterProperties::new(),
            schema.clone(),
            table.file_io().clone(),
            DefaultLocationGenerator::new(table.metadata().clone())
                .map_err(|err| SinkError::Iceberg(anyhow!(err)))?,
            DefaultFileNameGenerator::new(
                writer_param.actor_id.to_string(),
                Some(unique_uuid_suffix.to_string()),
                iceberg::spec::DataFileFormat::Parquet,
            ),
        );
        let data_file_builder = DataFileWriterBuilder::new(parquet_writer_builder, None);
        if let Some(_extra_partition_col_idx) = extra_partition_col_idx {
            Err(SinkError::Iceberg(anyhow!(
                "Extra partition column is not supported in append-only mode"
            )))
        } else if partition_spec.fields().is_empty() {
            let writer_builder = MonitoredGeneralWriterBuilder::new(
                data_file_builder,
                write_qps.clone(),
                write_latency.clone(),
            );
            let inner_writer = Some(Box::new(
                writer_builder
                    .clone()
                    .build()
                    .await
                    .map_err(|err| SinkError::Iceberg(anyhow!(err)))?,
            ) as Box<dyn IcebergWriter>);
            Ok(Self {
                arrow_schema: Arc::new(
                    schema_to_arrow_schema(table.metadata().current_schema())
                        .map_err(|err| SinkError::Iceberg(anyhow!(err)))?,
                ),
                metrics: IcebergWriterMetrics {
                    _write_qps: write_qps,
                    _write_latency: write_latency,
                    write_bytes,
                },
                writer: IcebergWriterDispatch::NonpartitionAppendOnly {
                    writer: inner_writer,
                    writer_builder,
                },
                table,
            })
        } else {
            let partition_builder = MonitoredGeneralWriterBuilder::new(
                FanoutPartitionWriterBuilder::new(
                    data_file_builder,
                    partition_spec.clone(),
                    schema.clone(),
                )
                .map_err(|err| SinkError::Iceberg(anyhow!(err)))?,
                write_qps.clone(),
                write_latency.clone(),
            );
            let inner_writer = Some(Box::new(
                partition_builder
                    .clone()
                    .build()
                    .await
                    .map_err(|err| SinkError::Iceberg(anyhow!(err)))?,
            ) as Box<dyn IcebergWriter>);
            Ok(Self {
                arrow_schema: Arc::new(
                    schema_to_arrow_schema(table.metadata().current_schema())
                        .map_err(|err| SinkError::Iceberg(anyhow!(err)))?,
                ),
                metrics: IcebergWriterMetrics {
                    _write_qps: write_qps,
                    _write_latency: write_latency,
                    write_bytes,
                },
                writer: IcebergWriterDispatch::PartitionAppendOnly {
                    writer: inner_writer,
                    writer_builder: partition_builder,
                },
                table,
            })
        }
    }

    pub async fn new_upsert(
        table: Table,
        unique_column_ids: Vec<usize>,
        writer_param: &SinkWriterParam,
    ) -> Result<Self> {
        let SinkWriterParam {
            extra_partition_col_idx,
            actor_id,
            sink_id,
            sink_name,
            ..
        } = writer_param;
        let metrics_labels = [
            &actor_id.to_string(),
            &sink_id.to_string(),
            sink_name.as_str(),
        ];
        let unique_column_ids: Vec<_> = unique_column_ids.into_iter().map(|id| id as i32).collect();

        // Metrics
        let write_qps = GLOBAL_SINK_METRICS
            .iceberg_write_qps
            .with_guarded_label_values(&metrics_labels);
        let write_latency = GLOBAL_SINK_METRICS
            .iceberg_write_latency
            .with_guarded_label_values(&metrics_labels);
        // # TODO
        // Unused. Add this metrics later.
        let _rolling_unflushed_data_file = GLOBAL_SINK_METRICS
            .iceberg_rolling_unflushed_data_file
            .with_guarded_label_values(&metrics_labels);
        let position_delete_cache_num = GLOBAL_SINK_METRICS
            .iceberg_position_delete_cache_num
            .with_guarded_label_values(&metrics_labels);
        let write_bytes = GLOBAL_SINK_METRICS
            .iceberg_write_bytes
            .with_guarded_label_values(&metrics_labels);

        // Determine the schema id and partition spec id
        let schema = table.metadata().current_schema();
        let partition_spec = table.metadata().default_partition_spec();

        // To avoid duplicate file name, each time the sink created will generate a unique uuid as file name suffix.
        let unique_uuid_suffix = Uuid::now_v7();

        let data_file_builder = {
            let parquet_writer_builder = ParquetWriterBuilder::new(
                WriterProperties::new(),
                schema.clone(),
                table.file_io().clone(),
                DefaultLocationGenerator::new(table.metadata().clone())
                    .map_err(|err| SinkError::Iceberg(anyhow!(err)))?,
                DefaultFileNameGenerator::new(
                    writer_param.actor_id.to_string(),
                    Some(unique_uuid_suffix.to_string()),
                    iceberg::spec::DataFileFormat::Parquet,
                ),
            );
            DataFileWriterBuilder::new(parquet_writer_builder.clone(), None)
        };
        let position_delete_builder = {
            let parquet_writer_builder = ParquetWriterBuilder::new(
                WriterProperties::new(),
                POSITION_DELETE_SCHEMA.clone(),
                table.file_io().clone(),
                DefaultLocationGenerator::new(table.metadata().clone())
                    .map_err(|err| SinkError::Iceberg(anyhow!(err)))?,
                DefaultFileNameGenerator::new(
                    writer_param.actor_id.to_string(),
                    Some(format!("pos-del-{}", unique_uuid_suffix)),
                    iceberg::spec::DataFileFormat::Parquet,
                ),
            );
            MonitoredPositionDeleteWriterBuilder::new(
                SortPositionDeleteWriterBuilder::new(parquet_writer_builder.clone(), 1024, None),
                position_delete_cache_num,
            )
        };
        let equality_delete_builder = {
            let config = EqualityDeleteWriterConfig::new(
                unique_column_ids.clone(),
                table.metadata().current_schema().clone(),
                None,
            )
            .map_err(|err| SinkError::Iceberg(anyhow!(err)))?;
            let parquet_writer_builder = ParquetWriterBuilder::new(
                WriterProperties::new(),
                Arc::new(
                    arrow_schema_to_schema(config.projected_arrow_schema_ref())
                        .map_err(|err| SinkError::Iceberg(anyhow!(err)))?,
                ),
                table.file_io().clone(),
                DefaultLocationGenerator::new(table.metadata().clone())
                    .map_err(|err| SinkError::Iceberg(anyhow!(err)))?,
                DefaultFileNameGenerator::new(
                    writer_param.actor_id.to_string(),
                    Some(format!("eq-del-{}", unique_uuid_suffix)),
                    iceberg::spec::DataFileFormat::Parquet,
                ),
            );

            EqualityDeleteFileWriterBuilder::new(parquet_writer_builder.clone(), config)
        };
        let delta_builder = EqualityDeltaWriterBuilder::new(
            data_file_builder,
            position_delete_builder,
            equality_delete_builder,
            unique_column_ids,
        );
        if let Some(_extra_partition_col_idx) = extra_partition_col_idx {
            Err(SinkError::Iceberg(anyhow!(
                "Extra partition column is not supported in upsert mode"
            )))
        } else if partition_spec.fields().is_empty() {
            let writer_builder = MonitoredGeneralWriterBuilder::new(
                delta_builder,
                write_qps.clone(),
                write_latency.clone(),
            );
            let inner_writer = Some(Box::new(
                writer_builder
                    .clone()
                    .build()
                    .await
                    .map_err(|err| SinkError::Iceberg(anyhow!(err)))?,
            ) as Box<dyn IcebergWriter>);
            let original_arrow_schema = Arc::new(
                schema_to_arrow_schema(table.metadata().current_schema())
                    .map_err(|err| SinkError::Iceberg(anyhow!(err)))?,
            );
            let schema_with_extra_op_column = {
                let mut new_fields = original_arrow_schema.fields().iter().cloned().collect_vec();
                new_fields.push(Arc::new(ArrowField::new(
                    "op".to_owned(),
                    ArrowDataType::Int32,
                    false,
                )));
                Arc::new(ArrowSchema::new(new_fields))
            };
            Ok(Self {
                arrow_schema: original_arrow_schema,
                metrics: IcebergWriterMetrics {
                    _write_qps: write_qps,
                    _write_latency: write_latency,
                    write_bytes,
                },
                table,
                writer: IcebergWriterDispatch::NonpartitionUpsert {
                    writer: inner_writer,
                    writer_builder,
                    arrow_schema_with_op_column: schema_with_extra_op_column,
                },
            })
        } else {
            let original_arrow_schema = Arc::new(
                schema_to_arrow_schema(table.metadata().current_schema())
                    .map_err(|err| SinkError::Iceberg(anyhow!(err)))?,
            );
            let schema_with_extra_op_column = {
                let mut new_fields = original_arrow_schema.fields().iter().cloned().collect_vec();
                new_fields.push(Arc::new(ArrowField::new(
                    "op".to_owned(),
                    ArrowDataType::Int32,
                    false,
                )));
                Arc::new(ArrowSchema::new(new_fields))
            };
            let partition_builder = MonitoredGeneralWriterBuilder::new(
                FanoutPartitionWriterBuilder::new_with_custom_schema(
                    delta_builder,
                    schema_with_extra_op_column.clone(),
                    partition_spec.clone(),
                    table.metadata().current_schema().clone(),
                ),
                write_qps.clone(),
                write_latency.clone(),
            );
            let inner_writer = Some(Box::new(
                partition_builder
                    .clone()
                    .build()
                    .await
                    .map_err(|err| SinkError::Iceberg(anyhow!(err)))?,
            ) as Box<dyn IcebergWriter>);
            Ok(Self {
                arrow_schema: original_arrow_schema,
                metrics: IcebergWriterMetrics {
                    _write_qps: write_qps,
                    _write_latency: write_latency,
                    write_bytes,
                },
                table,
                writer: IcebergWriterDispatch::PartitionUpsert {
                    writer: inner_writer,
                    writer_builder: partition_builder,
                    arrow_schema_with_op_column: schema_with_extra_op_column,
                },
            })
        }
    }
}

#[async_trait]
impl SinkWriter for IcebergSinkWriter {
    type CommitMetadata = Option<SinkMetadata>;

    /// Begin a new epoch
    async fn begin_epoch(&mut self, _epoch: u64) -> Result<()> {
        // Just skip it.
        Ok(())
    }

    /// Write a stream chunk to sink
    async fn write_batch(&mut self, chunk: StreamChunk) -> Result<()> {
        // Try to build writer if it's None.
        match &mut self.writer {
            IcebergWriterDispatch::PartitionAppendOnly {
                writer,
                writer_builder,
            } => {
                if writer.is_none() {
                    *writer = Some(Box::new(
                        writer_builder
                            .clone()
                            .build()
                            .await
                            .map_err(|err| SinkError::Iceberg(anyhow!(err)))?,
                    ));
                }
            }
            IcebergWriterDispatch::NonpartitionAppendOnly {
                writer,
                writer_builder,
            } => {
                if writer.is_none() {
                    *writer = Some(Box::new(
                        writer_builder
                            .clone()
                            .build()
                            .await
                            .map_err(|err| SinkError::Iceberg(anyhow!(err)))?,
                    ));
                }
            }
            IcebergWriterDispatch::PartitionUpsert {
                writer,
                writer_builder,
                ..
            } => {
                if writer.is_none() {
                    *writer = Some(Box::new(
                        writer_builder
                            .clone()
                            .build()
                            .await
                            .map_err(|err| SinkError::Iceberg(anyhow!(err)))?,
                    ));
                }
            }
            IcebergWriterDispatch::NonpartitionUpsert {
                writer,
                writer_builder,
                ..
            } => {
                if writer.is_none() {
                    *writer = Some(Box::new(
                        writer_builder
                            .clone()
                            .build()
                            .await
                            .map_err(|err| SinkError::Iceberg(anyhow!(err)))?,
                    ));
                }
            }
        };

        // Process the chunk.
        let (mut chunk, ops) = chunk.compact().into_parts();
        if ops.len() == 0 {
            return Ok(());
        }
        let write_batch_size = chunk.estimated_heap_size();
        let batch = match &self.writer {
            IcebergWriterDispatch::PartitionAppendOnly { .. }
            | IcebergWriterDispatch::NonpartitionAppendOnly { .. } => {
                // separate out insert chunk
                let filters =
                    chunk.visibility() & ops.iter().map(|op| *op == Op::Insert).collect::<Bitmap>();
                chunk.set_visibility(filters);
                IcebergArrowConvert
                    .to_record_batch(self.arrow_schema.clone(), &chunk.compact())
                    .map_err(|err| SinkError::Iceberg(anyhow!(err)))?
            }
            IcebergWriterDispatch::PartitionUpsert {
                arrow_schema_with_op_column,
                ..
            }
            | IcebergWriterDispatch::NonpartitionUpsert {
                arrow_schema_with_op_column,
                ..
            } => {
                let chunk = IcebergArrowConvert
                    .to_record_batch(self.arrow_schema.clone(), &chunk)
                    .map_err(|err| SinkError::Iceberg(anyhow!(err)))?;
                let ops = Arc::new(Int32Array::from(
                    ops.iter()
                        .map(|op| match op {
                            Op::UpdateInsert | Op::Insert => INSERT_OP,
                            Op::UpdateDelete | Op::Delete => DELETE_OP,
                        })
                        .collect_vec(),
                ));
                let mut columns = chunk.columns().to_vec();
                columns.push(ops);
                RecordBatch::try_new(arrow_schema_with_op_column.clone(), columns)
                    .map_err(|err| SinkError::Iceberg(anyhow!(err)))?
            }
        };

        let writer = self.writer.get_writer().unwrap();
        writer
            .write(batch)
            .await
            .map_err(|err| SinkError::Iceberg(anyhow!(err)))?;
        self.metrics.write_bytes.inc_by(write_batch_size as _);
        Ok(())
    }

    /// Receive a barrier and mark the end of current epoch. When `is_checkpoint` is true, the sink
    /// writer should commit the current epoch.
    async fn barrier(&mut self, is_checkpoint: bool) -> Result<Option<SinkMetadata>> {
        // Skip it if not checkpoint
        if !is_checkpoint {
            return Ok(None);
        }

        let close_result = match &mut self.writer {
            IcebergWriterDispatch::PartitionAppendOnly {
                writer,
                writer_builder,
            } => {
                let close_result = if let Some(mut writer) = writer.take() {
                    Some(writer.close().await)
                } else {
                    None
                };
                if let Ok(new_writer) = writer_builder.clone().build().await {
                    *writer = Some(Box::new(new_writer));
                } else {
                    // In this case, the writer is closed and we can't build a new writer. But we can't return the error
                    // here because current writer may close successfully. So we just log the error.
                    warn!("Failed to build new writer after close");
                }
                close_result
            }
            IcebergWriterDispatch::NonpartitionAppendOnly {
                writer,
                writer_builder,
            } => {
                let close_result = if let Some(mut writer) = writer.take() {
                    Some(writer.close().await)
                } else {
                    None
                };
                if let Ok(new_writer) = writer_builder.clone().build().await {
                    *writer = Some(Box::new(new_writer));
                } else {
                    // In this case, the writer is closed and we can't build a new writer. But we can't return the error
                    // here because current writer may close successfully. So we just log the error.
                    warn!("Failed to build new writer after close");
                }
                close_result
            }
            IcebergWriterDispatch::PartitionUpsert {
                writer,
                writer_builder,
                ..
            } => {
                let close_result = if let Some(mut writer) = writer.take() {
                    Some(writer.close().await)
                } else {
                    None
                };
                if let Ok(new_writer) = writer_builder.clone().build().await {
                    *writer = Some(Box::new(new_writer));
                } else {
                    // In this case, the writer is closed and we can't build a new writer. But we can't return the error
                    // here because current writer may close successfully. So we just log the error.
                    warn!("Failed to build new writer after close");
                }
                close_result
            }
            IcebergWriterDispatch::NonpartitionUpsert {
                writer,
                writer_builder,
                ..
            } => {
                let close_result = if let Some(mut writer) = writer.take() {
                    Some(writer.close().await)
                } else {
                    None
                };
                if let Ok(new_writer) = writer_builder.clone().build().await {
                    *writer = Some(Box::new(new_writer));
                } else {
                    // In this case, the writer is closed and we can't build a new writer. But we can't return the error
                    // here because current writer may close successfully. So we just log the error.
                    warn!("Failed to build new writer after close");
                }
                close_result
            }
        };

        match close_result {
            Some(Ok(result)) => {
                let version = self.table.metadata().format_version() as u8;
                let partition_type = self.table.metadata().default_partition_type();
                let data_files = result
                    .into_iter()
                    .map(|f| {
                        SerializedDataFile::try_from(f, partition_type, version == 1)
                            .map_err(|err| SinkError::Iceberg(anyhow!(err)))
                    })
                    .collect::<Result<Vec<_>>>()?;
                Ok(Some(SinkMetadata::try_from(&IcebergCommitResult {
                    data_files,
                    schema_id: self.table.metadata().current_schema_id(),
                    partition_spec_id: self.table.metadata().default_partition_spec_id(),
                })?))
            }
            Some(Err(err)) => Err(SinkError::Iceberg(anyhow!(err))),
            None => Err(SinkError::Iceberg(anyhow!("No writer to close"))),
        }
    }

    /// Clean up
    async fn abort(&mut self) -> Result<()> {
        // TODO: abort should clean up all the data written in this epoch.
        Ok(())
    }
}

const SCHEMA_ID: &str = "schema_id";
const PARTITION_SPEC_ID: &str = "partition_spec_id";
const DATA_FILES: &str = "data_files";

#[derive(Default)]
struct IcebergCommitResult {
    schema_id: i32,
    partition_spec_id: i32,
    data_files: Vec<SerializedDataFile>,
}

impl IcebergCommitResult {
    fn try_from(value: &SinkMetadata) -> Result<Self> {
        if let Some(Serialized(v)) = &value.metadata {
            let mut values = if let serde_json::Value::Object(v) =
                serde_json::from_slice::<serde_json::Value>(&v.metadata)
                    .context("Can't parse iceberg sink metadata")?
            {
                v
            } else {
                bail!("iceberg sink metadata should be an object");
            };

            let schema_id;
            if let Some(serde_json::Value::Number(value)) = values.remove(SCHEMA_ID) {
                schema_id = value
                    .as_u64()
                    .ok_or_else(|| anyhow!("schema_id should be a u64"))?;
            } else {
                bail!("iceberg sink metadata should have schema_id");
            }

            let partition_spec_id;
            if let Some(serde_json::Value::Number(value)) = values.remove(PARTITION_SPEC_ID) {
                partition_spec_id = value
                    .as_u64()
                    .ok_or_else(|| anyhow!("partition_spec_id should be a u64"))?;
            } else {
                bail!("iceberg sink metadata should have partition_spec_id");
            }

            let data_files: Vec<SerializedDataFile>;
            if let serde_json::Value::Array(values) = values
                .remove(DATA_FILES)
                .ok_or_else(|| anyhow!("iceberg sink metadata should have data_files object"))?
            {
                data_files = values
                    .into_iter()
                    .map(from_value::<SerializedDataFile>)
                    .collect::<std::result::Result<_, _>>()
                    .unwrap();
            } else {
                bail!("iceberg sink metadata should have data_files object");
            }

            Ok(Self {
                schema_id: schema_id as i32,
                partition_spec_id: partition_spec_id as i32,
                data_files,
            })
        } else {
            bail!("Can't create iceberg sink write result from empty data!")
        }
    }

    fn try_from_sealized_bytes(value: &Vec<u8>) -> Result<Self> {
        let mut values = if let serde_json::Value::Object(value) =
            serde_json::from_slice::<serde_json::Value>(&value)
                .context("Can't parse iceberg sink metadata")?
        {
            value
        } else {
            bail!("iceberg sink metadata should be an object");
        };

        let schema_id;
        if let Some(serde_json::Value::Number(value)) = values.remove(SCHEMA_ID) {
            schema_id = value
                .as_u64()
                .ok_or_else(|| anyhow!("schema_id should be a u64"))?;
        } else {
            bail!("iceberg sink metadata should have schema_id");
        }

        let partition_spec_id;
        if let Some(serde_json::Value::Number(value)) = values.remove(PARTITION_SPEC_ID) {
            partition_spec_id = value
                .as_u64()
                .ok_or_else(|| anyhow!("partition_spec_id should be a u64"))?;
        } else {
            bail!("iceberg sink metadata should have partition_spec_id");
        }

        let data_files: Vec<SerializedDataFile>;
        if let serde_json::Value::Array(values) = values
            .remove(DATA_FILES)
            .ok_or_else(|| anyhow!("iceberg sink metadata should have data_files object"))?
        {
            data_files = values
                .into_iter()
                .map(from_value::<SerializedDataFile>)
                .collect::<std::result::Result<_, _>>()
                .unwrap();
        } else {
            bail!("iceberg sink metadata should have data_files object");
        }

        Ok(Self {
            schema_id: schema_id as i32,
            partition_spec_id: partition_spec_id as i32,
            data_files,
        })
    }
}

impl<'a> TryFrom<&'a IcebergCommitResult> for SinkMetadata {
    type Error = SinkError;

    fn try_from(value: &'a IcebergCommitResult) -> std::result::Result<SinkMetadata, Self::Error> {
        let json_data_files = serde_json::Value::Array(
            value
                .data_files
                .iter()
                .map(serde_json::to_value)
                .collect::<std::result::Result<Vec<serde_json::Value>, _>>()
                .context("Can't serialize data files to json")?,
        );
        let json_value = serde_json::Value::Object(
            vec![
                (
                    SCHEMA_ID.to_owned(),
                    serde_json::Value::Number(value.schema_id.into()),
                ),
                (
                    PARTITION_SPEC_ID.to_owned(),
                    serde_json::Value::Number(value.partition_spec_id.into()),
                ),
                (DATA_FILES.to_owned(), json_data_files),
            ]
            .into_iter()
            .collect(),
        );
        Ok(SinkMetadata {
            metadata: Some(Serialized(SerializedMetadata {
                metadata: serde_json::to_vec(&json_value)
                    .context("Can't serialize iceberg sink metadata")?,
            })),
        })
    }
}

impl<'a> TryFrom<&'a IcebergCommitResult> for Vec<u8> {
    type Error = SinkError;

    fn try_from(value: &'a IcebergCommitResult) -> std::result::Result<Vec<u8>, Self::Error> {
        let json_data_files = serde_json::Value::Array(
            value
                .data_files
                .iter()
                .map(serde_json::to_value)
                .collect::<std::result::Result<Vec<serde_json::Value>, _>>()
                .context("Can't serialize data files to json")?,
        );
        let json_value = serde_json::Value::Object(
            vec![
                (
                    SCHEMA_ID.to_owned(),
                    serde_json::Value::Number(value.schema_id.into()),
                ),
                (
                    PARTITION_SPEC_ID.to_owned(),
                    serde_json::Value::Number(value.partition_spec_id.into()),
                ),
                (DATA_FILES.to_owned(), json_data_files),
            ]
            .into_iter()
            .collect(),
        );
        Ok(serde_json::to_vec(&json_value).context("Can't serialize iceberg sink metadata")?)
    }
}

pub struct IcebergSinkCommitter {
    catalog: Arc<dyn Catalog>,
    table: Table,
<<<<<<< HEAD

    pub last_commit_epoch: u64,
    pub(crate) is_exactly_once: bool,
    pub(crate) sink_id: u32,
    pub(crate) config: IcebergConfig,
    pub(crate) param: SinkParam,
    pub(crate) db: DatabaseConnection,
=======
    commit_notifier: Option<mpsc::UnboundedSender<()>>,
    _compact_task_guard: Option<oneshot::Sender<()>>,
>>>>>>> 6a1090b7
}

#[async_trait::async_trait]
impl SinkCommitCoordinator for IcebergSinkCommitter {
    async fn init(&mut self) -> Result<Option<u64>> {
        if self.is_exactly_once
            && self
                .iceberg_sink_has_pre_commit_metadata(&self.db, self.param.sink_id.sink_id())
                .await?
        {
            tracing::info!("Re commit");
            let metadata_map = self
                .get_metadata_by_sink_id(&self.db, self.param.sink_id.sink_id())
                .await?;

            let mut last_recommit_epoch = 0;
            for (end_epoch, sealized_bytes) in metadata_map {
                let write_results_bytes = deserialize_metadata(sealized_bytes);
                let mut write_results = vec![];
                let mut write_results_to_recommit = vec![];

                for each in write_results_bytes {
                    let write_result = IcebergCommitResult::try_from_sealized_bytes(&each)?;
                    write_results.push(write_result);
                    let write_result1 = IcebergCommitResult::try_from_sealized_bytes(&each)?;
                    write_results_to_recommit.push(write_result1);
                }
                if self
                    .all_files_in_snapshot(&self.config, write_results)
                    .await?
                {
                    // skip
                    tracing::debug!("All pre-commit files have been successfully committed into iceberg and do not need to be committed again.");
                } else {
                    // recommit
                    tracing::debug!("There are files that were not successfully committed; re-commit these files.");
                    self.re_commit(end_epoch, write_results_to_recommit).await?;
                }
                last_recommit_epoch = end_epoch;
            }
            tracing::info!("Iceberg commit coordinator inited.");
            return Ok(Some(last_recommit_epoch));
        }

        tracing::info!("Iceberg commit coordinator inited.");
        return Ok(None);
    }

    async fn commit(&mut self, epoch: u64, metadata: Vec<SinkMetadata>) -> Result<()> {
        tracing::info!("Starting iceberg commit in epoch {epoch}.");
        let write_results: Vec<IcebergCommitResult> = metadata
            .iter()
            .map(IcebergCommitResult::try_from)
            .collect::<Result<Vec<IcebergCommitResult>>>()?;

        // Skip if no data to commit
        if write_results.is_empty() || write_results.iter().all(|r| r.data_files.is_empty()) {
            tracing::debug!(?epoch, "no data to commit");
            return Ok(());
        }

        // guarantee that all write results has same schema_id and partition_spec_id
        if write_results
            .iter()
            .any(|r| r.schema_id != write_results[0].schema_id)
            || write_results
                .iter()
                .any(|r| r.partition_spec_id != write_results[0].partition_spec_id)
        {
            return Err(SinkError::Iceberg(anyhow!(
                "schema_id and partition_spec_id should be the same in all write results"
            )));
        }

        if self.is_exactly_once {
            let mut pre_commit_metadata_bytes = Vec::new();
            for each_parallelism_write_result in &write_results {
                let each_parallelism_write_result_bytes: Vec<u8> =
                    each_parallelism_write_result.try_into()?;
                pre_commit_metadata_bytes.push(each_parallelism_write_result_bytes);
            }

            let pre_commit_metadata_bytes: Vec<u8> = serialize_metadata(pre_commit_metadata_bytes);

            self.persist_pre_commit_metadata(
                self.db.clone(),
                self.last_commit_epoch,
                epoch,
                pre_commit_metadata_bytes,
            )
            .await?;
        }

        self.commit_iceberg_inner(epoch, write_results).await
    }
}

/// Methods Required to Achieve Exactly Once Semantics
impl IcebergSinkCommitter {
    async fn re_commit(
        &mut self,
        epoch: u64,
        write_results: Vec<IcebergCommitResult>,
    ) -> Result<()> {
        tracing::info!("Starting iceberg re_commit in epoch {epoch}.");

        // Skip if no data to commit
        if write_results.is_empty() || write_results.iter().all(|r| r.data_files.is_empty()) {
            tracing::debug!(?epoch, "no data to commit");
            return Ok(());
        }
        self.commit_iceberg_inner(epoch, write_results).await?;
        Ok(())
    }

    async fn commit_iceberg_inner(
        &mut self,
        epoch: u64,
        write_results: Vec<IcebergCommitResult>,
    ) -> Result<()> {
        self.last_commit_epoch = epoch;
        // Load the latest table to avoid concurrent modification with the best effort.
        self.table = self
            .catalog
            .clone()
            .load_table(self.table.identifier())
            .await
            .map_err(|err| SinkError::Iceberg(anyhow!(err)))?;
        let Some(schema) = self
            .table
            .metadata()
            .schema_by_id(write_results[0].schema_id)
        else {
            return Err(SinkError::Iceberg(anyhow!(
                "Can't find schema by id {}",
                write_results[0].schema_id
            )));
        };
        let Some(partition_spec) = self
            .table
            .metadata()
            .partition_spec_by_id(write_results[0].partition_spec_id)
        else {
            return Err(SinkError::Iceberg(anyhow!(
                "Can't find partition spec by id {}",
                write_results[0].partition_spec_id
            )));
        };
        let partition_type = partition_spec
            .as_ref()
            .clone()
            .partition_type(schema)
            .map_err(|err| SinkError::Iceberg(anyhow!(err)))?;

        let data_files = write_results
            .into_iter()
            .flat_map(|r| {
                r.data_files.into_iter().map(|f| {
                    f.try_into(&partition_type, schema)
                        .map_err(|err| SinkError::Iceberg(anyhow!(err)))
                })
            })
            .collect::<Result<Vec<DataFile>>>()?;

        let txn = Transaction::new(&self.table);
        let mut append_action = txn
            .fast_append(None, vec![])
            .map_err(|err| SinkError::Iceberg(anyhow!(err)))?;
        append_action
            .add_data_files(data_files)
            .map_err(|err| SinkError::Iceberg(anyhow!(err)))?;
        let tx = append_action.apply().await.map_err(|err| {
            tracing::error!(error = %err.as_report(), "Failed to commit iceberg table");
            SinkError::Iceberg(anyhow!(err))
        })?;
        let table = tx
            .commit_dyn(self.catalog.as_ref())
            .await
            .map_err(|err| SinkError::Iceberg(anyhow!(err)))?;
        self.table = table;

        if let Some(commit_notifier) = &mut self.commit_notifier {
            if commit_notifier.send(()).is_err() {
                warn!("failed to notify commit");
            }
        }

        tracing::info!("Succeeded to commit to iceberg table in epoch {epoch}.");

        if self.is_exactly_once {
            self.delete_row_by_sink_id_and_end_epoch(&self.db, self.sink_id, epoch)
                .await?;
            tracing::info!("Succeeded delete pre commit metadata in epoch {epoch}.");
        }
        Ok(())
    }

    async fn persist_pre_commit_metadata(
        &self,
        db: DatabaseConnection,
        start_epoch: u64,
        end_epoch: u64,
        pre_commit_metadata: Vec<u8>,
    ) -> Result<()> {
        let m = exactly_once_iceberg_sink::ActiveModel {
            sink_id: Set(self.sink_id),
            end_epoch: Set(end_epoch),
            start_epoch: Set(start_epoch),
            metadata: Set(pre_commit_metadata),
        };
        exactly_once_iceberg_sink::Entity::insert(m)
            .exec(&db)
            .await?;
        Ok(())
    }

    async fn delete_row_by_sink_id_and_end_epoch(
        &self,
        db: &DatabaseConnection,
        sink_id: u32,
        end_epoch: u64,
    ) -> Result<()> {
        let deleted_count = Entity::delete_many()
            .filter(Column::SinkId.eq(sink_id))
            .filter(Column::EndEpoch.eq(end_epoch))
            .exec(db)
            .await?
            .rows_affected;

        if deleted_count == 0 {
            tracing::info!("No rows deleted.");
        } else {
            tracing::info!("Deleted {} row(s).", deleted_count);
        }

        Ok(())
    }

    async fn iceberg_sink_has_pre_commit_metadata(
        &self,
        db: &DatabaseConnection,
        sink_id: u32,
    ) -> Result<bool> {
        let count = exactly_once_iceberg_sink::Entity::find()
            .filter(exactly_once_iceberg_sink::Column::SinkId.eq(sink_id))
            .count(db)
            .await?;
        Ok(count > 0)
    }

    async fn get_metadata_by_sink_id(
        &self,
        db: &DatabaseConnection,
        sink_id: u32,
    ) -> Result<BTreeMap<u64, Vec<u8>>> {
        let models: Vec<Model> = Entity::find()
            .filter(Column::SinkId.eq(sink_id))
            .all(db)
            .await?;

        let mut result = BTreeMap::new();

        for model in models {
            result.insert(model.end_epoch, model.metadata);
        }

        Ok(result)
    }

    /// This is used to check whether all files in the current batch of pre-commits have been successfully submitted.
    ///  It returns true if all filenames are present in the current snapshot, indicating successful committing.
    async fn all_files_in_snapshot(
        &self,
        iceberg_config: &IcebergConfig,
        write_results: Vec<IcebergCommitResult>,
    ) -> Result<bool> {
        let iceberg_common = iceberg_config.common.clone();
        let table = iceberg_common
            .load_table(&iceberg_config.java_catalog_props)
            .await?;

        if let Some(snapshot) = table.metadata().current_snapshot() {
            let manifest_list: ManifestList = snapshot
                .load_manifest_list(table.file_io(), table.metadata())
                .await
                .map_err(|err| SinkError::Iceberg(anyhow!(err)))?;

            let mut files_in_snapshot: Vec<String> = vec![];
            for entry in manifest_list.entries() {
                let manifest = entry
                    .load_manifest(table.file_io())
                    .await
                    .map_err(|err| SinkError::Iceberg(anyhow!(err)))?;

                let manifest_entries = manifest
                    .entries()
                    .iter()
                    .filter(|e| e.is_alive())
                    .map(|e| e.data_file().file_path().to_string())
                    .collect::<Vec<_>>();

                files_in_snapshot.extend(manifest_entries);
            }

            let manifest_list: ManifestList = snapshot
                .load_manifest_list(table.file_io(), table.metadata())
                .await
                .map_err(|err| SinkError::Iceberg(anyhow!(err)))?;

            let mut files_in_snapshot: Vec<String> = vec![];
            for entry in manifest_list.entries() {
                let manifest = entry
                    .load_manifest(table.file_io())
                    .await
                    .map_err(|err| SinkError::Iceberg(anyhow!(err)))?;

                let manifest_entries = manifest
                    .entries()
                    .iter()
                    .filter(|e| e.is_alive())
                    .map(|e| e.data_file().file_path().to_string())
                    .collect::<Vec<_>>();

                files_in_snapshot.extend(manifest_entries);
            }

            let Some(schema) = self
                .table
                .metadata()
                .schema_by_id(write_results[0].schema_id)
            else {
                return Err(SinkError::Iceberg(anyhow!(
                    "Can't find schema by id {}",
                    write_results[0].schema_id
                )));
            };
            let Some(partition_spec) = self
                .table
                .metadata()
                .partition_spec_by_id(write_results[0].partition_spec_id)
            else {
                return Err(SinkError::Iceberg(anyhow!(
                    "Can't find partition spec by id {}",
                    write_results[0].partition_spec_id
                )));
            };
            let partition_type = partition_spec
                .as_ref()
                .clone()
                .partition_type(schema)
                .map_err(|err| SinkError::Iceberg(anyhow!(err)))?;

            let data_files_name = write_results.into_iter().flat_map(|r| {
                r.data_files.into_iter().map(|f| {
                    f.try_into(&partition_type, schema)
                        .map_err(|err| SinkError::Iceberg(anyhow!(err)))
                        .unwrap()
                        .file_path()
                        .to_string()
                })
            });

            for file_path in data_files_name {
                if !files_in_snapshot.contains(&file_path) {
                    return Ok(false);
                }
            }
        }

        Ok(true)
    }
}

<<<<<<< HEAD
/// Try to match our schema with iceberg schema.
pub fn try_matches_arrow_schema(rw_schema: &Schema, arrow_schema: &ArrowSchema) -> Result<()> {
    if rw_schema.fields.len() != arrow_schema.fields().len() {
        bail!(
            "Schema length mismatch, risingwave is {}, and iceberg is {}",
            rw_schema.fields.len(),
            arrow_schema.fields.len()
        );
=======
const MAP_KEY: &str = "key";
const MAP_VALUE: &str = "value";

fn get_fields<'a>(
    our_field_type: &'a risingwave_common::types::DataType,
    data_type: &ArrowDataType,
    schema_fields: &mut HashMap<&'a str, &'a risingwave_common::types::DataType>,
) -> Option<ArrowFields> {
    match data_type {
        ArrowDataType::Struct(fields) => {
            match our_field_type {
                risingwave_common::types::DataType::Struct(struct_fields) => {
                    struct_fields.iter().for_each(|(name, data_type)| {
                        let res = schema_fields.insert(name, data_type);
                        // This assert is to make sure there is no duplicate field name in the schema.
                        assert!(res.is_none())
                    });
                }
                risingwave_common::types::DataType::Map(map_fields) => {
                    schema_fields.insert(MAP_KEY, map_fields.key());
                    schema_fields.insert(MAP_VALUE, map_fields.value());
                }
                risingwave_common::types::DataType::List(list_field) => {
                    list_field.as_struct().iter().for_each(|(name, data_type)| {
                        let res = schema_fields.insert(name, data_type);
                        // This assert is to make sure there is no duplicate field name in the schema.
                        assert!(res.is_none())
                    });
                }
                _ => {}
            };
            Some(fields.clone())
        }
        ArrowDataType::List(field) | ArrowDataType::Map(field, _) => {
            get_fields(our_field_type, field.data_type(), schema_fields)
        }
        _ => None, // not a supported complex type and unlikely to show up
>>>>>>> 6a1090b7
    }
}

fn check_compatibility(
    schema_fields: HashMap<&str, &risingwave_common::types::DataType>,
    fields: &ArrowFields,
) -> anyhow::Result<bool> {
    for arrow_field in fields {
        let our_field_type = schema_fields
            .get(arrow_field.name().as_str())
            .ok_or_else(|| anyhow!("Field {} not found in our schema", arrow_field.name()))?;

        // Iceberg source should be able to read iceberg decimal type.
        let converted_arrow_data_type = IcebergArrowConvert
            .to_arrow_field("", our_field_type)
            .map_err(|e| anyhow!(e))?
            .data_type()
            .clone();

        let compatible = match (&converted_arrow_data_type, arrow_field.data_type()) {
            (ArrowDataType::Decimal128(_, _), ArrowDataType::Decimal128(_, _)) => true,
            (ArrowDataType::Binary, ArrowDataType::LargeBinary) => true,
            (ArrowDataType::LargeBinary, ArrowDataType::Binary) => true,
            (ArrowDataType::List(_), ArrowDataType::List(field))
            | (ArrowDataType::Map(_, _), ArrowDataType::Map(field, _)) => {
                let mut schema_fields = HashMap::new();
                get_fields(our_field_type, field.data_type(), &mut schema_fields)
                    .map_or(true, |fields| {
                        check_compatibility(schema_fields, &fields).unwrap()
                    })
            }
            // validate nested structs
            (ArrowDataType::Struct(_), ArrowDataType::Struct(fields)) => {
                let mut schema_fields = HashMap::new();
                our_field_type
                    .as_struct()
                    .iter()
                    .for_each(|(name, data_type)| {
                        let res = schema_fields.insert(name, data_type);
                        // This assert is to make sure there is no duplicate field name in the schema.
                        assert!(res.is_none())
                    });
                check_compatibility(schema_fields, fields)?
            }
            // cases where left != right (metadata, field name mismatch)
            //
            // all nested types: in iceberg `field_id` will always be present, but RW doesn't have it:
            // {"PARQUET:field_id": ".."}
            //
            // map: The standard name in arrow is "entries", "key", "value".
            // in iceberg-rs, it's called "key_value"
            (left, right) => left.equals_datatype(right),
        };
        if !compatible {
            bail!(
                "field {}'s type is incompatible\nRisingWave converted data type: {}\niceberg's data type: {}",
                arrow_field.name(),
                converted_arrow_data_type,
                arrow_field.data_type()
            );
        }
    }
    Ok(true)
}

/// Try to match our schema with iceberg schema.
pub fn try_matches_arrow_schema(
    rw_schema: &Schema,
    arrow_schema: &ArrowSchema,
) -> anyhow::Result<()> {
    if rw_schema.fields.len() != arrow_schema.fields().len() {
        bail!(
            "Schema length mismatch, risingwave is {}, and iceberg is {}",
            rw_schema.fields.len(),
            arrow_schema.fields.len()
        );
    }

    let mut schema_fields = HashMap::new();
    rw_schema.fields.iter().for_each(|field| {
        let res = schema_fields.insert(field.name.as_str(), &field.data_type);
        // This assert is to make sure there is no duplicate field name in the schema.
        assert!(res.is_none())
    });

    check_compatibility(schema_fields, &arrow_schema.fields)?;
    Ok(())
}

pub fn serialize_metadata(metadata: Vec<Vec<u8>>) -> Vec<u8> {
    serde_json::to_vec(&metadata).unwrap()
}

pub fn deserialize_metadata(bytes: Vec<u8>) -> Vec<Vec<u8>> {
    serde_json::from_slice(&bytes).unwrap()
}

#[cfg(test)]
mod test {
    use std::collections::BTreeMap;

    use risingwave_common::array::arrow::arrow_schema_iceberg::FieldRef as ArrowFieldRef;
    use risingwave_common::catalog::Field;
    use risingwave_common::types::{MapType, StructType};

    use crate::connector_common::IcebergCommon;
    use crate::sink::decouple_checkpoint_log_sink::DEFAULT_COMMIT_CHECKPOINT_INTERVAL_WITH_SINK_DECOUPLE;
    use crate::sink::iceberg::IcebergConfig;
    use crate::source::DataType;

    #[test]
    fn test_compatible_arrow_schema() {
        use arrow_schema_iceberg::{DataType as ArrowDataType, Field as ArrowField};

        use super::*;
        let risingwave_schema = Schema::new(vec![
            Field::with_name(DataType::Int32, "a"),
            Field::with_name(DataType::Int32, "b"),
            Field::with_name(DataType::Int32, "c"),
        ]);
        let arrow_schema = ArrowSchema::new(vec![
            ArrowField::new("a", ArrowDataType::Int32, false),
            ArrowField::new("b", ArrowDataType::Int32, false),
            ArrowField::new("c", ArrowDataType::Int32, false),
        ]);

        try_matches_arrow_schema(&risingwave_schema, &arrow_schema).unwrap();

        let risingwave_schema = Schema::new(vec![
            Field::with_name(DataType::Int32, "d"),
            Field::with_name(DataType::Int32, "c"),
            Field::with_name(DataType::Int32, "a"),
            Field::with_name(DataType::Int32, "b"),
        ]);
        let arrow_schema = ArrowSchema::new(vec![
            ArrowField::new("a", ArrowDataType::Int32, false),
            ArrowField::new("b", ArrowDataType::Int32, false),
            ArrowField::new("d", ArrowDataType::Int32, false),
            ArrowField::new("c", ArrowDataType::Int32, false),
        ]);
        try_matches_arrow_schema(&risingwave_schema, &arrow_schema).unwrap();

        let risingwave_schema = Schema::new(vec![
            Field::with_name(
                DataType::Struct(StructType::new(vec![
                    ("a1", DataType::Int32),
                    (
                        "a2",
                        DataType::Struct(StructType::new(vec![
                            ("a21", DataType::Bytea),
                            (
                                "a22",
                                DataType::Map(MapType::from_kv(DataType::Varchar, DataType::Jsonb)),
                            ),
                        ])),
                    ),
                ])),
                "a",
            ),
            Field::with_name(
                DataType::List(Box::new(DataType::Struct(StructType::new(vec![
                    ("b1", DataType::Int32),
                    ("b2", DataType::Bytea),
                    (
                        "b3",
                        DataType::Map(MapType::from_kv(DataType::Varchar, DataType::Jsonb)),
                    ),
                ])))),
                "b",
            ),
            Field::with_name(
                DataType::Map(MapType::from_kv(
                    DataType::Varchar,
                    DataType::List(Box::new(DataType::Struct(StructType::new([
                        ("c1", DataType::Int32),
                        ("c2", DataType::Bytea),
                        (
                            "c3",
                            DataType::Map(MapType::from_kv(DataType::Varchar, DataType::Jsonb)),
                        ),
                    ])))),
                )),
                "c",
            ),
        ]);
        let arrow_schema = ArrowSchema::new(vec![
            ArrowField::new(
                "a",
                ArrowDataType::Struct(ArrowFields::from(vec![
                    ArrowField::new("a1", ArrowDataType::Int32, false),
                    ArrowField::new(
                        "a2",
                        ArrowDataType::Struct(ArrowFields::from(vec![
                            ArrowField::new("a21", ArrowDataType::LargeBinary, false),
                            ArrowField::new_map(
                                "a22",
                                "entries",
                                ArrowFieldRef::new(ArrowField::new(
                                    "key",
                                    ArrowDataType::Utf8,
                                    false,
                                )),
                                ArrowFieldRef::new(ArrowField::new(
                                    "value",
                                    ArrowDataType::Utf8,
                                    false,
                                )),
                                false,
                                false,
                            ),
                        ])),
                        false,
                    ),
                ])),
                false,
            ),
            ArrowField::new(
                "b",
                ArrowDataType::List(ArrowFieldRef::new(ArrowField::new_list_field(
                    ArrowDataType::Struct(ArrowFields::from(vec![
                        ArrowField::new("b1", ArrowDataType::Int32, false),
                        ArrowField::new("b2", ArrowDataType::LargeBinary, false),
                        ArrowField::new_map(
                            "b3",
                            "entries",
                            ArrowFieldRef::new(ArrowField::new("key", ArrowDataType::Utf8, false)),
                            ArrowFieldRef::new(ArrowField::new(
                                "value",
                                ArrowDataType::Utf8,
                                false,
                            )),
                            false,
                            false,
                        ),
                    ])),
                    false,
                ))),
                false,
            ),
            ArrowField::new_map(
                "c",
                "entries",
                ArrowFieldRef::new(ArrowField::new("key", ArrowDataType::Utf8, false)),
                ArrowFieldRef::new(ArrowField::new(
                    "value",
                    ArrowDataType::List(ArrowFieldRef::new(ArrowField::new_list_field(
                        ArrowDataType::Struct(ArrowFields::from(vec![
                            ArrowField::new("c1", ArrowDataType::Int32, false),
                            ArrowField::new("c2", ArrowDataType::LargeBinary, false),
                            ArrowField::new_map(
                                "c3",
                                "entries",
                                ArrowFieldRef::new(ArrowField::new(
                                    "key",
                                    ArrowDataType::Utf8,
                                    false,
                                )),
                                ArrowFieldRef::new(ArrowField::new(
                                    "value",
                                    ArrowDataType::Utf8,
                                    false,
                                )),
                                false,
                                false,
                            ),
                        ])),
                        false,
                    ))),
                    false,
                )),
                false,
                false,
            ),
        ]);
        try_matches_arrow_schema(&risingwave_schema, &arrow_schema).unwrap();
    }

    #[test]
    fn test_parse_iceberg_config() {
        let values = [
            ("connector", "iceberg"),
            ("type", "upsert"),
            ("primary_key", "v1"),
            ("partition_by", "v1, identity(v1), truncate(4,v2), bucket(5,v1), year(v3), month(v4), day(v5), hour(v6), void(v1)"),
            ("warehouse.path", "s3://iceberg"),
            ("s3.endpoint", "http://127.0.0.1:9301"),
            ("s3.access.key", "hummockadmin"),
            ("s3.secret.key", "hummockadmin"),
            ("s3.path.style.access", "true"),
            ("s3.region", "us-east-1"),
            ("catalog.type", "jdbc"),
            ("catalog.name", "demo"),
            ("catalog.uri", "jdbc://postgresql://postgres:5432/iceberg"),
            ("catalog.jdbc.user", "admin"),
            ("catalog.jdbc.password", "123456"),
            ("database.name", "demo_db"),
            ("table.name", "demo_table"),
        ]
        .into_iter()
        .map(|(k, v)| (k.to_owned(), v.to_owned()))
        .collect();

        let iceberg_config = IcebergConfig::from_btreemap(values).unwrap();

        let expected_iceberg_config = IcebergConfig {
            common: IcebergCommon {
                warehouse_path: Some("s3://iceberg".to_owned()),
                catalog_uri: Some("jdbc://postgresql://postgres:5432/iceberg".to_owned()),
                region: Some("us-east-1".to_owned()),
                endpoint: Some("http://127.0.0.1:9301".to_owned()),
                access_key: Some("hummockadmin".to_owned()),
                secret_key: Some("hummockadmin".to_owned()),
                gcs_credential: None,
                catalog_type: Some("jdbc".to_owned()),
                glue_id: None,
                catalog_name: Some("demo".to_owned()),
                database_name: Some("demo_db".to_owned()),
                table_name: "demo_table".to_owned(),
                path_style_access: Some(true),
                credential: None,
                oauth2_server_uri: None,
                scope: None,
                token: None,
                enable_config_load: None,
            },
            r#type: "upsert".to_owned(),
            force_append_only: false,
            primary_key: Some(vec!["v1".to_owned()]),
            partition_by: Some("v1, identity(v1), truncate(4,v2), bucket(5,v1), year(v3), month(v4), day(v5), hour(v6), void(v1)".to_owned()),
            java_catalog_props: [("jdbc.user", "admin"), ("jdbc.password", "123456")]
                .into_iter()
                .map(|(k, v)| (k.to_owned(), v.to_owned()))
                .collect(),
            commit_checkpoint_interval: DEFAULT_COMMIT_CHECKPOINT_INTERVAL_WITH_SINK_DECOUPLE,
            create_table_if_not_exists: false,
            is_exactly_once: None,
        };

        assert_eq!(iceberg_config, expected_iceberg_config);

        assert_eq!(
            &iceberg_config.common.full_table_name().unwrap().to_string(),
            "demo_db.demo_table"
        );
    }

    async fn test_create_catalog(configs: BTreeMap<String, String>) {
        let iceberg_config = IcebergConfig::from_btreemap(configs).unwrap();

        let table = iceberg_config.load_table().await.unwrap();

        println!("{:?}", table.identifier());
    }

    #[tokio::test]
    #[ignore]
    async fn test_storage_catalog() {
        let values = [
            ("connector", "iceberg"),
            ("type", "append-only"),
            ("force_append_only", "true"),
            ("s3.endpoint", "http://127.0.0.1:9301"),
            ("s3.access.key", "hummockadmin"),
            ("s3.secret.key", "hummockadmin"),
            ("s3.region", "us-east-1"),
            ("s3.path.style.access", "true"),
            ("catalog.name", "demo"),
            ("catalog.type", "storage"),
            ("warehouse.path", "s3://icebergdata/demo"),
            ("database.name", "s1"),
            ("table.name", "t1"),
        ]
        .into_iter()
        .map(|(k, v)| (k.to_owned(), v.to_owned()))
        .collect();

        test_create_catalog(values).await;
    }

    #[tokio::test]
    #[ignore]
    async fn test_rest_catalog() {
        let values = [
            ("connector", "iceberg"),
            ("type", "append-only"),
            ("force_append_only", "true"),
            ("s3.endpoint", "http://127.0.0.1:9301"),
            ("s3.access.key", "hummockadmin"),
            ("s3.secret.key", "hummockadmin"),
            ("s3.region", "us-east-1"),
            ("s3.path.style.access", "true"),
            ("catalog.name", "demo"),
            ("catalog.type", "rest"),
            ("catalog.uri", "http://192.168.167.4:8181"),
            ("warehouse.path", "s3://icebergdata/demo"),
            ("database.name", "s1"),
            ("table.name", "t1"),
        ]
        .into_iter()
        .map(|(k, v)| (k.to_owned(), v.to_owned()))
        .collect();

        test_create_catalog(values).await;
    }

    #[tokio::test]
    #[ignore]
    async fn test_jdbc_catalog() {
        let values = [
            ("connector", "iceberg"),
            ("type", "append-only"),
            ("force_append_only", "true"),
            ("s3.endpoint", "http://127.0.0.1:9301"),
            ("s3.access.key", "hummockadmin"),
            ("s3.secret.key", "hummockadmin"),
            ("s3.region", "us-east-1"),
            ("s3.path.style.access", "true"),
            ("catalog.name", "demo"),
            ("catalog.type", "jdbc"),
            ("catalog.uri", "jdbc:postgresql://localhost:5432/iceberg"),
            ("catalog.jdbc.user", "admin"),
            ("catalog.jdbc.password", "123456"),
            ("warehouse.path", "s3://icebergdata/demo"),
            ("database.name", "s1"),
            ("table.name", "t1"),
        ]
        .into_iter()
        .map(|(k, v)| (k.to_owned(), v.to_owned()))
        .collect();

        test_create_catalog(values).await;
    }

    #[tokio::test]
    #[ignore]
    async fn test_hive_catalog() {
        let values = [
            ("connector", "iceberg"),
            ("type", "append-only"),
            ("force_append_only", "true"),
            ("s3.endpoint", "http://127.0.0.1:9301"),
            ("s3.access.key", "hummockadmin"),
            ("s3.secret.key", "hummockadmin"),
            ("s3.region", "us-east-1"),
            ("s3.path.style.access", "true"),
            ("catalog.name", "demo"),
            ("catalog.type", "hive"),
            ("catalog.uri", "thrift://localhost:9083"),
            ("warehouse.path", "s3://icebergdata/demo"),
            ("database.name", "s1"),
            ("table.name", "t1"),
        ]
        .into_iter()
        .map(|(k, v)| (k.to_owned(), v.to_owned()))
        .collect();

        test_create_catalog(values).await;
    }
}<|MERGE_RESOLUTION|>--- conflicted
+++ resolved
@@ -24,13 +24,10 @@
 use anyhow::{Context, anyhow};
 use async_trait::async_trait;
 use iceberg::arrow::{arrow_schema_to_schema, schema_to_arrow_schema};
-<<<<<<< HEAD
-use iceberg::spec::{DataFile, ManifestList, SerializedDataFile};
-=======
 use iceberg::spec::{
-    DataFile, SerializedDataFile, Transform, UnboundPartitionField, UnboundPartitionSpec,
+    DataFile, ManifestList, SerializedDataFile, Transform, UnboundPartitionField,
+    UnboundPartitionSpec,
 };
->>>>>>> 6a1090b7
 use iceberg::table::Table;
 use iceberg::transaction::Transaction;
 use iceberg::writer::base_writer::data_file_writer::DataFileWriterBuilder;
@@ -67,17 +64,11 @@
 use risingwave_common::catalog::Schema;
 use risingwave_common::metrics::{LabelGuardedHistogram, LabelGuardedIntCounter};
 use risingwave_common_estimate_size::EstimateSize;
-<<<<<<< HEAD
 use risingwave_meta_model::exactly_once_iceberg_sink::{self, Column, Entity, Model};
-use risingwave_pb::connector_service::sink_metadata::Metadata::Serialized;
-use risingwave_pb::connector_service::sink_metadata::SerializedMetadata;
-use risingwave_pb::connector_service::SinkMetadata;
-use sea_orm::{ColumnTrait, DatabaseConnection, EntityTrait, PaginatorTrait, QueryFilter, Set};
-=======
 use risingwave_pb::connector_service::SinkMetadata;
 use risingwave_pb::connector_service::sink_metadata::Metadata::Serialized;
 use risingwave_pb::connector_service::sink_metadata::SerializedMetadata;
->>>>>>> 6a1090b7
+use sea_orm::{ColumnTrait, DatabaseConnection, EntityTrait, PaginatorTrait, QueryFilter, Set};
 use serde_derive::Deserialize;
 use serde_json::from_value;
 use serde_with::{DisplayFromStr, serde_as};
@@ -511,15 +502,11 @@
         ))
     }
 
-<<<<<<< HEAD
-    async fn new_coordinator(&self, db: DatabaseConnection) -> Result<Self::Coordinator> {
-=======
     fn is_coordinated_sink(&self) -> bool {
         true
     }
 
-    async fn new_coordinator(&self) -> Result<Self::Coordinator> {
->>>>>>> 6a1090b7
+    async fn new_coordinator(&self, db: DatabaseConnection) -> Result<Self::Coordinator> {
         let catalog = self.config.create_catalog().await?;
         let table = self.create_and_validate_table().await?;
         // Only iceberg engine table will enable config load and need compaction.
@@ -533,17 +520,14 @@
         Ok(IcebergSinkCommitter {
             catalog,
             table,
-<<<<<<< HEAD
             is_exactly_once: self.config.is_exactly_once.unwrap_or_default(),
             last_commit_epoch: 0,
             sink_id: self.param.sink_id.sink_id(),
             config: self.config.clone(),
             param: self.param.clone(),
             db,
-=======
             commit_notifier: commit_tx,
             _compact_task_guard: finish_tx,
->>>>>>> 6a1090b7
         })
     }
 }
@@ -1383,18 +1367,14 @@
 pub struct IcebergSinkCommitter {
     catalog: Arc<dyn Catalog>,
     table: Table,
-<<<<<<< HEAD
-
     pub last_commit_epoch: u64,
     pub(crate) is_exactly_once: bool,
     pub(crate) sink_id: u32,
     pub(crate) config: IcebergConfig,
     pub(crate) param: SinkParam,
     pub(crate) db: DatabaseConnection,
-=======
     commit_notifier: Option<mpsc::UnboundedSender<()>>,
     _compact_task_guard: Option<oneshot::Sender<()>>,
->>>>>>> 6a1090b7
 }
 
 #[async_trait::async_trait]
@@ -1427,10 +1407,14 @@
                     .await?
                 {
                     // skip
-                    tracing::debug!("All pre-commit files have been successfully committed into iceberg and do not need to be committed again.");
+                    tracing::debug!(
+                        "All pre-commit files have been successfully committed into iceberg and do not need to be committed again."
+                    );
                 } else {
                     // recommit
-                    tracing::debug!("There are files that were not successfully committed; re-commit these files.");
+                    tracing::debug!(
+                        "There are files that were not successfully committed; re-commit these files."
+                    );
                     self.re_commit(end_epoch, write_results_to_recommit).await?;
                 }
                 last_recommit_epoch = end_epoch;
@@ -1768,16 +1752,6 @@
     }
 }
 
-<<<<<<< HEAD
-/// Try to match our schema with iceberg schema.
-pub fn try_matches_arrow_schema(rw_schema: &Schema, arrow_schema: &ArrowSchema) -> Result<()> {
-    if rw_schema.fields.len() != arrow_schema.fields().len() {
-        bail!(
-            "Schema length mismatch, risingwave is {}, and iceberg is {}",
-            rw_schema.fields.len(),
-            arrow_schema.fields.len()
-        );
-=======
 const MAP_KEY: &str = "key";
 const MAP_VALUE: &str = "value";
 
@@ -1815,7 +1789,6 @@
             get_fields(our_field_type, field.data_type(), schema_fields)
         }
         _ => None, // not a supported complex type and unlikely to show up
->>>>>>> 6a1090b7
     }
 }
 
@@ -1882,10 +1855,7 @@
 }
 
 /// Try to match our schema with iceberg schema.
-pub fn try_matches_arrow_schema(
-    rw_schema: &Schema,
-    arrow_schema: &ArrowSchema,
-) -> anyhow::Result<()> {
+pub fn try_matches_arrow_schema(rw_schema: &Schema, arrow_schema: &ArrowSchema) -> Result<()> {
     if rw_schema.fields.len() != arrow_schema.fields().len() {
         bail!(
             "Schema length mismatch, risingwave is {}, and iceberg is {}",
