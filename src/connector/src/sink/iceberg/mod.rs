--- conflicted
+++ resolved
@@ -513,11 +513,6 @@
             inner,
         )
         .await?;
-<<<<<<< HEAD
-        let log_store_rewind_start_epoch = writer.log_store_rewind_start_epoch;
-=======
-
->>>>>>> 62b7e7f4
         let commit_checkpoint_interval =
             NonZeroU64::new(self.config.commit_checkpoint_interval).expect(
                 "commit_checkpoint_interval should be greater than 0, and it should be checked in config validation",
@@ -1652,11 +1647,7 @@
             .await?;
             let txn = Transaction::new(&table);
             let mut append_action = txn
-<<<<<<< HEAD
                 .fast_append(Some(snapshot_id), None, vec![])
-=======
-                .fast_append(None, None, vec![])
->>>>>>> 62b7e7f4
                 .map_err(|err| SinkError::Iceberg(anyhow!(err)))?;
             append_action
                 .add_data_files(data_files.clone())
