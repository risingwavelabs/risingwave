// Copyright 2025 RisingWave Labs
//
// Licensed under the Apache License, Version 2.0 (the "License");
// you may not use this file except in compliance with the License.
// You may obtain a copy of the License at
//
//     http://www.apache.org/licenses/LICENSE-2.0
//
// Unless required by applicable law or agreed to in writing, software
// distributed under the License is distributed on an "AS IS" BASIS,
// WITHOUT WARRANTIES OR CONDITIONS OF ANY KIND, either express or implied.
// See the License for the specific language governing permissions and
// limitations under the License.

use std::collections::{BTreeMap, HashMap};
use std::num::NonZeroU64;
use std::sync::Arc;

use anyhow::anyhow;
use async_trait::async_trait;
use bytes::Bytes;
use mysql_async::Opts;
use mysql_async::prelude::Queryable;
use risingwave_common::array::{Op, StreamChunk};
use risingwave_common::bitmap::Bitmap;
use risingwave_common::catalog::Schema;
use risingwave_common::types::DataType;
use risingwave_pb::connector_service::SinkMetadata;
use risingwave_pb::connector_service::sink_metadata::Metadata::Serialized;
use risingwave_pb::connector_service::sink_metadata::SerializedMetadata;
<<<<<<< HEAD
use risingwave_pb::connector_service::SinkMetadata;
use sea_orm::DatabaseConnection;
=======
>>>>>>> 6a1090b7
use serde::Deserialize;
use serde_derive::Serialize;
use serde_json::Value;
use serde_with::{DisplayFromStr, serde_as};
use thiserror_ext::AsReport;
use url::form_urlencoded;
use with_options::WithOptions;

use super::decouple_checkpoint_log_sink::DEFAULT_COMMIT_CHECKPOINT_INTERVAL_WITH_SINK_DECOUPLE;
use super::doris_starrocks_connector::{
    HeaderBuilder, InserterInner, STARROCKS_DELETE_SIGN, STARROCKS_SUCCESS_STATUS,
    StarrocksTxnRequestBuilder,
};
use super::encoder::{JsonEncoder, RowEncoder};
use super::{
    SINK_TYPE_APPEND_ONLY, SINK_TYPE_OPTION, SINK_TYPE_UPSERT, SinkCommitCoordinator, SinkError,
    SinkParam, SinkWriterMetrics,
};
use crate::sink::coordinate::CoordinatedSinkWriter;
use crate::sink::decouple_checkpoint_log_sink::DecoupleCheckpointLogSinkerOf;
use crate::sink::{Result, Sink, SinkWriter, SinkWriterParam};

pub const STARROCKS_SINK: &str = "starrocks";
const STARROCK_MYSQL_PREFER_SOCKET: &str = "false";
const STARROCK_MYSQL_MAX_ALLOWED_PACKET: usize = 1024;
const STARROCK_MYSQL_WAIT_TIMEOUT: usize = 28800;

const fn _default_stream_load_http_timeout_ms() -> u64 {
    30 * 1000
}

#[derive(Deserialize, Debug, Clone, WithOptions)]
pub struct StarrocksCommon {
    /// The `StarRocks` host address.
    #[serde(rename = "starrocks.host")]
    pub host: String,
    /// The port to the MySQL server of `StarRocks` FE.
    #[serde(rename = "starrocks.mysqlport", alias = "starrocks.query_port")]
    pub mysql_port: String,
    /// The port to the HTTP server of `StarRocks` FE.
    #[serde(rename = "starrocks.httpport", alias = "starrocks.http_port")]
    pub http_port: String,
    /// The user name used to access the `StarRocks` database.
    #[serde(rename = "starrocks.user")]
    pub user: String,
    /// The password associated with the user.
    #[serde(rename = "starrocks.password")]
    pub password: String,
    /// The `StarRocks` database where the target table is located
    #[serde(rename = "starrocks.database")]
    pub database: String,
    /// The `StarRocks` table you want to sink data to.
    #[serde(rename = "starrocks.table")]
    pub table: String,
}

#[serde_as]
#[derive(Clone, Debug, Deserialize, WithOptions)]
pub struct StarrocksConfig {
    #[serde(flatten)]
    pub common: StarrocksCommon,

    /// The timeout in milliseconds for stream load http request, defaults to 10 seconds.
    #[serde(
        rename = "starrocks.stream_load.http.timeout.ms",
        default = "_default_stream_load_http_timeout_ms"
    )]
    #[serde_as(as = "DisplayFromStr")]
    pub stream_load_http_timeout_ms: u64,

    /// Set this option to a positive integer n, RisingWave will try to commit data
    /// to Starrocks at every n checkpoints by leveraging the
    /// [StreamLoad Transaction API](https://docs.starrocks.io/docs/loading/Stream_Load_transaction_interface/),
    /// also, in this time, the `sink_decouple` option should be enabled as well.
    /// Defaults to 10 if commit_checkpoint_interval <= 0
    #[serde(default = "default_commit_checkpoint_interval")]
    #[serde_as(as = "DisplayFromStr")]
    pub commit_checkpoint_interval: u64,

    /// Enable partial update
    #[serde(rename = "starrocks.partial_update")]
    pub partial_update: Option<String>,

    pub r#type: String, // accept "append-only" or "upsert"
}

fn default_commit_checkpoint_interval() -> u64 {
    DEFAULT_COMMIT_CHECKPOINT_INTERVAL_WITH_SINK_DECOUPLE
}

impl StarrocksConfig {
    pub fn from_btreemap(properties: BTreeMap<String, String>) -> Result<Self> {
        let config =
            serde_json::from_value::<StarrocksConfig>(serde_json::to_value(properties).unwrap())
                .map_err(|e| SinkError::Config(anyhow!(e)))?;
        if config.r#type != SINK_TYPE_APPEND_ONLY && config.r#type != SINK_TYPE_UPSERT {
            return Err(SinkError::Config(anyhow!(
                "`{}` must be {}, or {}",
                SINK_TYPE_OPTION,
                SINK_TYPE_APPEND_ONLY,
                SINK_TYPE_UPSERT
            )));
        }
        if config.commit_checkpoint_interval == 0 {
            return Err(SinkError::Config(anyhow!(
                "`commit_checkpoint_interval` must be greater than 0"
            )));
        }
        Ok(config)
    }
}

#[derive(Debug)]
pub struct StarrocksSink {
    param: SinkParam,
    pub config: StarrocksConfig,
    schema: Schema,
    pk_indices: Vec<usize>,
    is_append_only: bool,
}

impl StarrocksSink {
    pub fn new(param: SinkParam, config: StarrocksConfig, schema: Schema) -> Result<Self> {
        let pk_indices = param.downstream_pk.clone();
        let is_append_only = param.sink_type.is_append_only();
        Ok(Self {
            param,
            config,
            schema,
            pk_indices,
            is_append_only,
        })
    }
}

impl StarrocksSink {
    fn check_column_name_and_type(
        &self,
        starrocks_columns_desc: HashMap<String, String>,
    ) -> Result<()> {
        let rw_fields_name = self.schema.fields();
        if rw_fields_name.len() > starrocks_columns_desc.len() {
            return Err(SinkError::Starrocks("The columns of the sink must be equal to or a superset of the target table's columns.".to_owned()));
        }

        for i in rw_fields_name {
            let value = starrocks_columns_desc.get(&i.name).ok_or_else(|| {
                SinkError::Starrocks(format!(
                    "Column name don't find in starrocks, risingwave is {:?} ",
                    i.name
                ))
            })?;
            if !Self::check_and_correct_column_type(&i.data_type, value)? {
                return Err(SinkError::Starrocks(format!(
                    "Column type don't match, column name is {:?}. starrocks type is {:?} risingwave type is {:?} ",
                    i.name, value, i.data_type
                )));
            }
        }
        Ok(())
    }

    fn check_and_correct_column_type(
        rw_data_type: &DataType,
        starrocks_data_type: &String,
    ) -> Result<bool> {
        match rw_data_type {
            risingwave_common::types::DataType::Boolean => {
                Ok(starrocks_data_type.contains("tinyint") | starrocks_data_type.contains("boolean"))
            }
            risingwave_common::types::DataType::Int16 => {
                Ok(starrocks_data_type.contains("smallint"))
            }
            risingwave_common::types::DataType::Int32 => Ok(starrocks_data_type.contains("int")),
            risingwave_common::types::DataType::Int64 => Ok(starrocks_data_type.contains("bigint")),
            risingwave_common::types::DataType::Float32 => {
                Ok(starrocks_data_type.contains("float"))
            }
            risingwave_common::types::DataType::Float64 => {
                Ok(starrocks_data_type.contains("double"))
            }
            risingwave_common::types::DataType::Decimal => {
                Ok(starrocks_data_type.contains("decimal"))
            }
            risingwave_common::types::DataType::Date => Ok(starrocks_data_type.contains("date")),
            risingwave_common::types::DataType::Varchar => {
                Ok(starrocks_data_type.contains("varchar"))
            }
            risingwave_common::types::DataType::Time => Err(SinkError::Starrocks(
                "TIME is not supported for Starrocks sink. Please convert to VARCHAR or other supported types.".to_owned(),
            )),
            risingwave_common::types::DataType::Timestamp => {
                Ok(starrocks_data_type.contains("datetime"))
            }
            risingwave_common::types::DataType::Timestamptz => Err(SinkError::Starrocks(
                "TIMESTAMP WITH TIMEZONE is not supported for Starrocks sink as Starrocks doesn't store time values with timezone information. Please convert to TIMESTAMP first.".to_owned(),
            )),
            risingwave_common::types::DataType::Interval => Err(SinkError::Starrocks(
                "INTERVAL is not supported for Starrocks sink. Please convert to VARCHAR or other supported types.".to_owned(),
            )),
            risingwave_common::types::DataType::Struct(_) => Err(SinkError::Starrocks(
                "STRUCT is not supported for Starrocks sink.".to_owned(),
            )),
            risingwave_common::types::DataType::List(list) => {
                // For compatibility with older versions starrocks
                if starrocks_data_type.contains("unknown") {
                    return Ok(true);
                }
                let check_result = Self::check_and_correct_column_type(list.as_ref(), starrocks_data_type)?;
                Ok(check_result && starrocks_data_type.contains("array"))
            }
            risingwave_common::types::DataType::Bytea => Err(SinkError::Starrocks(
                "BYTEA is not supported for Starrocks sink. Please convert to VARCHAR or other supported types.".to_owned(),
            )),
            risingwave_common::types::DataType::Jsonb => Ok(starrocks_data_type.contains("json")),
            risingwave_common::types::DataType::Serial => {
                Ok(starrocks_data_type.contains("bigint"))
            }
            risingwave_common::types::DataType::Int256 => Err(SinkError::Starrocks(
                "INT256 is not supported for Starrocks sink.".to_owned(),
            )),
            risingwave_common::types::DataType::Map(_) => Err(SinkError::Starrocks(
                "MAP is not supported for Starrocks sink.".to_owned(),
            )),
        }
    }
}

impl Sink for StarrocksSink {
    type Coordinator = StarrocksSinkCommitter;
    type LogSinker = DecoupleCheckpointLogSinkerOf<CoordinatedSinkWriter<StarrocksSinkWriter>>;

    const SINK_NAME: &'static str = STARROCKS_SINK;

    async fn validate(&self) -> Result<()> {
        if !self.is_append_only && self.pk_indices.is_empty() {
            return Err(SinkError::Config(anyhow!(
                "Primary key not defined for upsert starrocks sink (please define in `primary_key` field)"
            )));
        }
        // check reachability
        let mut client = StarrocksSchemaClient::new(
            self.config.common.host.clone(),
            self.config.common.mysql_port.clone(),
            self.config.common.table.clone(),
            self.config.common.database.clone(),
            self.config.common.user.clone(),
            self.config.common.password.clone(),
        )
        .await?;
        let (read_model, pks) = client.get_pk_from_starrocks().await?;

        if !self.is_append_only && read_model.ne("PRIMARY_KEYS") {
            return Err(SinkError::Config(anyhow!(
                "If you want to use upsert, please set the keysType of starrocks to PRIMARY_KEY"
            )));
        }

        for (index, filed) in self.schema.fields().iter().enumerate() {
            if self.pk_indices.contains(&index) && !pks.contains(&filed.name) {
                return Err(SinkError::Starrocks(format!(
                    "Can't find pk {:?} in starrocks",
                    filed.name
                )));
            }
        }

        let starrocks_columns_desc = client.get_columns_from_starrocks().await?;

        self.check_column_name_and_type(starrocks_columns_desc)?;
        Ok(())
    }

    async fn new_log_sinker(
        &self,
        writer_param: SinkWriterParam,
    ) -> Result<(Self::LogSinker, Option<u64>)> {
        let commit_checkpoint_interval =
            NonZeroU64::new(self.config.commit_checkpoint_interval).expect(
                "commit_checkpoint_interval should be greater than 0, and it should be checked in config validation",
            );

        let inner = StarrocksSinkWriter::new(
            self.config.clone(),
            self.schema.clone(),
            self.pk_indices.clone(),
            self.is_append_only,
            writer_param.executor_id,
        )?;

        let metrics = SinkWriterMetrics::new(&writer_param);
        let writer = CoordinatedSinkWriter::new(
            writer_param
                .meta_client
                .expect("should have meta client")
                .sink_coordinate_client()
                .await,
            self.param.clone(),
            writer_param.vnode_bitmap.ok_or_else(|| {
                SinkError::Remote(anyhow!(
                    "sink needs coordination and should not have singleton input"
                ))
            })?,
            inner,
        )
        .await?;

        Ok((
            DecoupleCheckpointLogSinkerOf::new(writer, metrics, commit_checkpoint_interval),
            None,
        ))
    }

<<<<<<< HEAD
    async fn new_coordinator(&self, _db: DatabaseConnection) -> Result<Self::Coordinator> {
=======
    fn is_coordinated_sink(&self) -> bool {
        true
    }

    async fn new_coordinator(&self) -> Result<Self::Coordinator> {
>>>>>>> 6a1090b7
        let header = HeaderBuilder::new()
            .add_common_header()
            .set_user_password(
                self.config.common.user.clone(),
                self.config.common.password.clone(),
            )
            .set_db(self.config.common.database.clone())
            .set_table(self.config.common.table.clone())
            .build();

        let txn_request_builder = StarrocksTxnRequestBuilder::new(
            format!(
                "http://{}:{}",
                self.config.common.host, self.config.common.http_port
            ),
            header,
            self.config.stream_load_http_timeout_ms,
        )?;
        Ok(StarrocksSinkCommitter {
            client: Arc::new(StarrocksTxnClient::new(txn_request_builder)),
        })
    }
}

pub struct StarrocksSinkWriter {
    pub config: StarrocksConfig,
    #[expect(dead_code)]
    schema: Schema,
    #[expect(dead_code)]
    pk_indices: Vec<usize>,
    is_append_only: bool,
    client: Option<StarrocksClient>,
    txn_client: Arc<StarrocksTxnClient>,
    row_encoder: JsonEncoder,
    executor_id: u64,
    curr_txn_label: Option<String>,
}

impl TryFrom<SinkParam> for StarrocksSink {
    type Error = SinkError;

    fn try_from(param: SinkParam) -> std::result::Result<Self, Self::Error> {
        let schema = param.schema();
        let config = StarrocksConfig::from_btreemap(param.properties.clone())?;
        StarrocksSink::new(param, config, schema)
    }
}

impl StarrocksSinkWriter {
    pub fn new(
        config: StarrocksConfig,
        schema: Schema,
        pk_indices: Vec<usize>,
        is_append_only: bool,
        executor_id: u64,
    ) -> Result<Self> {
        let mut field_names = schema.names_str();
        if !is_append_only {
            field_names.push(STARROCKS_DELETE_SIGN);
        };
        // we should quote field names in `MySQL` style to prevent `StarRocks` from rejecting the request due to
        // a field name being a reserved word. For example, `order`, 'from`, etc.
        let field_names = field_names
            .into_iter()
            .map(|name| format!("`{}`", name))
            .collect::<Vec<String>>();
        let field_names_str = field_names
            .iter()
            .map(|name| name.as_str())
            .collect::<Vec<&str>>();

        let header = HeaderBuilder::new()
            .add_common_header()
            .set_user_password(config.common.user.clone(), config.common.password.clone())
            .add_json_format()
            .set_partial_update(config.partial_update.clone())
            .set_columns_name(field_names_str)
            .set_db(config.common.database.clone())
            .set_table(config.common.table.clone())
            .build();

        let txn_request_builder = StarrocksTxnRequestBuilder::new(
            format!("http://{}:{}", config.common.host, config.common.http_port),
            header,
            config.stream_load_http_timeout_ms,
        )?;

        Ok(Self {
            config,
            schema: schema.clone(),
            pk_indices,
            is_append_only,
            client: None,
            txn_client: Arc::new(StarrocksTxnClient::new(txn_request_builder)),
            row_encoder: JsonEncoder::new_with_starrocks(schema, None),
            executor_id,
            curr_txn_label: None,
        })
    }

    async fn append_only(&mut self, chunk: StreamChunk) -> Result<()> {
        for (op, row) in chunk.rows() {
            if op != Op::Insert {
                continue;
            }
            let row_json_string = Value::Object(self.row_encoder.encode(row)?).to_string();
            self.client
                .as_mut()
                .ok_or_else(|| SinkError::Starrocks("Can't find starrocks sink insert".to_owned()))?
                .write(row_json_string.into())
                .await?;
        }
        Ok(())
    }

    async fn upsert(&mut self, chunk: StreamChunk) -> Result<()> {
        for (op, row) in chunk.rows() {
            match op {
                Op::Insert => {
                    let mut row_json_value = self.row_encoder.encode(row)?;
                    row_json_value.insert(
                        STARROCKS_DELETE_SIGN.to_owned(),
                        Value::String("0".to_owned()),
                    );
                    let row_json_string = serde_json::to_string(&row_json_value).map_err(|e| {
                        SinkError::Starrocks(format!("Json derialize error: {}", e.as_report()))
                    })?;
                    self.client
                        .as_mut()
                        .ok_or_else(|| {
                            SinkError::Starrocks("Can't find starrocks sink insert".to_owned())
                        })?
                        .write(row_json_string.into())
                        .await?;
                }
                Op::Delete => {
                    let mut row_json_value = self.row_encoder.encode(row)?;
                    row_json_value.insert(
                        STARROCKS_DELETE_SIGN.to_owned(),
                        Value::String("1".to_owned()),
                    );
                    let row_json_string = serde_json::to_string(&row_json_value).map_err(|e| {
                        SinkError::Starrocks(format!("Json derialize error: {}", e.as_report()))
                    })?;
                    self.client
                        .as_mut()
                        .ok_or_else(|| {
                            SinkError::Starrocks("Can't find starrocks sink insert".to_owned())
                        })?
                        .write(row_json_string.into())
                        .await?;
                }
                Op::UpdateDelete => {}
                Op::UpdateInsert => {
                    let mut row_json_value = self.row_encoder.encode(row)?;
                    row_json_value.insert(
                        STARROCKS_DELETE_SIGN.to_owned(),
                        Value::String("0".to_owned()),
                    );
                    let row_json_string = serde_json::to_string(&row_json_value).map_err(|e| {
                        SinkError::Starrocks(format!("Json derialize error: {}", e.as_report()))
                    })?;
                    self.client
                        .as_mut()
                        .ok_or_else(|| {
                            SinkError::Starrocks("Can't find starrocks sink insert".to_owned())
                        })?
                        .write(row_json_string.into())
                        .await?;
                }
            }
        }
        Ok(())
    }

    /// Generating a new transaction label, should be unique across all `SinkWriters` even under rewinding.
    #[inline(always)]
    fn new_txn_label(&self) -> String {
        format!(
            "rw-txn-{}-{}",
            self.executor_id,
            chrono::Utc::now().timestamp_micros()
        )
    }
}

impl Drop for StarrocksSinkWriter {
    fn drop(&mut self) {
        if let Some(txn_label) = self.curr_txn_label.take() {
            let txn_client = self.txn_client.clone();
            tokio::spawn(async move {
                if let Err(e) = txn_client.rollback(txn_label.clone()).await {
                    tracing::error!(
                        "starrocks rollback transaction error: {:?}, txn label: {}",
                        e.as_report(),
                        txn_label
                    );
                }
            });
        }
    }
}

#[async_trait]
impl SinkWriter for StarrocksSinkWriter {
    type CommitMetadata = Option<SinkMetadata>;

    async fn begin_epoch(&mut self, _epoch: u64) -> Result<()> {
        Ok(())
    }

    async fn write_batch(&mut self, chunk: StreamChunk) -> Result<()> {
        // We check whether start a new transaction in `write_batch`. Therefore, if no data has been written
        // within the `commit_checkpoint_interval` period, no meta requests will be made. Otherwise if we request
        // `prepare` against an empty transaction, the `StarRocks` will report a `hasn't send any data yet` error.
        if self.curr_txn_label.is_none() {
            let txn_label = self.new_txn_label();
            tracing::debug!(?txn_label, "begin transaction");
            let txn_label_res = self.txn_client.begin(txn_label.clone()).await?;
            assert_eq!(
                txn_label, txn_label_res,
                "label responding from StarRocks: {} differ from generated one: {}",
                txn_label, txn_label_res
            );
            self.curr_txn_label = Some(txn_label.clone());
        }
        if self.client.is_none() {
            let txn_label = self.curr_txn_label.clone();
            assert!(txn_label.is_some(), "transaction label is none during load");
            self.client = Some(StarrocksClient::new(
                self.txn_client.load(txn_label.unwrap()).await?,
            ));
        }
        if self.is_append_only {
            self.append_only(chunk).await
        } else {
            self.upsert(chunk).await
        }
    }

    async fn barrier(&mut self, is_checkpoint: bool) -> Result<Option<SinkMetadata>> {
        if self.client.is_some() {
            // Here we finish the `/api/transaction/load` request when a barrier is received. Therefore,
            // one or more load requests should be made within one commit_checkpoint_interval period.
            // StarRocks will take care of merging those splits into a larger one during prepare transaction.
            // Thus, only one version will be produced when the transaction is committed. See Stream Load
            // transaction interface for more information.
            let client = self
                .client
                .take()
                .ok_or_else(|| SinkError::Starrocks("Can't find starrocks inserter".to_owned()))?;
            client.finish().await?;
        }

        if is_checkpoint {
            if self.curr_txn_label.is_some() {
                let txn_label = self.curr_txn_label.take().unwrap();
                tracing::debug!(?txn_label, "prepare transaction");
                let txn_label_res = self.txn_client.prepare(txn_label.clone()).await?;
                assert_eq!(
                    txn_label, txn_label_res,
                    "label responding from StarRocks differs from the current one"
                );
                Ok(Some(StarrocksWriteResult(Some(txn_label)).try_into()?))
            } else {
                // no data was written within previous epoch
                Ok(Some(StarrocksWriteResult(None).try_into()?))
            }
        } else {
            Ok(None)
        }
    }

    async fn abort(&mut self) -> Result<()> {
        if self.curr_txn_label.is_some() {
            let txn_label = self.curr_txn_label.take().unwrap();
            tracing::debug!(?txn_label, "rollback transaction");
            self.txn_client.rollback(txn_label).await?;
        }
        Ok(())
    }

    async fn update_vnode_bitmap(&mut self, _vnode_bitmap: Arc<Bitmap>) -> Result<()> {
        Ok(())
    }
}

pub struct StarrocksSchemaClient {
    table: String,
    db: String,
    conn: mysql_async::Conn,
}

impl StarrocksSchemaClient {
    pub async fn new(
        host: String,
        port: String,
        table: String,
        db: String,
        user: String,
        password: String,
    ) -> Result<Self> {
        // username & password may contain special chars, so we need to do URL encoding on them.
        // Otherwise, Opts::from_url may report a `Parse error`
        let user = form_urlencoded::byte_serialize(user.as_bytes()).collect::<String>();
        let password = form_urlencoded::byte_serialize(password.as_bytes()).collect::<String>();

        let conn_uri = format!(
            "mysql://{}:{}@{}:{}/{}?prefer_socket={}&max_allowed_packet={}&wait_timeout={}",
            user,
            password,
            host,
            port,
            db,
            STARROCK_MYSQL_PREFER_SOCKET,
            STARROCK_MYSQL_MAX_ALLOWED_PACKET,
            STARROCK_MYSQL_WAIT_TIMEOUT
        );
        let pool = mysql_async::Pool::new(
            Opts::from_url(&conn_uri)
                .map_err(|err| SinkError::DorisStarrocksConnect(anyhow!(err)))?,
        );
        let conn = pool
            .get_conn()
            .await
            .map_err(|err| SinkError::DorisStarrocksConnect(anyhow!(err)))?;

        Ok(Self { table, db, conn })
    }

    pub async fn get_columns_from_starrocks(&mut self) -> Result<HashMap<String, String>> {
        let query = format!(
            "select column_name, column_type from information_schema.columns where table_name = {:?} and table_schema = {:?};",
            self.table, self.db
        );
        let mut query_map: HashMap<String, String> = HashMap::default();
        self.conn
            .query_map(query, |(column_name, column_type)| {
                query_map.insert(column_name, column_type)
            })
            .await
            .map_err(|err| SinkError::DorisStarrocksConnect(anyhow!(err)))?;
        Ok(query_map)
    }

    pub async fn get_pk_from_starrocks(&mut self) -> Result<(String, String)> {
        let query = format!(
            "select table_model, primary_key from information_schema.tables_config where table_name = {:?} and table_schema = {:?};",
            self.table, self.db
        );
        let table_mode_pk: (String, String) = self
            .conn
            .query_map(query, |(table_model, primary_key)| {
                (table_model, primary_key)
            })
            .await
            .map_err(|err| SinkError::DorisStarrocksConnect(anyhow!(err)))?
            .first()
            .ok_or_else(|| {
                SinkError::Starrocks(format!(
                    "Can't find schema with table {:?} and database {:?}",
                    self.table, self.db
                ))
            })?
            .clone();
        Ok(table_mode_pk)
    }
}

#[derive(Debug, Serialize, Deserialize)]
pub struct StarrocksInsertResultResponse {
    #[serde(rename = "TxnId")]
    pub txn_id: Option<i64>,
    #[serde(rename = "Seq")]
    pub seq: Option<i64>,
    #[serde(rename = "Label")]
    pub label: Option<String>,
    #[serde(rename = "Status")]
    pub status: String,
    #[serde(rename = "Message")]
    pub message: String,
    #[serde(rename = "NumberTotalRows")]
    pub number_total_rows: Option<i64>,
    #[serde(rename = "NumberLoadedRows")]
    pub number_loaded_rows: Option<i64>,
    #[serde(rename = "NumberFilteredRows")]
    pub number_filtered_rows: Option<i32>,
    #[serde(rename = "NumberUnselectedRows")]
    pub number_unselected_rows: Option<i32>,
    #[serde(rename = "LoadBytes")]
    pub load_bytes: Option<i64>,
    #[serde(rename = "LoadTimeMs")]
    pub load_time_ms: Option<i32>,
    #[serde(rename = "BeginTxnTimeMs")]
    pub begin_txn_time_ms: Option<i32>,
    #[serde(rename = "ReadDataTimeMs")]
    pub read_data_time_ms: Option<i32>,
    #[serde(rename = "WriteDataTimeMs")]
    pub write_data_time_ms: Option<i32>,
    #[serde(rename = "CommitAndPublishTimeMs")]
    pub commit_and_publish_time_ms: Option<i32>,
    #[serde(rename = "StreamLoadPlanTimeMs")]
    pub stream_load_plan_time_ms: Option<i32>,
    #[serde(rename = "ExistingJobStatus")]
    pub existing_job_status: Option<String>,
    #[serde(rename = "ErrorURL")]
    pub error_url: Option<String>,
}

pub struct StarrocksClient {
    insert: InserterInner,
}
impl StarrocksClient {
    pub fn new(insert: InserterInner) -> Self {
        Self { insert }
    }

    pub async fn write(&mut self, data: Bytes) -> Result<()> {
        self.insert.write(data).await?;
        Ok(())
    }

    pub async fn finish(self) -> Result<StarrocksInsertResultResponse> {
        let raw = self.insert.finish().await?;
        let res: StarrocksInsertResultResponse = serde_json::from_slice(&raw)
            .map_err(|err| SinkError::DorisStarrocksConnect(anyhow!(err)))?;

        if !STARROCKS_SUCCESS_STATUS.contains(&res.status.as_str()) {
            return Err(SinkError::DorisStarrocksConnect(anyhow::anyhow!(
                "Insert error: {}, {}, {:?}",
                res.status,
                res.message,
                res.error_url,
            )));
        };
        Ok(res)
    }
}

pub struct StarrocksTxnClient {
    request_builder: StarrocksTxnRequestBuilder,
}

impl StarrocksTxnClient {
    pub fn new(request_builder: StarrocksTxnRequestBuilder) -> Self {
        Self { request_builder }
    }

    fn check_response_and_extract_label(&self, res: Bytes) -> Result<String> {
        let res: StarrocksInsertResultResponse = serde_json::from_slice(&res)
            .map_err(|err| SinkError::DorisStarrocksConnect(anyhow!(err)))?;
        if !STARROCKS_SUCCESS_STATUS.contains(&res.status.as_str()) {
            return Err(SinkError::DorisStarrocksConnect(anyhow::anyhow!(
                "transaction error: {}, {}, {:?}",
                res.status,
                res.message,
                res.error_url,
            )));
        }
        res.label.ok_or_else(|| {
            SinkError::DorisStarrocksConnect(anyhow::anyhow!("Can't get label from response"))
        })
    }

    pub async fn begin(&self, label: String) -> Result<String> {
        let res = self
            .request_builder
            .build_begin_request_sender(label)?
            .send()
            .await?;
        self.check_response_and_extract_label(res)
    }

    pub async fn prepare(&self, label: String) -> Result<String> {
        let res = self
            .request_builder
            .build_prepare_request_sender(label)?
            .send()
            .await?;
        self.check_response_and_extract_label(res)
    }

    pub async fn commit(&self, label: String) -> Result<String> {
        let res = self
            .request_builder
            .build_commit_request_sender(label)?
            .send()
            .await?;
        self.check_response_and_extract_label(res)
    }

    pub async fn rollback(&self, label: String) -> Result<String> {
        let res = self
            .request_builder
            .build_rollback_request_sender(label)?
            .send()
            .await?;
        self.check_response_and_extract_label(res)
    }

    pub async fn load(&self, label: String) -> Result<InserterInner> {
        self.request_builder.build_txn_inserter(label).await
    }
}

struct StarrocksWriteResult(Option<String>);

impl TryFrom<StarrocksWriteResult> for SinkMetadata {
    type Error = SinkError;

    fn try_from(value: StarrocksWriteResult) -> std::result::Result<Self, Self::Error> {
        match value.0 {
            Some(label) => {
                let metadata = label.into_bytes();
                Ok(SinkMetadata {
                    metadata: Some(Serialized(SerializedMetadata { metadata })),
                })
            }
            None => Ok(SinkMetadata { metadata: None }),
        }
    }
}

impl TryFrom<SinkMetadata> for StarrocksWriteResult {
    type Error = SinkError;

    fn try_from(value: SinkMetadata) -> std::result::Result<Self, Self::Error> {
        if let Some(Serialized(v)) = value.metadata {
            Ok(StarrocksWriteResult(Some(
                String::from_utf8(v.metadata)
                    .map_err(|err| SinkError::DorisStarrocksConnect(anyhow!(err)))?,
            )))
        } else {
            Ok(StarrocksWriteResult(None))
        }
    }
}

pub struct StarrocksSinkCommitter {
    client: Arc<StarrocksTxnClient>,
}

#[async_trait::async_trait]
impl SinkCommitCoordinator for StarrocksSinkCommitter {
    async fn init(&mut self) -> Result<Option<u64>> {
        tracing::info!("Starrocks commit coordinator inited.");
        Ok(None)
    }

    async fn commit(&mut self, epoch: u64, metadata: Vec<SinkMetadata>) -> Result<()> {
        let write_results = metadata
            .into_iter()
            .map(TryFrom::try_from)
            .collect::<Result<Vec<StarrocksWriteResult>>>()?;

        let txn_labels = write_results
            .into_iter()
            .filter_map(|v| v.0)
            .collect::<Vec<String>>();

        tracing::debug!(?epoch, ?txn_labels, "commit transaction");

        if !txn_labels.is_empty() {
            futures::future::try_join_all(
                txn_labels
                    .into_iter()
                    .map(|txn_label| self.client.commit(txn_label)),
            )
            .await?;
        }
        Ok(())
    }
}<|MERGE_RESOLUTION|>--- conflicted
+++ resolved
@@ -28,11 +28,7 @@
 use risingwave_pb::connector_service::SinkMetadata;
 use risingwave_pb::connector_service::sink_metadata::Metadata::Serialized;
 use risingwave_pb::connector_service::sink_metadata::SerializedMetadata;
-<<<<<<< HEAD
-use risingwave_pb::connector_service::SinkMetadata;
 use sea_orm::DatabaseConnection;
-=======
->>>>>>> 6a1090b7
 use serde::Deserialize;
 use serde_derive::Serialize;
 use serde_json::Value;
@@ -346,15 +342,11 @@
         ))
     }
 
-<<<<<<< HEAD
-    async fn new_coordinator(&self, _db: DatabaseConnection) -> Result<Self::Coordinator> {
-=======
     fn is_coordinated_sink(&self) -> bool {
         true
     }
 
-    async fn new_coordinator(&self) -> Result<Self::Coordinator> {
->>>>>>> 6a1090b7
+    async fn new_coordinator(&self, _db: DatabaseConnection) -> Result<Self::Coordinator> {
         let header = HeaderBuilder::new()
             .add_common_header()
             .set_user_password(
