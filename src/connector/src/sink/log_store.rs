// Copyright 2025 RisingWave Labs
//
// Licensed under the Apache License, Version 2.0 (the "License");
// you may not use this file except in compliance with the License.
// You may obtain a copy of the License at
//
//     http://www.apache.org/licenses/LICENSE-2.0
//
// Unless required by applicable law or agreed to in writing, software
// distributed under the License is distributed on an "AS IS" BASIS,
// WITHOUT WARRANTIES OR CONDITIONS OF ANY KIND, either express or implied.
// See the License for the specific language governing permissions and
// limitations under the License.

use std::cmp::Ordering;
use std::collections::VecDeque;
use std::fmt::Debug;
use std::future::{Future, poll_fn};
use std::pin::pin;
use std::sync::Arc;
use std::task::Poll;
use std::time::Instant;

use await_tree::InstrumentAwait;
use either::Either;
use futures::future::BoxFuture;
use futures::{TryFuture, TryFutureExt};
use risingwave_common::array::StreamChunk;
use risingwave_common::bail;
use risingwave_common::bitmap::Bitmap;
use risingwave_common::metrics::{LabelGuardedIntCounter, LabelGuardedIntGauge};
use risingwave_common::util::epoch::{EpochPair, INVALID_EPOCH};
use risingwave_common_estimate_size::EstimateSize;
use risingwave_common_rate_limit::{RateLimit, RateLimiter};
use tokio::select;
use tokio::sync::mpsc::UnboundedReceiver;

pub type LogStoreResult<T> = Result<T, anyhow::Error>;
pub type ChunkId = usize;

#[derive(Debug, PartialEq, Copy, Clone)]
pub enum TruncateOffset {
    Chunk { epoch: u64, chunk_id: ChunkId },
    Barrier { epoch: u64 },
}

impl PartialOrd for TruncateOffset {
    fn partial_cmp(&self, other: &Self) -> Option<Ordering> {
        let extract = |offset: &TruncateOffset| match offset {
            TruncateOffset::Chunk { epoch, chunk_id } => (*epoch, *chunk_id),
            TruncateOffset::Barrier { epoch } => (*epoch, usize::MAX),
        };
        let this = extract(self);
        let other = extract(other);
        this.partial_cmp(&other)
    }
}

impl TruncateOffset {
    pub fn next_chunk_id(&self) -> ChunkId {
        match self {
            TruncateOffset::Chunk { chunk_id, .. } => chunk_id + 1,
            TruncateOffset::Barrier { .. } => 0,
        }
    }

    pub fn epoch(&self) -> u64 {
        match self {
            TruncateOffset::Chunk { epoch, .. } | TruncateOffset::Barrier { epoch } => *epoch,
        }
    }

    pub fn check_next_offset(&self, next_offset: TruncateOffset) -> LogStoreResult<()> {
        if *self >= next_offset {
            bail!(
                "next offset {:?} should be later than current offset {:?}",
                next_offset,
                self
            )
        } else {
            Ok(())
        }
    }

    pub fn check_next_item_epoch(&self, epoch: u64) -> LogStoreResult<()> {
        match self {
            TruncateOffset::Chunk {
                epoch: offset_epoch,
                ..
            } => {
                if epoch != *offset_epoch {
                    bail!(
                        "new item epoch {} does not match current chunk offset epoch {}",
                        epoch,
                        offset_epoch
                    );
                }
            }
            TruncateOffset::Barrier {
                epoch: offset_epoch,
            } => {
                if epoch <= *offset_epoch {
                    bail!(
                        "new item epoch {} does not exceed barrier offset epoch {}",
                        epoch,
                        offset_epoch
                    );
                }
            }
        }
        Ok(())
    }
}

#[derive(Debug)]
pub enum LogStoreReadItem {
    StreamChunk {
        chunk: StreamChunk,
        chunk_id: ChunkId,
    },
    Barrier {
        is_checkpoint: bool,
    },
    UpdateVnodeBitmap(Arc<Bitmap>),
}

pub trait LogWriterPostFlushCurrentEpochFn<'a> =
    FnOnce(Option<Arc<Bitmap>>) -> BoxFuture<'a, LogStoreResult<()>>;

#[must_use]
pub struct LogWriterPostFlushCurrentEpoch<'a>(
    Box<dyn LogWriterPostFlushCurrentEpochFn<'a> + Send + 'a>,
);

impl<'a> LogWriterPostFlushCurrentEpoch<'a> {
    pub fn new(f: impl LogWriterPostFlushCurrentEpochFn<'a> + Send + 'a) -> Self {
        Self(Box::new(f))
    }

    pub async fn post_yield_barrier(self, new_vnodes: Option<Arc<Bitmap>>) -> LogStoreResult<()> {
        self.0(new_vnodes).await
    }
}

pub trait LogWriter: Send {
    /// Initialize the log writer with an epoch
    fn init(
        &mut self,
        epoch: EpochPair,
        pause_read_on_bootstrap: bool,
    ) -> impl Future<Output = LogStoreResult<()>> + Send + '_;

    /// Write a stream chunk to the log writer
    fn write_chunk(
        &mut self,
        chunk: StreamChunk,
    ) -> impl Future<Output = LogStoreResult<()>> + Send + '_;

    /// Mark current epoch as finished and sealed, and flush the unconsumed log data.
    fn flush_current_epoch(
        &mut self,
        next_epoch: u64,
        is_checkpoint: bool,
    ) -> impl Future<Output = LogStoreResult<LogWriterPostFlushCurrentEpoch<'_>>> + Send + '_;

    fn pause(&mut self) -> LogStoreResult<()>;

    fn resume(&mut self) -> LogStoreResult<()>;
}

pub trait LogReader: Send + Sized + 'static {
    /// Initialize the log reader. Usually function as waiting for log writer to be initialized.
    fn init(&mut self) -> impl Future<Output = LogStoreResult<()>> + Send + '_;

    /// Emit the next item.
    ///
    /// The implementation should ensure that the future is cancellation safe.
    fn next_item(
        &mut self,
    ) -> impl Future<Output = LogStoreResult<(u64, LogStoreReadItem)>> + Send + '_;

    /// Mark that all items emitted so far have been consumed and it is safe to truncate the log
    /// from the current offset.
    fn truncate(&mut self, offset: TruncateOffset) -> LogStoreResult<()>;

    /// Reset the log reader to after the latest truncate offset
    ///
    /// The return flag means whether the log store support rewind
<<<<<<< HEAD
    fn rewind(
        &mut self,
        log_store_rewind_start_epoch: Option<u64>,
    ) -> impl Future<Output = LogStoreResult<(bool, Option<Bitmap>)>> + Send + '_;
=======
    fn rewind(&mut self) -> impl Future<Output = LogStoreResult<()>> + Send + '_;
>>>>>>> 6a1090b7
}

pub trait LogStoreFactory: Send + 'static {
    const ALLOW_REWIND: bool;
    const REBUILD_SINK_ON_UPDATE_VNODE_BITMAP: bool;
    type Reader: LogReader;
    type Writer: LogWriter;

    fn build(self) -> impl Future<Output = (Self::Reader, Self::Writer)> + Send;
}

pub struct TransformChunkLogReader<F: Fn(StreamChunk) -> StreamChunk, R: LogReader> {
    f: F,
    inner: R,
}

impl<F: Fn(StreamChunk) -> StreamChunk + Send + 'static, R: LogReader> LogReader
    for TransformChunkLogReader<F, R>
{
    fn init(&mut self) -> impl Future<Output = LogStoreResult<()>> + Send + '_ {
        self.inner.init()
    }

    async fn next_item(&mut self) -> LogStoreResult<(u64, LogStoreReadItem)> {
        let (epoch, item) = self.inner.next_item().await?;
        let item = match item {
            LogStoreReadItem::StreamChunk { chunk, chunk_id } => LogStoreReadItem::StreamChunk {
                chunk: (self.f)(chunk),
                chunk_id,
            },
            other => other,
        };
        Ok((epoch, item))
    }

    fn truncate(&mut self, offset: TruncateOffset) -> LogStoreResult<()> {
        self.inner.truncate(offset)
    }

<<<<<<< HEAD
    fn rewind(
        &mut self,
        log_store_rewind_start_epoch: Option<u64>,
    ) -> impl Future<Output = LogStoreResult<(bool, Option<Bitmap>)>> + Send + '_ {
        self.inner.rewind(log_store_rewind_start_epoch)
=======
    fn rewind(&mut self) -> impl Future<Output = LogStoreResult<()>> + Send + '_ {
        self.inner.rewind()
>>>>>>> 6a1090b7
    }
}

pub struct BackpressureMonitoredLogReader<R: LogReader> {
    inner: R,
    /// Start time to wait for new future after poll ready
    wait_new_future_start_time: Option<Instant>,
    wait_new_future_duration_ns: LabelGuardedIntCounter<4>,
}

impl<R: LogReader> BackpressureMonitoredLogReader<R> {
    fn new(inner: R, wait_new_future_duration_ns: LabelGuardedIntCounter<4>) -> Self {
        Self {
            inner,
            wait_new_future_start_time: None,
            wait_new_future_duration_ns,
        }
    }
}

impl<R: LogReader> LogReader for BackpressureMonitoredLogReader<R> {
    fn init(&mut self) -> impl Future<Output = LogStoreResult<()>> + Send + '_ {
        self.wait_new_future_start_time = None;
        self.inner.init()
    }

    fn next_item(
        &mut self,
    ) -> impl Future<Output = LogStoreResult<(u64, LogStoreReadItem)>> + Send + '_ {
        if let Some(start_time) = self.wait_new_future_start_time.take() {
            self.wait_new_future_duration_ns
                .inc_by(start_time.elapsed().as_nanos() as _);
        }
        self.inner.next_item().inspect_ok(|_| {
            // Set start time when return ready
            self.wait_new_future_start_time = Some(Instant::now());
        })
    }

    fn truncate(&mut self, offset: TruncateOffset) -> LogStoreResult<()> {
        self.inner.truncate(offset)
    }

<<<<<<< HEAD
    fn rewind(
        &mut self,
        log_store_rewind_start_epoch: Option<u64>,
    ) -> impl Future<Output = LogStoreResult<(bool, Option<Bitmap>)>> + Send + '_ {
        self.inner
            .rewind(log_store_rewind_start_epoch)
            .inspect_ok(|_| {
                self.wait_new_future_start_time = None;
            })
=======
    fn rewind(&mut self) -> impl Future<Output = LogStoreResult<()>> + Send + '_ {
        self.inner.rewind().inspect_ok(|_| {
            self.wait_new_future_start_time = None;
        })
>>>>>>> 6a1090b7
    }
}

pub struct MonitoredLogReader<R: LogReader> {
    inner: R,
    read_epoch: u64,
    metrics: LogReaderMetrics,
}

pub struct LogReaderMetrics {
    pub log_store_latest_read_epoch: LabelGuardedIntGauge<4>,
    pub log_store_read_rows: LabelGuardedIntCounter<4>,
    pub log_store_read_bytes: LabelGuardedIntCounter<4>,
    pub log_store_reader_wait_new_future_duration_ns: LabelGuardedIntCounter<4>,
}

impl<R: LogReader> MonitoredLogReader<R> {
    pub fn new(inner: R, metrics: LogReaderMetrics) -> Self {
        Self {
            inner,
            read_epoch: INVALID_EPOCH,
            metrics,
        }
    }
}

impl<R: LogReader> LogReader for MonitoredLogReader<R> {
    async fn init(&mut self) -> LogStoreResult<()> {
        self.inner.init().instrument_await("log_reader_init").await
    }

    async fn next_item(&mut self) -> LogStoreResult<(u64, LogStoreReadItem)> {
        self.inner
            .next_item()
            .instrument_await("log_reader_next_item")
            .await
            .inspect(|(epoch, item)| {
                if self.read_epoch != *epoch {
                    self.read_epoch = *epoch;
                    self.metrics.log_store_latest_read_epoch.set(*epoch as _);
                }
                if let LogStoreReadItem::StreamChunk { chunk, .. } = item {
                    self.metrics
                        .log_store_read_rows
                        .inc_by(chunk.cardinality() as _);
                    self.metrics
                        .log_store_read_bytes
                        .inc_by(chunk.estimated_size() as u64);
                }
            })
    }

    fn truncate(&mut self, offset: TruncateOffset) -> LogStoreResult<()> {
        self.inner.truncate(offset)
    }

<<<<<<< HEAD
    fn rewind(
        &mut self,
        log_store_rewind_start_epoch: Option<u64>,
    ) -> impl Future<Output = LogStoreResult<(bool, Option<Bitmap>)>> + Send + '_ {
        self.inner
            .rewind(log_store_rewind_start_epoch)
            .instrument_await("log_reader_rewind")
=======
    fn rewind(&mut self) -> impl Future<Output = LogStoreResult<()>> + Send + '_ {
        self.inner.rewind().instrument_await("log_reader_rewind")
>>>>>>> 6a1090b7
    }
}

type UpstreamChunkOffset = TruncateOffset;
type DownstreamChunkOffset = TruncateOffset;

struct SplitChunk {
    chunk: StreamChunk,
    upstream_chunk_offset: UpstreamChunkOffset,
    // Indicate whether this is the last split chunk from the same `upstream_chunk_offset`
    is_last: bool,
}

struct RateLimitedLogReaderCore<R: LogReader> {
    inner: R,
    // Newer items at the front
    consumed_offset_queue: VecDeque<(DownstreamChunkOffset, UpstreamChunkOffset)>,
    // Newer items at the front
    unconsumed_chunk_queue: VecDeque<SplitChunk>,
    next_chunk_id: usize,
}

impl<R: LogReader> RateLimitedLogReaderCore<R> {
    // Returns: Left - chunk, Right - Barrier/UpdateVnodeBitmap
    async fn next_item(&mut self) -> LogStoreResult<Either<SplitChunk, (u64, LogStoreReadItem)>> {
        // Get upstream chunk from unconsumed_chunk_queue first.
        // If unconsumed_chunk_queue is empty, get the chunk from the inner log reader.
        match self.unconsumed_chunk_queue.pop_back() {
            Some(split_chunk) => Ok(Either::Left(split_chunk)),
            None => {
                let (epoch, item) = self.inner.next_item().await?;
                match item {
                    LogStoreReadItem::StreamChunk { chunk, chunk_id } => {
                        Ok(Either::Left(SplitChunk {
                            chunk,
                            upstream_chunk_offset: UpstreamChunkOffset::Chunk { epoch, chunk_id },
                            is_last: true,
                        }))
                    }
                    LogStoreReadItem::Barrier { .. } => {
                        self.consumed_offset_queue.push_front((
                            TruncateOffset::Barrier { epoch },
                            TruncateOffset::Barrier { epoch },
                        ));
                        self.next_chunk_id = 0;
                        Ok(Either::Right((epoch, item)))
                    }
                    LogStoreReadItem::UpdateVnodeBitmap(_) => Ok(Either::Right((epoch, item))),
                }
            }
        }
    }
}

pub struct RateLimitedLogReader<R: LogReader> {
    core: RateLimitedLogReaderCore<R>,
    rate_limiter: RateLimiter,
    control_rx: UnboundedReceiver<RateLimit>,
}

impl<R: LogReader> RateLimitedLogReader<R> {
    pub fn new(inner: R, control_rx: UnboundedReceiver<RateLimit>) -> Self {
        Self {
            core: RateLimitedLogReaderCore {
                inner,
                consumed_offset_queue: VecDeque::new(),
                unconsumed_chunk_queue: VecDeque::new(),
                next_chunk_id: 0,
            },
            rate_limiter: RateLimiter::new(RateLimit::Disabled),
            control_rx,
        }
    }
}

impl<R: LogReader> RateLimitedLogReader<R> {
    async fn apply_rate_limit(
        &mut self,
        split_chunk: SplitChunk,
    ) -> LogStoreResult<(u64, LogStoreReadItem)> {
        let split_chunk = match self.rate_limiter.rate_limit() {
            RateLimit::Pause => unreachable!(
                "apply_rate_limit is not supposed to be called while the stream is paused"
            ),
            RateLimit::Disabled => split_chunk,
            RateLimit::Fixed(limit) => {
                let limit = limit.get();
                let required_permits = split_chunk.chunk.compute_rate_limit_chunk_permits();
                if required_permits <= limit {
                    self.rate_limiter.wait(required_permits).await;
                    split_chunk
                } else {
                    // Cut the chunk into smaller chunks
                    let mut chunks = split_chunk.chunk.split(limit as _).into_iter();
                    let mut is_last = split_chunk.is_last;
                    let upstream_chunk_offset = split_chunk.upstream_chunk_offset;

                    // The first chunk after splitting will be returned
                    let first_chunk = chunks.next().unwrap();

                    // The remaining chunks will be pushed to the queue
                    for chunk in chunks.rev() {
                        // The last chunk after splitting inherits the `is_last` from the original chunk
                        self.core.unconsumed_chunk_queue.push_back(SplitChunk {
                            chunk,
                            upstream_chunk_offset,
                            is_last,
                        });
                        is_last = false;
                    }

                    // Trigger rate limit and return the first chunk
                    self.rate_limiter
                        .wait(first_chunk.compute_rate_limit_chunk_permits())
                        .await;
                    SplitChunk {
                        chunk: first_chunk,
                        upstream_chunk_offset,
                        is_last,
                    }
                }
            }
        };

        // Update the consumed_offset_queue if the `split_chunk` is the last chunk of the upstream chunk
        let epoch = split_chunk.upstream_chunk_offset.epoch();
        let downstream_chunk_id = self.core.next_chunk_id;
        self.core.next_chunk_id += 1;
        if split_chunk.is_last {
            self.core.consumed_offset_queue.push_front((
                TruncateOffset::Chunk {
                    epoch,
                    chunk_id: downstream_chunk_id,
                },
                split_chunk.upstream_chunk_offset,
            ));
        }

        Ok((
            epoch,
            LogStoreReadItem::StreamChunk {
                chunk: split_chunk.chunk,
                chunk_id: downstream_chunk_id,
            },
        ))
    }
}

impl<R: LogReader> LogReader for RateLimitedLogReader<R> {
    async fn init(&mut self) -> LogStoreResult<()> {
        self.core.inner.init().await
    }

    async fn next_item(&mut self) -> LogStoreResult<(u64, LogStoreReadItem)> {
        let mut paused = false;
        loop {
            select! {
                biased;
                recv = pin!(self.control_rx.recv()) => {
                    let new_rate_limit = match recv {
                        Some(limit) => limit,
                        None => bail!("rate limit control channel closed"),
                    };
                    let old_rate_limit = self.rate_limiter.update(new_rate_limit);
                    paused = matches!(new_rate_limit, RateLimit::Pause);
                    tracing::info!("rate limit changed from {:?} to {:?}, paused = {paused}", old_rate_limit, new_rate_limit);
                },
                item = self.core.next_item(), if !paused => {
                    let item = item?;
                    match item {
                        Either::Left(split_chunk) => {
                            return self.apply_rate_limit(split_chunk).await;
                        },
                        Either::Right(item) => {
                            assert!(matches!(item.1, LogStoreReadItem::Barrier{..} | LogStoreReadItem::UpdateVnodeBitmap(_)));
                            return Ok(item);
                        },
                    }
                }
            }
        }
    }

    fn truncate(&mut self, offset: TruncateOffset) -> LogStoreResult<()> {
        let mut truncate_offset = None;
        while let Some((downstream_offset, upstream_offset)) =
            self.core.consumed_offset_queue.back()
        {
            if *downstream_offset <= offset {
                truncate_offset = Some(*upstream_offset);
                self.core.consumed_offset_queue.pop_back();
            } else {
                break;
            }
        }
        tracing::trace!(
            "rate limited log store reader truncate offset {:?}, downstream offset {:?}",
            truncate_offset,
            offset
        );
        if let Some(offset) = truncate_offset {
            self.core.inner.truncate(offset)
        } else {
            Ok(())
        }
    }

<<<<<<< HEAD
    fn rewind(
        &mut self,
        log_store_rewind_start_epoch: Option<u64>,
    ) -> impl Future<Output = LogStoreResult<(bool, Option<Bitmap>)>> + Send + '_ {
=======
    fn rewind(&mut self) -> impl Future<Output = LogStoreResult<()>> + Send + '_ {
>>>>>>> 6a1090b7
        self.core.unconsumed_chunk_queue.clear();
        self.core.consumed_offset_queue.clear();
        self.core.next_chunk_id = 0;
        self.core.inner.rewind(log_store_rewind_start_epoch)
    }
}

#[easy_ext::ext(LogReaderExt)]
impl<T> T
where
    T: LogReader,
{
    pub fn transform_chunk<F: Fn(StreamChunk) -> StreamChunk + Sized>(
        self,
        f: F,
    ) -> TransformChunkLogReader<F, Self> {
        TransformChunkLogReader { f, inner: self }
    }

    pub fn monitored(self, metrics: LogReaderMetrics) -> impl LogReader {
        // TODO: The `clone()` can be avoided if move backpressure inside `MonitoredLogReader`
        let wait_new_future_duration = metrics.log_store_reader_wait_new_future_duration_ns.clone();
        BackpressureMonitoredLogReader::new(
            MonitoredLogReader::new(self, metrics),
            wait_new_future_duration,
        )
    }

    pub fn rate_limited(self, control_rx: UnboundedReceiver<RateLimit>) -> impl LogReader {
        RateLimitedLogReader::new(self, control_rx)
    }
}

pub struct MonitoredLogWriter<W: LogWriter> {
    inner: W,
    metrics: LogWriterMetrics,
}

pub struct LogWriterMetrics {
    // Labels: [actor_id, sink_id, sink_name]
    pub log_store_first_write_epoch: LabelGuardedIntGauge<3>,
    pub log_store_latest_write_epoch: LabelGuardedIntGauge<3>,
    pub log_store_write_rows: LabelGuardedIntCounter<3>,
}

impl<W: LogWriter> LogWriter for MonitoredLogWriter<W> {
    async fn init(
        &mut self,
        epoch: EpochPair,
        pause_read_on_bootstrap: bool,
    ) -> LogStoreResult<()> {
        self.metrics
            .log_store_first_write_epoch
            .set(epoch.curr as _);
        self.metrics
            .log_store_latest_write_epoch
            .set(epoch.curr as _);
        self.inner.init(epoch, pause_read_on_bootstrap).await
    }

    async fn write_chunk(&mut self, chunk: StreamChunk) -> LogStoreResult<()> {
        self.metrics
            .log_store_write_rows
            .inc_by(chunk.cardinality() as _);
        self.inner.write_chunk(chunk).await
    }

    async fn flush_current_epoch(
        &mut self,
        next_epoch: u64,
        is_checkpoint: bool,
    ) -> LogStoreResult<LogWriterPostFlushCurrentEpoch<'_>> {
        let post_flush = self
            .inner
            .flush_current_epoch(next_epoch, is_checkpoint)
            .await?;
        self.metrics
            .log_store_latest_write_epoch
            .set(next_epoch as _);
        Ok(post_flush)
    }

    fn pause(&mut self) -> LogStoreResult<()> {
        self.inner.pause()
    }

    fn resume(&mut self) -> LogStoreResult<()> {
        self.inner.resume()
    }
}

#[easy_ext::ext(LogWriterExt)]
impl<T> T
where
    T: LogWriter + Sized,
{
    pub fn monitored(self, metrics: LogWriterMetrics) -> MonitoredLogWriter<T> {
        MonitoredLogWriter {
            inner: self,
            metrics,
        }
    }
}

enum DeliveryFutureManagerItem<F> {
    Chunk {
        chunk_id: ChunkId,
        // earlier future at the front
        futures: VecDeque<F>,
    },
    Barrier,
}

pub struct DeliveryFutureManager<F> {
    future_count: usize,
    max_future_count: usize,
    // earlier items at the front
    items: VecDeque<(u64, DeliveryFutureManagerItem<F>)>,
}

impl<F> DeliveryFutureManager<F> {
    pub fn new(max_future_count: usize) -> Self {
        Self {
            future_count: 0,
            max_future_count,
            items: Default::default(),
        }
    }

    pub fn add_barrier(&mut self, epoch: u64) {
        if let Some((item_epoch, last_item)) = self.items.back() {
            match last_item {
                DeliveryFutureManagerItem::Chunk { .. } => {
                    assert_eq!(*item_epoch, epoch)
                }
                DeliveryFutureManagerItem::Barrier => {
                    assert!(
                        epoch > *item_epoch,
                        "new barrier epoch {} should be greater than prev barrier {}",
                        epoch,
                        item_epoch
                    );
                }
            }
        }
        self.items
            .push_back((epoch, DeliveryFutureManagerItem::Barrier));
    }

    pub fn start_write_chunk(
        &mut self,
        epoch: u64,
        chunk_id: ChunkId,
    ) -> DeliveryFutureManagerAddFuture<'_, F> {
        if let Some((item_epoch, item)) = self.items.back() {
            match item {
                DeliveryFutureManagerItem::Chunk {
                    chunk_id: item_chunk_id,
                    ..
                } => {
                    assert_eq!(epoch, *item_epoch);
                    assert!(
                        chunk_id > *item_chunk_id,
                        "new chunk id {} should be greater than prev chunk id {}",
                        chunk_id,
                        item_chunk_id
                    );
                }
                DeliveryFutureManagerItem::Barrier => {
                    assert!(
                        epoch > *item_epoch,
                        "new chunk epoch {} should be greater than prev barrier: {}",
                        epoch,
                        item_epoch
                    );
                }
            }
        }
        self.items.push_back((
            epoch,
            DeliveryFutureManagerItem::Chunk {
                chunk_id,
                futures: VecDeque::new(),
            },
        ));
        DeliveryFutureManagerAddFuture(self)
    }
}

pub struct DeliveryFutureManagerAddFuture<'a, F>(&'a mut DeliveryFutureManager<F>);

impl<'a, F: TryFuture<Ok = ()> + Unpin + 'static> DeliveryFutureManagerAddFuture<'a, F> {
    /// Add a new future to the latest started written chunk.
    /// The returned bool value indicate whether we have awaited on any previous futures.
    pub async fn add_future_may_await(&mut self, future: F) -> Result<bool, F::Error> {
        let mut has_await = false;
        while self.0.future_count >= self.0.max_future_count {
            self.await_one_delivery().await?;
            has_await = true;
        }
        match self.0.items.back_mut() {
            Some((_, DeliveryFutureManagerItem::Chunk { futures, .. })) => {
                futures.push_back(future);
                self.0.future_count += 1;
                Ok(has_await)
            }
            _ => unreachable!("should add future only after add a new chunk"),
        }
    }

    pub async fn await_one_delivery(&mut self) -> Result<(), F::Error> {
        for (_, item) in &mut self.0.items {
            if let DeliveryFutureManagerItem::Chunk { futures, .. } = item
                && let Some(mut delivery_future) = futures.pop_front()
            {
                self.0.future_count -= 1;
                return poll_fn(|cx| delivery_future.try_poll_unpin(cx)).await;
            } else {
                continue;
            }
        }
        Ok(())
    }

    pub fn future_count(&self) -> usize {
        self.0.future_count
    }

    pub fn max_future_count(&self) -> usize {
        self.0.max_future_count
    }
}

impl<F: TryFuture<Ok = ()> + Unpin + 'static> DeliveryFutureManager<F> {
    pub fn next_truncate_offset(
        &mut self,
    ) -> impl Future<Output = Result<TruncateOffset, F::Error>> + '_ {
        poll_fn(move |cx| {
            let mut latest_offset: Option<TruncateOffset> = None;
            'outer: while let Some((epoch, item)) = self.items.front_mut() {
                match item {
                    DeliveryFutureManagerItem::Chunk { chunk_id, futures } => {
                        while let Some(future) = futures.front_mut() {
                            match future.try_poll_unpin(cx) {
                                Poll::Ready(result) => match result {
                                    Ok(()) => {
                                        self.future_count -= 1;
                                        futures.pop_front();
                                    }
                                    Err(e) => {
                                        return Poll::Ready(Err(e));
                                    }
                                },
                                Poll::Pending => {
                                    break 'outer;
                                }
                            }
                        }

                        // when we reach here, there must not be any pending or error future.
                        // Which means all futures of this stream chunk have been finished
                        assert!(futures.is_empty());
                        latest_offset = Some(TruncateOffset::Chunk {
                            epoch: *epoch,
                            chunk_id: *chunk_id,
                        });
                        self.items.pop_front().expect("items not empty");
                    }
                    DeliveryFutureManagerItem::Barrier => {
                        latest_offset = Some(TruncateOffset::Barrier { epoch: *epoch });
                        self.items.pop_front().expect("items not empty");
                        // Barrier will be yielded anyway
                        break 'outer;
                    }
                }
            }
            if let Some(offset) = latest_offset {
                Poll::Ready(Ok(offset))
            } else {
                Poll::Pending
            }
        })
    }
}

#[cfg(test)]
mod tests {
    use std::future::{Future, poll_fn};
    use std::pin::pin;
    use std::task::Poll;

    use futures::{FutureExt, TryFuture};
    use risingwave_common::util::epoch::test_epoch;
    use tokio::sync::oneshot;
    use tokio::sync::oneshot::Receiver;

    use super::LogStoreResult;
    use crate::sink::log_store::{DeliveryFutureManager, TruncateOffset};

    #[test]
    fn test_truncate_offset_cmp() {
        assert!(
            TruncateOffset::Barrier { epoch: 232 }
                < TruncateOffset::Chunk {
                    epoch: 233,
                    chunk_id: 1
                }
        );
        assert_eq!(
            TruncateOffset::Chunk {
                epoch: 1,
                chunk_id: 1
            },
            TruncateOffset::Chunk {
                epoch: 1,
                chunk_id: 1
            }
        );
        assert!(
            TruncateOffset::Chunk {
                epoch: 1,
                chunk_id: 1
            } < TruncateOffset::Chunk {
                epoch: 1,
                chunk_id: 2
            }
        );
        assert!(
            TruncateOffset::Barrier { epoch: 1 }
                > TruncateOffset::Chunk {
                    epoch: 1,
                    chunk_id: 2
                }
        );
        assert!(
            TruncateOffset::Chunk {
                epoch: 1,
                chunk_id: 2
            } < TruncateOffset::Barrier { epoch: 1 }
        );
        assert!(
            TruncateOffset::Chunk {
                epoch: 2,
                chunk_id: 2
            } > TruncateOffset::Barrier { epoch: 1 }
        );
        assert!(TruncateOffset::Barrier { epoch: 2 } > TruncateOffset::Barrier { epoch: 1 });
    }

    type TestFuture = impl TryFuture<Ok = (), Error = anyhow::Error> + Unpin + 'static;
    fn to_test_future(rx: Receiver<LogStoreResult<()>>) -> TestFuture {
        async move { rx.await.unwrap() }.boxed()
    }

    #[tokio::test]
    async fn test_empty() {
        let mut manager = DeliveryFutureManager::<TestFuture>::new(2);
        let mut future = pin!(manager.next_truncate_offset());
        assert!(
            poll_fn(|cx| Poll::Ready(future.as_mut().poll(cx)))
                .await
                .is_pending()
        );
    }

    #[tokio::test]
    async fn test_future_delivery_manager_basic() {
        let mut manager = DeliveryFutureManager::new(2);
        let epoch1 = 233;
        let chunk_id1 = 1;
        let (tx1_1, rx1_1) = oneshot::channel();
        let mut write_chunk = manager.start_write_chunk(epoch1, chunk_id1);
        assert!(
            !write_chunk
                .add_future_may_await(to_test_future(rx1_1))
                .await
                .unwrap()
        );
        assert_eq!(manager.future_count, 1);
        {
            let mut next_truncate_offset = pin!(manager.next_truncate_offset());
            assert!(
                poll_fn(|cx| Poll::Ready(next_truncate_offset.as_mut().poll(cx)))
                    .await
                    .is_pending()
            );
            tx1_1.send(Ok(())).unwrap();
            assert_eq!(
                next_truncate_offset.await.unwrap(),
                TruncateOffset::Chunk {
                    epoch: epoch1,
                    chunk_id: chunk_id1
                }
            );
        }
        assert_eq!(manager.future_count, 0);
        manager.add_barrier(epoch1);
        assert_eq!(
            manager.next_truncate_offset().await.unwrap(),
            TruncateOffset::Barrier { epoch: epoch1 }
        );
    }

    #[tokio::test]
    async fn test_future_delivery_manager_compress_chunk() {
        let mut manager = DeliveryFutureManager::new(10);
        let epoch1 = test_epoch(233);
        let chunk_id1 = 1;
        let chunk_id2 = chunk_id1 + 1;
        let chunk_id3 = chunk_id2 + 1;
        let (tx1_1, rx1_1) = oneshot::channel();
        let (tx1_2, rx1_2) = oneshot::channel();
        let (tx1_3, rx1_3) = oneshot::channel();
        let epoch2 = test_epoch(234);
        let (tx2_1, rx2_1) = oneshot::channel();
        assert!(
            !manager
                .start_write_chunk(epoch1, chunk_id1)
                .add_future_may_await(to_test_future(rx1_1))
                .await
                .unwrap()
        );
        assert!(
            !manager
                .start_write_chunk(epoch1, chunk_id2)
                .add_future_may_await(to_test_future(rx1_2))
                .await
                .unwrap()
        );
        assert!(
            !manager
                .start_write_chunk(epoch1, chunk_id3)
                .add_future_may_await(to_test_future(rx1_3))
                .await
                .unwrap()
        );
        manager.add_barrier(epoch1);
        assert!(
            !manager
                .start_write_chunk(epoch2, chunk_id1)
                .add_future_may_await(to_test_future(rx2_1))
                .await
                .unwrap()
        );
        assert_eq!(manager.future_count, 4);
        {
            let mut next_truncate_offset = pin!(manager.next_truncate_offset());
            assert!(
                poll_fn(|cx| Poll::Ready(next_truncate_offset.as_mut().poll(cx)))
                    .await
                    .is_pending()
            );
            tx1_2.send(Ok(())).unwrap();
            assert!(
                poll_fn(|cx| Poll::Ready(next_truncate_offset.as_mut().poll(cx)))
                    .await
                    .is_pending()
            );
            tx1_1.send(Ok(())).unwrap();
            // The offset of chunk1 and chunk2 are compressed
            assert_eq!(
                next_truncate_offset.await.unwrap(),
                TruncateOffset::Chunk {
                    epoch: epoch1,
                    chunk_id: chunk_id2
                }
            );
        }
        assert_eq!(manager.future_count, 2);
        {
            let mut next_truncate_offset = pin!(manager.next_truncate_offset());
            assert!(
                poll_fn(|cx| Poll::Ready(next_truncate_offset.as_mut().poll(cx)))
                    .await
                    .is_pending()
            );
            tx1_3.send(Ok(())).unwrap();
            tx2_1.send(Ok(())).unwrap();
            // Emit barrier though later chunk has finished.
            assert_eq!(
                next_truncate_offset.await.unwrap(),
                TruncateOffset::Barrier { epoch: epoch1 }
            );
        }
        assert_eq!(manager.future_count, 1);
        assert_eq!(
            manager.next_truncate_offset().await.unwrap(),
            TruncateOffset::Chunk {
                epoch: epoch2,
                chunk_id: chunk_id1
            }
        );
    }

    #[tokio::test]
    async fn test_future_delivery_manager_await_future() {
        let mut manager = DeliveryFutureManager::new(2);
        let epoch = 233;
        let chunk_id1 = 1;
        let chunk_id2 = chunk_id1 + 1;
        let (tx1_1, rx1_1) = oneshot::channel();
        let (tx1_2, rx1_2) = oneshot::channel();
        let (tx2_1, rx2_1) = oneshot::channel();
        let (tx2_2, rx2_2) = oneshot::channel();

        {
            let mut write_chunk = manager.start_write_chunk(epoch, chunk_id1);
            assert!(
                !write_chunk
                    .add_future_may_await(to_test_future(rx1_1))
                    .await
                    .unwrap()
            );
            assert!(
                !write_chunk
                    .add_future_may_await(to_test_future(rx1_2))
                    .await
                    .unwrap()
            );
            assert_eq!(manager.future_count, 2);
        }

        {
            let mut write_chunk = manager.start_write_chunk(epoch, chunk_id2);
            {
                let mut future1 = pin!(write_chunk.add_future_may_await(to_test_future(rx2_1)));
                assert!(
                    poll_fn(|cx| Poll::Ready(future1.as_mut().poll(cx)))
                        .await
                        .is_pending()
                );
                tx1_1.send(Ok(())).unwrap();
                assert!(future1.await.unwrap());
            }
            assert_eq!(2, write_chunk.future_count());
            {
                let mut future2 = pin!(write_chunk.add_future_may_await(to_test_future(rx2_2)));
                assert!(
                    poll_fn(|cx| Poll::Ready(future2.as_mut().poll(cx)))
                        .await
                        .is_pending()
                );
                tx1_2.send(Ok(())).unwrap();
                assert!(future2.await.unwrap());
            }
            assert_eq!(2, write_chunk.future_count());
            {
                let mut future3 = pin!(write_chunk.await_one_delivery());
                assert!(
                    poll_fn(|cx| Poll::Ready(future3.as_mut().poll(cx)))
                        .await
                        .is_pending()
                );
                tx2_1.send(Ok(())).unwrap();
                future3.await.unwrap();
            }
            assert_eq!(1, write_chunk.future_count());
        }

        assert_eq!(
            manager.next_truncate_offset().await.unwrap(),
            TruncateOffset::Chunk {
                epoch,
                chunk_id: chunk_id1
            }
        );

        assert_eq!(1, manager.future_count);

        {
            let mut future = pin!(manager.next_truncate_offset());
            assert!(
                poll_fn(|cx| Poll::Ready(future.as_mut().poll(cx)))
                    .await
                    .is_pending()
            );
            tx2_2.send(Ok(())).unwrap();
            assert_eq!(
                future.await.unwrap(),
                TruncateOffset::Chunk {
                    epoch,
                    chunk_id: chunk_id2
                }
            );
        }

        assert_eq!(0, manager.future_count);
    }
}<|MERGE_RESOLUTION|>--- conflicted
+++ resolved
@@ -186,14 +186,10 @@
     /// Reset the log reader to after the latest truncate offset
     ///
     /// The return flag means whether the log store support rewind
-<<<<<<< HEAD
     fn rewind(
         &mut self,
         log_store_rewind_start_epoch: Option<u64>,
-    ) -> impl Future<Output = LogStoreResult<(bool, Option<Bitmap>)>> + Send + '_;
-=======
-    fn rewind(&mut self) -> impl Future<Output = LogStoreResult<()>> + Send + '_;
->>>>>>> 6a1090b7
+    ) -> impl Future<Output = LogStoreResult<()>> + Send + '_;
 }
 
 pub trait LogStoreFactory: Send + 'static {
@@ -233,16 +229,11 @@
         self.inner.truncate(offset)
     }
 
-<<<<<<< HEAD
     fn rewind(
         &mut self,
         log_store_rewind_start_epoch: Option<u64>,
-    ) -> impl Future<Output = LogStoreResult<(bool, Option<Bitmap>)>> + Send + '_ {
+    ) -> impl Future<Output = LogStoreResult<()>> + Send + '_ {
         self.inner.rewind(log_store_rewind_start_epoch)
-=======
-    fn rewind(&mut self) -> impl Future<Output = LogStoreResult<()>> + Send + '_ {
-        self.inner.rewind()
->>>>>>> 6a1090b7
     }
 }
 
@@ -286,22 +277,15 @@
         self.inner.truncate(offset)
     }
 
-<<<<<<< HEAD
     fn rewind(
         &mut self,
         log_store_rewind_start_epoch: Option<u64>,
-    ) -> impl Future<Output = LogStoreResult<(bool, Option<Bitmap>)>> + Send + '_ {
+    ) -> impl Future<Output = LogStoreResult<()>> + Send + '_ {
         self.inner
             .rewind(log_store_rewind_start_epoch)
             .inspect_ok(|_| {
                 self.wait_new_future_start_time = None;
             })
-=======
-    fn rewind(&mut self) -> impl Future<Output = LogStoreResult<()>> + Send + '_ {
-        self.inner.rewind().inspect_ok(|_| {
-            self.wait_new_future_start_time = None;
-        })
->>>>>>> 6a1090b7
     }
 }
 
@@ -358,18 +342,13 @@
         self.inner.truncate(offset)
     }
 
-<<<<<<< HEAD
     fn rewind(
         &mut self,
         log_store_rewind_start_epoch: Option<u64>,
-    ) -> impl Future<Output = LogStoreResult<(bool, Option<Bitmap>)>> + Send + '_ {
+    ) -> impl Future<Output = LogStoreResult<()>> + Send + '_ {
         self.inner
             .rewind(log_store_rewind_start_epoch)
             .instrument_await("log_reader_rewind")
-=======
-    fn rewind(&mut self) -> impl Future<Output = LogStoreResult<()>> + Send + '_ {
-        self.inner.rewind().instrument_await("log_reader_rewind")
->>>>>>> 6a1090b7
     }
 }
 
@@ -577,14 +556,10 @@
         }
     }
 
-<<<<<<< HEAD
     fn rewind(
         &mut self,
         log_store_rewind_start_epoch: Option<u64>,
-    ) -> impl Future<Output = LogStoreResult<(bool, Option<Bitmap>)>> + Send + '_ {
-=======
-    fn rewind(&mut self) -> impl Future<Output = LogStoreResult<()>> + Send + '_ {
->>>>>>> 6a1090b7
+    ) -> impl Future<Output = LogStoreResult<()>> + Send + '_ {
         self.core.unconsumed_chunk_queue.clear();
         self.core.consumed_offset_queue.clear();
         self.core.next_chunk_id = 0;
