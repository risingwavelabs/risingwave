--- conflicted
+++ resolved
@@ -172,19 +172,12 @@
     /// Initialize the log reader. Usually function as waiting for log writer to be initialized.
     fn init(&mut self) -> impl Future<Output = LogStoreResult<()>> + Send + '_;
 
-<<<<<<< HEAD
-    /// Set the rewind start offset. If it is None, it indicates to rewind from the last truncate offset.
-    fn start_offset(&mut self, _start_offset: Option<u64>) -> LogStoreResult<()> {
-        Ok(())
-    }
-=======
     /// Build stream from given `start_offset` or aligned start offset recorded previously.
     fn build_stream_from_start_offset(
         &mut self,
         start_offset: Option<u64>,
     ) -> impl Future<Output = LogStoreResult<()>> + Send + '_;
 
->>>>>>> 169f277c
     /// Emit the next item.
     ///
     /// The implementation should ensure that the future is cancellation safe.
