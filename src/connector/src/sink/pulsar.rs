--- conflicted
+++ resolved
@@ -156,13 +156,9 @@
             schema,
             downstream_pk: param.downstream_pk,
             is_append_only: param.sink_type.is_append_only(),
-<<<<<<< HEAD
-        })
-=======
             db_name: param.db_name,
             sink_from_name: param.sink_from_name,
-        }
->>>>>>> 5eeef12e
+        })
     }
 }
 
