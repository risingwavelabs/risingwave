--- conflicted
+++ resolved
@@ -15,7 +15,6 @@
 use anyhow::anyhow;
 use risingwave_common::catalog::Schema;
 use risingwave_common::session_config::sink_decouple::SinkDecouple;
-use sea_orm::DatabaseConnection;
 use tonic::async_trait;
 
 use super::super::writer::{AsyncTruncateLogSinkerOf, AsyncTruncateSinkWriterExt};
@@ -66,7 +65,6 @@
         Ok(())
     }
 
-<<<<<<< HEAD
     async fn new_log_sinker(
         &self,
         _writer_param: SinkWriterParam,
@@ -77,21 +75,11 @@
                 self.schema.clone(),
                 self.pk_indices.clone(),
                 Self::SINK_NAME,
+                self.is_append_only,
             )?
             .into_log_sinker(self.config.concurrent_requests),
             None,
         ))
-=======
-    async fn new_log_sinker(&self, _writer_param: SinkWriterParam) -> Result<Self::LogSinker> {
-        Ok(ElasticSearchOpenSearchSinkWriter::new(
-            self.config.clone(),
-            self.schema.clone(),
-            self.pk_indices.clone(),
-            Self::SINK_NAME,
-            self.is_append_only,
-        )?
-        .into_log_sinker(self.config.concurrent_requests))
->>>>>>> 6a1090b7
     }
 
     fn set_default_commit_checkpoint_interval(
@@ -144,11 +132,4 @@
             risingwave_common::session_config::sink_decouple::SinkDecouple::Disable => Ok(false),
         }
     }
-<<<<<<< HEAD
-
-    async fn new_coordinator(&self, _db: DatabaseConnection) -> Result<Self::Coordinator> {
-        Err(SinkError::Coordinator(anyhow!("no coordinator")))
-    }
-=======
->>>>>>> 6a1090b7
 }