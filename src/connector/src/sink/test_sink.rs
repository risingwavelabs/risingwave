--- conflicted
+++ resolved
@@ -28,14 +28,13 @@
 pub trait BuildBoxLogSinkerTrait = FnMut(SinkParam, SinkWriterParam) -> BoxFuture<'static, crate::sink::Result<BoxLogSinker>>
     + Send
     + 'static;
-<<<<<<< HEAD
-pub trait BuildBoxCoordinatorTrait = FnMut(DatabaseConnection, Option<UnboundedSender<IcebergCompactionStat>>) -> BoxCoordinator
+pub trait BuildBoxCoordinatorTrait = FnMut(
+        DatabaseConnection,
+        SinkParam,
+        Option<UnboundedSender<IcebergCompactionStat>>,
+    ) -> BoxCoordinator
     + Send
     + 'static;
-=======
-pub trait BuildBoxCoordinatorTrait =
-    FnMut(DatabaseConnection, SinkParam) -> BoxCoordinator + Send + 'static;
->>>>>>> 792dc86b
 
 type BuildBoxLogSinker = Box<dyn BuildBoxLogSinkerTrait>;
 type BuildBoxCoordinator = Box<dyn BuildBoxCoordinatorTrait>;
@@ -82,11 +81,11 @@
         db: DatabaseConnection,
         iceberg_compact_stat_sender: Option<UnboundedSender<IcebergCompactionStat>>,
     ) -> crate::sink::Result<Self::Coordinator> {
-<<<<<<< HEAD
-        Ok(build_box_coordinator(db, iceberg_compact_stat_sender))
-=======
-        Ok(build_box_coordinator(db, self.param.clone()))
->>>>>>> 792dc86b
+        Ok(build_box_coordinator(
+            db,
+            self.param.clone(),
+            iceberg_compact_stat_sender,
+        ))
     }
 }
 
@@ -142,29 +141,22 @@
 pub fn register_build_sink(
     build_box_log_sinker: impl BuildBoxLogSinkerTrait,
 ) -> TestSinkRegistryGuard {
-    register_build_sink_inner(build_box_log_sinker, |_, _| {
+    register_build_sink_inner(build_box_log_sinker, |_, _, _| {
         unreachable!("no coordinator registered")
     })
 }
 
-<<<<<<< HEAD
 fn build_box_coordinator(
     db: DatabaseConnection,
+    sink_param: SinkParam,
     iceberg_compact_stat_sender: Option<UnboundedSender<IcebergCompactionStat>>,
 ) -> BoxCoordinator {
-=======
-fn build_box_coordinator(db: DatabaseConnection, sink_param: SinkParam) -> BoxCoordinator {
->>>>>>> 792dc86b
     (get_registry()
         .build_box_sink
         .lock()
         .as_mut()
         .expect("should not be empty")
-<<<<<<< HEAD
-        .1)(db, iceberg_compact_stat_sender)
-=======
-        .1)(db, sink_param)
->>>>>>> 792dc86b
+        .1)(db, sink_param, iceberg_compact_stat_sender)
 }
 
 async fn build_box_log_sinker(
