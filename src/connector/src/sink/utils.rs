--- conflicted
+++ resolved
@@ -62,28 +62,6 @@
 
     /// A dummy coordinator that always returns an error.
     #[allow(dead_code)]
-<<<<<<< HEAD
-=======
-    pub struct FeatureNotEnabledCoordinator<S: FeatureNotEnabledSinkMarker>(PhantomData<S>);
-    #[async_trait::async_trait]
-    impl<S: FeatureNotEnabledSinkMarker> SinkCommitCoordinator for FeatureNotEnabledCoordinator<S> {
-        async fn init(&mut self, _subscriber: SinkCommittedEpochSubscriber) -> Result<Option<u64>> {
-            Err(err_feature_not_enabled(S::SINK_NAME))
-        }
-
-        async fn commit(
-            &mut self,
-            _epoch: u64,
-            _metadata: Vec<SinkMetadata>,
-            _add_columns: Option<Vec<Field>>,
-        ) -> Result<()> {
-            Err(err_feature_not_enabled(S::SINK_NAME))
-        }
-    }
-
-    /// A dummy log sinker that always returns an error.
-    #[allow(dead_code)]
->>>>>>> 0447ecc8
     pub struct FeatureNotEnabledLogSinker<S: FeatureNotEnabledSinkMarker>(PhantomData<S>);
     #[async_trait::async_trait]
     impl<S: FeatureNotEnabledSinkMarker> LogSinker for FeatureNotEnabledLogSinker<S> {
