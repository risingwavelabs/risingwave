// Copyright 2023 RisingWave Labs
//
// Licensed under the Apache License, Version 2.0 (the "License");
// you may not use this file except in compliance with the License.
// You may obtain a copy of the License at
//
//     http://www.apache.org/licenses/LICENSE-2.0
//
// Unless required by applicable law or agreed to in writing, software
// distributed under the License is distributed on an "AS IS" BASIS,
// WITHOUT WARRANTIES OR CONDITIONS OF ANY KIND, either express or implied.
// See the License for the specific language governing permissions and
// limitations under the License.

use risingwave_common::array::StreamChunk;
<<<<<<< HEAD
use risingwave_common::catalog::{Field, Schema};
use risingwave_common::types::DataType;
use serde_json::{json, Map, Value};
use tracing::warn;
=======
use serde_json::Value;
>>>>>>> fcc24693

use super::encoder::{JsonEncoder, RowEncoder};
use crate::sink::Result;

pub fn chunk_to_json(chunk: StreamChunk, encoder: &JsonEncoder) -> Result<Vec<String>> {
    let mut records: Vec<String> = Vec::with_capacity(chunk.capacity());
    for (_, row) in chunk.rows() {
        let record = Value::Object(encoder.encode(row)?);
        records.push(record.to_string());
    }

    Ok(records)
<<<<<<< HEAD
}

#[derive(Debug, Clone, Default)]
pub struct UpsertAdapterOpts {}

#[try_stream(ok = (Option<Value>, Option<Value>), error = SinkError)]
pub async fn gen_upsert_message_stream<'a>(
    chunk: StreamChunk,
    enable_schema: bool,
    schema_name: Option<String>,
    _opts: UpsertAdapterOpts,
    key_encoder: JsonEncoder<'a>,
    val_encoder: JsonEncoder<'a>,
) {
    for (op, row) in chunk.rows() {
        let event_key_object_inner = Value::Object(key_encoder.encode(row)?);
        let event_key_object = if enable_schema {
            json_converter_gen_event_object(
                &key_encoder,
                event_key_object_inner,
                enable_schema,
                &schema_name,
            )
        } else {
            Some(event_key_object_inner)
        };

        let event_object = match op {
            Op::Insert => json_converter_gen_event_object(
                &val_encoder,
                Value::Object(val_encoder.encode(row)?),
                enable_schema,
                &schema_name,
            ),
            Op::Delete => Some(Value::Null),
            Op::UpdateDelete => {
                // upsert semantic does not require update delete event
                continue;
            }
            Op::UpdateInsert => json_converter_gen_event_object(
                &val_encoder,
                Value::Object(val_encoder.encode(row)?),
                enable_schema,
                &schema_name,
            ),
        };

        yield (event_key_object, event_object);
    }
}

#[derive(Debug, Clone, Default)]
pub struct AppendOnlyAdapterOpts {}

#[try_stream(ok = (Option<Value>, Option<Value>), error = SinkError)]
pub async fn gen_append_only_message_stream<'a>(
    chunk: StreamChunk,
    _opts: AppendOnlyAdapterOpts,
    key_encoder: JsonEncoder<'a>,
    val_encoder: JsonEncoder<'a>,
) {
    for (op, row) in chunk.rows() {
        if op != Op::Insert {
            continue;
        }
        let event_key_object = Some(Value::Object(key_encoder.encode(row)?));
        let event_object = Some(Value::Object(val_encoder.encode(row)?));

        yield (event_key_object, event_object);
    }
}

fn json_converter_gen_event_object(
    encoder: &JsonEncoder<'_>,
    object: Value,
    enable_schema: bool,
    name: &Option<String>,
) -> Option<Value> {
    let fields = encoder.schema().fields();
    if enable_schema {
        Some(json!({
            "schema": {
                "type": "struct",
                "fields": match encoder.col_indices() {
                    Some(indices) => indices.iter().map(|i| json_converter_field_to_json(&fields[*i])).collect::<Vec<_>>(),
                    _ => fields.iter().map(json_converter_field_to_json).collect::<Vec<_>>(),
                },
                "optional": "false",
                "name": name,
            },
            "payload": object,
        }))
    } else {
        Some(object)
    }
}

// reference: https://github.com/apache/kafka/blob/80982c4ae3fe6be127b48ec09caff11ab5f87c69/connect/json/src/main/java/org/apache/kafka/connect/json/JsonSchema.java#L39
fn json_converter_field_to_json(field: &Field) -> Value {
    let mut mapping = Map::with_capacity(4);
    let type_mapping = |rw_type: &DataType| match rw_type {
        DataType::Boolean => "boolean",
        DataType::Int16 => "int16",
        DataType::Int32 => "int32",
        DataType::Int64 => "int64",
        DataType::Float32 => "float",
        DataType::Float64 => "double",
        DataType::Decimal => "string",
        DataType::Date => "int32",
        DataType::Varchar => "string",
        DataType::Time => "int64",
        DataType::Timestamp => "int64",
        DataType::Timestamptz => "string",
        DataType::Interval => "string",
        DataType::Struct(_) => "struct",
        DataType::List(_) => "array",
        DataType::Bytea => "bytes",
        DataType::Jsonb => "string",
        DataType::Serial => "int32",
        DataType::Int256 => "string",
    };
    mapping.insert("type".into(), json!(type_mapping(&field.data_type)));
    mapping.insert("optional".into(), json!("true"));
    mapping.insert("field".into(), json!(field.name));
    match &field.data_type {
        DataType::Struct(_) => {
            let mut sub_fields = Vec::new();
            for sub_field in &field.sub_fields {
                sub_fields.push(json_converter_field_to_json(sub_field));
            }
            mapping.insert("fields".into(), json!(sub_fields));
        }
        DataType::List(list_type) => {
            mapping.insert(
                "items".into(),
                json!({
                    "type": type_mapping(list_type),
                }),
            );
        }
        _ => {}
    }
    json!(mapping)
}

#[cfg(test)]
mod tests {

    use risingwave_common::types::{DataType, Interval, ScalarImpl, StructType, Time, Timestamp};

    use super::*;
    use crate::sink::encoder::datum_to_json_object;
    #[test]
    fn test_to_json_basic_type() {
        let mock_field = Field {
            data_type: DataType::Boolean,
            name: Default::default(),
            sub_fields: Default::default(),
            type_name: Default::default(),
        };
        let boolean_value = datum_to_json_object(
            &Field {
                data_type: DataType::Boolean,
                ..mock_field.clone()
            },
            Some(ScalarImpl::Bool(false).as_scalar_ref_impl()),
            TimestampHandlingMode::String,
        )
        .unwrap();
        assert_eq!(boolean_value, json!(false));

        let int16_value = datum_to_json_object(
            &Field {
                data_type: DataType::Int16,
                ..mock_field.clone()
            },
            Some(ScalarImpl::Int16(16).as_scalar_ref_impl()),
            TimestampHandlingMode::String,
        )
        .unwrap();
        assert_eq!(int16_value, json!(16));

        let int64_value = datum_to_json_object(
            &Field {
                data_type: DataType::Int64,
                ..mock_field.clone()
            },
            Some(ScalarImpl::Int64(std::i64::MAX).as_scalar_ref_impl()),
            TimestampHandlingMode::String,
        )
        .unwrap();
        assert_eq!(
            serde_json::to_string(&int64_value).unwrap(),
            std::i64::MAX.to_string()
        );

        // https://github.com/debezium/debezium/blob/main/debezium-core/src/main/java/io/debezium/time/ZonedTimestamp.java
        let tstz_inner = "2018-01-26T18:30:09.453Z".parse().unwrap();
        let tstz_value = datum_to_json_object(
            &Field {
                data_type: DataType::Timestamptz,
                ..mock_field.clone()
            },
            Some(ScalarImpl::Timestamptz(tstz_inner).as_scalar_ref_impl()),
            TimestampHandlingMode::String,
        )
        .unwrap();
        assert_eq!(tstz_value, "2018-01-26 18:30:09.453000");

        let ts_value = datum_to_json_object(
            &Field {
                data_type: DataType::Timestamp,
                ..mock_field.clone()
            },
            Some(
                ScalarImpl::Timestamp(Timestamp::from_timestamp_uncheck(1000, 0))
                    .as_scalar_ref_impl(),
            ),
            TimestampHandlingMode::Milli,
        )
        .unwrap();
        assert_eq!(ts_value, json!(1000 * 1000));

        let ts_value = datum_to_json_object(
            &Field {
                data_type: DataType::Timestamp,
                ..mock_field.clone()
            },
            Some(
                ScalarImpl::Timestamp(Timestamp::from_timestamp_uncheck(1000, 0))
                    .as_scalar_ref_impl(),
            ),
            TimestampHandlingMode::String,
        )
        .unwrap();
        assert_eq!(ts_value, json!("1970-01-01 00:16:40.000000".to_string()));

        // Represents the number of microseconds past midnigh, io.debezium.time.Time
        let time_value = datum_to_json_object(
            &Field {
                data_type: DataType::Time,
                ..mock_field.clone()
            },
            Some(
                ScalarImpl::Time(Time::from_num_seconds_from_midnight_uncheck(1000, 0))
                    .as_scalar_ref_impl(),
            ),
            TimestampHandlingMode::String,
        )
        .unwrap();
        assert_eq!(time_value, json!(1000 * 1000));

        let interval_value = datum_to_json_object(
            &Field {
                data_type: DataType::Interval,
                ..mock_field
            },
            Some(
                ScalarImpl::Interval(Interval::from_month_day_usec(13, 2, 1000000))
                    .as_scalar_ref_impl(),
            ),
            TimestampHandlingMode::String,
        )
        .unwrap();
        assert_eq!(interval_value, json!("P1Y1M2DT0H0M1S"));
    }

    #[test]
    fn test_generate_json_converter_schema() {
        let mock_field = Field {
            data_type: DataType::Boolean,
            name: Default::default(),
            sub_fields: Default::default(),
            type_name: Default::default(),
        };
        let fields = vec![
            Field {
                data_type: DataType::Boolean,
                name: "v1".into(),
                ..mock_field.clone()
            },
            Field {
                data_type: DataType::Int16,
                name: "v2".into(),
                ..mock_field.clone()
            },
            Field {
                data_type: DataType::Int32,
                name: "v3".into(),
                ..mock_field.clone()
            },
            Field {
                data_type: DataType::Float32,
                name: "v4".into(),
                ..mock_field.clone()
            },
            Field {
                data_type: DataType::Decimal,
                name: "v5".into(),
                ..mock_field.clone()
            },
            Field {
                data_type: DataType::Date,
                name: "v6".into(),
                ..mock_field.clone()
            },
            Field {
                data_type: DataType::Varchar,
                name: "v7".into(),
                ..mock_field.clone()
            },
            Field {
                data_type: DataType::Time,
                name: "v8".into(),
                ..mock_field.clone()
            },
            Field {
                data_type: DataType::Interval,
                name: "v9".into(),
                ..mock_field.clone()
            },
            Field {
                data_type: DataType::Struct(StructType::new(vec![
                    ("a", DataType::Timestamp),
                    ("b", DataType::Timestamptz),
                    (
                        "c",
                        DataType::Struct(StructType::new(vec![
                            ("aa", DataType::Int64),
                            ("bb", DataType::Float64),
                        ])),
                    ),
                ])),
                name: "v10".into(),
                sub_fields: vec![
                    Field {
                        data_type: DataType::Timestamp,
                        name: "a".into(),
                        ..mock_field.clone()
                    },
                    Field {
                        data_type: DataType::Timestamptz,
                        name: "b".into(),
                        ..mock_field.clone()
                    },
                    Field {
                        data_type: DataType::Struct(StructType::new(vec![
                            ("aa", DataType::Int64),
                            ("bb", DataType::Float64),
                        ])),
                        name: "c".into(),
                        sub_fields: vec![
                            Field {
                                data_type: DataType::Int64,
                                name: "aa".into(),
                                ..mock_field.clone()
                            },
                            Field {
                                data_type: DataType::Float64,
                                name: "bb".into(),
                                ..mock_field.clone()
                            },
                        ],
                        ..mock_field.clone()
                    },
                ],
                ..mock_field.clone()
            },
            Field {
                data_type: DataType::List(Box::new(DataType::Bytea)),
                name: "v11".into(),
                ..mock_field.clone()
            },
            Field {
                data_type: DataType::Jsonb,
                name: "12".into(),
                ..mock_field.clone()
            },
            Field {
                data_type: DataType::Serial,
                name: "13".into(),
                ..mock_field.clone()
            },
            Field {
                data_type: DataType::Int256,
                name: "14".into(),
                ..mock_field
            },
        ];

        let schema = json!({
            "type": "struct",
            "fields": fields.iter().map(json_converter_field_to_json).collect::<Vec<_>>(),
            "optional": "false",
            "name": "test",
        })
        .to_string();
        let ans = r#"{"fields":[{"field":"v1","optional":"true","type":"boolean"},{"field":"v2","optional":"true","type":"int16"},{"field":"v3","optional":"true","type":"int32"},{"field":"v4","optional":"true","type":"float"},{"field":"v5","optional":"true","type":"string"},{"field":"v6","optional":"true","type":"int32"},{"field":"v7","optional":"true","type":"string"},{"field":"v8","optional":"true","type":"int64"},{"field":"v9","optional":"true","type":"string"},{"field":"v10","fields":[{"field":"a","optional":"true","type":"int64"},{"field":"b","optional":"true","type":"string"},{"field":"c","fields":[{"field":"aa","optional":"true","type":"int64"},{"field":"bb","optional":"true","type":"double"}],"optional":"true","type":"struct"}],"optional":"true","type":"struct"},{"field":"v11","items":{"type":"bytes"},"optional":"true","type":"array"},{"field":"12","optional":"true","type":"string"},{"field":"13","optional":"true","type":"int32"},{"field":"14","optional":"true","type":"string"}],"name":"test","optional":"false","type":"struct"}"#;
        assert_eq!(schema, ans);
    }
=======
>>>>>>> fcc24693
}<|MERGE_RESOLUTION|>--- conflicted
+++ resolved
@@ -13,14 +13,7 @@
 // limitations under the License.
 
 use risingwave_common::array::StreamChunk;
-<<<<<<< HEAD
-use risingwave_common::catalog::{Field, Schema};
-use risingwave_common::types::DataType;
-use serde_json::{json, Map, Value};
-use tracing::warn;
-=======
 use serde_json::Value;
->>>>>>> fcc24693
 
 use super::encoder::{JsonEncoder, RowEncoder};
 use crate::sink::Result;
@@ -33,407 +26,4 @@
     }
 
     Ok(records)
-<<<<<<< HEAD
-}
-
-#[derive(Debug, Clone, Default)]
-pub struct UpsertAdapterOpts {}
-
-#[try_stream(ok = (Option<Value>, Option<Value>), error = SinkError)]
-pub async fn gen_upsert_message_stream<'a>(
-    chunk: StreamChunk,
-    enable_schema: bool,
-    schema_name: Option<String>,
-    _opts: UpsertAdapterOpts,
-    key_encoder: JsonEncoder<'a>,
-    val_encoder: JsonEncoder<'a>,
-) {
-    for (op, row) in chunk.rows() {
-        let event_key_object_inner = Value::Object(key_encoder.encode(row)?);
-        let event_key_object = if enable_schema {
-            json_converter_gen_event_object(
-                &key_encoder,
-                event_key_object_inner,
-                enable_schema,
-                &schema_name,
-            )
-        } else {
-            Some(event_key_object_inner)
-        };
-
-        let event_object = match op {
-            Op::Insert => json_converter_gen_event_object(
-                &val_encoder,
-                Value::Object(val_encoder.encode(row)?),
-                enable_schema,
-                &schema_name,
-            ),
-            Op::Delete => Some(Value::Null),
-            Op::UpdateDelete => {
-                // upsert semantic does not require update delete event
-                continue;
-            }
-            Op::UpdateInsert => json_converter_gen_event_object(
-                &val_encoder,
-                Value::Object(val_encoder.encode(row)?),
-                enable_schema,
-                &schema_name,
-            ),
-        };
-
-        yield (event_key_object, event_object);
-    }
-}
-
-#[derive(Debug, Clone, Default)]
-pub struct AppendOnlyAdapterOpts {}
-
-#[try_stream(ok = (Option<Value>, Option<Value>), error = SinkError)]
-pub async fn gen_append_only_message_stream<'a>(
-    chunk: StreamChunk,
-    _opts: AppendOnlyAdapterOpts,
-    key_encoder: JsonEncoder<'a>,
-    val_encoder: JsonEncoder<'a>,
-) {
-    for (op, row) in chunk.rows() {
-        if op != Op::Insert {
-            continue;
-        }
-        let event_key_object = Some(Value::Object(key_encoder.encode(row)?));
-        let event_object = Some(Value::Object(val_encoder.encode(row)?));
-
-        yield (event_key_object, event_object);
-    }
-}
-
-fn json_converter_gen_event_object(
-    encoder: &JsonEncoder<'_>,
-    object: Value,
-    enable_schema: bool,
-    name: &Option<String>,
-) -> Option<Value> {
-    let fields = encoder.schema().fields();
-    if enable_schema {
-        Some(json!({
-            "schema": {
-                "type": "struct",
-                "fields": match encoder.col_indices() {
-                    Some(indices) => indices.iter().map(|i| json_converter_field_to_json(&fields[*i])).collect::<Vec<_>>(),
-                    _ => fields.iter().map(json_converter_field_to_json).collect::<Vec<_>>(),
-                },
-                "optional": "false",
-                "name": name,
-            },
-            "payload": object,
-        }))
-    } else {
-        Some(object)
-    }
-}
-
-// reference: https://github.com/apache/kafka/blob/80982c4ae3fe6be127b48ec09caff11ab5f87c69/connect/json/src/main/java/org/apache/kafka/connect/json/JsonSchema.java#L39
-fn json_converter_field_to_json(field: &Field) -> Value {
-    let mut mapping = Map::with_capacity(4);
-    let type_mapping = |rw_type: &DataType| match rw_type {
-        DataType::Boolean => "boolean",
-        DataType::Int16 => "int16",
-        DataType::Int32 => "int32",
-        DataType::Int64 => "int64",
-        DataType::Float32 => "float",
-        DataType::Float64 => "double",
-        DataType::Decimal => "string",
-        DataType::Date => "int32",
-        DataType::Varchar => "string",
-        DataType::Time => "int64",
-        DataType::Timestamp => "int64",
-        DataType::Timestamptz => "string",
-        DataType::Interval => "string",
-        DataType::Struct(_) => "struct",
-        DataType::List(_) => "array",
-        DataType::Bytea => "bytes",
-        DataType::Jsonb => "string",
-        DataType::Serial => "int32",
-        DataType::Int256 => "string",
-    };
-    mapping.insert("type".into(), json!(type_mapping(&field.data_type)));
-    mapping.insert("optional".into(), json!("true"));
-    mapping.insert("field".into(), json!(field.name));
-    match &field.data_type {
-        DataType::Struct(_) => {
-            let mut sub_fields = Vec::new();
-            for sub_field in &field.sub_fields {
-                sub_fields.push(json_converter_field_to_json(sub_field));
-            }
-            mapping.insert("fields".into(), json!(sub_fields));
-        }
-        DataType::List(list_type) => {
-            mapping.insert(
-                "items".into(),
-                json!({
-                    "type": type_mapping(list_type),
-                }),
-            );
-        }
-        _ => {}
-    }
-    json!(mapping)
-}
-
-#[cfg(test)]
-mod tests {
-
-    use risingwave_common::types::{DataType, Interval, ScalarImpl, StructType, Time, Timestamp};
-
-    use super::*;
-    use crate::sink::encoder::datum_to_json_object;
-    #[test]
-    fn test_to_json_basic_type() {
-        let mock_field = Field {
-            data_type: DataType::Boolean,
-            name: Default::default(),
-            sub_fields: Default::default(),
-            type_name: Default::default(),
-        };
-        let boolean_value = datum_to_json_object(
-            &Field {
-                data_type: DataType::Boolean,
-                ..mock_field.clone()
-            },
-            Some(ScalarImpl::Bool(false).as_scalar_ref_impl()),
-            TimestampHandlingMode::String,
-        )
-        .unwrap();
-        assert_eq!(boolean_value, json!(false));
-
-        let int16_value = datum_to_json_object(
-            &Field {
-                data_type: DataType::Int16,
-                ..mock_field.clone()
-            },
-            Some(ScalarImpl::Int16(16).as_scalar_ref_impl()),
-            TimestampHandlingMode::String,
-        )
-        .unwrap();
-        assert_eq!(int16_value, json!(16));
-
-        let int64_value = datum_to_json_object(
-            &Field {
-                data_type: DataType::Int64,
-                ..mock_field.clone()
-            },
-            Some(ScalarImpl::Int64(std::i64::MAX).as_scalar_ref_impl()),
-            TimestampHandlingMode::String,
-        )
-        .unwrap();
-        assert_eq!(
-            serde_json::to_string(&int64_value).unwrap(),
-            std::i64::MAX.to_string()
-        );
-
-        // https://github.com/debezium/debezium/blob/main/debezium-core/src/main/java/io/debezium/time/ZonedTimestamp.java
-        let tstz_inner = "2018-01-26T18:30:09.453Z".parse().unwrap();
-        let tstz_value = datum_to_json_object(
-            &Field {
-                data_type: DataType::Timestamptz,
-                ..mock_field.clone()
-            },
-            Some(ScalarImpl::Timestamptz(tstz_inner).as_scalar_ref_impl()),
-            TimestampHandlingMode::String,
-        )
-        .unwrap();
-        assert_eq!(tstz_value, "2018-01-26 18:30:09.453000");
-
-        let ts_value = datum_to_json_object(
-            &Field {
-                data_type: DataType::Timestamp,
-                ..mock_field.clone()
-            },
-            Some(
-                ScalarImpl::Timestamp(Timestamp::from_timestamp_uncheck(1000, 0))
-                    .as_scalar_ref_impl(),
-            ),
-            TimestampHandlingMode::Milli,
-        )
-        .unwrap();
-        assert_eq!(ts_value, json!(1000 * 1000));
-
-        let ts_value = datum_to_json_object(
-            &Field {
-                data_type: DataType::Timestamp,
-                ..mock_field.clone()
-            },
-            Some(
-                ScalarImpl::Timestamp(Timestamp::from_timestamp_uncheck(1000, 0))
-                    .as_scalar_ref_impl(),
-            ),
-            TimestampHandlingMode::String,
-        )
-        .unwrap();
-        assert_eq!(ts_value, json!("1970-01-01 00:16:40.000000".to_string()));
-
-        // Represents the number of microseconds past midnigh, io.debezium.time.Time
-        let time_value = datum_to_json_object(
-            &Field {
-                data_type: DataType::Time,
-                ..mock_field.clone()
-            },
-            Some(
-                ScalarImpl::Time(Time::from_num_seconds_from_midnight_uncheck(1000, 0))
-                    .as_scalar_ref_impl(),
-            ),
-            TimestampHandlingMode::String,
-        )
-        .unwrap();
-        assert_eq!(time_value, json!(1000 * 1000));
-
-        let interval_value = datum_to_json_object(
-            &Field {
-                data_type: DataType::Interval,
-                ..mock_field
-            },
-            Some(
-                ScalarImpl::Interval(Interval::from_month_day_usec(13, 2, 1000000))
-                    .as_scalar_ref_impl(),
-            ),
-            TimestampHandlingMode::String,
-        )
-        .unwrap();
-        assert_eq!(interval_value, json!("P1Y1M2DT0H0M1S"));
-    }
-
-    #[test]
-    fn test_generate_json_converter_schema() {
-        let mock_field = Field {
-            data_type: DataType::Boolean,
-            name: Default::default(),
-            sub_fields: Default::default(),
-            type_name: Default::default(),
-        };
-        let fields = vec![
-            Field {
-                data_type: DataType::Boolean,
-                name: "v1".into(),
-                ..mock_field.clone()
-            },
-            Field {
-                data_type: DataType::Int16,
-                name: "v2".into(),
-                ..mock_field.clone()
-            },
-            Field {
-                data_type: DataType::Int32,
-                name: "v3".into(),
-                ..mock_field.clone()
-            },
-            Field {
-                data_type: DataType::Float32,
-                name: "v4".into(),
-                ..mock_field.clone()
-            },
-            Field {
-                data_type: DataType::Decimal,
-                name: "v5".into(),
-                ..mock_field.clone()
-            },
-            Field {
-                data_type: DataType::Date,
-                name: "v6".into(),
-                ..mock_field.clone()
-            },
-            Field {
-                data_type: DataType::Varchar,
-                name: "v7".into(),
-                ..mock_field.clone()
-            },
-            Field {
-                data_type: DataType::Time,
-                name: "v8".into(),
-                ..mock_field.clone()
-            },
-            Field {
-                data_type: DataType::Interval,
-                name: "v9".into(),
-                ..mock_field.clone()
-            },
-            Field {
-                data_type: DataType::Struct(StructType::new(vec![
-                    ("a", DataType::Timestamp),
-                    ("b", DataType::Timestamptz),
-                    (
-                        "c",
-                        DataType::Struct(StructType::new(vec![
-                            ("aa", DataType::Int64),
-                            ("bb", DataType::Float64),
-                        ])),
-                    ),
-                ])),
-                name: "v10".into(),
-                sub_fields: vec![
-                    Field {
-                        data_type: DataType::Timestamp,
-                        name: "a".into(),
-                        ..mock_field.clone()
-                    },
-                    Field {
-                        data_type: DataType::Timestamptz,
-                        name: "b".into(),
-                        ..mock_field.clone()
-                    },
-                    Field {
-                        data_type: DataType::Struct(StructType::new(vec![
-                            ("aa", DataType::Int64),
-                            ("bb", DataType::Float64),
-                        ])),
-                        name: "c".into(),
-                        sub_fields: vec![
-                            Field {
-                                data_type: DataType::Int64,
-                                name: "aa".into(),
-                                ..mock_field.clone()
-                            },
-                            Field {
-                                data_type: DataType::Float64,
-                                name: "bb".into(),
-                                ..mock_field.clone()
-                            },
-                        ],
-                        ..mock_field.clone()
-                    },
-                ],
-                ..mock_field.clone()
-            },
-            Field {
-                data_type: DataType::List(Box::new(DataType::Bytea)),
-                name: "v11".into(),
-                ..mock_field.clone()
-            },
-            Field {
-                data_type: DataType::Jsonb,
-                name: "12".into(),
-                ..mock_field.clone()
-            },
-            Field {
-                data_type: DataType::Serial,
-                name: "13".into(),
-                ..mock_field.clone()
-            },
-            Field {
-                data_type: DataType::Int256,
-                name: "14".into(),
-                ..mock_field
-            },
-        ];
-
-        let schema = json!({
-            "type": "struct",
-            "fields": fields.iter().map(json_converter_field_to_json).collect::<Vec<_>>(),
-            "optional": "false",
-            "name": "test",
-        })
-        .to_string();
-        let ans = r#"{"fields":[{"field":"v1","optional":"true","type":"boolean"},{"field":"v2","optional":"true","type":"int16"},{"field":"v3","optional":"true","type":"int32"},{"field":"v4","optional":"true","type":"float"},{"field":"v5","optional":"true","type":"string"},{"field":"v6","optional":"true","type":"int32"},{"field":"v7","optional":"true","type":"string"},{"field":"v8","optional":"true","type":"int64"},{"field":"v9","optional":"true","type":"string"},{"field":"v10","fields":[{"field":"a","optional":"true","type":"int64"},{"field":"b","optional":"true","type":"string"},{"field":"c","fields":[{"field":"aa","optional":"true","type":"int64"},{"field":"bb","optional":"true","type":"double"}],"optional":"true","type":"struct"}],"optional":"true","type":"struct"},{"field":"v11","items":{"type":"bytes"},"optional":"true","type":"array"},{"field":"12","optional":"true","type":"string"},{"field":"13","optional":"true","type":"int32"},{"field":"14","optional":"true","type":"string"}],"name":"test","optional":"false","type":"struct"}"#;
-        assert_eq!(schema, ans);
-    }
-=======
->>>>>>> fcc24693
 }