// Copyright 2022 Singularity Data
//
// Licensed under the Apache License, Version 2.0 (the "License");
// you may not use this file except in compliance with the License.
// You may obtain a copy of the License at
//
// http://www.apache.org/licenses/LICENSE-2.0
//
// Unless required by applicable law or agreed to in writing, software
// distributed under the License is distributed on an "AS IS" BASIS,
// WITHOUT WARRANTIES OR CONDITIONS OF ANY KIND, either express or implied.
// See the License for the specific language governing permissions and
// limitations under the License.

use std::collections::HashMap;
use std::fmt::{Debug, Formatter};
use std::future::Future;
use std::time::{Duration, SystemTime, UNIX_EPOCH};

use itertools::Itertools;
use rdkafka::error::{KafkaError, KafkaResult};
use rdkafka::message::ToBytes;
use rdkafka::producer::{BaseRecord, DefaultProducerContext, Producer, ThreadedProducer};
use rdkafka::types::RDKafkaErrorCode;
use rdkafka::ClientConfig;
use risingwave_common::array::{ArrayResult, Op, RowRef, StreamChunk};
use risingwave_common::catalog::{Field, Schema};
use risingwave_common::types::{DataType, DatumRef, ScalarRefImpl};
use serde::Deserialize;
use serde_json::{json, Map, Value};
use tracing::warn;

use super::{Sink, SinkError};
use crate::sink::Result;

pub const KAFKA_SINK: &str = "kafka";

#[derive(Debug, Clone, Deserialize)]
pub struct KafkaConfig {
    #[serde(rename = "kafka.brokers")]
    pub brokers: String,

    #[serde(rename = "kafka.topic")]
    pub topic: String,

    // Optional. If not specified, the default value is None and messages are sent to random
    // partition. if we want to guarantee exactly once delivery, we need to specify the
    // partition number. The partition number should set by meta.
    pub partition: Option<i32>,

    pub format: String, // accept "append_only" or "debezium"

    pub identifier: String,

    pub timeout: Duration,
    pub max_retry_num: u32,
    pub retry_interval: Duration,
}

impl KafkaConfig {
    pub fn from_hashmap(values: HashMap<String, String>) -> Result<Self> {
        let brokers = values
            .get("kafka.brokers")
            .expect("kafka.brokers must be set");
        let identifier = values
            .get("identifier")
            .expect("kafka.identifier must be set");
        let format = values.get("format").expect("format must be set");
        if format != "append_only" && format != "debezium" {
            return Err(SinkError::Config(
                "format must be set to \"append_only\" or \"debezium\"".to_string(),
            ));
        }

        let topic = values.get("kafka.topic").expect("kafka.topic must be set");

        Ok(KafkaConfig {
            brokers: brokers.to_string(),
            topic: topic.to_string(),
            identifier: identifier.to_owned(),
            partition: None,
            timeout: Duration::from_secs(5), // default timeout is 5 seconds
            max_retry_num: 3,                // default max retry num is 3
            retry_interval: Duration::from_millis(100), // default retry interval is 100ms
            format: format.to_string(),
        })
    }
}

#[derive(Debug, Clone, PartialEq, enum_as_inner::EnumAsInner)]
enum KafkaSinkState {
    Init,
    // State running with epoch.
    Running(u64),
}

pub struct KafkaSink {
    pub config: KafkaConfig,
    pub conductor: KafkaTransactionConductor,
    state: KafkaSinkState,
    in_transaction_epoch: Option<u64>,
}

impl KafkaSink {
    pub async fn new(config: KafkaConfig) -> Result<Self> {
        Ok(KafkaSink {
            config: config.clone(),
            conductor: KafkaTransactionConductor::new(config).await?,
            in_transaction_epoch: None,
            state: KafkaSinkState::Init,
        })
    }

    // any error should report to upper level and requires revert to previous epoch.
    pub async fn do_with_retry<'a, F, FutKR, T>(&'a self, f: F) -> KafkaResult<T>
    where
        F: Fn(&'a KafkaTransactionConductor) -> FutKR,
        FutKR: Future<Output = KafkaResult<T>> + 'a,
    {
        let mut err = KafkaError::Canceled;
        for _ in 0..self.config.max_retry_num {
            match f(&self.conductor).await {
                Ok(res) => return Ok(res),
                Err(e) => err = e,
            }
            // a back off policy
            tokio::time::sleep(self.config.retry_interval).await;
        }
        Err(err)
    }

    async fn send<'a, K, P>(&'a self, mut record: BaseRecord<'a, K, P>) -> KafkaResult<()>
    where
        K: ToBytes + ?Sized,
        P: ToBytes + ?Sized,
    {
        let mut err = KafkaError::Canceled;

        for _ in 0..self.config.max_retry_num {
            match self.conductor.send(record).await {
                Ok(()) => return Ok(()),
                Err((e, rec)) => {
                    err = e;
                    record = rec;
                }
            }
            if let KafkaError::MessageProduction(RDKafkaErrorCode::QueueFull) = err {
                // if the queue is full, we need to wait for some time and retry.
                tokio::time::sleep(self.config.retry_interval).await;
                continue;
            } else {
                return Err(err);
            }
        }
        Err(err)
    }

    fn gen_message_key(&self) -> String {
        format!(
            "{}-{}",
            self.config.identifier,
            self.in_transaction_epoch.unwrap()
        )
    }

    async fn debezium_update(&self, chunk: StreamChunk, schema: &Schema, ts_ms: u64) -> Result<()> {
        let mut update_cache: Option<Map<String, Value>> = None;
        for (op, row) in chunk.rows() {
            let event_object = match op {
                Op::Insert => Some(json!({
                    "schema": schema_to_json(schema),
                    "payload": {
                        "before": null,
                        "after": record_to_json(row.clone(), schema.fields.clone())?,
                        "op": "c",
                        "ts_ms": ts_ms,
                    }
                })),
                Op::Delete => Some(json!({
                    "schema": schema_to_json(schema),
                    "payload": {
                        "before": record_to_json(row.clone(), schema.fields.clone())?,
                        "after": null,
                        "op": "d",
                        "ts_ms": ts_ms,
                    }
                })),
                Op::UpdateDelete => {
                    update_cache = Some(record_to_json(row.clone(), schema.fields.clone())?);
                    continue;
                }
                Op::UpdateInsert => {
                    if let Some(before) = update_cache.take() {
                        Some(json!({
                            "schema": schema_to_json(schema),
                            "payload": {
                                "before": before,
                                "after": record_to_json(row.clone(), schema.fields.clone())?,
                                "op": "u",
                                "ts_ms": ts_ms,
                            }
                        }))
                    } else {
                        warn!(
                            "not found UpdateDelete in prev row, skipping, row_id {:?}",
                            row.index()
                        );
                        continue;
                    }
                }
            };
            if let Some(obj) = event_object {
                self.send(
                    BaseRecord::to(self.config.topic.as_str())
                        .key(self.gen_message_key().as_bytes())
                        .payload(obj.to_string().as_bytes()),
                )
                .await?;
            }
        }
        Ok(())
    }

    async fn append_only(&self, chunk: StreamChunk, schema: &Schema) -> Result<()> {
        for (op, row) in chunk.rows() {
            if op == Op::Insert {
                let record = Value::Object(record_to_json(row, schema.fields.clone())?).to_string();
                self.send(
                    BaseRecord::to(self.config.topic.as_str())
                        .key(self.gen_message_key().as_bytes())
                        .payload(record.as_bytes()),
                )
                .await?;
            }
        }
        Ok(())
    }
}

#[async_trait::async_trait]
impl Sink for KafkaSink {
    async fn write_batch(&mut self, chunk: StreamChunk, schema: &Schema) -> Result<()> {
        // when sinking the snapshot, it is required to begin epoch 0 for transaction
        // if let (KafkaSinkState::Running(epoch), in_txn_epoch) = (&self.state,
        // &self.in_transaction_epoch.unwrap()) && in_txn_epoch <= epoch {     return Ok(())
        // }

        println!("sink chunk {:?}", chunk);

        match self.config.format.as_str() {
            "append_only" => self.append_only(chunk, schema).await,
            "debezium" => {
                self.debezium_update(
                    chunk,
                    schema,
                    SystemTime::now()
                        .duration_since(UNIX_EPOCH)
                        .unwrap()
                        .as_millis() as u64,
                )
                .await
            }
            _ => unreachable!(),
        }
    }

    //  Note that epoch 0 is reserved for initializing, so we should not use epoch 0 for
    // transaction.
    async fn begin_epoch(&mut self, epoch: u64) -> Result<()> {
        self.in_transaction_epoch = Some(epoch);
        self.do_with_retry(|conductor| conductor.start_transaction())
            .await?;
        tracing::debug!("begin epoch {:?}", epoch);
        Ok(())
    }

    async fn commit(&mut self) -> Result<()> {
        self.do_with_retry(|conductor| conductor.flush()) // flush before commit
            .await?;

        self.do_with_retry(|conductor| conductor.commit_transaction())
            .await?;
        if let Some(epoch) = self.in_transaction_epoch.take() {
            self.state = KafkaSinkState::Running(epoch);
        } else {
            tracing::error!(
                "commit without begin_epoch, last success epoch {:?}",
                self.state
            );
            return Err(SinkError::Kafka(KafkaError::Canceled));
        }
        tracing::debug!("commit epoch {:?}", self.state);
        Ok(())
    }

    async fn abort(&mut self) -> Result<()> {
        self.do_with_retry(|conductor| conductor.abort_transaction())
            .await?;
        tracing::debug!("abort epoch {:?}", self.in_transaction_epoch);
        self.in_transaction_epoch = None;
        Ok(())
    }
}

impl Debug for KafkaSink {
    fn fmt(&self, _f: &mut Formatter<'_>) -> std::fmt::Result {
        unimplemented!();
    }
}

fn datum_to_json_object(field: &Field, datum: DatumRef<'_>) -> ArrayResult<Value> {
    let scalar_ref = match datum {
        None => return Ok(Value::Null),
        Some(datum) => datum,
    };

    let data_type = field.data_type();

    let value = match (data_type, scalar_ref) {
        (DataType::Boolean, ScalarRefImpl::Bool(v)) => {
            json!(v)
        }
        (DataType::Int16, ScalarRefImpl::Int16(v)) => {
            json!(v)
        }
        (DataType::Int32, ScalarRefImpl::Int32(v)) => {
            json!(v)
        }
        (DataType::Int64, ScalarRefImpl::Int64(v)) => {
            json!(v)
        }
        (DataType::Float32, ScalarRefImpl::Float32(v)) => {
            json!(f32::from(v))
        }
        (DataType::Float64, ScalarRefImpl::Float64(v)) => {
            json!(f64::from(v))
        }
        (DataType::Varchar, ScalarRefImpl::Utf8(v)) => {
            json!(v)
        }
        (DataType::Decimal, ScalarRefImpl::Decimal(v)) => {
            // fixme
            json!(v.to_string())
        }
        (DataType::Time, ScalarRefImpl::NaiveTime(_v)) => {
            unimplemented!()
        }
        (DataType::List { .. }, ScalarRefImpl::List(list_ref)) => {
            let mut vec = Vec::with_capacity(field.sub_fields.len());
            for (sub_datum_ref, sub_field) in list_ref
                .values_ref()
                .into_iter()
                .zip_eq(field.sub_fields.iter())
            {
                let value = datum_to_json_object(sub_field, sub_datum_ref)?;
                vec.push(value);
            }
            json!(vec)
        }
        (DataType::Struct { .. }, ScalarRefImpl::Struct(struct_ref)) => {
            let mut map = Map::with_capacity(field.sub_fields.len());
            for (sub_datum_ref, sub_field) in struct_ref
                .fields_ref()
                .into_iter()
                .zip_eq(field.sub_fields.iter())
            {
                let value = datum_to_json_object(sub_field, sub_datum_ref)?;
                map.insert(sub_field.name.clone(), value);
            }
            json!(map)
        }
        _ => unimplemented!(),
    };

    Ok(value)
}

fn record_to_json(row: RowRef<'_>, schema: Vec<Field>) -> Result<Map<String, Value>> {
    let mut mappings = Map::with_capacity(schema.len());
    for (field, datum_ref) in schema.iter().zip_eq(row.values()) {
        let key = field.name.clone();
        let value = datum_to_json_object(field, datum_ref)
            .map_err(|e| SinkError::JsonParse(e.to_string()))?;
        mappings.insert(key, value);
    }
    Ok(mappings)
}

pub fn chunk_to_json(chunk: StreamChunk, schema: &Schema) -> Result<Vec<String>> {
    let mut records: Vec<String> = Vec::with_capacity(chunk.capacity());
    for (_, row) in chunk.rows() {
        let record = Value::Object(record_to_json(row, schema.fields.clone())?);
        records.push(record.to_string());
    }

    Ok(records)
}

fn fields_to_json(fields: &[Field]) -> Value {
    let mut res = Vec::new();
    fields.iter().for_each(|field| {
        res.push(json!({
            "field": field.name,
            "optional": true,
            "type": field.type_name,
        }))
    });

    json!(res)
}

fn schema_to_json(schema: &Schema) -> Value {
    let mut schema_fields = Vec::new();
    schema_fields.push(json!({
        "type": "struct",
        "fields": fields_to_json(&schema.fields),
        "optional": true,
        "field": "before",
    }));
    schema_fields.push(json!({
        "type": "struct",
        "fields": fields_to_json(&schema.fields),
        "optional": true,
        "field": "after",
    }));
    json!({
        "type": "struct",
        "fields": schema_fields,
        "optional": false,
    })
}

/// the struct conducts all transactions with Kafka
pub struct KafkaTransactionConductor {
    properties: KafkaConfig,
    inner: ThreadedProducer<DefaultProducerContext>,
}

impl KafkaTransactionConductor {
    async fn new(config: KafkaConfig) -> Result<Self> {
        let inner: ThreadedProducer<DefaultProducerContext> = ClientConfig::new()
            .set("bootstrap.servers", &config.brokers)
            .set("message.timeout.ms", "5000")
            .set("transactional.id", &config.identifier) // required by kafka transaction
            .create()
            .await?;

        inner.init_transactions(config.timeout).await?;

        Ok(KafkaTransactionConductor {
            properties: config,
            inner,
        })
    }

    #[expect(clippy::unused_async)]
    async fn start_transaction(&self) -> KafkaResult<()> {
        self.inner.begin_transaction()
    }

    async fn commit_transaction(&self) -> KafkaResult<()> {
        self.inner.commit_transaction(self.properties.timeout).await
    }

    async fn abort_transaction(&self) -> KafkaResult<()> {
        self.inner.abort_transaction(self.properties.timeout).await
    }

    async fn flush(&self) -> KafkaResult<()> {
        self.inner.flush(self.properties.timeout).await;
        Ok(())
    }

    #[expect(clippy::unused_async)]
    async fn send<'a, K, P>(
        &'a self,
        record: BaseRecord<'a, K, P>,
    ) -> core::result::Result<(), (KafkaError, BaseRecord<'a, K, P>)>
    where
        K: ToBytes + ?Sized,
        P: ToBytes + ?Sized,
    {
        self.inner.send(record)
    }
}

#[cfg(test)]
mod test {
<<<<<<< HEAD

    use maplit::hashmap;
    use risingwave_common::array;
    use risingwave_common::array::{
        ArrayBuilder, F32Array, F32ArrayBuilder, I32Array, I32ArrayBuilder, StructArray,
    };
    use risingwave_common::types::OrderedF32;
=======
    use maplit::hashmap;
    use risingwave_common::test_prelude::StreamChunkTestExt;
>>>>>>> 323ab757

    use super::*;

    #[ignore]
    #[tokio::test]
    async fn test_kafka_producer() -> Result<()> {
        let properties = hashmap! {
            "kafka.brokers".to_string() => "localhost:29092".to_string(),
            "identifier".to_string() => "test_sink_1".to_string(),
            "sink.type".to_string() => "append_only".to_string(),
            "kafka.topic".to_string() => "test_topic".to_string(),
        };
        let kafka_config = KafkaConfig::from_hashmap(properties)?;
        let mut sink = KafkaSink::new(kafka_config.clone()).await.unwrap();

        for i in 0..10 {
            let mut fail_flag = false;
            sink.begin_epoch(i).await?;
            for i in 0..100 {
                match sink
                    .send(
                        BaseRecord::to(kafka_config.topic.as_str())
                            .payload(format!("value-{}", i).as_bytes())
                            .key(sink.gen_message_key().as_bytes()),
                    )
                    .await
                {
                    Ok(_) => {}
                    Err(e) => {
                        fail_flag = true;
                        println!("{:?}", e);
                        sink.abort().await?;
                    }
                };
            }
            if !fail_flag {
                sink.commit().await?;
                println!("commit success");
            }
        }

        Ok(())
    }

    #[test]
    fn test_chunk_to_json() -> Result<()> {
<<<<<<< HEAD
        let mut column_i32_builder = I32ArrayBuilder::new(10);
        for i in 0..10 {
            column_i32_builder.append(Some(i));
        }
        let column_i32 = column_i32_builder.finish().into();
        let mut column_f32_builder = F32ArrayBuilder::new(10);
        for i in 0..10 {
            column_f32_builder.append(Some(OrderedF32::from(i as f32)));
        }
        let column_f32 = column_f32_builder.finish().into();

        let column_struct =
            StructArray::from_slices(
                &[true, true, true, true, true, true, true, true, true, true],
                vec![
                    array! { I32Array, [Some(1), Some(2), Some(3), Some(4), Some(5), Some(6), Some(7), Some(8), Some(9), Some(10)] }.into(),
                    array! { F32Array, [Some(1.0), Some(2.0), Some(3.0), Some(4.0), Some(5.0), Some(6.0), Some(7.0), Some(8.0), Some(9.0),Some(10.0)] }.into(),
                ],
                vec![DataType::Int32, DataType::Float32],
            ).into();
        let ops = vec![
            Op::Insert,
            Op::Insert,
            Op::Insert,
            Op::Insert,
            Op::Insert,
            Op::Insert,
            Op::Insert,
            Op::Insert,
            Op::Insert,
            Op::Insert,
        ];

        let chunk = StreamChunk::new(ops, vec![column_i32, column_f32, column_struct], None);
=======
        let chunk = StreamChunk::from_pretty(
            " i   f   {i,f}
            + 0 0.0 {0,0.0}
            + 1 1.0 {1,1.0}
            + 2 2.0 {2,2.0}
            + 3 3.0 {3,3.0}
            + 4 4.0 {4,4.0}
            + 5 5.0 {5,5.0}
            + 6 6.0 {6,6.0}
            + 7 7.0 {7,7.0}
            + 8 8.0 {8,8.0}
            + 9 9.0 {9,9.0}",
        );
>>>>>>> 323ab757

        let schema = Schema::new(vec![
            Field {
                data_type: DataType::Int32,
                name: "v1".into(),
                sub_fields: vec![],
                type_name: "".into(),
            },
            Field {
                data_type: DataType::Float32,
                name: "v2".into(),
                sub_fields: vec![],
                type_name: "".into(),
            },
            Field {
                data_type: DataType::new_struct(
                    vec![DataType::Int32, DataType::Float32],
                    vec!["v4".to_string(), "v5".to_string()],
                ),
                name: "v3".into(),
                sub_fields: vec![
                    Field {
                        data_type: DataType::Int32,
                        name: "v4".into(),
                        sub_fields: vec![],
                        type_name: "".into(),
                    },
                    Field {
                        data_type: DataType::Float32,
                        name: "v5".into(),
                        sub_fields: vec![],
                        type_name: "".into(),
                    },
                ],
                type_name: "".into(),
            },
        ]);

        let json_chunk = chunk_to_json(chunk, &schema).unwrap();
        let schema_json = schema_to_json(&schema);
        assert_eq!(schema_json.to_string(), "{\"fields\":[{\"field\":\"before\",\"fields\":[{\"field\":\"v1\",\"optional\":true,\"type\":\"\"},{\"field\":\"v2\",\"optional\":true,\"type\":\"\"},{\"field\":\"v3\",\"optional\":true,\"type\":\"\"}],\"optional\":true,\"type\":\"struct\"},{\"field\":\"after\",\"fields\":[{\"field\":\"v1\",\"optional\":true,\"type\":\"\"},{\"field\":\"v2\",\"optional\":true,\"type\":\"\"},{\"field\":\"v3\",\"optional\":true,\"type\":\"\"}],\"optional\":true,\"type\":\"struct\"}],\"optional\":false,\"type\":\"struct\"}");
        assert_eq!(
            json_chunk[0].as_str(),
            "{\"v1\":0,\"v2\":0.0,\"v3\":{\"v4\":0,\"v5\":0.0}}"
        );

        Ok(())
    }
}<|MERGE_RESOLUTION|>--- conflicted
+++ resolved
@@ -486,18 +486,8 @@
 
 #[cfg(test)]
 mod test {
-<<<<<<< HEAD
-
-    use maplit::hashmap;
-    use risingwave_common::array;
-    use risingwave_common::array::{
-        ArrayBuilder, F32Array, F32ArrayBuilder, I32Array, I32ArrayBuilder, StructArray,
-    };
-    use risingwave_common::types::OrderedF32;
-=======
     use maplit::hashmap;
     use risingwave_common::test_prelude::StreamChunkTestExt;
->>>>>>> 323ab757
 
     use super::*;
 
@@ -544,42 +534,6 @@
 
     #[test]
     fn test_chunk_to_json() -> Result<()> {
-<<<<<<< HEAD
-        let mut column_i32_builder = I32ArrayBuilder::new(10);
-        for i in 0..10 {
-            column_i32_builder.append(Some(i));
-        }
-        let column_i32 = column_i32_builder.finish().into();
-        let mut column_f32_builder = F32ArrayBuilder::new(10);
-        for i in 0..10 {
-            column_f32_builder.append(Some(OrderedF32::from(i as f32)));
-        }
-        let column_f32 = column_f32_builder.finish().into();
-
-        let column_struct =
-            StructArray::from_slices(
-                &[true, true, true, true, true, true, true, true, true, true],
-                vec![
-                    array! { I32Array, [Some(1), Some(2), Some(3), Some(4), Some(5), Some(6), Some(7), Some(8), Some(9), Some(10)] }.into(),
-                    array! { F32Array, [Some(1.0), Some(2.0), Some(3.0), Some(4.0), Some(5.0), Some(6.0), Some(7.0), Some(8.0), Some(9.0),Some(10.0)] }.into(),
-                ],
-                vec![DataType::Int32, DataType::Float32],
-            ).into();
-        let ops = vec![
-            Op::Insert,
-            Op::Insert,
-            Op::Insert,
-            Op::Insert,
-            Op::Insert,
-            Op::Insert,
-            Op::Insert,
-            Op::Insert,
-            Op::Insert,
-            Op::Insert,
-        ];
-
-        let chunk = StreamChunk::new(ops, vec![column_i32, column_f32, column_struct], None);
-=======
         let chunk = StreamChunk::from_pretty(
             " i   f   {i,f}
             + 0 0.0 {0,0.0}
@@ -593,7 +547,6 @@
             + 8 8.0 {8,8.0}
             + 9 9.0 {9,9.0}",
         );
->>>>>>> 323ab757
 
         let schema = Schema::new(vec![
             Field {
