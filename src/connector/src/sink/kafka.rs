// Copyright 2023 RisingWave Labs
//
// Licensed under the Apache License, Version 2.0 (the "License");
// you may not use this file except in compliance with the License.
// You may obtain a copy of the License at
//
//     http://www.apache.org/licenses/LICENSE-2.0
//
// Unless required by applicable law or agreed to in writing, software
// distributed under the License is distributed on an "AS IS" BASIS,
// WITHOUT WARRANTIES OR CONDITIONS OF ANY KIND, either express or implied.
// See the License for the specific language governing permissions and
// limitations under the License.

use std::collections::{HashMap, VecDeque};
use std::fmt::Debug;
use std::sync::Arc;
use std::time::Duration;

use anyhow::anyhow;
use futures::future::try_join_all;
use futures::{Future, FutureExt};
use rdkafka::error::{KafkaError, KafkaResult};
use rdkafka::message::ToBytes;
use rdkafka::producer::{DeliveryFuture, FutureProducer, FutureRecord};
use rdkafka::types::RDKafkaErrorCode;
use rdkafka::ClientConfig;
use risingwave_common::array::StreamChunk;
use risingwave_common::catalog::Schema;
use serde_derive::{Deserialize, Serialize};
use serde_with::{serde_as, DisplayFromStr};
use strum_macros::{Display, EnumString};

use super::catalog::{SinkFormat, SinkFormatDesc};
use super::{Sink, SinkError, SinkParam};
use crate::common::KafkaCommon;
use crate::sink::formatter::SinkFormatterImpl;
use crate::sink::writer::{
    FormattedSink, LogSinkerOf, SinkWriterExt, SinkWriterV1, SinkWriterV1Adapter,
};
use crate::sink::{DummySinkCommitCoordinator, Result, SinkWriterParam};
use crate::source::kafka::{KafkaProperties, KafkaSplitEnumerator, PrivateLinkProducerContext};
use crate::source::{SourceEnumeratorContext, SplitEnumerator};
use crate::{
    deserialize_bool_from_string, deserialize_duration_from_string, deserialize_u32_from_string,
    dispatch_sink_formatter_impl,
};

pub const KAFKA_SINK: &str = "kafka";

const fn _default_max_retries() -> u32 {
    3
}

const fn _default_retry_backoff() -> Duration {
    Duration::from_millis(100)
}

const fn _default_force_append_only() -> bool {
    false
}

<<<<<<< HEAD
=======
const fn _default_message_timeout_ms() -> usize {
    5000
}

const fn _default_max_in_flight_requests_per_connection() -> usize {
    5
}

>>>>>>> ed576b20
#[derive(Debug, Clone, PartialEq, Display, Serialize, Deserialize, EnumString)]
#[strum(serialize_all = "snake_case")]
enum CompressionCodec {
    None,
    Gzip,
    Snappy,
    Lz4,
    Zstd,
}

/// See <https://github.com/confluentinc/librdkafka/blob/master/CONFIGURATION.md>
/// for the detailed meaning of these librdkafka producer properties
#[serde_as]
#[derive(Debug, Clone, Serialize, Deserialize)]
pub struct RdKafkaPropertiesProducer {
    /// Maximum number of messages allowed on the producer queue. This queue is shared by all
    /// topics and partitions. A value of 0 disables this limit.
    #[serde(rename = "properties.queue.buffering.max.messages")]
    #[serde_as(as = "Option<DisplayFromStr>")]
    pub queue_buffering_max_messages: Option<usize>,

    /// Maximum total message size sum allowed on the producer queue. This queue is shared by all
    /// topics and partitions. This property has higher priority than queue.buffering.max.messages.
    #[serde(rename = "properties.queue.buffering.max.kbytes")]
    #[serde_as(as = "Option<DisplayFromStr>")]
    queue_buffering_max_kbytes: Option<usize>,

    /// Delay in milliseconds to wait for messages in the producer queue to accumulate before
    /// constructing message batches (MessageSets) to transmit to brokers. A higher value allows
    /// larger and more effective (less overhead, improved compression) batches of messages to
    /// accumulate at the expense of increased message delivery latency.
    #[serde(rename = "properties.queue.buffering.max.ms")]
    #[serde_as(as = "Option<DisplayFromStr>")]
    queue_buffering_max_ms: Option<f64>,

    /// When set to true, the producer will ensure that messages are successfully produced exactly
    /// once and in the original produce order. The following configuration properties are adjusted
    /// automatically (if not modified by the user) when idempotence is enabled:
    /// max.in.flight.requests.per.connection=5 (must be less than or equal to 5),
    /// retries=INT32_MAX (must be greater than 0), acks=all, queuing.strategy=fifo. Producer
    /// will fail if user-supplied configuration is incompatible.
    #[serde(rename = "properties.enable.idempotence")]
    #[serde_as(as = "Option<DisplayFromStr>")]
    enable_idempotence: Option<bool>,

    /// How many times to retry sending a failing Message.
    #[serde(rename = "properties.message.send.max.retries")]
    #[serde_as(as = "Option<DisplayFromStr>")]
    message_send_max_retries: Option<usize>,

    /// The backoff time in milliseconds before retrying a protocol request.
    #[serde(rename = "properties.retry.backoff.ms")]
    #[serde_as(as = "Option<DisplayFromStr>")]
    retry_backoff_ms: Option<usize>,

    /// Maximum number of messages batched in one MessageSet
    #[serde(rename = "properties.batch.num.messages")]
    #[serde_as(as = "Option<DisplayFromStr>")]
    batch_num_messages: Option<usize>,

    /// Maximum size (in bytes) of all messages batched in one MessageSet, including protocol
    /// framing overhead. This limit is applied after the first message has been added to the
    /// batch, regardless of the first message's size, this is to ensure that messages that exceed
    /// batch.size are produced.
    #[serde(rename = "properties.batch.size")]
    #[serde_as(as = "Option<DisplayFromStr>")]
    batch_size: Option<usize>,

    /// Compression codec to use for compressing message sets.
    #[serde(rename = "properties.compression.codec")]
    #[serde_as(as = "Option<DisplayFromStr>")]
    compression_codec: Option<CompressionCodec>,

    /// Produce message timeout.
    /// This value is used to limits the time a produced message waits for
    /// successful delivery (including retries).
    #[serde(
        rename = "properties.message.timeout.ms",
        default = "_default_message_timeout_ms"
    )]
    #[serde_as(as = "DisplayFromStr")]
    message_timeout_ms: usize,

    /// The maximum number of unacknowledged requests the client will send on a single connection before blocking.
    #[serde(
        rename = "properties.max.in.flight.requests.per.connection",
        default = "_default_max_in_flight_requests_per_connection"
    )]
    #[serde_as(as = "DisplayFromStr")]
    max_in_flight_requests_per_connection: usize,
}

impl RdKafkaPropertiesProducer {
    pub(crate) fn set_client(&self, c: &mut rdkafka::ClientConfig) {
        if let Some(v) = self.queue_buffering_max_messages {
            c.set("queue.buffering.max.messages", v.to_string());
        }
        if let Some(v) = self.queue_buffering_max_kbytes {
            c.set("queue.buffering.max.kbytes", v.to_string());
        }
        if let Some(v) = self.queue_buffering_max_ms {
            c.set("queue.buffering.max.ms", v.to_string());
        }
        if let Some(v) = self.enable_idempotence {
            c.set("enable.idempotence", v.to_string());
        }
        if let Some(v) = self.message_send_max_retries {
            c.set("message.send.max.retries", v.to_string());
        }
        if let Some(v) = self.retry_backoff_ms {
            c.set("retry.backoff.ms", v.to_string());
        }
        if let Some(v) = self.batch_num_messages {
            c.set("batch.num.messages", v.to_string());
        }
        if let Some(v) = self.batch_size {
            c.set("batch.size", v.to_string());
        }
        if let Some(v) = &self.compression_codec {
            c.set("compression.codec", v.to_string());
        }
        c.set("message.timeout.ms", self.message_timeout_ms.to_string());
        c.set(
            "max.in.flight.requests.per.connection",
            self.max_in_flight_requests_per_connection.to_string(),
        );
    }
}

#[serde_as]
#[derive(Debug, Clone, Deserialize)]
pub struct KafkaConfig {
    #[serde(skip_serializing)]
    pub connector: String, // Must be "kafka" here.

    // #[serde(rename = "connection.name")]
    // pub connection: String,
    #[serde(flatten)]
    pub common: KafkaCommon,

    #[serde(
        rename = "properties.retry.max",
        default = "_default_max_retries",
        deserialize_with = "deserialize_u32_from_string"
    )]
    pub max_retry_num: u32,

    #[serde(
        rename = "properties.retry.interval",
        default = "_default_retry_backoff",
        deserialize_with = "deserialize_duration_from_string"
    )]
    pub retry_interval: Duration,

    /// We have parsed the primary key for an upsert kafka sink into a `usize` vector representing
    /// the indices of the pk columns in the frontend, so we simply store the primary key here
    /// as a string.
    pub primary_key: Option<String>,

    #[serde(flatten)]
    pub rdkafka_properties: RdKafkaPropertiesProducer,
}

impl KafkaConfig {
    pub fn from_hashmap(values: HashMap<String, String>) -> Result<Self> {
        let config = serde_json::from_value::<KafkaConfig>(serde_json::to_value(values).unwrap())
            .map_err(|e| SinkError::Config(anyhow!(e)))?;

        Ok(config)
    }

    pub(crate) fn set_client(&self, c: &mut rdkafka::ClientConfig) {
        self.common.set_client(c);
        self.rdkafka_properties.set_client(c);

        tracing::info!("kafka client starts with: {:?}", c);
    }
}

impl From<KafkaConfig> for KafkaProperties {
    fn from(val: KafkaConfig) -> Self {
        KafkaProperties {
            bytes_per_second: None,
            max_num_messages: None,
            scan_startup_mode: None,
            time_offset: None,
            consumer_group: None,
            upsert: None,
            common: val.common,
            rdkafka_properties: Default::default(),
        }
    }
}

#[derive(Debug)]
pub struct KafkaSink {
    pub config: KafkaConfig,
    schema: Schema,
    pk_indices: Vec<usize>,
    format_desc: SinkFormatDesc,
    db_name: String,
    sink_from_name: String,
}

impl TryFrom<SinkParam> for KafkaSink {
    type Error = SinkError;

    fn try_from(param: SinkParam) -> std::result::Result<Self, Self::Error> {
        let schema = param.schema();
        let config = KafkaConfig::from_hashmap(param.properties)?;
        Ok(Self {
            config,
            schema,
            pk_indices: param.downstream_pk,
            format_desc: param
                .format_desc
                .ok_or_else(|| SinkError::Config(anyhow!("missing FORMAT ... ENCODE ...")))?,
            db_name: param.db_name,
            sink_from_name: param.sink_from_name,
        })
    }
}

impl Sink for KafkaSink {
    type Coordinator = DummySinkCommitCoordinator;
    type LogSinker = LogSinkerOf<SinkWriterV1Adapter<KafkaSinkWriter>>;

    const SINK_NAME: &'static str = KAFKA_SINK;

    async fn new_log_sinker(&self, writer_param: SinkWriterParam) -> Result<Self::LogSinker> {
        Ok(SinkWriterV1Adapter::new(
            KafkaSinkWriter::new(
                self.config.clone(),
                SinkFormatterImpl::new(
                    &self.format_desc,
                    self.schema.clone(),
                    self.pk_indices.clone(),
                    self.db_name.clone(),
                    self.sink_from_name.clone(),
                )?,
            )
            .await?,
        )
        .into_log_sinker(writer_param.sink_metrics))
    }

    async fn validate(&self) -> Result<()> {
        // For upsert Kafka sink, the primary key must be defined.
        if self.format_desc.format != SinkFormat::AppendOnly && self.pk_indices.is_empty() {
            return Err(SinkError::Config(anyhow!(
                "primary key not defined for {:?} kafka sink (please define in `primary_key` field)",
                self.format_desc.format
            )));
        }

        // Try Kafka connection.
        // There is no such interface for kafka producer to validate a connection
        // use enumerator to validate broker reachability and existence of topic
        let check = KafkaSplitEnumerator::new(
            KafkaProperties::from(self.config.clone()),
            Arc::new(SourceEnumeratorContext::default()),
        )
        .await?;
        if !check.check_reachability().await {
            return Err(SinkError::Config(anyhow!(
                "cannot connect to kafka broker ({})",
                self.config.common.brokers
            )));
        }
        Ok(())
    }
}

/// When the `DeliveryFuture` the current `future_delivery_buffer`
/// is buffering is greater than `queue_buffering_max_messages` * `KAFKA_WRITER_MAX_QUEUE_SIZE_RATIO`,
/// then enforcing commit once
const KAFKA_WRITER_MAX_QUEUE_SIZE_RATIO: f32 = 1.2;
/// The default queue size used to enforce a commit in kafka producer if `queue.buffering.max.messages` is not specified.
/// This default value is determined based on the librdkafka default. See the following doc for more details:
/// <https://github.com/confluentinc/librdkafka/blob/1cb80090dfc75f5a36eae3f4f8844b14885c045e/CONFIGURATION.md>
const KAFKA_WRITER_MAX_QUEUE_SIZE: usize = 100000;

struct KafkaPayloadWriter {
    inner: FutureProducer<PrivateLinkProducerContext>,
    future_delivery_buffer: VecDeque<DeliveryFuture>,
    config: KafkaConfig,
}

pub struct KafkaSinkWriter {
    pub config: KafkaConfig,
    payload_writer: KafkaPayloadWriter,
    formatter: SinkFormatterImpl,
}

impl KafkaSinkWriter {
    pub async fn new(config: KafkaConfig, formatter: SinkFormatterImpl) -> Result<Self> {
        let inner: FutureProducer<PrivateLinkProducerContext> = {
            let mut c = ClientConfig::new();

            // KafkaConfig configuration
            config.common.set_security_properties(&mut c);
            config.set_client(&mut c);

            // ClientConfig configuration
            c.set("bootstrap.servers", &config.common.brokers);

            // Create the producer context, will be used to create the producer
            let producer_ctx = PrivateLinkProducerContext::new(
                config.common.broker_rewrite_map.clone(),
                // fixme: enable kafka native metrics for sink
                None,
                None,
            )?;

            // Generate the producer
            c.create_with_context(producer_ctx).await?
        };

        Ok(KafkaSinkWriter {
            config: config.clone(),
            payload_writer: KafkaPayloadWriter {
                inner,
                future_delivery_buffer: VecDeque::new(),
                config,
            },
            formatter,
        })
    }
}

impl KafkaPayloadWriter {
    /// The actual `send_result` function, will be called when the `KafkaSinkWriter` needs to sink
    /// messages
    async fn send_result<'a, K, P>(
        &'a mut self,
        mut record: FutureRecord<'a, K, P>,
    ) -> KafkaResult<()>
    where
        K: ToBytes + ?Sized,
        P: ToBytes + ?Sized,
    {
        let mut success_flag = false;

        let mut ret = Ok(());

        let max_delivery_buffer_size = (self
            .config
            .rdkafka_properties
            .queue_buffering_max_messages
            .as_ref()
            .cloned()
            .unwrap_or(KAFKA_WRITER_MAX_QUEUE_SIZE) as f32
            * KAFKA_WRITER_MAX_QUEUE_SIZE_RATIO) as usize;

        for i in 0..self.config.max_retry_num {
            match self.inner.send_result(record) {
                Ok(delivery_future) => {
                    // First check if the current length is
                    // greater than the preset limit
                    while self.future_delivery_buffer.len() >= max_delivery_buffer_size {
                        tracing::warn!(
                            "Number of records being delivered ({}) >= expected kafka producer queue size ({}).
                            This indicates the default value of queue.buffering.max.messages has changed.",
                            self.future_delivery_buffer.len(),
                            max_delivery_buffer_size
                        );
                        Self::map_future_result(
                            self.future_delivery_buffer
                                .pop_front()
                                .expect("Expect the future not to be None")
                                .await,
                        )?;
                    }

                    self.future_delivery_buffer.push_back(delivery_future);
                    success_flag = true;
                    break;
                }
                // The enqueue buffer is full, `send_result` will immediately return
                // We can retry for another round after sleeping for sometime
                Err((e, rec)) => {
                    tracing::warn!(
                        "producing message (key {:?}) to topic {} failed, err {:?}.",
                        rec.key.map(|k| k.to_bytes()),
                        rec.topic,
                        e
                    );
                    record = rec;
                    match e {
                        KafkaError::MessageProduction(RDKafkaErrorCode::QueueFull) => {
                            tracing::warn!(
                                "Producer queue full. Delivery future buffer size={}. Await and retry #{}",
                                self.future_delivery_buffer.len(),
                                i
                            );
                            Self::map_future_result(
                                self.future_delivery_buffer
                                    .pop_front()
                                    .expect("Expect the future not to be None")
                                    .await,
                            )?;
                            continue;
                        }
                        _ => return Err(e),
                    }
                }
            }
        }

        if !success_flag {
            // In this case, after trying `max_retry_num`
            // The enqueue buffer is still full
            ret = Err(KafkaError::MessageProduction(RDKafkaErrorCode::QueueFull));
        }

        ret
    }

    async fn write_inner(
        &mut self,
        event_key_object: Option<Vec<u8>>,
        event_object: Option<Vec<u8>>,
    ) -> Result<()> {
        let topic = self.config.common.topic.clone();
        // here we assume the key part always exists and value part is optional.
        // if value is None, we will skip the payload part.
        let key_str = event_key_object.unwrap();
        let mut record = FutureRecord::<[u8], [u8]>::to(topic.as_str()).key(&key_str);
        let payload;
        if let Some(value) = event_object {
            payload = value;
            record = record.payload(&payload);
        }
        // Send the data but not wait it to finish sinking
        // Will join all `DeliveryFuture` during commit
        self.send_result(record).await?;
        Ok(())
    }

    fn map_future_result(
        delivery_future_result: <DeliveryFuture as Future>::Output,
    ) -> KafkaResult<()> {
        match delivery_future_result {
            // Successfully sent the record
            // Will return the partition and offset of the message (i32, i64)
            // Note that `Vec<()>` won't cause memory allocation
            Ok(Ok(_)) => Ok(()),
            // If the message failed to be delivered. (i.e., flush)
            // The error & the copy of the original message will be returned
            // i.e., (KafkaError, OwnedMessage)
            // We will just stop the loop, and return the error
            // The sink executor will back to the latest checkpoint
            Ok(Err((k_err, _msg))) => Err(k_err),
            // This represents the producer is dropped
            // before the delivery status is received
            // Return `KafkaError::Canceled`
            Err(_) => Err(KafkaError::Canceled),
        }
    }

    async fn commit_inner(&mut self) -> Result<()> {
        let _v = try_join_all(
            self.future_delivery_buffer
                .drain(..)
                .map(|delivery_future| {
                    delivery_future.map(|delivery_future_result| {
                        Self::map_future_result(delivery_future_result).map_err(SinkError::Kafka)
                    })
                }),
        )
        .await?;

        // Sanity check
        debug_assert!(
            self.future_delivery_buffer.is_empty(),
            "The buffer after `commit_inner` must be empty"
        );

        Ok(())
    }
}

impl FormattedSink for KafkaPayloadWriter {
    type K = Vec<u8>;
    type V = Vec<u8>;

    async fn write_one(&mut self, k: Option<Self::K>, v: Option<Self::V>) -> Result<()> {
        self.write_inner(k, v).await
    }
}

#[async_trait::async_trait]
impl SinkWriterV1 for KafkaSinkWriter {
    async fn write_batch(&mut self, chunk: StreamChunk) -> Result<()> {
        dispatch_sink_formatter_impl!(&self.formatter, formatter, {
            self.payload_writer.write_chunk(chunk, formatter).await
        })
    }

    /// ---------------------------------------------------------------------------------------
    /// Note: The following functions are just to satisfy `SinkWriterV1` trait                |
    /// We do not need transaction-related functionality for sink executor, return Ok(())     |
    /// ---------------------------------------------------------------------------------------
    // Note that epoch 0 is reserved for initializing, so we should not use epoch 0 for
    // transaction.
    async fn begin_epoch(&mut self, _epoch: u64) -> Result<()> {
        Ok(())
    }

    async fn commit(&mut self) -> Result<()> {
        // Group delivery (await the `FutureRecord`) here
        self.payload_writer.commit_inner().await?;
        Ok(())
    }

    async fn abort(&mut self) -> Result<()> {
        Ok(())
    }
}

#[cfg(test)]
mod test {
    use maplit::hashmap;
    use risingwave_common::catalog::Field;
    use risingwave_common::types::DataType;

    use super::*;
    use crate::sink::encoder::{JsonEncoder, TimestampHandlingMode};
    use crate::sink::formatter::AppendOnlyFormatter;

    #[test]
    fn parse_rdkafka_props() {
        let props: HashMap<String, String> = hashmap! {
            // basic
            "connector".to_string() => "kafka".to_string(),
            "properties.bootstrap.server".to_string() => "localhost:9092".to_string(),
            "topic".to_string() => "test".to_string(),
            "type".to_string() => "append-only".to_string(),
            // RdKafkaPropertiesCommon
            "properties.message.max.bytes".to_string() => "12345".to_string(),
            "properties.receive.message.max.bytes".to_string() => "54321".to_string(),
            // RdKafkaPropertiesProducer
            "properties.queue.buffering.max.messages".to_string() => "114514".to_string(),
            "properties.queue.buffering.max.kbytes".to_string() => "114514".to_string(),
            "properties.queue.buffering.max.ms".to_string() => "114.514".to_string(),
            "properties.enable.idempotence".to_string() => "false".to_string(),
            "properties.message.send.max.retries".to_string() => "114514".to_string(),
            "properties.retry.backoff.ms".to_string() => "114514".to_string(),
            "properties.batch.num.messages".to_string() => "114514".to_string(),
            "properties.batch.size".to_string() => "114514".to_string(),
            "properties.compression.codec".to_string() => "zstd".to_string(),
            "properties.message.timeout.ms".to_string() => "114514".to_string(),
            "properties.max.in.flight.requests.per.connection".to_string() => "114514".to_string(),
        };
        let c = KafkaConfig::from_hashmap(props).unwrap();
        assert_eq!(
            c.rdkafka_properties.queue_buffering_max_ms,
            Some(114.514f64)
        );
        assert_eq!(
            c.rdkafka_properties.compression_codec,
            Some(CompressionCodec::Zstd)
        );
        assert_eq!(c.rdkafka_properties.message_timeout_ms, 114514);
        assert_eq!(
            c.rdkafka_properties.max_in_flight_requests_per_connection,
            114514
        );

        let props: HashMap<String, String> = hashmap! {
            // basic
            "connector".to_string() => "kafka".to_string(),
            "properties.bootstrap.server".to_string() => "localhost:9092".to_string(),
            "topic".to_string() => "test".to_string(),
            "type".to_string() => "append-only".to_string(),

            "properties.enable.idempotence".to_string() => "True".to_string(), // can only be 'true' or 'false'
        };
        assert!(KafkaConfig::from_hashmap(props).is_err());

        let props: HashMap<String, String> = hashmap! {
            // basic
            "connector".to_string() => "kafka".to_string(),
            "properties.bootstrap.server".to_string() => "localhost:9092".to_string(),
            "topic".to_string() => "test".to_string(),
            "type".to_string() => "append-only".to_string(),
            "properties.queue.buffering.max.kbytes".to_string() => "-114514".to_string(), // usize cannot be negative
        };
        assert!(KafkaConfig::from_hashmap(props).is_err());

        let props: HashMap<String, String> = hashmap! {
            // basic
            "connector".to_string() => "kafka".to_string(),
            "properties.bootstrap.server".to_string() => "localhost:9092".to_string(),
            "topic".to_string() => "test".to_string(),
            "type".to_string() => "append-only".to_string(),
            "properties.compression.codec".to_string() => "notvalid".to_string(), // has to be a valid CompressionCodec
        };
        assert!(KafkaConfig::from_hashmap(props).is_err());
    }

    #[test]
    fn parse_kafka_config() {
        let properties: HashMap<String, String> = hashmap! {
            "connector".to_string() => "kafka".to_string(),
            "properties.bootstrap.server".to_string() => "localhost:9092".to_string(),
            "topic".to_string() => "test".to_string(),
            "type".to_string() => "append-only".to_string(),
            "force_append_only".to_string() => "true".to_string(),
            "properties.security.protocol".to_string() => "SASL".to_string(),
            "properties.sasl.mechanism".to_string() => "SASL".to_string(),
            "properties.sasl.username".to_string() => "test".to_string(),
            "properties.sasl.password".to_string() => "test".to_string(),
            "properties.retry.max".to_string() => "20".to_string(),
            "properties.retry.interval".to_string() => "500ms".to_string(),
        };
        let config = KafkaConfig::from_hashmap(properties).unwrap();
        assert_eq!(config.common.brokers, "localhost:9092");
        assert_eq!(config.common.topic, "test");
<<<<<<< HEAD
        assert!(!config.use_transaction);
        assert_eq!(config.timeout, Duration::from_secs(10));
=======
        assert_eq!(config.r#type, "append-only");
        assert!(config.force_append_only);
>>>>>>> ed576b20
        assert_eq!(config.max_retry_num, 20);
        assert_eq!(config.retry_interval, Duration::from_millis(500));

        // Optional fields eliminated.
        let properties: HashMap<String, String> = hashmap! {
            "connector".to_string() => "kafka".to_string(),
            "properties.bootstrap.server".to_string() => "localhost:9092".to_string(),
            "topic".to_string() => "test".to_string(),
            "type".to_string() => "upsert".to_string(),
        };
        let config = KafkaConfig::from_hashmap(properties).unwrap();
<<<<<<< HEAD
        assert!(!config.use_transaction);
        assert_eq!(config.timeout, Duration::from_secs(5));
=======
        assert!(!config.force_append_only);
>>>>>>> ed576b20
        assert_eq!(config.max_retry_num, 3);
        assert_eq!(config.retry_interval, Duration::from_millis(100));

        // Invalid u32 input.
        let properties: HashMap<String, String> = hashmap! {
            "connector".to_string() => "kafka".to_string(),
            "properties.bootstrap.server".to_string() => "localhost:9092".to_string(),
            "topic".to_string() => "test".to_string(),
            "type".to_string() => "upsert".to_string(),
            "properties.retry.max".to_string() => "-20".to_string(),  // error!
        };
        assert!(KafkaConfig::from_hashmap(properties).is_err());

        // Invalid duration input.
        let properties: HashMap<String, String> = hashmap! {
            "connector".to_string() => "kafka".to_string(),
            "properties.bootstrap.server".to_string() => "localhost:9092".to_string(),
            "topic".to_string() => "test".to_string(),
            "type".to_string() => "upsert".to_string(),
            "properties.retry.interval".to_string() => "500minutes".to_string(),  // error!
        };
        assert!(KafkaConfig::from_hashmap(properties).is_err());
    }

    /// Note: Please enable the kafka by running `./risedev configure` before commenting #[ignore]
    /// to run the test, also remember to modify `risedev.yml`
    #[ignore]
    #[tokio::test]
    async fn test_kafka_producer() -> Result<()> {
        // Create a dummy kafka properties
        let properties = hashmap! {
            "connector".to_string() => "kafka".to_string(),
            "properties.bootstrap.server".to_string() => "localhost:29092".to_string(),
            "type".to_string() => "append-only".to_string(),
            "topic".to_string() => "test_topic".to_string(),
            "properties.compression.codec".to_string() => "zstd".to_string(),
        };

        // Create a table with two columns (| id : INT32 | v2 : VARCHAR |) here
        let schema = Schema::new(vec![
            Field {
                data_type: DataType::Int32,
                name: "id".into(),
                sub_fields: vec![],
                type_name: "".into(),
            },
            Field {
                data_type: DataType::Varchar,
                name: "v2".into(),
                sub_fields: vec![],
                type_name: "".into(),
            },
        ]);

        // We do not specify primary key for this schema
        let pk_indices = vec![];
        let kafka_config = KafkaConfig::from_hashmap(properties)?;

        // Create the actual sink writer to Kafka
        let mut sink = KafkaSinkWriter::new(
            kafka_config.clone(),
            SinkFormatterImpl::AppendOnlyJson(AppendOnlyFormatter::new(
                JsonEncoder::new(
                    schema.clone(),
                    Some(pk_indices),
                    TimestampHandlingMode::Milli,
                ),
                JsonEncoder::new(schema, None, TimestampHandlingMode::Milli),
            )),
        )
        .await
        .unwrap();

        for i in 0..10 {
            let mut fail_flag = false;
            sink.begin_epoch(i).await?;
            println!("epoch: {}", i);
            for j in 0..100 {
                match sink
                    .payload_writer
                    .send_result(
                        FutureRecord::to(kafka_config.common.topic.as_str())
                            .payload(format!("value-{}", j).as_bytes())
                            .key(format!("dummy_key_for_epoch-{}", i).as_bytes()),
                    )
                    .await
                {
                    Ok(_) => {}
                    Err(e) => {
                        fail_flag = true;
                        println!("{:?}", e);
                        sink.abort().await?;
                    }
                };
            }
            if !fail_flag {
                sink.commit().await?;
                println!("commit success");
            }
        }

        Ok(())
    }
}<|MERGE_RESOLUTION|>--- conflicted
+++ resolved
@@ -42,8 +42,7 @@
 use crate::source::kafka::{KafkaProperties, KafkaSplitEnumerator, PrivateLinkProducerContext};
 use crate::source::{SourceEnumeratorContext, SplitEnumerator};
 use crate::{
-    deserialize_bool_from_string, deserialize_duration_from_string, deserialize_u32_from_string,
-    dispatch_sink_formatter_impl,
+    deserialize_duration_from_string, deserialize_u32_from_string, dispatch_sink_formatter_impl,
 };
 
 pub const KAFKA_SINK: &str = "kafka";
@@ -56,12 +55,6 @@
     Duration::from_millis(100)
 }
 
-const fn _default_force_append_only() -> bool {
-    false
-}
-
-<<<<<<< HEAD
-=======
 const fn _default_message_timeout_ms() -> usize {
     5000
 }
@@ -70,7 +63,6 @@
     5
 }
 
->>>>>>> ed576b20
 #[derive(Debug, Clone, PartialEq, Display, Serialize, Deserialize, EnumString)]
 #[strum(serialize_all = "snake_case")]
 enum CompressionCodec {
@@ -690,13 +682,6 @@
         let config = KafkaConfig::from_hashmap(properties).unwrap();
         assert_eq!(config.common.brokers, "localhost:9092");
         assert_eq!(config.common.topic, "test");
-<<<<<<< HEAD
-        assert!(!config.use_transaction);
-        assert_eq!(config.timeout, Duration::from_secs(10));
-=======
-        assert_eq!(config.r#type, "append-only");
-        assert!(config.force_append_only);
->>>>>>> ed576b20
         assert_eq!(config.max_retry_num, 20);
         assert_eq!(config.retry_interval, Duration::from_millis(500));
 
@@ -708,12 +693,6 @@
             "type".to_string() => "upsert".to_string(),
         };
         let config = KafkaConfig::from_hashmap(properties).unwrap();
-<<<<<<< HEAD
-        assert!(!config.use_transaction);
-        assert_eq!(config.timeout, Duration::from_secs(5));
-=======
-        assert!(!config.force_append_only);
->>>>>>> ed576b20
         assert_eq!(config.max_retry_num, 3);
         assert_eq!(config.retry_interval, Duration::from_millis(100));
 
