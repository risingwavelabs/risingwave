--- conflicted
+++ resolved
@@ -312,8 +312,8 @@
             self.pk_indices.clone(),
             self.db_name.clone(),
             self.sink_from_name.clone(),
-<<<<<<< HEAD
-        )?;
+        )
+        .await?;
         let max_delivery_buffer_size = (self
             .config
             .rdkafka_properties
@@ -326,11 +326,6 @@
         Ok(KafkaSinkWriter::new(self.config.clone(), formatter)
             .await?
             .into_log_sinker(max_delivery_buffer_size))
-=======
-        )
-        .await?;
-        KafkaLogSinker::new(self.config.clone(), formatter).await
->>>>>>> 19643adf
     }
 
     async fn validate(&self) -> Result<()> {
