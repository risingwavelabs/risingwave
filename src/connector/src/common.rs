// Copyright 2023 RisingWave Labs
//
// Licensed under the Apache License, Version 2.0 (the "License");
// you may not use this file except in compliance with the License.
// You may obtain a copy of the License at
//
//     http://www.apache.org/licenses/LICENSE-2.0
//
// Unless required by applicable law or agreed to in writing, software
// distributed under the License is distributed on an "AS IS" BASIS,
// WITHOUT WARRANTIES OR CONDITIONS OF ANY KIND, either express or implied.
// See the License for the specific language governing permissions and
// limitations under the License.

use std::borrow::Cow;
use std::collections::HashMap;

use aws_sdk_kinesis::Client as KinesisClient;
use http::Uri;
use rdkafka::ClientConfig;
use serde_derive::{Deserialize, Serialize};
use serde_with::json::JsonString;
use serde_with::serde_as;

use crate::source::kinesis::config::AwsConfigInfo;

// The file describes the common abstractions for each connector and can be used in both source and
// sink.

#[derive(Debug, Clone, Serialize, Deserialize)]
pub struct AwsPrivateLinkItem {
<<<<<<< HEAD
    pub az: String,
=======
    pub az_id: Option<String>,
>>>>>>> 77aacbd8
    pub port: u16,
}

#[serde_as]
#[derive(Debug, Clone, Serialize, Deserialize)]
pub struct KafkaCommon {
    #[serde(rename = "properties.bootstrap.server", alias = "kafka.brokers")]
    pub brokers: String,

    #[serde(rename = "broker.rewrite.endpoints")]
    #[serde_as(as = "Option<JsonString>")]
    pub broker_rewrite_map: Option<HashMap<String, String>>,

    #[serde(rename = "topic", alias = "kafka.topic")]
    pub topic: String,

    /// Security protocol used for RisingWave to communicate with Kafka brokers. Could be
    /// PLAINTEXT, SSL, SASL_PLAINTEXT or SASL_SSL.
    #[serde(rename = "properties.security.protocol")]
    security_protocol: Option<String>,

    // For the properties below, please refer to [librdkafka](https://github.com/edenhill/librdkafka/blob/master/CONFIGURATION.md) for more information.
    /// Path to CA certificate file for verifying the broker's key.
    #[serde(rename = "properties.ssl.ca.location")]
    ssl_ca_location: Option<String>,

    /// Path to client's certificate file (PEM).
    #[serde(rename = "properties.ssl.certificate.location")]
    ssl_certificate_location: Option<String>,

    /// Path to client's private key file (PEM).
    #[serde(rename = "properties.ssl.key.location")]
    ssl_key_location: Option<String>,

    /// Passphrase of client's private key.
    #[serde(rename = "properties.ssl.key.password")]
    ssl_key_password: Option<String>,

    /// SASL mechanism if SASL is enabled. Currently support PLAIN, SCRAM and GSSAPI.
    #[serde(rename = "properties.sasl.mechanism")]
    sasl_mechanism: Option<String>,

    /// SASL username for SASL/PLAIN and SASL/SCRAM.
    #[serde(rename = "properties.sasl.username")]
    sasl_username: Option<String>,

    /// SASL password for SASL/PLAIN and SASL/SCRAM.
    #[serde(rename = "properties.sasl.password")]
    sasl_password: Option<String>,

    /// Kafka server's Kerberos principal name under SASL/GSSAPI, not including /hostname@REALM.
    #[serde(rename = "properties.sasl.kerberos.service.name")]
    sasl_kerberos_service_name: Option<String>,

    /// Path to client's Kerberos keytab file under SASL/GSSAPI.
    #[serde(rename = "properties.sasl.kerberos.keytab")]
    sasl_kerberos_keytab: Option<String>,

    /// Client's Kerberos principal name under SASL/GSSAPI.
    #[serde(rename = "properties.sasl.kerberos.principal")]
    sasl_kerberos_principal: Option<String>,

    /// Shell command to refresh or acquire the client's Kerberos ticket under SASL/GSSAPI.
    #[serde(rename = "properties.sasl.kerberos.kinit.cmd")]
    sasl_kerberos_kinit_cmd: Option<String>,

    /// Minimum time in milliseconds between key refresh attempts under SASL/GSSAPI.
    #[serde(rename = "properties.sasl.kerberos.min.time.before.relogin")]
    sasl_kerberos_min_time_before_relogin: Option<String>,

    /// Configurations for SASL/OAUTHBEARER.
    #[serde(rename = "properties.sasl.oauthbearer.config")]
    sasl_oathbearer_config: Option<String>,
}

impl KafkaCommon {
    pub(crate) fn set_security_properties(&self, config: &mut ClientConfig) {
        // Security protocol
        if let Some(security_protocol) = self.security_protocol.as_ref() {
            config.set("security.protocol", security_protocol);
        }

        // SSL
        if let Some(ssl_ca_location) = self.ssl_ca_location.as_ref() {
            config.set("ssl.ca.location", ssl_ca_location);
        }
        if let Some(ssl_certificate_location) = self.ssl_certificate_location.as_ref() {
            config.set("ssl.certificate.location", ssl_certificate_location);
        }
        if let Some(ssl_key_location) = self.ssl_key_location.as_ref() {
            config.set("ssl.key.location", ssl_key_location);
        }
        if let Some(ssl_key_password) = self.ssl_key_password.as_ref() {
            config.set("ssl.key.password", ssl_key_password);
        }

        // SASL mechanism
        if let Some(sasl_mechanism) = self.sasl_mechanism.as_ref() {
            config.set("sasl.mechanism", sasl_mechanism);
        }

        // SASL/PLAIN & SASL/SCRAM
        if let Some(sasl_username) = self.sasl_username.as_ref() {
            config.set("sasl.username", sasl_username);
        }
        if let Some(sasl_password) = self.sasl_password.as_ref() {
            config.set("sasl.password", sasl_password);
        }

        // SASL/GSSAPI
        if let Some(sasl_kerberos_service_name) = self.sasl_kerberos_service_name.as_ref() {
            config.set("sasl.kerberos.service.name", sasl_kerberos_service_name);
        }
        if let Some(sasl_kerberos_keytab) = self.sasl_kerberos_keytab.as_ref() {
            config.set("sasl.kerberos.keytab", sasl_kerberos_keytab);
        }
        if let Some(sasl_kerberos_principal) = self.sasl_kerberos_principal.as_ref() {
            config.set("sasl.kerberos.principal", sasl_kerberos_principal);
        }
        if let Some(sasl_kerberos_kinit_cmd) = self.sasl_kerberos_kinit_cmd.as_ref() {
            config.set("sasl.kerberos.kinit.cmd", sasl_kerberos_kinit_cmd);
        }
        if let Some(sasl_kerberos_min_time_before_relogin) =
            self.sasl_kerberos_min_time_before_relogin.as_ref()
        {
            config.set(
                "sasl.kerberos.min.time.before.relogin",
                sasl_kerberos_min_time_before_relogin,
            );
        }

        // SASL/OAUTHBEARER
        if let Some(sasl_oathbearer_config) = self.sasl_oathbearer_config.as_ref() {
            config.set("sasl.oauthbearer.config", sasl_oathbearer_config);
        }
        // Currently, we only support unsecured OAUTH.
        config.set("enable.sasl.oauthbearer.unsecure.jwt", "true");
    }
}

#[derive(Deserialize, Serialize, Debug, Clone)]
pub struct KinesisCommon {
    #[serde(rename = "stream", alias = "kinesis.stream.name")]
    pub stream_name: String,
    #[serde(rename = "aws.region", alias = "kinesis.stream.region")]
    pub stream_region: String,
    #[serde(rename = "endpoint", alias = "kinesis.endpoint")]
    pub endpoint: Option<String>,
    #[serde(
        rename = "aws.credentials.access_key_id",
        alias = "kinesis.credentials.access"
    )]
    pub credentials_access_key: Option<String>,
    #[serde(
        rename = "aws.credentials.secret_access_key",
        alias = "kinesis.credentials.secret"
    )]
    pub credentials_secret_access_key: Option<String>,
    #[serde(
        rename = "aws.credentials.session_token",
        alias = "kinesis.credentials.session_token"
    )]
    pub session_token: Option<String>,
    #[serde(rename = "aws.credentials.role.arn", alias = "kinesis.assumerole.arn")]
    pub assume_role_arn: Option<String>,
    #[serde(
        rename = "aws.credentials.role.external_id",
        alias = "kinesis.assumerole.external_id"
    )]
    pub assume_role_external_id: Option<String>,
}

impl KinesisCommon {
    pub(crate) async fn build_client(&self) -> anyhow::Result<KinesisClient> {
        let config = AwsConfigInfo::build(self.clone())?;
        let aws_config = config.load().await?;
        let mut builder = aws_sdk_kinesis::config::Builder::from(&aws_config);
        if let Some(endpoint) = &config.endpoint {
            let uri = endpoint.clone().parse::<Uri>().unwrap();
            builder =
                builder.endpoint_resolver(aws_smithy_http::endpoint::Endpoint::immutable(uri));
        }
        Ok(KinesisClient::from_conf(builder.build()))
    }
}

#[derive(Debug, Serialize, Deserialize)]
pub struct UpsertMessage<'a> {
    #[serde(borrow)]
    pub primary_key: Cow<'a, [u8]>,
    #[serde(borrow)]
    pub record: Cow<'a, [u8]>,
}<|MERGE_RESOLUTION|>--- conflicted
+++ resolved
@@ -29,11 +29,7 @@
 
 #[derive(Debug, Clone, Serialize, Deserialize)]
 pub struct AwsPrivateLinkItem {
-<<<<<<< HEAD
-    pub az: String,
-=======
     pub az_id: Option<String>,
->>>>>>> 77aacbd8
     pub port: u16,
 }
 
