--- conflicted
+++ resolved
@@ -96,7 +96,6 @@
 pub static SOURCE_ALLOW_ALTER_ON_FLY_FIELDS: LazyLock<HashMap<String, HashSet<String>>> = LazyLock::new(|| {
     use source_properties::*;
     let mut map = HashMap::new();
-<<<<<<< HEAD
 
     // CDC Properties - added for schema.change.failure.policy
     map.try_insert(
@@ -108,7 +107,6 @@
         ["schema.change.failure.policy".to_owned()].into_iter().collect(),
     ).unwrap();
 
-=======
     // CDC Properties - added for schema.change.failure.policy
     map.try_insert(
         std::any::type_name::<MysqlCdcProperties>().to_owned(),
@@ -127,7 +125,6 @@
         std::any::type_name::<MongodbCdcProperties>().to_owned(),
         ["cdc.source.wait.streaming.start.timeout".to_owned()].into_iter().collect(),
     ).unwrap();
->>>>>>> 67f1a13b
     // KafkaProperties
     map.try_insert(
         std::any::type_name::<KafkaProperties>().to_owned(),
