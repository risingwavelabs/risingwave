// Copyright 2024 RisingWave Labs
//
// Licensed under the Apache License, Version 2.0 (the "License");
// you may not use this file except in compliance with the License.
// You may obtain a copy of the License at
//
//     http://www.apache.org/licenses/LICENSE-2.0
//
// Unless required by applicable law or agreed to in writing, software
// distributed under the License is distributed on an "AS IS" BASIS,
// WITHOUT WARRANTIES OR CONDITIONS OF ANY KIND, either express or implied.
// See the License for the specific language governing permissions and
// limitations under the License.

use std::collections::HashMap;
use std::sync::Arc;

use anyhow::Context;
use futures::future::try_join_all;
use futures::stream::pending;
use futures::StreamExt;
use futures_async_stream::try_stream;
use itertools::Itertools;
use risingwave_common::bail;
use risingwave_common::catalog::ColumnId;
use rw_futures_util::select_all;
use thiserror_ext::AsReport as _;

use crate::error::ConnectorResult;
use crate::parser::{CommonParserConfig, ParserConfig, SpecificParserConfig};
use crate::source::filesystem::opendal_source::opendal_enumerator::OpendalEnumerator;
use crate::source::filesystem::opendal_source::{
    OpendalAzblob, OpendalGcs, OpendalPosixFs, OpendalS3, OpendalSource,
    DEFAULT_REFRESH_INTERVAL_SEC,
};
use crate::source::filesystem::{FsPageItem, OpendalFsSplit};
use crate::source::{
    create_split_reader, BackfillInfo, BoxChunkSourceStream, BoxTryStream, Column,
    ConnectorProperties, ConnectorState, SourceColumnDesc, SourceContext, SplitId, SplitReader,
    WaitCheckpointTask,
};
use crate::{dispatch_source_prop, WithOptionsSecResolved};

#[derive(Clone, Debug)]
pub struct SourceReader {
    pub config: ConnectorProperties,
    pub columns: Vec<SourceColumnDesc>,
    pub parser_config: SpecificParserConfig,
    pub connector_message_buffer_size: usize,
}

impl SourceReader {
    pub fn new(
        properties: WithOptionsSecResolved,
        columns: Vec<SourceColumnDesc>,
        connector_message_buffer_size: usize,
        parser_config: SpecificParserConfig,
    ) -> ConnectorResult<Self> {
        let config = ConnectorProperties::extract(properties, false)?;

        Ok(Self {
            config,
            columns,
            parser_config,
            connector_message_buffer_size,
        })
    }

    fn get_target_columns(
        &self,
        column_ids: Vec<ColumnId>,
    ) -> ConnectorResult<Vec<SourceColumnDesc>> {
        column_ids
            .iter()
            .map(|id| {
                self.columns
                    .iter()
                    .find(|c| c.column_id == *id)
                    .with_context(|| {
                        format!("Failed to find column id: {} in source: {:?}", id, self)
                    })
                    .cloned()
            })
            .try_collect()
            .map_err(Into::into)
    }

    pub fn get_source_list(&self) -> ConnectorResult<BoxTryStream<FsPageItem>> {
        let config = self.config.clone();
        let list_interval_sec: u64;
        let get_list_interval_sec =
            |interval: Option<u64>| -> u64 { interval.unwrap_or(DEFAULT_REFRESH_INTERVAL_SEC) };
        match config {
            ConnectorProperties::Gcs(prop) => {
<<<<<<< HEAD
                let recursive_scan = prop.fs_common.recursive_scan.unwrap_or_default();
                let lister: OpendalEnumerator<OpendalGcs> =
                    OpendalEnumerator::new_gcs_source(*prop)?;
                Ok(build_opendal_fs_list_stream(lister, recursive_scan))
            }
            ConnectorProperties::OpendalS3(prop) => {
                let recursive_scan = prop.fs_common.recursive_scan.unwrap_or_default();
                let lister: OpendalEnumerator<OpendalS3> =
                    OpendalEnumerator::new_s3_source(prop.s3_properties, prop.assume_role)?;
                Ok(build_opendal_fs_list_stream(lister, recursive_scan))
            }
            ConnectorProperties::Azblob(prop) => {
                let recursive_scan = prop.fs_common.recursive_scan.unwrap_or_default();
                let lister: OpendalEnumerator<OpendalAzblob> =
                    OpendalEnumerator::new_azblob_source(*prop)?;
                Ok(build_opendal_fs_list_stream(lister, recursive_scan))
            }
            ConnectorProperties::PosixFs(prop) => {
                let recursive_scan = prop.fs_common.recursive_scan.unwrap_or_default();
                let lister: OpendalEnumerator<OpendalPosixFs> =
                    OpendalEnumerator::new_posix_fs_source(*prop)?;
                Ok(build_opendal_fs_list_stream(lister, recursive_scan))
=======
                list_interval_sec = get_list_interval_sec(prop.fs_common.refresh_interval_sec);
                let lister: OpendalEnumerator<OpendalGcs> =
                    OpendalEnumerator::new_gcs_source(*prop)?;
                Ok(build_opendal_fs_list_stream(lister, list_interval_sec))
            }
            ConnectorProperties::OpendalS3(prop) => {
                list_interval_sec = get_list_interval_sec(prop.fs_common.refresh_interval_sec);
                let lister: OpendalEnumerator<OpendalS3> =
                    OpendalEnumerator::new_s3_source(prop.s3_properties, prop.assume_role)?;
                Ok(build_opendal_fs_list_stream(lister, list_interval_sec))
            }
            ConnectorProperties::Azblob(prop) => {
                list_interval_sec = get_list_interval_sec(prop.fs_common.refresh_interval_sec);
                let lister: OpendalEnumerator<OpendalAzblob> =
                    OpendalEnumerator::new_azblob_source(*prop)?;
                Ok(build_opendal_fs_list_stream(lister, list_interval_sec))
            }
            ConnectorProperties::PosixFs(prop) => {
                list_interval_sec = get_list_interval_sec(prop.fs_common.refresh_interval_sec);
                let lister: OpendalEnumerator<OpendalPosixFs> =
                    OpendalEnumerator::new_posix_fs_source(*prop)?;
                Ok(build_opendal_fs_list_stream(lister, list_interval_sec))
>>>>>>> 6489e9ac
            }
            other => bail!("Unsupported source: {:?}", other),
        }
    }

    /// Refer to `WaitCheckpointWorker` for more details.
    pub async fn create_wait_checkpoint_task(&self) -> ConnectorResult<Option<WaitCheckpointTask>> {
        Ok(match &self.config {
            ConnectorProperties::PostgresCdc(_) => Some(WaitCheckpointTask::CommitCdcOffset(None)),
            ConnectorProperties::GooglePubsub(prop) => Some(WaitCheckpointTask::AckPubsubMessage(
                prop.subscription_client().await?,
                vec![],
            )),
            _ => None,
        })
    }

    pub async fn build_stream_for_backfill(
        &self,
        state: ConnectorState,
        column_ids: Vec<ColumnId>,
        source_ctx: Arc<SourceContext>,
    ) -> ConnectorResult<(BoxChunkSourceStream, HashMap<SplitId, BackfillInfo>)> {
        let Some(splits) = state else {
            return Ok((pending().boxed(), HashMap::new()));
        };
        let config = self.config.clone();
        let columns = self.get_target_columns(column_ids)?;

        let data_gen_columns = Some(
            columns
                .iter()
                .map(|col| Column {
                    name: col.name.clone(),
                    data_type: col.data_type.clone(),
                    is_visible: col.is_visible(),
                })
                .collect_vec(),
        );

        let parser_config = ParserConfig {
            specific: self.parser_config.clone(),
            common: CommonParserConfig {
                rw_columns: columns,
            },
        };

        let support_multiple_splits = config.support_multiple_splits();
        dispatch_source_prop!(config, prop, {
            let readers = if support_multiple_splits {
                tracing::debug!(
                    "spawning connector split reader for multiple splits {:?}",
                    splits
                );
                let reader =
                    create_split_reader(*prop, splits, parser_config, source_ctx, data_gen_columns)
                        .await?;

                vec![reader]
            } else {
                let to_reader_splits = splits.into_iter().map(|split| vec![split]);
                try_join_all(to_reader_splits.into_iter().map(|splits| {
                    tracing::debug!(?splits, "spawning connector split reader");
                    let props = prop.clone();
                    let data_gen_columns = data_gen_columns.clone();
                    let parser_config = parser_config.clone();
                    // TODO: is this reader split across multiple threads...? Realistically, we want
                    // source_ctx to live in a single actor.
                    let source_ctx = source_ctx.clone();
                    create_split_reader(*props, splits, parser_config, source_ctx, data_gen_columns)
                }))
                .await?
            };

            let backfill_info = readers.iter().flat_map(|r| r.backfill_info()).collect();

            Ok((
                select_all(readers.into_iter().map(|r| r.into_stream())).boxed(),
                backfill_info,
            ))
        })
    }

    /// Build `SplitReader`s and then `BoxChunkSourceStream` from the given `ConnectorState` (`SplitImpl`s).
    pub async fn build_stream(
        &self,
        state: ConnectorState,
        column_ids: Vec<ColumnId>,
        source_ctx: Arc<SourceContext>,
    ) -> ConnectorResult<BoxChunkSourceStream> {
        let Some(splits) = state else {
            return Ok(pending().boxed());
        };
        let config = self.config.clone();
        let columns = self.get_target_columns(column_ids)?;

        let data_gen_columns = Some(
            columns
                .iter()
                .map(|col| Column {
                    name: col.name.clone(),
                    data_type: col.data_type.clone(),
                    is_visible: col.is_visible(),
                })
                .collect_vec(),
        );

        let parser_config = ParserConfig {
            specific: self.parser_config.clone(),
            common: CommonParserConfig {
                rw_columns: columns,
            },
        };

        let support_multiple_splits = config.support_multiple_splits();
        dispatch_source_prop!(config, prop, {
            let readers = if support_multiple_splits {
                tracing::debug!(
                    "spawning connector split reader for multiple splits {:?}",
                    splits
                );
                let reader =
                    create_split_reader(*prop, splits, parser_config, source_ctx, data_gen_columns)
                        .await?;

                vec![reader]
            } else {
                let to_reader_splits = splits.into_iter().map(|split| vec![split]);
                try_join_all(to_reader_splits.into_iter().map(|splits| {
                    tracing::debug!(?splits, "spawning connector split reader");
                    let props = prop.clone();
                    let data_gen_columns = data_gen_columns.clone();
                    let parser_config = parser_config.clone();
                    // TODO: is this reader split across multiple threads...? Realistically, we want
                    // source_ctx to live in a single actor.
                    let source_ctx = source_ctx.clone();
                    create_split_reader(*props, splits, parser_config, source_ctx, data_gen_columns)
                }))
                .await?
            };

            Ok(select_all(readers.into_iter().map(|r| r.into_stream())).boxed())
        })
    }
}

#[try_stream(boxed, ok = FsPageItem, error = crate::error::ConnectorError)]
async fn build_opendal_fs_list_stream<Src: OpendalSource>(
    lister: OpendalEnumerator<Src>,
<<<<<<< HEAD
    recursive_scan: bool,
) {
    let matcher = lister.get_matcher();
    let mut object_metadata_iter = lister.list(recursive_scan).await?;
=======
    list_interval_sec: u64,
) {
    loop {
        let matcher = lister.get_matcher();
        let mut object_metadata_iter = lister.list().await?;
>>>>>>> 6489e9ac

        while let Some(list_res) = object_metadata_iter.next().await {
            match list_res {
                Ok(res) => {
                    if matcher
                        .as_ref()
                        .map(|m| m.matches(&res.name))
                        .unwrap_or(true)
                    {
                        yield res
                    } else {
                        // Currrntly due to the lack of prefix list, we just skip the unmatched files.
                        continue;
                    }
                }
                Err(err) => {
                    tracing::error!(error = %err.as_report(), "list object fail");
                    return Err(err);
                }
            }
        }
        tokio::time::sleep(std::time::Duration::from_secs(list_interval_sec)).await;
    }
}

#[try_stream(boxed, ok = OpendalFsSplit<Src>,  error = crate::error::ConnectorError)]
pub async fn build_opendal_fs_list_for_batch<Src: OpendalSource>(
    lister: OpendalEnumerator<Src>,
    recursive_scan: bool,
) {
    let matcher = lister.get_matcher();
    let mut object_metadata_iter = lister.list(recursive_scan).await?;

    while let Some(list_res) = object_metadata_iter.next().await {
        match list_res {
            Ok(res) => {
                if matcher
                    .as_ref()
                    .map(|m| m.matches(&res.name))
                    .unwrap_or(true)
                {
                    let split = OpendalFsSplit::new(res.name, 0, res.size as usize);
                    yield split
                } else {
                    continue;
                }
            }
            Err(err) => {
                tracing::error!(error = %err.as_report(), "list object fail");
                return Err(err);
            }
        }
    }
}<|MERGE_RESOLUTION|>--- conflicted
+++ resolved
@@ -92,53 +92,48 @@
             |interval: Option<u64>| -> u64 { interval.unwrap_or(DEFAULT_REFRESH_INTERVAL_SEC) };
         match config {
             ConnectorProperties::Gcs(prop) => {
-<<<<<<< HEAD
+                list_interval_sec = get_list_interval_sec(prop.fs_common.refresh_interval_sec);
                 let recursive_scan = prop.fs_common.recursive_scan.unwrap_or_default();
                 let lister: OpendalEnumerator<OpendalGcs> =
                     OpendalEnumerator::new_gcs_source(*prop)?;
-                Ok(build_opendal_fs_list_stream(lister, recursive_scan))
+                Ok(build_opendal_fs_list_stream(
+                    lister,
+                    list_interval_sec,
+                    recursive_scan,
+                ))
             }
             ConnectorProperties::OpendalS3(prop) => {
+                list_interval_sec = get_list_interval_sec(prop.fs_common.refresh_interval_sec);
                 let recursive_scan = prop.fs_common.recursive_scan.unwrap_or_default();
                 let lister: OpendalEnumerator<OpendalS3> =
                     OpendalEnumerator::new_s3_source(prop.s3_properties, prop.assume_role)?;
-                Ok(build_opendal_fs_list_stream(lister, recursive_scan))
+                Ok(build_opendal_fs_list_stream(
+                    lister,
+                    list_interval_sec,
+                    recursive_scan,
+                ))
             }
             ConnectorProperties::Azblob(prop) => {
+                list_interval_sec = get_list_interval_sec(prop.fs_common.refresh_interval_sec);
                 let recursive_scan = prop.fs_common.recursive_scan.unwrap_or_default();
                 let lister: OpendalEnumerator<OpendalAzblob> =
                     OpendalEnumerator::new_azblob_source(*prop)?;
-                Ok(build_opendal_fs_list_stream(lister, recursive_scan))
+                Ok(build_opendal_fs_list_stream(
+                    lister,
+                    list_interval_sec,
+                    recursive_scan,
+                ))
             }
             ConnectorProperties::PosixFs(prop) => {
+                list_interval_sec = get_list_interval_sec(prop.fs_common.refresh_interval_sec);
                 let recursive_scan = prop.fs_common.recursive_scan.unwrap_or_default();
                 let lister: OpendalEnumerator<OpendalPosixFs> =
                     OpendalEnumerator::new_posix_fs_source(*prop)?;
-                Ok(build_opendal_fs_list_stream(lister, recursive_scan))
-=======
-                list_interval_sec = get_list_interval_sec(prop.fs_common.refresh_interval_sec);
-                let lister: OpendalEnumerator<OpendalGcs> =
-                    OpendalEnumerator::new_gcs_source(*prop)?;
-                Ok(build_opendal_fs_list_stream(lister, list_interval_sec))
-            }
-            ConnectorProperties::OpendalS3(prop) => {
-                list_interval_sec = get_list_interval_sec(prop.fs_common.refresh_interval_sec);
-                let lister: OpendalEnumerator<OpendalS3> =
-                    OpendalEnumerator::new_s3_source(prop.s3_properties, prop.assume_role)?;
-                Ok(build_opendal_fs_list_stream(lister, list_interval_sec))
-            }
-            ConnectorProperties::Azblob(prop) => {
-                list_interval_sec = get_list_interval_sec(prop.fs_common.refresh_interval_sec);
-                let lister: OpendalEnumerator<OpendalAzblob> =
-                    OpendalEnumerator::new_azblob_source(*prop)?;
-                Ok(build_opendal_fs_list_stream(lister, list_interval_sec))
-            }
-            ConnectorProperties::PosixFs(prop) => {
-                list_interval_sec = get_list_interval_sec(prop.fs_common.refresh_interval_sec);
-                let lister: OpendalEnumerator<OpendalPosixFs> =
-                    OpendalEnumerator::new_posix_fs_source(*prop)?;
-                Ok(build_opendal_fs_list_stream(lister, list_interval_sec))
->>>>>>> 6489e9ac
+                Ok(build_opendal_fs_list_stream(
+                    lister,
+                    list_interval_sec,
+                    recursive_scan,
+                ))
             }
             other => bail!("Unsupported source: {:?}", other),
         }
@@ -288,18 +283,12 @@
 #[try_stream(boxed, ok = FsPageItem, error = crate::error::ConnectorError)]
 async fn build_opendal_fs_list_stream<Src: OpendalSource>(
     lister: OpendalEnumerator<Src>,
-<<<<<<< HEAD
+    list_interval_sec: u64,
     recursive_scan: bool,
-) {
-    let matcher = lister.get_matcher();
-    let mut object_metadata_iter = lister.list(recursive_scan).await?;
-=======
-    list_interval_sec: u64,
 ) {
     loop {
         let matcher = lister.get_matcher();
-        let mut object_metadata_iter = lister.list().await?;
->>>>>>> 6489e9ac
+        let mut object_metadata_iter = lister.list(recursive_scan).await?;
 
         while let Some(list_res) = object_metadata_iter.next().await {
             match list_res {
