// Copyright 2024 RisingWave Labs
//
// Licensed under the Apache License, Version 2.0 (the "License");
// you may not use this file except in compliance with the License.
// You may obtain a copy of the License at
//
//     http://www.apache.org/licenses/LICENSE-2.0
//
// Unless required by applicable law or agreed to in writing, software
// distributed under the License is distributed on an "AS IS" BASIS,
// WITHOUT WARRANTIES OR CONDITIONS OF ANY KIND, either express or implied.
// See the License for the specific language governing permissions and
// limitations under the License.

use std::collections::HashMap;

pub mod gcs_source;
pub mod posix_fs_source;
pub mod s3_source;

use serde::Deserialize;
use with_options::WithOptions;
pub mod opendal_enumerator;
pub mod opendal_reader;

use self::opendal_enumerator::OpendalEnumerator;
use self::opendal_reader::OpendalReader;
use super::s3::S3PropertiesCommon;
use super::OpendalFsSplit;
use crate::source::{SourceProperties, UnknownFields};

pub const GCS_CONNECTOR: &str = "gcs";
// The new s3_v2 will use opendal.
pub const OPENDAL_S3_CONNECTOR: &str = "s3_v2";
pub const POSIX_FS_CONNECTOR: &str = "posix_fs";

#[derive(Clone, Debug, Deserialize, PartialEq, WithOptions)]
pub struct GcsProperties {
    #[serde(rename = "gcs.bucket_name")]
    pub bucket_name: String,

    /// The base64 encoded credential key. If not set, ADC will be used.
    #[serde(rename = "gcs.credential")]
    pub credential: Option<String>,

    /// If credential/ADC is not set. The service account can be used to provide the credential info.
    #[serde(rename = "gcs.service_account", default)]
    pub service_account: Option<String>,

    #[serde(rename = "match_pattern", default)]
    pub match_pattern: Option<String>,

    #[serde(flatten)]
    pub unknown_fields: HashMap<String, String>,
}

impl UnknownFields for GcsProperties {
    fn unknown_fields(&self) -> HashMap<String, String> {
        self.unknown_fields.clone()
    }
}

impl SourceProperties for GcsProperties {
    type Split = OpendalFsSplit<OpendalGcs>;
    type SplitEnumerator = OpendalEnumerator<OpendalGcs>;
    type SplitReader = OpendalReader<OpendalGcs>;

    const SOURCE_NAME: &'static str = GCS_CONNECTOR;
}

pub trait OpendalSource: Send + Sync + 'static + Clone + PartialEq {
    type Properties: SourceProperties + Send + Sync;

    fn new_enumerator(properties: Self::Properties) -> anyhow::Result<OpendalEnumerator<Self>>;
}

#[derive(Debug, Clone, Copy, PartialEq, Eq)]
pub struct OpendalS3;

impl OpendalSource for OpendalS3 {
    type Properties = OpendalS3Properties;

    fn new_enumerator(properties: Self::Properties) -> anyhow::Result<OpendalEnumerator<Self>> {
        OpendalEnumerator::new_s3_source(properties.s3_properties, properties.assume_role)
    }
}

#[derive(Debug, Clone, Copy, PartialEq, Eq)]
pub struct OpendalGcs;

impl OpendalSource for OpendalGcs {
    type Properties = GcsProperties;

    fn new_enumerator(properties: Self::Properties) -> anyhow::Result<OpendalEnumerator<Self>> {
        OpendalEnumerator::new_gcs_source(properties)
    }
}

#[derive(Debug, Clone, Copy, PartialEq, Eq)]
pub struct OpendalPosixFs;

impl OpendalSource for OpendalPosixFs {
    type Properties = PosixFsProperties;

    fn new_enumerator(properties: Self::Properties) -> anyhow::Result<OpendalEnumerator<Self>> {
        OpendalEnumerator::new_posix_fs_source(properties)
    }
}

#[derive(Clone, Debug, Deserialize, PartialEq, with_options::WithOptions)]
pub struct OpendalS3Properties {
    #[serde(flatten)]
    pub s3_properties: S3PropertiesCommon,

    /// The following are only supported by s3_v2 (opendal) source.
    #[serde(rename = "s3.assume_role", default)]
    pub assume_role: Option<String>,

    #[serde(flatten)]
    pub unknown_fields: HashMap<String, String>,
}

impl UnknownFields for OpendalS3Properties {
    fn unknown_fields(&self) -> HashMap<String, String> {
        self.unknown_fields.clone()
    }
}

impl SourceProperties for OpendalS3Properties {
    type Split = OpendalFsSplit<OpendalS3>;
    type SplitEnumerator = OpendalEnumerator<OpendalS3>;
    type SplitReader = OpendalReader<OpendalS3>;

    const SOURCE_NAME: &'static str = OPENDAL_S3_CONNECTOR;
}

#[derive(Clone, Debug, Deserialize, PartialEq, WithOptions)]
pub struct PosixFsProperties {
<<<<<<< HEAD
    // The root directly of the files to search. The files will be searched recursively.
    #[serde(rename = "posix_fs.root")]
    pub root: String,

    // The regex pattern to match files under root directory.
=======
    /// The root directly of the files to search. The files will be searched recursively.
    #[serde(rename = "posix_fs.root")]
    pub root: String,

    /// The regex pattern to match files under root directory.
>>>>>>> 3b3d0dec
    #[serde(rename = "match_pattern", default)]
    pub match_pattern: Option<String>,

    #[serde(flatten)]
    pub unknown_fields: HashMap<String, String>,
}

impl UnknownFields for PosixFsProperties {
    fn unknown_fields(&self) -> HashMap<String, String> {
        self.unknown_fields.clone()
    }
}

impl SourceProperties for PosixFsProperties {
    type Split = OpendalFsSplit<OpendalPosixFs>;
    type SplitEnumerator = OpendalEnumerator<OpendalPosixFs>;
    type SplitReader = OpendalReader<OpendalPosixFs>;

    const SOURCE_NAME: &'static str = POSIX_FS_CONNECTOR;
}<|MERGE_RESOLUTION|>--- conflicted
+++ resolved
@@ -136,19 +136,11 @@
 
 #[derive(Clone, Debug, Deserialize, PartialEq, WithOptions)]
 pub struct PosixFsProperties {
-<<<<<<< HEAD
-    // The root directly of the files to search. The files will be searched recursively.
-    #[serde(rename = "posix_fs.root")]
-    pub root: String,
-
-    // The regex pattern to match files under root directory.
-=======
     /// The root directly of the files to search. The files will be searched recursively.
     #[serde(rename = "posix_fs.root")]
     pub root: String,
 
     /// The regex pattern to match files under root directory.
->>>>>>> 3b3d0dec
     #[serde(rename = "match_pattern", default)]
     pub match_pattern: Option<String>,
 
