// Copyright 2025 RisingWave Labs
//
// Licensed under the Apache License, Version 2.0 (the "License");
// you may not use this file except in compliance with the License.
// You may obtain a copy of the License at
//
//     http://www.apache.org/licenses/LICENSE-2.0
//
// Unless required by applicable law or agreed to in writing, software
// distributed under the License is distributed on an "AS IS" BASIS,
// WITHOUT WARRANTIES OR CONDITIONS OF ANY KIND, either express or implied.
// See the License for the specific language governing permissions and
// limitations under the License.

use std::marker::PhantomData;

use anyhow::anyhow;
use async_trait::async_trait;
use chrono::{DateTime, Utc};
use futures::stream::{self, BoxStream};
use futures::{StreamExt, TryStreamExt};
use opendal::Operator;
use risingwave_common::types::Timestamptz;

use super::OpendalSource;
use crate::error::ConnectorResult;
use crate::source::filesystem::file_common::CompressionFormat;
use crate::source::filesystem::{FsPageItem, OpendalFsSplit};
use crate::source::{SourceEnumeratorContextRef, SplitEnumerator};

#[derive(Debug, Clone)]
pub struct OpendalEnumerator<Src: OpendalSource> {
    pub op: Operator,
    // prefix is used to reduce the number of objects to be listed
    pub(crate) prefix: Option<String>,
    pub(crate) matcher: Option<glob::Pattern>,
    pub(crate) marker: PhantomData<Src>,
    pub(crate) compression_format: CompressionFormat,
}

#[async_trait]
impl<Src: OpendalSource> SplitEnumerator for OpendalEnumerator<Src> {
    type Properties = Src::Properties;
    type Split = OpendalFsSplit<Src>;

    async fn new(
        properties: Src::Properties,
        _context: SourceEnumeratorContextRef,
    ) -> ConnectorResult<Self> {
        Src::new_enumerator(properties)
    }

    async fn list_splits(&mut self) -> ConnectorResult<Vec<OpendalFsSplit<Src>>> {
        let empty_split: OpendalFsSplit<Src> = OpendalFsSplit::empty_split();
        let prefix = self.prefix.as_deref().unwrap_or("/");
        let list_prefix = Self::extract_list_prefix(prefix);

        let mut lister = self.op.lister(&list_prefix).await?;
        // fetch one item as validation, no need to get all
        match lister.try_next().await {
            Ok(_) => return Ok(vec![empty_split]),
            Err(e) => {
                return Err(anyhow!(e)
                    .context("fail to create source, please check your config.")
                    .into());
            }
        }
    }
}

impl<Src: OpendalSource> OpendalEnumerator<Src> {
    /// Extract the directory to list from a prefix.
    /// If prefix ends with "/", use it as-is (directory).
    /// Otherwise, extract parent directory.
    fn extract_list_prefix(prefix: &str) -> String {
        if prefix.ends_with("/") {
            prefix.to_owned()
        } else if let Some(parent_pos) = prefix.rfind('/') {
            prefix[..=parent_pos].to_owned()
        } else {
            "/".to_owned()
        }
    }

    pub async fn list(&self) -> ConnectorResult<ObjectMetadataIter> {
        let prefix = self.prefix.as_deref().unwrap_or("/");
<<<<<<< HEAD
        let list_prefix = match prefix.ends_with("/") {
            true => prefix,
            false => "/",
        };
        let object_lister = self.op.lister_with(list_prefix).recursive(true).await?;
=======
        let list_prefix = Self::extract_list_prefix(prefix);
        let object_lister = self
            .op
            .lister_with(&list_prefix)
            .recursive(true)
            .metakey(Metakey::ContentLength | Metakey::LastModified)
            .await?;
>>>>>>> c9462750
        let stream = stream::unfold(object_lister, |mut object_lister| async move {
            match object_lister.next().await {
                Some(Ok(object)) => {
                    let name = object.path().to_owned();
                    let om = object.metadata();

                    let t = match om.last_modified() {
                        Some(t) => t,
                        None => DateTime::<Utc>::from_timestamp(0, 0).unwrap_or_default(),
                    };
                    let timestamp = Timestamptz::from(t);
                    let size = om.content_length() as i64;

                    let metadata = FsPageItem {
                        name,
                        size,
                        timestamp,
                    };
                    Some((Ok(metadata), object_lister))
                }
                Some(Err(err)) => Some((Err(err.into()), object_lister)),
                None => {
                    tracing::info!("list object completed.");
                    None
                }
            }
        });

        Ok(stream.boxed())
    }

    pub fn get_matcher(&self) -> &Option<glob::Pattern> {
        &self.matcher
    }

    pub fn get_prefix(&self) -> &str {
        self.prefix.as_deref().unwrap_or("/")
    }
}
pub type ObjectMetadataIter = BoxStream<'static, ConnectorResult<FsPageItem>>;

#[cfg(test)]
mod tests {
    use super::*;
    use crate::source::filesystem::opendal_source::OpendalS3;
    use crate::source::filesystem::s3::enumerator::get_prefix;

    fn calculate_list_prefix(prefix: &str) -> String {
        OpendalEnumerator::<OpendalS3>::extract_list_prefix(prefix)
    }

    #[test]
    fn test_prefix_logic() {
        let test_cases = vec![
            ("a/b/c/hello*/*.json", "a/b/c/hello", "a/b/c/"),
            ("a/b/c.json", "a/b/c.json", "a/b/"),
            ("a/b/c/", "a/b/c/", "a/b/c/"),
            ("a/b/c", "a/b/c", "a/b/"),
            ("file.json", "file.json", "/"),
            ("*.json", "", "/"),
            ("a/b/c/[h]ello*/*.json", "a/b/c/", "a/b/c/"),
        ];

        for (pattern, expected_prefix, expected_list_prefix) in test_cases {
            let prefix = get_prefix(pattern);
            let list_prefix = calculate_list_prefix(&prefix);

            assert_eq!(
                prefix, expected_prefix,
                "get_prefix failed for: {}",
                pattern
            );
            assert_eq!(
                list_prefix, expected_list_prefix,
                "list_prefix failed for: {}",
                pattern
            );
        }
    }

    #[test]
    fn test_bug_fix() {
        let problematic_pattern = "a/b/c/hello*/*.json";
        let prefix = get_prefix(problematic_pattern);
        let list_prefix = calculate_list_prefix(&prefix);

        // Before fix: would fallback to "/"
        // After fix: should use parent directory "a/b/c/"
        assert_eq!(prefix, "a/b/c/hello");
        assert_eq!(list_prefix, "a/b/c/");
    }
}<|MERGE_RESOLUTION|>--- conflicted
+++ resolved
@@ -84,21 +84,9 @@
 
     pub async fn list(&self) -> ConnectorResult<ObjectMetadataIter> {
         let prefix = self.prefix.as_deref().unwrap_or("/");
-<<<<<<< HEAD
-        let list_prefix = match prefix.ends_with("/") {
-            true => prefix,
-            false => "/",
-        };
-        let object_lister = self.op.lister_with(list_prefix).recursive(true).await?;
-=======
         let list_prefix = Self::extract_list_prefix(prefix);
-        let object_lister = self
-            .op
-            .lister_with(&list_prefix)
-            .recursive(true)
-            .metakey(Metakey::ContentLength | Metakey::LastModified)
-            .await?;
->>>>>>> c9462750
+        let object_lister = self.op.lister_with(&list_prefix).recursive(true).await?;
+
         let stream = stream::unfold(object_lister, |mut object_lister| async move {
             match object_lister.next().await {
                 Some(Ok(object)) => {
