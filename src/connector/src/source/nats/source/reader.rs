// Copyright 2023 RisingWave Labs
//
// Licensed under the Apache License, Version 2.0 (the "License");
// you may not use this file except in compliance with the License.
// You may obtain a copy of the License at
//
//     http://www.apache.org/licenses/LICENSE-2.0
//
// Unless required by applicable law or agreed to in writing, software
// distributed under the License is distributed on an "AS IS" BASIS,
// WITHOUT WARRANTIES OR CONDITIONS OF ANY KIND, either express or implied.
// See the License for the specific language governing permissions and
// limitations under the License.

use anyhow::{anyhow, Result};
use async_nats::jetstream::consumer;
use async_trait::async_trait;
use futures::StreamExt;
use futures_async_stream::try_stream;

use super::message::NatsMessage;
use super::NatsOffset;
use crate::parser::ParserConfig;
use crate::source::common::{into_chunk_stream, CommonSplitReader};
use crate::source::nats::NatsProperties;
use crate::source::{
<<<<<<< HEAD
    BoxSourceWithStateStream, Column, SourceContextRef, SourceMessage, SplitId, SplitImpl,
    SplitReader,
=======
    BoxSourceWithStateStream, Column, SourceContextRef, SourceMessage, SplitReader,
>>>>>>> f304ed21
};

pub struct NatsSplitReader {
    consumer: consumer::Consumer<consumer::pull::Config>,
    properties: NatsProperties,
    parser_config: ParserConfig,
    source_ctx: SourceContextRef,
    start_position: NatsOffset,
    split_id: SplitId,
}

#[async_trait]
impl SplitReader for NatsSplitReader {
    type Properties = NatsProperties;
    type Split = NatsSplit;

    async fn new(
        properties: NatsProperties,
        splits: Vec<NatsSplit>,
        parser_config: ParserConfig,
        source_ctx: SourceContextRef,
        _columns: Option<Vec<Column>>,
    ) -> Result<Self> {
        // TODO: to simplify the logic, return 1 split for first version
        assert!(splits.len() == 1);
<<<<<<< HEAD
        let split = splits.into_iter().next().unwrap().into_nats().unwrap();
        let split_id = split.split_id;
        let start_position = match &split.start_sequence {
            NatsOffset::None => match &properties.scan_startup_mode {
                None => NatsOffset::Earliest,
                Some(mode) => match mode.as_str() {
                    "latest" => NatsOffset::Latest,
                    "earliest" => NatsOffset::Earliest,
                    "timestamp_millis" => {
                        if let Some(time) = &properties.start_time {
                            NatsOffset::Timestamp(time.parse()?)
                        } else {
                            return Err(anyhow!("scan_startup_timestamp_millis is required"));
                        }
                    }
                    _ => {
                        return Err(anyhow!(
                            "invalid scan_startup_mode, accept earliest/latest/timestamp_millis"
                        ))
                    }
                },
            },
            start_position => start_position.to_owned(),
        };

=======
>>>>>>> f304ed21
        let consumer = properties
            .common
            .build_consumer(split_id.to_string(), start_position.clone())
            .await?;
        Ok(Self {
            consumer,
            properties,
            parser_config,
            source_ctx,
            start_position,
            split_id,
        })
    }

    fn into_stream(self) -> BoxSourceWithStateStream {
        let parser_config = self.parser_config.clone();
        let source_context = self.source_ctx.clone();
        into_chunk_stream(self, parser_config, source_context)
    }
}

impl CommonSplitReader for NatsSplitReader {
    #[try_stream(ok = Vec<SourceMessage>, error = anyhow::Error)]
    async fn into_data_stream(self) {
        let capacity = self.source_ctx.source_ctrl_opts.chunk_size;
        let messages = self.consumer.messages().await?;
        #[for_await]
        for msgs in messages.ready_chunks(capacity) {
            let mut msg_vec = Vec::with_capacity(capacity);
            for msg in msgs {
                msg_vec.push(SourceMessage::from(NatsMessage::new(
                    self.split_id.clone(),
                    msg?,
                )));
            }
            yield msg_vec;
        }
    }
}<|MERGE_RESOLUTION|>--- conflicted
+++ resolved
@@ -24,12 +24,8 @@
 use crate::source::common::{into_chunk_stream, CommonSplitReader};
 use crate::source::nats::NatsProperties;
 use crate::source::{
-<<<<<<< HEAD
     BoxSourceWithStateStream, Column, SourceContextRef, SourceMessage, SplitId, SplitImpl,
     SplitReader,
-=======
-    BoxSourceWithStateStream, Column, SourceContextRef, SourceMessage, SplitReader,
->>>>>>> f304ed21
 };
 
 pub struct NatsSplitReader {
@@ -55,7 +51,6 @@
     ) -> Result<Self> {
         // TODO: to simplify the logic, return 1 split for first version
         assert!(splits.len() == 1);
-<<<<<<< HEAD
         let split = splits.into_iter().next().unwrap().into_nats().unwrap();
         let split_id = split.split_id;
         let start_position = match &split.start_sequence {
@@ -81,8 +76,6 @@
             start_position => start_position.to_owned(),
         };
 
-=======
->>>>>>> f304ed21
         let consumer = properties
             .common
             .build_consumer(split_id.to_string(), start_position.clone())
