// Copyright 2024 RisingWave Labs
//
// Licensed under the Apache License, Version 2.0 (the "License");
// you may not use this file except in compliance with the License.
// You may obtain a copy of the License at
//
//     http://www.apache.org/licenses/LICENSE-2.0
//
// Unless required by applicable law or agreed to in writing, software
// distributed under the License is distributed on an "AS IS" BASIS,
// WITHOUT WARRANTIES OR CONDITIONS OF ANY KIND, either express or implied.
// See the License for the specific language governing permissions and
// limitations under the License.

pub mod parquet_file_reader;

use std::collections::HashMap;

use anyhow::anyhow;
use async_trait::async_trait;
use futures_async_stream::for_await;
use iceberg::scan::FileScanTask;
use iceberg::spec::TableMetadata;
use iceberg::table::Table;
use itertools::Itertools;
pub use parquet_file_reader::*;
use risingwave_common::bail;
use risingwave_common::catalog::Schema;
use risingwave_common::types::JsonbVal;
use serde::{Deserialize, Serialize};

use crate::error::{ConnectorError, ConnectorResult};
use crate::parser::ParserConfig;
use crate::sink::iceberg::IcebergConfig;
use crate::source::{
    BoxChunkSourceStream, Column, SourceContextRef, SourceEnumeratorContextRef, SourceProperties,
    SplitEnumerator, SplitId, SplitMetaData, SplitReader, UnknownFields,
};

pub const ICEBERG_CONNECTOR: &str = "iceberg";

#[derive(Clone, Debug, Deserialize, PartialEq, with_options::WithOptions)]
pub struct IcebergProperties {
    #[serde(rename = "catalog.type")]
    pub catalog_type: Option<String>,
    #[serde(rename = "s3.region")]
    pub region: Option<String>,
    #[serde(rename = "s3.endpoint")]
    pub endpoint: Option<String>,
    #[serde(rename = "s3.access.key")]
    pub s3_access: String,
    #[serde(rename = "s3.secret.key")]
    pub s3_secret: String,
    #[serde(rename = "warehouse.path")]
    pub warehouse_path: String,
    // Catalog name, can be omitted for storage catalog, but
    // must be set for other catalogs.
    #[serde(rename = "catalog.name")]
    pub catalog_name: Option<String>,
    #[serde(rename = "catalog.uri")]
    pub catalog_uri: Option<String>, // URI of iceberg catalog, only applicable in rest catalog.
    #[serde(rename = "database.name")]
    pub database_name: Option<String>,
    #[serde(rename = "table.name")]
    pub table_name: String,
    // For jdbc catalog
    #[serde(rename = "catalog.jdbc.user")]
    pub jdbc_user: Option<String>,
    #[serde(rename = "catalog.jdbc.password")]
    pub jdbc_password: Option<String>,

    #[serde(flatten)]
    pub unknown_fields: HashMap<String, String>,
}

impl IcebergProperties {
    pub fn to_iceberg_config(&self) -> IcebergConfig {
        let mut java_catalog_props = HashMap::new();
        if let Some(jdbc_user) = self.jdbc_user.clone() {
            java_catalog_props.insert("jdbc.user".to_string(), jdbc_user);
        }
        if let Some(jdbc_password) = self.jdbc_password.clone() {
            java_catalog_props.insert("jdbc.password".to_string(), jdbc_password);
        }
        IcebergConfig {
            catalog_name: self.catalog_name.clone(),
            database_name: self.database_name.clone(),
            table_name: self.table_name.clone(),
            catalog_type: self.catalog_type.clone(),
            uri: self.catalog_uri.clone(),
            path: self.warehouse_path.clone(),
            endpoint: self.endpoint.clone(),
            access_key: self.s3_access.clone(),
            secret_key: self.s3_secret.clone(),
            region: self.region.clone(),
            java_catalog_props,
            ..Default::default()
        }
    }
}

impl SourceProperties for IcebergProperties {
    type Split = IcebergSplit;
    type SplitEnumerator = IcebergSplitEnumerator;
    type SplitReader = IcebergFileReader;

    const SOURCE_NAME: &'static str = ICEBERG_CONNECTOR;
}

impl UnknownFields for IcebergProperties {
    fn unknown_fields(&self) -> HashMap<String, String> {
        self.unknown_fields.clone()
    }
}

#[derive(Debug, Clone, Eq, PartialEq, Hash, Serialize, Deserialize)]
pub struct IcebergFileScanTaskJsonStr(String);

impl IcebergFileScanTaskJsonStr {
    pub fn deserialize(&self) -> FileScanTask {
        serde_json::from_str(&self.0).unwrap()
    }

    pub fn serialize(task: &FileScanTask) -> Self {
        Self(serde_json::to_string(task).unwrap())
    }
}

#[derive(Debug, Clone, Eq, PartialEq, Hash, Serialize, Deserialize)]
pub struct TableMetadataJsonStr(String);

impl TableMetadataJsonStr {
    pub fn deserialize(&self) -> TableMetadata {
        serde_json::from_str(&self.0).unwrap()
    }

    pub fn serialize(metadata: &TableMetadata) -> Self {
        Self(serde_json::to_string(metadata).unwrap())
    }
}

#[derive(Debug, Clone, Eq, PartialEq, Hash, Serialize, Deserialize)]
pub struct IcebergSplit {
    pub split_id: i64,
    pub snapshot_id: i64,
    pub table_meta: TableMetadataJsonStr,
    pub files: Vec<IcebergFileScanTaskJsonStr>,
    pub eq_delete_files: Vec<IcebergFileScanTaskJsonStr>,
}

impl SplitMetaData for IcebergSplit {
    fn id(&self) -> SplitId {
        self.split_id.to_string().into()
    }

    fn restore_from_json(value: JsonbVal) -> ConnectorResult<Self> {
        serde_json::from_value(value.take()).map_err(|e| anyhow!(e).into())
    }

    fn encode_to_json(&self) -> JsonbVal {
        serde_json::to_value(self.clone()).unwrap().into()
    }

    fn update_offset(&mut self, _last_seen_offset: String) -> ConnectorResult<()> {
        unimplemented!()
    }
}

#[derive(Debug, Clone)]
pub struct IcebergSplitEnumerator {
    config: IcebergConfig,
}

#[async_trait]
impl SplitEnumerator for IcebergSplitEnumerator {
    type Properties = IcebergProperties;
    type Split = IcebergSplit;

    async fn new(
        properties: Self::Properties,
        _context: SourceEnumeratorContextRef,
    ) -> ConnectorResult<Self> {
        let iceberg_config = properties.to_iceberg_config();
        Ok(Self {
            config: iceberg_config,
        })
    }

    async fn list_splits(&mut self) -> ConnectorResult<Vec<Self::Split>> {
        // Iceberg source does not support streaming queries
        Ok(vec![])
    }
}

pub enum IcebergTimeTravelInfo {
    Version(i64),
    TimestampMs(i64),
}

impl IcebergSplitEnumerator {
    pub async fn list_splits_batch(
        &self,
        schema: Schema,
        time_traval_info: Option<IcebergTimeTravelInfo>,
        batch_parallelism: usize,
    ) -> ConnectorResult<Vec<IcebergSplit>> {
        if batch_parallelism == 0 {
            bail!("Batch parallelism is 0. Cannot split the iceberg files.");
        }
        let table = self.config.load_table_v2().await?;
<<<<<<< HEAD
=======

>>>>>>> 870bcdee
        let current_snapshot = table.metadata().current_snapshot();
        if current_snapshot.is_none() {
            // If there is no snapshot, we will return a mock `IcebergSplit` with empty files.
            return Ok(vec![IcebergSplit {
                split_id: 0,
                snapshot_id: 0, // unused
                table_meta: TableMetadataJsonStr::serialize(table.metadata()),
                files: vec![],
<<<<<<< HEAD
=======
                eq_delete_files: vec![],
>>>>>>> 870bcdee
            }]);
        }

        let snapshot_id = match time_traval_info {
            Some(IcebergTimeTravelInfo::Version(version)) => {
                let Some(snapshot) = table.metadata().snapshot_by_id(version) else {
                    bail!("Cannot find the snapshot id in the iceberg table.");
                };
                snapshot.snapshot_id()
            }
            Some(IcebergTimeTravelInfo::TimestampMs(timestamp)) => {
                let snapshot = table
                    .metadata()
                    .snapshots()
                    .map(|snapshot| snapshot.timestamp().map(|ts| ts.timestamp_millis()))
                    .collect::<Result<Vec<_>, _>>()?
                    .into_iter()
                    .filter(|&snapshot_millis| snapshot_millis <= timestamp)
                    .max_by_key(|&snapshot_millis| snapshot_millis);
                match snapshot {
                    Some(snapshot) => snapshot,
                    None => {
                        // convert unix time to human readable time
                        let time = chrono::DateTime::from_timestamp_millis(timestamp);
                        if time.is_some() {
                            bail!("Cannot find a snapshot older than {}", time.unwrap());
                        } else {
                            bail!("Cannot find a snapshot");
                        }
                    }
                }
            }
            None => {
                assert!(current_snapshot.is_some());
                current_snapshot.unwrap().snapshot_id()
            }
        };
        let require_names = Self::get_require_field_names(&table, snapshot_id, schema).await?;

        let mut data_files = vec![];
        let mut eq_delete_files = vec![];

        let scan = table
            .scan()
            .snapshot_id(snapshot_id)
            .select(require_names)
            .build()
            .map_err(|e| anyhow!(e))?;

        let file_scan_stream = scan.plan_files().await.map_err(|e| anyhow!(e))?;

        #[for_await]
        for task in file_scan_stream {
            let mut task: FileScanTask = task.map_err(|e| anyhow!(e))?;
            match task.data_file_content {
                iceberg::spec::DataContentType::Data => {
                    data_files.push(IcebergFileScanTaskJsonStr::serialize(&task));
                }
                iceberg::spec::DataContentType::EqualityDeletes => {
                    task.project_field_ids = task.equality_ids.clone();
                    eq_delete_files.push(IcebergFileScanTaskJsonStr::serialize(&task));
                }
                iceberg::spec::DataContentType::PositionDeletes => {
                    bail!("Position delete file is not supported")
                }
            }
        }

        let table_meta = TableMetadataJsonStr::serialize(table.metadata());

        let split_num = batch_parallelism;
        // evenly split the files into splits based on the parallelism.
        let split_size = data_files.len() / split_num;
        let remaining = data_files.len() % split_num;
        let mut splits = vec![];
        for i in 0..split_num {
            let start = i * split_size;
            let end = (i + 1) * split_size;
            let split = IcebergSplit {
                split_id: i as i64,
                snapshot_id,
                table_meta: table_meta.clone(),
                files: data_files[start..end].to_vec(),
                eq_delete_files: eq_delete_files.clone(),
            };
            splits.push(split);
        }
        for i in 0..remaining {
            splits[i]
                .files
                .push(data_files[split_num * split_size + i].clone());
        }
        Ok(splits
            .into_iter()
            .filter(|split| !split.files.is_empty())
            .collect_vec())
    }

    async fn get_require_field_names(
        table: &Table,
        snapshot_id: i64,
        rw_schema: Schema,
    ) -> ConnectorResult<Vec<String>> {
        let scan = table
            .scan()
            .snapshot_id(snapshot_id)
            .build()
            .map_err(|e| anyhow!(e))?;
        let file_scan_stream = scan.plan_files().await.map_err(|e| anyhow!(e))?;
        let schema = scan.snapshot().schema(table.metadata())?;
        let mut equality_ids = vec![];
        #[for_await]
        for task in file_scan_stream {
            let task: FileScanTask = task.map_err(|e| anyhow!(e))?;
            if task.data_file_content == iceberg::spec::DataContentType::EqualityDeletes {
                if equality_ids.is_empty() {
                    equality_ids = task.equality_ids;
                } else if equality_ids != task.equality_ids {
                    bail!("The schema of iceberg equality delete file must be consistent");
                }
            }
        }
        let delete_columns = equality_ids
            .into_iter()
            .map(|id| match schema.name_by_field_id(id) {
                Some(name) => Ok::<std::string::String, ConnectorError>(name.to_string()),
                None => bail!("Delete field id {} not found in schema", id),
            })
            .collect::<ConnectorResult<Vec<_>>>()?;
        let mut require_field_names: Vec<_> = rw_schema.names().to_vec();
        // Add the delete columns to the required field names
        for names in delete_columns {
            if !require_field_names.contains(&names) {
                require_field_names.push(names);
            }
        }
        Ok(require_field_names)
    }
}

#[derive(Debug)]
pub struct IcebergFileReader {}

#[async_trait]
impl SplitReader for IcebergFileReader {
    type Properties = IcebergProperties;
    type Split = IcebergSplit;

    async fn new(
        _props: IcebergProperties,
        _splits: Vec<IcebergSplit>,
        _parser_config: ParserConfig,
        _source_ctx: SourceContextRef,
        _columns: Option<Vec<Column>>,
    ) -> ConnectorResult<Self> {
        unimplemented!()
    }

    fn into_stream(self) -> BoxChunkSourceStream {
        unimplemented!()
    }
}<|MERGE_RESOLUTION|>--- conflicted
+++ resolved
@@ -208,10 +208,6 @@
             bail!("Batch parallelism is 0. Cannot split the iceberg files.");
         }
         let table = self.config.load_table_v2().await?;
-<<<<<<< HEAD
-=======
-
->>>>>>> 870bcdee
         let current_snapshot = table.metadata().current_snapshot();
         if current_snapshot.is_none() {
             // If there is no snapshot, we will return a mock `IcebergSplit` with empty files.
@@ -220,10 +216,7 @@
                 snapshot_id: 0, // unused
                 table_meta: TableMetadataJsonStr::serialize(table.metadata()),
                 files: vec![],
-<<<<<<< HEAD
-=======
                 eq_delete_files: vec![],
->>>>>>> 870bcdee
             }]);
         }
 
