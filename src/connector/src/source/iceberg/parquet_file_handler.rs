// Copyright 2025 RisingWave Labs
//
// Licensed under the Apache License, Version 2.0 (the "License");
// you may not use this file except in compliance with the License.
// You may obtain a copy of the License at
//
//     http://www.apache.org/licenses/LICENSE-2.0
//
// Unless required by applicable law or agreed to in writing, software
// distributed under the License is distributed on an "AS IS" BASIS,
// WITHOUT WARRANTIES OR CONDITIONS OF ANY KIND, either express or implied.
// See the License for the specific language governing permissions and
// limitations under the License.

use std::collections::HashMap;
use std::future::IntoFuture;
use std::ops::Range;
use std::pin::Pin;
use std::sync::Arc;

use anyhow::anyhow;
use bytes::Bytes;
use futures::future::BoxFuture;
use futures::{FutureExt, Stream, TryFutureExt};
use iceberg::io::{
    FileIOBuilder, FileMetadata, FileRead, S3_ACCESS_KEY_ID, S3_REGION, S3_SECRET_ACCESS_KEY,
};
use iceberg::{Error, ErrorKind};
use itertools::Itertools;
use opendal::Operator;
use opendal::layers::{LoggingLayer, RetryLayer};
use opendal::services::{Azblob, Gcs, S3};
use parquet::arrow::async_reader::AsyncFileReader;
use parquet::arrow::{ParquetRecordBatchStreamBuilder, ProjectionMask, parquet_to_arrow_schema};
use parquet::file::metadata::{FileMetaData, ParquetMetaData, ParquetMetaDataReader};
use risingwave_common::array::StreamChunk;
use risingwave_common::array::arrow::{IcebergArrowConvert, is_parquet_schema_match_source_schema};
use risingwave_common::catalog::{ColumnDesc, ColumnId};
use risingwave_common::util::tokio_util::compat::FuturesAsyncReadCompatExt;
use url::Url;

use crate::error::ConnectorResult;
use crate::parser::ParquetParser;
use crate::source::{Column, SourceColumnDesc};

pub struct ParquetFileReader<R: FileRead> {
    meta: FileMetadata,
    r: R,
}

impl<R: FileRead> ParquetFileReader<R> {
    pub fn new(meta: FileMetadata, r: R) -> Self {
        Self { meta, r }
    }
}

impl<R: FileRead> AsyncFileReader for ParquetFileReader<R> {
    fn get_bytes(&mut self, range: Range<usize>) -> BoxFuture<'_, parquet::errors::Result<Bytes>> {
        Box::pin(
            self.r
                .read(range.start as _..range.end as _)
                .map_err(|err| parquet::errors::ParquetError::External(Box::new(err))),
        )
    }

    fn get_metadata(&mut self) -> BoxFuture<'_, parquet::errors::Result<Arc<ParquetMetaData>>> {
        async move {
            let reader = ParquetMetaDataReader::new();
            let size = self.meta.size as usize;
            let meta = reader.load_and_finish(self, size).await?;

            Ok(Arc::new(meta))
        }
        .boxed()
    }
}

pub async fn create_parquet_stream_builder(
    s3_region: String,
    s3_access_key: String,
    s3_secret_key: String,
    location: String,
) -> Result<ParquetRecordBatchStreamBuilder<ParquetFileReader<impl FileRead>>, anyhow::Error> {
    let mut props = HashMap::new();
    props.insert(S3_REGION, s3_region.clone());
    props.insert(S3_ACCESS_KEY_ID, s3_access_key.clone());
    props.insert(S3_SECRET_ACCESS_KEY, s3_secret_key.clone());

    let file_io_builder = FileIOBuilder::new("s3");
    let file_io = file_io_builder
        .with_props(props.into_iter())
        .build()
        .map_err(|e| anyhow!(e))?;
    let parquet_file = file_io.new_input(&location).map_err(|e| anyhow!(e))?;

    let parquet_metadata = parquet_file.metadata().await.map_err(|e| anyhow!(e))?;
    let parquet_reader = parquet_file.reader().await.map_err(|e| anyhow!(e))?;
    let parquet_file_reader = ParquetFileReader::new(parquet_metadata, parquet_reader);

    ParquetRecordBatchStreamBuilder::new(parquet_file_reader)
        .await
        .map_err(|e| anyhow!(e))
}

pub fn new_s3_operator(
    s3_region: String,
    s3_access_key: String,
    s3_secret_key: String,
    bucket: String,
    s3_endpoint: String,
) -> ConnectorResult<Operator> {
    let mut builder = S3::default();
    builder = builder
        .region(&s3_region)
        .endpoint(&s3_endpoint)
        .access_key_id(&s3_access_key)
        .secret_access_key(&s3_secret_key)
        .bucket(&bucket)
        .disable_config_load();
    let op: Operator = Operator::new(builder)?
        .layer(LoggingLayer::default())
        .layer(RetryLayer::default())
        .finish();

    Ok(op)
}

pub fn new_gcs_operator(credential: String, bucket: String) -> ConnectorResult<Operator> {
    // Create gcs builder.
    let builder = Gcs::default().bucket(&bucket).credential(&credential);

    let operator: Operator = Operator::new(builder)?
        .layer(LoggingLayer::default())
        .layer(RetryLayer::default())
        .finish();
    Ok(operator)
}

pub fn new_azblob_operator(
    endpoint: String,
    account_name: String,
    account_key: String,
    container_name: String,
) -> ConnectorResult<Operator> {
    // Create azblob builder.
    let mut builder = Azblob::default();
    builder = builder
        .container(&container_name)
        .endpoint(&endpoint)
        .account_name(&account_name)
        .account_key(&account_key);

    let operator: Operator = Operator::new(builder)?
        .layer(LoggingLayer::default())
        .layer(RetryLayer::default())
        .finish();
    Ok(operator)
}

#[derive(Debug, Clone)]
pub enum FileScanBackend {
    S3,
    Gcs,
    Azblob,
}

pub fn extract_bucket_and_file_name(
    location: &str,
    file_scan_backend: &FileScanBackend,
) -> ConnectorResult<(String, String)> {
    let url = Url::parse(location)?;
    let bucket = url
        .host_str()
        .ok_or_else(|| {
            Error::new(
                ErrorKind::DataInvalid,
                format!("Invalid url: {}, missing bucket", location),
            )
        })?
        .to_owned();
    let prefix = match file_scan_backend {
        FileScanBackend::S3 => format!("s3://{}/", bucket),
        FileScanBackend::Gcs => format!("gcs://{}/", bucket),
        FileScanBackend::Azblob => format!("azblob://{}/", bucket),
    };
    let file_name = location[prefix.len()..].to_string();
    Ok((bucket, file_name))
}

pub async fn list_data_directory(
    op: Operator,
    dir: String,
    file_scan_backend: &FileScanBackend,
) -> Result<Vec<String>, anyhow::Error> {
    let (bucket, file_name) = extract_bucket_and_file_name(&dir, file_scan_backend)?;
    let prefix = match file_scan_backend {
        FileScanBackend::S3 => format!("s3://{}/", bucket),
        FileScanBackend::Gcs => format!("gcs://{}/", bucket),
        FileScanBackend::Azblob => format!("azblob://{}/", bucket),
    };
    if dir.starts_with(&prefix) {
        op.list(&file_name)
            .await
            .map_err(|e| anyhow!(e))
            .map(|list| {
                list.into_iter()
                    .map(|entry| prefix.clone() + entry.path())
                    .collect()
            })
    } else {
        Err(Error::new(
            ErrorKind::DataInvalid,
            format!("Invalid url: {}, should start with {}", dir, prefix),
        ))?
    }
}

/// Extracts a suitable `ProjectionMask` from a Parquet file schema based on the user's requested schema.
///
/// This function is utilized for column pruning of Parquet files. It checks the user's requested schema
/// against the schema of the currently read Parquet file. If the provided `columns` are `None`
/// or if the Parquet file contains nested data types, it returns `ProjectionMask::all()`. Otherwise,
/// it returns only the columns where both the data type and column name match the requested schema,
/// facilitating efficient reading of the `RecordBatch`.
///
/// # Parameters
/// - `columns`: An optional vector of `Column` representing the user's requested schema.
/// - `metadata`: A reference to `FileMetaData` containing the schema and metadata of the Parquet file.
///
/// # Returns
/// - A `ConnectorResult<ProjectionMask>`, which represents the valid columns in the Parquet file schema
///   that correspond to the requested schema. If an error occurs during processing, it returns an
///   appropriate error.
pub fn get_project_mask(
    columns: Option<Vec<Column>>,
    metadata: &FileMetaData,
) -> ConnectorResult<ProjectionMask> {
    match columns {
        Some(rw_columns) => {
            let root_column_names = metadata
                .schema_descr()
                .root_schema()
                .get_fields()
                .iter()
                .map(|field| field.name())
                .collect_vec();

            let converted_arrow_schema =
                parquet_to_arrow_schema(metadata.schema_descr(), metadata.key_value_metadata())
                    .map_err(anyhow::Error::from)?;
            let valid_column_indices: Vec<usize> = rw_columns
                .iter()
                .filter_map(|column| {
                    root_column_names
                        .iter()
                        .position(|&name| name == column.name)
                        .and_then(|pos| {
                            let arrow_data_type: &risingwave_common::array::arrow::arrow_schema_iceberg::DataType = converted_arrow_schema.field_with_name(&column.name).ok()?.data_type();
                            let rw_data_type: &risingwave_common::types::DataType = &column.data_type;
                            if is_parquet_schema_match_source_schema(arrow_data_type, rw_data_type) {
                                Some(pos)
                            } else {
                                None
                            }
                        })
                })
                .collect();

            Ok(ProjectionMask::roots(
                metadata.schema_descr(),
                valid_column_indices,
            ))
        }
        None => Ok(ProjectionMask::all()),
    }
}

/// Reads a specified Parquet file and converts its content into a stream of chunks.
pub async fn read_parquet_file(
    op: Operator,
    file_name: String,
    rw_columns: Option<Vec<Column>>,
    parser_columns: Option<Vec<SourceColumnDesc>>,
    batch_size: usize,
    offset: usize,
<<<<<<< HEAD
    parquet_source_skip_row_count_metrics: Option<
        risingwave_common::metrics::LabelGuardedMetric<
            prometheus::core::GenericCounter<prometheus::core::AtomicU64>,
            5,
=======
    file_source_input_row_count_metrics: Option<
        risingwave_common::metrics::LabelGuardedMetric<
            prometheus::core::GenericCounter<prometheus::core::AtomicU64>,
            4,
>>>>>>> 95441a6c
        >,
    >,
) -> ConnectorResult<
    Pin<Box<dyn Stream<Item = Result<StreamChunk, crate::error::ConnectorError>> + Send>>,
> {
    let mut reader: tokio_util::compat::Compat<opendal::FuturesAsyncReader> = op
        .reader_with(&file_name)
        .into_future() // Unlike `rustc`, `try_stream` seems require manual `into_future`.
        .await?
        .into_futures_async_read(..)
        .await?
        .compat();
    let parquet_metadata = reader.get_metadata().await.map_err(anyhow::Error::from)?;

    let file_metadata = parquet_metadata.file_metadata();
    let projection_mask = get_project_mask(rw_columns, file_metadata)?;

    // For the Parquet format, we directly convert from a record batch to a stream chunk.
    // Therefore, the offset of the Parquet file represents the current position in terms of the number of rows read from the file.
    let record_batch_stream = ParquetRecordBatchStreamBuilder::new(reader)
        .await?
        .with_batch_size(batch_size)
        .with_projection(projection_mask)
        .with_offset(offset)
        .build()?;
    let converted_arrow_schema = parquet_to_arrow_schema(
        file_metadata.schema_descr(),
        file_metadata.key_value_metadata(),
    )
    .map_err(anyhow::Error::from)?;
    let columns = match parser_columns {
        Some(columns) => columns,
        None => converted_arrow_schema
            .fields
            .iter()
            .enumerate()
            .map(|(index, field_ref)| {
                let data_type = IcebergArrowConvert.type_from_field(field_ref).unwrap();
                let column_desc = ColumnDesc::named(
                    field_ref.name().clone(),
                    ColumnId::new(index as i32),
                    data_type,
                );
                SourceColumnDesc::from(&column_desc)
            })
            .collect(),
    };
    let parquet_parser = ParquetParser::new(columns, file_name, offset)?;
    let msg_stream: Pin<
        Box<dyn Stream<Item = Result<StreamChunk, crate::error::ConnectorError>> + Send>,
<<<<<<< HEAD
    > = parquet_parser.into_stream(record_batch_stream, parquet_source_skip_row_count_metrics);
=======
    > = parquet_parser.into_stream(
        record_batch_stream,
        file_source_input_row_count_metrics.clone(),
    );
>>>>>>> 95441a6c
    Ok(msg_stream)
}

pub async fn get_parquet_fields(
    op: Operator,
    file_name: String,
) -> ConnectorResult<risingwave_common::array::arrow::arrow_schema_iceberg::Fields> {
    let mut reader: tokio_util::compat::Compat<opendal::FuturesAsyncReader> = op
        .reader_with(&file_name)
        .into_future() // Unlike `rustc`, `try_stream` seems require manual `into_future`.
        .await?
        .into_futures_async_read(..)
        .await?
        .compat();
    let parquet_metadata = reader.get_metadata().await.map_err(anyhow::Error::from)?;

    let file_metadata = parquet_metadata.file_metadata();
    let converted_arrow_schema = parquet_to_arrow_schema(
        file_metadata.schema_descr(),
        file_metadata.key_value_metadata(),
    )
    .map_err(anyhow::Error::from)?;
    let fields: risingwave_common::array::arrow::arrow_schema_iceberg::Fields =
        converted_arrow_schema.fields;
    Ok(fields)
<<<<<<< HEAD
}

/// This function checks whether the schema of a Parquet file matches the user defined schema.
/// It handles the following special cases:
/// - Arrow's `timestamp(_, None)` types (all four time units) match with RisingWave's `TimeStamp` type.
/// - Arrow's `timestamp(_, Some)` matches with RisingWave's `TimeStamptz` type.
/// - Since RisingWave does not have an `UInt` type:
///   - Arrow's `UInt8` matches with RisingWave's `Int16`.
///   - Arrow's `UInt16` matches with RisingWave's `Int32`.
///   - Arrow's `UInt32` matches with RisingWave's `Int64`.
///   - Arrow's `UInt64` matches with RisingWave's `Decimal`.
/// - Arrow's `Float16` matches with RisingWave's `Float32`.
pub fn is_parquet_schema_match_source_schema(
    arrow_data_type: &ArrowDateType,
    rw_data_type: &RwDataType,
) -> bool {
    let is_match = matches!(
        (arrow_data_type, rw_data_type),
        (ArrowDateType::Boolean, RwDataType::Boolean)
            | (
                ArrowDateType::Int8 | ArrowDateType::Int16 | ArrowDateType::UInt8,
                RwDataType::Int16
            )
            | (
                ArrowDateType::Int32 | ArrowDateType::UInt16,
                RwDataType::Int32
            )
            | (
                ArrowDateType::Int64 | ArrowDateType::UInt32,
                RwDataType::Int64
            )
            | (
                ArrowDateType::UInt64 | ArrowDateType::Decimal128(_, _),
                RwDataType::Decimal
            )
            | (ArrowDateType::Decimal256(_, _), RwDataType::Int256)
            | (
                ArrowDateType::Float16 | ArrowDateType::Float32,
                RwDataType::Float32
            )
            | (ArrowDateType::Float64, RwDataType::Float64)
            | (ArrowDateType::Timestamp(_, None), RwDataType::Timestamp)
            | (
                ArrowDateType::Timestamp(_, Some(_)),
                RwDataType::Timestamptz
            )
            | (ArrowDateType::Date32, RwDataType::Date)
            | (
                ArrowDateType::Time32(_) | ArrowDateType::Time64(_),
                RwDataType::Time
            )
            | (
                ArrowDateType::Interval(IntervalUnit::MonthDayNano),
                RwDataType::Interval
            )
            | (
                ArrowDateType::Utf8 | ArrowDateType::LargeUtf8,
                RwDataType::Varchar
            )
            | (
                ArrowDateType::Binary | ArrowDateType::LargeBinary,
                RwDataType::Bytea
            )
            | (ArrowDateType::List(_), RwDataType::List(_))
            | (ArrowDateType::Struct(_), RwDataType::Struct(_))
            | (ArrowDateType::Map(_, _), RwDataType::Map(_))
    );

    if !is_match {
        tracing::info!(
            "Type mismatch when reading parquet files: Parquet DataType: {:?}, User defined DataType: {:?}",
            arrow_data_type,
            rw_data_type
        );
    }

    is_match
=======
>>>>>>> 95441a6c
}<|MERGE_RESOLUTION|>--- conflicted
+++ resolved
@@ -283,17 +283,16 @@
     parser_columns: Option<Vec<SourceColumnDesc>>,
     batch_size: usize,
     offset: usize,
-<<<<<<< HEAD
-    parquet_source_skip_row_count_metrics: Option<
-        risingwave_common::metrics::LabelGuardedMetric<
-            prometheus::core::GenericCounter<prometheus::core::AtomicU64>,
-            5,
-=======
     file_source_input_row_count_metrics: Option<
         risingwave_common::metrics::LabelGuardedMetric<
             prometheus::core::GenericCounter<prometheus::core::AtomicU64>,
             4,
->>>>>>> 95441a6c
+        >,
+    >,
+    parquet_source_skip_row_count_metrics: Option<
+        risingwave_common::metrics::LabelGuardedMetric<
+            prometheus::core::GenericCounter<prometheus::core::AtomicU64>,
+            4,
         >,
     >,
 ) -> ConnectorResult<
@@ -344,14 +343,11 @@
     let parquet_parser = ParquetParser::new(columns, file_name, offset)?;
     let msg_stream: Pin<
         Box<dyn Stream<Item = Result<StreamChunk, crate::error::ConnectorError>> + Send>,
-<<<<<<< HEAD
-    > = parquet_parser.into_stream(record_batch_stream, parquet_source_skip_row_count_metrics);
-=======
     > = parquet_parser.into_stream(
         record_batch_stream,
-        file_source_input_row_count_metrics.clone(),
+        parquet_source_skip_row_count_metrics,
+        file_source_input_row_count_metrics,
     );
->>>>>>> 95441a6c
     Ok(msg_stream)
 }
 
@@ -377,84 +373,4 @@
     let fields: risingwave_common::array::arrow::arrow_schema_iceberg::Fields =
         converted_arrow_schema.fields;
     Ok(fields)
-<<<<<<< HEAD
-}
-
-/// This function checks whether the schema of a Parquet file matches the user defined schema.
-/// It handles the following special cases:
-/// - Arrow's `timestamp(_, None)` types (all four time units) match with RisingWave's `TimeStamp` type.
-/// - Arrow's `timestamp(_, Some)` matches with RisingWave's `TimeStamptz` type.
-/// - Since RisingWave does not have an `UInt` type:
-///   - Arrow's `UInt8` matches with RisingWave's `Int16`.
-///   - Arrow's `UInt16` matches with RisingWave's `Int32`.
-///   - Arrow's `UInt32` matches with RisingWave's `Int64`.
-///   - Arrow's `UInt64` matches with RisingWave's `Decimal`.
-/// - Arrow's `Float16` matches with RisingWave's `Float32`.
-pub fn is_parquet_schema_match_source_schema(
-    arrow_data_type: &ArrowDateType,
-    rw_data_type: &RwDataType,
-) -> bool {
-    let is_match = matches!(
-        (arrow_data_type, rw_data_type),
-        (ArrowDateType::Boolean, RwDataType::Boolean)
-            | (
-                ArrowDateType::Int8 | ArrowDateType::Int16 | ArrowDateType::UInt8,
-                RwDataType::Int16
-            )
-            | (
-                ArrowDateType::Int32 | ArrowDateType::UInt16,
-                RwDataType::Int32
-            )
-            | (
-                ArrowDateType::Int64 | ArrowDateType::UInt32,
-                RwDataType::Int64
-            )
-            | (
-                ArrowDateType::UInt64 | ArrowDateType::Decimal128(_, _),
-                RwDataType::Decimal
-            )
-            | (ArrowDateType::Decimal256(_, _), RwDataType::Int256)
-            | (
-                ArrowDateType::Float16 | ArrowDateType::Float32,
-                RwDataType::Float32
-            )
-            | (ArrowDateType::Float64, RwDataType::Float64)
-            | (ArrowDateType::Timestamp(_, None), RwDataType::Timestamp)
-            | (
-                ArrowDateType::Timestamp(_, Some(_)),
-                RwDataType::Timestamptz
-            )
-            | (ArrowDateType::Date32, RwDataType::Date)
-            | (
-                ArrowDateType::Time32(_) | ArrowDateType::Time64(_),
-                RwDataType::Time
-            )
-            | (
-                ArrowDateType::Interval(IntervalUnit::MonthDayNano),
-                RwDataType::Interval
-            )
-            | (
-                ArrowDateType::Utf8 | ArrowDateType::LargeUtf8,
-                RwDataType::Varchar
-            )
-            | (
-                ArrowDateType::Binary | ArrowDateType::LargeBinary,
-                RwDataType::Bytea
-            )
-            | (ArrowDateType::List(_), RwDataType::List(_))
-            | (ArrowDateType::Struct(_), RwDataType::Struct(_))
-            | (ArrowDateType::Map(_, _), RwDataType::Map(_))
-    );
-
-    if !is_match {
-        tracing::info!(
-            "Type mismatch when reading parquet files: Parquet DataType: {:?}, User defined DataType: {:?}",
-            arrow_data_type,
-            rw_data_type
-        );
-    }
-
-    is_match
-=======
->>>>>>> 95441a6c
 }