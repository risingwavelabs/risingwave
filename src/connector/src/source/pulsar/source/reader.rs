// Copyright 2025 RisingWave Labs
//
// Licensed under the Apache License, Version 2.0 (the "License");
// you may not use this file except in compliance with the License.
// You may obtain a copy of the License at
//
//     http://www.apache.org/licenses/LICENSE-2.0
//
// Unless required by applicable law or agreed to in writing, software
// distributed under the License is distributed on an "AS IS" BASIS,
// WITHOUT WARRANTIES OR CONDITIONS OF ANY KIND, either express or implied.
// See the License for the specific language governing permissions and
// limitations under the License.

use std::sync::LazyLock;
use std::task::Poll;

use anyhow::Context;
use async_trait::async_trait;
use futures::StreamExt;
use futures_async_stream::try_stream;
use itertools::Itertools;
use moka::future::Cache as MokaCache;
use pulsar::consumer::{InitialPosition, Message};
use pulsar::message::proto::MessageIdData;
use pulsar::{Consumer, ConsumerBuilder, ConsumerOptions, Pulsar, SubType, TokioExecutor};
use pulsar_prost::Message as PulsarProstMessage;
use risingwave_common::{bail, ensure};
use thiserror_ext::AsReport;

use crate::error::ConnectorResult;
use crate::parser::ParserConfig;
use crate::source::pulsar::split::PulsarSplit;
use crate::source::pulsar::{PulsarEnumeratorOffset, PulsarProperties};
use crate::source::{
    BoxSourceChunkStream, Column, SourceContextRef, SourceMessage, SplitId, SplitMetaData,
    SplitReader, build_pulsar_ack_channel_id, into_chunk_stream,
};
pub static PULSAR_ACK_CHANNEL: LazyLock<
    MokaCache<String, tokio::sync::mpsc::UnboundedSender<Vec<u8>>>,
> = LazyLock::new(|| moka::future::Cache::builder().build()); // mapping:

const PULSAR_DEFAULT_SUBSCRIPTION_PREFIX: &str = "rw-consumer";

pub enum PulsarSplitReader {
    Broker(PulsarBrokerReader),
}

#[async_trait]
impl SplitReader for PulsarSplitReader {
    type Properties = PulsarProperties;
    type Split = PulsarSplit;

    async fn new(
        props: PulsarProperties,
        splits: Vec<PulsarSplit>,
        parser_config: ParserConfig,
        source_ctx: SourceContextRef,
        _columns: Option<Vec<Column>>,
    ) -> ConnectorResult<Self> {
        ensure!(splits.len() == 1, "only support single split");
        let split = splits.into_iter().next().unwrap();
        let topic = split.topic.to_string();

        tracing::debug!("creating consumer for pulsar split topic {}", topic,);

        if props.iceberg_loader_enabled.unwrap_or(false) {
            bail!("PulsarIcebergReader has already been deprecated");
        } else {
            Ok(Self::Broker(
                PulsarBrokerReader::new(props, vec![split], parser_config, source_ctx, None)
                    .await?,
            ))
        }
    }

    fn into_stream(self) -> BoxSourceChunkStream {
        match self {
            Self::Broker(reader) => {
                let (parser_config, source_context) =
                    (reader.parser_config.clone(), reader.source_ctx.clone());
                Box::pin(into_chunk_stream(
                    reader.into_data_stream(),
                    parser_config,
                    source_context,
                ))
            }
        }
    }
}

/// Filter offset for pulsar messages
#[derive(Debug, Clone)]
pub struct PulsarFilterOffset {
    /// Entry ID of the message
    pub entry_id: u64,
    /// Batch index of the message, if any
    pub batch_index: Option<i32>,
}

/// This reader reads from pulsar broker
pub struct PulsarBrokerReader {
    #[expect(dead_code)]
    pulsar: Pulsar<TokioExecutor>,
    consumer: Consumer<Vec<u8>, TokioExecutor>,
    split: PulsarSplit,
    split_id: SplitId,
    parser_config: ParserConfig,
    source_ctx: SourceContextRef,

    // for filter out already read messages
    already_read_offset: Option<PulsarFilterOffset>,
}

// {ledger_id}:{entry_id}:{partition}:{batch_index}
fn parse_message_id(id: &str) -> ConnectorResult<MessageIdData> {
    let splits = id.split(':').collect_vec();

    if splits.len() < 2 || splits.len() > 4 {
        bail!("illegal message id string {}", id);
    }

    let ledger_id = splits[0].parse::<u64>().context("illegal ledger id")?;
    let entry_id = splits[1].parse::<u64>().context("illegal entry id")?;

    let mut message_id = MessageIdData {
        ledger_id,
        entry_id,
        partition: None,
        batch_index: None,
        ack_set: vec![],
        batch_size: None,
        first_chunk_message_id: None,
    };

    if splits.len() > 2 {
        let partition = splits[2].parse::<i32>().context("illegal partition")?;
        message_id.partition = Some(partition);
    }

    if splits.len() == 4 {
        let batch_index = splits[3].parse::<i32>().context("illegal batch index")?;
        message_id.batch_index = Some(batch_index);
    }

    Ok(message_id)
}

#[async_trait]
impl SplitReader for PulsarBrokerReader {
    type Properties = PulsarProperties;
    type Split = PulsarSplit;

    async fn new(
        props: PulsarProperties,
        splits: Vec<PulsarSplit>,
        parser_config: ParserConfig,
        source_ctx: SourceContextRef,
        _columns: Option<Vec<Column>>,
    ) -> ConnectorResult<Self> {
        ensure!(splits.len() == 1, "only support single split");
        let split = splits.into_iter().next().unwrap();
        let pulsar = props
            .common
            .build_client(&props.oauth, &props.aws_auth_props)
            .await?;
        let topic = split.topic.to_string();

        tracing::debug!("creating consumer for pulsar split topic {}", topic,);

        let mut builder: ConsumerBuilder<TokioExecutor> = pulsar
            .consumer()
            .with_topic(&topic)
            .with_subscription_type(SubType::Exclusive)
            .with_subscription(format!(
                "{}-{}-{}",
                props
                    .subscription_name_prefix
                    .unwrap_or(PULSAR_DEFAULT_SUBSCRIPTION_PREFIX.to_owned()),
                source_ctx.fragment_id,
                source_ctx.actor_id
            ));

<<<<<<< HEAD
        if let Some(delay) = props.subscription_unacked_resend_delay {
            builder = builder.with_unacked_message_resend_delay(Some(delay));
        }
=======
        let mut already_read_offset = None;
>>>>>>> d58087a3

        let builder = match split.start_offset.clone() {
            PulsarEnumeratorOffset::Earliest => {
                if topic.starts_with("non-persistent://") {
                    tracing::warn!(
                        "Earliest offset is not supported for non-persistent topic, use Latest instead"
                    );
                    builder.with_options(
                        ConsumerOptions::default().with_initial_position(InitialPosition::Latest),
                    )
                } else {
                    builder.with_options(
                        ConsumerOptions::default()
                            .with_initial_position(InitialPosition::Earliest)
                            .durable(false),
                    )
                }
            }
            PulsarEnumeratorOffset::Latest => builder.with_options(
                ConsumerOptions::default()
                    .with_initial_position(InitialPosition::Latest)
                    .durable(false),
            ),
            PulsarEnumeratorOffset::MessageId(m) => {
                if topic.starts_with("non-persistent://") {
                    tracing::warn!(
                        "MessageId offset is not supported for non-persistent topic, use Latest instead"
                    );
                    builder.with_options(
                        ConsumerOptions::default().with_initial_position(InitialPosition::Latest),
                    )
                } else {
                    let start_message_id = parse_message_id(m.as_str())?;
                    already_read_offset = Some(PulsarFilterOffset {
                        entry_id: start_message_id.entry_id,
                        batch_index: start_message_id.batch_index,
                    });
                    builder.with_options(pulsar::ConsumerOptions {
                        durable: Some(false),
                        start_message_id: Some(start_message_id),
                        ..Default::default()
                    })
                }
            }

            PulsarEnumeratorOffset::Timestamp(_) => builder,
        };

        let consumer: Consumer<Vec<u8>, _> = builder.build().await?;
        if let PulsarEnumeratorOffset::Timestamp(_ts) = split.start_offset {
            // FIXME: Here we need pulsar-rs to support the send + sync consumer
            // consumer
            //     .seek(None, None, Some(ts as u64), pulsar.clone())
            //     .await?;
        }

        tracing::info!("consumer created with split {:?}", split);

        Ok(Self {
            pulsar,
            consumer,
            split_id: split.id(),
            split,
            parser_config,
            source_ctx,
            already_read_offset,
        })
    }

    fn into_stream(self) -> BoxSourceChunkStream {
        let parser_config = self.parser_config.clone();
        let source_context = self.source_ctx.clone();
        into_chunk_stream(self.into_data_stream(), parser_config, source_context)
    }
}

impl PulsarBrokerReader {
    #[try_stream(ok = Vec<SourceMessage>, error = crate::error::ConnectorError)]
    async fn into_data_stream(self) {
        let max_chunk_size = self.source_ctx.source_ctrl_opts.chunk_size;
        let mut already_read_offset = self.already_read_offset;
        #[for_await]
        for msgs in self.into_stream().await.ready_chunks(max_chunk_size) {
            let msgs = msgs
                .into_iter()
                .collect::<Result<Vec<Message<Vec<u8>>>, _>>()?;
            let mut res = Vec::with_capacity(msgs.len());
            for msg in msgs {
<<<<<<< HEAD
=======
                let msg = msg?;

                if let Some(PulsarFilterOffset {
                    entry_id,
                    batch_index,
                }) = already_read_offset
                {
                    let message_id = msg.message_id();

                    // for most case, we only compare `entry_id`
                    // but for batch message, we need to compare `batch_index` if the `entry_id` is the same
                    if message_id.entry_id <= entry_id && message_id.batch_index <= batch_index {
                        tracing::info!(
                            "skipping message with entry_id: {}, batch_index: {:?} as expected offset after entry_id {} batch_index {:?}",
                            message_id.entry_id,
                            message_id.batch_index,
                            entry_id,
                            batch_index
                        );
                        continue;
                    } else {
                        already_read_offset = None;
                    }
                }

>>>>>>> d58087a3
                let msg = SourceMessage::from(msg);
                res.push(msg);
            }
            yield res;
        }
    }

    async fn into_stream(self) -> PulsarConsumeStream {
        let (ack_tx, ack_rx) = tokio::sync::mpsc::unbounded_channel();
        let channel_entry = build_pulsar_ack_channel_id(&self.source_ctx.source_id, &self.split_id);
        PULSAR_ACK_CHANNEL
            .entry(channel_entry)
            .and_upsert_with(|_| std::future::ready(ack_tx))
            .await;

        PulsarConsumeStream {
            source_ctx: self.source_ctx,
            split_id: self.split_id,
            pulsar_reader: self.consumer,
            ack_rx,
            topic: self.split.topic.to_string(),
        }
    }
}

struct PulsarConsumeStream {
    source_ctx: SourceContextRef,
    split_id: SplitId,
    pulsar_reader: Consumer<Vec<u8>, TokioExecutor>,
    ack_rx: tokio::sync::mpsc::UnboundedReceiver<Vec<u8>>,
    topic: String,
}

impl PulsarConsumeStream {
    fn do_ack(&mut self, message_id_bytes: Vec<u8>) {
        let message_id = match MessageIdData::decode(message_id_bytes.as_slice()) {
            Ok(message_id) => message_id,
            Err(e) => {
                tracing::warn!(
                    error=%e.as_report(), "meet error when decode message id, skip ack"
                );
                return;
            }
        };
        let topic = self.topic.clone();
        tracing::debug!(
            "ack message id: {:?} from channel {}",
            message_id,
            build_pulsar_ack_channel_id(&self.source_ctx.source_id, &self.split_id)
        );
        #[cfg(not(madsim))]
        {
            // FIXME: madsim does not support block_on and block_in_place
            let _ = tokio::task::block_in_place(move || {
                tokio::runtime::Handle::current().block_on(async {
                    self.pulsar_reader
                        .cumulative_ack_with_id(&topic, message_id)
                        .await
                })
            })
            .map_err(|e| {
                tracing::warn!(
                    error=%e.as_report(), "meet error when ack message"
                )
            });
        }
    }
}

impl futures::Stream for PulsarConsumeStream {
    type Item = Result<pulsar::consumer::Message<Vec<u8>>, pulsar::error::Error>;

    fn poll_next(
        mut self: std::pin::Pin<&mut Self>,
        cx: &mut std::task::Context<'_>,
    ) -> std::task::Poll<Option<Self::Item>> {
        match (
            self.ack_rx.poll_recv(cx),
            self.pulsar_reader.poll_next_unpin(cx),
        ) {
            (Poll::Pending, Poll::Pending) => {}
            (Poll::Ready(some_ack), Poll::Pending) => {
                if let Some(ack_message_id) = some_ack {
                    self.do_ack(ack_message_id);
                }
            }
            (Poll::Pending, Poll::Ready(maybe_message)) => match maybe_message {
                Some(Ok(msg)) => {
                    return Poll::Ready(Some(Ok(msg)));
                }
                Some(Err(e)) => {
                    return Poll::Ready(Some(Err(e)));
                }
                None => {}
            },
            (Poll::Ready(some_ack), Poll::Ready(maybe_message)) => {
                if let Some(ack_message_id) = some_ack {
                    self.do_ack(ack_message_id);
                }
                match maybe_message {
                    Some(Ok(msg)) => {
                        return Poll::Ready(Some(Ok(msg)));
                    }
                    Some(Err(e)) => {
                        return Poll::Ready(Some(Err(e)));
                    }
                    None => {}
                }
            }
        }

        Poll::Pending
    }
}<|MERGE_RESOLUTION|>--- conflicted
+++ resolved
@@ -181,13 +181,11 @@
                 source_ctx.actor_id
             ));
 
-<<<<<<< HEAD
         if let Some(delay) = props.subscription_unacked_resend_delay {
             builder = builder.with_unacked_message_resend_delay(Some(delay));
         }
-=======
+
         let mut already_read_offset = None;
->>>>>>> d58087a3
 
         let builder = match split.start_offset.clone() {
             PulsarEnumeratorOffset::Earliest => {
@@ -266,9 +264,9 @@
 
 impl PulsarBrokerReader {
     #[try_stream(ok = Vec<SourceMessage>, error = crate::error::ConnectorError)]
-    async fn into_data_stream(self) {
+    async fn into_data_stream(mut self) {
         let max_chunk_size = self.source_ctx.source_ctrl_opts.chunk_size;
-        let mut already_read_offset = self.already_read_offset;
+        let mut already_read_offset = self.already_read_offset.take();
         #[for_await]
         for msgs in self.into_stream().await.ready_chunks(max_chunk_size) {
             let msgs = msgs
@@ -276,10 +274,6 @@
                 .collect::<Result<Vec<Message<Vec<u8>>>, _>>()?;
             let mut res = Vec::with_capacity(msgs.len());
             for msg in msgs {
-<<<<<<< HEAD
-=======
-                let msg = msg?;
-
                 if let Some(PulsarFilterOffset {
                     entry_id,
                     batch_index,
@@ -303,7 +297,6 @@
                     }
                 }
 
->>>>>>> d58087a3
                 let msg = SourceMessage::from(msg);
                 res.push(msg);
             }
