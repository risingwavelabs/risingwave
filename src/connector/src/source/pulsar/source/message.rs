// Copyright 2025 RisingWave Labs
//
// Licensed under the Apache License, Version 2.0 (the "License");
// you may not use this file except in compliance with the License.
// You may obtain a copy of the License at
//
//     http://www.apache.org/licenses/LICENSE-2.0
//
// Unless required by applicable law or agreed to in writing, software
// distributed under the License is distributed on an "AS IS" BASIS,
// WITHOUT WARRANTIES OR CONDITIONS OF ANY KIND, either express or implied.
// See the License for the specific language governing permissions and
// limitations under the License.

use pulsar::consumer::Message;
use pulsar_prost::Message as PulsarProstMessage;

use crate::source::{SourceMessage, SourceMeta};

#[derive(Debug, Clone)]
pub struct PulsarMeta {
    pub schema_version: Option<Vec<u8>>,
    pub ack_message_id: Option<Vec<u8>>,
}

impl From<Message<Vec<u8>>> for SourceMessage {
    fn from(msg: Message<Vec<u8>>) -> Self {
        let message_id = msg.message_id.id;
        let ack_data_bytes = message_id.encode_to_vec();

        SourceMessage {
            key: msg.payload.metadata.partition_key.clone().map(|k| k.into()),
            payload: Some(msg.payload.data),
            offset: format!(
                "{}:{}:{}:{}",
                message_id.ledger_id,
                message_id.entry_id,
                message_id.partition.unwrap_or(-1),
                message_id.batch_index.unwrap_or(-1)
            ),
            split_id: msg.topic.into(),
            meta: SourceMeta::Pulsar(PulsarMeta {
<<<<<<< HEAD
                schema_version: msg.payload.metadata.schema_version.clone(),
                ack_message_id: Some(ack_data_bytes),
=======
                schema_version: msg.payload.metadata.schema_version,
>>>>>>> 7fea82d3
            }),
        }
    }
}<|MERGE_RESOLUTION|>--- conflicted
+++ resolved
@@ -40,12 +40,8 @@
             ),
             split_id: msg.topic.into(),
             meta: SourceMeta::Pulsar(PulsarMeta {
-<<<<<<< HEAD
-                schema_version: msg.payload.metadata.schema_version.clone(),
+                schema_version: msg.payload.metadata.schema_version,
                 ack_message_id: Some(ack_data_bytes),
-=======
-                schema_version: msg.payload.metadata.schema_version,
->>>>>>> 7fea82d3
             }),
         }
     }
