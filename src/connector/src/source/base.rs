// Copyright 2025 RisingWave Labs
//
// Licensed under the Apache License, Version 2.0 (the "License");
// you may not use this file except in compliance with the License.
// You may obtain a copy of the License at
//
//     http://www.apache.org/licenses/LICENSE-2.0
//
// Unless required by applicable law or agreed to in writing, software
// distributed under the License is distributed on an "AS IS" BASIS,
// WITHOUT WARRANTIES OR CONDITIONS OF ANY KIND, either express or implied.
// See the License for the specific language governing permissions and
// limitations under the License.

use std::collections::{BTreeMap, HashMap};
use std::sync::Arc;

use anyhow::anyhow;
use async_trait::async_trait;
use bytes::Bytes;
use enum_as_inner::EnumAsInner;
use futures::future::try_join_all;
use futures::stream::BoxStream;
use futures::{Stream, StreamExt};
use itertools::Itertools;
use risingwave_common::array::StreamChunk;
use risingwave_common::bail;
use risingwave_common::catalog::TableId;
use risingwave_common::secret::LocalSecretManager;
use risingwave_common::types::{JsonbVal, Scalar};
use risingwave_pb::catalog::{PbSource, PbStreamSourceInfo};
use risingwave_pb::plan_common::ExternalTableDesc;
use risingwave_pb::source::ConnectorSplit;
use rw_futures_util::select_all;
use serde::de::DeserializeOwned;
use serde_json::json;
use tokio::sync::mpsc;

use super::cdc::DebeziumCdcMeta;
use super::datagen::DatagenMeta;
use super::google_pubsub::GooglePubsubMeta;
use super::kafka::KafkaMeta;
use super::kinesis::KinesisMeta;
use super::monitor::SourceMetrics;
use super::nats::source::NatsMeta;
use super::nexmark::source::message::NexmarkMeta;
use super::pulsar::source::PulsarMeta;
use super::{AZBLOB_CONNECTOR, GCS_CONNECTOR, OPENDAL_S3_CONNECTOR, POSIX_FS_CONNECTOR};
use crate::enforce_secret::EnforceSecret;
use crate::error::ConnectorResult as Result;
use crate::parser::ParserConfig;
use crate::parser::schema_change::SchemaChangeEnvelope;
use crate::source::SplitImpl::{CitusCdc, MongodbCdc, MysqlCdc, PostgresCdc, SqlServerCdc};
use crate::source::monitor::EnumeratorMetrics;
use crate::with_options::WithOptions;
use crate::{
    WithOptionsSecResolved, WithPropertiesExt, dispatch_source_prop, dispatch_split_impl,
    for_all_connections, for_all_sources, impl_connection, impl_connector_properties, impl_split,
    match_source_name_str,
};

const SPLIT_TYPE_FIELD: &str = "split_type";
const SPLIT_INFO_FIELD: &str = "split_info";
pub const UPSTREAM_SOURCE_KEY: &str = "connector";

pub const WEBHOOK_CONNECTOR: &str = "webhook";

pub trait TryFromBTreeMap: Sized + UnknownFields {
    /// Used to initialize the source properties from the raw untyped `WITH` options.
    fn try_from_btreemap(
        props: BTreeMap<String, String>,
        deny_unknown_fields: bool,
    ) -> Result<Self>;
}

/// Represents `WITH` options for sources.
///
/// Each instance should add a `#[derive(with_options::WithOptions)]` marker.
pub trait SourceProperties:
    TryFromBTreeMap + Clone + WithOptions + std::fmt::Debug + EnforceSecret
{
    const SOURCE_NAME: &'static str;
    type Split: SplitMetaData
        + TryFrom<SplitImpl, Error = crate::error::ConnectorError>
        + Into<SplitImpl>;
    type SplitEnumerator: SplitEnumerator<Properties = Self, Split = Self::Split>;
    type SplitReader: SplitReader<Split = Self::Split, Properties = Self>;

    /// Load additional info from `PbSource`. Currently only used by CDC.
    fn init_from_pb_source(&mut self, _source: &PbSource) {}

    /// Load additional info from `ExternalTableDesc`. Currently only used by CDC.
    fn init_from_pb_cdc_table_desc(&mut self, _table_desc: &ExternalTableDesc) {}
}

pub trait UnknownFields {
    /// Unrecognized fields in the `WITH` clause.
    fn unknown_fields(&self) -> HashMap<String, String>;
}

impl<P: DeserializeOwned + UnknownFields> TryFromBTreeMap for P {
    fn try_from_btreemap(
        props: BTreeMap<String, String>,
        deny_unknown_fields: bool,
    ) -> Result<Self> {
        let json_value = serde_json::to_value(props)?;
        let res = serde_json::from_value::<P>(json_value)?;

        if !deny_unknown_fields || res.unknown_fields().is_empty() {
            Ok(res)
        } else {
            bail!(
                "Unknown fields in the WITH clause: {:?}",
                res.unknown_fields()
            )
        }
    }
}

#[derive(Default)]
pub struct CreateSplitReaderOpt {
    pub support_multiple_splits: bool,
    pub seek_to_latest: bool,
}

#[derive(Default)]
pub struct CreateSplitReaderResult {
    pub latest_splits: Option<Vec<SplitImpl>>,
    pub backfill_info: HashMap<SplitId, BackfillInfo>,
}

pub async fn create_split_readers<P: SourceProperties>(
    prop: P,
    splits: Vec<SplitImpl>,
    parser_config: ParserConfig,
    source_ctx: SourceContextRef,
    columns: Option<Vec<Column>>,
    opt: CreateSplitReaderOpt,
) -> Result<(BoxSourceChunkStream, CreateSplitReaderResult)> {
    let splits = splits.into_iter().map(P::Split::try_from).try_collect()?;
    let mut res = CreateSplitReaderResult {
        backfill_info: HashMap::new(),
        latest_splits: None,
    };
    if opt.support_multiple_splits {
        let mut reader = P::SplitReader::new(
            prop.clone(),
            splits,
            parser_config.clone(),
            source_ctx.clone(),
            columns.clone(),
        )
        .await?;
        if opt.seek_to_latest {
            res.latest_splits = Some(reader.seek_to_latest().await?);
        }
        res.backfill_info = reader.backfill_info();
        Ok((reader.into_stream().boxed(), res))
    } else {
        let mut readers = try_join_all(splits.into_iter().map(|split| {
            // TODO: is this reader split across multiple threads...? Realistically, we want
            // source_ctx to live in a single actor.
            P::SplitReader::new(
                prop.clone(),
                vec![split],
                parser_config.clone(),
                source_ctx.clone(),
                columns.clone(),
            )
        }))
        .await?;
        if opt.seek_to_latest {
            let mut latest_splits = vec![];
            for reader in &mut readers {
                latest_splits.extend(reader.seek_to_latest().await?);
            }
            res.latest_splits = Some(latest_splits);
        }
        res.backfill_info = readers.iter().flat_map(|r| r.backfill_info()).collect();
        Ok((
            select_all(readers.into_iter().map(|r| r.into_stream())).boxed(),
            res,
        ))
    }
}

/// [`SplitEnumerator`] fetches the split metadata from the external source service.
/// NOTE: It runs in the meta server, so probably it should be moved to the `meta` crate.
#[async_trait]
pub trait SplitEnumerator: Sized + Send {
    type Split: SplitMetaData + Send;
    type Properties;

    async fn new(properties: Self::Properties, context: SourceEnumeratorContextRef)
    -> Result<Self>;
    async fn list_splits(&mut self) -> Result<Vec<Self::Split>>;
    /// Do some cleanup work when a fragment is dropped, e.g., drop Kafka consumer group.
    async fn on_drop_fragments(&mut self, _fragment_ids: Vec<u32>) -> Result<()> {
        Ok(())
    }
    /// Do some cleanup work when a backfill fragment is finished, e.g., drop Kafka consumer group.
    async fn on_finish_backfill(&mut self, _fragment_ids: Vec<u32>) -> Result<()> {
        Ok(())
    }
}

pub type SourceContextRef = Arc<SourceContext>;
pub type SourceEnumeratorContextRef = Arc<SourceEnumeratorContext>;

/// Dyn-compatible [`SplitEnumerator`].
#[async_trait]
pub trait AnySplitEnumerator: Send {
    async fn list_splits(&mut self) -> Result<Vec<SplitImpl>>;
    async fn on_drop_fragments(&mut self, _fragment_ids: Vec<u32>) -> Result<()>;
    async fn on_finish_backfill(&mut self, _fragment_ids: Vec<u32>) -> Result<()>;
}

#[async_trait]
impl<T: SplitEnumerator<Split: Into<SplitImpl>>> AnySplitEnumerator for T {
    async fn list_splits(&mut self) -> Result<Vec<SplitImpl>> {
        SplitEnumerator::list_splits(self)
            .await
            .map(|s| s.into_iter().map(|s| s.into()).collect())
    }

    async fn on_drop_fragments(&mut self, _fragment_ids: Vec<u32>) -> Result<()> {
        SplitEnumerator::on_drop_fragments(self, _fragment_ids).await
    }

    async fn on_finish_backfill(&mut self, _fragment_ids: Vec<u32>) -> Result<()> {
        SplitEnumerator::on_finish_backfill(self, _fragment_ids).await
    }
}

/// The max size of a chunk yielded by source stream.
pub const MAX_CHUNK_SIZE: usize = 1024;

#[derive(Debug, Clone, Copy)]
pub struct SourceCtrlOpts {
    /// The max size of a chunk yielded by source stream.
    pub chunk_size: usize,
    /// Whether to allow splitting a transaction into multiple chunks to meet the `max_chunk_size`.
    pub split_txn: bool,
}

// The options in `SourceCtrlOpts` are so important that we don't want to impl `Default` for it,
// so that we can prevent any unintentional use of the default value.
impl !Default for SourceCtrlOpts {}

impl SourceCtrlOpts {
    #[cfg(test)]
    pub fn for_test() -> Self {
        SourceCtrlOpts {
            chunk_size: 256,
            split_txn: false,
        }
    }
}

#[derive(Debug)]
pub struct SourceEnumeratorContext {
    pub info: SourceEnumeratorInfo,
    pub metrics: Arc<EnumeratorMetrics>,
}

impl SourceEnumeratorContext {
    /// Create a dummy `SourceEnumeratorContext` for testing purpose, or for the situation
    /// where the real context doesn't matter.
    pub fn dummy() -> SourceEnumeratorContext {
        SourceEnumeratorContext {
            info: SourceEnumeratorInfo { source_id: 0 },
            metrics: Arc::new(EnumeratorMetrics::default()),
        }
    }
}

#[derive(Clone, Debug)]
pub struct SourceEnumeratorInfo {
    pub source_id: u32,
}

#[derive(Debug, Clone)]
pub struct SourceContext {
    pub actor_id: u32,
    pub source_id: TableId,
    pub fragment_id: u32,
    pub source_name: String,
    pub metrics: Arc<SourceMetrics>,
    pub source_ctrl_opts: SourceCtrlOpts,
    pub connector_props: ConnectorProperties,
    // source parser put schema change event into this channel
    pub schema_change_tx:
        Option<mpsc::Sender<(SchemaChangeEnvelope, tokio::sync::oneshot::Sender<()>)>>,
}

impl SourceContext {
    pub fn new(
        actor_id: u32,
        source_id: TableId,
        fragment_id: u32,
        source_name: String,
        metrics: Arc<SourceMetrics>,
        source_ctrl_opts: SourceCtrlOpts,
        connector_props: ConnectorProperties,
        schema_change_channel: Option<
            mpsc::Sender<(SchemaChangeEnvelope, tokio::sync::oneshot::Sender<()>)>,
        >,
    ) -> Self {
        Self {
            actor_id,
            source_id,
            fragment_id,
            source_name,
            metrics,
            source_ctrl_opts,
            connector_props,
            schema_change_tx: schema_change_channel,
        }
    }

    /// Create a dummy `SourceContext` for testing purpose, or for the situation
    /// where the real context doesn't matter.
    pub fn dummy() -> Self {
        Self::new(
            0,
            TableId::new(0),
            0,
            "dummy".to_owned(),
            Arc::new(SourceMetrics::default()),
            SourceCtrlOpts {
                chunk_size: MAX_CHUNK_SIZE,
                split_txn: false,
            },
            ConnectorProperties::default(),
            None,
        )
    }
}

#[derive(Clone, Copy, Debug, PartialEq, Eq, Default)]
pub enum SourceFormat {
    #[default]
    Invalid,
    Native,
    None,
    Debezium,
    DebeziumMongo,
    Maxwell,
    Canal,
    Upsert,
    Plain,
}

/// Refer to [`crate::parser::EncodingProperties`]
#[derive(Clone, Copy, Debug, PartialEq, Eq, Default)]
pub enum SourceEncode {
    #[default]
    Invalid,
    Native,
    None,
    Avro,
    Csv,
    Protobuf,
    Json,
    Bytes,
    Parquet,
}

#[derive(Clone, Copy, Debug, PartialEq, Eq, Default)]
pub struct SourceStruct {
    pub format: SourceFormat,
    pub encode: SourceEncode,
}

impl SourceStruct {
    pub fn new(format: SourceFormat, encode: SourceEncode) -> Self {
        Self { format, encode }
    }
}

// Only return valid (format, encode)
pub fn extract_source_struct(info: &PbStreamSourceInfo) -> Result<SourceStruct> {
    use risingwave_pb::plan_common::{PbEncodeType, PbFormatType, RowFormatType};

    // old version meta.
    if let Ok(format) = info.get_row_format() {
        let (format, encode) = match format {
            RowFormatType::Json => (SourceFormat::Plain, SourceEncode::Json),
            RowFormatType::Protobuf => (SourceFormat::Plain, SourceEncode::Protobuf),
            RowFormatType::DebeziumJson => (SourceFormat::Debezium, SourceEncode::Json),
            RowFormatType::Avro => (SourceFormat::Plain, SourceEncode::Avro),
            RowFormatType::Maxwell => (SourceFormat::Maxwell, SourceEncode::Json),
            RowFormatType::CanalJson => (SourceFormat::Canal, SourceEncode::Json),
            RowFormatType::Csv => (SourceFormat::Plain, SourceEncode::Csv),
            RowFormatType::Native => (SourceFormat::Native, SourceEncode::Native),
            RowFormatType::DebeziumAvro => (SourceFormat::Debezium, SourceEncode::Avro),
            RowFormatType::UpsertJson => (SourceFormat::Upsert, SourceEncode::Json),
            RowFormatType::UpsertAvro => (SourceFormat::Upsert, SourceEncode::Avro),
            RowFormatType::DebeziumMongoJson => (SourceFormat::DebeziumMongo, SourceEncode::Json),
            RowFormatType::Bytes => (SourceFormat::Plain, SourceEncode::Bytes),
            RowFormatType::RowUnspecified => unreachable!(),
        };
        return Ok(SourceStruct::new(format, encode));
    }
    let source_format = info.get_format()?;
    let source_encode = info.get_row_encode()?;
    let (format, encode) = match (source_format, source_encode) {
        (PbFormatType::Plain, PbEncodeType::Json) => (SourceFormat::Plain, SourceEncode::Json),
        (PbFormatType::Plain, PbEncodeType::Protobuf) => {
            (SourceFormat::Plain, SourceEncode::Protobuf)
        }
        (PbFormatType::Debezium, PbEncodeType::Json) => {
            (SourceFormat::Debezium, SourceEncode::Json)
        }
        (PbFormatType::Plain, PbEncodeType::Avro) => (SourceFormat::Plain, SourceEncode::Avro),
        (PbFormatType::Maxwell, PbEncodeType::Json) => (SourceFormat::Maxwell, SourceEncode::Json),
        (PbFormatType::Canal, PbEncodeType::Json) => (SourceFormat::Canal, SourceEncode::Json),
        (PbFormatType::Plain, PbEncodeType::Csv) => (SourceFormat::Plain, SourceEncode::Csv),
        (PbFormatType::Plain, PbEncodeType::Parquet) => {
            (SourceFormat::Plain, SourceEncode::Parquet)
        }
        (PbFormatType::Native, PbEncodeType::Native) => {
            (SourceFormat::Native, SourceEncode::Native)
        }
        (PbFormatType::None, PbEncodeType::None) => (SourceFormat::None, SourceEncode::None),
        (PbFormatType::Debezium, PbEncodeType::Avro) => {
            (SourceFormat::Debezium, SourceEncode::Avro)
        }
        (PbFormatType::Upsert, PbEncodeType::Json) => (SourceFormat::Upsert, SourceEncode::Json),
        (PbFormatType::Upsert, PbEncodeType::Avro) => (SourceFormat::Upsert, SourceEncode::Avro),
        (PbFormatType::DebeziumMongo, PbEncodeType::Json) => {
            (SourceFormat::DebeziumMongo, SourceEncode::Json)
        }
        (PbFormatType::Plain, PbEncodeType::Bytes) => (SourceFormat::Plain, SourceEncode::Bytes),
        (PbFormatType::Upsert, PbEncodeType::Protobuf) => {
            (SourceFormat::Upsert, SourceEncode::Protobuf)
        }
        (format, encode) => {
            bail!(
                "Unsupported combination of format {:?} and encode {:?}",
                format,
                encode
            );
        }
    };
    Ok(SourceStruct::new(format, encode))
}

/// Stream of [`SourceMessage`]. Messages flow through the stream in the unit of a batch.
pub type BoxSourceMessageStream =
    BoxStream<'static, crate::error::ConnectorResult<Vec<SourceMessage>>>;
/// Stream of [`StreamChunk`]s parsed from the messages from the external source.
pub type BoxSourceChunkStream = BoxStream<'static, crate::error::ConnectorResult<StreamChunk>>;
pub type StreamChunkWithState = (StreamChunk, HashMap<SplitId, SplitImpl>);
pub type BoxSourceChunkWithStateStream =
    BoxStream<'static, crate::error::ConnectorResult<StreamChunkWithState>>;

/// Stream of [`Option<StreamChunk>`]s parsed from the messages from the external source.
pub type BoxStreamingFileSourceChunkStream =
    BoxStream<'static, crate::error::ConnectorResult<Option<StreamChunk>>>;

// Manually expand the trait alias to improve IDE experience.
pub trait SourceChunkStream:
    Stream<Item = crate::error::ConnectorResult<StreamChunk>> + Send + 'static
{
}
impl<T> SourceChunkStream for T where
    T: Stream<Item = crate::error::ConnectorResult<StreamChunk>> + Send + 'static
{
}

pub type BoxTryStream<M> = BoxStream<'static, crate::error::ConnectorResult<M>>;

/// [`SplitReader`] is a new abstraction of the external connector read interface which is
/// responsible for parsing, it is used to read messages from the outside and transform them into a
/// stream of parsed [`StreamChunk`]
#[async_trait]
pub trait SplitReader: Sized + Send {
    type Properties;
    type Split: SplitMetaData;

    async fn new(
        properties: Self::Properties,
        state: Vec<Self::Split>,
        parser_config: ParserConfig,
        source_ctx: SourceContextRef,
        columns: Option<Vec<Column>>,
    ) -> crate::error::ConnectorResult<Self>;

    fn into_stream(self) -> BoxSourceChunkStream;

    fn backfill_info(&self) -> HashMap<SplitId, BackfillInfo> {
        HashMap::new()
    }

    async fn seek_to_latest(&mut self) -> Result<Vec<SplitImpl>> {
        Err(anyhow!("seek_to_latest is not supported for this connector").into())
    }
}

/// Information used to determine whether we should start and finish source backfill.
///
/// XXX: if a connector cannot provide the latest offsets (but we want to make it shareable),
/// perhaps we should ban blocking DDL for it.
#[derive(Debug, Clone)]
pub enum BackfillInfo {
    HasDataToBackfill {
        /// The last available offsets for each split (**inclusive**).
        ///
        /// This will be used to determine whether source backfill is finished when
        /// there are no _new_ messages coming from upstream `SourceExecutor`. Otherwise,
        /// blocking DDL cannot finish until new messages come.
        ///
        /// When there are upstream messages, we will use the latest offsets from the upstream.
        latest_offset: String,
    },
    /// If there are no messages in the split at all, we don't need to start backfill.
    /// In this case, there will be no message from the backfill stream too.
    /// If we started backfill, we cannot finish it until new messages come.
    /// So we mark this a special case for optimization.
    NoDataToBackfill,
}

for_all_sources!(impl_connector_properties);

impl Default for ConnectorProperties {
    fn default() -> Self {
        ConnectorProperties::Test(Box::default())
    }
}

impl ConnectorProperties {
    pub fn is_new_fs_connector_hash_map(with_properties: &HashMap<String, String>) -> bool {
        with_properties
            .get(UPSTREAM_SOURCE_KEY)
            .map(|s| {
                s.eq_ignore_ascii_case(OPENDAL_S3_CONNECTOR)
                    || s.eq_ignore_ascii_case(POSIX_FS_CONNECTOR)
                    || s.eq_ignore_ascii_case(GCS_CONNECTOR)
                    || s.eq_ignore_ascii_case(AZBLOB_CONNECTOR)
            })
            .unwrap_or(false)
    }
}

impl ConnectorProperties {
    /// Creates typed source properties from the raw `WITH` properties.
    ///
    /// It checks the `connector` field, and them dispatches to the corresponding type's `try_from_btreemap` method.
    ///
    /// `deny_unknown_fields`: Since `WITH` options are persisted in meta, we do not deny unknown fields when restoring from
    /// existing data to avoid breaking backwards compatibility. We only deny unknown fields when creating new sources.
    pub fn extract(
        with_properties: WithOptionsSecResolved,
        deny_unknown_fields: bool,
    ) -> Result<Self> {
        let (options, secret_refs) = with_properties.into_parts();
        let mut options_with_secret =
            LocalSecretManager::global().fill_secrets(options, secret_refs)?;
        let connector = options_with_secret
            .remove(UPSTREAM_SOURCE_KEY)
            .ok_or_else(|| anyhow!("Must specify 'connector' in WITH clause"))?
            .to_lowercase();
        match_source_name_str!(
            connector.as_str(),
            PropType,
            PropType::try_from_btreemap(options_with_secret, deny_unknown_fields)
                .map(ConnectorProperties::from),
            |other| bail!("connector '{}' is not supported", other)
        )
    }

    pub fn enforce_secret_on_cloud_source(
        with_properties: &impl WithPropertiesExt,
    ) -> crate::error::ConnectorResult<()> {
        let connector = with_properties
            .get_connector()
            .ok_or_else(|| anyhow!("Must specify 'connector' in WITH clause"))?
            .to_lowercase();
        let key_iter = with_properties.key_iter();
        match_source_name_str!(
            connector.as_str(),
            PropType,
            PropType::enforce_secret(key_iter),
            |other| bail!("connector '{}' is not supported", other)
        )
    }

    pub fn enable_drop_split(&self) -> bool {
        // enable split scale in just for Kinesis
        matches!(
            self,
            ConnectorProperties::Kinesis(_) | ConnectorProperties::Nats(_)
        )
    }

    /// For most connectors, this should be false. When enabled, RisingWave should not track any progress.
    pub fn enable_adaptive_splits(&self) -> bool {
        matches!(self, ConnectorProperties::Nats(_))
    }

    /// Load additional info from `PbSource`. Currently only used by CDC.
    pub fn init_from_pb_source(&mut self, source: &PbSource) {
        dispatch_source_prop!(self, |prop| prop.init_from_pb_source(source))
    }

    /// Load additional info from `ExternalTableDesc`. Currently only used by CDC.
    pub fn init_from_pb_cdc_table_desc(&mut self, cdc_table_desc: &ExternalTableDesc) {
        dispatch_source_prop!(self, |prop| prop
            .init_from_pb_cdc_table_desc(cdc_table_desc))
    }

    pub fn support_multiple_splits(&self) -> bool {
        matches!(self, ConnectorProperties::Kafka(_))
            || matches!(self, ConnectorProperties::OpendalS3(_))
            || matches!(self, ConnectorProperties::Gcs(_))
            || matches!(self, ConnectorProperties::Azblob(_))
    }

    pub async fn create_split_enumerator(
        self,
        context: crate::source::base::SourceEnumeratorContextRef,
    ) -> crate::error::ConnectorResult<Box<dyn AnySplitEnumerator>> {
        let enumerator: Box<dyn AnySplitEnumerator> = dispatch_source_prop!(self, |prop| Box::new(
            <PropType as SourceProperties>::SplitEnumerator::new(*prop, context).await?
        ));
        Ok(enumerator)
    }

    pub async fn create_split_reader(
        self,
        splits: Vec<SplitImpl>,
        parser_config: ParserConfig,
        source_ctx: SourceContextRef,
        columns: Option<Vec<Column>>,
        mut opt: crate::source::CreateSplitReaderOpt,
    ) -> Result<(BoxSourceChunkStream, crate::source::CreateSplitReaderResult)> {
        opt.support_multiple_splits = self.support_multiple_splits();
        tracing::debug!(
            ?splits,
            support_multiple_splits = opt.support_multiple_splits,
            "spawning connector split reader",
        );

        dispatch_source_prop!(self, |prop| create_split_readers(
            *prop,
            splits,
            parser_config,
            source_ctx,
            columns,
            opt
        )
        .await)
    }
}

for_all_sources!(impl_split);
for_all_connections!(impl_connection);

impl From<&SplitImpl> for ConnectorSplit {
    fn from(split: &SplitImpl) -> Self {
        dispatch_split_impl!(split, |inner| {
            ConnectorSplit {
                split_type: String::from(PropType::SOURCE_NAME),
                encoded_split: inner.encode_to_bytes().to_vec(),
            }
        })
    }
}

impl TryFrom<&ConnectorSplit> for SplitImpl {
    type Error = crate::error::ConnectorError;

    fn try_from(split: &ConnectorSplit) -> std::result::Result<Self, Self::Error> {
        let split_type = split.split_type.to_lowercase();
        match_source_name_str!(
            split_type.as_str(),
            PropType,
            {
                <PropType as SourceProperties>::Split::restore_from_bytes(
                    split.encoded_split.as_ref(),
                )
                .map(Into::into)
            },
            |other| bail!("connector '{}' is not supported", other)
        )
    }
}

impl SplitImpl {
    fn restore_from_json_inner(split_type: &str, value: JsonbVal) -> Result<Self> {
        let split_type = split_type.to_lowercase();
        match_source_name_str!(
            split_type.as_str(),
            PropType,
            <PropType as SourceProperties>::Split::restore_from_json(value).map(Into::into),
            |other| bail!("connector '{}' is not supported", other)
        )
    }

    pub fn is_cdc_split(&self) -> bool {
        matches!(
            self,
            MysqlCdc(_) | PostgresCdc(_) | MongodbCdc(_) | CitusCdc(_) | SqlServerCdc(_)
        )
    }

    /// Get the current split offset.
    pub fn get_cdc_split_offset(&self) -> String {
        match self {
            MysqlCdc(split) => split.start_offset().clone().unwrap_or_default(),
            PostgresCdc(split) => split.start_offset().clone().unwrap_or_default(),
            MongodbCdc(split) => split.start_offset().clone().unwrap_or_default(),
            CitusCdc(split) => split.start_offset().clone().unwrap_or_default(),
            SqlServerCdc(split) => split.start_offset().clone().unwrap_or_default(),
            _ => unreachable!("get_cdc_split_offset() is only for cdc split"),
        }
    }
}

impl SplitMetaData for SplitImpl {
    fn id(&self) -> SplitId {
        dispatch_split_impl!(self, |inner| inner.id())
    }

    fn encode_to_json(&self) -> JsonbVal {
        use serde_json::json;
        let inner = self.encode_to_json_inner().take();
        json!({ SPLIT_TYPE_FIELD: self.get_type(), SPLIT_INFO_FIELD: inner}).into()
    }

    fn restore_from_json(value: JsonbVal) -> Result<Self> {
        let mut value = value.take();
        let json_obj = value.as_object_mut().unwrap();
        let split_type = json_obj
            .remove(SPLIT_TYPE_FIELD)
            .unwrap()
            .as_str()
            .unwrap()
            .to_owned();
        let inner_value = json_obj.remove(SPLIT_INFO_FIELD).unwrap();
        Self::restore_from_json_inner(&split_type, inner_value.into())
    }

    fn update_offset(&mut self, last_seen_offset: String) -> Result<()> {
        dispatch_split_impl!(self, |inner| inner.update_offset(last_seen_offset))
    }
}

impl SplitImpl {
    pub fn get_type(&self) -> String {
        dispatch_split_impl!(self, |_inner| PropType::SOURCE_NAME.to_owned())
    }

    pub fn update_in_place(&mut self, last_seen_offset: String) -> Result<()> {
        dispatch_split_impl!(self, |inner| inner.update_offset(last_seen_offset)?);
        Ok(())
    }

    pub fn encode_to_json_inner(&self) -> JsonbVal {
        dispatch_split_impl!(self, |inner| inner.encode_to_json())
    }
}

use risingwave_common::types::DataType;

#[derive(Clone, Debug)]
pub struct Column {
    pub name: String,
    pub data_type: DataType,
    /// This field is only used by datagen.
    pub is_visible: bool,
}

/// Split id resides in every source message, use `Arc` to avoid copying.
pub type SplitId = Arc<str>;

/// The message pumped from the external source service.
/// The third-party message structs will eventually be transformed into this struct.
#[derive(Debug, Clone)]
pub struct SourceMessage {
    pub key: Option<Vec<u8>>,
    pub payload: Option<Vec<u8>>,
    pub offset: String, // TODO: use `Arc<str>`
    pub split_id: SplitId,
    pub meta: SourceMeta,
}

impl SourceMessage {
    /// Create a dummy `SourceMessage` with all fields unset for testing purposes.
    pub fn dummy() -> Self {
        Self {
            key: None,
            payload: None,
            offset: "".to_owned(),
            split_id: "".into(),
            meta: SourceMeta::Empty,
        }
    }

    /// Check whether the source message is a CDC heartbeat message.
    pub fn is_cdc_heartbeat(&self) -> bool {
        self.key.is_none() && self.payload.is_none()
    }
}

#[derive(Debug, Clone)]
pub enum SourceMeta {
    Kafka(KafkaMeta),
    Kinesis(KinesisMeta),
    Pulsar(PulsarMeta),
    Nexmark(NexmarkMeta),
    GooglePubsub(GooglePubsubMeta),
    Datagen(DatagenMeta),
    DebeziumCdc(DebeziumCdcMeta),
    Nats(NatsMeta),
    // For the source that doesn't have meta data.
    Empty,
}

/// Implement Eq manually to ignore the `meta` field.
impl PartialEq for SourceMessage {
    fn eq(&self, other: &Self) -> bool {
        self.offset == other.offset
            && self.split_id == other.split_id
            && self.payload == other.payload
    }
}
impl Eq for SourceMessage {}

/// The metadata of a split.
pub trait SplitMetaData: Sized {
    fn id(&self) -> SplitId;
    fn encode_to_bytes(&self) -> Bytes {
        self.encode_to_json()
            .as_scalar_ref()
            .value_serialize()
            .into()
    }
    fn restore_from_bytes(bytes: &[u8]) -> Result<Self> {
        Self::restore_from_json(JsonbVal::value_deserialize(bytes).unwrap())
    }

    /// Encode the whole split metadata to a JSON object
    fn encode_to_json(&self) -> JsonbVal;
    fn restore_from_json(value: JsonbVal) -> Result<Self>;
    fn update_offset(&mut self, last_seen_offset: String) -> crate::error::ConnectorResult<()>;
}

/// [`ConnectorState`] maintains the consuming splits' info. In specific split readers,
/// `ConnectorState` cannot be [`None`] and contains one(for mq split readers) or many(for fs
/// split readers) [`SplitImpl`]. If no split is assigned to source executor, `ConnectorState` is
/// [`None`] and the created source stream will be a pending stream.
pub type ConnectorState = Option<Vec<SplitImpl>>;

#[cfg(test)]
mod tests {
    use maplit::*;
    use nexmark::event::EventType;

    use super::*;
    use crate::source::cdc::{DebeziumCdcSplit, Mysql};
    use crate::source::kafka::KafkaSplit;

    #[test]
    fn test_split_impl_get_fn() -> Result<()> {
        let split = KafkaSplit::new(0, Some(0), Some(0), "demo".to_owned());
        let split_impl = SplitImpl::Kafka(split.clone());
        let get_value = split_impl.into_kafka().unwrap();
        println!("{:?}", get_value);
        assert_eq!(split.encode_to_bytes(), get_value.encode_to_bytes());
        assert_eq!(split.encode_to_json(), get_value.encode_to_json());

        Ok(())
    }

    #[test]
    fn test_cdc_split_state() -> Result<()> {
        let offset_str = "{\"sourcePartition\":{\"server\":\"RW_CDC_mydb.products\"},\"sourceOffset\":{\"transaction_id\":null,\"ts_sec\":1670407377,\"file\":\"binlog.000001\",\"pos\":98587,\"row\":2,\"server_id\":1,\"event\":2}}";
        let split = DebeziumCdcSplit::<Mysql>::new(1001, Some(offset_str.to_owned()), None);
        let split_impl = SplitImpl::MysqlCdc(split);
        let encoded_split = split_impl.encode_to_bytes();
        let restored_split_impl = SplitImpl::restore_from_bytes(encoded_split.as_ref())?;
        assert_eq!(
            split_impl.encode_to_bytes(),
            restored_split_impl.encode_to_bytes()
        );
        assert_eq!(
            split_impl.encode_to_json(),
            restored_split_impl.encode_to_json()
        );

        let encoded_split = split_impl.encode_to_json();
        let restored_split_impl = SplitImpl::restore_from_json(encoded_split)?;
        assert_eq!(
            split_impl.encode_to_bytes(),
            restored_split_impl.encode_to_bytes()
        );
        assert_eq!(
            split_impl.encode_to_json(),
            restored_split_impl.encode_to_json()
        );
        Ok(())
    }

    #[test]
    fn test_extract_nexmark_config() {
        let props = convert_args!(btreemap!(
            "connector" => "nexmark",
            "nexmark.table.type" => "Person",
            "nexmark.split.num" => "1",
        ));

        let props =
            ConnectorProperties::extract(WithOptionsSecResolved::without_secrets(props), true)
                .unwrap();

        if let ConnectorProperties::Nexmark(props) = props {
            assert_eq!(props.table_type, Some(EventType::Person));
            assert_eq!(props.split_num, 1);
        } else {
            panic!("extract nexmark config failed");
        }
    }

    #[test]
    fn test_extract_kafka_config() {
        let props = convert_args!(btreemap!(
            "connector" => "kafka",
            "properties.bootstrap.server" => "b1,b2",
            "topic" => "test",
            "scan.startup.mode" => "earliest",
            "broker.rewrite.endpoints" => r#"{"b-1:9092":"dns-1", "b-2:9092":"dns-2"}"#,
        ));

        let props =
            ConnectorProperties::extract(WithOptionsSecResolved::without_secrets(props), true)
                .unwrap();
        if let ConnectorProperties::Kafka(k) = props {
            let btreemap = btreemap! {
                "b-1:9092".to_owned() => "dns-1".to_owned(),
                "b-2:9092".to_owned() => "dns-2".to_owned(),
            };
            assert_eq!(k.privatelink_common.broker_rewrite_map, Some(btreemap));
        } else {
            panic!("extract kafka config failed");
        }
    }

    #[test]
<<<<<<< HEAD
    fn test_enforce_secret_on_cloud() {
        use std::env::{remove_var, set_var};

        let props = convert_args!(btreemap!(
            "connector" => "kafka",
            "properties.bootstrap.server" => "b1,b2",
            "topic" => "test",
            "scan.startup.mode" => "earliest",
            "broker.rewrite.endpoints" => r#"{"b-1:9092":"dns-1", "b-2:9092":"dns-2"}"#,
            "properties.security.protocol" => "SASL_PLAINTEXT",
            "properties.sasl.mechanism" => "PLAIN",
            "properties.sasl.username" => "user",
            "properties.sasl.password" => "pass",
        ));

        let props_with_secret = WithOptionsSecResolved::without_secrets(props.clone());
        assert!(ConnectorProperties::enforce_secret_on_cloud_source(&props_with_secret).is_ok());

        unsafe {
            // comes from risingwave_common::util::deployment::Deployment
            remove_var("RISINGWAVE_CI");
            set_var("RISINGWAVE_CLOUD", "1");
        }
        assert!(ConnectorProperties::enforce_secret_on_cloud_source(&props_with_secret).is_err());
        unsafe {
            remove_var("RISINGWAVE_CLOUD");
            set_var("RISINGWAVE_CI", "1");
        }
    }

    #[test]
=======
>>>>>>> 5336ac17
    fn test_extract_cdc_properties() {
        let user_props_mysql = convert_args!(btreemap!(
            "connector" => "mysql-cdc",
            "database.hostname" => "127.0.0.1",
            "database.port" => "3306",
            "database.user" => "root",
            "database.password" => "123456",
            "database.name" => "mydb",
            "table.name" => "products",
        ));

        let user_props_postgres = convert_args!(btreemap!(
            "connector" => "postgres-cdc",
            "database.hostname" => "127.0.0.1",
            "database.port" => "5432",
            "database.user" => "root",
            "database.password" => "654321",
            "schema.name" => "public",
            "database.name" => "mypgdb",
            "table.name" => "orders",
        ));

        let conn_props = ConnectorProperties::extract(
            WithOptionsSecResolved::without_secrets(user_props_mysql),
            true,
        )
        .unwrap();
        if let ConnectorProperties::MysqlCdc(c) = conn_props {
            assert_eq!(c.properties.get("database.hostname").unwrap(), "127.0.0.1");
            assert_eq!(c.properties.get("database.port").unwrap(), "3306");
            assert_eq!(c.properties.get("database.user").unwrap(), "root");
            assert_eq!(c.properties.get("database.password").unwrap(), "123456");
            assert_eq!(c.properties.get("database.name").unwrap(), "mydb");
            assert_eq!(c.properties.get("table.name").unwrap(), "products");
        } else {
            panic!("extract cdc config failed");
        }

        let conn_props = ConnectorProperties::extract(
            WithOptionsSecResolved::without_secrets(user_props_postgres),
            true,
        )
        .unwrap();
        if let ConnectorProperties::PostgresCdc(c) = conn_props {
            assert_eq!(c.properties.get("database.hostname").unwrap(), "127.0.0.1");
            assert_eq!(c.properties.get("database.port").unwrap(), "5432");
            assert_eq!(c.properties.get("database.user").unwrap(), "root");
            assert_eq!(c.properties.get("database.password").unwrap(), "654321");
            assert_eq!(c.properties.get("schema.name").unwrap(), "public");
            assert_eq!(c.properties.get("database.name").unwrap(), "mypgdb");
            assert_eq!(c.properties.get("table.name").unwrap(), "orders");
        } else {
            panic!("extract cdc config failed");
        }
    }
}<|MERGE_RESOLUTION|>--- conflicted
+++ resolved
@@ -948,40 +948,6 @@
     }
 
     #[test]
-<<<<<<< HEAD
-    fn test_enforce_secret_on_cloud() {
-        use std::env::{remove_var, set_var};
-
-        let props = convert_args!(btreemap!(
-            "connector" => "kafka",
-            "properties.bootstrap.server" => "b1,b2",
-            "topic" => "test",
-            "scan.startup.mode" => "earliest",
-            "broker.rewrite.endpoints" => r#"{"b-1:9092":"dns-1", "b-2:9092":"dns-2"}"#,
-            "properties.security.protocol" => "SASL_PLAINTEXT",
-            "properties.sasl.mechanism" => "PLAIN",
-            "properties.sasl.username" => "user",
-            "properties.sasl.password" => "pass",
-        ));
-
-        let props_with_secret = WithOptionsSecResolved::without_secrets(props.clone());
-        assert!(ConnectorProperties::enforce_secret_on_cloud_source(&props_with_secret).is_ok());
-
-        unsafe {
-            // comes from risingwave_common::util::deployment::Deployment
-            remove_var("RISINGWAVE_CI");
-            set_var("RISINGWAVE_CLOUD", "1");
-        }
-        assert!(ConnectorProperties::enforce_secret_on_cloud_source(&props_with_secret).is_err());
-        unsafe {
-            remove_var("RISINGWAVE_CLOUD");
-            set_var("RISINGWAVE_CI", "1");
-        }
-    }
-
-    #[test]
-=======
->>>>>>> 5336ac17
     fn test_extract_cdc_properties() {
         let user_props_mysql = convert_args!(btreemap!(
             "connector" => "mysql-cdc",
