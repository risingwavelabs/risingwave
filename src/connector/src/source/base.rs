--- conflicted
+++ resolved
@@ -334,12 +334,9 @@
     // source parser put schema change event into this channel
     pub schema_change_tx:
         Option<mpsc::Sender<(SchemaChangeEnvelope, tokio::sync::oneshot::Sender<()>)>>,
-<<<<<<< HEAD
     pub schema_change_failure_policy: crate::source::cdc::SchemaChangeFailurePolicy,
-=======
     // callback function to report CDC auto schema change fail events
     pub on_cdc_auto_schema_change_failure: Option<CdcAutoSchemaChangeFailCallback>,
->>>>>>> bd850b67
 }
 
 impl SourceContext {
@@ -366,6 +363,7 @@
             connector_props,
             schema_change_channel,
             None,
+            schema_change_failure_policy,
         )
     }
 
@@ -381,6 +379,7 @@
             mpsc::Sender<(SchemaChangeEnvelope, tokio::sync::oneshot::Sender<()>)>,
         >,
         on_cdc_auto_schema_change_failure: Option<CdcAutoSchemaChangeFailCallback>,
+        schema_change_failure_policy: crate::source::cdc::SchemaChangeFailurePolicy,
     ) -> Self {
         Self {
             actor_id,
@@ -391,11 +390,9 @@
             source_ctrl_opts,
             connector_props,
             schema_change_tx: schema_change_channel,
-<<<<<<< HEAD
+
+            on_cdc_auto_schema_change_failure,
             schema_change_failure_policy,
-=======
-            on_cdc_auto_schema_change_failure,
->>>>>>> bd850b67
         }
     }
 
