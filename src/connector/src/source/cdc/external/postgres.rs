--- conflicted
+++ resolved
@@ -13,6 +13,7 @@
 // limitations under the License.
 
 use std::cmp::Ordering;
+use std::collections::HashMap;
 
 use anyhow::{anyhow, Context};
 use futures::stream::BoxStream;
@@ -229,11 +230,6 @@
 }
 
 pub struct PostgresExternalTableReader {
-<<<<<<< HEAD
-=======
-    #[expect(dead_code)]
-    config: ExternalTableConfig,
->>>>>>> 8a211d68
     rw_schema: Schema,
     field_names: String,
     prepared_scan_stmt: Statement,
@@ -456,10 +452,8 @@
 
 #[cfg(test)]
 mod tests {
-<<<<<<< HEAD
-=======
+
     use std::collections::HashMap;
->>>>>>> 8a211d68
 
     use futures::pin_mut;
     use futures_async_stream::for_await;
@@ -468,7 +462,6 @@
     use risingwave_common::row::OwnedRow;
     use risingwave_common::types::{DataType, ScalarImpl};
 
-<<<<<<< HEAD
     use crate::source::cdc::external::postgres::{
         PostgresExternalTable, PostgresExternalTableReader, PostgresOffset,
     };
@@ -494,10 +487,6 @@
         println!("columns: {:?}", &table.column_descs);
         println!("primary keys: {:?}", &table.pk_names);
     }
-=======
-    use crate::source::cdc::external::postgres::{PostgresExternalTableReader, PostgresOffset};
-    use crate::source::cdc::external::{ExternalTableConfig, ExternalTableReader, SchemaTableName};
->>>>>>> 8a211d68
 
     #[test]
     fn test_postgres_offset() {
