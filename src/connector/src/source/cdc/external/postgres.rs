--- conflicted
+++ resolved
@@ -21,11 +21,7 @@
 use itertools::Itertools;
 use risingwave_common::catalog::{Field, Schema};
 use risingwave_common::row::{OwnedRow, Row};
-<<<<<<< HEAD
-use risingwave_common::types::DataType;
-=======
 use risingwave_common::types::{DataType, Datum, ScalarImpl, ToOwnedDatum};
->>>>>>> 6b44a1d8
 use risingwave_common::util::iter_util::ZipEqFast;
 use serde_derive::{Deserialize, Serialize};
 use tokio_postgres::types::{PgLsn, Type as PgType};
@@ -765,56 +761,6 @@
     Ok(data_type)
 }
 
-pub fn type_name_to_pg_type(ty_name: &str) -> Option<PgType> {
-    match ty_name.to_lowercase().as_str() {
-        "smallint" | "int2" => Some(PgType::INT2),
-        "integer" | "int" | "int4" => Some(PgType::INT4),
-        "bigint" | "int8" => Some(PgType::INT8),
-        "real" | "float4" => Some(PgType::FLOAT4),
-        "double precision" | "float8" => Some(PgType::FLOAT8),
-        "numeric" | "decimal" => Some(PgType::NUMERIC),
-        "boolean" | "bool" => Some(PgType::BOOL),
-        "varchar" | "character varying" => Some(PgType::VARCHAR),
-        "char" | "character" | "bpchar" => Some(PgType::BPCHAR),
-        "text" => Some(PgType::TEXT),
-        "bytea" => Some(PgType::BYTEA),
-        "date" => Some(PgType::DATE),
-        "time" | "time without time zone" => Some(PgType::TIME),
-        "timestamp" | "timestamp without time zone" => Some(PgType::TIMESTAMP),
-        "timestamptz" | "timestamp with time zone" => Some(PgType::TIMESTAMPTZ),
-        "interval" => Some(PgType::INTERVAL),
-        "json" => Some(PgType::JSON),
-        "jsonb" => Some(PgType::JSONB),
-        "uuid" => Some(PgType::UUID),
-        "point" => Some(PgType::POINT),
-        _ => None,
-    }
-}
-
-pub fn pg_type_to_rw_type(pg_type: &PgType) -> ConnectorResult<DataType> {
-    let data_type = match *pg_type {
-        PgType::BOOL => DataType::Boolean,
-        PgType::INT2 => DataType::Int16,
-        PgType::INT4 => DataType::Int32,
-        PgType::INT8 => DataType::Int64,
-        PgType::FLOAT4 => DataType::Float32,
-        PgType::FLOAT8 => DataType::Float64,
-        PgType::NUMERIC => DataType::Decimal,
-        PgType::DATE => DataType::Date,
-        PgType::TIME => DataType::Time,
-        PgType::TIMESTAMP => DataType::Timestamp,
-        PgType::TIMESTAMPTZ => DataType::Timestamptz,
-        PgType::INTERVAL => DataType::Interval,
-        PgType::VARCHAR | PgType::TEXT | PgType::BPCHAR => DataType::Varchar,
-        PgType::BYTEA => DataType::Bytea,
-        PgType::JSON | PgType::JSONB => DataType::Jsonb,
-        _ => {
-            return Err(anyhow::anyhow!("unsupported postgres type: {}", pg_type).into());
-        }
-    };
-    Ok(data_type)
-}
-
 #[cfg(test)]
 mod tests {
     use std::collections::HashMap;
