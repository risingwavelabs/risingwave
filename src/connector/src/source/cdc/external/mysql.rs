// Copyright 2025 RisingWave Labs
//
// Licensed under the Apache License, Version 2.0 (the "License");
// you may not use this file except in compliance with the License.
// You may obtain a copy of the License at
//
//     http://www.apache.org/licenses/LICENSE-2.0
//
// Unless required by applicable law or agreed to in writing, software
// distributed under the License is distributed on an "AS IS" BASIS,
// WITHOUT WARRANTIES OR CONDITIONS OF ANY KIND, either express or implied.
// See the License for the specific language governing permissions and
// limitations under the License.

use std::collections::HashMap;

use anyhow::{Context, anyhow};
use chrono::{DateTime, NaiveDateTime};
use futures::stream::BoxStream;
use futures::{StreamExt, pin_mut, stream};
use futures_async_stream::try_stream;
use itertools::Itertools;
use mysql_async::prelude::*;
use mysql_common::params::Params;
use mysql_common::value::Value;
use risingwave_common::bail;
use risingwave_common::catalog::{CDC_OFFSET_COLUMN_NAME, ColumnDesc, ColumnId, Field, Schema};
use risingwave_common::row::OwnedRow;
use risingwave_common::types::{DataType, Datum, Decimal, F32, ScalarImpl};
use risingwave_common::util::iter_util::ZipEqFast;
use sea_schema::mysql::def::{ColumnDefault, ColumnKey, ColumnType};
use sea_schema::mysql::discovery::SchemaDiscovery;
use sea_schema::mysql::query::SchemaQueryBuilder;
use sea_schema::sea_query::{Alias, IntoIden};
use serde::{Deserialize, Serialize};
use sqlx::MySqlPool;
use sqlx::mysql::MySqlConnectOptions;
use thiserror_ext::AsReport;

use crate::connector_common::SslMode;
// Re-export SslMode for convenience
pub use crate::connector_common::SslMode as MySqlSslMode;
use crate::error::{ConnectorError, ConnectorResult};
use crate::source::CdcTableSnapshotSplit;
use crate::source::cdc::external::{
    CdcOffset, CdcOffsetParseFunc, CdcTableSnapshotSplitOption, DebeziumOffset,
    ExternalTableConfig, ExternalTableReader, SchemaTableName, mysql_row_to_owned_row,
};

/// Build MySQL connection pool with proper SSL configuration.
///
/// This helper function creates a `mysql_async::Pool` with all necessary configurations
/// including SSL settings. Use this function to ensure consistent MySQL connection setup
/// across the codebase.
///
/// # Arguments
/// * `host` - MySQL server hostname or IP address
/// * `port` - MySQL server port
/// * `username` - MySQL username
/// * `password` - MySQL password
/// * `database` - Database name
/// * `ssl_mode` - SSL mode configuration (disabled, preferred, required, verify-ca, verify-full)
///
/// # Returns
/// Returns a configured `mysql_async::Pool` ready for use
pub fn build_mysql_connection_pool(
    host: &str,
    port: u16,
    username: &str,
    password: &str,
    database: &str,
    ssl_mode: SslMode,
) -> mysql_async::Pool {
    let mut opts_builder = mysql_async::OptsBuilder::default()
        .user(Some(username))
        .pass(Some(password))
        .ip_or_hostname(host)
        .tcp_port(port)
        .db_name(Some(database));

    opts_builder = match ssl_mode {
        SslMode::Disabled | SslMode::Preferred => opts_builder.ssl_opts(None),
        // verify-ca and verify-full are same as required for mysql now
        SslMode::Required | SslMode::VerifyCa | SslMode::VerifyFull => {
            let ssl_without_verify = mysql_async::SslOpts::default()
                .with_danger_accept_invalid_certs(true)
                .with_danger_skip_domain_validation(true);
            opts_builder.ssl_opts(Some(ssl_without_verify))
        }
    };

    mysql_async::Pool::new(opts_builder)
}

#[derive(Debug, Clone, Default, PartialEq, PartialOrd, Serialize, Deserialize)]
pub struct MySqlOffset {
    pub filename: String,
    pub position: u64,
}

impl MySqlOffset {
    pub fn new(filename: String, position: u64) -> Self {
        Self { filename, position }
    }
}

impl MySqlOffset {
    pub fn parse_debezium_offset(offset: &str) -> ConnectorResult<Self> {
        let dbz_offset: DebeziumOffset = serde_json::from_str(offset)
            .with_context(|| format!("invalid upstream offset: {}", offset))?;

        Ok(Self {
            filename: dbz_offset
                .source_offset
                .file
                .context("binlog file not found in offset")?,
            position: dbz_offset
                .source_offset
                .pos
                .context("binlog position not found in offset")?,
        })
    }
}

pub struct MySqlExternalTable {
    column_descs: Vec<ColumnDesc>,
    pk_names: Vec<String>,
}

impl MySqlExternalTable {
    pub async fn connect(config: ExternalTableConfig) -> ConnectorResult<Self> {
        tracing::debug!("connect to mysql");
        let options = MySqlConnectOptions::new()
            .username(&config.username)
            .password(&config.password)
            .host(&config.host)
            .port(config.port.parse::<u16>().unwrap())
            .database(&config.database)
            .ssl_mode(match config.ssl_mode {
                SslMode::Disabled => sqlx::mysql::MySqlSslMode::Disabled,
                SslMode::Preferred => sqlx::mysql::MySqlSslMode::Preferred,
                SslMode::Required => sqlx::mysql::MySqlSslMode::Required,
                _ => {
                    return Err(anyhow!("unsupported SSL mode").into());
                }
            });

        let connection = MySqlPool::connect_with(options).await?;
        let mut schema_discovery = SchemaDiscovery::new(connection, config.database.as_str());

        // discover system version first
        let system_info = schema_discovery.discover_system().await?;
        schema_discovery.query = SchemaQueryBuilder::new(system_info.clone());
        let schema = Alias::new(config.database.as_str()).into_iden();
        let table = Alias::new(config.table.as_str()).into_iden();
        let columns = schema_discovery
            .discover_columns(schema, table, &system_info)
            .await?;
        let mut column_descs = vec![];
        let mut pk_names = vec![];
        for col in columns {
            let data_type = mysql_type_to_rw_type(&col.col_type)?;
            // column name in mysql is case-insensitive, convert to lowercase
            let col_name = col.name.to_lowercase();
            let column_desc = if let Some(default) = col.default {
                let snapshot_value = derive_default_value(default.clone(), &data_type)
                    .unwrap_or_else(|e| {
                        tracing::warn!(
                            column = col_name,
                            ?default,
                            %data_type,
                            error = %e.as_report(),
                            "failed to derive column default value, fallback to `NULL`",
                        );
                        None
                    });

                ColumnDesc::named_with_default_value(
                    col_name.clone(),
                    ColumnId::placeholder(),
                    data_type.clone(),
                    snapshot_value,
                )
            } else {
                ColumnDesc::named(col_name.clone(), ColumnId::placeholder(), data_type)
            };

            column_descs.push(column_desc);
            if matches!(col.key, ColumnKey::Primary) {
                pk_names.push(col_name);
            }
        }

        if pk_names.is_empty() {
            return Err(anyhow!("MySQL table doesn't define the primary key").into());
        }
        Ok(Self {
            column_descs,
            pk_names,
        })
    }

    pub fn column_descs(&self) -> &Vec<ColumnDesc> {
        &self.column_descs
    }

    pub fn pk_names(&self) -> &Vec<String> {
        &self.pk_names
    }
}

fn derive_default_value(default: ColumnDefault, data_type: &DataType) -> ConnectorResult<Datum> {
    let datum = match default {
        ColumnDefault::Null => None,
        ColumnDefault::Int(val) => match data_type {
            DataType::Int16 => Some(ScalarImpl::Int16(val as _)),
            DataType::Int32 => Some(ScalarImpl::Int32(val as _)),
            DataType::Int64 => Some(ScalarImpl::Int64(val)),
            DataType::Varchar => {
                // should be the Enum type which is mapped to Varchar
                Some(ScalarImpl::from(val.to_string()))
            }
            _ => bail!("unexpected default value type for integer"),
        },
        ColumnDefault::Real(val) => match data_type {
            DataType::Float32 => Some(ScalarImpl::Float32(F32::from(val as f32))),
            DataType::Float64 => Some(ScalarImpl::Float64(val.into())),
            DataType::Decimal => Some(ScalarImpl::Decimal(
                Decimal::try_from(val).context("failed to convert default value to decimal")?,
            )),
            _ => bail!("unexpected default value type for real"),
        },
        ColumnDefault::String(mut val) => {
            // mysql timestamp is mapped to timestamptz, we use UTC timezone to
            // interpret its value
            if data_type == &DataType::Timestamptz {
                val = timestamp_val_to_timestamptz(val.as_str())?;
            }
            Some(ScalarImpl::from_text(val.as_str(), data_type).map_err(|e| anyhow!(e)).context(
                "failed to parse mysql default value expression, only constant is supported",
            )?)
        }
        ColumnDefault::CurrentTimestamp | ColumnDefault::CustomExpr(_) => {
            bail!("MySQL CURRENT_TIMESTAMP and custom expression default value not supported")
        }
    };
    Ok(datum)
}

pub fn timestamp_val_to_timestamptz(value_text: &str) -> ConnectorResult<String> {
    let format = "%Y-%m-%d %H:%M:%S";
    let naive_datetime = NaiveDateTime::parse_from_str(value_text, format)
        .map_err(|err| anyhow!("failed to parse mysql timestamp value").context(err))?;
    let postgres_timestamptz: DateTime<chrono::Utc> =
        DateTime::<chrono::Utc>::from_naive_utc_and_offset(naive_datetime, chrono::Utc);
    Ok(postgres_timestamptz
        .format("%Y-%m-%d %H:%M:%S%:z")
        .to_string())
}

pub fn type_name_to_mysql_type(ty_name: &str) -> Option<ColumnType> {
    macro_rules! column_type {
        ($($name:literal => $variant:ident),* $(,)?) => {
            match ty_name.to_lowercase().as_str() {
                $(
                    $name => Some(ColumnType::$variant(Default::default())),
                )*
                "json" => Some(ColumnType::Json),
                "date" => Some(ColumnType::Date),
                "bool" => Some(ColumnType::Bool),
                "tinyblob" => Some(ColumnType::TinyBlob),
                "mediumblob" => Some(ColumnType::MediumBlob),
                "longblob" => Some(ColumnType::LongBlob),
                _ => None,
            }
        };
    }

    column_type! {
        "bit" => Bit,
        "tinyint" => TinyInt,
        "smallint" => SmallInt,
        "mediumint" => MediumInt,
        "int" => Int,
        "bigint" => BigInt,
        "decimal" => Decimal,
        "float" => Float,
        "double" => Double,
        "time" => Time,
        "datetime" => DateTime,
        "timestamp" => Timestamp,
        "char" => Char,
        "nchar" => NChar,
        "varchar" => Varchar,
        "nvarchar" => NVarchar,
        "binary" => Binary,
        "varbinary" => Varbinary,
        "text" => Text,
        "tinytext" => TinyText,
        "mediumtext" => MediumText,
        "longtext" => LongText,
        "blob" => Blob,
        "enum" => Enum,
        "set" => Set,
        "geometry" => Geometry,
        "point" => Point,
        "linestring" => LineString,
        "polygon" => Polygon,
        "multipoint" => MultiPoint,
        "multilinestring" => MultiLineString,
        "multipolygon" => MultiPolygon,
        "geometrycollection" => GeometryCollection,
    }
}

pub fn mysql_type_to_rw_type(col_type: &ColumnType) -> ConnectorResult<DataType> {
    let dtype = match col_type {
        ColumnType::Serial => DataType::Int32,
        ColumnType::Bit(attr) => {
            if let Some(1) = attr.maximum {
                DataType::Boolean
            } else {
                return Err(
                    anyhow!("BIT({}) type not supported", attr.maximum.unwrap_or(0)).into(),
                );
            }
        }
        ColumnType::TinyInt(_) | ColumnType::SmallInt(_) => DataType::Int16,
        ColumnType::Bool => DataType::Boolean,
        ColumnType::MediumInt(_) => DataType::Int32,
        ColumnType::Int(_) => DataType::Int32,
        ColumnType::BigInt(_) => DataType::Int64,
        ColumnType::Decimal(_) => DataType::Decimal,
        ColumnType::Float(_) => DataType::Float32,
        ColumnType::Double(_) => DataType::Float64,
        ColumnType::Date => DataType::Date,
        ColumnType::Time(_) => DataType::Time,
        ColumnType::DateTime(_) => DataType::Timestamp,
        ColumnType::Timestamp(_) => DataType::Timestamptz,
        ColumnType::Year => DataType::Int32,
        ColumnType::Char(_)
        | ColumnType::NChar(_)
        | ColumnType::Varchar(_)
        | ColumnType::NVarchar(_) => DataType::Varchar,
        ColumnType::Binary(_) | ColumnType::Varbinary(_) => DataType::Bytea,
        ColumnType::Text(_)
        | ColumnType::TinyText(_)
        | ColumnType::MediumText(_)
        | ColumnType::LongText(_) => DataType::Varchar,
        ColumnType::Blob(_)
        | ColumnType::TinyBlob
        | ColumnType::MediumBlob
        | ColumnType::LongBlob => DataType::Bytea,
        ColumnType::Enum(_) => DataType::Varchar,
        ColumnType::Json => DataType::Jsonb,
        ColumnType::Set(_) => {
            return Err(anyhow!("SET type not supported").into());
        }
        ColumnType::Geometry(_) => {
            return Err(anyhow!("GEOMETRY type not supported").into());
        }
        ColumnType::Point(_) => {
            return Err(anyhow!("POINT type not supported").into());
        }
        ColumnType::LineString(_) => {
            return Err(anyhow!("LINE string type not supported").into());
        }
        ColumnType::Polygon(_) => {
            return Err(anyhow!("POLYGON type not supported").into());
        }
        ColumnType::MultiPoint(_) => {
            return Err(anyhow!("MULTI POINT type not supported").into());
        }
        ColumnType::MultiLineString(_) => {
            return Err(anyhow!("MULTI LINE STRING type not supported").into());
        }
        ColumnType::MultiPolygon(_) => {
            return Err(anyhow!("MULTI POLYGON type not supported").into());
        }
        ColumnType::GeometryCollection(_) => {
            return Err(anyhow!("GEOMETRY COLLECTION type not supported").into());
        }
        ColumnType::Unknown(_) => {
            return Err(anyhow!("Unknown MySQL data type").into());
        }
    };

    Ok(dtype)
}

pub struct MySqlExternalTableReader {
    rw_schema: Schema,
    field_names: String,
    pool: mysql_async::Pool,
    upstream_mysql_pk_infos: Vec<(String, String)>, // (column_name, column_type)
    mysql_version: (u8, u8),
}

impl ExternalTableReader for MySqlExternalTableReader {
    async fn current_cdc_offset(&self) -> ConnectorResult<CdcOffset> {
        let mut conn = self.pool.get_conn().await?;

        // Choose SQL command based on MySQL version
        let sql = if self.is_mysql_8_4_or_later() {
            "SHOW BINARY LOG STATUS"
        } else {
            "SHOW MASTER STATUS"
        };

        tracing::debug!(
            "Using SQL command: {} for MySQL version {}.{}",
            sql,
            self.mysql_version.0,
            self.mysql_version.1
        );
        let mut rs = conn.query::<mysql_async::Row, _>(sql).await?;
        let row = rs
            .iter_mut()
            .exactly_one()
            .ok()
            .context("expect exactly one row when reading binlog offset")?;
        drop(conn);
        Ok(CdcOffset::MySql(MySqlOffset {
            filename: row.take("File").unwrap(),
            position: row.take("Position").unwrap(),
        }))
    }

    fn snapshot_read(
        &self,
        table_name: SchemaTableName,
        start_pk: Option<OwnedRow>,
        primary_keys: Vec<String>,
        limit: u32,
    ) -> BoxStream<'_, ConnectorResult<OwnedRow>> {
        self.snapshot_read_inner(table_name, start_pk, primary_keys, limit)
    }

    async fn disconnect(self) -> ConnectorResult<()> {
        self.pool.disconnect().await.map_err(|e| e.into())
    }

    fn get_parallel_cdc_splits(
        &self,
        _options: CdcTableSnapshotSplitOption,
    ) -> BoxStream<'_, ConnectorResult<CdcTableSnapshotSplit>> {
        // TODO(zw): feat: impl
        stream::empty::<ConnectorResult<CdcTableSnapshotSplit>>().boxed()
    }

    fn split_snapshot_read(
        &self,
        _table_name: SchemaTableName,
        _left: OwnedRow,
        _right: OwnedRow,
        _split_columns: Vec<Field>,
    ) -> BoxStream<'_, ConnectorResult<OwnedRow>> {
        todo!("implement MySQL CDC parallelized backfill")
    }
}

impl MySqlExternalTableReader {
    /// Get MySQL version from the connection
    async fn get_mysql_version(pool: &mysql_async::Pool) -> ConnectorResult<(u8, u8)> {
        let mut conn = pool.get_conn().await?;
        let result: Option<String> = conn.query_first("SELECT VERSION()").await?;

        if let Some(version_str) = result {
            let parts: Vec<&str> = version_str.split('.').collect();
            if parts.len() >= 2 {
                let major_version = parts[0]
                    .parse::<u8>()
                    .context("Failed to parse major version")?;
                let minor_version = parts[1]
                    .parse::<u8>()
                    .context("Failed to parse minor version")?;
                return Ok((major_version, minor_version));
            }
        }
        Err(anyhow!("Failed to get MySQL version").into())
    }

    /// Check if MySQL version is 8.4 or later
    fn is_mysql_8_4_or_later(&self) -> bool {
        let (major, minor) = self.mysql_version;
        major > 8 || (major == 8 && minor >= 4)
    }

    pub async fn new(config: ExternalTableConfig, rw_schema: Schema) -> ConnectorResult<Self> {
<<<<<<< HEAD
        let pool = build_mysql_connection_pool(
            &config.host,
            config.port.parse::<u16>().unwrap(),
            &config.username,
            &config.password,
            &config.database,
            config.ssl_mode,
        );
=======
        let database = config.database.clone();
        let table = config.table.clone();

        let mut opts_builder = mysql_async::OptsBuilder::default()
            .user(Some(config.username))
            .pass(Some(config.password))
            .ip_or_hostname(config.host)
            .tcp_port(config.port.parse::<u16>().unwrap())
            .db_name(Some(config.database));

        opts_builder = match config.ssl_mode {
            SslMode::Disabled | SslMode::Preferred => opts_builder.ssl_opts(None),
            // verify-ca and verify-full are same as required for mysql now
            SslMode::Required | SslMode::VerifyCa | SslMode::VerifyFull => {
                let ssl_without_verify = mysql_async::SslOpts::default()
                    .with_danger_accept_invalid_certs(true)
                    .with_danger_skip_domain_validation(true);
                opts_builder.ssl_opts(Some(ssl_without_verify))
            }
        };
        let pool = mysql_async::Pool::new(opts_builder);
>>>>>>> f7fa138b

        let field_names = rw_schema
            .fields
            .iter()
            .filter(|f| f.name != CDC_OFFSET_COLUMN_NAME)
            .map(|f| Self::quote_column(f.name.as_str()))
            .join(",");

        // Query MySQL primary key infos for type casting.
        let upstream_mysql_pk_infos =
            Self::query_upstream_pk_infos(&pool, &database, &table).await?;
        // Get MySQL version
        let mysql_version = Self::get_mysql_version(&pool).await?;
        tracing::info!(
            "MySQL version detected: {}.{}",
            mysql_version.0,
            mysql_version.1
        );

        Ok(Self {
            rw_schema,
            field_names,
            pool,
            upstream_mysql_pk_infos,
            mysql_version,
        })
    }

    pub fn get_normalized_table_name(table_name: &SchemaTableName) -> String {
        // schema name is the database name in mysql
        format!("`{}`.`{}`", table_name.schema_name, table_name.table_name)
    }

    pub fn get_cdc_offset_parser() -> CdcOffsetParseFunc {
        Box::new(move |offset| {
            Ok(CdcOffset::MySql(MySqlOffset::parse_debezium_offset(
                offset,
            )?))
        })
    }

    /// Query upstream primary key data types, used for generating filter conditions with proper type casting.
    async fn query_upstream_pk_infos(
        pool: &mysql_async::Pool,
        database: &str,
        table: &str,
    ) -> ConnectorResult<Vec<(String, String)>> {
        let mut conn = pool.get_conn().await?;

        // Query primary key columns and their data types
        let sql = format!(
            "SELECT COLUMN_NAME, COLUMN_TYPE
            FROM INFORMATION_SCHEMA.COLUMNS
            WHERE TABLE_SCHEMA = '{}'
            AND TABLE_NAME = '{}'
            AND COLUMN_KEY = 'PRI'
            ORDER BY ORDINAL_POSITION",
            database, table
        );

        let rs = conn.query::<mysql_async::Row, _>(sql).await?;

        let mut column_infos = Vec::new();
        for row in &rs {
            let column_name: String = row.get(0).unwrap();
            let column_type: String = row.get(1).unwrap();
            column_infos.push((column_name, column_type));
        }

        drop(conn);

        Ok(column_infos)
    }

    /// Check if a column is unsigned type
    fn is_unsigned_type(&self, column_name: &str) -> bool {
        self.upstream_mysql_pk_infos
            .iter()
            .find(|(col_name, _)| col_name == column_name)
            .map(|(_, col_type)| col_type.to_lowercase().contains("unsigned"))
            .unwrap_or(false)
    }

    /// Convert negative i64 to unsigned u64 based on column type
    fn convert_negative_to_unsigned(&self, negative_val: i64) -> u64 {
        negative_val as u64
    }

    #[try_stream(boxed, ok = OwnedRow, error = ConnectorError)]
    async fn snapshot_read_inner(
        &self,
        table_name: SchemaTableName,
        start_pk_row: Option<OwnedRow>,
        primary_keys: Vec<String>,
        limit: u32,
    ) {
        let order_key = primary_keys
            .iter()
            .map(|col| Self::quote_column(col))
            .join(",");
        let sql = if start_pk_row.is_none() {
            format!(
                "SELECT {} FROM {} ORDER BY {} LIMIT {limit}",
                self.field_names,
                Self::get_normalized_table_name(&table_name),
                order_key,
            )
        } else {
            let filter_expr = Self::filter_expression(&primary_keys);
            format!(
                "SELECT {} FROM {} WHERE {} ORDER BY {} LIMIT {limit}",
                self.field_names,
                Self::get_normalized_table_name(&table_name),
                filter_expr,
                order_key,
            )
        };
        let mut conn = self.pool.get_conn().await?;
        // Set session timezone to UTC
        conn.exec_drop("SET time_zone = \"+00:00\"", ()).await?;

        if let Some(start_pk_row) = start_pk_row {
            let field_map = self
                .rw_schema
                .fields
                .iter()
                .map(|f| (f.name.as_str(), f.data_type.clone()))
                .collect::<HashMap<_, _>>();

            // fill in start primary key params
            let params: Vec<_> = primary_keys
                .iter()
                .zip_eq_fast(start_pk_row.into_iter())
                .map(|(pk, datum)| {
                    if let Some(value) = datum {
                        let ty = field_map.get(pk.as_str()).unwrap();
                        let val = match ty {
                            DataType::Boolean => Value::from(value.into_bool()),
                            DataType::Int16 => Value::from(value.into_int16()),
                            DataType::Int32 => Value::from(value.into_int32()),
                            DataType::Int64 => {
                                let int64_val = value.into_int64();
                                if int64_val < 0 && self.is_unsigned_type(pk.as_str()) {
                                    Value::from(self.convert_negative_to_unsigned(int64_val))
                                } else {
                                    Value::from(int64_val)
                                }
                            }
                            DataType::Float32 => Value::from(value.into_float32().into_inner()),
                            DataType::Float64 => Value::from(value.into_float64().into_inner()),
                            DataType::Varchar => Value::from(String::from(value.into_utf8())),
                            DataType::Date => Value::from(value.into_date().0),
                            DataType::Time => Value::from(value.into_time().0),
                            DataType::Timestamp => Value::from(value.into_timestamp().0),
                            DataType::Decimal => Value::from(value.into_decimal().to_string()),
                            DataType::Timestamptz => {
                                // Convert timestamptz to NaiveDateTime for MySQL TIMESTAMP comparison
                                // MySQL expects NaiveDateTime for TIMESTAMP parameters
                                let ts = value.into_timestamptz();
                                let datetime_utc = ts.to_datetime_utc();
                                let naive_datetime = datetime_utc.naive_utc();
                                Value::from(naive_datetime)
                            }
                            _ => bail!("unsupported primary key data type: {}", ty),
                        };
                        ConnectorResult::Ok((pk.to_lowercase(), val))
                    } else {
                        bail!("primary key {} cannot be null", pk);
                    }
                })
                .try_collect::<_, _, ConnectorError>()?;

            tracing::debug!("snapshot read params: {:?}", &params);
            let rs_stream = sql
                .with(Params::from(params))
                .stream::<mysql_async::Row, _>(&mut conn)
                .await?;

            let row_stream = rs_stream.map(|row| {
                // convert mysql row into OwnedRow
                let mut row = row?;
                Ok::<_, ConnectorError>(mysql_row_to_owned_row(&mut row, &self.rw_schema))
            });
            pin_mut!(row_stream);
            #[for_await]
            for row in row_stream {
                let row = row?;
                yield row;
            }
        } else {
            let rs_stream = sql.stream::<mysql_async::Row, _>(&mut conn).await?;
            let row_stream = rs_stream.map(|row| {
                // convert mysql row into OwnedRow
                let mut row = row?;
                Ok::<_, ConnectorError>(mysql_row_to_owned_row(&mut row, &self.rw_schema))
            });
            pin_mut!(row_stream);
            #[for_await]
            for row in row_stream {
                let row = row?;
                yield row;
            }
        }
        drop(conn);
    }

    // mysql cannot leverage the given key to narrow down the range of scan,
    // we need to rewrite the comparison conditions by our own.
    // (a, b) > (x, y) => (`a` > x) OR ((`a` = x) AND (`b` > y))
    fn filter_expression(columns: &[String]) -> String {
        let mut conditions = vec![];
        // push the first condition
        conditions.push(format!(
            "({} > :{})",
            Self::quote_column(&columns[0]),
            columns[0].to_lowercase()
        ));
        for i in 2..=columns.len() {
            // '=' condition
            let mut condition = String::new();
            for (j, col) in columns.iter().enumerate().take(i - 1) {
                if j == 0 {
                    condition.push_str(&format!(
                        "({} = :{})",
                        Self::quote_column(col),
                        col.to_lowercase()
                    ));
                } else {
                    condition.push_str(&format!(
                        " AND ({} = :{})",
                        Self::quote_column(col),
                        col.to_lowercase()
                    ));
                }
            }
            // '>' condition
            condition.push_str(&format!(
                " AND ({} > :{})",
                Self::quote_column(&columns[i - 1]),
                columns[i - 1].to_lowercase()
            ));
            conditions.push(format!("({})", condition));
        }
        if columns.len() > 1 {
            conditions.join(" OR ")
        } else {
            conditions.join("")
        }
    }

    fn quote_column(column: &str) -> String {
        format!("`{}`", column)
    }
}

#[cfg(test)]
mod tests {
    use std::collections::HashMap;

    use futures::pin_mut;
    use futures_async_stream::for_await;
    use maplit::{convert_args, hashmap};
    use risingwave_common::catalog::{ColumnDesc, ColumnId, Field, Schema};
    use risingwave_common::types::DataType;

    use crate::source::cdc::external::mysql::MySqlExternalTable;
    use crate::source::cdc::external::{
        CdcOffset, ExternalTableConfig, ExternalTableReader, MySqlExternalTableReader, MySqlOffset,
        SchemaTableName,
    };

    #[ignore]
    #[tokio::test]
    async fn test_mysql_schema() {
        let config = ExternalTableConfig {
            connector: "mysql-cdc".to_owned(),
            host: "localhost".to_owned(),
            port: "8306".to_owned(),
            username: "root".to_owned(),
            password: "123456".to_owned(),
            database: "mydb".to_owned(),
            schema: "".to_owned(),
            table: "part".to_owned(),
            ssl_mode: Default::default(),
            ssl_root_cert: None,
            encrypt: "false".to_owned(),
        };

        let table = MySqlExternalTable::connect(config).await.unwrap();
        println!("columns: {:?}", &table.column_descs);
        println!("primary keys: {:?}", &table.pk_names);
    }

    #[test]
    fn test_mysql_filter_expr() {
        let cols = vec!["id".to_owned()];
        let expr = MySqlExternalTableReader::filter_expression(&cols);
        assert_eq!(expr, "(`id` > :id)");

        let cols = vec!["aa".to_owned(), "bb".to_owned(), "cc".to_owned()];
        let expr = MySqlExternalTableReader::filter_expression(&cols);
        assert_eq!(
            expr,
            "(`aa` > :aa) OR ((`aa` = :aa) AND (`bb` > :bb)) OR ((`aa` = :aa) AND (`bb` = :bb) AND (`cc` > :cc))"
        );
    }

    #[test]
    fn test_mysql_binlog_offset() {
        let off0_str = r#"{ "sourcePartition": { "server": "test" }, "sourceOffset": { "ts_sec": 1670876905, "file": "binlog.000001", "pos": 105622, "snapshot": true }, "isHeartbeat": false }"#;
        let off1_str = r#"{ "sourcePartition": { "server": "test" }, "sourceOffset": { "ts_sec": 1670876905, "file": "binlog.000007", "pos": 1062363217, "snapshot": true }, "isHeartbeat": false }"#;
        let off2_str = r#"{ "sourcePartition": { "server": "test" }, "sourceOffset": { "ts_sec": 1670876905, "file": "binlog.000007", "pos": 659687560, "snapshot": true }, "isHeartbeat": false }"#;
        let off3_str = r#"{ "sourcePartition": { "server": "test" }, "sourceOffset": { "ts_sec": 1670876905, "file": "binlog.000008", "pos": 7665875, "snapshot": true }, "isHeartbeat": false }"#;
        let off4_str = r#"{ "sourcePartition": { "server": "test" }, "sourceOffset": { "ts_sec": 1670876905, "file": "binlog.000008", "pos": 7665875, "snapshot": true }, "isHeartbeat": false }"#;

        let off0 = CdcOffset::MySql(MySqlOffset::parse_debezium_offset(off0_str).unwrap());
        let off1 = CdcOffset::MySql(MySqlOffset::parse_debezium_offset(off1_str).unwrap());
        let off2 = CdcOffset::MySql(MySqlOffset::parse_debezium_offset(off2_str).unwrap());
        let off3 = CdcOffset::MySql(MySqlOffset::parse_debezium_offset(off3_str).unwrap());
        let off4 = CdcOffset::MySql(MySqlOffset::parse_debezium_offset(off4_str).unwrap());

        assert!(off0 <= off1);
        assert!(off1 > off2);
        assert!(off2 < off3);
        assert_eq!(off3, off4);
    }

    // manual test case
    #[ignore]
    #[tokio::test]
    async fn test_mysql_table_reader() {
        let columns = [
            ColumnDesc::named("v1", ColumnId::new(1), DataType::Int32),
            ColumnDesc::named("v2", ColumnId::new(2), DataType::Decimal),
            ColumnDesc::named("v3", ColumnId::new(3), DataType::Varchar),
            ColumnDesc::named("v4", ColumnId::new(4), DataType::Date),
        ];
        let rw_schema = Schema {
            fields: columns.iter().map(Field::from).collect(),
        };
        let props: HashMap<String, String> = convert_args!(hashmap!(
                "hostname" => "localhost",
                "port" => "8306",
                "username" => "root",
                "password" => "123456",
                "database.name" => "mytest",
                "table.name" => "t1"));

        let config =
            serde_json::from_value::<ExternalTableConfig>(serde_json::to_value(props).unwrap())
                .unwrap();
        let reader = MySqlExternalTableReader::new(config, rw_schema)
            .await
            .unwrap();
        let offset = reader.current_cdc_offset().await.unwrap();
        println!("BinlogOffset: {:?}", offset);

        let off0_str = r#"{ "sourcePartition": { "server": "test" }, "sourceOffset": { "ts_sec": 1670876905, "file": "binlog.000001", "pos": 105622, "snapshot": true }, "isHeartbeat": false }"#;
        let parser = MySqlExternalTableReader::get_cdc_offset_parser();
        println!("parsed offset: {:?}", parser(off0_str).unwrap());
        let table_name = SchemaTableName {
            schema_name: "mytest".to_owned(),
            table_name: "t1".to_owned(),
        };

        let stream = reader.snapshot_read(table_name, None, vec!["v1".to_owned()], 1000);
        pin_mut!(stream);
        #[for_await]
        for row in stream {
            println!("OwnedRow: {:?}", row);
        }
    }
}<|MERGE_RESOLUTION|>--- conflicted
+++ resolved
@@ -487,7 +487,8 @@
     }
 
     pub async fn new(config: ExternalTableConfig, rw_schema: Schema) -> ConnectorResult<Self> {
-<<<<<<< HEAD
+        let database = config.database.clone();
+        let table = config.table.clone();
         let pool = build_mysql_connection_pool(
             &config.host,
             config.port.parse::<u16>().unwrap(),
@@ -496,29 +497,6 @@
             &config.database,
             config.ssl_mode,
         );
-=======
-        let database = config.database.clone();
-        let table = config.table.clone();
-
-        let mut opts_builder = mysql_async::OptsBuilder::default()
-            .user(Some(config.username))
-            .pass(Some(config.password))
-            .ip_or_hostname(config.host)
-            .tcp_port(config.port.parse::<u16>().unwrap())
-            .db_name(Some(config.database));
-
-        opts_builder = match config.ssl_mode {
-            SslMode::Disabled | SslMode::Preferred => opts_builder.ssl_opts(None),
-            // verify-ca and verify-full are same as required for mysql now
-            SslMode::Required | SslMode::VerifyCa | SslMode::VerifyFull => {
-                let ssl_without_verify = mysql_async::SslOpts::default()
-                    .with_danger_accept_invalid_certs(true)
-                    .with_danger_skip_domain_validation(true);
-                opts_builder.ssl_opts(Some(ssl_without_verify))
-            }
-        };
-        let pool = mysql_async::Pool::new(opts_builder);
->>>>>>> f7fa138b
 
         let field_names = rw_schema
             .fields
