--- conflicted
+++ resolved
@@ -19,14 +19,9 @@
 use std::marker::PhantomData;
 
 pub use enumerator::*;
-<<<<<<< HEAD
 use paste::paste;
+use risingwave_common::catalog::{ColumnDesc, Field, Schema};
 use risingwave_pb::connector_service::{PbSourceType, SourceType, TableSchema};
-=======
-use risingwave_common::catalog::{ColumnDesc, Field, Schema};
-use risingwave_pb::connector_service::{SourceType, TableSchema};
-use serde::Deserialize;
->>>>>>> 07a6e823
 pub use source::*;
 pub use split::*;
 
@@ -93,13 +88,9 @@
     pub props: HashMap<String, String>,
 
     /// Schema of the source specified by users
-<<<<<<< HEAD
-    pub table_schema: Option<TableSchema>,
+    pub table_schema: TableSchema,
 
     pub _phantom: PhantomData<T>,
-=======
-    pub table_schema: TableSchema,
->>>>>>> 07a6e823
 }
 
 impl<T: CdcSourceTypeTrait> CdcProperties<T> {
