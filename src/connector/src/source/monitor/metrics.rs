--- conflicted
+++ resolved
@@ -12,11 +12,7 @@
 // See the License for the specific language governing permissions and
 // limitations under the License.
 
-<<<<<<< HEAD
-use std::sync::LazyLock;
-=======
-use std::sync::Arc;
->>>>>>> 8f973b2b
+use std::sync::{Arc, LazyLock};
 
 use prometheus::core::{AtomicI64, AtomicU64, GenericCounterVec, GenericGaugeVec};
 use prometheus::{
@@ -24,13 +20,9 @@
 };
 use risingwave_common::monitor::GLOBAL_METRICS_REGISTRY;
 
-<<<<<<< HEAD
-#[derive(Debug, Clone)]
-=======
 use crate::source::kafka::stats::RdKafkaStats;
 
-#[derive(Debug)]
->>>>>>> 8f973b2b
+#[derive(Debug, Clone)]
 pub struct EnumeratorMetrics {
     pub high_watermark: GenericGaugeVec<AtomicI64>,
 }
