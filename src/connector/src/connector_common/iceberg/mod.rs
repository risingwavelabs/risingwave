// Copyright 2024 RisingWave Labs
//
// Licensed under the Apache License, Version 2.0 (the "License");
// you may not use this file except in compliance with the License.
// You may obtain a copy of the License at
//
//     http://www.apache.org/licenses/LICENSE-2.0
//
// Unless required by applicable law or agreed to in writing, software
// distributed under the License is distributed on an "AS IS" BASIS,
// WITHOUT WARRANTIES OR CONDITIONS OF ANY KIND, either express or implied.
// See the License for the specific language governing permissions and
// limitations under the License.

mod jni_catalog;
mod mock_catalog;
mod storage_catalog;
use std::collections::HashMap;
use std::sync::Arc;

use anyhow::Context;
use iceberg::io::{S3_ACCESS_KEY_ID, S3_ENDPOINT, S3_REGION, S3_SECRET_ACCESS_KEY};
use icelake::catalog::{
    load_iceberg_base_catalog_config, BaseCatalogConfig, CATALOG_NAME, CATALOG_TYPE,
};
use risingwave_common::bail;
use serde_derive::Deserialize;
use serde_with::serde_as;
use url::Url;
use with_options::WithOptions;

use crate::deserialize_optional_bool_from_string;
use crate::error::ConnectorResult;

#[serde_as]
#[derive(Debug, Clone, PartialEq, Eq, Deserialize, WithOptions)]
pub struct IcebergCommon {
    // Catalog type supported by iceberg, such as "storage", "rest".
    // If not set, we use "storage" as default.
    #[serde(rename = "catalog.type")]
    pub catalog_type: Option<String>,
    #[serde(rename = "s3.region")]
    pub region: Option<String>,
    #[serde(rename = "s3.endpoint")]
    pub endpoint: Option<String>,
    #[serde(rename = "s3.access.key")]
    pub access_key: Option<String>,
    #[serde(rename = "s3.secret.key")]
    pub secret_key: Option<String>,
    /// Path of iceberg warehouse, only applicable in storage catalog.
    #[serde(rename = "warehouse.path")]
    pub warehouse_path: Option<String>,
    /// Catalog name, can be omitted for storage catalog, but
    /// must be set for other catalogs.
    #[serde(rename = "catalog.name")]
    pub catalog_name: Option<String>,
    /// URI of iceberg catalog, only applicable in rest catalog.
    #[serde(rename = "catalog.uri")]
    pub catalog_uri: Option<String>,
    #[serde(rename = "database.name")]
    pub database_name: Option<String>,
    /// Full name of table, must include schema name.
    #[serde(rename = "table.name")]
    pub table_name: String,
    /// Credential for accessing iceberg catalog, only applicable in rest catalog.
    /// A credential to exchange for a token in the OAuth2 client credentials flow.
    #[serde(rename = "catalog.credential")]
    pub credential: Option<String>,
    /// token for accessing iceberg catalog, only applicable in rest catalog.
    /// A Bearer token which will be used for interaction with the server.
    #[serde(rename = "catalog.token")]
    pub token: Option<String>,
    /// `oauth2-server-uri` for accessing iceberg catalog, only applicable in rest catalog.
    /// Token endpoint URI to fetch token from if the Rest Catalog is not the authorization server.
    #[serde(rename = "catalog.oauth2-server-uri")]
    pub oauth2_server_uri: Option<String>,
    /// scope for accessing iceberg catalog, only applicable in rest catalog.
    /// Additional scope for OAuth2.
    #[serde(rename = "catalog.scope")]
    pub scope: Option<String>,

    #[serde(
        rename = "s3.path.style.access",
        default,
        deserialize_with = "deserialize_optional_bool_from_string"
    )]
    pub path_style_access: Option<bool>,
    /// enable config load currently is used by iceberg engine, so it only support jdbc catalog.
    #[serde(default, deserialize_with = "deserialize_optional_bool_from_string")]
    pub enable_config_load: Option<bool>,
}

impl IcebergCommon {
    pub fn catalog_type(&self) -> &str {
        self.catalog_type.as_deref().unwrap_or("storage")
    }

    pub fn catalog_name(&self) -> String {
        self.catalog_name
            .as_ref()
            .map(|s| s.to_string())
            .unwrap_or_else(|| "risingwave".to_owned())
    }

    /// For both V1 and V2.
    fn build_jni_catalog_configs(
        &self,
        java_catalog_props: &HashMap<String, String>,
    ) -> ConnectorResult<(BaseCatalogConfig, HashMap<String, String>)> {
        let mut iceberg_configs = HashMap::new();

        let base_catalog_config = {
            let catalog_type = self.catalog_type().to_owned();

            iceberg_configs.insert(CATALOG_TYPE.to_owned(), catalog_type.clone());
            iceberg_configs.insert(CATALOG_NAME.to_owned(), self.catalog_name());

            if let Some(region) = &self.region {
                // icelake
                iceberg_configs.insert("iceberg.table.io.region".to_owned(), region.clone());
                // iceberg-rust
                iceberg_configs.insert(format!("iceberg.table.io.{}", S3_REGION), region.clone());
            }

            if let Some(endpoint) = &self.endpoint {
                iceberg_configs.insert("iceberg.table.io.endpoint".to_owned(), endpoint.clone());

                // iceberg-rust
                iceberg_configs.insert(
                    format!("iceberg.table.io.{}", S3_ENDPOINT),
                    endpoint.clone(),
                );
            }

            // icelake
            if let Some(access_key) = &self.access_key {
                iceberg_configs.insert(
                    "iceberg.table.io.access_key_id".to_owned(),
                    access_key.clone(),
                );
            }
            if let Some(secret_key) = &self.secret_key {
                iceberg_configs.insert(
                    "iceberg.table.io.secret_access_key".to_owned(),
                    secret_key.clone(),
                );
            }

            // iceberg-rust
            if let Some(access_key) = &self.access_key {
                iceberg_configs.insert(
                    format!("iceberg.table.io.{}", S3_ACCESS_KEY_ID),
                    access_key.clone(),
                );
            }
            if let Some(secret_key) = &self.secret_key {
                iceberg_configs.insert(
                    format!("iceberg.table.io.{}", S3_SECRET_ACCESS_KEY),
                    secret_key.clone(),
                );
            }

            match &self.warehouse_path {
                Some(warehouse_path) => {
                    let (bucket, _) = {
                        let url = Url::parse(warehouse_path);
                        if url.is_err() && catalog_type == "rest" {
                            // If the warehouse path is not a valid URL, it could be a warehouse name in rest catalog
                            // so we allow it to pass here.
                            (None, None)
                        } else {
                            let url = url.with_context(|| {
                                format!("Invalid warehouse path: {}", warehouse_path)
                            })?;
                            let bucket = url
                                .host_str()
                                .with_context(|| {
                                    format!(
                                        "Invalid s3 path: {}, bucket is missing",
                                        warehouse_path
                                    )
                                })?
                                .to_owned();
                            let root = url.path().trim_start_matches('/').to_owned();
                            (Some(bucket), Some(root))
                        }
                    };

                    if let Some(bucket) = bucket {
                        iceberg_configs.insert("iceberg.table.io.bucket".to_owned(), bucket);
                    }
                }
                None => {
                    if catalog_type != "rest" {
                        bail!("`warehouse.path` must be set in {} catalog", &catalog_type);
                    }
                }
            }
            let enable_config_load = self.enable_config_load.unwrap_or(false);
            iceberg_configs.insert(
<<<<<<< HEAD
                "iceberg.table.io.disable_config_load".to_owned(),
                enable_config_load.to_string(),
=======
                "iceberg.table.io.disable_config_load".to_string(),
                (!enable_config_load).to_string(),
>>>>>>> 00ee6663
            );

            load_iceberg_base_catalog_config(&iceberg_configs)?
        };

        // Prepare jni configs, for details please see https://iceberg.apache.org/docs/latest/aws/
        let mut java_catalog_configs = HashMap::new();
        {
            if let Some(uri) = self.catalog_uri.as_deref() {
                java_catalog_configs.insert("uri".to_owned(), uri.to_owned());
            }

            if let Some(warehouse_path) = &self.warehouse_path {
                java_catalog_configs.insert("warehouse".to_owned(), warehouse_path.clone());
            }
            java_catalog_configs.extend(java_catalog_props.clone());

            // Currently we only support s3, so let's set it to s3
            java_catalog_configs.insert(
                "io-impl".to_owned(),
                "org.apache.iceberg.aws.s3.S3FileIO".to_owned(),
            );

            // suppress log of S3FileIO like: Unclosed S3FileIO instance created by...
            java_catalog_configs.insert("init-creation-stacktrace".to_owned(), "false".to_owned());

            if let Some(region) = &self.region {
                java_catalog_configs.insert("client.region".to_owned(), region.clone());
            }
            if let Some(endpoint) = &self.endpoint {
                java_catalog_configs.insert("s3.endpoint".to_owned(), endpoint.clone());
            }

            if let Some(access_key) = &self.access_key {
                java_catalog_configs.insert("s3.access-key-id".to_owned(), access_key.clone());
            }
            if let Some(secret_key) = &self.secret_key {
                java_catalog_configs.insert("s3.secret-access-key".to_owned(), secret_key.clone());
            }

            if let Some(path_style_access) = self.path_style_access {
                java_catalog_configs.insert(
                    "s3.path-style-access".to_owned(),
                    path_style_access.to_string(),
                );
            }

            match self.catalog_type.as_deref() {
                Some("rest") => {
                    if let Some(credential) = &self.credential {
                        java_catalog_configs.insert("credential".to_owned(), credential.clone());
                    }
                    if let Some(token) = &self.token {
                        java_catalog_configs.insert("token".to_owned(), token.clone());
                    }
                    if let Some(oauth2_server_uri) = &self.oauth2_server_uri {
                        java_catalog_configs
                            .insert("oauth2-server-uri".to_owned(), oauth2_server_uri.clone());
                    }
                    if let Some(scope) = &self.scope {
                        java_catalog_configs.insert("scope".to_owned(), scope.clone());
                    }
                }
                Some("glue") => {
                    java_catalog_configs.insert(
                        "client.credentials-provider".to_owned(),
                        "com.risingwave.connector.catalog.GlueCredentialProvider".to_owned(),
                    );
                    // Use S3 ak/sk and region as glue ak/sk and region by default.
                    // TODO: use different ak/sk and region for s3 and glue.
                    if let Some(access_key) = &self.access_key {
                        java_catalog_configs.insert(
                            "client.credentials-provider.glue.access-key-id".to_owned(),
                            access_key.clone(),
                        );
                    }
                    if let Some(secret_key) = &self.secret_key {
                        java_catalog_configs.insert(
                            "client.credentials-provider.glue.secret-access-key".to_owned(),
                            secret_key.clone(),
                        );
                    }
                    if let Some(region) = &self.region {
                        java_catalog_configs.insert("client.region".to_owned(), region.clone());
                        java_catalog_configs.insert(
                            "glue.endpoint".to_owned(),
                            format!("https://glue.{}.amazonaws.com", region),
                        );
                    }
                }
                _ => {}
            }
        }

        Ok((base_catalog_config, java_catalog_configs))
    }
}

/// icelake
mod v1 {
    use anyhow::anyhow;
    use icelake::catalog::{load_catalog, CatalogRef};
    use icelake::{Table, TableIdentifier};

    use super::*;

    impl IcebergCommon {
        pub fn full_table_name(&self) -> ConnectorResult<TableIdentifier> {
            let ret = if let Some(database_name) = &self.database_name {
                TableIdentifier::new(vec![database_name, &self.table_name])
            } else {
                TableIdentifier::new(vec![&self.table_name])
            };

            Ok(ret.context("Failed to create table identifier")?)
        }

        fn build_iceberg_configs(&self) -> ConnectorResult<HashMap<String, String>> {
            let mut iceberg_configs = HashMap::new();

            let catalog_type = self.catalog_type().to_owned();

            iceberg_configs.insert(CATALOG_NAME.to_owned(), self.catalog_name());

            match catalog_type.as_str() {
                "storage" => {
                    iceberg_configs.insert(
                        format!("iceberg.catalog.{}.warehouse", self.catalog_name()),
                        self.warehouse_path.clone().ok_or_else(|| {
                            anyhow!("`warehouse.path` must be set in storage catalog")
                        })?,
                    );
                    iceberg_configs.insert(CATALOG_TYPE.to_owned(), "storage".into());
                }
                "rest_rust" => {
                    let uri = self
                        .catalog_uri
                        .clone()
                        .with_context(|| "`catalog.uri` must be set in rest catalog".to_owned())?;
                    iceberg_configs
                        .insert(format!("iceberg.catalog.{}.uri", self.catalog_name()), uri);
                    iceberg_configs.insert(CATALOG_TYPE.to_owned(), "rest".into());
                }
                _ => {
                    bail!(
                        "Unsupported catalog type: {}, only support `storage` and `rest`",
                        catalog_type
                    );
                }
            }

            if let Some(region) = &self.region {
                iceberg_configs.insert("iceberg.table.io.region".to_owned(), region.clone());
            }

            if let Some(endpoint) = &self.endpoint {
                iceberg_configs.insert("iceberg.table.io.endpoint".to_owned(), endpoint.clone());
            }

            if let Some(access_key) = &self.access_key {
                iceberg_configs.insert(
                    "iceberg.table.io.access_key_id".to_owned(),
                    access_key.clone(),
                );
            }
            if let Some(secret_key) = &self.secret_key {
                iceberg_configs.insert(
                    "iceberg.table.io.secret_access_key".to_owned(),
                    secret_key.clone(),
                );
            }

            if let Some(path_style_access) = self.path_style_access {
                iceberg_configs.insert(
                    "iceberg.table.io.enable_virtual_host_style".to_owned(),
                    (!path_style_access).to_string(),
                );
            }

            match &self.warehouse_path {
                Some(warehouse_path) => {
                    let (bucket, root) = {
                        let url = Url::parse(warehouse_path).with_context(|| {
                            format!("Invalid warehouse path: {}", warehouse_path)
                        })?;
                        let bucket = url
                            .host_str()
                            .with_context(|| {
                                format!("Invalid s3 path: {}, bucket is missing", warehouse_path)
                            })?
                            .to_owned();
                        let root = url.path().trim_start_matches('/').to_owned();
                        (bucket, root)
                    };

                    iceberg_configs.insert("iceberg.table.io.bucket".to_owned(), bucket);

                    // Only storage catalog should set this.
                    if catalog_type == "storage" {
                        iceberg_configs.insert("iceberg.table.io.root".to_owned(), root);
                    }
                }
                None => {
                    if catalog_type == "storage" {
                        bail!("`warehouse.path` must be set in storage catalog");
                    }
                }
            }

            let enable_config_load = self.enable_config_load.unwrap_or(false);
            iceberg_configs.insert(
<<<<<<< HEAD
                "iceberg.table.io.disable_config_load".to_owned(),
                "true".to_owned(),
=======
                "iceberg.table.io.disable_config_load".to_string(),
                (!enable_config_load).to_string(),
>>>>>>> 00ee6663
            );

            Ok(iceberg_configs)
        }

        /// TODO: remove the arguments and put them into `IcebergCommon`. Currently the handling in source and sink are different, so pass them separately to be safer.
        pub async fn create_catalog(
            &self,
            java_catalog_props: &HashMap<String, String>,
        ) -> ConnectorResult<CatalogRef> {
            match self.catalog_type() {
                "storage" | "rest_rust" => {
                    let iceberg_configs = self.build_iceberg_configs()?;
                    let catalog = load_catalog(&iceberg_configs).await?;
                    Ok(catalog)
                }
                catalog_type
                    if catalog_type == "hive"
                        || catalog_type == "jdbc"
                        || catalog_type == "glue"
                        || catalog_type == "rest" =>
                {
                    // Create java catalog
                    let (base_catalog_config, java_catalog_props) =
                        self.build_jni_catalog_configs(java_catalog_props)?;
                    let catalog_impl = match catalog_type {
                        "hive" => "org.apache.iceberg.hive.HiveCatalog",
                        "jdbc" => "org.apache.iceberg.jdbc.JdbcCatalog",
                        "glue" => "org.apache.iceberg.aws.glue.GlueCatalog",
                        "rest" => "org.apache.iceberg.rest.RESTCatalog",
                        _ => unreachable!(),
                    };

                    jni_catalog::JniCatalog::build_catalog(
                        base_catalog_config,
                        self.catalog_name(),
                        catalog_impl,
                        java_catalog_props,
                    )
                }
                "mock" => Ok(Arc::new(mock_catalog::MockCatalog {})),
                _ => {
                    bail!(
                    "Unsupported catalog type: {}, only support `storage`, `rest`, `hive`, `jdbc`, `glue`",
                    self.catalog_type()
                )
                }
            }
        }

        /// TODO: remove the arguments and put them into `IcebergCommon`. Currently the handling in source and sink are different, so pass them separately to be safer.
        pub async fn load_table(
            &self,
            java_catalog_props: &HashMap<String, String>,
        ) -> ConnectorResult<Table> {
            let catalog = self
                .create_catalog(java_catalog_props)
                .await
                .context("Unable to load iceberg catalog")?;

            let table_id = self
                .full_table_name()
                .context("Unable to parse table name")?;

            catalog.load_table(&table_id).await.map_err(Into::into)
        }
    }
}

/// iceberg-rust
mod v2 {
    use anyhow::anyhow;
    use iceberg::spec::TableMetadata;
    use iceberg::table::Table as TableV2;
    use iceberg::{Catalog as CatalogV2, TableIdent};
    use iceberg_catalog_glue::{AWS_ACCESS_KEY_ID, AWS_REGION_NAME, AWS_SECRET_ACCESS_KEY};

    use super::*;

    impl IcebergCommon {
        pub fn full_table_name_v2(&self) -> ConnectorResult<TableIdent> {
            let ret = if let Some(database_name) = &self.database_name {
                TableIdent::from_strs(vec![database_name, &self.table_name])
            } else {
                TableIdent::from_strs(vec![&self.table_name])
            };

            Ok(ret.context("Failed to create table identifier")?)
        }

        /// TODO: remove the arguments and put them into `IcebergCommon`. Currently the handling in source and sink are different, so pass them separately to be safer.
        pub async fn create_catalog_v2(
            &self,
            java_catalog_props: &HashMap<String, String>,
        ) -> ConnectorResult<Arc<dyn CatalogV2>> {
            match self.catalog_type() {
                "storage" => {
                    let config = storage_catalog::StorageCatalogConfig::builder()
                        .warehouse(self.warehouse_path.clone().ok_or_else(|| {
                            anyhow!("`warehouse.path` must be set in storage catalog")
                        })?)
                        .access_key(self.access_key.clone().ok_or_else(|| {
                            anyhow!("`s3.access.key` must be set in storage catalog")
                        })?)
                        .secret_key(self.secret_key.clone().ok_or_else(|| {
                            anyhow!("`s3.secret.key` must be set in storage catalog")
                        })?)
                        .region(self.region.clone())
                        .endpoint(self.endpoint.clone())
                        .build();
                    let catalog = storage_catalog::StorageCatalog::new(config)?;
                    Ok(Arc::new(catalog))
                }
                "rest_rust" => {
                    let mut iceberg_configs = HashMap::new();
                    if let Some(region) = &self.region {
                        iceberg_configs.insert(S3_REGION.to_owned(), region.clone());
                    }
                    if let Some(endpoint) = &self.endpoint {
                        iceberg_configs.insert(S3_ENDPOINT.to_owned(), endpoint.clone());
                    }
                    if let Some(access_key) = &self.access_key {
                        iceberg_configs.insert(S3_ACCESS_KEY_ID.to_owned(), access_key.clone());
                    }
                    if let Some(secret_key) = &self.secret_key {
                        iceberg_configs.insert(S3_SECRET_ACCESS_KEY.to_owned(), secret_key.clone());
                    }
                    if let Some(credential) = &self.credential {
                        iceberg_configs.insert("credential".to_owned(), credential.clone());
                    }
                    if let Some(token) = &self.token {
                        iceberg_configs.insert("token".to_owned(), token.clone());
                    }
                    if let Some(oauth2_server_uri) = &self.oauth2_server_uri {
                        iceberg_configs
                            .insert("oauth2-server-uri".to_owned(), oauth2_server_uri.clone());
                    }
                    if let Some(scope) = &self.scope {
                        iceberg_configs.insert("scope".to_owned(), scope.clone());
                    }

                    let config_builder = iceberg_catalog_rest::RestCatalogConfig::builder()
                        .uri(self.catalog_uri.clone().with_context(|| {
                            "`catalog.uri` must be set in rest catalog".to_owned()
                        })?)
                        .props(iceberg_configs);

                    let config = match &self.warehouse_path {
                        Some(warehouse_path) => {
                            config_builder.warehouse(warehouse_path.clone()).build()
                        }
                        None => config_builder.build(),
                    };
                    let catalog = iceberg_catalog_rest::RestCatalog::new(config);
                    Ok(Arc::new(catalog))
                }
                "glue" => {
                    let mut iceberg_configs = HashMap::new();
                    // glue
                    if let Some(region) = &self.region {
                        iceberg_configs.insert(AWS_REGION_NAME.to_owned(), region.clone());
                    }
                    if let Some(access_key) = &self.access_key {
                        iceberg_configs.insert(AWS_ACCESS_KEY_ID.to_owned(), access_key.clone());
                    }
                    if let Some(secret_key) = &self.secret_key {
                        iceberg_configs
                            .insert(AWS_SECRET_ACCESS_KEY.to_owned(), secret_key.clone());
                    }
                    // s3
                    if let Some(region) = &self.region {
                        iceberg_configs.insert(S3_REGION.to_owned(), region.clone());
                    }
                    if let Some(endpoint) = &self.endpoint {
                        iceberg_configs.insert(S3_ENDPOINT.to_owned(), endpoint.clone());
                    }
                    if let Some(access_key) = &self.access_key {
                        iceberg_configs.insert(S3_ACCESS_KEY_ID.to_owned(), access_key.clone());
                    }
                    if let Some(secret_key) = &self.secret_key {
                        iceberg_configs.insert(S3_SECRET_ACCESS_KEY.to_owned(), secret_key.clone());
                    }
                    let config_builder = iceberg_catalog_glue::GlueCatalogConfig::builder()
                        .warehouse(self.warehouse_path.clone().ok_or_else(|| {
                            anyhow!("`warehouse.path` must be set in glue catalog")
                        })?)
                        .props(iceberg_configs);
                    let config = if let Some(uri) = self.catalog_uri.as_deref() {
                        config_builder.uri(uri.to_owned()).build()
                    } else {
                        config_builder.build()
                    };
                    let catalog = iceberg_catalog_glue::GlueCatalog::new(config).await?;
                    Ok(Arc::new(catalog))
                }
                catalog_type
                    if catalog_type == "hive"
                        || catalog_type == "jdbc"
                        || catalog_type == "rest" =>
                {
                    // Create java catalog
                    let (base_catalog_config, java_catalog_props) =
                        self.build_jni_catalog_configs(java_catalog_props)?;
                    let catalog_impl = match catalog_type {
                        "hive" => "org.apache.iceberg.hive.HiveCatalog",
                        "jdbc" => "org.apache.iceberg.jdbc.JdbcCatalog",
                        "rest" => "org.apache.iceberg.rest.RESTCatalog",
                        _ => unreachable!(),
                    };

                    jni_catalog::JniCatalog::build_catalog_v2(
                        base_catalog_config,
                        self.catalog_name(),
                        catalog_impl,
                        java_catalog_props,
                    )
                }
                _ => {
                    bail!(
                    "Unsupported catalog type: {}, only support `storage`, `rest`, `hive`, `jdbc`, `glue`",
                    self.catalog_type()
                )
                }
            }
        }

        /// TODO: remove the arguments and put them into `IcebergCommon`. Currently the handling in source and sink are different, so pass them separately to be safer.
        pub async fn load_table_v2(
            &self,
            java_catalog_props: &HashMap<String, String>,
        ) -> ConnectorResult<TableV2> {
            let catalog = self
                .create_catalog_v2(java_catalog_props)
                .await
                .context("Unable to load iceberg catalog")?;

            let table_id = self
                .full_table_name_v2()
                .context("Unable to parse table name")?;

            catalog.load_table(&table_id).await.map_err(Into::into)
        }

        pub async fn load_table_v2_with_metadata(
            &self,
            metadata: TableMetadata,
            java_catalog_props: &HashMap<String, String>,
        ) -> ConnectorResult<TableV2> {
            match self.catalog_type() {
                "storage" => {
                    let config = storage_catalog::StorageCatalogConfig::builder()
                        .warehouse(self.warehouse_path.clone().ok_or_else(|| {
                            anyhow!("`warehouse.path` must be set in storage catalog")
                        })?)
                        .access_key(self.access_key.clone().ok_or_else(|| {
                            anyhow!("`s3.access.key` must be set in storage catalog")
                        })?)
                        .secret_key(self.secret_key.clone().ok_or_else(|| {
                            anyhow!("`s3.secret.key` must be set in storage catalog")
                        })?)
                        .region(self.region.clone())
                        .endpoint(self.endpoint.clone())
                        .build();
                    let storage_catalog = storage_catalog::StorageCatalog::new(config)?;

                    let table_id = self
                        .full_table_name_v2()
                        .context("Unable to parse table name")?;

                    Ok(iceberg::table::Table::builder()
                        .metadata(metadata)
                        .identifier(table_id)
                        .file_io(storage_catalog.file_io().clone())
                        // Only support readonly table for storage catalog now.
                        .readonly(true)
                        .build()?)
                }
                _ => self.load_table_v2(java_catalog_props).await,
            }
        }
    }
}<|MERGE_RESOLUTION|>--- conflicted
+++ resolved
@@ -198,13 +198,8 @@
             }
             let enable_config_load = self.enable_config_load.unwrap_or(false);
             iceberg_configs.insert(
-<<<<<<< HEAD
                 "iceberg.table.io.disable_config_load".to_owned(),
-                enable_config_load.to_string(),
-=======
-                "iceberg.table.io.disable_config_load".to_string(),
                 (!enable_config_load).to_string(),
->>>>>>> 00ee6663
             );
 
             load_iceberg_base_catalog_config(&iceberg_configs)?
@@ -416,13 +411,8 @@
 
             let enable_config_load = self.enable_config_load.unwrap_or(false);
             iceberg_configs.insert(
-<<<<<<< HEAD
                 "iceberg.table.io.disable_config_load".to_owned(),
-                "true".to_owned(),
-=======
-                "iceberg.table.io.disable_config_load".to_string(),
                 (!enable_config_load).to_string(),
->>>>>>> 00ee6663
             );
 
             Ok(iceberg_configs)
