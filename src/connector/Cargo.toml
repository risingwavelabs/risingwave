[package]
name = "risingwave_connector"
version = { workspace = true }
edition = { workspace = true }
homepage = { workspace = true }
keywords = { workspace = true }
license = { workspace = true }
repository = { workspace = true }

[package.metadata.cargo-machete]
ignored = ["workspace-hack"]

[package.metadata.cargo-udeps.ignore]
normal = ["workspace-hack"]

[dependencies]
anyhow = "1"
apache-avro = { workspace = true }
arrow-array = { workspace = true }
arrow-array-iceberg = { workspace = true }
arrow-row = { workspace = true }
arrow-schema = { workspace = true }
arrow-schema-iceberg = { workspace = true }
arrow-select = { workspace = true }
assert_matches = "1"
async-nats = "0.35"
async-trait = "0.1"
auto_enums = { workspace = true }
auto_impl = "1"
await-tree = { workspace = true }
aws-config = { workspace = true }
aws-credential-types = { workspace = true }
aws-msk-iam-sasl-signer = "1.0.0"
aws-sdk-dynamodb = "1"
aws-sdk-kinesis = { workspace = true }
aws-sdk-s3 = { workspace = true }
aws-smithy-http = { workspace = true }
aws-smithy-runtime-api = { workspace = true }
aws-smithy-types = { workspace = true }
aws-smithy-types-convert = { version = "0.60.1", features = ["convert-chrono"] }
aws-types = { workspace = true }
base64 = "0.22"
byteorder = "1"
bytes = { version = "1", features = ["serde"] }
cfg-or-panic = "0.2"
chrono = { version = "0.4", default-features = false, features = [
    "clock",
    "std",
] }
clickhouse = { git = "https://github.com/risingwavelabs/clickhouse.rs", rev = "d38c8b6391af098b724c114e5a4746aedab6ab8e", features = [
    "time",
] }
csv = "1.3"
deltalake = { workspace = true }
duration-str = "0.11.2"
easy-ext = "1"
enum-as-inner = "0.6"
futures = { version = "0.3", default-features = false, features = ["alloc"] }
futures-async-stream = { workspace = true }
gcp-bigquery-client = "0.18.0"
glob = "0.3"
google-cloud-bigquery = { version = "0.9.0", features = ["auth"] }
google-cloud-gax = "0.17.0"
google-cloud-googleapis = { version = "0.13", features = ["pubsub", "bigquery"] }
google-cloud-pubsub = "0.25"
http = "0.2"
<<<<<<< HEAD
iceberg = { workspace = true }
iceberg-catalog-rest = { workspace = true }
# TODO: remove this once the opendal version is updated to 0.47
iceberg_opendal = { package = "opendal", version = "0.47" }
=======
>>>>>>> 8d7a2ac9
icelake = { workspace = true }
indexmap = { version = "2.2.6", features = ["serde"] }
itertools = { workspace = true }
jni = { version = "0.21.1", features = ["invocation"] }
jsonbb = { workspace = true }
jsonwebtoken = "9.2.0"
maplit = "1.0.2"
moka = { version = "0.12", features = ["future"] }
mongodb = { version = "2.8.2", features = ["tokio-runtime"] }
mysql_async = { version = "0.34", default-features = false, features = [
    "default",
] }
mysql_common = { version = "0.32", default-features = false, features = [
    "chrono",
] }
nexmark = { version = "0.2", features = ["serde"] }
num-bigint = "0.4"
opendal = { version = "0.47", features = [
    "executors-tokio",
    "services-fs",
    "services-gcs",
    "services-memory",
    "services-s3",
] }
openssl = "0.10"
parking_lot = { workspace = true }
parquet = { workspace = true }
paste = "1"
pg_bigdecimal = { git = "https://github.com/risingwavelabs/rust-pg_bigdecimal", rev = "0b7893d88894ca082b4525f94f812da034486f7c" }
postgres-openssl = "0.5.0"
prometheus = { version = "0.13", features = ["process"] }
prost = { version = "0.12", features = ["no-recursion-limit"] }
prost-reflect = "0.13"
prost-types = "0.12"
protobuf-native = "0.2.2"
pulsar = { version = "6.3", default-features = false, features = [
    "tokio-runtime",
    "telemetry",
    "auth-oauth2",
    "lz4",
    "zstd",
] }
rdkafka = { workspace = true, features = [
    "cmake-build",
    "ssl",
    "gssapi",
    "zstd",
] }
redis = { version = "0.25", features = ["aio", "tokio-comp", "async-std-comp","cluster-async"] }
regex = "1.4"
reqwest = { version = "0.12.2", features = ["json", "stream"] }
risingwave_common = { workspace = true }
risingwave_common_estimate_size = { workspace = true }
risingwave_connector_codec = { workspace = true }
risingwave_jni_core = { workspace = true }
risingwave_object_store = { workspace = true }
risingwave_pb = { workspace = true }
risingwave_rpc_client = { workspace = true }
rumqttc = { version = "0.24.0", features = ["url"] }
rust_decimal = "1"
rustls-native-certs = "0.7"
rustls-pemfile = "2"
rustls-pki-types = "1"
rw_futures_util = { workspace = true }
sea-schema = { version = "0.14", default-features = false, features = [
    "discovery",
    "sqlx-postgres",
    "sqlx-mysql",
] }
serde = { version = "1", features = ["derive", "rc"] }
serde_derive = "1"
serde_json = "1"
serde_with = { version = "3", features = ["json"] }
simd-json = { version = "0.13.3", features = ["hints"] }
sqlx = { workspace = true }
strum = "0.26"
strum_macros = "0.26"
tempfile = "3"
thiserror = "1"
thiserror-ext = { workspace = true }
tiberius = { version = "0.12", default-features = false, features = ["chrono", "time", "tds73", "rust_decimal", "bigdecimal", "rustls"] }
time = "0.3.30"
tokio = { version = "0.2", package = "madsim-tokio", features = [
    "rt",
    "rt-multi-thread",
    "sync",
    "macros",
    "time",
    "signal",
    "fs",
] }
tokio-postgres = { version = "0.7", features = ["with-uuid-1"] }
tokio-retry = "0.3"
tokio-stream = "0.1"
tokio-util = { version = "0.7", features = ["codec", "io"] }
tonic = { workspace = true }
tracing = "0.1"
typed-builder = "^0.18"
url = "2"
urlencoding = "2"
uuid = { version = "1", features = ["v4", "fast-rng"] }
with_options = { path = "./with_options" }
yup-oauth2 = "8.3"

[target.'cfg(not(madsim))'.dependencies]
workspace-hack = { path = "../workspace-hack" }

[dev-dependencies]
assert_matches = "1"
criterion = { workspace = true, features = ["async_tokio", "async"] }
deltalake = { workspace = true, features = ["datafusion"] }
expect-test = "1"
paste = "1"
pretty_assertions = "1"
quote = "1"
rand = { workspace = true }
serde = { version = "1", features = ["derive"] }
serde_yaml = "0.9"
syn = { version = "1", features = ["full"] }
tempfile = "3"
tracing-subscriber = "0.3"
tracing-test = "0.2"
walkdir = "2"

[build-dependencies]
prost-build = "0.12"
protobuf-src = "1"

[[bench]]
name = "debezium_json_parser"
harness = false

[[bench]]
name = "nexmark_integration"
harness = false

[[bench]]
name = "json_parser_case_insensitive"
harness = false

[[bench]]
name = "json_vs_plain_parser"
harness = false

[lints]
workspace = true<|MERGE_RESOLUTION|>--- conflicted
+++ resolved
@@ -64,13 +64,8 @@
 google-cloud-googleapis = { version = "0.13", features = ["pubsub", "bigquery"] }
 google-cloud-pubsub = "0.25"
 http = "0.2"
-<<<<<<< HEAD
 iceberg = { workspace = true }
 iceberg-catalog-rest = { workspace = true }
-# TODO: remove this once the opendal version is updated to 0.47
-iceberg_opendal = { package = "opendal", version = "0.47" }
-=======
->>>>>>> 8d7a2ac9
 icelake = { workspace = true }
 indexmap = { version = "2.2.6", features = ["serde"] }
 itertools = { workspace = true }
