--- conflicted
+++ resolved
@@ -77,12 +77,8 @@
 serde_derive = "1"
 serde_json = "1"
 serde_with = { version = "2", features = ["json"] }
-<<<<<<< HEAD
-simd-json = "0.7"
+simd-json = "0.8"
 tempfile = "3"
-=======
-simd-json = "0.8"
->>>>>>> 99b39c22
 thiserror = "1"
 tokio = { version = "0.2", package = "madsim-tokio", features = [
     "rt",
