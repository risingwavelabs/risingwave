--- conflicted
+++ resolved
@@ -21,14 +21,9 @@
     "bzip",
     "xz",
 ] }
-<<<<<<< HEAD
-arrow-array = "45"
-arrow-schema = "45"
-async-nats = "0.31.0"
-=======
 arrow-array = { workspace = true }
 arrow-schema = { workspace = true }
->>>>>>> 5913af4f
+async-nats = "0.31.0"
 async-trait = "0.1"
 auto_enums = { version = "0.8", features = ["futures03"] }
 auto_impl = "1"
