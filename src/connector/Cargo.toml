--- conflicted
+++ resolved
@@ -122,11 +122,8 @@
 rustls-pemfile = "2"
 rustls-pki-types = "1"
 rw_futures_util = { workspace = true }
-<<<<<<< HEAD
+scopeguard = "1"
 sea-orm = { workspace = true }
-=======
-scopeguard = "1"
->>>>>>> 6a1090b7
 sea-schema = { version = "0.16", default-features = false, features = [
     "discovery",
     "sqlx-postgres",
