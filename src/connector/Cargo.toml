--- conflicted
+++ resolved
@@ -93,10 +93,7 @@
 ] }
 openssl = "0.10"
 parking_lot = { workspace = true }
-<<<<<<< HEAD
-parquet = { version = "52", features = ["async"]}
-=======
->>>>>>> 2ad3d872
+parquet = { workspace = true }
 paste = "1"
 pg_bigdecimal = { git = "https://github.com/risingwavelabs/rust-pg_bigdecimal", rev = "0b7893d88894ca082b4525f94f812da034486f7c" }
 postgres-openssl = "0.5.0"
