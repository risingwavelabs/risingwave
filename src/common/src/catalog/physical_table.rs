// Copyright 2024 RisingWave Labs
//
// Licensed under the Apache License, Version 2.0 (the "License");
// you may not use this file except in compliance with the License.
// You may obtain a copy of the License at
//
//     http://www.apache.org/licenses/LICENSE-2.0
//
// Unless required by applicable law or agreed to in writing, software
// distributed under the License is distributed on an "AS IS" BASIS,
// WITHOUT WARRANTIES OR CONDITIONS OF ANY KIND, either express or implied.
// See the License for the specific language governing permissions and
// limitations under the License.

use std::collections::HashMap;

use anyhow::anyhow;
use fixedbitset::FixedBitSet;
use itertools::Itertools;
use risingwave_pb::common::PbColumnOrder;
use risingwave_pb::plan_common::StorageTableDesc;

use super::{ColumnDesc, ColumnId, TableId};
use crate::util::sort_util::ColumnOrder;

/// Includes necessary information for compute node to access data of the table.
///
/// It's a subset of `TableCatalog` in frontend. Refer to `TableCatalog` for more details.
#[derive(Debug, Clone, Default, PartialEq, Eq, Hash)]
pub struct TableDesc {
    /// Id of the table, to find in storage.
    pub table_id: TableId,
    /// The key used to sort in storage.
    pub pk: Vec<ColumnOrder>,
    /// All columns in the table, noticed it is NOT sorted by columnId in the vec.
    pub columns: Vec<ColumnDesc>,
    /// Distribution keys of this table, which corresponds to the corresponding column of the
    /// index. e.g., if `distribution_key = [1, 2]`, then `columns[1]` and `columns[2]` are used
    /// as distribution key.
    pub distribution_key: Vec<usize>,
    /// Column indices for primary keys.
    pub stream_key: Vec<usize>,

    pub vnode_col_index: Option<usize>,

    /// Whether the table source is append-only
    pub append_only: bool,

    pub retention_seconds: u32,

    pub value_indices: Vec<usize>,

    /// The prefix len of pk, used in bloom filter.
    pub read_prefix_len_hint: usize,

    /// the column indices which could receive watermarks.
    pub watermark_columns: FixedBitSet,

    /// Whether the table is versioned. If `true`, column-aware row encoding will be used
    /// to be compatible with schema changes.
    ///
    /// See `version` field in `TableCatalog` for more details.
    pub versioned: bool,
}

impl TableDesc {
    pub fn arrange_key_orders_protobuf(&self) -> Vec<PbColumnOrder> {
        // Set materialize key as arrange key + pk
        self.pk.iter().map(|x| x.to_protobuf()).collect()
    }

    pub fn order_column_indices(&self) -> Vec<usize> {
        self.pk.iter().map(|col| (col.column_index)).collect()
    }

    pub fn order_column_ids(&self) -> Vec<ColumnId> {
        self.pk
            .iter()
            .map(|col| self.columns[col.column_index].column_id)
            .collect()
    }

    pub fn try_to_protobuf(&self) -> anyhow::Result<StorageTableDesc> {
        let dist_key_indices: Vec<u32> = self.distribution_key.iter().map(|&k| k as u32).collect();
        let pk_indices: Vec<u32> = self
            .pk
            .iter()
            .map(|v| v.to_protobuf().column_index)
            .collect();
        let vnode_col_idx_in_pk = self
            .vnode_col_index
            .and_then(|vnode_col_index| {
                pk_indices
                    .iter()
<<<<<<< HEAD
                    .position(|&pi| di == pi)
                    .map(|d| d as u32)
                    .ok_or_else(|| {
                        anyhow!(
                            "distribution key {:?} must be a subset of primary key {:?}",
                            dist_key_indices,
                            pk_indices
                        )
                    })
            })
            .try_collect()?;
        Ok(StorageTableDesc {
=======
                    .position(|&pk_index| pk_index == vnode_col_index as u32)
            })
            .map(|i| i as u32);

        let dist_key_in_pk_indices = if vnode_col_idx_in_pk.is_none() {
            dist_key_indices
                .iter()
                .map(|&di| {
                    pk_indices
                        .iter()
                        .position(|&pi| di == pi)
                        .unwrap_or_else(|| {
                            panic!(
                                "distribution key {:?} must be a subset of primary key {:?}",
                                dist_key_indices, pk_indices
                            )
                        })
                })
                .map(|d| d as u32)
                .collect_vec()
        } else {
            Vec::new()
        };
        StorageTableDesc {
>>>>>>> 18f1943c
            table_id: self.table_id.into(),
            columns: self.columns.iter().map(Into::into).collect(),
            pk: self.pk.iter().map(|v| v.to_protobuf()).collect(),
            dist_key_in_pk_indices,
            retention_seconds: self.retention_seconds,
            value_indices: self.value_indices.iter().map(|&v| v as u32).collect(),
            read_prefix_len_hint: self.read_prefix_len_hint as u32,
            versioned: self.versioned,
            stream_key: self.stream_key.iter().map(|&x| x as u32).collect(),
<<<<<<< HEAD
        })
=======
            vnode_col_idx_in_pk,
        }
>>>>>>> 18f1943c
    }

    /// Helper function to create a mapping from `column id` to `column index`
    pub fn get_id_to_op_idx_mapping(&self) -> HashMap<ColumnId, usize> {
        let mut id_to_idx = HashMap::new();
        self.columns.iter().enumerate().for_each(|(idx, c)| {
            id_to_idx.insert(c.column_id, idx);
        });
        id_to_idx
    }
}<|MERGE_RESOLUTION|>--- conflicted
+++ resolved
@@ -92,20 +92,6 @@
             .and_then(|vnode_col_index| {
                 pk_indices
                     .iter()
-<<<<<<< HEAD
-                    .position(|&pi| di == pi)
-                    .map(|d| d as u32)
-                    .ok_or_else(|| {
-                        anyhow!(
-                            "distribution key {:?} must be a subset of primary key {:?}",
-                            dist_key_indices,
-                            pk_indices
-                        )
-                    })
-            })
-            .try_collect()?;
-        Ok(StorageTableDesc {
-=======
                     .position(|&pk_index| pk_index == vnode_col_index as u32)
             })
             .map(|i| i as u32);
@@ -117,20 +103,20 @@
                     pk_indices
                         .iter()
                         .position(|&pi| di == pi)
-                        .unwrap_or_else(|| {
-                            panic!(
+                        .ok_or_else(|| {
+                            anyhow!(
                                 "distribution key {:?} must be a subset of primary key {:?}",
-                                dist_key_indices, pk_indices
+                                dist_key_indices,
+                                pk_indices
                             )
                         })
+                        .map(|d| d as u32)
                 })
-                .map(|d| d as u32)
-                .collect_vec()
+                .try_collect()?
         } else {
             Vec::new()
         };
-        StorageTableDesc {
->>>>>>> 18f1943c
+        Ok(StorageTableDesc {
             table_id: self.table_id.into(),
             columns: self.columns.iter().map(Into::into).collect(),
             pk: self.pk.iter().map(|v| v.to_protobuf()).collect(),
@@ -140,12 +126,8 @@
             read_prefix_len_hint: self.read_prefix_len_hint as u32,
             versioned: self.versioned,
             stream_key: self.stream_key.iter().map(|&x| x as u32).collect(),
-<<<<<<< HEAD
+            vnode_col_idx_in_pk,
         })
-=======
-            vnode_col_idx_in_pk,
-        }
->>>>>>> 18f1943c
     }
 
     /// Helper function to create a mapping from `column id` to `column index`
