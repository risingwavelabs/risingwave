--- conflicted
+++ resolved
@@ -635,12 +635,9 @@
                 SnapshotBackfillStreamScan,
                 FsFetch,
                 CrossDbSnapshotBackfillStreamScan,
-<<<<<<< HEAD
+                StreamCdcScan,
+                VectorIndexWrite,
                 SharedCdcSource
-=======
-                StreamCdcScan,
-                VectorIndexWrite
->>>>>>> 1ce8448b
             },
             {},
             0
@@ -881,11 +878,6 @@
                     "CROSS_DB_SNAPSHOT_BACKFILL_STREAM_SCAN",
                 ),
                 (
-<<<<<<< HEAD
-                    SharedCdcSource,
-                    16384,
-                    "SHARED_CDC_SOURCE",
-=======
                     StreamCdcScan,
                     16384,
                     "STREAM_CDC_SCAN",
@@ -894,7 +886,11 @@
                     VectorIndexWrite,
                     32768,
                     "VECTOR_INDEX_WRITE",
->>>>>>> 1ce8448b
+                ),
+                (
+                    SharedCdcSource,
+                    65536,
+                    "SHARED_CDC_SOURCE",
                 ),
             ]
         "#]]
