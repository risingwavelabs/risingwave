// Copyright 2023 RisingWave Labs
//
// Licensed under the Apache License, Version 2.0 (the "License");
// you may not use this file except in compliance with the License.
// You may obtain a copy of the License at
//
//     http://www.apache.org/licenses/LICENSE-2.0
//
// Unless required by applicable law or agreed to in writing, software
// distributed under the License is distributed on an "AS IS" BASIS,
// WITHOUT WARRANTIES OR CONDITIONS OF ANY KIND, either express or implied.
// See the License for the specific language governing permissions and
// limitations under the License.

mod column;
mod external_table;
mod internal_table;
mod physical_table;
mod schema;
pub mod test_utils;

use std::collections::HashMap;
use std::sync::Arc;

use async_trait::async_trait;
pub use column::*;
pub use external_table::*;
pub use internal_table::*;
use parse_display::Display;
pub use physical_table::*;
use risingwave_pb::catalog::HandleConflictBehavior as PbHandleConflictBehavior;
pub use schema::{test_utils as schema_test_utils, Field, FieldDisplay, Schema};

pub use crate::constants::hummock;
use crate::error::Result;
use crate::row::OwnedRow;
use crate::types::DataType;

/// The global version of the catalog.
pub type CatalogVersion = u64;

/// The version number of the per-table catalog.
pub type TableVersionId = u64;
/// The default version ID for a new table.
pub const INITIAL_TABLE_VERSION_ID: u64 = 0;
/// The version number of the per-source catalog.
pub type SourceVersionId = u64;
/// The default version ID for a new source.
pub const INITIAL_SOURCE_VERSION_ID: u64 = 0;

pub const DEFAULT_DATABASE_NAME: &str = "dev";
pub const DEFAULT_SCHEMA_NAME: &str = "public";
pub const PG_CATALOG_SCHEMA_NAME: &str = "pg_catalog";
pub const INFORMATION_SCHEMA_SCHEMA_NAME: &str = "information_schema";
pub const RW_CATALOG_SCHEMA_NAME: &str = "rw_catalog";
pub const RESERVED_PG_SCHEMA_PREFIX: &str = "pg_";
pub const DEFAULT_SUPER_USER: &str = "root";
pub const DEFAULT_SUPER_USER_ID: u32 = 1;
// This is for compatibility with customized utils for PostgreSQL.
pub const DEFAULT_SUPER_USER_FOR_PG: &str = "postgres";
pub const DEFAULT_SUPER_USER_FOR_PG_ID: u32 = 2;

pub const NON_RESERVED_USER_ID: i32 = 11;
pub const NON_RESERVED_SYS_CATALOG_ID: i32 = 1001;

pub const SYSTEM_SCHEMAS: [&str; 3] = [
    PG_CATALOG_SCHEMA_NAME,
    INFORMATION_SCHEMA_SCHEMA_NAME,
    RW_CATALOG_SCHEMA_NAME,
];

pub const RW_RESERVED_COLUMN_NAME_PREFIX: &str = "_rw_";

// When there is no primary key specified while creating source, will use the
// the message key as primary key in `BYTEA` type with this name.
pub const DEFAULT_KEY_COLUMN_NAME: &str = "_rw_key";

/// For kafka source, we attach a hidden column [`KAFKA_TIMESTAMP_COLUMN_NAME`] to it, so that we
/// can limit the timestamp range when querying it directly with batch query. The column type is
/// [`DataType::Timestamptz`]. For more details, please refer to
/// [this rfc](https://github.com/risingwavelabs/rfcs/pull/20).
pub const KAFKA_TIMESTAMP_COLUMN_NAME: &str = "_rw_kafka_timestamp";

pub fn is_system_schema(schema_name: &str) -> bool {
    SYSTEM_SCHEMAS.iter().any(|s| *s == schema_name)
}

pub const ROWID_PREFIX: &str = "_row_id";

pub fn is_row_id_column_name(name: &str) -> bool {
    name.starts_with(ROWID_PREFIX)
}

/// The column ID preserved for the row ID column.
pub const ROW_ID_COLUMN_ID: ColumnId = ColumnId::new(0);

/// The column ID offset for user-defined columns.
///
/// All IDs of user-defined columns must be greater or equal to this value.
pub const USER_COLUMN_ID_OFFSET: i32 = ROW_ID_COLUMN_ID.next().get_id();

/// Creates a row ID column (for implicit primary key). It'll always have the ID `0` for now.
pub fn row_id_column_desc() -> ColumnDesc {
    ColumnDesc::named(ROWID_PREFIX, ROW_ID_COLUMN_ID, DataType::Serial)
}

pub const OFFSET_COLUMN_NAME: &str = "_rw_offset";

<<<<<<< HEAD
pub fn offset_column_name() -> String {
    OFFSET_COLUMN_NAME.to_string()
}

// The number of columns output by the cdc source job
// see `debezium_cdc_source_schema()` for details
pub const CDC_SOURCE_COLUMN_NUM: u32 = 3;
=======
pub const CDC_SOURCE_COLUMN_NUM: u32 = 4;
>>>>>>> b3eecb3d
pub const TABLE_NAME_COLUMN_NAME: &str = "_rw_table_name";

pub fn is_offset_column_name(name: &str) -> bool {
    name.starts_with(OFFSET_COLUMN_NAME)
}
/// Creates a offset column for storing upstream offset
/// Used in cdc source currently
pub fn offset_column_desc() -> ColumnDesc {
    ColumnDesc::named(
        OFFSET_COLUMN_NAME,
        ColumnId::placeholder(),
        DataType::Varchar,
    )
}

/// A column to store the upstream table name of the cdc table
pub fn cdc_table_name_column_desc() -> ColumnDesc {
    ColumnDesc::named(
        TABLE_NAME_COLUMN_NAME,
        ColumnId::placeholder(),
        DataType::Varchar,
    )
}

/// The local system catalog reader in the frontend node.
#[async_trait]
pub trait SysCatalogReader: Sync + Send + 'static {
    async fn read_table(&self, table_id: &TableId) -> Result<Vec<OwnedRow>>;
}

pub type SysCatalogReaderRef = Arc<dyn SysCatalogReader>;

#[derive(Clone, Debug, Default, Display, Hash, PartialOrd, PartialEq, Eq)]
#[display("{database_id}")]
pub struct DatabaseId {
    pub database_id: u32,
}

impl DatabaseId {
    pub fn new(database_id: u32) -> Self {
        DatabaseId { database_id }
    }

    pub fn placeholder() -> Self {
        DatabaseId {
            database_id: u32::MAX - 1,
        }
    }
}

impl From<u32> for DatabaseId {
    fn from(id: u32) -> Self {
        Self::new(id)
    }
}

impl From<&u32> for DatabaseId {
    fn from(id: &u32) -> Self {
        Self::new(*id)
    }
}

impl From<DatabaseId> for u32 {
    fn from(id: DatabaseId) -> Self {
        id.database_id
    }
}

#[derive(Clone, Debug, Default, Display, Hash, PartialOrd, PartialEq, Eq)]
#[display("{schema_id}")]
pub struct SchemaId {
    pub schema_id: u32,
}

impl SchemaId {
    pub fn new(schema_id: u32) -> Self {
        SchemaId { schema_id }
    }

    pub fn placeholder() -> Self {
        SchemaId {
            schema_id: u32::MAX - 1,
        }
    }
}

impl From<u32> for SchemaId {
    fn from(id: u32) -> Self {
        Self::new(id)
    }
}

impl From<&u32> for SchemaId {
    fn from(id: &u32) -> Self {
        Self::new(*id)
    }
}

impl From<SchemaId> for u32 {
    fn from(id: SchemaId) -> Self {
        id.schema_id
    }
}

#[derive(Clone, Copy, Debug, Display, Default, Hash, PartialOrd, PartialEq, Eq, Ord)]
#[display("{table_id}")]
pub struct TableId {
    pub table_id: u32,
}

impl TableId {
    pub const fn new(table_id: u32) -> Self {
        TableId { table_id }
    }

    /// Sometimes the id field is filled later, we use this value for better debugging.
    pub const fn placeholder() -> Self {
        TableId {
            table_id: u32::MAX - 1,
        }
    }

    pub fn table_id(&self) -> u32 {
        self.table_id
    }
}

impl From<u32> for TableId {
    fn from(id: u32) -> Self {
        Self::new(id)
    }
}

impl From<&u32> for TableId {
    fn from(id: &u32) -> Self {
        Self::new(*id)
    }
}

impl From<TableId> for u32 {
    fn from(id: TableId) -> Self {
        id.table_id
    }
}

#[derive(Clone, Debug, PartialEq, Default, Copy)]
pub struct TableOption {
    pub retention_seconds: Option<u32>, // second
}

impl From<&risingwave_pb::hummock::TableOption> for TableOption {
    fn from(table_option: &risingwave_pb::hummock::TableOption) -> Self {
        let retention_seconds =
            if table_option.retention_seconds == hummock::TABLE_OPTION_DUMMY_RETENTION_SECOND {
                None
            } else {
                Some(table_option.retention_seconds)
            };

        Self { retention_seconds }
    }
}

impl From<&TableOption> for risingwave_pb::hummock::TableOption {
    fn from(table_option: &TableOption) -> Self {
        Self {
            retention_seconds: table_option
                .retention_seconds
                .unwrap_or(hummock::TABLE_OPTION_DUMMY_RETENTION_SECOND),
        }
    }
}

impl TableOption {
    pub fn build_table_option(table_properties: &HashMap<String, String>) -> Self {
        // now we only support ttl for TableOption
        let mut result = TableOption::default();
        if let Some(ttl_string) = table_properties.get(hummock::PROPERTIES_RETENTION_SECOND_KEY) {
            match ttl_string.trim().parse::<u32>() {
                Ok(retention_seconds_u32) => result.retention_seconds = Some(retention_seconds_u32),
                Err(e) => {
                    tracing::info!(
                        "build_table_option parse option ttl_string {} fail {}",
                        ttl_string,
                        e
                    );
                    result.retention_seconds = None;
                }
            };
        }

        result
    }
}

#[derive(Clone, Copy, Debug, Display, Default, Hash, PartialOrd, PartialEq, Eq)]
#[display("{index_id}")]
pub struct IndexId {
    pub index_id: u32,
}

impl IndexId {
    pub const fn new(index_id: u32) -> Self {
        IndexId { index_id }
    }

    /// Sometimes the id field is filled later, we use this value for better debugging.
    pub const fn placeholder() -> Self {
        IndexId {
            index_id: u32::MAX - 1,
        }
    }

    pub fn index_id(&self) -> u32 {
        self.index_id
    }
}

impl From<u32> for IndexId {
    fn from(id: u32) -> Self {
        Self::new(id)
    }
}
impl From<IndexId> for u32 {
    fn from(id: IndexId) -> Self {
        id.index_id
    }
}

#[derive(Clone, Copy, Debug, Display, Default, Hash, PartialOrd, PartialEq, Eq, Ord)]
pub struct FunctionId(pub u32);

impl FunctionId {
    pub const fn new(id: u32) -> Self {
        FunctionId(id)
    }

    pub const fn placeholder() -> Self {
        FunctionId(u32::MAX - 1)
    }

    pub fn function_id(&self) -> u32 {
        self.0
    }
}

impl From<u32> for FunctionId {
    fn from(id: u32) -> Self {
        Self::new(id)
    }
}

impl From<&u32> for FunctionId {
    fn from(id: &u32) -> Self {
        Self::new(*id)
    }
}

impl From<FunctionId> for u32 {
    fn from(id: FunctionId) -> Self {
        id.0
    }
}

#[derive(Clone, Copy, Debug, Display, Default, Hash, PartialOrd, PartialEq, Eq, Ord)]
#[display("{user_id}")]
pub struct UserId {
    pub user_id: u32,
}

impl UserId {
    pub const fn new(user_id: u32) -> Self {
        UserId { user_id }
    }

    pub const fn placeholder() -> Self {
        UserId {
            user_id: u32::MAX - 1,
        }
    }
}

impl From<u32> for UserId {
    fn from(id: u32) -> Self {
        Self::new(id)
    }
}

impl From<&u32> for UserId {
    fn from(id: &u32) -> Self {
        Self::new(*id)
    }
}

impl From<UserId> for u32 {
    fn from(id: UserId) -> Self {
        id.user_id
    }
}

#[derive(Clone, Copy, Debug, Display, Default, Hash, PartialOrd, PartialEq, Eq, Ord)]
pub struct ConnectionId(pub u32);

impl ConnectionId {
    pub const fn new(id: u32) -> Self {
        ConnectionId(id)
    }

    pub const fn placeholder() -> Self {
        ConnectionId(u32::MAX - 1)
    }

    pub fn connection_id(&self) -> u32 {
        self.0
    }
}

impl From<u32> for ConnectionId {
    fn from(id: u32) -> Self {
        Self::new(id)
    }
}

impl From<&u32> for ConnectionId {
    fn from(id: &u32) -> Self {
        Self::new(*id)
    }
}

impl From<ConnectionId> for u32 {
    fn from(id: ConnectionId) -> Self {
        id.0
    }
}

#[derive(Default, Debug, Clone, Copy, PartialEq, Eq, Hash)]
pub enum ConflictBehavior {
    #[default]
    NoCheck,
    Overwrite,
    IgnoreConflict,
}

impl ConflictBehavior {
    pub fn from_protobuf(tb_conflict_behavior: &PbHandleConflictBehavior) -> Self {
        match tb_conflict_behavior {
            PbHandleConflictBehavior::Overwrite => ConflictBehavior::Overwrite,
            PbHandleConflictBehavior::Ignore => ConflictBehavior::IgnoreConflict,
            // This is for backward compatibility, in the previous version
            // `HandleConflictBehavior::Unspecified` represented `NoCheck`, so just treat it as `NoCheck`.
            PbHandleConflictBehavior::NoCheck | PbHandleConflictBehavior::Unspecified => {
                ConflictBehavior::NoCheck
            }
        }
    }

    pub fn to_protobuf(self) -> PbHandleConflictBehavior {
        match self {
            ConflictBehavior::NoCheck => PbHandleConflictBehavior::NoCheck,
            ConflictBehavior::Overwrite => PbHandleConflictBehavior::Overwrite,
            ConflictBehavior::IgnoreConflict => PbHandleConflictBehavior::Ignore,
        }
    }

    pub fn debug_to_string(self) -> String {
        match self {
            ConflictBehavior::NoCheck => "NoCheck".to_string(),
            ConflictBehavior::Overwrite => "Overwrite".to_string(),
            ConflictBehavior::IgnoreConflict => "IgnoreConflict".to_string(),
        }
    }
}<|MERGE_RESOLUTION|>--- conflicted
+++ resolved
@@ -106,17 +106,9 @@
 
 pub const OFFSET_COLUMN_NAME: &str = "_rw_offset";
 
-<<<<<<< HEAD
-pub fn offset_column_name() -> String {
-    OFFSET_COLUMN_NAME.to_string()
-}
-
 // The number of columns output by the cdc source job
 // see `debezium_cdc_source_schema()` for details
 pub const CDC_SOURCE_COLUMN_NUM: u32 = 3;
-=======
-pub const CDC_SOURCE_COLUMN_NUM: u32 = 4;
->>>>>>> b3eecb3d
 pub const TABLE_NAME_COLUMN_NAME: &str = "_rw_table_name";
 
 pub fn is_offset_column_name(name: &str) -> bool {
