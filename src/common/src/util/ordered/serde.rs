// Copyright 2022 Singularity Data
//
// Licensed under the Apache License, Version 2.0 (the "License");
// you may not use this file except in compliance with the License.
// You may obtain a copy of the License at
//
// http://www.apache.org/licenses/LICENSE-2.0
//
// Unless required by applicable law or agreed to in writing, software
// distributed under the License is distributed on an "AS IS" BASIS,
// WITHOUT WARRANTIES OR CONDITIONS OF ANY KIND, either express or implied.
// See the License for the specific language governing permissions and
// limitations under the License.

use std::cmp::Reverse;

use itertools::Itertools;
use memcomparable::from_slice;

use super::OrderedDatum::{NormalOrder, ReversedOrder};
use super::OrderedRow;
use crate::array::{ArrayImpl, Row, RowRef};
use crate::catalog::ColumnId;
use crate::error::Result;
use crate::types::{
    deserialize_datum_from, serialize_datum_into, serialize_datum_ref_into, DataType, Datum,
    DatumRef,
};
use crate::util::sort_util::{OrderPair, OrderType};
use crate::util::value_encoding::serialize_cell;

/// The sentinel cell id is `-1_i32`, which is ensured to be the first kv pair in the row.
pub const SENTINEL_CELL_ID: ColumnId = ColumnId::new(-1_i32);

/// We can use memcomparable serialization to serialize data
/// and flip the bits if the order of that datum is descending.
/// As this is normally used for sorted keys, deserialization is
/// not implemented for now.
/// The number of `datum` in the row should be the same as
/// the length of `orders`.
pub struct OrderedArraysSerializer {
    order_pairs: Vec<OrderPair>,
}

impl OrderedArraysSerializer {
    pub fn new(order_pairs: Vec<OrderPair>) -> Self {
        Self { order_pairs }
    }

    pub fn serialize(&self, data: &[&ArrayImpl], append_to: &mut Vec<Vec<u8>>) {
        for row_idx in 0..data[0].len() {
            let mut serializer = memcomparable::Serializer::new(vec![]);
            for order_pair in &self.order_pairs {
                let order = order_pair.order_type;
                let pk_index = order_pair.column_idx;
                serializer.set_reverse(order == OrderType::Descending);
                serialize_datum_ref_into(&data[pk_index].value_at(row_idx), &mut serializer)
                    .unwrap();
            }
            append_to.push(serializer.into_inner());
        }
    }
}

/// `OrderedRowSerializer` expects that the input row contains exactly the values needed to be
/// serialized, not more and not less. This is because `Row` always needs to be constructed from
/// chunk manually.
#[derive(Clone)]
pub struct OrderedRowSerializer {
    order_types: Vec<OrderType>,
}

impl OrderedRowSerializer {
    pub fn new(order_types: Vec<OrderType>) -> Self {
        Self { order_types }
    }

    pub fn prefix(&self, len: usize) -> Self {
        Self {
            order_types: self.order_types[..len].to_vec(),
        }
    }

    pub fn serialize(&self, row: &Row, append_to: &mut Vec<u8>) {
        self.serialize_datums(row.values(), append_to)
    }

    pub fn serialize_ref(&self, row_ref: RowRef<'_>, append_to: &mut Vec<u8>) {
        self.serialize_datum_refs(row_ref.values(), append_to)
    }

    pub fn serialize_datums<'a>(
        &self,
        datums: impl Iterator<Item = &'a Datum>,
        append_to: &mut Vec<u8>,
    ) {
        for (datum, order_type) in datums.zip_eq(self.order_types.iter()) {
            let mut serializer = memcomparable::Serializer::new(vec![]);
            serializer.set_reverse(*order_type == OrderType::Descending);
            serialize_datum_into(datum, &mut serializer).unwrap();
            append_to.extend(serializer.into_inner());
        }
    }

    pub fn serialize_datum_refs<'a>(
        &self,
        datum_refs: impl Iterator<Item = DatumRef<'a>>,
        append_to: &mut Vec<u8>,
    ) {
        for (datum, order_type) in datum_refs.zip_eq(self.order_types.iter()) {
            let mut serializer = memcomparable::Serializer::new(vec![]);
            serializer.set_reverse(*order_type == OrderType::Descending);
            serialize_datum_ref_into(&datum, &mut serializer).unwrap();
            append_to.extend(serializer.into_inner());
        }
    }
}

/// Deserializer of the `Row`.
#[derive(Clone)]
pub struct OrderedRowDeserializer {
    data_types: Vec<DataType>,
    pub order_types: Vec<OrderType>,
}

impl OrderedRowDeserializer {
    pub fn new(schema: Vec<DataType>, order_types: Vec<OrderType>) -> Self {
        assert_eq!(schema.len(), order_types.len());
        Self {
            data_types: schema,
            order_types,
        }
    }

    pub fn deserialize(&self, data: &[u8]) -> Result<OrderedRow> {
        let mut values = Vec::with_capacity(self.data_types.len());
        let mut deserializer = memcomparable::Deserializer::new(data);
        for (data_type, order_type) in self.data_types.iter().zip_eq(self.order_types.iter()) {
            deserializer.set_reverse(*order_type == OrderType::Descending);
            let datum = deserialize_datum_from(data_type, &mut deserializer)?;
            let datum = match order_type {
                OrderType::Ascending => NormalOrder(datum),
                OrderType::Descending => ReversedOrder(Reverse(datum)),
            };
            values.push(datum);
        }
        Ok(OrderedRow(values))
    }
}

type KeyBytes = Vec<u8>;
type ValueBytes = Vec<u8>;

/// Serialize a row of data using cell-based serialization, and return corresponding vector of key
/// and value. If all data of this row are null, there will be one cell of column id `-1` to
/// represent a row of all null values.
///
/// The returned value is an iterator of `column_ids.len() + 1` length, where the first n items are
/// serialization result of the `column_id` items correspondingly, and the last item is the sentinel
/// cell.
///
/// If a cell is null, the corresponding position of that cell will be `None`. For example,
///
/// * Serialize [0, 1, 2] => [Some((pk, 0)), Some((pk, 1)), Some((pk, 2)), Some((pk, []))]
/// * Serialize [null, null, null] => [None, None, None, Some((pk, []))]
pub fn serialize_pk_and_row(
    pk_buf: &[u8],
    row: &Row,
    column_ids: &[ColumnId],
) -> Result<Vec<Option<(KeyBytes, ValueBytes)>>> {
    let values = &row.0;
    assert_eq!(values.len(), column_ids.len());
    let mut result = Vec::with_capacity(column_ids.len() + 1);

    for (index, column_id) in column_ids.iter().enumerate() {
        match &values[index] {
            None => {
                // This is when the datum is null. If all the datum in a row is null,
                // we serialize this null row specially by only using one cell encoding.
                result.push(None);
            }
            datum => {
                let key = serialize_pk_and_column_id(pk_buf, column_id)?;
                let value = serialize_cell(datum)?;
                result.push(Some((key, value)));
            }
        }
    }

    let key = serialize_pk_and_column_id(pk_buf, &SENTINEL_CELL_ID)?;
    result.push(Some((key, vec![])));

    Ok(result)
}

/// Serialize function directly used by states, and will be deprecated in the future.
pub fn serialize_pk_and_row_state(
    pk_buf: &[u8],
    row: &Option<Row>,
    column_ids: &[ColumnId],
) -> Result<Vec<(KeyBytes, Option<ValueBytes>)>> {
    if let Some(values) = row.as_ref() {
        let result = serialize_pk_and_row(pk_buf, values, column_ids)?
            .into_iter()
            .filter_map(|x| x.map(|(k, v)| (k, Some(v))))
            .collect();
        Ok(result)
    } else {
        let mut result = Vec::with_capacity(column_ids.len() + 1);
        for column_id in column_ids.iter() {
            let key = serialize_pk_and_column_id(pk_buf, column_id)?;
            // A `None` of row means deleting that row, while the a `None` of datum
            // represents a null.
            result.push((key, None));
        }
        let key = serialize_pk_and_column_id(pk_buf, &SENTINEL_CELL_ID)?;
        result.push((key, None));
        Ok(result)
    }
}

pub fn serialize_pk(pk: &Row, serializer: &OrderedRowSerializer) -> Vec<u8> {
    let mut result = vec![];
    serializer.serialize(pk, &mut result);
    result
}

<<<<<<< HEAD
pub fn reverse_serialize_pk(pk: &Row, serializer: &OrderedRowSerializer) -> Vec<u8> {
    let mut result = vec![];
    serializer.serialize(pk, &mut result);
    result.iter_mut().for_each(|byte| *byte = !*byte);
    result
}

pub fn serialize_column_id(column_id: &ColumnId) -> Result<Vec<u8>> {
    use serde::Serialize;
    let mut serializer = memcomparable::Serializer::new(Vec::with_capacity(4));
    column_id.get_id().serialize(&mut serializer)?;
    let buf = serializer.into_inner();
    debug_assert_eq!(buf.len(), 4);
    Ok(buf)
=======
pub fn serialize_column_id(column_id: &ColumnId) -> [u8; 4] {
    let id = column_id.get_id();
    (id as u32 ^ (1 << 31)).to_be_bytes()
>>>>>>> 006a13eb
}

pub fn deserialize_column_id(bytes: &[u8]) -> Result<ColumnId> {
    let column_id = from_slice::<u32>(bytes)? ^ (1 << 31);
    Ok((column_id as i32).into())
}

pub fn serialize_pk_and_column_id(pk_buf: &[u8], col_id: &ColumnId) -> Result<Vec<u8>> {
    Ok([pk_buf, serialize_column_id(col_id).as_slice()].concat())
}

#[cfg(test)]
mod tests {
    use super::*;
    use crate::array::{I16Array, Utf8Array};
    use crate::array_nonnull;
    use crate::types::ScalarImpl::{Int16, Utf8};

    #[test]
    fn test_serialize_column_id() {
        assert_eq!(
            deserialize_column_id(&serialize_column_id(&ColumnId::new(1)))
                .unwrap()
                .get_id(),
            1
        );
        assert_eq!(
            deserialize_column_id(&serialize_column_id(&ColumnId::new(-1)))
                .unwrap()
                .get_id(),
            -1
        );
        assert_eq!(
            deserialize_column_id(&serialize_column_id(&ColumnId::new(65536)))
                .unwrap()
                .get_id(),
            65536
        );
    }

    #[test]
    fn test_ordered_row_serializer() {
        let orders = vec![OrderType::Descending, OrderType::Ascending];
        let serializer = OrderedRowSerializer::new(orders);
        let row1 = Row(vec![Some(Int16(5)), Some(Utf8("abc".to_string()))]);
        let row2 = Row(vec![Some(Int16(5)), Some(Utf8("abd".to_string()))]);
        let row3 = Row(vec![Some(Int16(6)), Some(Utf8("abc".to_string()))]);
        let rows = vec![row1, row2, row3];
        let mut array = vec![];
        for row in &rows {
            let mut row_bytes = vec![];
            serializer.serialize(row, &mut row_bytes);
            array.push(row_bytes);
        }
        array.sort();
        // option 1 byte || number 2 bytes
        assert_eq!(array[0][2], !6i16.to_be_bytes()[1]);
        assert_eq!(&array[1][3..], [1, 1, b'a', b'b', b'c', 0, 0, 0, 0, 0, 3u8]);
        assert_eq!(&array[2][3..], [1, 1, b'a', b'b', b'd', 0, 0, 0, 0, 0, 3u8]);
    }

    #[test]
    fn test_ordered_arrays_serializer() {
        let orders = vec![
            OrderPair::new(0, OrderType::Descending),
            OrderPair::new(1, OrderType::Ascending),
        ];
        let serializer = OrderedArraysSerializer::new(orders);
        let array0 = array_nonnull! { I16Array, [3i16,2,2] }.into();
        let array1 = array_nonnull! { I16Array, [1i16,2,3] }.into();
        let input_arrays = vec![&array0, &array1];
        let mut array = vec![];
        serializer.serialize(&input_arrays, &mut array);
        array.sort();
        // option 1 byte || number 2 bytes
        assert_eq!(array[0][2], !3i16.to_be_bytes()[1]);
        assert_eq!(array[1][5], 2i16.to_be_bytes()[1]);
        assert_eq!(array[2][5], 3i16.to_be_bytes()[1]);

        // test negative numbers
        let array0 = array_nonnull! { I16Array, [-32768i16, -32768, -32767] }.into();
        let array1 = array_nonnull! { I16Array, [-2i16, -1, -1] }.into();
        let input_arrays = vec![&array0, &array1];
        let mut array = vec![];
        serializer.serialize(&input_arrays, &mut array);
        array.sort();
        // option 1 byte || number 2 bytes
        assert_eq!(array[0][2], !(-32767i16).to_be_bytes()[1]);
        assert_eq!(array[1][5], (-2i16).to_be_bytes()[1]);
        assert_eq!(array[2][5], (-1i16).to_be_bytes()[1]);

        // test variable-size types, i.e. string
        let array0 = array_nonnull! { Utf8Array, ["ab", "ab", "abc"] }.into();
        let array1 = array_nonnull! { Utf8Array, ["jmz", "mjz", "mzj"] }.into();
        let input_arrays = vec![&array0, &array1];
        let mut array = vec![];
        serializer.serialize(&input_arrays, &mut array);
        array.sort();
        // option 1 bytes || string 10 bytes
        assert_eq!(
            array[0][..11],
            [
                !(1u8),
                !(1u8),
                !(b'a'),
                !(b'b'),
                !(b'c'),
                255,
                255,
                255,
                255,
                255,
                !(3u8)
            ]
        );
        assert_eq!(array[1][11..], [1, 1, b'j', b'm', b'z', 0, 0, 0, 0, 0, 3u8]);
        assert_eq!(array[2][11..], [1, 1, b'm', b'j', b'z', 0, 0, 0, 0, 0, 3u8]);
    }

    #[test]
    fn test_ordered_row_deserializer() {
        let order_types = vec![OrderType::Descending, OrderType::Ascending];
        let serializer = OrderedRowSerializer::new(order_types.clone());
        let schema = vec![DataType::Varchar, DataType::Int16];
        let row1 = Row(vec![Some(Utf8("abc".to_string())), Some(Int16(5))]);
        let row2 = Row(vec![Some(Utf8("abd".to_string())), Some(Int16(5))]);
        let row3 = Row(vec![Some(Utf8("abc".to_string())), Some(Int16(6))]);
        let rows = vec![row1.clone(), row2.clone(), row3.clone()];
        let deserializer = OrderedRowDeserializer::new(schema, order_types.clone());
        let mut array = vec![];
        for row in &rows {
            let mut row_bytes = vec![];
            serializer.serialize(row, &mut row_bytes);
            array.push(row_bytes);
        }
        assert_eq!(
            deserializer.deserialize(&array[0]).unwrap(),
            OrderedRow::new(row1, &order_types)
        );
        assert_eq!(
            deserializer.deserialize(&array[1]).unwrap(),
            OrderedRow::new(row2, &order_types)
        );
        assert_eq!(
            deserializer.deserialize(&array[2]).unwrap(),
            OrderedRow::new(row3, &order_types)
        );
    }
}<|MERGE_RESOLUTION|>--- conflicted
+++ resolved
@@ -225,7 +225,6 @@
     result
 }
 
-<<<<<<< HEAD
 pub fn reverse_serialize_pk(pk: &Row, serializer: &OrderedRowSerializer) -> Vec<u8> {
     let mut result = vec![];
     serializer.serialize(pk, &mut result);
@@ -233,18 +232,9 @@
     result
 }
 
-pub fn serialize_column_id(column_id: &ColumnId) -> Result<Vec<u8>> {
-    use serde::Serialize;
-    let mut serializer = memcomparable::Serializer::new(Vec::with_capacity(4));
-    column_id.get_id().serialize(&mut serializer)?;
-    let buf = serializer.into_inner();
-    debug_assert_eq!(buf.len(), 4);
-    Ok(buf)
-=======
 pub fn serialize_column_id(column_id: &ColumnId) -> [u8; 4] {
     let id = column_id.get_id();
     (id as u32 ^ (1 << 31)).to_be_bytes()
->>>>>>> 006a13eb
 }
 
 pub fn deserialize_column_id(bytes: &[u8]) -> Result<ColumnId> {
