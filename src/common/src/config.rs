// Copyright 2024 RisingWave Labs
//
// Licensed under the Apache License, Version 2.0 (the "License");
// you may not use this file except in compliance with the License.
// You may obtain a copy of the License at
//
//     http://www.apache.org/licenses/LICENSE-2.0
//
// Unless required by applicable law or agreed to in writing, software
// distributed under the License is distributed on an "AS IS" BASIS,
// WITHOUT WARRANTIES OR CONDITIONS OF ANY KIND, either express or implied.
// See the License for the specific language governing permissions and
// limitations under the License.

//! This module defines the structure of the configuration file `risingwave.toml`.
//!
//! [`RwConfig`] corresponds to the whole config file and each other config struct corresponds to a
//! section in `risingwave.toml`.

use std::cmp::Ordering;
use std::collections::BTreeMap;
use std::fs;
use std::num::NonZeroUsize;

use anyhow::Context;
use clap::ValueEnum;
use educe::Educe;
pub use risingwave_common_proc_macro::OverrideConfig;
use risingwave_pb::meta::SystemParams;
use serde::{Deserialize, Serialize, Serializer};
use serde_default::DefaultFromSerde;
use serde_json::Value;

use crate::hash::VirtualNode;

/// Use the maximum value for HTTP/2 connection window size to avoid deadlock among multiplexed
/// streams on the same connection.
pub const MAX_CONNECTION_WINDOW_SIZE: u32 = (1 << 31) - 1;
/// Use a large value for HTTP/2 stream window size to improve the performance of remote exchange,
/// as we don't rely on this for back-pressure.
pub const STREAM_WINDOW_SIZE: u32 = 32 * 1024 * 1024; // 32 MB

/// Unrecognized fields in a config section. Generic over the config section type to provide better
/// error messages.
///
/// The current implementation will log warnings if there are unrecognized fields.
#[derive(Educe)]
#[educe(Clone, Default)]
pub struct Unrecognized<T: 'static> {
    inner: BTreeMap<String, Value>,
    _marker: std::marker::PhantomData<&'static T>,
}

impl<T> std::fmt::Debug for Unrecognized<T> {
    fn fmt(&self, f: &mut std::fmt::Formatter<'_>) -> std::fmt::Result {
        self.inner.fmt(f)
    }
}

impl<T> Unrecognized<T> {
    /// Returns all unrecognized fields as a map.
    pub fn into_inner(self) -> BTreeMap<String, Value> {
        self.inner
    }
}

impl<'de, T> Deserialize<'de> for Unrecognized<T> {
    fn deserialize<D>(deserializer: D) -> Result<Self, D::Error>
    where
        D: serde::Deserializer<'de>,
    {
        let inner = BTreeMap::deserialize(deserializer)?;
        if !inner.is_empty() {
            tracing::warn!(
                "unrecognized fields in `{}`: {:?}",
                std::any::type_name::<T>(),
                inner.keys()
            );
        }
        Ok(Unrecognized {
            inner,
            _marker: std::marker::PhantomData,
        })
    }
}

impl<T> Serialize for Unrecognized<T> {
    fn serialize<S>(&self, serializer: S) -> Result<S::Ok, S::Error>
    where
        S: serde::Serializer,
    {
        self.inner.serialize(serializer)
    }
}

pub fn load_config(path: &str, cli_override: impl OverrideConfig) -> RwConfig
where
{
    let mut config = if path.is_empty() {
        tracing::warn!("risingwave.toml not found, using default config.");
        RwConfig::default()
    } else {
        let config_str = fs::read_to_string(path)
            .with_context(|| format!("failed to open config file at `{path}`"))
            .unwrap();
        toml::from_str(config_str.as_str())
            .context("failed to parse config file")
            .unwrap()
    };
    cli_override.r#override(&mut config);
    config
}

pub trait OverrideConfig {
    fn r#override(&self, config: &mut RwConfig);
}

impl<'a, T: OverrideConfig> OverrideConfig for &'a T {
    fn r#override(&self, config: &mut RwConfig) {
        T::r#override(self, config)
    }
}

/// For non-user-facing components where the CLI arguments do not override the config file.
#[derive(Clone, Copy)]
pub struct NoOverride;

impl OverrideConfig for NoOverride {
    fn r#override(&self, _config: &mut RwConfig) {}
}

/// [`RwConfig`] corresponds to the whole config file `risingwave.toml`. Each field corresponds to a
/// section.
#[derive(Educe, Clone, Serialize, Deserialize, Default)]
#[educe(Debug)]
pub struct RwConfig {
    #[serde(default)]
    pub server: ServerConfig,

    #[serde(default)]
    pub meta: MetaConfig,

    #[serde(default)]
    pub batch: BatchConfig,

    #[serde(default)]
    pub streaming: StreamingConfig,

    #[serde(default)]
    pub storage: StorageConfig,

    #[serde(default)]
    #[educe(Debug(ignore))]
    pub system: SystemConfig,

    #[serde(flatten)]
    pub unrecognized: Unrecognized<Self>,
}

serde_with::with_prefix!(meta_prefix "meta_");
serde_with::with_prefix!(streaming_prefix "stream_");
serde_with::with_prefix!(batch_prefix "batch_");

#[derive(Copy, Clone, Debug, Default, ValueEnum, Serialize, Deserialize)]
pub enum MetaBackend {
    #[default]
    Mem,
    Etcd,
}

/// The section `[meta]` in `risingwave.toml`.
#[derive(Clone, Debug, Serialize, Deserialize, DefaultFromSerde)]
pub struct MetaConfig {
    /// Objects within `min_sst_retention_time_sec` won't be deleted by hummock full GC, even they
    /// are dangling.
    #[serde(default = "default::meta::min_sst_retention_time_sec")]
    pub min_sst_retention_time_sec: u64,

    /// Interval of automatic hummock full GC.
    #[serde(default = "default::meta::full_gc_interval_sec")]
    pub full_gc_interval_sec: u64,

    /// The spin interval when collecting global GC watermark in hummock.
    #[serde(default = "default::meta::collect_gc_watermark_spin_interval_sec")]
    pub collect_gc_watermark_spin_interval_sec: u64,

    /// Schedule compaction for all compaction groups with this interval.
    #[serde(default = "default::meta::periodic_compaction_interval_sec")]
    pub periodic_compaction_interval_sec: u64,

    /// Interval of invoking a vacuum job, to remove stale metadata from meta store and objects
    /// from object store.
    #[serde(default = "default::meta::vacuum_interval_sec")]
    pub vacuum_interval_sec: u64,

    /// The spin interval inside a vacuum job. It avoids the vacuum job monopolizing resources of
    /// meta node.
    #[serde(default = "default::meta::vacuum_spin_interval_ms")]
    pub vacuum_spin_interval_ms: u64,

    /// Interval of hummock version checkpoint.
    #[serde(default = "default::meta::hummock_version_checkpoint_interval_sec")]
    pub hummock_version_checkpoint_interval_sec: u64,

    /// The minimum delta log number a new checkpoint should compact, otherwise the checkpoint
    /// attempt is rejected.
    #[serde(default = "default::meta::min_delta_log_num_for_hummock_version_checkpoint")]
    pub min_delta_log_num_for_hummock_version_checkpoint: u64,

    /// Maximum allowed heartbeat interval in seconds.
    #[serde(default = "default::meta::max_heartbeat_interval_sec")]
    pub max_heartbeat_interval_secs: u32,

    /// Whether to enable fail-on-recovery. Should only be used in e2e tests.
    #[serde(default)]
    pub disable_recovery: bool,

    /// Whether to enable scale-in when recovery.
    #[serde(default)]
    pub enable_scale_in_when_recovery: bool,

    /// Whether to enable auto-scaling feature.
    #[serde(default)]
    pub enable_automatic_parallelism_control: bool,

    #[serde(default = "default::meta::meta_leader_lease_secs")]
    pub meta_leader_lease_secs: u64,

    /// After specified seconds of idle (no mview or flush), the process will be exited.
    /// It is mainly useful for playgrounds.
    #[serde(default)]
    pub dangerous_max_idle_secs: Option<u64>,

    /// The default global parallelism for all streaming jobs, if user doesn't specify the
    /// parallelism, this value will be used. `FULL` means use all available parallelism units,
    /// otherwise it's a number.
    #[serde(default = "default::meta::default_parallelism")]
    pub default_parallelism: DefaultParallelism,

    /// Whether to enable deterministic compaction scheduling, which
    /// will disable all auto scheduling of compaction tasks.
    /// Should only be used in e2e tests.
    #[serde(default)]
    pub enable_compaction_deterministic: bool,

    /// Enable sanity check when SSTs are committed.
    #[serde(default)]
    pub enable_committed_sst_sanity_check: bool,

    #[serde(default = "default::meta::node_num_monitor_interval_sec")]
    pub node_num_monitor_interval_sec: u64,

    #[serde(default = "default::meta::backend")]
    pub backend: MetaBackend,

    /// Schedule space_reclaim compaction for all compaction groups with this interval.
    #[serde(default = "default::meta::periodic_space_reclaim_compaction_interval_sec")]
    pub periodic_space_reclaim_compaction_interval_sec: u64,

    /// Schedule ttl_reclaim compaction for all compaction groups with this interval.
    #[serde(default = "default::meta::periodic_ttl_reclaim_compaction_interval_sec")]
    pub periodic_ttl_reclaim_compaction_interval_sec: u64,

    #[serde(default = "default::meta::periodic_tombstone_reclaim_compaction_interval_sec")]
    pub periodic_tombstone_reclaim_compaction_interval_sec: u64,

    #[serde(default = "default::meta::periodic_split_compact_group_interval_sec")]
    pub periodic_split_compact_group_interval_sec: u64,

    #[serde(default = "default::meta::move_table_size_limit")]
    pub move_table_size_limit: u64,

    #[serde(default = "default::meta::split_group_size_limit")]
    pub split_group_size_limit: u64,

    #[serde(default = "default::meta::cut_table_size_limit")]
    pub cut_table_size_limit: u64,

    #[serde(default, flatten)]
    pub unrecognized: Unrecognized<Self>,

    /// Whether config object storage bucket lifecycle to purge stale data.
    #[serde(default)]
    pub do_not_config_object_storage_lifecycle: bool,

    #[serde(default = "default::meta::partition_vnode_count")]
    pub partition_vnode_count: u32,

    #[serde(default = "default::meta::table_write_throughput_threshold")]
    pub table_write_throughput_threshold: u64,

    #[serde(default = "default::meta::min_table_split_write_throughput")]
    /// If the size of one table is smaller than `min_table_split_write_throughput`, we would not
    /// split it to an single group.
    pub min_table_split_write_throughput: u64,

    #[serde(default = "default::meta::compaction_task_max_heartbeat_interval_secs")]
    // If the compaction task does not change in progress beyond the
    // `compaction_task_max_heartbeat_interval_secs` interval, we will cancel the task
    pub compaction_task_max_heartbeat_interval_secs: u64,

    #[serde(default)]
    pub compaction_config: CompactionConfig,

    #[serde(default = "default::meta::hybird_partition_vnode_count")]
    pub hybird_partition_vnode_count: u32,
    #[serde(default = "default::meta::event_log_enabled")]
    pub event_log_enabled: bool,
    /// Keeps the latest N events per channel.
    #[serde(default = "default::meta::event_log_channel_max_size")]
    pub event_log_channel_max_size: u32,

    #[serde(default, with = "meta_prefix")]
    pub developer: MetaDeveloperConfig,
}

#[derive(Clone, Debug, Default)]
pub enum DefaultParallelism {
    #[default]
    Full,
    Default(NonZeroUsize),
}

impl Serialize for DefaultParallelism {
    fn serialize<S>(&self, serializer: S) -> Result<S::Ok, S::Error>
    where
        S: Serializer,
    {
        #[derive(Debug, Serialize, Deserialize)]
        #[serde(untagged)]
        enum Parallelism {
            Str(String),
            Int(usize),
        }
        match self {
            DefaultParallelism::Full => Parallelism::Str("Full".to_string()).serialize(serializer),
            DefaultParallelism::Default(val) => {
                Parallelism::Int(val.get() as _).serialize(serializer)
            }
        }
    }
}

impl<'de> Deserialize<'de> for DefaultParallelism {
    fn deserialize<D>(deserializer: D) -> Result<Self, D::Error>
    where
        D: serde::Deserializer<'de>,
    {
        #[derive(Debug, Deserialize)]
        #[serde(untagged)]
        enum Parallelism {
            Str(String),
            Int(usize),
        }
        let p = Parallelism::deserialize(deserializer)?;
        match p {
            Parallelism::Str(s) => {
                if s.trim().eq_ignore_ascii_case("full") {
                    Ok(DefaultParallelism::Full)
                } else {
                    Err(serde::de::Error::custom(format!(
                        "invalid default parallelism: {}",
                        s
                    )))
                }
            }
            Parallelism::Int(i) => Ok(DefaultParallelism::Default(if i > VirtualNode::COUNT {
                Err(serde::de::Error::custom(format!(
                    "default parallelism should be not great than {}",
                    VirtualNode::COUNT
                )))?
            } else {
                NonZeroUsize::new(i)
                    .context("default parallelism should be greater than 0")
                    .map_err(|e| serde::de::Error::custom(e.to_string()))?
            })),
        }
    }
}

/// The subsections `[meta.developer]`.
///
/// It is put at [`MetaConfig::developer`].
#[derive(Clone, Debug, Serialize, Deserialize, DefaultFromSerde)]
pub struct MetaDeveloperConfig {
    /// The number of traces to be cached in-memory by the tracing collector
    /// embedded in the meta node.
    #[serde(default = "default::developer::meta_cached_traces_num")]
    pub cached_traces_num: u32,

    /// The maximum memory usage in bytes for the tracing collector embedded
    /// in the meta node.
    #[serde(default = "default::developer::meta_cached_traces_memory_limit_bytes")]
    pub cached_traces_memory_limit_bytes: usize,
}

/// The section `[server]` in `risingwave.toml`.
#[derive(Clone, Debug, Serialize, Deserialize, DefaultFromSerde)]
pub struct ServerConfig {
    /// The interval for periodic heartbeat from worker to the meta service.
    #[serde(default = "default::server::heartbeat_interval_ms")]
    pub heartbeat_interval_ms: u32,

    #[serde(default = "default::server::connection_pool_size")]
    pub connection_pool_size: u16,

    /// Used for control the metrics level, similar to log level.
    #[serde(default = "default::server::metrics_level")]
    pub metrics_level: MetricLevel,

    #[serde(default = "default::server::telemetry_enabled")]
    pub telemetry_enabled: bool,

    /// Enable heap profile dump when memory usage is high.
    #[serde(default)]
    pub heap_profiling: HeapProfilingConfig,

    // Number of max pending reset stream for grpc server.
    #[serde(default = "default::server::grpc_max_reset_stream_size")]
    pub grpc_max_reset_stream: u32,

    #[serde(default, flatten)]
    pub unrecognized: Unrecognized<Self>,
}

/// The section `[batch]` in `risingwave.toml`.
#[derive(Clone, Debug, Serialize, Deserialize, DefaultFromSerde)]
pub struct BatchConfig {
    /// The thread number of the batch task runtime in the compute node. The default value is
    /// decided by `tokio`.
    #[serde(default)]
    pub worker_threads_num: Option<usize>,

    #[serde(default, with = "batch_prefix")]
    pub developer: BatchDeveloperConfig,

    #[serde(default)]
    pub distributed_query_limit: Option<u64>,

    #[serde(default = "default::batch::enable_barrier_read")]
    pub enable_barrier_read: bool,

    /// Timeout for a batch query in seconds.
    #[serde(default = "default::batch::statement_timeout_in_sec")]
    pub statement_timeout_in_sec: u32,

    #[serde(default, flatten)]
    pub unrecognized: Unrecognized<Self>,
}

/// The section `[streaming]` in `risingwave.toml`.
#[derive(Clone, Debug, Serialize, Deserialize, DefaultFromSerde)]
pub struct StreamingConfig {
    /// The maximum number of barriers in-flight in the compute nodes.
    #[serde(default = "default::streaming::in_flight_barrier_nums")]
    pub in_flight_barrier_nums: usize,

    /// The thread number of the streaming actor runtime in the compute node. The default value is
    /// decided by `tokio`.
    #[serde(default)]
    pub actor_runtime_worker_threads_num: Option<usize>,

    /// Enable async stack tracing through `await-tree` for risectl.
    #[serde(default = "default::streaming::async_stack_trace")]
    pub async_stack_trace: AsyncStackTraceOption,

    #[serde(default, with = "streaming_prefix")]
    pub developer: StreamingDeveloperConfig,

    /// Max unique user stream errors per actor
    #[serde(default = "default::streaming::unique_user_stream_errors")]
    pub unique_user_stream_errors: usize,

    #[serde(default, flatten)]
    pub unrecognized: Unrecognized<Self>,
}

#[derive(Debug, Default, Clone, Copy, Serialize, Deserialize)]
pub enum MetricLevel {
    #[default]
    Disabled = 0,
    Critical = 1,
    Info = 2,
    Debug = 3,
}

impl clap::ValueEnum for MetricLevel {
    fn value_variants<'a>() -> &'a [Self] {
        &[Self::Disabled, Self::Critical, Self::Info, Self::Debug]
    }

    fn to_possible_value<'a>(&self) -> ::std::option::Option<clap::builder::PossibleValue> {
        match self {
            Self::Disabled => Some(clap::builder::PossibleValue::new("disabled").alias("0")),
            Self::Critical => Some(clap::builder::PossibleValue::new("critical")),
            Self::Info => Some(clap::builder::PossibleValue::new("info").alias("1")),
            Self::Debug => Some(clap::builder::PossibleValue::new("debug")),
        }
    }
}

impl PartialEq<Self> for MetricLevel {
    fn eq(&self, other: &Self) -> bool {
        (*self as u8).eq(&(*other as u8))
    }
}

impl PartialOrd for MetricLevel {
    fn partial_cmp(&self, other: &Self) -> Option<Ordering> {
        (*self as u8).partial_cmp(&(*other as u8))
    }
}

/// The section `[storage]` in `risingwave.toml`.
#[derive(Clone, Debug, Serialize, Deserialize, DefaultFromSerde)]
pub struct StorageConfig {
    /// parallelism while syncing share buffers into L0 SST. Should NOT be 0.
    #[serde(default = "default::storage::share_buffers_sync_parallelism")]
    pub share_buffers_sync_parallelism: u32,

    /// Worker threads number of dedicated tokio runtime for share buffer compaction. 0 means use
    /// tokio's default value (number of CPU core).
    #[serde(default = "default::storage::share_buffer_compaction_worker_threads_number")]
    pub share_buffer_compaction_worker_threads_number: u32,

    /// Maximum shared buffer size, writes attempting to exceed the capacity will stall until there
    /// is enough space.
    #[serde(default)]
    pub shared_buffer_capacity_mb: Option<usize>,

    /// The shared buffer will start flushing data to object when the ratio of memory usage to the
    /// shared buffer capacity exceed such ratio.
    #[serde(default = "default::storage::shared_buffer_flush_ratio")]
    pub shared_buffer_flush_ratio: f32,

    /// The threshold for the number of immutable memtables to merge to a new imm.
    #[serde(default = "default::storage::imm_merge_threshold")]
    pub imm_merge_threshold: usize,

    /// Whether to enable write conflict detection
    #[serde(default = "default::storage::write_conflict_detection_enabled")]
    pub write_conflict_detection_enabled: bool,

    /// Capacity of sstable block cache.
    #[serde(default)]
    pub block_cache_capacity_mb: Option<usize>,

    #[serde(default)]
    pub high_priority_ratio_in_percent: Option<usize>,

    /// Capacity of sstable meta cache.
    #[serde(default)]
    pub meta_cache_capacity_mb: Option<usize>,

    /// max memory usage for large query
    #[serde(default)]
    pub prefetch_buffer_capacity_mb: Option<usize>,

    /// max prefetch block number
    #[serde(default = "default::storage::max_prefetch_block_number")]
    pub max_prefetch_block_number: usize,

    #[serde(default = "default::storage::disable_remote_compactor")]
    pub disable_remote_compactor: bool,

    /// Number of tasks shared buffer can upload in parallel.
    #[serde(default = "default::storage::share_buffer_upload_concurrency")]
    pub share_buffer_upload_concurrency: usize,

    #[serde(default)]
    pub compactor_memory_limit_mb: Option<usize>,

    /// Compactor calculates the maximum number of tasks that can be executed on the node based on
    /// worker_num and compactor_max_task_multiplier.
    /// max_pull_task_count = worker_num * compactor_max_task_multiplier
    #[serde(default = "default::storage::compactor_max_task_multiplier")]
    pub compactor_max_task_multiplier: f32,

    /// The percentage of memory available when compactor is deployed separately.
    /// non_reserved_memory_bytes = system_memory_available_bytes * compactor_memory_available_proportion
    #[serde(default = "default::storage::compactor_memory_available_proportion")]
    pub compactor_memory_available_proportion: f64,

    /// Number of SST ids fetched from meta per RPC
    #[serde(default = "default::storage::sstable_id_remote_fetch_number")]
    pub sstable_id_remote_fetch_number: u32,

    #[serde(default)]
    pub data_file_cache: FileCacheConfig,

    #[serde(default)]
    pub meta_file_cache: FileCacheConfig,

    #[serde(default)]
    pub cache_refill: CacheRefillConfig,

    /// Whether to enable streaming upload for sstable.
    #[serde(default = "default::storage::min_sst_size_for_streaming_upload")]
    pub min_sst_size_for_streaming_upload: u64,

    /// Max sub compaction task numbers
    #[serde(default = "default::storage::max_sub_compaction")]
    pub max_sub_compaction: u32,

    #[serde(default = "default::storage::max_concurrent_compaction_task_number")]
    pub max_concurrent_compaction_task_number: u64,

    #[serde(default = "default::storage::max_preload_wait_time_mill")]
    pub max_preload_wait_time_mill: u64,

    #[serde(default = "default::storage::max_version_pinning_duration_sec")]
    pub max_version_pinning_duration_sec: u64,

    #[serde(default = "default::storage::compactor_max_sst_key_count")]
    pub compactor_max_sst_key_count: u64,
    #[serde(default = "default::storage::compact_iter_recreate_timeout_ms")]
    pub compact_iter_recreate_timeout_ms: u64,
    #[serde(default = "default::storage::compactor_max_sst_size")]
    pub compactor_max_sst_size: u64,
    #[serde(default = "default::storage::enable_fast_compaction")]
    pub enable_fast_compaction: bool,
    #[serde(default = "default::storage::check_fast_compaction_result")]
    pub check_fast_compaction_result: bool,
    #[serde(default = "default::storage::max_preload_io_retry_times")]
    pub max_preload_io_retry_times: usize,

    #[serde(default = "default::storage::compactor_fast_max_compact_delete_ratio")]
    pub compactor_fast_max_compact_delete_ratio: u32,

    #[serde(default = "default::storage::compactor_fast_max_compact_task_size")]
    pub compactor_fast_max_compact_task_size: u64,

    #[serde(default, flatten)]
    pub unrecognized: Unrecognized<Self>,

    /// The spill threshold for mem table.
    #[serde(default = "default::storage::mem_table_spill_threshold")]
    pub mem_table_spill_threshold: usize,

    #[serde(default)]
    pub object_store: ObjectStoreConfig,
}

#[derive(Clone, Debug, Serialize, Deserialize, DefaultFromSerde)]
pub struct CacheRefillConfig {
    /// SSTable levels to refill.
    #[serde(default = "default::cache_refill::data_refill_levels")]
    pub data_refill_levels: Vec<u32>,

    /// Cache refill maximum timeout to apply version delta.
    #[serde(default = "default::cache_refill::timeout_ms")]
    pub timeout_ms: u64,

    /// Inflight data cache refill tasks.
    #[serde(default = "default::cache_refill::concurrency")]
    pub concurrency: usize,

    /// Block count that a data cache refill request fetches.
    #[serde(default = "default::cache_refill::unit")]
    pub unit: usize,

    /// Data cache refill unit admission ratio.
    ///
    /// Only unit whose blocks are admitted above the ratio will be refilled.
    #[serde(default = "default::cache_refill::threshold")]
    pub threshold: f64,

    /// Recent filter layer count.
    #[serde(default = "default::cache_refill::recent_filter_layers")]
    pub recent_filter_layers: usize,

    /// Recent filter layer rotate interval.
    #[serde(default = "default::cache_refill::recent_filter_rotate_interval_ms")]
    pub recent_filter_rotate_interval_ms: usize,

    #[serde(default, flatten)]
    pub unrecognized: Unrecognized<Self>,
}

/// The subsection `[storage.data_file_cache]` and `[storage.meta_file_cache]` in `risingwave.toml`.
///
/// It's put at [`StorageConfig::data_file_cache`] and  [`StorageConfig::meta_file_cache`].
#[derive(Clone, Debug, Serialize, Deserialize, DefaultFromSerde)]
pub struct FileCacheConfig {
    #[serde(default = "default::file_cache::dir")]
    pub dir: String,

    #[serde(default = "default::file_cache::capacity_mb")]
    pub capacity_mb: usize,

    #[serde(default = "default::file_cache::file_capacity_mb")]
    pub file_capacity_mb: usize,

    #[serde(default = "default::file_cache::device_align")]
    pub device_align: usize,

    #[serde(default = "default::file_cache::device_io_size")]
    pub device_io_size: usize,

    #[serde(default = "default::file_cache::flushers")]
    pub flushers: usize,

    #[serde(default = "default::file_cache::reclaimers")]
    pub reclaimers: usize,

    #[serde(default = "default::file_cache::recover_concurrency")]
    pub recover_concurrency: usize,

    #[serde(default = "default::file_cache::lfu_window_to_cache_size_ratio")]
    pub lfu_window_to_cache_size_ratio: usize,

    #[serde(default = "default::file_cache::lfu_tiny_lru_capacity_ratio")]
    pub lfu_tiny_lru_capacity_ratio: f64,

    #[serde(default = "default::file_cache::insert_rate_limit_mb")]
    pub insert_rate_limit_mb: usize,

    #[serde(default = "default::file_cache::ring_buffer_capacity_mb")]
    pub ring_buffer_capacity_mb: usize,

    #[serde(default = "default::file_cache::catalog_bits")]
    pub catalog_bits: usize,

    #[serde(default = "default::file_cache::compression")]
    pub compression: String,

    #[serde(default, flatten)]
    pub unrecognized: Unrecognized<Self>,
}

#[derive(Debug, Default, Clone, Copy, ValueEnum, Serialize, Deserialize)]
pub enum AsyncStackTraceOption {
    /// Disabled.
    Off,
    /// Enabled with basic instruments.
    On,
    /// Enabled with extra verbose instruments in release build.
    /// Behaves the same as `on` in debug build due to performance concern.
    #[default]
    #[clap(alias = "verbose")]
    ReleaseVerbose,
}

impl AsyncStackTraceOption {
    pub fn is_verbose(self) -> Option<bool> {
        match self {
            Self::Off => None,
            Self::On => Some(false),
            Self::ReleaseVerbose => Some(!cfg!(debug_assertions)),
        }
    }
}

#[derive(Debug, Default, Clone, Copy, ValueEnum)]
pub enum CompactorMode {
    #[default]
    #[clap(alias = "dedicated")]
    Dedicated,

    #[clap(alias = "shared")]
    Shared,
}

#[derive(Clone, Debug, Serialize, Deserialize, DefaultFromSerde)]
pub struct HeapProfilingConfig {
    /// Enable to auto dump heap profile when memory usage is high
    #[serde(default = "default::heap_profiling::enable_auto")]
    pub enable_auto: bool,

    /// The proportion (number between 0 and 1) of memory usage to trigger heap profile dump
    #[serde(default = "default::heap_profiling::threshold_auto")]
    pub threshold_auto: f32,

    /// The directory to dump heap profile. If empty, the prefix in `MALLOC_CONF` will be used
    #[serde(default = "default::heap_profiling::dir")]
    pub dir: String,
}

/// The subsections `[streaming.developer]`.
///
/// It is put at [`StreamingConfig::developer`].
#[derive(Clone, Debug, Serialize, Deserialize, DefaultFromSerde)]
pub struct StreamingDeveloperConfig {
    /// Set to true to enable per-executor row count metrics. This will produce a lot of timeseries
    /// and might affect the prometheus performance. If you only need actor input and output
    /// rows data, see `stream_actor_in_record_cnt` and `stream_actor_out_record_cnt` instead.
    #[serde(default = "default::developer::stream_enable_executor_row_count")]
    pub enable_executor_row_count: bool,

    /// The capacity of the chunks in the channel that connects between `ConnectorSource` and
    /// `SourceExecutor`.
    #[serde(default = "default::developer::connector_message_buffer_size")]
    pub connector_message_buffer_size: usize,

    /// Limit number of the cached entries in an extreme aggregation call.
    #[serde(default = "default::developer::unsafe_stream_extreme_cache_size")]
    pub unsafe_extreme_cache_size: usize,

    /// The maximum size of the chunk produced by executor at a time.
    #[serde(default = "default::developer::stream_chunk_size")]
    pub chunk_size: usize,

    /// The initial permits that a channel holds, i.e., the maximum row count can be buffered in
    /// the channel.
    #[serde(default = "default::developer::stream_exchange_initial_permits")]
    pub exchange_initial_permits: usize,

    /// The permits that are batched to add back, for reducing the backward `AddPermits` messages
    /// in remote exchange.
    #[serde(default = "default::developer::stream_exchange_batched_permits")]
    pub exchange_batched_permits: usize,

    /// The maximum number of concurrent barriers in an exchange channel.
    #[serde(default = "default::developer::stream_exchange_concurrent_barriers")]
    pub exchange_concurrent_barriers: usize,

    /// The concurrency for dispatching messages to different downstream jobs.
    ///
    /// - `1` means no concurrency, i.e., dispatch messages to downstream jobs one by one.
    /// - `0` means unlimited concurrency.
    #[serde(default = "default::developer::stream_exchange_concurrent_dispatchers")]
    pub exchange_concurrent_dispatchers: usize,

    /// The initial permits for a dml channel, i.e., the maximum row count can be buffered in
    /// the channel.
    #[serde(default = "default::developer::stream_dml_channel_initial_permits")]
    pub dml_channel_initial_permits: usize,

    /// The max heap size of dirty groups of `HashAggExecutor`.
    #[serde(default = "default::developer::stream_hash_agg_max_dirty_groups_heap_size")]
    pub hash_agg_max_dirty_groups_heap_size: usize,
}

/// The subsections `[batch.developer]`.
///
/// It is put at [`BatchConfig::developer`].
#[derive(Clone, Debug, Serialize, Deserialize, DefaultFromSerde)]
pub struct BatchDeveloperConfig {
    /// The capacity of the chunks in the channel that connects between `ConnectorSource` and
    /// `SourceExecutor`.
    #[serde(default = "default::developer::connector_message_buffer_size")]
    pub connector_message_buffer_size: usize,

    /// The size of the channel used for output to exchange/shuffle.
    #[serde(default = "default::developer::batch_output_channel_size")]
    pub output_channel_size: usize,

    /// The size of a chunk produced by `RowSeqScanExecutor`
    #[serde(default = "default::developer::batch_chunk_size")]
    pub chunk_size: usize,
}
/// The section `[system]` in `risingwave.toml`. All these fields are used to initialize the system
/// parameters persisted in Meta store. Most fields are for testing purpose only and should not be
/// documented.
#[derive(Clone, Debug, Serialize, Deserialize, DefaultFromSerde)]
pub struct SystemConfig {
    /// The interval of periodic barrier.
    #[serde(default = "default::system::barrier_interval_ms")]
    pub barrier_interval_ms: Option<u32>,

    /// There will be a checkpoint for every n barriers
    #[serde(default = "default::system::checkpoint_frequency")]
    pub checkpoint_frequency: Option<u64>,

    /// Target size of the Sstable.
    #[serde(default = "default::system::sstable_size_mb")]
    pub sstable_size_mb: Option<u32>,

    #[serde(default = "default::system::parallel_compact_size_mb")]
    pub parallel_compact_size_mb: Option<u32>,

    /// Size of each block in bytes in SST.
    #[serde(default = "default::system::block_size_kb")]
    pub block_size_kb: Option<u32>,

    /// False positive probability of bloom filter.
    #[serde(default = "default::system::bloom_false_positive")]
    pub bloom_false_positive: Option<f64>,

    #[serde(default = "default::system::state_store")]
    pub state_store: Option<String>,

    /// Remote directory for storing data and metadata objects.
    #[serde(default = "default::system::data_directory")]
    pub data_directory: Option<String>,

    /// Remote storage url for storing snapshots.
    #[serde(default = "default::system::backup_storage_url")]
    pub backup_storage_url: Option<String>,

    /// Remote directory for storing snapshots.
    #[serde(default = "default::system::backup_storage_directory")]
    pub backup_storage_directory: Option<String>,

    /// Max number of concurrent creating streaming jobs.
    #[serde(default = "default::system::max_concurrent_creating_streaming_jobs")]
    pub max_concurrent_creating_streaming_jobs: Option<u32>,

    /// Whether to pause all data sources on next bootstrap.
    #[serde(default = "default::system::pause_on_next_bootstrap")]
    pub pause_on_next_bootstrap: Option<bool>,

<<<<<<< HEAD
    /// Whether to enable distributed tracing.
    #[serde(default = "default::system::enable_tracing")]
    pub enable_tracing: Option<bool>,
=======
    #[serde(default = "default::system::wasm_storage_url")]
    pub wasm_storage_url: Option<String>,
>>>>>>> e8f1eb9b
}

/// The subsections `[storage.object_store]`.
#[derive(Clone, Debug, Serialize, Deserialize, DefaultFromSerde)]
pub struct ObjectStoreConfig {
    #[serde(default = "default::object_store_config::object_store_streaming_read_timeout_ms")]
    pub object_store_streaming_read_timeout_ms: u64,
    #[serde(default = "default::object_store_config::object_store_streaming_upload_timeout_ms")]
    pub object_store_streaming_upload_timeout_ms: u64,
    #[serde(default = "default::object_store_config::object_store_upload_timeout_ms")]
    pub object_store_upload_timeout_ms: u64,
    #[serde(default = "default::object_store_config::object_store_read_timeout_ms")]
    pub object_store_read_timeout_ms: u64,

    #[serde(default)]
    pub s3: S3ObjectStoreConfig,
}

/// The subsections `[storage.object_store.s3]`.
#[derive(Clone, Debug, Serialize, Deserialize, DefaultFromSerde)]
pub struct S3ObjectStoreConfig {
    #[serde(default = "default::object_store_config::s3::object_store_keepalive_ms")]
    pub object_store_keepalive_ms: Option<u64>,
    #[serde(default = "default::object_store_config::s3::object_store_recv_buffer_size")]
    pub object_store_recv_buffer_size: Option<usize>,
    #[serde(default = "default::object_store_config::s3::object_store_send_buffer_size")]
    pub object_store_send_buffer_size: Option<usize>,
    #[serde(default = "default::object_store_config::s3::object_store_nodelay")]
    pub object_store_nodelay: Option<bool>,
    #[serde(default = "default::object_store_config::s3::object_store_req_retry_interval_ms")]
    pub object_store_req_retry_interval_ms: u64,
    #[serde(default = "default::object_store_config::s3::object_store_req_retry_max_delay_ms")]
    pub object_store_req_retry_max_delay_ms: u64,
    #[serde(default = "default::object_store_config::s3::object_store_req_retry_max_attempts")]
    pub object_store_req_retry_max_attempts: usize,
}

impl SystemConfig {
    #![allow(deprecated)]
    pub fn into_init_system_params(self) -> SystemParams {
        SystemParams {
            barrier_interval_ms: self.barrier_interval_ms,
            checkpoint_frequency: self.checkpoint_frequency,
            sstable_size_mb: self.sstable_size_mb,
            parallel_compact_size_mb: self.parallel_compact_size_mb,
            block_size_kb: self.block_size_kb,
            bloom_false_positive: self.bloom_false_positive,
            state_store: self.state_store,
            data_directory: self.data_directory,
            backup_storage_url: self.backup_storage_url,
            backup_storage_directory: self.backup_storage_directory,
            max_concurrent_creating_streaming_jobs: self.max_concurrent_creating_streaming_jobs,
            pause_on_next_bootstrap: self.pause_on_next_bootstrap,
            enable_tracing: self.enable_tracing,
            telemetry_enabled: None, // deprecated
            wasm_storage_url: self.wasm_storage_url,
        }
    }
}

pub mod default {
    pub mod meta {
        use crate::config::{DefaultParallelism, MetaBackend};

        pub fn min_sst_retention_time_sec() -> u64 {
            86400
        }

        pub fn full_gc_interval_sec() -> u64 {
            86400
        }

        pub fn collect_gc_watermark_spin_interval_sec() -> u64 {
            5
        }

        pub fn periodic_compaction_interval_sec() -> u64 {
            60
        }

        pub fn vacuum_interval_sec() -> u64 {
            30
        }

        pub fn vacuum_spin_interval_ms() -> u64 {
            10
        }

        pub fn hummock_version_checkpoint_interval_sec() -> u64 {
            30
        }

        pub fn min_delta_log_num_for_hummock_version_checkpoint() -> u64 {
            10
        }

        pub fn max_heartbeat_interval_sec() -> u32 {
            300
        }

        pub fn meta_leader_lease_secs() -> u64 {
            30
        }

        pub fn default_parallelism() -> DefaultParallelism {
            DefaultParallelism::Full
        }

        pub fn node_num_monitor_interval_sec() -> u64 {
            10
        }

        pub fn backend() -> MetaBackend {
            MetaBackend::Mem
        }

        pub fn periodic_space_reclaim_compaction_interval_sec() -> u64 {
            3600 // 60min
        }

        pub fn periodic_ttl_reclaim_compaction_interval_sec() -> u64 {
            1800 // 30mi
        }

        pub fn periodic_split_compact_group_interval_sec() -> u64 {
            10 // 10s
        }

        pub fn periodic_tombstone_reclaim_compaction_interval_sec() -> u64 {
            600
        }

        pub fn move_table_size_limit() -> u64 {
            10 * 1024 * 1024 * 1024 // 10GB
        }

        pub fn split_group_size_limit() -> u64 {
            64 * 1024 * 1024 * 1024 // 64GB
        }

        pub fn partition_vnode_count() -> u32 {
            16
        }

        pub fn table_write_throughput_threshold() -> u64 {
            16 * 1024 * 1024 // 16MB
        }

        pub fn min_table_split_write_throughput() -> u64 {
            4 * 1024 * 1024 // 4MB
        }

        pub fn compaction_task_max_heartbeat_interval_secs() -> u64 {
            60 // 1min
        }

        pub fn cut_table_size_limit() -> u64 {
            1024 * 1024 * 1024 // 1GB
        }

        pub fn hybird_partition_vnode_count() -> u32 {
            4
        }

        pub fn event_log_enabled() -> bool {
            true
        }

        pub fn event_log_channel_max_size() -> u32 {
            10
        }
    }

    pub mod server {
        use crate::config::MetricLevel;

        pub fn heartbeat_interval_ms() -> u32 {
            1000
        }

        pub fn connection_pool_size() -> u16 {
            16
        }

        pub fn metrics_level() -> MetricLevel {
            MetricLevel::Info
        }

        pub fn telemetry_enabled() -> bool {
            true
        }

        pub fn grpc_max_reset_stream_size() -> u32 {
            200
        }
    }

    pub mod storage {
        pub fn share_buffers_sync_parallelism() -> u32 {
            1
        }

        pub fn share_buffer_compaction_worker_threads_number() -> u32 {
            4
        }

        pub fn shared_buffer_capacity_mb() -> usize {
            1024
        }

        pub fn shared_buffer_flush_ratio() -> f32 {
            0.8
        }

        pub fn imm_merge_threshold() -> usize {
            0 // disable
        }

        pub fn write_conflict_detection_enabled() -> bool {
            cfg!(debug_assertions)
        }

        pub fn block_cache_capacity_mb() -> usize {
            512
        }

        pub fn high_priority_ratio_in_percent() -> usize {
            70
        }

        pub fn meta_cache_capacity_mb() -> usize {
            128
        }

        pub fn disable_remote_compactor() -> bool {
            false
        }

        pub fn share_buffer_upload_concurrency() -> usize {
            8
        }

        pub fn compactor_memory_limit_mb() -> usize {
            512
        }

        pub fn compactor_max_task_multiplier() -> f32 {
            2.5000
        }

        pub fn compactor_memory_available_proportion() -> f64 {
            0.8
        }

        pub fn sstable_id_remote_fetch_number() -> u32 {
            10
        }

        pub fn min_sst_size_for_streaming_upload() -> u64 {
            // 32MB
            32 * 1024 * 1024
        }

        pub fn max_sub_compaction() -> u32 {
            4
        }

        pub fn max_concurrent_compaction_task_number() -> u64 {
            16
        }

        pub fn max_preload_wait_time_mill() -> u64 {
            0
        }

        pub fn max_version_pinning_duration_sec() -> u64 {
            3 * 3600
        }

        pub fn compactor_max_sst_key_count() -> u64 {
            2 * 1024 * 1024 // 200w
        }

        pub fn compact_iter_recreate_timeout_ms() -> u64 {
            10 * 60 * 1000
        }

        pub fn compactor_max_sst_size() -> u64 {
            512 * 1024 * 1024 // 512m
        }

        pub fn enable_fast_compaction() -> bool {
            false
        }

        pub fn check_fast_compaction_result() -> bool {
            false
        }

        pub fn max_preload_io_retry_times() -> usize {
            3
        }
        pub fn mem_table_spill_threshold() -> usize {
            0 // disable
        }

        pub fn compactor_fast_max_compact_delete_ratio() -> u32 {
            40
        }

        pub fn compactor_fast_max_compact_task_size() -> u64 {
            2 * 1024 * 1024 * 1024 // 2g
        }

        pub fn max_prefetch_block_number() -> usize {
            16
        }
    }

    pub mod streaming {
        use crate::config::AsyncStackTraceOption;

        pub fn in_flight_barrier_nums() -> usize {
            // quick fix
            // TODO: remove this limitation from code
            10000
        }

        pub fn async_stack_trace() -> AsyncStackTraceOption {
            AsyncStackTraceOption::default()
        }

        pub fn unique_user_stream_errors() -> usize {
            10
        }
    }

    pub mod file_cache {

        pub fn dir() -> String {
            "".to_string()
        }

        pub fn capacity_mb() -> usize {
            1024
        }

        pub fn file_capacity_mb() -> usize {
            64
        }

        pub fn device_align() -> usize {
            4096
        }

        pub fn device_io_size() -> usize {
            16 * 1024
        }

        pub fn flushers() -> usize {
            4
        }

        pub fn reclaimers() -> usize {
            4
        }

        pub fn recover_concurrency() -> usize {
            8
        }

        pub fn lfu_window_to_cache_size_ratio() -> usize {
            1
        }

        pub fn lfu_tiny_lru_capacity_ratio() -> f64 {
            0.01
        }

        pub fn insert_rate_limit_mb() -> usize {
            0
        }

        pub fn ring_buffer_capacity_mb() -> usize {
            256
        }

        pub fn catalog_bits() -> usize {
            6
        }

        pub fn compression() -> String {
            "none".to_string()
        }
    }

    pub mod cache_refill {
        pub fn data_refill_levels() -> Vec<u32> {
            vec![]
        }

        pub fn timeout_ms() -> u64 {
            6000
        }

        pub fn concurrency() -> usize {
            10
        }

        pub fn unit() -> usize {
            64
        }

        pub fn threshold() -> f64 {
            0.5
        }

        pub fn recent_filter_layers() -> usize {
            6
        }

        pub fn recent_filter_rotate_interval_ms() -> usize {
            10000
        }
    }

    pub mod heap_profiling {
        pub fn enable_auto() -> bool {
            true
        }

        pub fn threshold_auto() -> f32 {
            0.9
        }

        pub fn dir() -> String {
            "./".to_string()
        }
    }

    pub mod developer {
        pub fn meta_cached_traces_num() -> u32 {
            256
        }

        pub fn meta_cached_traces_memory_limit_bytes() -> usize {
            1 << 27 // 128 MiB
        }

        pub fn batch_output_channel_size() -> usize {
            64
        }

        pub fn batch_chunk_size() -> usize {
            1024
        }

        pub fn stream_enable_executor_row_count() -> bool {
            false
        }

        pub fn connector_message_buffer_size() -> usize {
            16
        }

        pub fn unsafe_stream_extreme_cache_size() -> usize {
            10
        }

        pub fn stream_chunk_size() -> usize {
            256
        }

        pub fn stream_exchange_initial_permits() -> usize {
            2048
        }

        pub fn stream_exchange_batched_permits() -> usize {
            256
        }

        pub fn stream_exchange_concurrent_barriers() -> usize {
            1
        }

        pub fn stream_exchange_concurrent_dispatchers() -> usize {
            0
        }

        pub fn stream_dml_channel_initial_permits() -> usize {
            32768
        }

        pub fn stream_hash_agg_max_dirty_groups_heap_size() -> usize {
            64 << 20 // 64MB
        }
    }

    pub mod system {
        pub use crate::system_param::default::*;
    }

    pub mod batch {
        pub fn enable_barrier_read() -> bool {
            false
        }

        pub fn statement_timeout_in_sec() -> u32 {
            // 1 hour
            60 * 60
        }
    }

    pub mod compaction_config {
        const DEFAULT_MAX_COMPACTION_BYTES: u64 = 2 * 1024 * 1024 * 1024; // 2GB
        const DEFAULT_MIN_COMPACTION_BYTES: u64 = 128 * 1024 * 1024; // 128MB
        const DEFAULT_MAX_BYTES_FOR_LEVEL_BASE: u64 = 512 * 1024 * 1024; // 512MB

        // decrease this configure when the generation of checkpoint barrier is not frequent.
        const DEFAULT_TIER_COMPACT_TRIGGER_NUMBER: u64 = 6;
        const DEFAULT_TARGET_FILE_SIZE_BASE: u64 = 32 * 1024 * 1024; // 32MB
        const DEFAULT_MAX_SUB_COMPACTION: u32 = 4;
        const DEFAULT_LEVEL_MULTIPLIER: u64 = 5;
        const DEFAULT_MAX_SPACE_RECLAIM_BYTES: u64 = 512 * 1024 * 1024; // 512MB;
        const DEFAULT_LEVEL0_STOP_WRITE_THRESHOLD_SUB_LEVEL_NUMBER: u64 = 300;
        const DEFAULT_MAX_COMPACTION_FILE_COUNT: u64 = 96;
        const DEFAULT_MIN_SUB_LEVEL_COMPACT_LEVEL_COUNT: u32 = 3;
        const DEFAULT_MIN_OVERLAPPING_SUB_LEVEL_COMPACT_LEVEL_COUNT: u32 = 6;
        const DEFAULT_TOMBSTONE_RATIO_PERCENT: u32 = 40;
        const DEFAULT_EMERGENCY_PICKER: bool = true;

        use crate::catalog::hummock::CompactionFilterFlag;

        pub fn max_bytes_for_level_base() -> u64 {
            DEFAULT_MAX_BYTES_FOR_LEVEL_BASE
        }
        pub fn max_bytes_for_level_multiplier() -> u64 {
            DEFAULT_LEVEL_MULTIPLIER
        }
        pub fn max_compaction_bytes() -> u64 {
            DEFAULT_MAX_COMPACTION_BYTES
        }
        pub fn sub_level_max_compaction_bytes() -> u64 {
            DEFAULT_MIN_COMPACTION_BYTES
        }
        pub fn level0_tier_compact_file_number() -> u64 {
            DEFAULT_TIER_COMPACT_TRIGGER_NUMBER
        }
        pub fn target_file_size_base() -> u64 {
            DEFAULT_TARGET_FILE_SIZE_BASE
        }
        pub fn compaction_filter_mask() -> u32 {
            (CompactionFilterFlag::STATE_CLEAN | CompactionFilterFlag::TTL).into()
        }
        pub fn max_sub_compaction() -> u32 {
            DEFAULT_MAX_SUB_COMPACTION
        }
        pub fn level0_stop_write_threshold_sub_level_number() -> u64 {
            DEFAULT_LEVEL0_STOP_WRITE_THRESHOLD_SUB_LEVEL_NUMBER
        }
        pub fn level0_sub_level_compact_level_count() -> u32 {
            DEFAULT_MIN_SUB_LEVEL_COMPACT_LEVEL_COUNT
        }
        pub fn level0_overlapping_sub_level_compact_level_count() -> u32 {
            DEFAULT_MIN_OVERLAPPING_SUB_LEVEL_COMPACT_LEVEL_COUNT
        }
        pub fn max_space_reclaim_bytes() -> u64 {
            DEFAULT_MAX_SPACE_RECLAIM_BYTES
        }
        pub fn level0_max_compact_file_number() -> u64 {
            DEFAULT_MAX_COMPACTION_FILE_COUNT
        }
        pub fn tombstone_reclaim_ratio() -> u32 {
            DEFAULT_TOMBSTONE_RATIO_PERCENT
        }

        pub fn enable_emergency_picker() -> bool {
            DEFAULT_EMERGENCY_PICKER
        }
    }

    pub mod object_store_config {
        pub fn object_store_streaming_read_timeout_ms() -> u64 {
            10 * 60 * 1000
        }

        pub fn object_store_streaming_upload_timeout_ms() -> u64 {
            10 * 60 * 1000
        }

        pub fn object_store_upload_timeout_ms() -> u64 {
            60 * 60 * 1000
        }

        pub fn object_store_read_timeout_ms() -> u64 {
            60 * 60 * 1000
        }

        pub mod s3 {
            /// Retry config for compute node http timeout error.
            const DEFAULT_RETRY_INTERVAL_MS: u64 = 20;
            const DEFAULT_RETRY_MAX_DELAY_MS: u64 = 10 * 1000;
            const DEFAULT_RETRY_MAX_ATTEMPTS: usize = 8;

            const DEFAULT_KEEPALIVE_MS: u64 = 600 * 1000; // 10min

            pub fn object_store_keepalive_ms() -> Option<u64> {
                Some(DEFAULT_KEEPALIVE_MS) // 10min
            }

            pub fn object_store_recv_buffer_size() -> Option<usize> {
                Some(1 << 21) // 2m
            }

            pub fn object_store_send_buffer_size() -> Option<usize> {
                None
            }

            pub fn object_store_nodelay() -> Option<bool> {
                Some(true)
            }

            pub fn object_store_req_retry_interval_ms() -> u64 {
                DEFAULT_RETRY_INTERVAL_MS
            }

            pub fn object_store_req_retry_max_delay_ms() -> u64 {
                DEFAULT_RETRY_MAX_DELAY_MS // 10s
            }

            pub fn object_store_req_retry_max_attempts() -> usize {
                DEFAULT_RETRY_MAX_ATTEMPTS
            }
        }
    }
}

pub struct StorageMemoryConfig {
    pub block_cache_capacity_mb: usize,
    pub meta_cache_capacity_mb: usize,
    pub shared_buffer_capacity_mb: usize,
    pub data_file_cache_ring_buffer_capacity_mb: usize,
    pub meta_file_cache_ring_buffer_capacity_mb: usize,
    pub compactor_memory_limit_mb: usize,
    pub prefetch_buffer_capacity_mb: usize,
    pub high_priority_ratio_in_percent: usize,
}

pub fn extract_storage_memory_config(s: &RwConfig) -> StorageMemoryConfig {
    let block_cache_capacity_mb = s
        .storage
        .block_cache_capacity_mb
        .unwrap_or(default::storage::block_cache_capacity_mb());
    let meta_cache_capacity_mb = s
        .storage
        .meta_cache_capacity_mb
        .unwrap_or(default::storage::meta_cache_capacity_mb());
    let shared_buffer_capacity_mb = s
        .storage
        .shared_buffer_capacity_mb
        .unwrap_or(default::storage::shared_buffer_capacity_mb());
    let data_file_cache_ring_buffer_capacity_mb = s.storage.data_file_cache.ring_buffer_capacity_mb;
    let meta_file_cache_ring_buffer_capacity_mb = s.storage.meta_file_cache.ring_buffer_capacity_mb;
    let compactor_memory_limit_mb = s
        .storage
        .compactor_memory_limit_mb
        .unwrap_or(default::storage::compactor_memory_limit_mb());
    let high_priority_ratio_in_percent = s
        .storage
        .high_priority_ratio_in_percent
        .unwrap_or(default::storage::high_priority_ratio_in_percent());
    let prefetch_buffer_capacity_mb = s
        .storage
        .shared_buffer_capacity_mb
        .unwrap_or((100 - high_priority_ratio_in_percent) * block_cache_capacity_mb / 100);

    StorageMemoryConfig {
        block_cache_capacity_mb,
        meta_cache_capacity_mb,
        shared_buffer_capacity_mb,
        data_file_cache_ring_buffer_capacity_mb,
        meta_file_cache_ring_buffer_capacity_mb,
        compactor_memory_limit_mb,
        prefetch_buffer_capacity_mb,
        high_priority_ratio_in_percent,
    }
}

#[derive(Clone, Debug, Serialize, Deserialize, DefaultFromSerde)]
pub struct CompactionConfig {
    #[serde(default = "default::compaction_config::max_bytes_for_level_base")]
    pub max_bytes_for_level_base: u64,
    #[serde(default = "default::compaction_config::max_bytes_for_level_multiplier")]
    pub max_bytes_for_level_multiplier: u64,
    #[serde(default = "default::compaction_config::max_compaction_bytes")]
    pub max_compaction_bytes: u64,
    #[serde(default = "default::compaction_config::sub_level_max_compaction_bytes")]
    pub sub_level_max_compaction_bytes: u64,
    #[serde(default = "default::compaction_config::level0_tier_compact_file_number")]
    pub level0_tier_compact_file_number: u64,
    #[serde(default = "default::compaction_config::target_file_size_base")]
    pub target_file_size_base: u64,
    #[serde(default = "default::compaction_config::compaction_filter_mask")]
    pub compaction_filter_mask: u32,
    #[serde(default = "default::compaction_config::max_sub_compaction")]
    pub max_sub_compaction: u32,
    #[serde(default = "default::compaction_config::level0_stop_write_threshold_sub_level_number")]
    pub level0_stop_write_threshold_sub_level_number: u64,
    #[serde(default = "default::compaction_config::level0_sub_level_compact_level_count")]
    pub level0_sub_level_compact_level_count: u32,
    #[serde(
        default = "default::compaction_config::level0_overlapping_sub_level_compact_level_count"
    )]
    pub level0_overlapping_sub_level_compact_level_count: u32,
    #[serde(default = "default::compaction_config::max_space_reclaim_bytes")]
    pub max_space_reclaim_bytes: u64,
    #[serde(default = "default::compaction_config::level0_max_compact_file_number")]
    pub level0_max_compact_file_number: u64,
    #[serde(default = "default::compaction_config::tombstone_reclaim_ratio")]
    pub tombstone_reclaim_ratio: u32,
    #[serde(default = "default::compaction_config::enable_emergency_picker")]
    pub enable_emergency_picker: bool,
}

#[cfg(test)]
mod tests {
    use super::*;

    /// This test ensures that `config/example.toml` is up-to-date with the default values specified
    /// in this file. Developer should run `./risedev generate-example-config` to update it if this
    /// test fails.
    #[test]
    fn test_example_up_to_date() {
        const HEADER: &str = "# This file is generated by ./risedev generate-example-config
# Check detailed comments in src/common/src/config.rs";

        let actual = expect_test::expect_file!["../../config/example.toml"];
        let default = toml::to_string(&RwConfig::default()).expect("failed to serialize");

        let expected = format!("{HEADER}\n\n{default}");
        actual.assert_eq(&expected);
    }
}<|MERGE_RESOLUTION|>--- conflicted
+++ resolved
@@ -900,14 +900,12 @@
     #[serde(default = "default::system::pause_on_next_bootstrap")]
     pub pause_on_next_bootstrap: Option<bool>,
 
-<<<<<<< HEAD
+    #[serde(default = "default::system::wasm_storage_url")]
+    pub wasm_storage_url: Option<String>,
+
     /// Whether to enable distributed tracing.
     #[serde(default = "default::system::enable_tracing")]
     pub enable_tracing: Option<bool>,
-=======
-    #[serde(default = "default::system::wasm_storage_url")]
-    pub wasm_storage_url: Option<String>,
->>>>>>> e8f1eb9b
 }
 
 /// The subsections `[storage.object_store]`.
@@ -961,9 +959,9 @@
             backup_storage_directory: self.backup_storage_directory,
             max_concurrent_creating_streaming_jobs: self.max_concurrent_creating_streaming_jobs,
             pause_on_next_bootstrap: self.pause_on_next_bootstrap,
+            wasm_storage_url: self.wasm_storage_url,
             enable_tracing: self.enable_tracing,
             telemetry_enabled: None, // deprecated
-            wasm_storage_url: self.wasm_storage_url,
         }
     }
 }
