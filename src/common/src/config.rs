// Copyright 2022 Singularity Data
//
// Licensed under the Apache License, Version 2.0 (the "License");
// you may not use this file except in compliance with the License.
// You may obtain a copy of the License at
//
// http://www.apache.org/licenses/LICENSE-2.0
//
// Unless required by applicable law or agreed to in writing, software
// distributed under the License is distributed on an "AS IS" BASIS,
// WITHOUT WARRANTIES OR CONDITIONS OF ANY KIND, either express or implied.
// See the License for the specific language governing permissions and
// limitations under the License.

use std::fs;
use std::path::PathBuf;

use serde::{Deserialize, Serialize};

use crate::error::ErrorCode::InternalError;
use crate::error::{Result, RwError};

pub const MAX_CONNECTION_WINDOW_SIZE: u32 = (1 << 31) - 1;

pub fn load_config<S>(path: &str) -> Result<S>
where
    for<'a> S: Deserialize<'a> + Default,
{
    if path.is_empty() {
        tracing::warn!("risingwave.toml not found, using default config.");
        return Ok(S::default());
    }
    let config_str = fs::read_to_string(PathBuf::from(path.to_owned())).map_err(|e| {
        RwError::from(InternalError(format!(
            "failed to open config file '{}': {}",
            path, e
        )))
    })?;
    let config: S = toml::from_str(config_str.as_str())
        .map_err(|e| RwError::from(InternalError(format!("parse error {}", e))))?;
    Ok(config)
}

#[derive(Clone, Debug, Serialize, Deserialize)]
pub struct ServerConfig {
    /// The interval for periodic heartbeat from worker to the meta service.
    #[serde(default = "default::heartbeat_interval_ms")]
    pub heartbeat_interval_ms: u32,
}

impl Default for ServerConfig {
    fn default() -> Self {
        toml::from_str("").unwrap()
    }
}

#[derive(Clone, Debug, Serialize, Deserialize)]
#[serde(deny_unknown_fields)]
pub struct BatchConfig {
<<<<<<< HEAD
    /// Not used.
    #[cfg(any())]
    #[serde(default = "default::chunk_size")]
    pub chunk_size: u32,
=======
    // #[serde(default = "default::chunk_size")]
    // pub chunk_size: u32,
    #[serde(default)]
    pub worker_threads_num: Option<usize>,
>>>>>>> 11c12b0c
}

impl Default for BatchConfig {
    fn default() -> Self {
        toml::from_str("").unwrap()
    }
}

#[derive(Clone, Debug, Serialize, Deserialize)]
#[serde(deny_unknown_fields)]
pub struct StreamingConfig {
    /// Not used.
    #[cfg(any())]
    #[serde(default = "default::chunk_size")]
    pub chunk_size: u32,

    /// The interval of periodic checkpointing.
    #[serde(default = "default::checkpoint_interval_ms")]
    pub checkpoint_interval_ms: u32,

    /// The maximum number of barriers in-flight in the compute nodes.
    #[serde(default = "default::in_flight_barrier_nums")]
    pub in_flight_barrier_nums: usize,

    /// Whether to enable the minimal scheduling strategy, that is, only schedule the streaming
    /// fragment on one parallel unit per compute node.
    #[serde(default)]
    pub minimal_scheduling: bool,

    /// The parallelism that the compute node will register to the scheduler of the meta service.
    #[serde(default = "default::worker_node_parallelism")]
    pub worker_node_parallelism: usize,

    /// The thread number of the streaming actor runtime in the compute node. The default value is
    /// decided by `tokio`.
    #[serde(default)]
    pub actor_runtime_worker_threads_num: Option<usize>,

    #[serde(default)]
    pub developer: DeveloperConfig,
}

impl Default for StreamingConfig {
    fn default() -> Self {
        toml::from_str("").unwrap()
    }
}

/// Currently all configurations are server before they can be specified with DDL syntaxes.
#[derive(Clone, Debug, Serialize, Deserialize)]
#[serde(deny_unknown_fields)]
pub struct StorageConfig {
    /// Target size of the Sstable.
    #[serde(default = "default::sst_size_mb")]
    pub sstable_size_mb: u32,

    /// Size of each block in bytes in SST.
    #[serde(default = "default::block_size_kb")]
    pub block_size_kb: u32,

    /// False positive probability of bloom filter.
    #[serde(default = "default::bloom_false_positive")]
    pub bloom_false_positive: f64,

    /// parallelism while syncing share buffers into L0 SST. Should NOT be 0.
    #[serde(default = "default::share_buffers_sync_parallelism")]
    pub share_buffers_sync_parallelism: u32,

    /// Worker threads number of dedicated tokio runtime for share buffer compaction. 0 means use
    /// tokio's default value (number of CPU core).
    #[serde(default = "default::share_buffer_compaction_worker_threads_number")]
    pub share_buffer_compaction_worker_threads_number: u32,

    /// Maximum shared buffer size, writes attempting to exceed the capacity will stall until there
    /// is enough space.
    #[serde(default = "default::shared_buffer_capacity_mb")]
    pub shared_buffer_capacity_mb: u32,

    /// Remote directory for storing data and metadata objects.
    #[serde(default = "default::data_directory")]
    pub data_directory: String,

    /// Whether to enable write conflict detection
    #[serde(default = "default::write_conflict_detection_enabled")]
    pub write_conflict_detection_enabled: bool,

    /// Capacity of sstable block cache.
    #[serde(default = "default::block_cache_capacity_mb")]
    pub block_cache_capacity_mb: usize,

    /// Capacity of sstable meta cache.
    #[serde(default = "default::meta_cache_capacity_mb")]
    pub meta_cache_capacity_mb: usize,

    #[serde(default = "default::disable_remote_compactor")]
    pub disable_remote_compactor: bool,

    #[serde(default = "default::enable_local_spill")]
    pub enable_local_spill: bool,

    /// Local object store root. We should call `get_local_object_store` to get the object store.
    #[serde(default = "default::local_object_store")]
    pub local_object_store: String,

    /// Number of tasks shared buffer can upload in parallel.
    #[serde(default = "default::share_buffer_upload_concurrency")]
    pub share_buffer_upload_concurrency: usize,

    /// Capacity of sstable meta cache.
    #[serde(default = "default::compactor_memory_limit_mb")]
    pub compactor_memory_limit_mb: usize,

    /// Number of SST ids fetched from meta per RPC
    #[serde(default = "default::sstable_id_remote_fetch_number")]
    pub sstable_id_remote_fetch_number: u32,

    #[serde(default)]
    pub file_cache: FileCacheConfig,

    /// Whether to enable streaming upload for sstable.
    #[serde(default = "default::min_sst_size_for_streaming_upload")]
    pub min_sst_size_for_streaming_upload: u64,

    /// Max sub compaction task numbers
    #[serde(default = "default::max_sub_compaction")]
    pub max_sub_compaction: u32,
}

impl Default for StorageConfig {
    fn default() -> Self {
        toml::from_str("").unwrap()
    }
}

#[derive(Clone, Debug, Serialize, Deserialize)]
#[serde(deny_unknown_fields)]
pub struct FileCacheConfig {
    #[serde(default = "default::file_cache_capacity_mb")]
    pub capacity_mb: usize,

    #[serde(default = "default::file_cache_total_buffer_capacity_mb")]
    pub total_buffer_capacity_mb: usize,

    #[serde(default = "default::file_cache_cache_file_fallocate_unit_mb")]
    pub cache_file_fallocate_unit_mb: usize,

    #[serde(default = "default::file_cache_cache_meta_fallocate_unit_mb")]
    pub cache_meta_fallocate_unit_mb: usize,
}

impl Default for FileCacheConfig {
    fn default() -> Self {
        toml::from_str("").unwrap()
    }
}

#[derive(Clone, Debug, Serialize, Deserialize)]
#[serde(deny_unknown_fields)]
pub struct DeveloperConfig {
    /// Set to true to enable per-executor row count metrics. This will produce a lot of timeseries
    /// and might affect the prometheus performance. If you only need actor input and output
    /// rows data, see `stream_actor_in_record_cnt` and `stream_actor_out_record_cnt` instead.
    #[serde(default = "default::developer_enable_executor_row_count")]
    pub enable_executor_row_count: bool,
}

impl Default for DeveloperConfig {
    fn default() -> Self {
        toml::from_str("").unwrap()
    }
}

mod default {

    pub fn heartbeat_interval_ms() -> u32 {
        1000
    }

    #[expect(dead_code)]
    pub fn chunk_size() -> u32 {
        1024
    }

    pub fn sst_size_mb() -> u32 {
        256
    }

    pub fn block_size_kb() -> u32 {
        1024
    }

    pub fn bloom_false_positive() -> f64 {
        0.01
    }

    pub fn share_buffers_sync_parallelism() -> u32 {
        1
    }

    pub fn share_buffer_compaction_worker_threads_number() -> u32 {
        4
    }

    pub fn shared_buffer_capacity_mb() -> u32 {
        1024
    }

    pub fn data_directory() -> String {
        "hummock_001".to_string()
    }

    pub fn write_conflict_detection_enabled() -> bool {
        cfg!(debug_assertions)
    }

    pub fn block_cache_capacity_mb() -> usize {
        256
    }

    pub fn meta_cache_capacity_mb() -> usize {
        64
    }

    pub fn disable_remote_compactor() -> bool {
        false
    }

    pub fn enable_local_spill() -> bool {
        true
    }

    pub fn local_object_store() -> String {
        "tempdisk".to_string()
    }

    pub fn checkpoint_interval_ms() -> u32 {
        250
    }

    pub fn in_flight_barrier_nums() -> usize {
        40
    }

    pub fn share_buffer_upload_concurrency() -> usize {
        8
    }

    pub fn worker_node_parallelism() -> usize {
        std::thread::available_parallelism().unwrap().get()
    }

    pub fn compactor_memory_limit_mb() -> usize {
        512
    }

    pub fn sstable_id_remote_fetch_number() -> u32 {
        10
    }

    pub fn file_cache_capacity_mb() -> usize {
        1024
    }

    pub fn file_cache_total_buffer_capacity_mb() -> usize {
        128
    }

    pub fn file_cache_cache_file_fallocate_unit_mb() -> usize {
        512
    }

    pub fn file_cache_cache_meta_fallocate_unit_mb() -> usize {
        16
    }

    pub fn min_sst_size_for_streaming_upload() -> u64 {
        // 32MB
        32 * 1024 * 1024
    }

    pub fn max_sub_compaction() -> u32 {
        4
    }

    pub fn developer_enable_executor_row_count() -> bool {
        false
    }
}

pub mod constant {
    pub mod hummock {
        use bitflags::bitflags;
        bitflags! {

            #[derive(Default)]
            pub struct CompactionFilterFlag: u32 {
                const NONE = 0b00000000;
                const STATE_CLEAN = 0b00000010;
                const TTL = 0b00000100;
            }
        }

        impl From<CompactionFilterFlag> for u32 {
            fn from(flag: CompactionFilterFlag) -> Self {
                flag.bits()
            }
        }

        pub const TABLE_OPTION_DUMMY_RETENTION_SECOND: u32 = 0;
        pub const PROPERTIES_RETENTION_SECOND_KEY: &str = "retention_seconds";
    }
}<|MERGE_RESOLUTION|>--- conflicted
+++ resolved
@@ -57,17 +57,15 @@
 #[derive(Clone, Debug, Serialize, Deserialize)]
 #[serde(deny_unknown_fields)]
 pub struct BatchConfig {
-<<<<<<< HEAD
     /// Not used.
     #[cfg(any())]
     #[serde(default = "default::chunk_size")]
     pub chunk_size: u32,
-=======
-    // #[serde(default = "default::chunk_size")]
-    // pub chunk_size: u32,
+
+    /// The thread number of the batch task runtime in the compute node. The default value is
+    /// decided by `tokio`.
     #[serde(default)]
     pub worker_threads_num: Option<usize>,
->>>>>>> 11c12b0c
 }
 
 impl Default for BatchConfig {
