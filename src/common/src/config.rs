// Copyright 2023 RisingWave Labs
//
// Licensed under the Apache License, Version 2.0 (the "License");
// you may not use this file except in compliance with the License.
// You may obtain a copy of the License at
//
//     http://www.apache.org/licenses/LICENSE-2.0
//
// Unless required by applicable law or agreed to in writing, software
// distributed under the License is distributed on an "AS IS" BASIS,
// WITHOUT WARRANTIES OR CONDITIONS OF ANY KIND, either express or implied.
// See the License for the specific language governing permissions and
// limitations under the License.

//! This module defines the structure of the configuration file `risingwave.toml`.
//!
//! [`RwConfig`] corresponds to the whole config file and each other config struct corresponds to a
//! section in `risingwave.toml`.

use std::collections::BTreeMap;
use std::fs;

use clap::ValueEnum;
use derivative::Derivative;
use risingwave_pb::meta::SystemParams;
use serde::{Deserialize, Serialize};
use serde_default::DefaultFromSerde;
use serde_json::Value;

/// Use the maximum value for HTTP/2 connection window size to avoid deadlock among multiplexed
/// streams on the same connection.
pub const MAX_CONNECTION_WINDOW_SIZE: u32 = (1 << 31) - 1;
/// Use a large value for HTTP/2 stream window size to improve the performance of remote exchange,
/// as we don't rely on this for back-pressure.
pub const STREAM_WINDOW_SIZE: u32 = 32 * 1024 * 1024; // 32 MB
/// For non-user-facing components where the CLI arguments do not override the config file.
pub const NO_OVERRIDE: Option<NoOverride> = None;

<<<<<<< HEAD
// `[system]` is ignored since it should not be exposed to users.
macro_rules! for_all_config_sections {
    ($macro:ident) => {
        $macro! {
            { server },
            { meta },
            { batch },
            { streaming },
            { storage },
            { storage.file_cache },
        }
    };
=======
/// Unrecognized fields in a config section. Generic over the config section type to provide better
/// error messages.
///
/// The current implementation will log warnings if there are unrecognized fields.
#[derive(Derivative)]
#[derivative(Clone, Debug, Default)]
pub struct Unrecognized<T: 'static> {
    inner: BTreeMap<String, Value>,
    _marker: std::marker::PhantomData<&'static T>,
>>>>>>> 49630b21
}

impl<T> Unrecognized<T> {
    /// Returns all unrecognized fields as a map.
    pub fn into_inner(self) -> BTreeMap<String, Value> {
        self.inner
    }
}

impl<'de, T> Deserialize<'de> for Unrecognized<T> {
    fn deserialize<D>(deserializer: D) -> Result<Self, D::Error>
    where
        D: serde::Deserializer<'de>,
    {
        let inner = BTreeMap::deserialize(deserializer)?;
        if !inner.is_empty() {
            tracing::warn!(
                "unrecognized fields in `{}`: {:?}",
                std::any::type_name::<T>(),
                inner.keys()
            );
        }
        Ok(Unrecognized {
            inner,
            _marker: std::marker::PhantomData,
        })
    }
}

impl<T> Serialize for Unrecognized<T> {
    fn serialize<S>(&self, serializer: S) -> Result<S::Ok, S::Error>
    where
        S: serde::Serializer,
    {
        self.inner.serialize(serializer)
    }
}

pub fn load_config(path: &str, cli_override: Option<impl OverrideConfig>) -> RwConfig
where
{
    let mut config = if path.is_empty() {
        tracing::warn!("risingwave.toml not found, using default config.");
        RwConfig::default()
    } else {
        let config_str = fs::read_to_string(path)
            .unwrap_or_else(|e| panic!("failed to open config file '{}': {}", path, e));
        toml::from_str(config_str.as_str()).unwrap_or_else(|e| panic!("parse error {}", e))
    };
    if let Some(cli_override) = cli_override {
        cli_override.r#override(&mut config);
    }
    config
}

pub trait OverrideConfig {
    fn r#override(self, config: &mut RwConfig);
}

/// A dummy struct for `NO_OVERRIDE`. Do NOT use it directly.
#[derive(Clone, Copy)]
pub struct NoOverride {}

impl OverrideConfig for NoOverride {
    fn r#override(self, _config: &mut RwConfig) {}
}

/// [`RwConfig`] corresponds to the whole config file `risingwave.toml`. Each field corresponds to a
/// section.
#[derive(Derivative, Clone, Serialize, Deserialize, Default)]
#[derivative(Debug)]
pub struct RwConfig {
    #[serde(default)]
    pub server: ServerConfig,

    #[serde(default)]
    pub meta: MetaConfig,

    #[serde(default)]
    pub batch: BatchConfig,

    #[serde(default)]
    pub streaming: StreamingConfig,

    #[serde(default)]
    pub storage: StorageConfig,

    #[serde(default)]
    #[derivative(Debug = "ignore")]
    pub system: SystemConfig,

    #[serde(flatten)]
    pub unrecognized: Unrecognized<Self>,
}

#[derive(Copy, Clone, Debug, Default, ValueEnum, Serialize, Deserialize)]
pub enum MetaBackend {
    #[default]
    Mem,
    Etcd,
}

/// The section `[meta]` in `risingwave.toml`.
#[derive(Clone, Debug, Serialize, Deserialize, DefaultFromSerde)]
pub struct MetaConfig {
    /// Threshold used by worker node to filter out new SSTs when scanning object store, during
    /// full SST GC.
    #[serde(default = "default::meta::min_sst_retention_time_sec")]
    pub min_sst_retention_time_sec: u64,

    /// The spin interval when collecting global GC watermark in hummock
    #[serde(default = "default::meta::collect_gc_watermark_spin_interval_sec")]
    pub collect_gc_watermark_spin_interval_sec: u64,

    /// Schedule compaction for all compaction groups with this interval.
    #[serde(default = "default::meta::periodic_compaction_interval_sec")]
    pub periodic_compaction_interval_sec: u64,

    /// Interval of GC metadata in meta store and stale SSTs in object store.
    #[serde(default = "default::meta::vacuum_interval_sec")]
    pub vacuum_interval_sec: u64,

    /// Interval of hummock version checkpoint.
    #[serde(default = "default::meta::hummock_version_checkpoint_interval_sec")]
    pub hummock_version_checkpoint_interval_sec: u64,

    /// The minimum delta log number a new checkpoint should compact, otherwise the checkpoint
    /// attempt is rejected.
    #[serde(default = "default::meta::min_delta_log_num_for_hummock_version_checkpoint")]
    pub min_delta_log_num_for_hummock_version_checkpoint: u64,

    /// Maximum allowed heartbeat interval in seconds.
    #[serde(default = "default::meta::max_heartbeat_interval_sec")]
    pub max_heartbeat_interval_secs: u32,

    /// Whether to enable fail-on-recovery. Should only be used in e2e tests.
    #[serde(default)]
    pub disable_recovery: bool,

    #[serde(default = "default::meta::meta_leader_lease_secs")]
    pub meta_leader_lease_secs: u64,

    /// After specified seconds of idle (no mview or flush), the process will be exited.
    /// It is mainly useful for playgrounds.
    #[serde(default)]
    pub dangerous_max_idle_secs: Option<u64>,

    /// Whether to enable deterministic compaction scheduling, which
    /// will disable all auto scheduling of compaction tasks.
    /// Should only be used in e2e tests.
    #[serde(default)]
    pub enable_compaction_deterministic: bool,

    /// Enable sanity check when SSTs are committed.
    #[serde(default)]
    pub enable_committed_sst_sanity_check: bool,

    #[serde(default = "default::meta::node_num_monitor_interval_sec")]
    pub node_num_monitor_interval_sec: u64,

    #[serde(default = "default::meta::backend")]
    pub backend: MetaBackend,

    /// Schedule space_reclaim compaction for all compaction groups with this interval.
    #[serde(default = "default::meta::periodic_space_reclaim_compaction_interval_sec")]
    pub periodic_space_reclaim_compaction_interval_sec: u64,

    /// Schedule ttl_reclaim compaction for all compaction groups with this interval.
    #[serde(default = "default::meta::periodic_ttl_reclaim_compaction_interval_sec")]
    pub periodic_ttl_reclaim_compaction_interval_sec: u64,

    /// Compute compactor_task_limit for machines with different hardware.Currently cpu is used as
    /// the main consideration,and is adjusted by max_compactor_task_multiplier, calculated as
    /// compactor_task_limit = core_num * max_compactor_task_multiplier;
    #[serde(default = "default::meta::max_compactor_task_multiplier")]
    pub max_compactor_task_multiplier: u32,

    #[serde(default, flatten)]
    pub unrecognized: Unrecognized<Self>,
}

/// The section `[server]` in `risingwave.toml`.
#[derive(Clone, Debug, Serialize, Deserialize, DefaultFromSerde)]
pub struct ServerConfig {
    /// The interval for periodic heartbeat from worker to the meta service.
    #[serde(default = "default::server::heartbeat_interval_ms")]
    pub heartbeat_interval_ms: u32,

    /// The maximum allowed heartbeat interval for workers.
    #[serde(default = "default::server::max_heartbeat_interval_secs")]
    pub max_heartbeat_interval_secs: u32,

    #[serde(default = "default::server::connection_pool_size")]
    pub connection_pool_size: u16,

    #[serde(default = "default::server::metrics_level")]
    /// Used for control the metrics level, similar to log level.
    /// 0 = close metrics
    /// >0 = open metrics
    pub metrics_level: u32,

    #[serde(default = "default::server::telemetry_enabled")]
    pub telemetry_enabled: bool,

    #[serde(default, flatten)]
    pub unrecognized: Unrecognized<Self>,
}

/// The section `[batch]` in `risingwave.toml`.
#[derive(Clone, Debug, Serialize, Deserialize, DefaultFromSerde)]
pub struct BatchConfig {
    /// The thread number of the batch task runtime in the compute node. The default value is
    /// decided by `tokio`.
    #[serde(default)]
    pub worker_threads_num: Option<usize>,

    #[serde(default, with = "batch_prefix")]
    pub developer: BatchDeveloperConfig,

    #[serde(default)]
    pub distributed_query_limit: Option<u64>,

    #[serde(default, flatten)]
    pub unrecognized: Unrecognized<Self>,
}

/// The section `[streaming]` in `risingwave.toml`.
#[derive(Clone, Debug, Serialize, Deserialize, DefaultFromSerde)]
pub struct StreamingConfig {
    /// The maximum number of barriers in-flight in the compute nodes.
    #[serde(default = "default::streaming::in_flight_barrier_nums")]
    pub in_flight_barrier_nums: usize,

    /// The thread number of the streaming actor runtime in the compute node. The default value is
    /// decided by `tokio`.
    #[serde(default)]
    pub actor_runtime_worker_threads_num: Option<usize>,

    /// Enable reporting tracing information to jaeger.
    #[serde(default = "default::streaming::enable_jaegar_tracing")]
    pub enable_jaeger_tracing: bool,

    /// Enable async stack tracing through `await-tree` for risectl.
    #[serde(default = "default::streaming::async_stack_trace")]
    pub async_stack_trace: AsyncStackTraceOption,

    #[serde(default, with = "streaming_prefix")]
    pub developer: StreamingDeveloperConfig,

    /// Max unique user stream errors per actor
    #[serde(default = "default::streaming::unique_user_stream_errors")]
    pub unique_user_stream_errors: usize,

    #[serde(default, flatten)]
    pub unrecognized: Unrecognized<Self>,
}

/// The section `[storage]` in `risingwave.toml`.
#[derive(Clone, Debug, Serialize, Deserialize, DefaultFromSerde)]
pub struct StorageConfig {
    /// parallelism while syncing share buffers into L0 SST. Should NOT be 0.
    #[serde(default = "default::storage::share_buffers_sync_parallelism")]
    pub share_buffers_sync_parallelism: u32,

    /// Worker threads number of dedicated tokio runtime for share buffer compaction. 0 means use
    /// tokio's default value (number of CPU core).
    #[serde(default = "default::storage::share_buffer_compaction_worker_threads_number")]
    pub share_buffer_compaction_worker_threads_number: u32,

    /// Maximum shared buffer size, writes attempting to exceed the capacity will stall until there
    /// is enough space.
    #[serde(default)]
    pub shared_buffer_capacity_mb: Option<usize>,

    /// The threshold for the number of immutable memtables to merge to a new imm.
    #[serde(default = "default::storage::imm_merge_threshold")]
    pub imm_merge_threshold: usize,

    /// Whether to enable write conflict detection
    #[serde(default = "default::storage::write_conflict_detection_enabled")]
    pub write_conflict_detection_enabled: bool,

    /// Capacity of sstable block cache.
    #[serde(default)]
    pub block_cache_capacity_mb: Option<usize>,

    #[serde(default)]
    pub high_priority_ratio_in_percent: Option<usize>,

    /// Capacity of sstable meta cache.
    #[serde(default)]
    pub meta_cache_capacity_mb: Option<usize>,

    #[serde(default = "default::storage::disable_remote_compactor")]
    pub disable_remote_compactor: bool,

    #[serde(default = "default::storage::enable_local_spill")]
    pub enable_local_spill: bool,

    /// Local object store root. We should call `get_local_object_store` to get the object store.
    #[serde(default = "default::storage::local_object_store")]
    pub local_object_store: String,

    /// Number of tasks shared buffer can upload in parallel.
    #[serde(default = "default::storage::share_buffer_upload_concurrency")]
    pub share_buffer_upload_concurrency: usize,

    /// Capacity of sstable meta cache.
    #[serde(default)]
    pub compactor_memory_limit_mb: Option<usize>,

    /// Number of SST ids fetched from meta per RPC
    #[serde(default = "default::storage::sstable_id_remote_fetch_number")]
    pub sstable_id_remote_fetch_number: u32,

    #[serde(default)]
    pub file_cache: FileCacheConfig,

    /// Whether to enable streaming upload for sstable.
    #[serde(default = "default::storage::min_sst_size_for_streaming_upload")]
    pub min_sst_size_for_streaming_upload: u64,

    /// Max sub compaction task numbers
    #[serde(default = "default::storage::max_sub_compaction")]
    pub max_sub_compaction: u32,

    #[serde(default = "default::storage::max_concurrent_compaction_task_number")]
    pub max_concurrent_compaction_task_number: u64,

    #[serde(default = "default::storage::max_preload_wait_time_mill")]
    pub max_preload_wait_time_mill: u64,

    #[serde(default, flatten)]
    pub unrecognized: Unrecognized<Self>,
}

/// The subsection `[storage.file_cache]` in `risingwave.toml`.
///
/// It's put at [`StorageConfig::file_cache`].
#[derive(Clone, Debug, Serialize, Deserialize, DefaultFromSerde)]
pub struct FileCacheConfig {
    #[serde(default = "default::file_cache::dir")]
    pub dir: String,

    #[serde(default = "default::file_cache::capacity_mb")]
    pub capacity_mb: usize,

    #[serde(default)]
    pub total_buffer_capacity_mb: Option<usize>,

    #[serde(default = "default::file_cache::cache_file_fallocate_unit_mb")]
    pub cache_file_fallocate_unit_mb: usize,

    #[serde(default = "default::file_cache::cache_meta_fallocate_unit_mb")]
    pub cache_meta_fallocate_unit_mb: usize,

    #[serde(default = "default::file_cache::cache_file_max_write_size_mb")]
    pub cache_file_max_write_size_mb: usize,

    #[serde(default, flatten)]
    pub unrecognized: Unrecognized<Self>,
}

#[derive(Debug, Default, Clone, ValueEnum, Serialize, Deserialize)]
pub enum AsyncStackTraceOption {
    Off,
    #[default]
    On,
    Verbose,
}

serde_with::with_prefix!(streaming_prefix "stream_");
serde_with::with_prefix!(batch_prefix "batch_");

/// The subsections `[streaming.developer]`.
///
/// It is put at [`StreamingConfig::developer`].
#[derive(Clone, Debug, Serialize, Deserialize, DefaultFromSerde)]
pub struct StreamingDeveloperConfig {
    /// Set to true to enable per-executor row count metrics. This will produce a lot of timeseries
    /// and might affect the prometheus performance. If you only need actor input and output
    /// rows data, see `stream_actor_in_record_cnt` and `stream_actor_out_record_cnt` instead.
    #[serde(default = "default::developer::stream_enable_executor_row_count")]
    pub enable_executor_row_count: bool,

    /// The capacity of the chunks in the channel that connects between `ConnectorSource` and
    /// `SourceExecutor`.
    #[serde(default = "default::developer::connector_message_buffer_size")]
    pub connector_message_buffer_size: usize,

    /// Limit number of the cached entries in an extreme aggregation call.
    #[serde(default = "default::developer::unsafe_stream_extreme_cache_size")]
    pub unsafe_extreme_cache_size: usize,

    /// The maximum size of the chunk produced by executor at a time.
    #[serde(default = "default::developer::stream_chunk_size")]
    pub chunk_size: usize,

    /// The initial permits that a channel holds, i.e., the maximum row count can be buffered in
    /// the channel.
    #[serde(default = "default::developer::stream_exchange_initial_permits")]
    pub exchange_initial_permits: usize,

    /// The permits that are batched to add back, for reducing the backward `AddPermits` messages
    /// in remote exchange.
    #[serde(default = "default::developer::stream_exchange_batched_permits")]
    pub exchange_batched_permits: usize,
}

/// The subsections `[batch.developer]`.
///
/// It is put at [`BatchConfig::developer`].
#[derive(Clone, Debug, Serialize, Deserialize, DefaultFromSerde)]
pub struct BatchDeveloperConfig {
    /// The capacity of the chunks in the channel that connects between `ConnectorSource` and
    /// `SourceExecutor`.
    #[serde(default = "default::developer::connector_message_buffer_size")]
    pub connector_message_buffer_size: usize,

    /// The size of the channel used for output to exchange/shuffle.
    #[serde(default = "default::developer::batch_output_channel_size")]
    pub output_channel_size: usize,

    /// The size of a chunk produced by `RowSeqScanExecutor`
    #[serde(default = "default::developer::batch_chunk_size")]
    pub chunk_size: usize,
}

/// The section `[system]` in `risingwave.toml`.
#[derive(Clone, Debug, Serialize, Deserialize, DefaultFromSerde)]
pub struct SystemConfig {
    /// The interval of periodic barrier.
    #[serde(default = "default::system::barrier_interval_ms")]
    pub barrier_interval_ms: u32,

    /// There will be a checkpoint for every n barriers
    #[serde(default = "default::system::checkpoint_frequency")]
    pub checkpoint_frequency: u64,

    /// Target size of the Sstable.
    #[serde(default = "default::system::sstable_size_mb")]
    pub sstable_size_mb: u32,

    /// Size of each block in bytes in SST.
    #[serde(default = "default::system::block_size_kb")]
    pub block_size_kb: u32,

    /// False positive probability of bloom filter.
    #[serde(default = "default::system::bloom_false_positive")]
    pub bloom_false_positive: f64,

    #[serde(default = "default::system::state_store")]
    pub state_store: String,

    /// Remote directory for storing data and metadata objects.
    #[serde(default = "default::system::data_directory")]
    pub data_directory: String,

    /// Remote storage url for storing snapshots.
    #[serde(default = "default::system::backup_storage_url")]
    pub backup_storage_url: String,

    /// Remote directory for storing snapshots.
    #[serde(default = "default::system::backup_storage_directory")]
    pub backup_storage_directory: String,

    #[serde(default = "default::system::telemetry_enabled")]
    pub telemetry_enabled: bool,
}

impl SystemConfig {
    pub fn into_init_system_params(self) -> SystemParams {
        SystemParams {
            barrier_interval_ms: Some(self.barrier_interval_ms),
            checkpoint_frequency: Some(self.checkpoint_frequency),
            sstable_size_mb: Some(self.sstable_size_mb),
            block_size_kb: Some(self.block_size_kb),
            bloom_false_positive: Some(self.bloom_false_positive),
            state_store: Some(self.state_store),
            data_directory: Some(self.data_directory),
            backup_storage_url: Some(self.backup_storage_url),
            backup_storage_directory: Some(self.backup_storage_directory),
            telemetry_enabled: Some(self.telemetry_enabled),
        }
    }
}

mod default {
    pub mod meta {
        use crate::config::MetaBackend;

        pub fn min_sst_retention_time_sec() -> u64 {
            604800
        }

        pub fn collect_gc_watermark_spin_interval_sec() -> u64 {
            5
        }

        pub fn periodic_compaction_interval_sec() -> u64 {
            60
        }

        pub fn vacuum_interval_sec() -> u64 {
            30
        }

        pub fn hummock_version_checkpoint_interval_sec() -> u64 {
            30
        }

        pub fn min_delta_log_num_for_hummock_version_checkpoint() -> u64 {
            10
        }

        pub fn max_heartbeat_interval_sec() -> u32 {
            300
        }

        pub fn meta_leader_lease_secs() -> u64 {
            10
        }

        pub fn node_num_monitor_interval_sec() -> u64 {
            10
        }

        pub fn backend() -> MetaBackend {
            MetaBackend::Mem
        }

        pub fn periodic_space_reclaim_compaction_interval_sec() -> u64 {
            3600 // 60min
        }

        pub fn periodic_ttl_reclaim_compaction_interval_sec() -> u64 {
            1800 // 30mi
        }

        pub fn max_compactor_task_multiplier() -> u32 {
            2
        }
    }

    pub mod server {

        pub fn heartbeat_interval_ms() -> u32 {
            1000
        }

        pub fn max_heartbeat_interval_secs() -> u32 {
            600
        }

        pub fn connection_pool_size() -> u16 {
            16
        }

        pub fn metrics_level() -> u32 {
            0
        }

        pub fn telemetry_enabled() -> bool {
            true
        }
    }

    pub mod storage {

        pub fn share_buffers_sync_parallelism() -> u32 {
            1
        }

        pub fn share_buffer_compaction_worker_threads_number() -> u32 {
            4
        }

        pub fn shared_buffer_capacity_mb() -> usize {
            1024
        }

        pub fn imm_merge_threshold() -> usize {
            4
        }

        pub fn write_conflict_detection_enabled() -> bool {
            cfg!(debug_assertions)
        }

        pub fn block_cache_capacity_mb() -> usize {
            512
        }

        pub fn high_priority_ratio_in_percent() -> usize {
            70
        }

        pub fn meta_cache_capacity_mb() -> usize {
            128
        }

        pub fn disable_remote_compactor() -> bool {
            false
        }

        pub fn enable_local_spill() -> bool {
            true
        }

        pub fn local_object_store() -> String {
            "tempdisk".to_string()
        }

        pub fn share_buffer_upload_concurrency() -> usize {
            8
        }

        pub fn compactor_memory_limit_mb() -> usize {
            512
        }

        pub fn sstable_id_remote_fetch_number() -> u32 {
            10
        }

        pub fn min_sst_size_for_streaming_upload() -> u64 {
            // 32MB
            32 * 1024 * 1024
        }

        pub fn max_sub_compaction() -> u32 {
            4
        }

        pub fn max_concurrent_compaction_task_number() -> u64 {
            16
        }

        pub fn max_preload_wait_time_mill() -> u64 {
            10
        }
    }

    pub mod streaming {
        use crate::config::AsyncStackTraceOption;

        pub fn in_flight_barrier_nums() -> usize {
            // quick fix
            // TODO: remove this limitation from code
            10000
        }

        pub fn enable_jaegar_tracing() -> bool {
            false
        }

        pub fn async_stack_trace() -> AsyncStackTraceOption {
            AsyncStackTraceOption::On
        }

        pub fn unique_user_stream_errors() -> usize {
            10
        }
    }

    pub mod file_cache {

        pub fn dir() -> String {
            "".to_string()
        }

        pub fn capacity_mb() -> usize {
            1024
        }

        pub fn total_buffer_capacity_mb() -> usize {
            128
        }

        pub fn cache_file_fallocate_unit_mb() -> usize {
            512
        }

        pub fn cache_meta_fallocate_unit_mb() -> usize {
            16
        }

        pub fn cache_file_max_write_size_mb() -> usize {
            4
        }
    }

    pub mod developer {

        pub fn batch_output_channel_size() -> usize {
            64
        }

        pub fn batch_chunk_size() -> usize {
            1024
        }

        pub fn stream_enable_executor_row_count() -> bool {
            false
        }

        pub fn connector_message_buffer_size() -> usize {
            16
        }

        pub fn unsafe_stream_extreme_cache_size() -> usize {
            1 << 10
        }

        pub fn stream_chunk_size() -> usize {
            1024
        }

        pub fn stream_exchange_initial_permits() -> usize {
            8192
        }

        pub fn stream_exchange_batched_permits() -> usize {
            1024
        }
    }

    pub mod system {
        use crate::system_param;

        pub fn barrier_interval_ms() -> u32 {
            system_param::default::barrier_interval_ms()
        }

        pub fn checkpoint_frequency() -> u64 {
            system_param::default::checkpoint_frequency()
        }

        pub fn sstable_size_mb() -> u32 {
            system_param::default::sstable_size_mb()
        }

        pub fn block_size_kb() -> u32 {
            system_param::default::block_size_kb()
        }

        pub fn bloom_false_positive() -> f64 {
            system_param::default::bloom_false_positive()
        }

        pub fn state_store() -> String {
            system_param::default::state_store()
        }

        pub fn data_directory() -> String {
            system_param::default::data_directory()
        }

        pub fn backup_storage_url() -> String {
            system_param::default::backup_storage_url()
        }

        pub fn backup_storage_directory() -> String {
            system_param::default::backup_storage_directory()
        }

        pub fn telemetry_enabled() -> bool {
            system_param::default::telemetry_enabled()
        }
    }
}

pub struct StorageMemoryConfig {
    pub block_cache_capacity_mb: usize,
    pub meta_cache_capacity_mb: usize,
    pub shared_buffer_capacity_mb: usize,
    pub file_cache_total_buffer_capacity_mb: usize,
    pub compactor_memory_limit_mb: usize,
    pub high_priority_ratio_in_percent: usize,
}

pub fn extract_storage_memory_config(s: &RwConfig) -> StorageMemoryConfig {
    let block_cache_capacity_mb = s
        .storage
        .block_cache_capacity_mb
        .unwrap_or(default::storage::block_cache_capacity_mb());
    let meta_cache_capacity_mb = s
        .storage
        .meta_cache_capacity_mb
        .unwrap_or(default::storage::meta_cache_capacity_mb());
    let shared_buffer_capacity_mb = s
        .storage
        .shared_buffer_capacity_mb
        .unwrap_or(default::storage::shared_buffer_capacity_mb());
    let file_cache_total_buffer_capacity_mb = s
        .storage
        .file_cache
        .total_buffer_capacity_mb
        .unwrap_or(default::file_cache::total_buffer_capacity_mb());
    let compactor_memory_limit_mb = s
        .storage
        .compactor_memory_limit_mb
        .unwrap_or(default::storage::compactor_memory_limit_mb());
    let high_priority_ratio_in_percent = s
        .storage
        .high_priority_ratio_in_percent
        .unwrap_or(default::storage::high_priority_ratio_in_percent());

    StorageMemoryConfig {
        block_cache_capacity_mb,
        meta_cache_capacity_mb,
        shared_buffer_capacity_mb,
        file_cache_total_buffer_capacity_mb,
        compactor_memory_limit_mb,
        high_priority_ratio_in_percent,
    }
}<|MERGE_RESOLUTION|>--- conflicted
+++ resolved
@@ -36,20 +36,6 @@
 /// For non-user-facing components where the CLI arguments do not override the config file.
 pub const NO_OVERRIDE: Option<NoOverride> = None;
 
-<<<<<<< HEAD
-// `[system]` is ignored since it should not be exposed to users.
-macro_rules! for_all_config_sections {
-    ($macro:ident) => {
-        $macro! {
-            { server },
-            { meta },
-            { batch },
-            { streaming },
-            { storage },
-            { storage.file_cache },
-        }
-    };
-=======
 /// Unrecognized fields in a config section. Generic over the config section type to provide better
 /// error messages.
 ///
@@ -59,7 +45,6 @@
 pub struct Unrecognized<T: 'static> {
     inner: BTreeMap<String, Value>,
     _marker: std::marker::PhantomData<&'static T>,
->>>>>>> 49630b21
 }
 
 impl<T> Unrecognized<T> {
