// Copyright 2023 RisingWave Labs
//
// Licensed under the Apache License, Version 2.0 (the "License");
// you may not use this file except in compliance with the License.
// You may obtain a copy of the License at
//
//     http://www.apache.org/licenses/LICENSE-2.0
//
// Unless required by applicable law or agreed to in writing, software
// distributed under the License is distributed on an "AS IS" BASIS,
// WITHOUT WARRANTIES OR CONDITIONS OF ANY KIND, either express or implied.
// See the License for the specific language governing permissions and
// limitations under the License.

//! This module defines the structure of the configuration file `risingwave.toml`.
//!
//! [`RwConfig`] corresponds to the whole config file and each other config struct corresponds to a
//! section in `risingwave.toml`.

use std::cmp::Ordering;
use std::collections::BTreeMap;
use std::fs;
use std::num::NonZeroUsize;

use anyhow::Context;
use clap::ValueEnum;
use educe::Educe;
pub use risingwave_common_proc_macro::OverrideConfig;
use risingwave_pb::meta::SystemParams;
use serde::{Deserialize, Serialize, Serializer};
use serde_default::DefaultFromSerde;
use serde_json::Value;

use crate::hash::VirtualNode;

/// Use the maximum value for HTTP/2 connection window size to avoid deadlock among multiplexed
/// streams on the same connection.
pub const MAX_CONNECTION_WINDOW_SIZE: u32 = (1 << 31) - 1;
/// Use a large value for HTTP/2 stream window size to improve the performance of remote exchange,
/// as we don't rely on this for back-pressure.
pub const STREAM_WINDOW_SIZE: u32 = 32 * 1024 * 1024; // 32 MB

/// Unrecognized fields in a config section. Generic over the config section type to provide better
/// error messages.
///
/// The current implementation will log warnings if there are unrecognized fields.
#[derive(Educe)]
#[educe(Clone, Default)]
pub struct Unrecognized<T: 'static> {
    inner: BTreeMap<String, Value>,
    _marker: std::marker::PhantomData<&'static T>,
}

impl<T> std::fmt::Debug for Unrecognized<T> {
    fn fmt(&self, f: &mut std::fmt::Formatter<'_>) -> std::fmt::Result {
        self.inner.fmt(f)
    }
}

impl<T> Unrecognized<T> {
    /// Returns all unrecognized fields as a map.
    pub fn into_inner(self) -> BTreeMap<String, Value> {
        self.inner
    }
}

impl<'de, T> Deserialize<'de> for Unrecognized<T> {
    fn deserialize<D>(deserializer: D) -> Result<Self, D::Error>
    where
        D: serde::Deserializer<'de>,
    {
        let inner = BTreeMap::deserialize(deserializer)?;
        if !inner.is_empty() {
            tracing::warn!(
                "unrecognized fields in `{}`: {:?}",
                std::any::type_name::<T>(),
                inner.keys()
            );
        }
        Ok(Unrecognized {
            inner,
            _marker: std::marker::PhantomData,
        })
    }
}

impl<T> Serialize for Unrecognized<T> {
    fn serialize<S>(&self, serializer: S) -> Result<S::Ok, S::Error>
    where
        S: serde::Serializer,
    {
        self.inner.serialize(serializer)
    }
}

pub fn load_config(path: &str, cli_override: impl OverrideConfig) -> RwConfig
where
{
    let mut config = if path.is_empty() {
        tracing::warn!("risingwave.toml not found, using default config.");
        RwConfig::default()
    } else {
        let config_str = fs::read_to_string(path)
            .unwrap_or_else(|e| panic!("failed to open config file '{}': {}", path, e));
        toml::from_str(config_str.as_str()).unwrap_or_else(|e| panic!("parse error {}", e))
    };
    cli_override.r#override(&mut config);
    config
}

pub trait OverrideConfig {
    fn r#override(&self, config: &mut RwConfig);
}

impl<'a, T: OverrideConfig> OverrideConfig for &'a T {
    fn r#override(&self, config: &mut RwConfig) {
        T::r#override(self, config)
    }
}

/// For non-user-facing components where the CLI arguments do not override the config file.
#[derive(Clone, Copy)]
pub struct NoOverride;

impl OverrideConfig for NoOverride {
    fn r#override(&self, _config: &mut RwConfig) {}
}

/// [`RwConfig`] corresponds to the whole config file `risingwave.toml`. Each field corresponds to a
/// section.
#[derive(Educe, Clone, Serialize, Deserialize, Default)]
#[educe(Debug)]
pub struct RwConfig {
    #[serde(default)]
    pub server: ServerConfig,

    #[serde(default)]
    pub meta: MetaConfig,

    #[serde(default)]
    pub batch: BatchConfig,

    #[serde(default)]
    pub streaming: StreamingConfig,

    #[serde(default)]
    pub storage: StorageConfig,

    #[serde(default)]
    #[educe(Debug(ignore))]
    pub system: SystemConfig,

    #[serde(flatten)]
    pub unrecognized: Unrecognized<Self>,
}

#[derive(Copy, Clone, Debug, Default, ValueEnum, Serialize, Deserialize)]
pub enum MetaBackend {
    #[default]
    Mem,
    Etcd,
}

/// The section `[meta]` in `risingwave.toml`.
#[derive(Clone, Debug, Serialize, Deserialize, DefaultFromSerde)]
pub struct MetaConfig {
    /// Objects within `min_sst_retention_time_sec` won't be deleted by hummock full GC, even they
    /// are dangling.
    #[serde(default = "default::meta::min_sst_retention_time_sec")]
    pub min_sst_retention_time_sec: u64,

    /// Interval of automatic hummock full GC.
    #[serde(default = "default::meta::full_gc_interval_sec")]
    pub full_gc_interval_sec: u64,

    /// The spin interval when collecting global GC watermark in hummock.
    #[serde(default = "default::meta::collect_gc_watermark_spin_interval_sec")]
    pub collect_gc_watermark_spin_interval_sec: u64,

    /// Schedule compaction for all compaction groups with this interval.
    #[serde(default = "default::meta::periodic_compaction_interval_sec")]
    pub periodic_compaction_interval_sec: u64,

    /// Interval of invoking a vacuum job, to remove stale metadata from meta store and objects
    /// from object store.
    #[serde(default = "default::meta::vacuum_interval_sec")]
    pub vacuum_interval_sec: u64,

    /// The spin interval inside a vacuum job. It avoids the vacuum job monopolizing resources of
    /// meta node.
    #[serde(default = "default::meta::vacuum_spin_interval_ms")]
    pub vacuum_spin_interval_ms: u64,

    /// Interval of hummock version checkpoint.
    #[serde(default = "default::meta::hummock_version_checkpoint_interval_sec")]
    pub hummock_version_checkpoint_interval_sec: u64,

    /// The minimum delta log number a new checkpoint should compact, otherwise the checkpoint
    /// attempt is rejected.
    #[serde(default = "default::meta::min_delta_log_num_for_hummock_version_checkpoint")]
    pub min_delta_log_num_for_hummock_version_checkpoint: u64,

    /// Maximum allowed heartbeat interval in seconds.
    #[serde(default = "default::meta::max_heartbeat_interval_sec")]
    pub max_heartbeat_interval_secs: u32,

    /// Whether to enable fail-on-recovery. Should only be used in e2e tests.
    #[serde(default)]
    pub disable_recovery: bool,

    #[serde(default = "default::meta::meta_leader_lease_secs")]
    pub meta_leader_lease_secs: u64,

    /// After specified seconds of idle (no mview or flush), the process will be exited.
    /// It is mainly useful for playgrounds.
    #[serde(default)]
    pub dangerous_max_idle_secs: Option<u64>,

    /// The default global parallelism for all streaming jobs, if user doesn't specify the
    /// parallelism, this value will be used. `FULL` means use all available parallelism units,
    /// otherwise it's a number.
    #[serde(default = "default::meta::default_parallelism")]
    pub default_parallelism: DefaultParallelism,

    /// Whether to enable deterministic compaction scheduling, which
    /// will disable all auto scheduling of compaction tasks.
    /// Should only be used in e2e tests.
    #[serde(default)]
    pub enable_compaction_deterministic: bool,

    /// Enable sanity check when SSTs are committed.
    #[serde(default)]
    pub enable_committed_sst_sanity_check: bool,

    #[serde(default = "default::meta::node_num_monitor_interval_sec")]
    pub node_num_monitor_interval_sec: u64,

    #[serde(default = "default::meta::backend")]
    pub backend: MetaBackend,

    /// Schedule space_reclaim compaction for all compaction groups with this interval.
    #[serde(default = "default::meta::periodic_space_reclaim_compaction_interval_sec")]
    pub periodic_space_reclaim_compaction_interval_sec: u64,

    /// Schedule ttl_reclaim compaction for all compaction groups with this interval.
    #[serde(default = "default::meta::periodic_ttl_reclaim_compaction_interval_sec")]
    pub periodic_ttl_reclaim_compaction_interval_sec: u64,

    #[serde(default = "default::meta::periodic_tombstone_reclaim_compaction_interval_sec")]
    pub periodic_tombstone_reclaim_compaction_interval_sec: u64,

    #[serde(default = "default::meta::periodic_split_compact_group_interval_sec")]
    pub periodic_split_compact_group_interval_sec: u64,

    #[serde(default = "default::meta::move_table_size_limit")]
    pub move_table_size_limit: u64,

    #[serde(default = "default::meta::split_group_size_limit")]
    pub split_group_size_limit: u64,

    #[serde(default, flatten)]
    pub unrecognized: Unrecognized<Self>,

    /// Whether config object storage bucket lifecycle to purge stale data.
    #[serde(default)]
    pub do_not_config_object_storage_lifecycle: bool,

    #[serde(default = "default::meta::partition_vnode_count")]
    pub partition_vnode_count: u32,

    #[serde(default = "default::meta::table_write_throughput_threshold")]
    pub table_write_throughput_threshold: u64,

    #[serde(default = "default::meta::min_table_split_write_throughput")]
    /// If the size of one table is smaller than `min_table_split_write_throughput`, we would not
    /// split it to an single group.
    pub min_table_split_write_throughput: u64,

    #[serde(default = "default::meta::compaction_task_max_heartbeat_interval_secs")]
    // If the compaction task does not change in progress beyond the
    // `compaction_task_max_heartbeat_interval_secs` interval, we will cancel the task
    pub compaction_task_max_heartbeat_interval_secs: u64,

    #[serde(default)]
    pub compaction_config: CompactionConfig,
}

#[derive(Clone, Debug, Default)]
pub enum DefaultParallelism {
    #[default]
    Full,
    Default(NonZeroUsize),
}

impl Serialize for DefaultParallelism {
    fn serialize<S>(&self, serializer: S) -> Result<S::Ok, S::Error>
    where
        S: Serializer,
    {
        #[derive(Debug, Serialize, Deserialize)]
        #[serde(untagged)]
        enum Parallelism {
            Str(String),
            Int(usize),
        }
        match self {
            DefaultParallelism::Full => Parallelism::Str("Full".to_string()).serialize(serializer),
            DefaultParallelism::Default(val) => {
                Parallelism::Int(val.get() as _).serialize(serializer)
            }
        }
    }
}

impl<'de> Deserialize<'de> for DefaultParallelism {
    fn deserialize<D>(deserializer: D) -> Result<Self, D::Error>
    where
        D: serde::Deserializer<'de>,
    {
        #[derive(Debug, Deserialize)]
        #[serde(untagged)]
        enum Parallelism {
            Str(String),
            Int(usize),
        }
        let p = Parallelism::deserialize(deserializer)?;
        match p {
            Parallelism::Str(s) => {
                if s.trim().eq_ignore_ascii_case("full") {
                    Ok(DefaultParallelism::Full)
                } else {
                    Err(serde::de::Error::custom(format!(
                        "invalid default parallelism: {}",
                        s
                    )))
                }
            }
            Parallelism::Int(i) => Ok(DefaultParallelism::Default(if i > VirtualNode::COUNT {
                Err(serde::de::Error::custom(format!(
                    "default parallelism should be not great than {}",
                    VirtualNode::COUNT
                )))?
            } else {
                NonZeroUsize::new(i)
                    .context("default parallelism should be greater than 0")
                    .map_err(|e| serde::de::Error::custom(e.to_string()))?
            })),
        }
    }
}

/// The section `[server]` in `risingwave.toml`.
#[derive(Clone, Debug, Serialize, Deserialize, DefaultFromSerde)]
pub struct ServerConfig {
    /// The interval for periodic heartbeat from worker to the meta service.
    #[serde(default = "default::server::heartbeat_interval_ms")]
    pub heartbeat_interval_ms: u32,

    #[serde(default = "default::server::connection_pool_size")]
    pub connection_pool_size: u16,

    #[serde(default = "default::server::metrics_level")]
    /// Used for control the metrics level, similar to log level.
    /// 0 = close metrics
    /// >0 = open metrics
    pub metrics_level: u32,

    #[serde(default = "default::server::telemetry_enabled")]
    pub telemetry_enabled: bool,

    #[serde(default, flatten)]
    pub unrecognized: Unrecognized<Self>,

    /// Enable heap profile dump when memory usage is high.
    #[serde(default = "default::server::auto_dump_heap_profile")]
    pub auto_dump_heap_profile: AutoDumpHeapProfileConfig,
}

/// The section `[batch]` in `risingwave.toml`.
#[derive(Clone, Debug, Serialize, Deserialize, DefaultFromSerde)]
pub struct BatchConfig {
    /// The thread number of the batch task runtime in the compute node. The default value is
    /// decided by `tokio`.
    #[serde(default)]
    pub worker_threads_num: Option<usize>,

    #[serde(default, with = "batch_prefix")]
    pub developer: BatchDeveloperConfig,

    #[serde(default)]
    pub distributed_query_limit: Option<u64>,

    #[serde(default = "default::batch::enable_barrier_read")]
    pub enable_barrier_read: bool,

    #[serde(default, flatten)]
    pub unrecognized: Unrecognized<Self>,
}

/// The section `[streaming]` in `risingwave.toml`.
#[derive(Clone, Debug, Serialize, Deserialize, DefaultFromSerde)]
pub struct StreamingConfig {
    /// The maximum number of barriers in-flight in the compute nodes.
    #[serde(default = "default::streaming::in_flight_barrier_nums")]
    pub in_flight_barrier_nums: usize,

    /// The thread number of the streaming actor runtime in the compute node. The default value is
    /// decided by `tokio`.
    #[serde(default)]
    pub actor_runtime_worker_threads_num: Option<usize>,

    /// Enable async stack tracing through `await-tree` for risectl.
    #[serde(default = "default::streaming::async_stack_trace")]
    pub async_stack_trace: AsyncStackTraceOption,

    #[serde(default, with = "streaming_prefix")]
    pub developer: StreamingDeveloperConfig,

    /// Max unique user stream errors per actor
    #[serde(default = "default::streaming::unique_user_stream_errors")]
    pub unique_user_stream_errors: usize,

    #[serde(default, flatten)]
    pub unrecognized: Unrecognized<Self>,
}

#[derive(Debug, Default, Clone, Copy, ValueEnum, Serialize, Deserialize)]
pub enum StorageMetricLevel {
    #[default]
    Disabled = 0,
    Critical = 1,
    Info = 2,
    Debug = 3,
}

impl PartialEq<Self> for StorageMetricLevel {
    fn eq(&self, other: &Self) -> bool {
        (*self as u8).eq(&(*other as u8))
    }
}

impl PartialOrd for StorageMetricLevel {
    fn partial_cmp(&self, other: &Self) -> Option<Ordering> {
        (*self as u8).partial_cmp(&(*other as u8))
    }
}

/// The section `[storage]` in `risingwave.toml`.
#[derive(Clone, Debug, Serialize, Deserialize, DefaultFromSerde)]
pub struct StorageConfig {
    /// parallelism while syncing share buffers into L0 SST. Should NOT be 0.
    #[serde(default = "default::storage::share_buffers_sync_parallelism")]
    pub share_buffers_sync_parallelism: u32,

    /// Worker threads number of dedicated tokio runtime for share buffer compaction. 0 means use
    /// tokio's default value (number of CPU core).
    #[serde(default = "default::storage::share_buffer_compaction_worker_threads_number")]
    pub share_buffer_compaction_worker_threads_number: u32,

    /// Maximum shared buffer size, writes attempting to exceed the capacity will stall until there
    /// is enough space.
    #[serde(default)]
    pub shared_buffer_capacity_mb: Option<usize>,

    /// The shared buffer will start flushing data to object when the ratio of memory usage to the
    /// shared buffer capacity exceed such ratio.
    #[serde(default = "default::storage::shared_buffer_flush_ratio")]
    pub shared_buffer_flush_ratio: f32,

    /// The threshold for the number of immutable memtables to merge to a new imm.
    #[serde(default = "default::storage::imm_merge_threshold")]
    pub imm_merge_threshold: usize,

    /// Whether to enable write conflict detection
    #[serde(default = "default::storage::write_conflict_detection_enabled")]
    pub write_conflict_detection_enabled: bool,

    /// Capacity of sstable block cache.
    #[serde(default)]
    pub block_cache_capacity_mb: Option<usize>,

    #[serde(default)]
    pub high_priority_ratio_in_percent: Option<usize>,

    /// Capacity of sstable meta cache.
    #[serde(default)]
    pub meta_cache_capacity_mb: Option<usize>,

    #[serde(default = "default::storage::disable_remote_compactor")]
    pub disable_remote_compactor: bool,

    /// Number of tasks shared buffer can upload in parallel.
    #[serde(default = "default::storage::share_buffer_upload_concurrency")]
    pub share_buffer_upload_concurrency: usize,

    #[serde(default)]
    pub compactor_memory_limit_mb: Option<usize>,

    /// Compactor calculates the maximum number of tasks that can be executed on the node based on
    /// worker_num and compactor_max_task_multiplier.
    /// max_pull_task_count = worker_num * compactor_max_task_multiplier
    #[serde(default = "default::storage::compactor_max_task_multiplier")]
    pub compactor_max_task_multiplier: f32,

    /// The percentage of memory available when compactor is deployed separately.
    /// total_memory_available_bytes = total_memory_available_bytes *
    /// compactor_memory_available_proportion
    #[serde(default = "default::storage::compactor_memory_available_proportion")]
    pub compactor_memory_available_proportion: f64,

    /// Number of SST ids fetched from meta per RPC
    #[serde(default = "default::storage::sstable_id_remote_fetch_number")]
    pub sstable_id_remote_fetch_number: u32,

    #[serde(default)]
    pub data_file_cache: FileCacheConfig,

    #[serde(default)]
    pub meta_file_cache: FileCacheConfig,

    #[serde(default)]
    pub cache_refill: CacheRefillConfig,

    /// Whether to enable streaming upload for sstable.
    #[serde(default = "default::storage::min_sst_size_for_streaming_upload")]
    pub min_sst_size_for_streaming_upload: u64,

    /// Max sub compaction task numbers
    #[serde(default = "default::storage::max_sub_compaction")]
    pub max_sub_compaction: u32,

    #[serde(default = "default::storage::max_concurrent_compaction_task_number")]
    pub max_concurrent_compaction_task_number: u64,

    #[serde(default = "default::storage::max_preload_wait_time_mill")]
    pub max_preload_wait_time_mill: u64,

    #[serde(default = "default::storage::object_store_streaming_read_timeout_ms")]
    pub object_store_streaming_read_timeout_ms: u64,
    #[serde(default = "default::storage::object_store_streaming_upload_timeout_ms")]
    pub object_store_streaming_upload_timeout_ms: u64,
    #[serde(default = "default::storage::object_store_upload_timeout_ms")]
    pub object_store_upload_timeout_ms: u64,
    #[serde(default = "default::storage::object_store_read_timeout_ms")]
    pub object_store_read_timeout_ms: u64,

    #[serde(default = "default::s3_objstore_config::object_store_keepalive_ms")]
    pub object_store_keepalive_ms: Option<u64>,
    #[serde(default = "default::s3_objstore_config::object_store_recv_buffer_size")]
    pub object_store_recv_buffer_size: Option<usize>,
    #[serde(default = "default::s3_objstore_config::object_store_send_buffer_size")]
    pub object_store_send_buffer_size: Option<usize>,
    #[serde(default = "default::s3_objstore_config::object_store_nodelay")]
    pub object_store_nodelay: Option<bool>,
    #[serde(default = "default::s3_objstore_config::object_store_req_retry_interval_ms")]
    pub object_store_req_retry_interval_ms: u64,
    #[serde(default = "default::s3_objstore_config::object_store_req_retry_max_delay_ms")]
    pub object_store_req_retry_max_delay_ms: u64,
    #[serde(default = "default::s3_objstore_config::object_store_req_retry_max_attempts")]
    pub object_store_req_retry_max_attempts: usize,

    #[serde(default = "default::storage::compactor_max_sst_key_count")]
    pub compactor_max_sst_key_count: u64,
    #[serde(default = "default::storage::compact_iter_recreate_timeout_ms")]
    pub compact_iter_recreate_timeout_ms: u64,
    #[serde(default = "default::storage::compactor_max_sst_size")]
    pub compactor_max_sst_size: u64,

    #[serde(default = "default::storage::storage_metric_level")]
    pub storage_metric_level: StorageMetricLevel,

    #[serde(default, flatten)]
    pub unrecognized: Unrecognized<Self>,
}

<<<<<<< HEAD
#[derive(Clone, Debug, Serialize, Deserialize, DefaultFromSerde)]
pub struct CacheRefillConfig {
    #[serde(default = "default::cache_refill::data_refill_levels")]
    pub data_refill_levels: Vec<u32>,

    #[serde(default = "default::cache_refill::timeout_ms")]
    pub timeout_ms: u64,

    #[serde(default = "default::cache_refill::concurrency")]
    pub concurrency: usize,

    #[serde(default, flatten)]
    pub unrecognized: Unrecognized<Self>,
}

/// The subsection `[storage.file_cache]` in `risingwave.toml`.
=======
/// The subsection `[storage.data_file_cache]` and `[storage.meta_file_cache]` in `risingwave.toml`.
>>>>>>> b4bb864c
///
/// It's put at [`StorageConfig::data_file_cache`] and  [`StorageConfig::meta_file_cache`].
#[derive(Clone, Debug, Serialize, Deserialize, DefaultFromSerde)]
pub struct FileCacheConfig {
    #[serde(default = "default::file_cache::dir")]
    pub dir: String,

    #[serde(default = "default::file_cache::capacity_mb")]
    pub capacity_mb: usize,

    #[serde(default = "default::file_cache::file_capacity_mb")]
    pub file_capacity_mb: usize,

    #[serde(default)]
    pub buffer_pool_size_mb: Option<usize>,

    #[serde(default = "default::file_cache::device_align")]
    pub device_align: usize,

    #[serde(default = "default::file_cache::device_io_size")]
    pub device_io_size: usize,

    #[serde(default = "default::file_cache::flushers")]
    pub flushers: usize,

    #[serde(default = "default::file_cache::reclaimers")]
    pub reclaimers: usize,

    #[serde(default = "default::file_cache::recover_concurrency")]
    pub recover_concurrency: usize,

    #[serde(default = "default::file_cache::lfu_window_to_cache_size_ratio")]
    pub lfu_window_to_cache_size_ratio: usize,

    #[serde(default = "default::file_cache::lfu_tiny_lru_capacity_ratio")]
    pub lfu_tiny_lru_capacity_ratio: f64,

    #[serde(default = "default::file_cache::rated_random_rate_mb")]
    pub rated_random_rate_mb: usize,

    #[serde(default = "default::file_cache::flush_rate_limit_mb")]
    pub flush_rate_limit_mb: usize,

    #[serde(default = "default::file_cache::reclaim_rate_limit_mb")]
    pub reclaim_rate_limit_mb: usize,

    #[serde(default, flatten)]
    pub unrecognized: Unrecognized<Self>,
}

#[derive(Debug, Default, Clone, Copy, ValueEnum, Serialize, Deserialize)]
pub enum AsyncStackTraceOption {
    /// Disabled.
    Off,
    /// Enabled with basic instruments.
    On,
    /// Enabled with extra verbose instruments in release build.
    /// Behaves the same as `on` in debug build due to performance concern.
    #[default]
    #[clap(alias = "verbose")]
    ReleaseVerbose,
}

impl AsyncStackTraceOption {
    pub fn is_verbose(self) -> Option<bool> {
        match self {
            Self::Off => None,
            Self::On => Some(false),
            Self::ReleaseVerbose => Some(!cfg!(debug_assertions)),
        }
    }
}

#[derive(Clone, Debug, Serialize, Deserialize, DefaultFromSerde)]
pub struct AutoDumpHeapProfileConfig {
    #[serde(default = "default::auto_dump_heap_profile::dir")]
    pub dir: String,
    #[serde(default = "default::auto_dump_heap_profile::threshold")]
    pub threshold: f32,
}

impl AutoDumpHeapProfileConfig {
    pub fn enabled(&self) -> bool {
        !self.dir.is_empty()
    }
}

serde_with::with_prefix!(streaming_prefix "stream_");
serde_with::with_prefix!(batch_prefix "batch_");

/// The subsections `[streaming.developer]`.
///
/// It is put at [`StreamingConfig::developer`].
#[derive(Clone, Debug, Serialize, Deserialize, DefaultFromSerde)]
pub struct StreamingDeveloperConfig {
    /// Set to true to enable per-executor row count metrics. This will produce a lot of timeseries
    /// and might affect the prometheus performance. If you only need actor input and output
    /// rows data, see `stream_actor_in_record_cnt` and `stream_actor_out_record_cnt` instead.
    #[serde(default = "default::developer::stream_enable_executor_row_count")]
    pub enable_executor_row_count: bool,

    /// The capacity of the chunks in the channel that connects between `ConnectorSource` and
    /// `SourceExecutor`.
    #[serde(default = "default::developer::connector_message_buffer_size")]
    pub connector_message_buffer_size: usize,

    /// Limit number of the cached entries in an extreme aggregation call.
    #[serde(default = "default::developer::unsafe_stream_extreme_cache_size")]
    pub unsafe_extreme_cache_size: usize,

    /// The maximum size of the chunk produced by executor at a time.
    #[serde(default = "default::developer::stream_chunk_size")]
    pub chunk_size: usize,

    /// The initial permits that a channel holds, i.e., the maximum row count can be buffered in
    /// the channel.
    #[serde(default = "default::developer::stream_exchange_initial_permits")]
    pub exchange_initial_permits: usize,

    /// The permits that are batched to add back, for reducing the backward `AddPermits` messages
    /// in remote exchange.
    #[serde(default = "default::developer::stream_exchange_batched_permits")]
    pub exchange_batched_permits: usize,

    /// The maximum number of concurrent barriers in an exchange channel.
    #[serde(default = "default::developer::stream_exchange_concurrent_barriers")]
    pub exchange_concurrent_barriers: usize,

    /// The initial permits for a dml channel, i.e., the maximum row count can be buffered in
    /// the channel.
    #[serde(default = "default::developer::stream_dml_channel_initial_permits")]
    pub dml_channel_initial_permits: usize,
}

/// The subsections `[batch.developer]`.
///
/// It is put at [`BatchConfig::developer`].
#[derive(Clone, Debug, Serialize, Deserialize, DefaultFromSerde)]
pub struct BatchDeveloperConfig {
    /// The capacity of the chunks in the channel that connects between `ConnectorSource` and
    /// `SourceExecutor`.
    #[serde(default = "default::developer::connector_message_buffer_size")]
    pub connector_message_buffer_size: usize,

    /// The size of the channel used for output to exchange/shuffle.
    #[serde(default = "default::developer::batch_output_channel_size")]
    pub output_channel_size: usize,

    /// The size of a chunk produced by `RowSeqScanExecutor`
    #[serde(default = "default::developer::batch_chunk_size")]
    pub chunk_size: usize,
}

/// The section `[system]` in `risingwave.toml`. This section is only for testing purpose and should
/// not be documented.
#[derive(Clone, Debug, Serialize, Deserialize, DefaultFromSerde)]
pub struct SystemConfig {
    /// The interval of periodic barrier.
    #[serde(default = "default::system::barrier_interval_ms")]
    pub barrier_interval_ms: Option<u32>,

    /// There will be a checkpoint for every n barriers
    #[serde(default = "default::system::checkpoint_frequency")]
    pub checkpoint_frequency: Option<u64>,

    /// Target size of the Sstable.
    #[serde(default = "default::system::sstable_size_mb")]
    pub sstable_size_mb: Option<u32>,

    #[serde(default = "default::system::parallel_compact_size_mb")]
    pub parallel_compact_size_mb: Option<u32>,

    /// Size of each block in bytes in SST.
    #[serde(default = "default::system::block_size_kb")]
    pub block_size_kb: Option<u32>,

    /// False positive probability of bloom filter.
    #[serde(default = "default::system::bloom_false_positive")]
    pub bloom_false_positive: Option<f64>,

    #[serde(default = "default::system::state_store")]
    pub state_store: Option<String>,

    /// Remote directory for storing data and metadata objects.
    #[serde(default = "default::system::data_directory")]
    pub data_directory: Option<String>,

    /// Remote storage url for storing snapshots.
    #[serde(default = "default::system::backup_storage_url")]
    pub backup_storage_url: Option<String>,

    /// Remote directory for storing snapshots.
    #[serde(default = "default::system::backup_storage_directory")]
    pub backup_storage_directory: Option<String>,

    #[serde(default = "default::system::telemetry_enabled")]
    pub telemetry_enabled: Option<bool>,

    /// Max number of concurrent creating streaming jobs.
    #[serde(default = "default::system::max_concurrent_creating_streaming_jobs")]
    pub max_concurrent_creating_streaming_jobs: Option<u32>,
}

impl SystemConfig {
    pub fn into_init_system_params(self) -> SystemParams {
        SystemParams {
            barrier_interval_ms: self.barrier_interval_ms,
            checkpoint_frequency: self.checkpoint_frequency,
            sstable_size_mb: self.sstable_size_mb,
            parallel_compact_size_mb: self.parallel_compact_size_mb,
            block_size_kb: self.block_size_kb,
            bloom_false_positive: self.bloom_false_positive,
            state_store: self.state_store,
            data_directory: self.data_directory,
            backup_storage_url: self.backup_storage_url,
            backup_storage_directory: self.backup_storage_directory,
            telemetry_enabled: self.telemetry_enabled,
            max_concurrent_creating_streaming_jobs: self.max_concurrent_creating_streaming_jobs,
        }
    }
}

pub mod default {
    pub mod meta {
        use crate::config::{DefaultParallelism, MetaBackend};

        pub fn min_sst_retention_time_sec() -> u64 {
            86400
        }

        pub fn full_gc_interval_sec() -> u64 {
            86400
        }

        pub fn collect_gc_watermark_spin_interval_sec() -> u64 {
            5
        }

        pub fn periodic_compaction_interval_sec() -> u64 {
            60
        }

        pub fn vacuum_interval_sec() -> u64 {
            30
        }

        pub fn vacuum_spin_interval_ms() -> u64 {
            10
        }

        pub fn hummock_version_checkpoint_interval_sec() -> u64 {
            30
        }

        pub fn min_delta_log_num_for_hummock_version_checkpoint() -> u64 {
            10
        }

        pub fn max_heartbeat_interval_sec() -> u32 {
            300
        }

        pub fn meta_leader_lease_secs() -> u64 {
            30
        }

        pub fn default_parallelism() -> DefaultParallelism {
            DefaultParallelism::Full
        }

        pub fn node_num_monitor_interval_sec() -> u64 {
            10
        }

        pub fn backend() -> MetaBackend {
            MetaBackend::Mem
        }

        pub fn periodic_space_reclaim_compaction_interval_sec() -> u64 {
            3600 // 60min
        }

        pub fn periodic_ttl_reclaim_compaction_interval_sec() -> u64 {
            1800 // 30mi
        }

        pub fn periodic_split_compact_group_interval_sec() -> u64 {
            180 // 3mi
        }

        pub fn periodic_tombstone_reclaim_compaction_interval_sec() -> u64 {
            600
        }

        pub fn move_table_size_limit() -> u64 {
            10 * 1024 * 1024 * 1024 // 10GB
        }

        pub fn split_group_size_limit() -> u64 {
            64 * 1024 * 1024 * 1024 // 64GB
        }

        pub fn partition_vnode_count() -> u32 {
            64
        }

        pub fn table_write_throughput_threshold() -> u64 {
            16 * 1024 * 1024 // 16MB
        }

        pub fn min_table_split_write_throughput() -> u64 {
            4 * 1024 * 1024 // 4MB
        }

        pub fn compaction_task_max_heartbeat_interval_secs() -> u64 {
            60 // 1min
        }
    }

    pub mod server {
        use crate::config::AutoDumpHeapProfileConfig;

        pub fn heartbeat_interval_ms() -> u32 {
            1000
        }

        pub fn connection_pool_size() -> u16 {
            16
        }

        pub fn metrics_level() -> u32 {
            0
        }

        pub fn telemetry_enabled() -> bool {
            true
        }

        pub fn auto_dump_heap_profile() -> AutoDumpHeapProfileConfig {
            Default::default()
        }
    }

    pub mod storage {
        use crate::config::StorageMetricLevel;

        pub fn share_buffers_sync_parallelism() -> u32 {
            1
        }

        pub fn share_buffer_compaction_worker_threads_number() -> u32 {
            4
        }

        pub fn shared_buffer_capacity_mb() -> usize {
            1024
        }

        pub fn shared_buffer_flush_ratio() -> f32 {
            0.8
        }

        pub fn imm_merge_threshold() -> usize {
            4
        }

        pub fn write_conflict_detection_enabled() -> bool {
            cfg!(debug_assertions)
        }

        pub fn block_cache_capacity_mb() -> usize {
            512
        }

        pub fn high_priority_ratio_in_percent() -> usize {
            70
        }

        pub fn meta_cache_capacity_mb() -> usize {
            128
        }

        pub fn disable_remote_compactor() -> bool {
            false
        }

        pub fn share_buffer_upload_concurrency() -> usize {
            8
        }

        pub fn compactor_memory_limit_mb() -> usize {
            512
        }

        pub fn compactor_max_task_multiplier() -> f32 {
            1.5000
        }

        pub fn compactor_memory_available_proportion() -> f64 {
            0.8
        }

        pub fn sstable_id_remote_fetch_number() -> u32 {
            10
        }

        pub fn min_sst_size_for_streaming_upload() -> u64 {
            // 32MB
            32 * 1024 * 1024
        }

        pub fn max_sub_compaction() -> u32 {
            4
        }

        pub fn max_concurrent_compaction_task_number() -> u64 {
            16
        }

        pub fn max_preload_wait_time_mill() -> u64 {
            0
        }

        pub fn object_store_streaming_read_timeout_ms() -> u64 {
            10 * 60 * 1000
        }

        pub fn object_store_streaming_upload_timeout_ms() -> u64 {
            10 * 60 * 1000
        }

        pub fn object_store_upload_timeout_ms() -> u64 {
            60 * 60 * 1000
        }

        pub fn object_store_read_timeout_ms() -> u64 {
            60 * 60 * 1000
        }

        pub fn compactor_max_sst_key_count() -> u64 {
            2 * 1024 * 1024 // 200w
        }

        pub fn compact_iter_recreate_timeout_ms() -> u64 {
            10 * 60 * 1000
        }

        pub fn compactor_max_sst_size() -> u64 {
            512 * 1024 * 1024 // 512m
        }

        pub fn storage_metric_level() -> StorageMetricLevel {
            StorageMetricLevel::Info
        }
    }

    pub mod streaming {
        use crate::config::AsyncStackTraceOption;

        pub fn in_flight_barrier_nums() -> usize {
            // quick fix
            // TODO: remove this limitation from code
            10000
        }

        pub fn async_stack_trace() -> AsyncStackTraceOption {
            AsyncStackTraceOption::default()
        }

        pub fn unique_user_stream_errors() -> usize {
            10
        }
    }

    pub mod file_cache {

        pub fn dir() -> String {
            "".to_string()
        }

        pub fn capacity_mb() -> usize {
            1024
        }

        pub fn file_capacity_mb() -> usize {
            64
        }

        pub fn buffer_pool_size_mb() -> usize {
            1024
        }

        pub fn device_align() -> usize {
            4096
        }

        pub fn device_io_size() -> usize {
            16 * 1024
        }

        pub fn flushers() -> usize {
            4
        }

        pub fn reclaimers() -> usize {
            4
        }

        pub fn recover_concurrency() -> usize {
            8
        }

        pub fn lfu_window_to_cache_size_ratio() -> usize {
            1
        }

        pub fn lfu_tiny_lru_capacity_ratio() -> f64 {
            0.01
        }

        pub fn rated_random_rate_mb() -> usize {
            0
        }

        pub fn flush_rate_limit_mb() -> usize {
            0
        }

        pub fn reclaim_rate_limit_mb() -> usize {
            0
        }
    }

    pub mod cache_refill {
        pub fn data_refill_levels() -> Vec<u32> {
            vec![]
        }

        pub fn timeout_ms() -> u64 {
            6000
        }

        pub fn concurrency() -> usize {
            100
        }
    }

    pub mod auto_dump_heap_profile {
        pub fn dir() -> String {
            "".to_string()
        }

        pub fn threshold() -> f32 {
            0.9
        }
    }

    pub mod developer {

        pub fn batch_output_channel_size() -> usize {
            64
        }

        pub fn batch_chunk_size() -> usize {
            1024
        }

        pub fn stream_enable_executor_row_count() -> bool {
            false
        }

        pub fn connector_message_buffer_size() -> usize {
            16
        }

        pub fn unsafe_stream_extreme_cache_size() -> usize {
            10
        }

        pub fn stream_chunk_size() -> usize {
            256
        }

        pub fn stream_exchange_initial_permits() -> usize {
            2048
        }

        pub fn stream_exchange_batched_permits() -> usize {
            256
        }

        pub fn stream_exchange_concurrent_barriers() -> usize {
            1
        }

        pub fn stream_dml_channel_initial_permits() -> usize {
            32768
        }
    }

    pub mod system {
        use crate::system_param;

        pub fn barrier_interval_ms() -> Option<u32> {
            system_param::default::barrier_interval_ms()
        }

        pub fn checkpoint_frequency() -> Option<u64> {
            system_param::default::checkpoint_frequency()
        }

        pub fn parallel_compact_size_mb() -> Option<u32> {
            system_param::default::parallel_compact_size_mb()
        }

        pub fn sstable_size_mb() -> Option<u32> {
            system_param::default::sstable_size_mb()
        }

        pub fn block_size_kb() -> Option<u32> {
            system_param::default::block_size_kb()
        }

        pub fn bloom_false_positive() -> Option<f64> {
            system_param::default::bloom_false_positive()
        }

        pub fn state_store() -> Option<String> {
            system_param::default::state_store()
        }

        pub fn data_directory() -> Option<String> {
            system_param::default::data_directory()
        }

        pub fn backup_storage_url() -> Option<String> {
            system_param::default::backup_storage_url()
        }

        pub fn backup_storage_directory() -> Option<String> {
            system_param::default::backup_storage_directory()
        }

        pub fn telemetry_enabled() -> Option<bool> {
            system_param::default::telemetry_enabled()
        }

        pub fn max_concurrent_creating_streaming_jobs() -> Option<u32> {
            system_param::default::max_concurrent_creating_streaming_jobs()
        }
    }

    pub mod batch {
        pub fn enable_barrier_read() -> bool {
            false
        }
    }

    pub mod compaction_config {
        const DEFAULT_MAX_COMPACTION_BYTES: u64 = 2 * 1024 * 1024 * 1024; // 2GB
        const DEFAULT_MIN_COMPACTION_BYTES: u64 = 128 * 1024 * 1024; // 128MB
        const DEFAULT_MAX_BYTES_FOR_LEVEL_BASE: u64 = 512 * 1024 * 1024; // 512MB

        // decrease this configure when the generation of checkpoint barrier is not frequent.
        const DEFAULT_TIER_COMPACT_TRIGGER_NUMBER: u64 = 6;
        const DEFAULT_TARGET_FILE_SIZE_BASE: u64 = 32 * 1024 * 1024; // 32MB
        const DEFAULT_MAX_SUB_COMPACTION: u32 = 4;
        const DEFAULT_LEVEL_MULTIPLIER: u64 = 5;
        const DEFAULT_MAX_SPACE_RECLAIM_BYTES: u64 = 512 * 1024 * 1024; // 512MB;
        const DEFAULT_LEVEL0_STOP_WRITE_THRESHOLD_SUB_LEVEL_NUMBER: u64 = 1000;
        const DEFAULT_MAX_COMPACTION_FILE_COUNT: u64 = 96;
        const DEFAULT_MIN_SUB_LEVEL_COMPACT_LEVEL_COUNT: u32 = 3;
        const DEFAULT_MIN_OVERLAPPING_SUB_LEVEL_COMPACT_LEVEL_COUNT: u32 = 6;
        const DEFAULT_TOMBSTONE_RATIO_PERCENT: u32 = 40;

        use crate::catalog::hummock::CompactionFilterFlag;

        pub fn max_bytes_for_level_base() -> u64 {
            DEFAULT_MAX_BYTES_FOR_LEVEL_BASE
        }
        pub fn max_bytes_for_level_multiplier() -> u64 {
            DEFAULT_LEVEL_MULTIPLIER
        }
        pub fn max_compaction_bytes() -> u64 {
            DEFAULT_MAX_COMPACTION_BYTES
        }
        pub fn sub_level_max_compaction_bytes() -> u64 {
            DEFAULT_MIN_COMPACTION_BYTES
        }
        pub fn level0_tier_compact_file_number() -> u64 {
            DEFAULT_TIER_COMPACT_TRIGGER_NUMBER
        }
        pub fn target_file_size_base() -> u64 {
            DEFAULT_TARGET_FILE_SIZE_BASE
        }
        pub fn compaction_filter_mask() -> u32 {
            (CompactionFilterFlag::STATE_CLEAN | CompactionFilterFlag::TTL).into()
        }
        pub fn max_sub_compaction() -> u32 {
            DEFAULT_MAX_SUB_COMPACTION
        }
        pub fn level0_stop_write_threshold_sub_level_number() -> u64 {
            DEFAULT_LEVEL0_STOP_WRITE_THRESHOLD_SUB_LEVEL_NUMBER
        }
        pub fn level0_sub_level_compact_level_count() -> u32 {
            DEFAULT_MIN_SUB_LEVEL_COMPACT_LEVEL_COUNT
        }
        pub fn level0_overlapping_sub_level_compact_level_count() -> u32 {
            DEFAULT_MIN_OVERLAPPING_SUB_LEVEL_COMPACT_LEVEL_COUNT
        }
        pub fn max_space_reclaim_bytes() -> u64 {
            DEFAULT_MAX_SPACE_RECLAIM_BYTES
        }
        pub fn level0_max_compact_file_number() -> u64 {
            DEFAULT_MAX_COMPACTION_FILE_COUNT
        }
        pub fn tombstone_reclaim_ratio() -> u32 {
            DEFAULT_TOMBSTONE_RATIO_PERCENT
        }
    }

    pub mod s3_objstore_config {
        /// Retry config for compute node http timeout error.
        const DEFAULT_RETRY_INTERVAL_MS: u64 = 20;
        const DEFAULT_RETRY_MAX_DELAY_MS: u64 = 10 * 1000;
        const DEFAULT_RETRY_MAX_ATTEMPTS: usize = 8;

        const DEFAULT_KEEPALIVE_MS: u64 = 600 * 1000; // 10min

        pub fn object_store_keepalive_ms() -> Option<u64> {
            Some(DEFAULT_KEEPALIVE_MS) // 10min
        }

        pub fn object_store_recv_buffer_size() -> Option<usize> {
            Some(1 << 21) // 2m
        }

        pub fn object_store_send_buffer_size() -> Option<usize> {
            None
        }

        pub fn object_store_nodelay() -> Option<bool> {
            Some(true)
        }

        pub fn object_store_req_retry_interval_ms() -> u64 {
            DEFAULT_RETRY_INTERVAL_MS
        }

        pub fn object_store_req_retry_max_delay_ms() -> u64 {
            DEFAULT_RETRY_MAX_DELAY_MS // 10s
        }

        pub fn object_store_req_retry_max_attempts() -> usize {
            DEFAULT_RETRY_MAX_ATTEMPTS
        }
    }
}

pub struct StorageMemoryConfig {
    pub block_cache_capacity_mb: usize,
    pub meta_cache_capacity_mb: usize,
    pub shared_buffer_capacity_mb: usize,
    pub data_file_cache_buffer_pool_capacity_mb: usize,
    pub meta_file_cache_buffer_pool_capacity_mb: usize,
    pub compactor_memory_limit_mb: usize,
    pub high_priority_ratio_in_percent: usize,
}

pub fn extract_storage_memory_config(s: &RwConfig) -> StorageMemoryConfig {
    let block_cache_capacity_mb = s
        .storage
        .block_cache_capacity_mb
        .unwrap_or(default::storage::block_cache_capacity_mb());
    let meta_cache_capacity_mb = s
        .storage
        .meta_cache_capacity_mb
        .unwrap_or(default::storage::meta_cache_capacity_mb());
    let shared_buffer_capacity_mb = s
        .storage
        .shared_buffer_capacity_mb
        .unwrap_or(default::storage::shared_buffer_capacity_mb());
    let data_file_cache_buffer_pool_size_mb = s
        .storage
        .data_file_cache
        .buffer_pool_size_mb
        .unwrap_or(default::file_cache::buffer_pool_size_mb());
    let meta_file_cache_buffer_pool_size_mb = s
        .storage
        .meta_file_cache
        .buffer_pool_size_mb
        .unwrap_or(default::file_cache::buffer_pool_size_mb());
    let compactor_memory_limit_mb = s
        .storage
        .compactor_memory_limit_mb
        .unwrap_or(default::storage::compactor_memory_limit_mb());
    let high_priority_ratio_in_percent = s
        .storage
        .high_priority_ratio_in_percent
        .unwrap_or(default::storage::high_priority_ratio_in_percent());

    StorageMemoryConfig {
        block_cache_capacity_mb,
        meta_cache_capacity_mb,
        shared_buffer_capacity_mb,
        data_file_cache_buffer_pool_capacity_mb: data_file_cache_buffer_pool_size_mb,
        meta_file_cache_buffer_pool_capacity_mb: meta_file_cache_buffer_pool_size_mb,
        compactor_memory_limit_mb,
        high_priority_ratio_in_percent,
    }
}

#[derive(Clone, Debug, Serialize, Deserialize, DefaultFromSerde)]
pub struct CompactionConfig {
    #[serde(default = "default::compaction_config::max_bytes_for_level_base")]
    pub max_bytes_for_level_base: u64,
    #[serde(default = "default::compaction_config::max_bytes_for_level_multiplier")]
    pub max_bytes_for_level_multiplier: u64,
    #[serde(default = "default::compaction_config::max_compaction_bytes")]
    pub max_compaction_bytes: u64,
    #[serde(default = "default::compaction_config::sub_level_max_compaction_bytes")]
    pub sub_level_max_compaction_bytes: u64,
    #[serde(default = "default::compaction_config::level0_tier_compact_file_number")]
    pub level0_tier_compact_file_number: u64,
    #[serde(default = "default::compaction_config::target_file_size_base")]
    pub target_file_size_base: u64,
    #[serde(default = "default::compaction_config::compaction_filter_mask")]
    pub compaction_filter_mask: u32,
    #[serde(default = "default::compaction_config::max_sub_compaction")]
    pub max_sub_compaction: u32,
    #[serde(default = "default::compaction_config::level0_stop_write_threshold_sub_level_number")]
    pub level0_stop_write_threshold_sub_level_number: u64,
    #[serde(default = "default::compaction_config::level0_sub_level_compact_level_count")]
    pub level0_sub_level_compact_level_count: u32,
    #[serde(
        default = "default::compaction_config::level0_overlapping_sub_level_compact_level_count"
    )]
    pub level0_overlapping_sub_level_compact_level_count: u32,
    #[serde(default = "default::compaction_config::max_space_reclaim_bytes")]
    pub max_space_reclaim_bytes: u64,
    #[serde(default = "default::compaction_config::level0_max_compact_file_number")]
    pub level0_max_compact_file_number: u64,
    #[serde(default = "default::compaction_config::tombstone_reclaim_ratio")]
    pub tombstone_reclaim_ratio: u32,
}

#[cfg(test)]
mod tests {
    use super::*;

    /// This test ensures that `config/example.toml` is up-to-date with the default values specified
    /// in this file. Developer should run `./risedev generate-example-config` to update it if this
    /// test fails.
    #[test]
    fn test_example_up_to_date() {
        let actual = {
            let content = include_str!("../../config/example.toml");
            toml::from_str::<toml::Value>(content).expect("parse example.toml failed")
        };
        let expected =
            toml::Value::try_from(RwConfig::default()).expect("serialize default config failed");

        // Compare the `Value` representation instead of string for normalization.
        pretty_assertions::assert_eq!(
            actual, expected,
            "\n`config/example.toml` is not up-to-date with the default values specified in `config.rs`.\nPlease run `./risedev generate-example-config` to update it."
        );
    }
}<|MERGE_RESOLUTION|>--- conflicted
+++ resolved
@@ -573,7 +573,6 @@
     pub unrecognized: Unrecognized<Self>,
 }
 
-<<<<<<< HEAD
 #[derive(Clone, Debug, Serialize, Deserialize, DefaultFromSerde)]
 pub struct CacheRefillConfig {
     #[serde(default = "default::cache_refill::data_refill_levels")]
@@ -589,10 +588,7 @@
     pub unrecognized: Unrecognized<Self>,
 }
 
-/// The subsection `[storage.file_cache]` in `risingwave.toml`.
-=======
 /// The subsection `[storage.data_file_cache]` and `[storage.meta_file_cache]` in `risingwave.toml`.
->>>>>>> b4bb864c
 ///
 /// It's put at [`StorageConfig::data_file_cache`] and  [`StorageConfig::meta_file_cache`].
 #[derive(Clone, Debug, Serialize, Deserialize, DefaultFromSerde)]
