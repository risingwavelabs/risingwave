--- conflicted
+++ resolved
@@ -1549,13 +1549,12 @@
             16
         }
 
-<<<<<<< HEAD
+        pub fn compactor_concurrent_uploading_sst_count() -> Option<usize> {
+            None
+        }
+
         pub fn table_info_statistic_history_times() -> usize {
             240
-=======
-        pub fn compactor_concurrent_uploading_sst_count() -> Option<usize> {
-            None
->>>>>>> a3da0009
         }
     }
 
