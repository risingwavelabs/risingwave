--- conflicted
+++ resolved
@@ -1164,16 +1164,14 @@
     /// will be switched from jdbc postgresql sinks to rust native (connector='postgres') sinks.
     pub switch_jdbc_pg_to_native: bool,
 
-<<<<<<< HEAD
     /// The maximum number of consecutive barriers allowed in a message when sent between actors.
     #[serde(default = "default::developer::stream_max_barrier_batch_size")]
     pub max_barrier_batch_size: u32,
-=======
+
     /// Configure the system-wide cache row cardinality of hash join.
     /// For example, if this is set to 1000, it means we can have at most 1000 rows in cache.
     #[serde(default = "default::developer::streaming_hash_join_entry_state_max_rows")]
     pub hash_join_entry_state_max_rows: usize,
->>>>>>> bedec0a8
 }
 
 /// The subsections `[batch.developer]`.
