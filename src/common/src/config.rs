--- conflicted
+++ resolved
@@ -1550,17 +1550,16 @@
             16
         }
 
-<<<<<<< HEAD
+        pub fn compactor_concurrent_uploading_sst_count() -> Option<usize> {
+            None
+        }
+
         pub fn fetch_unit() -> usize {
             64
         }
 
         pub fn fetch_waiter_shards() -> usize {
             64
-=======
-        pub fn compactor_concurrent_uploading_sst_count() -> Option<usize> {
-            None
->>>>>>> a3da0009
         }
     }
 
