// Copyright 2023 RisingWave Labs
//
// Licensed under the Apache License, Version 2.0 (the "License");
// you may not use this file except in compliance with the License.
// You may obtain a copy of the License at
//
//     http://www.apache.org/licenses/LICENSE-2.0
//
// Unless required by applicable law or agreed to in writing, software
// distributed under the License is distributed on an "AS IS" BASIS,
// WITHOUT WARRANTIES OR CONDITIONS OF ANY KIND, either express or implied.
// See the License for the specific language governing permissions and
// limitations under the License.

//! This module defines the structure of the configuration file `risingwave.toml`.
//!
//! [`RwConfig`] corresponds to the whole config file and each other config struct corresponds to a
//! section in `risingwave.toml`.

use std::cmp::Ordering;
use std::collections::BTreeMap;
use std::fs;
use std::num::NonZeroUsize;

use anyhow::Context;
use clap::ValueEnum;
use educe::Educe;
pub use risingwave_common_proc_macro::OverrideConfig;
use risingwave_pb::meta::SystemParams;
use serde::{Deserialize, Serialize, Serializer};
use serde_default::DefaultFromSerde;
use serde_json::Value;

use crate::hash::VirtualNode;

/// Use the maximum value for HTTP/2 connection window size to avoid deadlock among multiplexed
/// streams on the same connection.
pub const MAX_CONNECTION_WINDOW_SIZE: u32 = (1 << 31) - 1;
/// Use a large value for HTTP/2 stream window size to improve the performance of remote exchange,
/// as we don't rely on this for back-pressure.
pub const STREAM_WINDOW_SIZE: u32 = 32 * 1024 * 1024; // 32 MB

/// Unrecognized fields in a config section. Generic over the config section type to provide better
/// error messages.
///
/// The current implementation will log warnings if there are unrecognized fields.
#[derive(Educe)]
#[educe(Clone, Default)]
pub struct Unrecognized<T: 'static> {
    inner: BTreeMap<String, Value>,
    _marker: std::marker::PhantomData<&'static T>,
}

impl<T> std::fmt::Debug for Unrecognized<T> {
    fn fmt(&self, f: &mut std::fmt::Formatter<'_>) -> std::fmt::Result {
        self.inner.fmt(f)
    }
}

impl<T> Unrecognized<T> {
    /// Returns all unrecognized fields as a map.
    pub fn into_inner(self) -> BTreeMap<String, Value> {
        self.inner
    }
}

impl<'de, T> Deserialize<'de> for Unrecognized<T> {
    fn deserialize<D>(deserializer: D) -> Result<Self, D::Error>
    where
        D: serde::Deserializer<'de>,
    {
        let inner = BTreeMap::deserialize(deserializer)?;
        if !inner.is_empty() {
            tracing::warn!(
                "unrecognized fields in `{}`: {:?}",
                std::any::type_name::<T>(),
                inner.keys()
            );
        }
        Ok(Unrecognized {
            inner,
            _marker: std::marker::PhantomData,
        })
    }
}

impl<T> Serialize for Unrecognized<T> {
    fn serialize<S>(&self, serializer: S) -> Result<S::Ok, S::Error>
    where
        S: serde::Serializer,
    {
        self.inner.serialize(serializer)
    }
}

pub fn load_config(path: &str, cli_override: impl OverrideConfig) -> RwConfig
where
{
    let mut config = if path.is_empty() {
        tracing::warn!("risingwave.toml not found, using default config.");
        RwConfig::default()
    } else {
        let config_str = fs::read_to_string(path)
            .unwrap_or_else(|e| panic!("failed to open config file '{}': {}", path, e));
        toml::from_str(config_str.as_str()).unwrap_or_else(|e| panic!("parse error {}", e))
    };
    cli_override.r#override(&mut config);
    config
}

pub trait OverrideConfig {
    fn r#override(&self, config: &mut RwConfig);
}

impl<'a, T: OverrideConfig> OverrideConfig for &'a T {
    fn r#override(&self, config: &mut RwConfig) {
        T::r#override(self, config)
    }
}

/// For non-user-facing components where the CLI arguments do not override the config file.
#[derive(Clone, Copy)]
pub struct NoOverride;

impl OverrideConfig for NoOverride {
    fn r#override(&self, _config: &mut RwConfig) {}
}

/// [`RwConfig`] corresponds to the whole config file `risingwave.toml`. Each field corresponds to a
/// section.
#[derive(Educe, Clone, Serialize, Deserialize, Default)]
#[educe(Debug)]
pub struct RwConfig {
    #[serde(default)]
    pub server: ServerConfig,

    #[serde(default)]
    pub meta: MetaConfig,

    #[serde(default)]
    pub batch: BatchConfig,

    #[serde(default)]
    pub streaming: StreamingConfig,

    #[serde(default)]
    pub storage: StorageConfig,

    #[serde(default)]
    #[educe(Debug(ignore))]
    pub system: SystemConfig,

    #[serde(flatten)]
    pub unrecognized: Unrecognized<Self>,
}

#[derive(Copy, Clone, Debug, Default, ValueEnum, Serialize, Deserialize)]
pub enum MetaBackend {
    #[default]
    Mem,
    Etcd,
}

/// The section `[meta]` in `risingwave.toml`.
#[derive(Clone, Debug, Serialize, Deserialize, DefaultFromSerde)]
pub struct MetaConfig {
    /// Objects within `min_sst_retention_time_sec` won't be deleted by hummock full GC, even they
    /// are dangling.
    #[serde(default = "default::meta::min_sst_retention_time_sec")]
    pub min_sst_retention_time_sec: u64,

    /// Interval of automatic hummock full GC.
    #[serde(default = "default::meta::full_gc_interval_sec")]
    pub full_gc_interval_sec: u64,

    /// The spin interval when collecting global GC watermark in hummock.
    #[serde(default = "default::meta::collect_gc_watermark_spin_interval_sec")]
    pub collect_gc_watermark_spin_interval_sec: u64,

    /// Schedule compaction for all compaction groups with this interval.
    #[serde(default = "default::meta::periodic_compaction_interval_sec")]
    pub periodic_compaction_interval_sec: u64,

    /// Interval of invoking a vacuum job, to remove stale metadata from meta store and objects
    /// from object store.
    #[serde(default = "default::meta::vacuum_interval_sec")]
    pub vacuum_interval_sec: u64,

    /// The spin interval inside a vacuum job. It avoids the vacuum job monopolizing resources of
    /// meta node.
    #[serde(default = "default::meta::vacuum_spin_interval_ms")]
    pub vacuum_spin_interval_ms: u64,

    /// Interval of hummock version checkpoint.
    #[serde(default = "default::meta::hummock_version_checkpoint_interval_sec")]
    pub hummock_version_checkpoint_interval_sec: u64,

    /// The minimum delta log number a new checkpoint should compact, otherwise the checkpoint
    /// attempt is rejected.
    #[serde(default = "default::meta::min_delta_log_num_for_hummock_version_checkpoint")]
    pub min_delta_log_num_for_hummock_version_checkpoint: u64,

    /// Maximum allowed heartbeat interval in seconds.
    #[serde(default = "default::meta::max_heartbeat_interval_sec")]
    pub max_heartbeat_interval_secs: u32,

    /// Whether to enable fail-on-recovery. Should only be used in e2e tests.
    #[serde(default)]
    pub disable_recovery: bool,

    #[serde(default = "default::meta::meta_leader_lease_secs")]
    pub meta_leader_lease_secs: u64,

    /// After specified seconds of idle (no mview or flush), the process will be exited.
    /// It is mainly useful for playgrounds.
    #[serde(default)]
    pub dangerous_max_idle_secs: Option<u64>,

    /// The default global parallelism for all streaming jobs, if user doesn't specify the
    /// parallelism, this value will be used. `FULL` means use all available parallelism units,
    /// otherwise it's a number.
    #[serde(default = "default::meta::default_parallelism")]
    pub default_parallelism: DefaultParallelism,

    /// Whether to enable deterministic compaction scheduling, which
    /// will disable all auto scheduling of compaction tasks.
    /// Should only be used in e2e tests.
    #[serde(default)]
    pub enable_compaction_deterministic: bool,

    /// Enable sanity check when SSTs are committed.
    #[serde(default)]
    pub enable_committed_sst_sanity_check: bool,

    #[serde(default = "default::meta::node_num_monitor_interval_sec")]
    pub node_num_monitor_interval_sec: u64,

    #[serde(default = "default::meta::backend")]
    pub backend: MetaBackend,

    /// Schedule space_reclaim compaction for all compaction groups with this interval.
    #[serde(default = "default::meta::periodic_space_reclaim_compaction_interval_sec")]
    pub periodic_space_reclaim_compaction_interval_sec: u64,

    /// Schedule ttl_reclaim compaction for all compaction groups with this interval.
    #[serde(default = "default::meta::periodic_ttl_reclaim_compaction_interval_sec")]
    pub periodic_ttl_reclaim_compaction_interval_sec: u64,

    #[serde(default = "default::meta::periodic_tombstone_reclaim_compaction_interval_sec")]
    pub periodic_tombstone_reclaim_compaction_interval_sec: u64,

    #[serde(default = "default::meta::periodic_split_compact_group_interval_sec")]
    pub periodic_split_compact_group_interval_sec: u64,

    #[serde(default = "default::meta::move_table_size_limit")]
    pub move_table_size_limit: u64,

    #[serde(default = "default::meta::split_group_size_limit")]
    pub split_group_size_limit: u64,

    #[serde(default, flatten)]
    pub unrecognized: Unrecognized<Self>,

    /// Whether config object storage bucket lifecycle to purge stale data.
    #[serde(default)]
    pub do_not_config_object_storage_lifecycle: bool,

    #[serde(default = "default::meta::partition_vnode_count")]
    pub partition_vnode_count: u32,

    #[serde(default = "default::meta::table_write_throughput_threshold")]
    pub table_write_throughput_threshold: u64,

    #[serde(default = "default::meta::min_table_split_write_throughput")]
    /// If the size of one table is smaller than `min_table_split_write_throughput`, we would not
    /// split it to an single group.
    pub min_table_split_write_throughput: u64,

    #[serde(default = "default::meta::compaction_task_max_heartbeat_interval_secs")]
    // If the compaction task does not change in progress beyond the
    // `compaction_task_max_heartbeat_interval_secs` interval, we will cancel the task
    pub compaction_task_max_heartbeat_interval_secs: u64,

    #[serde(default)]
    pub compaction_config: CompactionConfig,
}

#[derive(Clone, Debug, Default)]
pub enum DefaultParallelism {
    #[default]
    Full,
    Default(NonZeroUsize),
}

impl Serialize for DefaultParallelism {
    fn serialize<S>(&self, serializer: S) -> Result<S::Ok, S::Error>
    where
        S: Serializer,
    {
        #[derive(Debug, Serialize, Deserialize)]
        #[serde(untagged)]
        enum Parallelism {
            Str(String),
            Int(usize),
        }
        match self {
            DefaultParallelism::Full => Parallelism::Str("Full".to_string()).serialize(serializer),
            DefaultParallelism::Default(val) => {
                Parallelism::Int(val.get() as _).serialize(serializer)
            }
        }
    }
}

impl<'de> Deserialize<'de> for DefaultParallelism {
    fn deserialize<D>(deserializer: D) -> Result<Self, D::Error>
    where
        D: serde::Deserializer<'de>,
    {
        #[derive(Debug, Deserialize)]
        #[serde(untagged)]
        enum Parallelism {
            Str(String),
            Int(usize),
        }
        let p = Parallelism::deserialize(deserializer)?;
        match p {
            Parallelism::Str(s) => {
                if s.trim().eq_ignore_ascii_case("full") {
                    Ok(DefaultParallelism::Full)
                } else {
                    Err(serde::de::Error::custom(format!(
                        "invalid default parallelism: {}",
                        s
                    )))
                }
            }
            Parallelism::Int(i) => Ok(DefaultParallelism::Default(if i > VirtualNode::COUNT {
                Err(serde::de::Error::custom(format!(
                    "default parallelism should be not great than {}",
                    VirtualNode::COUNT
                )))?
            } else {
                NonZeroUsize::new(i)
                    .context("default parallelism should be greater than 0")
                    .map_err(|e| serde::de::Error::custom(e.to_string()))?
            })),
        }
    }
}

/// The section `[server]` in `risingwave.toml`.
#[derive(Clone, Debug, Serialize, Deserialize, DefaultFromSerde)]
pub struct ServerConfig {
    /// The interval for periodic heartbeat from worker to the meta service.
    #[serde(default = "default::server::heartbeat_interval_ms")]
    pub heartbeat_interval_ms: u32,

    #[serde(default = "default::server::connection_pool_size")]
    pub connection_pool_size: u16,

    /// Used for control the metrics level, similar to log level.
    #[serde(default = "default::server::metrics_level")]
    pub metrics_level: MetricLevel,

    #[serde(default = "default::server::telemetry_enabled")]
    pub telemetry_enabled: bool,

    /// Enable heap profile dump when memory usage is high.
    #[serde(default)]
    pub auto_dump_heap_profile: AutoDumpHeapProfileConfig,

    /// Manually heap profile dump file path.
    #[serde(default = "default::server::manually_dump_heap_profile_dir")]
    pub manually_dump_heap_profile_dir: String,

    #[serde(default, flatten)]
    pub unrecognized: Unrecognized<Self>,
}

/// The section `[batch]` in `risingwave.toml`.
#[derive(Clone, Debug, Serialize, Deserialize, DefaultFromSerde)]
pub struct BatchConfig {
    /// The thread number of the batch task runtime in the compute node. The default value is
    /// decided by `tokio`.
    #[serde(default)]
    pub worker_threads_num: Option<usize>,

    #[serde(default, with = "batch_prefix")]
    pub developer: BatchDeveloperConfig,

    #[serde(default)]
    pub distributed_query_limit: Option<u64>,

    #[serde(default = "default::batch::enable_barrier_read")]
    pub enable_barrier_read: bool,

    #[serde(default, flatten)]
    pub unrecognized: Unrecognized<Self>,
}

/// The section `[streaming]` in `risingwave.toml`.
#[derive(Clone, Debug, Serialize, Deserialize, DefaultFromSerde)]
pub struct StreamingConfig {
    /// The maximum number of barriers in-flight in the compute nodes.
    #[serde(default = "default::streaming::in_flight_barrier_nums")]
    pub in_flight_barrier_nums: usize,

    /// The thread number of the streaming actor runtime in the compute node. The default value is
    /// decided by `tokio`.
    #[serde(default)]
    pub actor_runtime_worker_threads_num: Option<usize>,

    /// Enable async stack tracing through `await-tree` for risectl.
    #[serde(default = "default::streaming::async_stack_trace")]
    pub async_stack_trace: AsyncStackTraceOption,

    #[serde(default, with = "streaming_prefix")]
    pub developer: StreamingDeveloperConfig,

    /// Max unique user stream errors per actor
    #[serde(default = "default::streaming::unique_user_stream_errors")]
    pub unique_user_stream_errors: usize,

    #[serde(default, flatten)]
    pub unrecognized: Unrecognized<Self>,
}

#[derive(Debug, Default, Clone, Copy, ValueEnum, Serialize, Deserialize)]
pub enum MetricLevel {
    #[default]
    Disabled = 0,
    Critical = 1,
    Info = 2,
    Debug = 3,
}

impl PartialEq<Self> for MetricLevel {
    fn eq(&self, other: &Self) -> bool {
        (*self as u8).eq(&(*other as u8))
    }
}

impl PartialOrd for MetricLevel {
    fn partial_cmp(&self, other: &Self) -> Option<Ordering> {
        (*self as u8).partial_cmp(&(*other as u8))
    }
}

/// The section `[storage]` in `risingwave.toml`.
#[derive(Clone, Debug, Serialize, Deserialize, DefaultFromSerde)]
pub struct StorageConfig {
    /// parallelism while syncing share buffers into L0 SST. Should NOT be 0.
    #[serde(default = "default::storage::share_buffers_sync_parallelism")]
    pub share_buffers_sync_parallelism: u32,

    /// Worker threads number of dedicated tokio runtime for share buffer compaction. 0 means use
    /// tokio's default value (number of CPU core).
    #[serde(default = "default::storage::share_buffer_compaction_worker_threads_number")]
    pub share_buffer_compaction_worker_threads_number: u32,

    /// Maximum shared buffer size, writes attempting to exceed the capacity will stall until there
    /// is enough space.
    #[serde(default)]
    pub shared_buffer_capacity_mb: Option<usize>,

    /// The shared buffer will start flushing data to object when the ratio of memory usage to the
    /// shared buffer capacity exceed such ratio.
    #[serde(default = "default::storage::shared_buffer_flush_ratio")]
    pub shared_buffer_flush_ratio: f32,

    /// The threshold for the number of immutable memtables to merge to a new imm.
    #[serde(default = "default::storage::imm_merge_threshold")]
    pub imm_merge_threshold: usize,

    /// Whether to enable write conflict detection
    #[serde(default = "default::storage::write_conflict_detection_enabled")]
    pub write_conflict_detection_enabled: bool,

    /// Capacity of sstable block cache.
    #[serde(default)]
    pub block_cache_capacity_mb: Option<usize>,

    #[serde(default)]
    pub high_priority_ratio_in_percent: Option<usize>,

    /// Capacity of sstable meta cache.
    #[serde(default)]
    pub meta_cache_capacity_mb: Option<usize>,

    #[serde(default = "default::storage::disable_remote_compactor")]
    pub disable_remote_compactor: bool,

    /// Number of tasks shared buffer can upload in parallel.
    #[serde(default = "default::storage::share_buffer_upload_concurrency")]
    pub share_buffer_upload_concurrency: usize,

    #[serde(default)]
    pub compactor_memory_limit_mb: Option<usize>,

    /// Compactor calculates the maximum number of tasks that can be executed on the node based on
    /// worker_num and compactor_max_task_multiplier.
    /// max_pull_task_count = worker_num * compactor_max_task_multiplier
    #[serde(default = "default::storage::compactor_max_task_multiplier")]
    pub compactor_max_task_multiplier: f32,

    /// The percentage of memory available when compactor is deployed separately.
    /// total_memory_available_bytes = total_memory_available_bytes *
    /// compactor_memory_available_proportion
    #[serde(default = "default::storage::compactor_memory_available_proportion")]
    pub compactor_memory_available_proportion: f64,

    /// Number of SST ids fetched from meta per RPC
    #[serde(default = "default::storage::sstable_id_remote_fetch_number")]
    pub sstable_id_remote_fetch_number: u32,

    #[serde(default)]
    pub data_file_cache: FileCacheConfig,

    #[serde(default)]
    pub meta_file_cache: FileCacheConfig,

    #[serde(default)]
    pub cache_refill: CacheRefillConfig,

    /// Whether to enable streaming upload for sstable.
    #[serde(default = "default::storage::min_sst_size_for_streaming_upload")]
    pub min_sst_size_for_streaming_upload: u64,

    /// Max sub compaction task numbers
    #[serde(default = "default::storage::max_sub_compaction")]
    pub max_sub_compaction: u32,

    #[serde(default = "default::storage::max_concurrent_compaction_task_number")]
    pub max_concurrent_compaction_task_number: u64,

    #[serde(default = "default::storage::max_preload_wait_time_mill")]
    pub max_preload_wait_time_mill: u64,

    #[serde(default = "default::storage::object_store_streaming_read_timeout_ms")]
    pub object_store_streaming_read_timeout_ms: u64,
    #[serde(default = "default::storage::object_store_streaming_upload_timeout_ms")]
    pub object_store_streaming_upload_timeout_ms: u64,
    #[serde(default = "default::storage::object_store_upload_timeout_ms")]
    pub object_store_upload_timeout_ms: u64,
    #[serde(default = "default::storage::object_store_read_timeout_ms")]
    pub object_store_read_timeout_ms: u64,

    #[serde(default = "default::s3_objstore_config::object_store_keepalive_ms")]
    pub object_store_keepalive_ms: Option<u64>,
    #[serde(default = "default::s3_objstore_config::object_store_recv_buffer_size")]
    pub object_store_recv_buffer_size: Option<usize>,
    #[serde(default = "default::s3_objstore_config::object_store_send_buffer_size")]
    pub object_store_send_buffer_size: Option<usize>,
    #[serde(default = "default::s3_objstore_config::object_store_nodelay")]
    pub object_store_nodelay: Option<bool>,
    #[serde(default = "default::s3_objstore_config::object_store_req_retry_interval_ms")]
    pub object_store_req_retry_interval_ms: u64,
    #[serde(default = "default::s3_objstore_config::object_store_req_retry_max_delay_ms")]
    pub object_store_req_retry_max_delay_ms: u64,
    #[serde(default = "default::s3_objstore_config::object_store_req_retry_max_attempts")]
    pub object_store_req_retry_max_attempts: usize,

    #[serde(default = "default::storage::compactor_max_sst_key_count")]
    pub compactor_max_sst_key_count: u64,
    #[serde(default = "default::storage::compact_iter_recreate_timeout_ms")]
    pub compact_iter_recreate_timeout_ms: u64,
    #[serde(default = "default::storage::compactor_max_sst_size")]
    pub compactor_max_sst_size: u64,
    #[serde(default, flatten)]
    pub unrecognized: Unrecognized<Self>,
}

#[derive(Clone, Debug, Serialize, Deserialize, DefaultFromSerde)]
pub struct CacheRefillConfig {
    #[serde(default = "default::cache_refill::data_refill_levels")]
    pub data_refill_levels: Vec<u32>,

    #[serde(default = "default::cache_refill::timeout_ms")]
    pub timeout_ms: u64,

    #[serde(default = "default::cache_refill::concurrency")]
    pub concurrency: usize,

    #[serde(default, flatten)]
    pub unrecognized: Unrecognized<Self>,
}

/// The subsection `[storage.data_file_cache]` and `[storage.meta_file_cache]` in `risingwave.toml`.
///
/// It's put at [`StorageConfig::data_file_cache`] and  [`StorageConfig::meta_file_cache`].
#[derive(Clone, Debug, Serialize, Deserialize, DefaultFromSerde)]
pub struct FileCacheConfig {
    #[serde(default = "default::file_cache::dir")]
    pub dir: String,

    #[serde(default = "default::file_cache::capacity_mb")]
    pub capacity_mb: usize,

    #[serde(default = "default::file_cache::file_capacity_mb")]
    pub file_capacity_mb: usize,

    #[serde(default)]
    pub buffer_pool_size_mb: Option<usize>,

    #[serde(default = "default::file_cache::device_align")]
    pub device_align: usize,

    #[serde(default = "default::file_cache::device_io_size")]
    pub device_io_size: usize,

    #[serde(default = "default::file_cache::flushers")]
    pub flushers: usize,

    #[serde(default = "default::file_cache::reclaimers")]
    pub reclaimers: usize,

    #[serde(default = "default::file_cache::recover_concurrency")]
    pub recover_concurrency: usize,

    #[serde(default = "default::file_cache::lfu_window_to_cache_size_ratio")]
    pub lfu_window_to_cache_size_ratio: usize,

    #[serde(default = "default::file_cache::lfu_tiny_lru_capacity_ratio")]
    pub lfu_tiny_lru_capacity_ratio: f64,

    #[serde(default = "default::file_cache::rated_random_rate_mb")]
    pub rated_random_rate_mb: usize,

    #[serde(default = "default::file_cache::flush_rate_limit_mb")]
    pub flush_rate_limit_mb: usize,

    #[serde(default = "default::file_cache::reclaim_rate_limit_mb")]
    pub reclaim_rate_limit_mb: usize,

    #[serde(default, flatten)]
    pub unrecognized: Unrecognized<Self>,
}

#[derive(Debug, Default, Clone, Copy, ValueEnum, Serialize, Deserialize)]
pub enum AsyncStackTraceOption {
    /// Disabled.
    Off,
    /// Enabled with basic instruments.
    On,
    /// Enabled with extra verbose instruments in release build.
    /// Behaves the same as `on` in debug build due to performance concern.
    #[default]
    #[clap(alias = "verbose")]
    ReleaseVerbose,
}

impl AsyncStackTraceOption {
    pub fn is_verbose(self) -> Option<bool> {
        match self {
            Self::Off => None,
            Self::On => Some(false),
            Self::ReleaseVerbose => Some(!cfg!(debug_assertions)),
        }
    }
}

#[derive(Clone, Debug, Serialize, Deserialize, DefaultFromSerde)]
pub struct AutoDumpHeapProfileConfig {
    /// Enable to auto dump heap profile when memory usage is high
    #[serde(default = "default::auto_dump_heap_profile::enabled")]
    pub enabled: bool,

    /// The directory to dump heap profile. If empty, the prefix in `MALLOC_CONF` will be used
    #[serde(default = "default::auto_dump_heap_profile::dir")]
    pub dir: String,

    /// The proportion (number between 0 and 1) of memory usage to trigger heap profile dump
    #[serde(default = "default::auto_dump_heap_profile::threshold")]
    pub threshold: f32,
}

serde_with::with_prefix!(streaming_prefix "stream_");
serde_with::with_prefix!(batch_prefix "batch_");

/// The subsections `[streaming.developer]`.
///
/// It is put at [`StreamingConfig::developer`].
#[derive(Clone, Debug, Serialize, Deserialize, DefaultFromSerde)]
pub struct StreamingDeveloperConfig {
    /// Set to true to enable per-executor row count metrics. This will produce a lot of timeseries
    /// and might affect the prometheus performance. If you only need actor input and output
    /// rows data, see `stream_actor_in_record_cnt` and `stream_actor_out_record_cnt` instead.
    #[serde(default = "default::developer::stream_enable_executor_row_count")]
    pub enable_executor_row_count: bool,

    /// The capacity of the chunks in the channel that connects between `ConnectorSource` and
    /// `SourceExecutor`.
    #[serde(default = "default::developer::connector_message_buffer_size")]
    pub connector_message_buffer_size: usize,

    /// Limit number of the cached entries in an extreme aggregation call.
    #[serde(default = "default::developer::unsafe_stream_extreme_cache_size")]
    pub unsafe_extreme_cache_size: usize,

    /// The maximum size of the chunk produced by executor at a time.
    #[serde(default = "default::developer::stream_chunk_size")]
    pub chunk_size: usize,

    /// The initial permits that a channel holds, i.e., the maximum row count can be buffered in
    /// the channel.
    #[serde(default = "default::developer::stream_exchange_initial_permits")]
    pub exchange_initial_permits: usize,

    /// The permits that are batched to add back, for reducing the backward `AddPermits` messages
    /// in remote exchange.
    #[serde(default = "default::developer::stream_exchange_batched_permits")]
    pub exchange_batched_permits: usize,

    /// The maximum number of concurrent barriers in an exchange channel.
    #[serde(default = "default::developer::stream_exchange_concurrent_barriers")]
    pub exchange_concurrent_barriers: usize,

    /// The initial permits for a dml channel, i.e., the maximum row count can be buffered in
    /// the channel.
    #[serde(default = "default::developer::stream_dml_channel_initial_permits")]
    pub dml_channel_initial_permits: usize,
}

/// The subsections `[batch.developer]`.
///
/// It is put at [`BatchConfig::developer`].
#[derive(Clone, Debug, Serialize, Deserialize, DefaultFromSerde)]
pub struct BatchDeveloperConfig {
    /// The capacity of the chunks in the channel that connects between `ConnectorSource` and
    /// `SourceExecutor`.
    #[serde(default = "default::developer::connector_message_buffer_size")]
    pub connector_message_buffer_size: usize,

    /// The size of the channel used for output to exchange/shuffle.
    #[serde(default = "default::developer::batch_output_channel_size")]
    pub output_channel_size: usize,

    /// The size of a chunk produced by `RowSeqScanExecutor`
    #[serde(default = "default::developer::batch_chunk_size")]
    pub chunk_size: usize,
}

/// The section `[system]` in `risingwave.toml`. All these fields are used to initialize the system
/// parameters persisted in Meta store. Most fields are for testing purpose only and should not be
/// documented.
#[derive(Clone, Debug, Serialize, Deserialize, DefaultFromSerde)]
pub struct SystemConfig {
    /// The interval of periodic barrier.
    #[serde(default = "default::system::barrier_interval_ms")]
    pub barrier_interval_ms: Option<u32>,

    /// There will be a checkpoint for every n barriers
    #[serde(default = "default::system::checkpoint_frequency")]
    pub checkpoint_frequency: Option<u64>,

    /// Target size of the Sstable.
    #[serde(default = "default::system::sstable_size_mb")]
    pub sstable_size_mb: Option<u32>,

    #[serde(default = "default::system::parallel_compact_size_mb")]
    pub parallel_compact_size_mb: Option<u32>,

    /// Size of each block in bytes in SST.
    #[serde(default = "default::system::block_size_kb")]
    pub block_size_kb: Option<u32>,

    /// False positive probability of bloom filter.
    #[serde(default = "default::system::bloom_false_positive")]
    pub bloom_false_positive: Option<f64>,

    #[serde(default = "default::system::state_store")]
    pub state_store: Option<String>,

    /// Remote directory for storing data and metadata objects.
    #[serde(default = "default::system::data_directory")]
    pub data_directory: Option<String>,

    /// Remote storage url for storing snapshots.
    #[serde(default = "default::system::backup_storage_url")]
    pub backup_storage_url: Option<String>,

    /// Remote directory for storing snapshots.
    #[serde(default = "default::system::backup_storage_directory")]
    pub backup_storage_directory: Option<String>,

    /// Max number of concurrent creating streaming jobs.
    #[serde(default = "default::system::max_concurrent_creating_streaming_jobs")]
    pub max_concurrent_creating_streaming_jobs: Option<u32>,

    /// Whether to pause all data sources on next bootstrap.
    #[serde(default = "default::system::pause_on_next_bootstrap")]
    pub pause_on_next_bootstrap: Option<bool>,
}

impl SystemConfig {
    #![allow(deprecated)]
    pub fn into_init_system_params(self) -> SystemParams {
        SystemParams {
            barrier_interval_ms: self.barrier_interval_ms,
            checkpoint_frequency: self.checkpoint_frequency,
            sstable_size_mb: self.sstable_size_mb,
            parallel_compact_size_mb: self.parallel_compact_size_mb,
            block_size_kb: self.block_size_kb,
            bloom_false_positive: self.bloom_false_positive,
            state_store: self.state_store,
            data_directory: self.data_directory,
            backup_storage_url: self.backup_storage_url,
            backup_storage_directory: self.backup_storage_directory,
            max_concurrent_creating_streaming_jobs: self.max_concurrent_creating_streaming_jobs,
            pause_on_next_bootstrap: self.pause_on_next_bootstrap,
            telemetry_enabled: None, // deprecated
        }
    }
}

pub mod default {
    pub mod meta {
        use crate::config::{DefaultParallelism, MetaBackend};

        pub fn min_sst_retention_time_sec() -> u64 {
            86400
        }

        pub fn full_gc_interval_sec() -> u64 {
            86400
        }

        pub fn collect_gc_watermark_spin_interval_sec() -> u64 {
            5
        }

        pub fn periodic_compaction_interval_sec() -> u64 {
            60
        }

        pub fn vacuum_interval_sec() -> u64 {
            30
        }

        pub fn vacuum_spin_interval_ms() -> u64 {
            10
        }

        pub fn hummock_version_checkpoint_interval_sec() -> u64 {
            30
        }

        pub fn min_delta_log_num_for_hummock_version_checkpoint() -> u64 {
            10
        }

        pub fn max_heartbeat_interval_sec() -> u32 {
            300
        }

        pub fn meta_leader_lease_secs() -> u64 {
            30
        }

        pub fn default_parallelism() -> DefaultParallelism {
            DefaultParallelism::Full
        }

        pub fn node_num_monitor_interval_sec() -> u64 {
            10
        }

        pub fn backend() -> MetaBackend {
            MetaBackend::Mem
        }

        pub fn periodic_space_reclaim_compaction_interval_sec() -> u64 {
            3600 // 60min
        }

        pub fn periodic_ttl_reclaim_compaction_interval_sec() -> u64 {
            1800 // 30mi
        }

        pub fn periodic_split_compact_group_interval_sec() -> u64 {
            180 // 3mi
        }

        pub fn periodic_tombstone_reclaim_compaction_interval_sec() -> u64 {
            600
        }

        pub fn move_table_size_limit() -> u64 {
            10 * 1024 * 1024 * 1024 // 10GB
        }

        pub fn split_group_size_limit() -> u64 {
            64 * 1024 * 1024 * 1024 // 64GB
        }

        pub fn partition_vnode_count() -> u32 {
            64
        }

        pub fn table_write_throughput_threshold() -> u64 {
            16 * 1024 * 1024 // 16MB
        }

        pub fn min_table_split_write_throughput() -> u64 {
            4 * 1024 * 1024 // 4MB
        }

        pub fn compaction_task_max_heartbeat_interval_secs() -> u64 {
            60 // 1min
        }
    }

    pub mod server {
        use crate::config::MetricLevel;

        pub fn heartbeat_interval_ms() -> u32 {
            1000
        }

        pub fn connection_pool_size() -> u16 {
            16
        }

        pub fn metrics_level() -> MetricLevel {
            MetricLevel::Info
        }

        pub fn telemetry_enabled() -> bool {
            true
        }
<<<<<<< HEAD

        pub fn auto_dump_heap_profile() -> AutoDumpHeapProfileConfig {
            Default::default()
        }

        pub fn manually_dump_heap_profile_dir() -> String {
            "./.risingwave/profiling/manually".to_string()
        }
=======
>>>>>>> cbbee64d
    }

    pub mod storage {
        pub fn share_buffers_sync_parallelism() -> u32 {
            1
        }

        pub fn share_buffer_compaction_worker_threads_number() -> u32 {
            4
        }

        pub fn shared_buffer_capacity_mb() -> usize {
            1024
        }

        pub fn shared_buffer_flush_ratio() -> f32 {
            0.8
        }

        pub fn imm_merge_threshold() -> usize {
            4
        }

        pub fn write_conflict_detection_enabled() -> bool {
            cfg!(debug_assertions)
        }

        pub fn block_cache_capacity_mb() -> usize {
            512
        }

        pub fn high_priority_ratio_in_percent() -> usize {
            70
        }

        pub fn meta_cache_capacity_mb() -> usize {
            128
        }

        pub fn disable_remote_compactor() -> bool {
            false
        }

        pub fn share_buffer_upload_concurrency() -> usize {
            8
        }

        pub fn compactor_memory_limit_mb() -> usize {
            512
        }

        pub fn compactor_max_task_multiplier() -> f32 {
            1.5000
        }

        pub fn compactor_memory_available_proportion() -> f64 {
            0.8
        }

        pub fn sstable_id_remote_fetch_number() -> u32 {
            10
        }

        pub fn min_sst_size_for_streaming_upload() -> u64 {
            // 32MB
            32 * 1024 * 1024
        }

        pub fn max_sub_compaction() -> u32 {
            4
        }

        pub fn max_concurrent_compaction_task_number() -> u64 {
            16
        }

        pub fn max_preload_wait_time_mill() -> u64 {
            0
        }

        pub fn object_store_streaming_read_timeout_ms() -> u64 {
            10 * 60 * 1000
        }

        pub fn object_store_streaming_upload_timeout_ms() -> u64 {
            10 * 60 * 1000
        }

        pub fn object_store_upload_timeout_ms() -> u64 {
            60 * 60 * 1000
        }

        pub fn object_store_read_timeout_ms() -> u64 {
            60 * 60 * 1000
        }

        pub fn compactor_max_sst_key_count() -> u64 {
            2 * 1024 * 1024 // 200w
        }

        pub fn compact_iter_recreate_timeout_ms() -> u64 {
            10 * 60 * 1000
        }

        pub fn compactor_max_sst_size() -> u64 {
            512 * 1024 * 1024 // 512m
        }
    }

    pub mod streaming {
        use crate::config::AsyncStackTraceOption;

        pub fn in_flight_barrier_nums() -> usize {
            // quick fix
            // TODO: remove this limitation from code
            10000
        }

        pub fn async_stack_trace() -> AsyncStackTraceOption {
            AsyncStackTraceOption::default()
        }

        pub fn unique_user_stream_errors() -> usize {
            10
        }
    }

    pub mod file_cache {

        pub fn dir() -> String {
            "".to_string()
        }

        pub fn capacity_mb() -> usize {
            1024
        }

        pub fn file_capacity_mb() -> usize {
            64
        }

        pub fn buffer_pool_size_mb() -> usize {
            1024
        }

        pub fn device_align() -> usize {
            4096
        }

        pub fn device_io_size() -> usize {
            16 * 1024
        }

        pub fn flushers() -> usize {
            4
        }

        pub fn reclaimers() -> usize {
            4
        }

        pub fn recover_concurrency() -> usize {
            8
        }

        pub fn lfu_window_to_cache_size_ratio() -> usize {
            1
        }

        pub fn lfu_tiny_lru_capacity_ratio() -> f64 {
            0.01
        }

        pub fn rated_random_rate_mb() -> usize {
            0
        }

        pub fn flush_rate_limit_mb() -> usize {
            0
        }

        pub fn reclaim_rate_limit_mb() -> usize {
            0
        }
    }

    pub mod cache_refill {
        pub fn data_refill_levels() -> Vec<u32> {
            vec![]
        }

        pub fn timeout_ms() -> u64 {
            6000
        }

        pub fn concurrency() -> usize {
            100
        }
    }

    pub mod auto_dump_heap_profile {
        pub fn enabled() -> bool {
            true
        }

        pub fn dir() -> String {
            "".to_string()
        }

        pub fn threshold() -> f32 {
            0.9
        }
    }

    pub mod developer {

        pub fn batch_output_channel_size() -> usize {
            64
        }

        pub fn batch_chunk_size() -> usize {
            1024
        }

        pub fn stream_enable_executor_row_count() -> bool {
            false
        }

        pub fn connector_message_buffer_size() -> usize {
            16
        }

        pub fn unsafe_stream_extreme_cache_size() -> usize {
            10
        }

        pub fn stream_chunk_size() -> usize {
            256
        }

        pub fn stream_exchange_initial_permits() -> usize {
            2048
        }

        pub fn stream_exchange_batched_permits() -> usize {
            256
        }

        pub fn stream_exchange_concurrent_barriers() -> usize {
            1
        }

        pub fn stream_dml_channel_initial_permits() -> usize {
            32768
        }
    }

    pub mod system {
        pub use crate::system_param::default::*;
    }

    pub mod batch {
        pub fn enable_barrier_read() -> bool {
            false
        }
    }

    pub mod compaction_config {
        const DEFAULT_MAX_COMPACTION_BYTES: u64 = 2 * 1024 * 1024 * 1024; // 2GB
        const DEFAULT_MIN_COMPACTION_BYTES: u64 = 128 * 1024 * 1024; // 128MB
        const DEFAULT_MAX_BYTES_FOR_LEVEL_BASE: u64 = 512 * 1024 * 1024; // 512MB

        // decrease this configure when the generation of checkpoint barrier is not frequent.
        const DEFAULT_TIER_COMPACT_TRIGGER_NUMBER: u64 = 6;
        const DEFAULT_TARGET_FILE_SIZE_BASE: u64 = 32 * 1024 * 1024; // 32MB
        const DEFAULT_MAX_SUB_COMPACTION: u32 = 4;
        const DEFAULT_LEVEL_MULTIPLIER: u64 = 5;
        const DEFAULT_MAX_SPACE_RECLAIM_BYTES: u64 = 512 * 1024 * 1024; // 512MB;
        const DEFAULT_LEVEL0_STOP_WRITE_THRESHOLD_SUB_LEVEL_NUMBER: u64 = 1000;
        const DEFAULT_MAX_COMPACTION_FILE_COUNT: u64 = 96;
        const DEFAULT_MIN_SUB_LEVEL_COMPACT_LEVEL_COUNT: u32 = 3;
        const DEFAULT_MIN_OVERLAPPING_SUB_LEVEL_COMPACT_LEVEL_COUNT: u32 = 6;
        const DEFAULT_TOMBSTONE_RATIO_PERCENT: u32 = 40;

        use crate::catalog::hummock::CompactionFilterFlag;

        pub fn max_bytes_for_level_base() -> u64 {
            DEFAULT_MAX_BYTES_FOR_LEVEL_BASE
        }
        pub fn max_bytes_for_level_multiplier() -> u64 {
            DEFAULT_LEVEL_MULTIPLIER
        }
        pub fn max_compaction_bytes() -> u64 {
            DEFAULT_MAX_COMPACTION_BYTES
        }
        pub fn sub_level_max_compaction_bytes() -> u64 {
            DEFAULT_MIN_COMPACTION_BYTES
        }
        pub fn level0_tier_compact_file_number() -> u64 {
            DEFAULT_TIER_COMPACT_TRIGGER_NUMBER
        }
        pub fn target_file_size_base() -> u64 {
            DEFAULT_TARGET_FILE_SIZE_BASE
        }
        pub fn compaction_filter_mask() -> u32 {
            (CompactionFilterFlag::STATE_CLEAN | CompactionFilterFlag::TTL).into()
        }
        pub fn max_sub_compaction() -> u32 {
            DEFAULT_MAX_SUB_COMPACTION
        }
        pub fn level0_stop_write_threshold_sub_level_number() -> u64 {
            DEFAULT_LEVEL0_STOP_WRITE_THRESHOLD_SUB_LEVEL_NUMBER
        }
        pub fn level0_sub_level_compact_level_count() -> u32 {
            DEFAULT_MIN_SUB_LEVEL_COMPACT_LEVEL_COUNT
        }
        pub fn level0_overlapping_sub_level_compact_level_count() -> u32 {
            DEFAULT_MIN_OVERLAPPING_SUB_LEVEL_COMPACT_LEVEL_COUNT
        }
        pub fn max_space_reclaim_bytes() -> u64 {
            DEFAULT_MAX_SPACE_RECLAIM_BYTES
        }
        pub fn level0_max_compact_file_number() -> u64 {
            DEFAULT_MAX_COMPACTION_FILE_COUNT
        }
        pub fn tombstone_reclaim_ratio() -> u32 {
            DEFAULT_TOMBSTONE_RATIO_PERCENT
        }
    }

    pub mod s3_objstore_config {
        /// Retry config for compute node http timeout error.
        const DEFAULT_RETRY_INTERVAL_MS: u64 = 20;
        const DEFAULT_RETRY_MAX_DELAY_MS: u64 = 10 * 1000;
        const DEFAULT_RETRY_MAX_ATTEMPTS: usize = 8;

        const DEFAULT_KEEPALIVE_MS: u64 = 600 * 1000; // 10min

        pub fn object_store_keepalive_ms() -> Option<u64> {
            Some(DEFAULT_KEEPALIVE_MS) // 10min
        }

        pub fn object_store_recv_buffer_size() -> Option<usize> {
            Some(1 << 21) // 2m
        }

        pub fn object_store_send_buffer_size() -> Option<usize> {
            None
        }

        pub fn object_store_nodelay() -> Option<bool> {
            Some(true)
        }

        pub fn object_store_req_retry_interval_ms() -> u64 {
            DEFAULT_RETRY_INTERVAL_MS
        }

        pub fn object_store_req_retry_max_delay_ms() -> u64 {
            DEFAULT_RETRY_MAX_DELAY_MS // 10s
        }

        pub fn object_store_req_retry_max_attempts() -> usize {
            DEFAULT_RETRY_MAX_ATTEMPTS
        }
    }
}

pub struct StorageMemoryConfig {
    pub block_cache_capacity_mb: usize,
    pub meta_cache_capacity_mb: usize,
    pub shared_buffer_capacity_mb: usize,
    pub data_file_cache_buffer_pool_capacity_mb: usize,
    pub meta_file_cache_buffer_pool_capacity_mb: usize,
    pub compactor_memory_limit_mb: usize,
    pub high_priority_ratio_in_percent: usize,
}

pub fn extract_storage_memory_config(s: &RwConfig) -> StorageMemoryConfig {
    let block_cache_capacity_mb = s
        .storage
        .block_cache_capacity_mb
        .unwrap_or(default::storage::block_cache_capacity_mb());
    let meta_cache_capacity_mb = s
        .storage
        .meta_cache_capacity_mb
        .unwrap_or(default::storage::meta_cache_capacity_mb());
    let shared_buffer_capacity_mb = s
        .storage
        .shared_buffer_capacity_mb
        .unwrap_or(default::storage::shared_buffer_capacity_mb());
    let data_file_cache_buffer_pool_size_mb = s
        .storage
        .data_file_cache
        .buffer_pool_size_mb
        .unwrap_or(default::file_cache::buffer_pool_size_mb());
    let meta_file_cache_buffer_pool_size_mb = s
        .storage
        .meta_file_cache
        .buffer_pool_size_mb
        .unwrap_or(default::file_cache::buffer_pool_size_mb());
    let compactor_memory_limit_mb = s
        .storage
        .compactor_memory_limit_mb
        .unwrap_or(default::storage::compactor_memory_limit_mb());
    let high_priority_ratio_in_percent = s
        .storage
        .high_priority_ratio_in_percent
        .unwrap_or(default::storage::high_priority_ratio_in_percent());

    StorageMemoryConfig {
        block_cache_capacity_mb,
        meta_cache_capacity_mb,
        shared_buffer_capacity_mb,
        data_file_cache_buffer_pool_capacity_mb: data_file_cache_buffer_pool_size_mb,
        meta_file_cache_buffer_pool_capacity_mb: meta_file_cache_buffer_pool_size_mb,
        compactor_memory_limit_mb,
        high_priority_ratio_in_percent,
    }
}

#[derive(Clone, Debug, Serialize, Deserialize, DefaultFromSerde)]
pub struct CompactionConfig {
    #[serde(default = "default::compaction_config::max_bytes_for_level_base")]
    pub max_bytes_for_level_base: u64,
    #[serde(default = "default::compaction_config::max_bytes_for_level_multiplier")]
    pub max_bytes_for_level_multiplier: u64,
    #[serde(default = "default::compaction_config::max_compaction_bytes")]
    pub max_compaction_bytes: u64,
    #[serde(default = "default::compaction_config::sub_level_max_compaction_bytes")]
    pub sub_level_max_compaction_bytes: u64,
    #[serde(default = "default::compaction_config::level0_tier_compact_file_number")]
    pub level0_tier_compact_file_number: u64,
    #[serde(default = "default::compaction_config::target_file_size_base")]
    pub target_file_size_base: u64,
    #[serde(default = "default::compaction_config::compaction_filter_mask")]
    pub compaction_filter_mask: u32,
    #[serde(default = "default::compaction_config::max_sub_compaction")]
    pub max_sub_compaction: u32,
    #[serde(default = "default::compaction_config::level0_stop_write_threshold_sub_level_number")]
    pub level0_stop_write_threshold_sub_level_number: u64,
    #[serde(default = "default::compaction_config::level0_sub_level_compact_level_count")]
    pub level0_sub_level_compact_level_count: u32,
    #[serde(
        default = "default::compaction_config::level0_overlapping_sub_level_compact_level_count"
    )]
    pub level0_overlapping_sub_level_compact_level_count: u32,
    #[serde(default = "default::compaction_config::max_space_reclaim_bytes")]
    pub max_space_reclaim_bytes: u64,
    #[serde(default = "default::compaction_config::level0_max_compact_file_number")]
    pub level0_max_compact_file_number: u64,
    #[serde(default = "default::compaction_config::tombstone_reclaim_ratio")]
    pub tombstone_reclaim_ratio: u32,
}

#[cfg(test)]
mod tests {
    use super::*;

    /// This test ensures that `config/example.toml` is up-to-date with the default values specified
    /// in this file. Developer should run `./risedev generate-example-config` to update it if this
    /// test fails.
    #[test]
    fn test_example_up_to_date() {
        let actual = {
            let content = include_str!("../../config/example.toml");
            toml::from_str::<toml::Value>(content).expect("parse example.toml failed")
        };
        let expected =
            toml::Value::try_from(RwConfig::default()).expect("serialize default config failed");

        // Compare the `Value` representation instead of string for normalization.
        pretty_assertions::assert_eq!(
            actual, expected,
            "\n`config/example.toml` is not up-to-date with the default values specified in `config.rs`.\nPlease run `./risedev generate-example-config` to update it."
        );
    }
}<|MERGE_RESOLUTION|>--- conflicted
+++ resolved
@@ -929,17 +929,10 @@
         pub fn telemetry_enabled() -> bool {
             true
         }
-<<<<<<< HEAD
-
-        pub fn auto_dump_heap_profile() -> AutoDumpHeapProfileConfig {
-            Default::default()
-        }
 
         pub fn manually_dump_heap_profile_dir() -> String {
-            "./.risingwave/profiling/manually".to_string()
-        }
-=======
->>>>>>> cbbee64d
+            "".to_string()
+        }
     }
 
     pub mod storage {
