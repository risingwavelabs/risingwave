--- conflicted
+++ resolved
@@ -914,13 +914,12 @@
             2 * 1024 * 1024 // 200w
         }
 
-<<<<<<< HEAD
         pub fn compact_iter_recreate_timeout_ms() -> u64 {
             10 * 60 * 1000
-=======
+        }
+
         pub fn compactor_max_sst_size() -> u64 {
             512 * 1024 * 1024 // 512m
->>>>>>> b2dc1946
         }
     }
 
