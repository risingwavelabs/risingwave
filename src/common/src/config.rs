// Copyright 2024 RisingWave Labs
//
// Licensed under the Apache License, Version 2.0 (the "License");
// you may not use this file except in compliance with the License.
// You may obtain a copy of the License at
//
//     http://www.apache.org/licenses/LICENSE-2.0
//
// Unless required by applicable law or agreed to in writing, software
// distributed under the License is distributed on an "AS IS" BASIS,
// WITHOUT WARRANTIES OR CONDITIONS OF ANY KIND, either express or implied.
// See the License for the specific language governing permissions and
// limitations under the License.

//! This module defines the structure of the configuration file `risingwave.toml`.
//!
//! [`RwConfig`] corresponds to the whole config file and each other config struct corresponds to a
//! section in `risingwave.toml`.

use std::collections::BTreeMap;
use std::fs;
use std::num::NonZeroUsize;

use anyhow::Context;
use clap::ValueEnum;
use educe::Educe;
use foyer::{LfuConfig, LruConfig, S3FifoConfig};
use risingwave_common_proc_macro::ConfigDoc;
pub use risingwave_common_proc_macro::OverrideConfig;
use risingwave_pb::meta::SystemParams;
use serde::{Deserialize, Serialize, Serializer};
use serde_default::DefaultFromSerde;
use serde_json::Value;

use crate::for_all_params;
use crate::hash::VirtualNode;

/// Use the maximum value for HTTP/2 connection window size to avoid deadlock among multiplexed
/// streams on the same connection.
pub const MAX_CONNECTION_WINDOW_SIZE: u32 = (1 << 31) - 1;
/// Use a large value for HTTP/2 stream window size to improve the performance of remote exchange,
/// as we don't rely on this for back-pressure.
pub const STREAM_WINDOW_SIZE: u32 = 32 * 1024 * 1024; // 32 MB

/// Unrecognized fields in a config section. Generic over the config section type to provide better
/// error messages.
///
/// The current implementation will log warnings if there are unrecognized fields.
#[derive(Educe)]
#[educe(Clone, Default)]
pub struct Unrecognized<T: 'static> {
    inner: BTreeMap<String, Value>,
    _marker: std::marker::PhantomData<&'static T>,
}

impl<T> std::fmt::Debug for Unrecognized<T> {
    fn fmt(&self, f: &mut std::fmt::Formatter<'_>) -> std::fmt::Result {
        self.inner.fmt(f)
    }
}

impl<T> Unrecognized<T> {
    /// Returns all unrecognized fields as a map.
    pub fn into_inner(self) -> BTreeMap<String, Value> {
        self.inner
    }
}

impl<'de, T> Deserialize<'de> for Unrecognized<T> {
    fn deserialize<D>(deserializer: D) -> Result<Self, D::Error>
    where
        D: serde::Deserializer<'de>,
    {
        let inner = BTreeMap::deserialize(deserializer)?;
        if !inner.is_empty() {
            tracing::warn!(
                "unrecognized fields in `{}`: {:?}",
                std::any::type_name::<T>(),
                inner.keys()
            );
        }
        Ok(Unrecognized {
            inner,
            _marker: std::marker::PhantomData,
        })
    }
}

impl<T> Serialize for Unrecognized<T> {
    fn serialize<S>(&self, serializer: S) -> Result<S::Ok, S::Error>
    where
        S: serde::Serializer,
    {
        self.inner.serialize(serializer)
    }
}

pub fn load_config(path: &str, cli_override: impl OverrideConfig) -> RwConfig
where
{
    let mut config = if path.is_empty() {
        tracing::warn!("risingwave.toml not found, using default config.");
        RwConfig::default()
    } else {
        let config_str = fs::read_to_string(path)
            .with_context(|| format!("failed to open config file at `{path}`"))
            .unwrap();
        toml::from_str(config_str.as_str())
            .context("failed to parse config file")
            .unwrap()
    };
    cli_override.r#override(&mut config);
    config
}

pub trait OverrideConfig {
    fn r#override(&self, config: &mut RwConfig);
}

impl<'a, T: OverrideConfig> OverrideConfig for &'a T {
    fn r#override(&self, config: &mut RwConfig) {
        T::r#override(self, config)
    }
}

/// For non-user-facing components where the CLI arguments do not override the config file.
#[derive(Clone, Copy)]
pub struct NoOverride;

impl OverrideConfig for NoOverride {
    fn r#override(&self, _config: &mut RwConfig) {}
}

/// [`RwConfig`] corresponds to the whole config file `risingwave.toml`. Each field corresponds to a
/// section.
#[derive(Educe, Clone, Serialize, Deserialize, Default, ConfigDoc)]
#[educe(Debug)]
pub struct RwConfig {
    #[serde(default)]
    #[config_doc(nested)]
    pub server: ServerConfig,

    #[serde(default)]
    #[config_doc(nested)]
    pub meta: MetaConfig,

    #[serde(default)]
    #[config_doc(nested)]
    pub batch: BatchConfig,

    #[serde(default)]
    #[config_doc(nested)]
    pub streaming: StreamingConfig,

    #[serde(default)]
    #[config_doc(nested)]
    pub storage: StorageConfig,

    #[serde(default)]
    #[educe(Debug(ignore))]
    #[config_doc(nested)]
    pub system: SystemConfig,

    #[serde(flatten)]
    #[config_doc(omitted)]
    pub unrecognized: Unrecognized<Self>,
}

serde_with::with_prefix!(meta_prefix "meta_");
serde_with::with_prefix!(streaming_prefix "stream_");
serde_with::with_prefix!(batch_prefix "batch_");

#[derive(Copy, Clone, Debug, Default, ValueEnum, Serialize, Deserialize)]
pub enum MetaBackend {
    #[default]
    Mem,
    Etcd,
    Sql, // keep for backward compatibility
    Sqlite,
    Postgres,
    Mysql,
}

/// The section `[meta]` in `risingwave.toml`.
#[derive(Clone, Debug, Serialize, Deserialize, DefaultFromSerde, ConfigDoc)]
pub struct MetaConfig {
    /// Objects within `min_sst_retention_time_sec` won't be deleted by hummock full GC, even they
    /// are dangling.
    #[serde(default = "default::meta::min_sst_retention_time_sec")]
    pub min_sst_retention_time_sec: u64,

    /// Interval of automatic hummock full GC.
    #[serde(default = "default::meta::full_gc_interval_sec")]
    pub full_gc_interval_sec: u64,

    /// The spin interval when collecting global GC watermark in hummock.
    #[serde(default = "default::meta::collect_gc_watermark_spin_interval_sec")]
    pub collect_gc_watermark_spin_interval_sec: u64,

    /// Schedule compaction for all compaction groups with this interval.
    #[serde(default = "default::meta::periodic_compaction_interval_sec")]
    pub periodic_compaction_interval_sec: u64,

    /// Interval of invoking a vacuum job, to remove stale metadata from meta store and objects
    /// from object store.
    #[serde(default = "default::meta::vacuum_interval_sec")]
    pub vacuum_interval_sec: u64,

    /// The spin interval inside a vacuum job. It avoids the vacuum job monopolizing resources of
    /// meta node.
    #[serde(default = "default::meta::vacuum_spin_interval_ms")]
    pub vacuum_spin_interval_ms: u64,

    /// Interval of hummock version checkpoint.
    #[serde(default = "default::meta::hummock_version_checkpoint_interval_sec")]
    pub hummock_version_checkpoint_interval_sec: u64,

    /// If enabled, `SSTable` object file and version delta will be retained.
    ///
    /// `SSTable` object file need to be deleted via full GC.
    ///
    /// version delta need to be manually deleted.
    #[serde(default = "default::meta::enable_hummock_data_archive")]
    pub enable_hummock_data_archive: bool,

    /// The minimum delta log number a new checkpoint should compact, otherwise the checkpoint
    /// attempt is rejected.
    #[serde(default = "default::meta::min_delta_log_num_for_hummock_version_checkpoint")]
    pub min_delta_log_num_for_hummock_version_checkpoint: u64,

    /// Maximum allowed heartbeat interval in seconds.
    #[serde(default = "default::meta::max_heartbeat_interval_sec")]
    pub max_heartbeat_interval_secs: u32,

    /// Whether to enable fail-on-recovery. Should only be used in e2e tests.
    #[serde(default)]
    pub disable_recovery: bool,

    /// Whether to disable adaptive-scaling feature.
    #[serde(default)]
    pub disable_automatic_parallelism_control: bool,

    /// The number of streaming jobs per scaling operation.
    #[serde(default = "default::meta::parallelism_control_batch_size")]
    pub parallelism_control_batch_size: usize,

    /// The period of parallelism control trigger.
    #[serde(default = "default::meta::parallelism_control_trigger_period_sec")]
    pub parallelism_control_trigger_period_sec: u64,

    /// The first delay of parallelism control.
    #[serde(default = "default::meta::parallelism_control_trigger_first_delay_sec")]
    pub parallelism_control_trigger_first_delay_sec: u64,

    #[serde(default = "default::meta::meta_leader_lease_secs")]
    pub meta_leader_lease_secs: u64,

    /// After specified seconds of idle (no mview or flush), the process will be exited.
    /// It is mainly useful for playgrounds.
    #[serde(default)]
    pub dangerous_max_idle_secs: Option<u64>,

    /// The default global parallelism for all streaming jobs, if user doesn't specify the
    /// parallelism, this value will be used. `FULL` means use all available parallelism units,
    /// otherwise it's a number.
    #[serde(default = "default::meta::default_parallelism")]
    pub default_parallelism: DefaultParallelism,

    /// Whether to enable deterministic compaction scheduling, which
    /// will disable all auto scheduling of compaction tasks.
    /// Should only be used in e2e tests.
    #[serde(default)]
    pub enable_compaction_deterministic: bool,

    /// Enable sanity check when SSTs are committed.
    #[serde(default)]
    pub enable_committed_sst_sanity_check: bool,

    #[serde(default = "default::meta::node_num_monitor_interval_sec")]
    pub node_num_monitor_interval_sec: u64,

    #[serde(default = "default::meta::backend")]
    pub backend: MetaBackend,

    /// Schedule `space_reclaim` compaction for all compaction groups with this interval.
    #[serde(default = "default::meta::periodic_space_reclaim_compaction_interval_sec")]
    pub periodic_space_reclaim_compaction_interval_sec: u64,

    /// Schedule `ttl_reclaim` compaction for all compaction groups with this interval.
    #[serde(default = "default::meta::periodic_ttl_reclaim_compaction_interval_sec")]
    pub periodic_ttl_reclaim_compaction_interval_sec: u64,

    #[serde(default = "default::meta::periodic_tombstone_reclaim_compaction_interval_sec")]
    pub periodic_tombstone_reclaim_compaction_interval_sec: u64,

    #[serde(default = "default::meta::periodic_split_compact_group_interval_sec")]
    pub periodic_split_compact_group_interval_sec: u64,

    #[serde(default = "default::meta::move_table_size_limit")]
    pub move_table_size_limit: u64,

    #[serde(default = "default::meta::split_group_size_limit")]
    pub split_group_size_limit: u64,

    #[serde(default = "default::meta::cut_table_size_limit")]
    pub cut_table_size_limit: u64,

    #[serde(default, flatten)]
    pub unrecognized: Unrecognized<Self>,

    /// Whether config object storage bucket lifecycle to purge stale data.
    #[serde(default)]
    pub do_not_config_object_storage_lifecycle: bool,

    /// Count of partition in split group. Meta will assign this value to every new group when it splits from default-group by automatically.
    /// Each partition contains aligned data of `VirtualNode::COUNT / partition_vnode_count` consecutive virtual-nodes of one state table.
    #[serde(default = "default::meta::partition_vnode_count")]
    pub partition_vnode_count: u32,

    /// The threshold of write throughput to trigger a group split. Increase this configuration value to avoid split too many groups with few data write.
    #[serde(default = "default::meta::table_write_throughput_threshold")]
    pub table_write_throughput_threshold: u64,

    #[serde(default = "default::meta::min_table_split_write_throughput")]
    /// If the size of one table is smaller than `min_table_split_write_throughput`, we would not
    /// split it to an single group.
    pub min_table_split_write_throughput: u64,

    // If the compaction task does not report heartbeat beyond the
    // `compaction_task_max_heartbeat_interval_secs` interval, we will cancel the task
    #[serde(default = "default::meta::compaction_task_max_heartbeat_interval_secs")]
    pub compaction_task_max_heartbeat_interval_secs: u64,

    // If the compaction task does not change in progress beyond the
    // `compaction_task_max_heartbeat_interval_secs` interval, we will cancel the task
    #[serde(default = "default::meta::compaction_task_max_progress_interval_secs")]
    pub compaction_task_max_progress_interval_secs: u64,

    #[serde(default)]
    #[config_doc(nested)]
    pub compaction_config: CompactionConfig,

    /// Count of partitions of tables in default group and materialized view group.
    /// The meta node will decide according to some strategy whether to cut the boundaries of the file according to the vnode alignment.
    /// Each partition contains aligned data of `VirtualNode::COUNT / hybrid_partition_vnode_count` consecutive virtual-nodes of one state table.
    /// Set it zero to disable this feature.
    #[serde(default = "default::meta::hybrid_partition_vnode_count")]
    pub hybrid_partition_vnode_count: u32,

    /// The threshold of table size in one compact task to decide whether to partition one table into `hybrid_partition_vnode_count` parts, which belongs to default group and materialized view group.
    /// Set it max value of 64-bit number to disable this feature.
    #[serde(default = "default::meta::compact_task_table_size_partition_threshold_low")]
    pub compact_task_table_size_partition_threshold_low: u64,

    /// The threshold of table size in one compact task to decide whether to partition one table into `partition_vnode_count` parts, which belongs to default group and materialized view group.
    /// Set it max value of 64-bit number to disable this feature.
    #[serde(default = "default::meta::compact_task_table_size_partition_threshold_high")]
    pub compact_task_table_size_partition_threshold_high: u64,

    #[serde(default = "default::meta::event_log_enabled")]
    pub event_log_enabled: bool,
    /// Keeps the latest N events per channel.
    #[serde(default = "default::meta::event_log_channel_max_size")]
    pub event_log_channel_max_size: u32,

    #[serde(default, with = "meta_prefix")]
    #[config_doc(omitted)]
    pub developer: MetaDeveloperConfig,
    /// Whether compactor should rewrite row to remove dropped column.
    #[serde(default = "default::meta::enable_dropped_column_reclaim")]
    pub enable_dropped_column_reclaim: bool,

    #[serde(default = "default::meta::secret_store_private_key")]
    pub secret_store_private_key: Vec<u8>,
}

#[derive(Copy, Clone, Debug, Default)]
pub enum DefaultParallelism {
    #[default]
    Full,
    Default(NonZeroUsize),
}

impl Serialize for DefaultParallelism {
    fn serialize<S>(&self, serializer: S) -> Result<S::Ok, S::Error>
    where
        S: Serializer,
    {
        #[derive(Debug, Serialize, Deserialize)]
        #[serde(untagged)]
        enum Parallelism {
            Str(String),
            Int(usize),
        }
        match self {
            DefaultParallelism::Full => Parallelism::Str("Full".to_string()).serialize(serializer),
            DefaultParallelism::Default(val) => {
                Parallelism::Int(val.get() as _).serialize(serializer)
            }
        }
    }
}

impl<'de> Deserialize<'de> for DefaultParallelism {
    fn deserialize<D>(deserializer: D) -> Result<Self, D::Error>
    where
        D: serde::Deserializer<'de>,
    {
        #[derive(Debug, Deserialize)]
        #[serde(untagged)]
        enum Parallelism {
            Str(String),
            Int(usize),
        }
        let p = Parallelism::deserialize(deserializer)?;
        match p {
            Parallelism::Str(s) => {
                if s.trim().eq_ignore_ascii_case("full") {
                    Ok(DefaultParallelism::Full)
                } else {
                    Err(serde::de::Error::custom(format!(
                        "invalid default parallelism: {}",
                        s
                    )))
                }
            }
            Parallelism::Int(i) => Ok(DefaultParallelism::Default(if i > VirtualNode::COUNT {
                Err(serde::de::Error::custom(format!(
                    "default parallelism should be not great than {}",
                    VirtualNode::COUNT
                )))?
            } else {
                NonZeroUsize::new(i).ok_or_else(|| {
                    serde::de::Error::custom("default parallelism should be greater than 0")
                })?
            })),
        }
    }
}

/// The subsections `[meta.developer]`.
///
/// It is put at [`MetaConfig::developer`].
#[derive(Clone, Debug, Serialize, Deserialize, DefaultFromSerde, ConfigDoc)]
pub struct MetaDeveloperConfig {
    /// The number of traces to be cached in-memory by the tracing collector
    /// embedded in the meta node.
    #[serde(default = "default::developer::meta_cached_traces_num")]
    pub cached_traces_num: u32,

    /// The maximum memory usage in bytes for the tracing collector embedded
    /// in the meta node.
    #[serde(default = "default::developer::meta_cached_traces_memory_limit_bytes")]
    pub cached_traces_memory_limit_bytes: usize,

    /// Compaction picker config
    #[serde(default = "default::developer::enable_trivial_move")]
    pub enable_trivial_move: bool,
    #[serde(default = "default::developer::enable_check_task_level_overlap")]
    pub enable_check_task_level_overlap: bool,
    #[serde(default = "default::developer::max_trivial_move_task_count_per_loop")]
    pub max_trivial_move_task_count_per_loop: usize,

    #[serde(default = "default::developer::max_get_task_probe_times")]
    pub max_get_task_probe_times: usize,
}

/// The section `[server]` in `risingwave.toml`.
#[derive(Clone, Debug, Serialize, Deserialize, DefaultFromSerde, ConfigDoc)]
pub struct ServerConfig {
    /// The interval for periodic heartbeat from worker to the meta service.
    #[serde(default = "default::server::heartbeat_interval_ms")]
    pub heartbeat_interval_ms: u32,

    #[serde(default = "default::server::connection_pool_size")]
    pub connection_pool_size: u16,

    /// Used for control the metrics level, similar to log level.
    #[serde(default = "default::server::metrics_level")]
    pub metrics_level: MetricLevel,

    #[serde(default = "default::server::telemetry_enabled")]
    pub telemetry_enabled: bool,

    /// Enable heap profile dump when memory usage is high.
    #[serde(default)]
    pub heap_profiling: HeapProfilingConfig,

    // Number of max pending reset stream for grpc server.
    #[serde(default = "default::server::grpc_max_reset_stream_size")]
    pub grpc_max_reset_stream: u32,

    #[serde(default, flatten)]
    #[config_doc(omitted)]
    pub unrecognized: Unrecognized<Self>,
}

/// The section `[batch]` in `risingwave.toml`.
#[derive(Clone, Debug, Serialize, Deserialize, DefaultFromSerde, ConfigDoc)]
pub struct BatchConfig {
    /// The thread number of the batch task runtime in the compute node. The default value is
    /// decided by `tokio`.
    #[serde(default)]
    pub worker_threads_num: Option<usize>,

    #[serde(default, with = "batch_prefix")]
    #[config_doc(omitted)]
    pub developer: BatchDeveloperConfig,

    /// This is the max number of queries per sql session.
    #[serde(default)]
    pub distributed_query_limit: Option<u64>,

    /// This is the max number of batch queries per frontend node.
    #[serde(default)]
    pub max_batch_queries_per_frontend_node: Option<u64>,

    #[serde(default = "default::batch::enable_barrier_read")]
    pub enable_barrier_read: bool,

    /// Timeout for a batch query in seconds.
    #[serde(default = "default::batch::statement_timeout_in_sec")]
    pub statement_timeout_in_sec: u32,

    #[serde(default, flatten)]
    #[config_doc(omitted)]
    pub unrecognized: Unrecognized<Self>,

    #[serde(default = "default::batch::frontend_compute_runtime_worker_threads")]
    /// frontend compute runtime worker threads
    pub frontend_compute_runtime_worker_threads: usize,

    /// This is the secs used to mask a worker unavailable temporarily.
    #[serde(default = "default::batch::mask_worker_temporary_secs")]
    pub mask_worker_temporary_secs: usize,

    /// Keywords on which SQL option redaction is based in the query log.
    /// A SQL option with a name containing any of these keywords will be redacted.
    #[serde(default = "default::batch::redact_sql_option_keywords")]
    pub redact_sql_option_keywords: Vec<String>,

    /// Enable the spill out to disk feature for batch queries.
    #[serde(default = "default::batch::enable_spill")]
    pub enable_spill: bool,
}

/// The section `[streaming]` in `risingwave.toml`.
#[derive(Clone, Debug, Serialize, Deserialize, DefaultFromSerde, ConfigDoc)]
pub struct StreamingConfig {
    /// The maximum number of barriers in-flight in the compute nodes.
    #[serde(default = "default::streaming::in_flight_barrier_nums")]
    pub in_flight_barrier_nums: usize,

    /// The thread number of the streaming actor runtime in the compute node. The default value is
    /// decided by `tokio`.
    #[serde(default)]
    pub actor_runtime_worker_threads_num: Option<usize>,

    /// Enable async stack tracing through `await-tree` for risectl.
    #[serde(default = "default::streaming::async_stack_trace")]
    pub async_stack_trace: AsyncStackTraceOption,

    #[serde(default, with = "streaming_prefix")]
    #[config_doc(omitted)]
    pub developer: StreamingDeveloperConfig,

    /// Max unique user stream errors per actor
    #[serde(default = "default::streaming::unique_user_stream_errors")]
    pub unique_user_stream_errors: usize,

    /// Control the strictness of stream consistency.
    #[serde(default = "default::streaming::unsafe_enable_strict_consistency")]
    pub unsafe_enable_strict_consistency: bool,

    #[serde(default, flatten)]
    #[config_doc(omitted)]
    pub unrecognized: Unrecognized<Self>,
}

pub use risingwave_common_metrics::MetricLevel;

/// the section `[storage.cache]` in `risingwave.toml`.
#[derive(Clone, Debug, Serialize, Deserialize, DefaultFromSerde, ConfigDoc)]
pub struct CacheConfig {
    #[serde(default)]
    pub block_cache_capacity_mb: Option<usize>,

    #[serde(default)]
    pub block_cache_shard_num: Option<usize>,

    #[serde(default)]
    pub block_cache_eviction: CacheEvictionConfig,

    #[serde(default)]
    pub meta_cache_capacity_mb: Option<usize>,

    #[serde(default)]
    pub meta_cache_shard_num: Option<usize>,

    #[serde(default)]
    pub meta_cache_eviction: CacheEvictionConfig,
}

/// the section `[storage.cache.eviction]` in `risingwave.toml`.
#[derive(Clone, Debug, Serialize, Deserialize)]
#[serde(tag = "algorithm")]
pub enum CacheEvictionConfig {
    Lru {
        high_priority_ratio_in_percent: Option<usize>,
    },
    Lfu {
        window_capacity_ratio_in_percent: Option<usize>,
        protected_capacity_ratio_in_percent: Option<usize>,
        cmsketch_eps: Option<f64>,
        cmsketch_confidence: Option<f64>,
    },
    S3Fifo {
        small_queue_capacity_ratio_in_percent: Option<usize>,
        ghost_queue_capacity_ratio_in_percent: Option<usize>,
        small_to_main_freq_threshold: Option<u8>,
    },
}

impl Default for CacheEvictionConfig {
    fn default() -> Self {
        Self::Lru {
            high_priority_ratio_in_percent: None,
        }
    }
}

/// The section `[storage]` in `risingwave.toml`.
#[derive(Clone, Debug, Serialize, Deserialize, DefaultFromSerde, ConfigDoc)]
pub struct StorageConfig {
    /// parallelism while syncing share buffers into L0 SST. Should NOT be 0.
    #[serde(default = "default::storage::share_buffers_sync_parallelism")]
    pub share_buffers_sync_parallelism: u32,

    /// Worker threads number of dedicated tokio runtime for share buffer compaction. 0 means use
    /// tokio's default value (number of CPU core).
    #[serde(default = "default::storage::share_buffer_compaction_worker_threads_number")]
    pub share_buffer_compaction_worker_threads_number: u32,

    /// Maximum shared buffer size, writes attempting to exceed the capacity will stall until there
    /// is enough space.
    #[serde(default)]
    pub shared_buffer_capacity_mb: Option<usize>,

    /// The shared buffer will start flushing data to object when the ratio of memory usage to the
    /// shared buffer capacity exceed such ratio.
    #[serde(default = "default::storage::shared_buffer_flush_ratio")]
    pub shared_buffer_flush_ratio: f32,

    /// The minimum total flush size of shared buffer spill. When a shared buffer spilled is trigger,
    /// the total flush size across multiple epochs should be at least higher than this size.
    #[serde(default = "default::storage::shared_buffer_min_batch_flush_size_mb")]
    pub shared_buffer_min_batch_flush_size_mb: usize,

    /// The threshold for the number of immutable memtables to merge to a new imm.
    #[serde(default = "default::storage::imm_merge_threshold")]
    #[deprecated]
    pub imm_merge_threshold: usize,

    /// Whether to enable write conflict detection
    #[serde(default = "default::storage::write_conflict_detection_enabled")]
    pub write_conflict_detection_enabled: bool,

    #[serde(default)]
    pub cache: CacheConfig,

    /// DEPRECATED: This config will be deprecated in the future version, use `storage.cache.block_cache_capacity_mb` instead.
    #[serde(default)]
    pub block_cache_capacity_mb: Option<usize>,

    /// DEPRECATED: This config will be deprecated in the future version, use `storage.cache.meta_cache_capacity_mb` instead.
    #[serde(default)]
    pub meta_cache_capacity_mb: Option<usize>,

    /// DEPRECATED: This config will be deprecated in the future version, use `storage.cache.block_cache_eviction.high_priority_ratio_in_percent` with `storage.cache.block_cache_eviction.algorithm = "Lru"` instead.
    #[serde(default)]
    pub high_priority_ratio_in_percent: Option<usize>,

    /// max memory usage for large query
    #[serde(default)]
    pub prefetch_buffer_capacity_mb: Option<usize>,

    /// max prefetch block number
    #[serde(default = "default::storage::max_prefetch_block_number")]
    pub max_prefetch_block_number: usize,

    #[serde(default = "default::storage::disable_remote_compactor")]
    pub disable_remote_compactor: bool,

    /// Number of tasks shared buffer can upload in parallel.
    #[serde(default = "default::storage::share_buffer_upload_concurrency")]
    pub share_buffer_upload_concurrency: usize,

    #[serde(default)]
    pub compactor_memory_limit_mb: Option<usize>,

    /// Compactor calculates the maximum number of tasks that can be executed on the node based on
    /// `worker_num` and `compactor_max_task_multiplier`.
    /// `max_pull_task_count` = `worker_num` * `compactor_max_task_multiplier`
    #[serde(default = "default::storage::compactor_max_task_multiplier")]
    pub compactor_max_task_multiplier: f32,

    /// The percentage of memory available when compactor is deployed separately.
    /// `non_reserved_memory_bytes` = `system_memory_available_bytes` * `compactor_memory_available_proportion`
    #[serde(default = "default::storage::compactor_memory_available_proportion")]
    pub compactor_memory_available_proportion: f64,

    /// Number of SST ids fetched from meta per RPC
    #[serde(default = "default::storage::sstable_id_remote_fetch_number")]
    pub sstable_id_remote_fetch_number: u32,

    #[serde(default = "default::storage::min_sstable_size_mb")]
    pub min_sstable_size_mb: u32,

    #[serde(default)]
    pub data_file_cache: FileCacheConfig,

    #[serde(default)]
    pub meta_file_cache: FileCacheConfig,

    #[serde(default)]
    pub cache_refill: CacheRefillConfig,

    /// Whether to enable streaming upload for sstable.
    #[serde(default = "default::storage::min_sst_size_for_streaming_upload")]
    pub min_sst_size_for_streaming_upload: u64,

    #[serde(default = "default::storage::max_concurrent_compaction_task_number")]
    pub max_concurrent_compaction_task_number: u64,

    #[serde(default = "default::storage::max_preload_wait_time_mill")]
    pub max_preload_wait_time_mill: u64,

    #[serde(default = "default::storage::max_version_pinning_duration_sec")]
    pub max_version_pinning_duration_sec: u64,

    #[serde(default = "default::storage::compactor_max_sst_key_count")]
    pub compactor_max_sst_key_count: u64,
    // DEPRECATED: This config will be deprecated in the future version, use `storage.compactor_iter_max_io_retry_times` instead.
    #[serde(default = "default::storage::compact_iter_recreate_timeout_ms")]
    pub compact_iter_recreate_timeout_ms: u64,
    #[serde(default = "default::storage::compactor_max_sst_size")]
    pub compactor_max_sst_size: u64,
    #[serde(default = "default::storage::enable_fast_compaction")]
    pub enable_fast_compaction: bool,
    #[serde(default = "default::storage::check_compaction_result")]
    pub check_compaction_result: bool,
    #[serde(default = "default::storage::max_preload_io_retry_times")]
    pub max_preload_io_retry_times: usize,
    #[serde(default = "default::storage::compactor_fast_max_compact_delete_ratio")]
    pub compactor_fast_max_compact_delete_ratio: u32,
    #[serde(default = "default::storage::compactor_fast_max_compact_task_size")]
    pub compactor_fast_max_compact_task_size: u64,
    #[serde(default = "default::storage::compactor_iter_max_io_retry_times")]
    pub compactor_iter_max_io_retry_times: usize,

<<<<<<< HEAD
    #[serde(default = "default::storage::compactor_max_pull_task_per_round")]
    pub compactor_max_pull_task_per_round: usize,
=======
    /// The window size of table info statistic history.
    #[serde(default = "default::storage::table_info_statistic_history_times")]
    pub table_info_statistic_history_times: usize,
>>>>>>> 0d15d6c5

    #[serde(default, flatten)]
    #[config_doc(omitted)]
    pub unrecognized: Unrecognized<Self>,

    /// The spill threshold for mem table.
    #[serde(default = "default::storage::mem_table_spill_threshold")]
    pub mem_table_spill_threshold: usize,

    /// The concurrent uploading number of `SSTables` of buidler
    #[serde(default = "default::storage::compactor_concurrent_uploading_sst_count")]
    pub compactor_concurrent_uploading_sst_count: Option<usize>,

    /// Object storage configuration
    /// 1. General configuration
    /// 2. Some special configuration of Backend
    /// 3. Retry and timeout configuration
    #[serde(default)]
    pub object_store: ObjectStoreConfig,
}

#[derive(Clone, Debug, Serialize, Deserialize, DefaultFromSerde, ConfigDoc)]
pub struct CacheRefillConfig {
    /// `SSTable` levels to refill.
    #[serde(default = "default::cache_refill::data_refill_levels")]
    pub data_refill_levels: Vec<u32>,

    /// Cache refill maximum timeout to apply version delta.
    #[serde(default = "default::cache_refill::timeout_ms")]
    pub timeout_ms: u64,

    /// Inflight data cache refill tasks.
    #[serde(default = "default::cache_refill::concurrency")]
    pub concurrency: usize,

    /// Block count that a data cache refill request fetches.
    #[serde(default = "default::cache_refill::unit")]
    pub unit: usize,

    /// Data cache refill unit admission ratio.
    ///
    /// Only unit whose blocks are admitted above the ratio will be refilled.
    #[serde(default = "default::cache_refill::threshold")]
    pub threshold: f64,

    /// Recent filter layer count.
    #[serde(default = "default::cache_refill::recent_filter_layers")]
    pub recent_filter_layers: usize,

    /// Recent filter layer rotate interval.
    #[serde(default = "default::cache_refill::recent_filter_rotate_interval_ms")]
    pub recent_filter_rotate_interval_ms: usize,

    #[serde(default, flatten)]
    #[config_doc(omitted)]
    pub unrecognized: Unrecognized<Self>,
}

/// The subsection `[storage.data_file_cache]` and `[storage.meta_file_cache]` in `risingwave.toml`.
///
/// It's put at [`StorageConfig::data_file_cache`] and  [`StorageConfig::meta_file_cache`].
#[derive(Clone, Debug, Serialize, Deserialize, DefaultFromSerde, ConfigDoc)]
pub struct FileCacheConfig {
    #[serde(default = "default::file_cache::dir")]
    pub dir: String,

    #[serde(default = "default::file_cache::capacity_mb")]
    pub capacity_mb: usize,

    #[serde(default = "default::file_cache::file_capacity_mb")]
    pub file_capacity_mb: usize,

    #[serde(default = "default::file_cache::flushers")]
    pub flushers: usize,

    #[serde(default = "default::file_cache::reclaimers")]
    pub reclaimers: usize,

    #[serde(default = "default::file_cache::recover_concurrency")]
    pub recover_concurrency: usize,

    #[serde(default = "default::file_cache::insert_rate_limit_mb")]
    pub insert_rate_limit_mb: usize,

    #[serde(default = "default::file_cache::indexer_shards")]
    pub indexer_shards: usize,

    #[serde(default = "default::file_cache::compression")]
    pub compression: String,

    #[serde(default, flatten)]
    #[config_doc(omitted)]
    pub unrecognized: Unrecognized<Self>,
}

#[derive(Debug, Default, Clone, Copy, ValueEnum, Serialize, Deserialize)]
pub enum AsyncStackTraceOption {
    /// Disabled.
    Off,
    /// Enabled with basic instruments.
    On,
    /// Enabled with extra verbose instruments in release build.
    /// Behaves the same as `on` in debug build due to performance concern.
    #[default]
    #[clap(alias = "verbose")]
    ReleaseVerbose,
}

impl AsyncStackTraceOption {
    pub fn is_verbose(self) -> Option<bool> {
        match self {
            Self::Off => None,
            Self::On => Some(false),
            Self::ReleaseVerbose => Some(!cfg!(debug_assertions)),
        }
    }
}

#[derive(Debug, Default, Clone, Copy, ValueEnum)]
pub enum CompactorMode {
    #[default]
    #[clap(alias = "dedicated")]
    Dedicated,

    #[clap(alias = "shared")]
    Shared,
}

#[derive(Clone, Debug, Serialize, Deserialize, DefaultFromSerde, ConfigDoc)]
pub struct HeapProfilingConfig {
    /// Enable to auto dump heap profile when memory usage is high
    #[serde(default = "default::heap_profiling::enable_auto")]
    pub enable_auto: bool,

    /// The proportion (number between 0 and 1) of memory usage to trigger heap profile dump
    #[serde(default = "default::heap_profiling::threshold_auto")]
    pub threshold_auto: f32,

    /// The directory to dump heap profile. If empty, the prefix in `MALLOC_CONF` will be used
    #[serde(default = "default::heap_profiling::dir")]
    pub dir: String,
}

/// The subsections `[streaming.developer]`.
///
/// It is put at [`StreamingConfig::developer`].
#[derive(Clone, Debug, Serialize, Deserialize, DefaultFromSerde, ConfigDoc)]
pub struct StreamingDeveloperConfig {
    /// Set to true to enable per-executor row count metrics. This will produce a lot of timeseries
    /// and might affect the prometheus performance. If you only need actor input and output
    /// rows data, see `stream_actor_in_record_cnt` and `stream_actor_out_record_cnt` instead.
    #[serde(default = "default::developer::stream_enable_executor_row_count")]
    pub enable_executor_row_count: bool,

    /// The capacity of the chunks in the channel that connects between `ConnectorSource` and
    /// `SourceExecutor`.
    #[serde(default = "default::developer::connector_message_buffer_size")]
    pub connector_message_buffer_size: usize,

    /// Limit number of the cached entries in an extreme aggregation call.
    #[serde(default = "default::developer::unsafe_stream_extreme_cache_size")]
    pub unsafe_extreme_cache_size: usize,

    /// The maximum size of the chunk produced by executor at a time.
    #[serde(default = "default::developer::stream_chunk_size")]
    pub chunk_size: usize,

    /// The initial permits that a channel holds, i.e., the maximum row count can be buffered in
    /// the channel.
    #[serde(default = "default::developer::stream_exchange_initial_permits")]
    pub exchange_initial_permits: usize,

    /// The permits that are batched to add back, for reducing the backward `AddPermits` messages
    /// in remote exchange.
    #[serde(default = "default::developer::stream_exchange_batched_permits")]
    pub exchange_batched_permits: usize,

    /// The maximum number of concurrent barriers in an exchange channel.
    #[serde(default = "default::developer::stream_exchange_concurrent_barriers")]
    pub exchange_concurrent_barriers: usize,

    /// The concurrency for dispatching messages to different downstream jobs.
    ///
    /// - `1` means no concurrency, i.e., dispatch messages to downstream jobs one by one.
    /// - `0` means unlimited concurrency.
    #[serde(default = "default::developer::stream_exchange_concurrent_dispatchers")]
    pub exchange_concurrent_dispatchers: usize,

    /// The initial permits for a dml channel, i.e., the maximum row count can be buffered in
    /// the channel.
    #[serde(default = "default::developer::stream_dml_channel_initial_permits")]
    pub dml_channel_initial_permits: usize,

    /// The max heap size of dirty groups of `HashAggExecutor`.
    #[serde(default = "default::developer::stream_hash_agg_max_dirty_groups_heap_size")]
    pub hash_agg_max_dirty_groups_heap_size: usize,

    #[serde(default = "default::developer::memory_controller_threshold_aggressive")]
    pub memory_controller_threshold_aggressive: f64,

    #[serde(default = "default::developer::memory_controller_threshold_graceful")]
    pub memory_controller_threshold_graceful: f64,

    #[serde(default = "default::developer::memory_controller_threshold_stable")]
    pub memory_controller_threshold_stable: f64,

    #[serde(default = "default::developer::memory_controller_eviction_factor_aggressive")]
    pub memory_controller_eviction_factor_aggressive: f64,

    #[serde(default = "default::developer::memory_controller_eviction_factor_graceful")]
    pub memory_controller_eviction_factor_graceful: f64,

    #[serde(default = "default::developer::memory_controller_eviction_factor_stable")]
    pub memory_controller_eviction_factor_stable: f64,

    #[serde(default = "default::developer::memory_controller_sequence_tls_step")]
    pub memory_controller_sequence_tls_step: u64,

    #[serde(default = "default::developer::memory_controller_sequence_tls_lag")]
    pub memory_controller_sequence_tls_lag: u64,

    #[serde(default = "default::developer::stream_enable_arrangement_backfill")]
    /// Enable arrangement backfill
    /// If false, the arrangement backfill will be disabled,
    /// even if session variable set.
    /// If true, it will be enabled by default, but session variable
    /// can override it.
    pub enable_arrangement_backfill: bool,

    #[serde(default = "default::developer::stream_high_join_amplification_threshold")]
    /// If number of hash join matches exceeds this threshold number,
    /// it will be logged.
    pub high_join_amplification_threshold: usize,

    /// Actor tokio metrics is enabled if `enable_actor_tokio_metrics` is set or metrics level >= Debug.
    #[serde(default = "default::developer::enable_actor_tokio_metrics")]
    pub enable_actor_tokio_metrics: bool,
}

/// The subsections `[batch.developer]`.
///
/// It is put at [`BatchConfig::developer`].
#[derive(Clone, Debug, Serialize, Deserialize, DefaultFromSerde, ConfigDoc)]
pub struct BatchDeveloperConfig {
    /// The capacity of the chunks in the channel that connects between `ConnectorSource` and
    /// `SourceExecutor`.
    #[serde(default = "default::developer::connector_message_buffer_size")]
    pub connector_message_buffer_size: usize,

    /// The size of the channel used for output to exchange/shuffle.
    #[serde(default = "default::developer::batch_output_channel_size")]
    pub output_channel_size: usize,

    /// The size of a chunk produced by `RowSeqScanExecutor`
    #[serde(default = "default::developer::batch_chunk_size")]
    pub chunk_size: usize,
}

macro_rules! define_system_config {
    ($({ $field:ident, $type:ty, $default:expr, $is_mutable:expr, $doc:literal, $($rest:tt)* },)*) => {
        paste::paste!(
            /// The section `[system]` in `risingwave.toml`. All these fields are used to initialize the system
            /// parameters persisted in Meta store. Most fields are for testing purpose only and should not be
            /// documented.
            #[derive(Clone, Debug, Serialize, Deserialize, DefaultFromSerde, ConfigDoc)]
            pub struct SystemConfig {
                $(
                    #[doc = $doc]
                    #[serde(default = "default::system::" $field "_opt")]
                    pub $field: Option<$type>,
                )*
            }
        );
    };
}

for_all_params!(define_system_config);

/// The subsections `[storage.object_store]`.
#[derive(Clone, Debug, Serialize, Deserialize, DefaultFromSerde)]
pub struct ObjectStoreConfig {
    // alias is for backward compatibility
    #[serde(
        default = "default::object_store_config::set_atomic_write_dir",
        alias = "object_store_set_atomic_write_dir"
    )]
    pub set_atomic_write_dir: bool,

    /// Retry and timeout configuration
    /// Description retry strategy driven by exponential back-off
    /// Exposes the timeout and retries of each Object store interface. Therefore, the total timeout for each interface is determined based on the interface's timeout/retry configuration and the exponential back-off policy.
    #[serde(default)]
    pub retry: ObjectStoreRetryConfig,

    /// Some special configuration of S3 Backend
    #[serde(default)]
    pub s3: S3ObjectStoreConfig,

    // TODO: the following field will be deprecated after opendal is stablized
    #[serde(default = "default::object_store_config::opendal_upload_concurrency")]
    pub opendal_upload_concurrency: usize,

    // TODO: the following field will be deprecated after opendal is stablized
    #[serde(default)]
    pub opendal_writer_abort_on_err: bool,
}

impl ObjectStoreConfig {
    pub fn set_atomic_write_dir(&mut self) {
        self.set_atomic_write_dir = true;
    }
}

/// The subsections `[storage.object_store.s3]`.
#[derive(Clone, Debug, Serialize, Deserialize, DefaultFromSerde)]
pub struct S3ObjectStoreConfig {
    // alias is for backward compatibility
    #[serde(
        default = "default::object_store_config::s3::keepalive_ms",
        alias = "object_store_keepalive_ms"
    )]
    pub keepalive_ms: Option<u64>,
    #[serde(
        default = "default::object_store_config::s3::recv_buffer_size",
        alias = "object_store_recv_buffer_size"
    )]
    pub recv_buffer_size: Option<usize>,
    #[serde(
        default = "default::object_store_config::s3::send_buffer_size",
        alias = "object_store_send_buffer_size"
    )]
    pub send_buffer_size: Option<usize>,
    #[serde(
        default = "default::object_store_config::s3::nodelay",
        alias = "object_store_nodelay"
    )]
    pub nodelay: Option<bool>,
    /// For backwards compatibility, users should use `S3ObjectStoreDeveloperConfig` instead.
    #[serde(default = "default::object_store_config::s3::developer::retry_unknown_service_error")]
    pub retry_unknown_service_error: bool,
    #[serde(default = "default::object_store_config::s3::identity_resolution_timeout_s")]
    pub identity_resolution_timeout_s: u64,
    #[serde(default)]
    pub developer: S3ObjectStoreDeveloperConfig,
}

/// The subsections `[storage.object_store.s3.developer]`.
#[derive(Clone, Debug, Serialize, Deserialize, DefaultFromSerde)]
pub struct S3ObjectStoreDeveloperConfig {
    /// Whether to retry s3 sdk error from which no error metadata is provided.
    #[serde(
        default = "default::object_store_config::s3::developer::retry_unknown_service_error",
        alias = "object_store_retry_unknown_service_error"
    )]
    pub retry_unknown_service_error: bool,
    /// An array of error codes that should be retried.
    /// e.g. `["SlowDown", "TooManyRequests"]`
    #[serde(
        default = "default::object_store_config::s3::developer::retryable_service_error_codes",
        alias = "object_store_retryable_service_error_codes"
    )]
    pub retryable_service_error_codes: Vec<String>,

    // TODO: the following field will be deprecated after opendal is stablized
    #[serde(default = "default::object_store_config::s3::developer::use_opendal")]
    pub use_opendal: bool,
}

#[derive(Clone, Debug, Serialize, Deserialize, DefaultFromSerde)]
pub struct ObjectStoreRetryConfig {
    // A retry strategy driven by exponential back-off.
    // The retry strategy is used for all object store operations.
    /// Given a base duration for retry strategy in milliseconds.
    #[serde(default = "default::object_store_config::object_store_req_backoff_interval_ms")]
    pub req_backoff_interval_ms: u64,

    /// The max delay interval for the retry strategy. No retry delay will be longer than this `Duration`.
    #[serde(default = "default::object_store_config::object_store_req_backoff_max_delay_ms")]
    pub req_backoff_max_delay_ms: u64,

    /// A multiplicative factor that will be applied to the exponential back-off retry delay.
    #[serde(default = "default::object_store_config::object_store_req_backoff_factor")]
    pub req_backoff_factor: u64,

    /// Maximum timeout for `upload` operation
    #[serde(default = "default::object_store_config::object_store_upload_attempt_timeout_ms")]
    pub upload_attempt_timeout_ms: u64,

    /// Total counts of `upload` operation retries
    #[serde(default = "default::object_store_config::object_store_upload_retry_attempts")]
    pub upload_retry_attempts: usize,

    /// Maximum timeout for `streaming_upload_init` and `streaming_upload`
    #[serde(
        default = "default::object_store_config::object_store_streaming_upload_attempt_timeout_ms"
    )]
    pub streaming_upload_attempt_timeout_ms: u64,

    /// Total counts of `streaming_upload` operation retries
    #[serde(
        default = "default::object_store_config::object_store_streaming_upload_retry_attempts"
    )]
    pub streaming_upload_retry_attempts: usize,

    /// Maximum timeout for `read` operation
    #[serde(default = "default::object_store_config::object_store_read_attempt_timeout_ms")]
    pub read_attempt_timeout_ms: u64,

    /// Total counts of `read` operation retries
    #[serde(default = "default::object_store_config::object_store_read_retry_attempts")]
    pub read_retry_attempts: usize,

    /// Maximum timeout for `streaming_read_init` and `streaming_read` operation
    #[serde(
        default = "default::object_store_config::object_store_streaming_read_attempt_timeout_ms"
    )]
    pub streaming_read_attempt_timeout_ms: u64,

    /// Total counts of `streaming_read operation` retries
    #[serde(default = "default::object_store_config::object_store_streaming_read_retry_attempts")]
    pub streaming_read_retry_attempts: usize,

    /// Maximum timeout for `metadata` operation
    #[serde(default = "default::object_store_config::object_store_metadata_attempt_timeout_ms")]
    pub metadata_attempt_timeout_ms: u64,

    /// Total counts of `metadata` operation retries
    #[serde(default = "default::object_store_config::object_store_metadata_retry_attempts")]
    pub metadata_retry_attempts: usize,

    /// Maximum timeout for `delete` operation
    #[serde(default = "default::object_store_config::object_store_delete_attempt_timeout_ms")]
    pub delete_attempt_timeout_ms: u64,

    /// Total counts of `delete` operation retries
    #[serde(default = "default::object_store_config::object_store_delete_retry_attempts")]
    pub delete_retry_attempts: usize,

    /// Maximum timeout for `delete_object` operation
    #[serde(
        default = "default::object_store_config::object_store_delete_objects_attempt_timeout_ms"
    )]
    pub delete_objects_attempt_timeout_ms: u64,

    /// Total counts of `delete_object` operation retries
    #[serde(default = "default::object_store_config::object_store_delete_objects_retry_attempts")]
    pub delete_objects_retry_attempts: usize,

    /// Maximum timeout for `list` operation
    #[serde(default = "default::object_store_config::object_store_list_attempt_timeout_ms")]
    pub list_attempt_timeout_ms: u64,

    /// Total counts of `list` operation retries
    #[serde(default = "default::object_store_config::object_store_list_retry_attempts")]
    pub list_retry_attempts: usize,
}

impl SystemConfig {
    #![allow(deprecated)]
    pub fn into_init_system_params(self) -> SystemParams {
        macro_rules! fields {
            ($({ $field:ident, $($rest:tt)* },)*) => {
                SystemParams {
                    $($field: self.$field,)*
                    ..Default::default() // deprecated fields
                }
            };
        }

        let mut system_params = for_all_params!(fields);

        // Initialize backup_storage_url and backup_storage_directory if not set.
        if let Some(state_store) = &system_params.state_store
            && let Some(data_directory) = &system_params.data_directory
        {
            if system_params.backup_storage_url.is_none() {
                if let Some(hummock_state_store) = state_store.strip_prefix("hummock+") {
                    system_params.backup_storage_url = Some(hummock_state_store.to_owned());
                } else {
                    system_params.backup_storage_url = Some("memory".to_string());
                }
                tracing::info!("initialize backup_storage_url based on state_store");
            }
            if system_params.backup_storage_directory.is_none() {
                system_params.backup_storage_directory = Some(format!("{data_directory}/backup"));
                tracing::info!("initialize backup_storage_directory based on data_directory");
            }
        }
        system_params
    }
}

pub mod default {
    pub mod meta {
        use crate::config::{DefaultParallelism, MetaBackend};

        pub fn min_sst_retention_time_sec() -> u64 {
            86400
        }

        pub fn full_gc_interval_sec() -> u64 {
            86400
        }

        pub fn collect_gc_watermark_spin_interval_sec() -> u64 {
            5
        }

        pub fn periodic_compaction_interval_sec() -> u64 {
            60
        }

        pub fn vacuum_interval_sec() -> u64 {
            30
        }

        pub fn vacuum_spin_interval_ms() -> u64 {
            10
        }

        pub fn hummock_version_checkpoint_interval_sec() -> u64 {
            30
        }

        pub fn enable_hummock_data_archive() -> bool {
            false
        }

        pub fn min_delta_log_num_for_hummock_version_checkpoint() -> u64 {
            10
        }

        pub fn max_heartbeat_interval_sec() -> u32 {
            60
        }

        pub fn meta_leader_lease_secs() -> u64 {
            30
        }

        pub fn default_parallelism() -> DefaultParallelism {
            DefaultParallelism::Full
        }

        pub fn node_num_monitor_interval_sec() -> u64 {
            10
        }

        pub fn backend() -> MetaBackend {
            MetaBackend::Mem
        }

        pub fn periodic_space_reclaim_compaction_interval_sec() -> u64 {
            3600 // 60min
        }

        pub fn periodic_ttl_reclaim_compaction_interval_sec() -> u64 {
            1800 // 30mi
        }

        pub fn periodic_split_compact_group_interval_sec() -> u64 {
            10 // 10s
        }

        pub fn periodic_tombstone_reclaim_compaction_interval_sec() -> u64 {
            600
        }

        pub fn move_table_size_limit() -> u64 {
            10 * 1024 * 1024 * 1024 // 10GB
        }

        pub fn split_group_size_limit() -> u64 {
            64 * 1024 * 1024 * 1024 // 64GB
        }

        pub fn partition_vnode_count() -> u32 {
            16
        }

        pub fn table_write_throughput_threshold() -> u64 {
            16 * 1024 * 1024 // 16MB
        }

        pub fn min_table_split_write_throughput() -> u64 {
            4 * 1024 * 1024 // 4MB
        }

        pub fn compaction_task_max_heartbeat_interval_secs() -> u64 {
            30 // 30s
        }

        pub fn compaction_task_max_progress_interval_secs() -> u64 {
            60 * 10 // 10min
        }

        pub fn cut_table_size_limit() -> u64 {
            1024 * 1024 * 1024 // 1GB
        }

        pub fn hybrid_partition_vnode_count() -> u32 {
            4
        }

        pub fn compact_task_table_size_partition_threshold_low() -> u64 {
            128 * 1024 * 1024 // 128MB
        }

        pub fn compact_task_table_size_partition_threshold_high() -> u64 {
            512 * 1024 * 1024 // 512MB
        }

        pub fn event_log_enabled() -> bool {
            true
        }

        pub fn event_log_channel_max_size() -> u32 {
            10
        }

        pub fn parallelism_control_batch_size() -> usize {
            10
        }

        pub fn parallelism_control_trigger_period_sec() -> u64 {
            10
        }

        pub fn parallelism_control_trigger_first_delay_sec() -> u64 {
            30
        }

        pub fn enable_dropped_column_reclaim() -> bool {
            false
        }

        pub fn secret_store_private_key() -> Vec<u8> {
            "demo-secret-private-key".as_bytes().to_vec()
        }
    }

    pub mod server {
        use crate::config::MetricLevel;

        pub fn heartbeat_interval_ms() -> u32 {
            1000
        }

        pub fn connection_pool_size() -> u16 {
            16
        }

        pub fn metrics_level() -> MetricLevel {
            MetricLevel::Info
        }

        pub fn telemetry_enabled() -> bool {
            true
        }

        pub fn grpc_max_reset_stream_size() -> u32 {
            200
        }
    }

    pub mod storage {
        pub fn share_buffers_sync_parallelism() -> u32 {
            1
        }

        pub fn share_buffer_compaction_worker_threads_number() -> u32 {
            4
        }

        pub fn shared_buffer_capacity_mb() -> usize {
            1024
        }

        pub fn shared_buffer_flush_ratio() -> f32 {
            0.8
        }

        pub fn shared_buffer_min_batch_flush_size_mb() -> usize {
            800
        }

        pub fn imm_merge_threshold() -> usize {
            0 // disable
        }

        pub fn write_conflict_detection_enabled() -> bool {
            cfg!(debug_assertions)
        }

        pub fn block_cache_capacity_mb() -> usize {
            512
        }

        pub fn high_priority_ratio_in_percent() -> usize {
            70
        }

        pub fn window_capacity_ratio_in_percent() -> usize {
            10
        }

        pub fn protected_capacity_ratio_in_percent() -> usize {
            80
        }

        pub fn cmsketch_eps() -> f64 {
            0.002
        }

        pub fn cmsketch_confidence() -> f64 {
            0.95
        }

        pub fn small_queue_capacity_ratio_in_percent() -> usize {
            10
        }

        pub fn ghost_queue_capacity_ratio_in_percent() -> usize {
            1000
        }

        pub fn small_to_main_freq_threshold() -> u8 {
            1
        }

        pub fn meta_cache_capacity_mb() -> usize {
            128
        }

        pub fn disable_remote_compactor() -> bool {
            false
        }

        pub fn share_buffer_upload_concurrency() -> usize {
            8
        }

        pub fn compactor_memory_limit_mb() -> usize {
            512
        }

        pub fn compactor_max_task_multiplier() -> f32 {
            3.0000
        }

        pub fn compactor_memory_available_proportion() -> f64 {
            0.8
        }

        pub fn sstable_id_remote_fetch_number() -> u32 {
            10
        }

        pub fn min_sstable_size_mb() -> u32 {
            32
        }

        pub fn min_sst_size_for_streaming_upload() -> u64 {
            // 32MB
            32 * 1024 * 1024
        }

        pub fn max_concurrent_compaction_task_number() -> u64 {
            16
        }

        pub fn max_preload_wait_time_mill() -> u64 {
            0
        }

        pub fn max_version_pinning_duration_sec() -> u64 {
            3 * 3600
        }

        pub fn compactor_max_sst_key_count() -> u64 {
            2 * 1024 * 1024 // 200w
        }

        pub fn compact_iter_recreate_timeout_ms() -> u64 {
            10 * 60 * 1000
        }

        pub fn compactor_iter_max_io_retry_times() -> usize {
            8
        }

        pub fn compactor_max_pull_task_per_round() -> usize {
            16
        }

        pub fn compactor_max_sst_size() -> u64 {
            512 * 1024 * 1024 // 512m
        }

        pub fn enable_fast_compaction() -> bool {
            true
        }

        pub fn check_compaction_result() -> bool {
            false
        }

        pub fn max_preload_io_retry_times() -> usize {
            3
        }

        pub fn mem_table_spill_threshold() -> usize {
            4 << 20
        }

        pub fn compactor_fast_max_compact_delete_ratio() -> u32 {
            40
        }

        pub fn compactor_fast_max_compact_task_size() -> u64 {
            2 * 1024 * 1024 * 1024 // 2g
        }

        pub fn max_prefetch_block_number() -> usize {
            16
        }

        pub fn compactor_concurrent_uploading_sst_count() -> Option<usize> {
            None
        }

        pub fn table_info_statistic_history_times() -> usize {
            240
        }
    }

    pub mod streaming {
        use crate::config::AsyncStackTraceOption;

        pub fn in_flight_barrier_nums() -> usize {
            // quick fix
            // TODO: remove this limitation from code
            10000
        }

        pub fn async_stack_trace() -> AsyncStackTraceOption {
            AsyncStackTraceOption::default()
        }

        pub fn unique_user_stream_errors() -> usize {
            10
        }

        pub fn unsafe_enable_strict_consistency() -> bool {
            true
        }
    }

    pub mod file_cache {
        pub fn dir() -> String {
            "".to_string()
        }

        pub fn capacity_mb() -> usize {
            1024
        }

        pub fn file_capacity_mb() -> usize {
            64
        }

        pub fn flushers() -> usize {
            4
        }

        pub fn reclaimers() -> usize {
            4
        }

        pub fn recover_concurrency() -> usize {
            8
        }

        pub fn insert_rate_limit_mb() -> usize {
            0
        }

        pub fn indexer_shards() -> usize {
            64
        }

        pub fn compression() -> String {
            "none".to_string()
        }
    }

    pub mod cache_refill {
        pub fn data_refill_levels() -> Vec<u32> {
            vec![]
        }

        pub fn timeout_ms() -> u64 {
            6000
        }

        pub fn concurrency() -> usize {
            10
        }

        pub fn unit() -> usize {
            64
        }

        pub fn threshold() -> f64 {
            0.5
        }

        pub fn recent_filter_layers() -> usize {
            6
        }

        pub fn recent_filter_rotate_interval_ms() -> usize {
            10000
        }
    }

    pub mod heap_profiling {
        pub fn enable_auto() -> bool {
            true
        }

        pub fn threshold_auto() -> f32 {
            0.9
        }

        pub fn dir() -> String {
            "./".to_string()
        }
    }

    pub mod developer {
        pub fn meta_cached_traces_num() -> u32 {
            256
        }

        pub fn meta_cached_traces_memory_limit_bytes() -> usize {
            1 << 27 // 128 MiB
        }

        pub fn batch_output_channel_size() -> usize {
            64
        }

        pub fn batch_chunk_size() -> usize {
            1024
        }

        pub fn stream_enable_executor_row_count() -> bool {
            false
        }

        pub fn connector_message_buffer_size() -> usize {
            16
        }

        pub fn unsafe_stream_extreme_cache_size() -> usize {
            10
        }

        pub fn stream_chunk_size() -> usize {
            256
        }

        pub fn stream_exchange_initial_permits() -> usize {
            2048
        }

        pub fn stream_exchange_batched_permits() -> usize {
            256
        }

        pub fn stream_exchange_concurrent_barriers() -> usize {
            1
        }

        pub fn stream_exchange_concurrent_dispatchers() -> usize {
            0
        }

        pub fn stream_dml_channel_initial_permits() -> usize {
            32768
        }

        pub fn stream_hash_agg_max_dirty_groups_heap_size() -> usize {
            64 << 20 // 64MB
        }

        pub fn enable_trivial_move() -> bool {
            true
        }

        pub fn enable_check_task_level_overlap() -> bool {
            false
        }

        pub fn max_trivial_move_task_count_per_loop() -> usize {
            1024
        }

        pub fn max_get_task_probe_times() -> usize {
            5
        }

        pub fn memory_controller_threshold_aggressive() -> f64 {
            0.9
        }

        pub fn memory_controller_threshold_graceful() -> f64 {
            0.8
        }

        pub fn memory_controller_threshold_stable() -> f64 {
            0.7
        }

        pub fn memory_controller_eviction_factor_aggressive() -> f64 {
            2.0
        }

        pub fn memory_controller_eviction_factor_graceful() -> f64 {
            1.5
        }

        pub fn memory_controller_eviction_factor_stable() -> f64 {
            1.0
        }

        pub fn memory_controller_sequence_tls_step() -> u64 {
            128
        }

        pub fn memory_controller_sequence_tls_lag() -> u64 {
            32
        }

        pub fn stream_enable_arrangement_backfill() -> bool {
            true
        }

        pub fn stream_high_join_amplification_threshold() -> usize {
            2048
        }

        pub fn enable_actor_tokio_metrics() -> bool {
            false
        }
    }

    pub use crate::system_param::default as system;

    pub mod batch {
        pub fn enable_barrier_read() -> bool {
            false
        }

        pub fn enable_spill() -> bool {
            true
        }

        pub fn statement_timeout_in_sec() -> u32 {
            // 1 hour
            60 * 60
        }

        pub fn frontend_compute_runtime_worker_threads() -> usize {
            4
        }

        pub fn mask_worker_temporary_secs() -> usize {
            30
        }

        pub fn redact_sql_option_keywords() -> Vec<String> {
            [
                "credential",
                "key",
                "password",
                "private",
                "secret",
                "token",
            ]
            .into_iter()
            .map(str::to_string)
            .collect()
        }
    }

    pub mod compaction_config {
        const DEFAULT_MAX_COMPACTION_BYTES: u64 = 4 * 1024 * 1024 * 1024; // 4GB
        const DEFAULT_MIN_COMPACTION_BYTES: u64 = 128 * 1024 * 1024; // 128MB
        const DEFAULT_MAX_BYTES_FOR_LEVEL_BASE: u64 = 512 * 1024 * 1024; // 512MB

        // decrease this configure when the generation of checkpoint barrier is not frequent.
        const DEFAULT_TIER_COMPACT_TRIGGER_NUMBER: u64 = 36;
        const DEFAULT_TARGET_FILE_SIZE_BASE: u64 = 32 * 1024 * 1024;
        // 32MB
        const DEFAULT_MAX_SUB_COMPACTION: u32 = 4;
        const DEFAULT_LEVEL_MULTIPLIER: u64 = 5;
        const DEFAULT_MAX_SPACE_RECLAIM_BYTES: u64 = 512 * 1024 * 1024; // 512MB;
        const DEFAULT_LEVEL0_STOP_WRITE_THRESHOLD_SUB_LEVEL_NUMBER: u64 = 500;
        const DEFAULT_MAX_COMPACTION_FILE_COUNT: u64 = 300;
        const DEFAULT_MIN_SUB_LEVEL_COMPACT_LEVEL_COUNT: u32 = 12;
        const DEFAULT_MIN_OVERLAPPING_SUB_LEVEL_COMPACT_LEVEL_COUNT: u32 = 36;
        const DEFAULT_TOMBSTONE_RATIO_PERCENT: u32 = 40;
        const DEFAULT_EMERGENCY_PICKER: bool = true;
        const DEFAULT_MAX_LEVEL: u32 = 6;
        const DEFAULT_MAX_L0_COMPACT_LEVEL_COUNT: u32 = 42;

        use crate::catalog::hummock::CompactionFilterFlag;

        pub fn max_bytes_for_level_base() -> u64 {
            DEFAULT_MAX_BYTES_FOR_LEVEL_BASE
        }

        pub fn max_bytes_for_level_multiplier() -> u64 {
            DEFAULT_LEVEL_MULTIPLIER
        }

        pub fn max_compaction_bytes() -> u64 {
            DEFAULT_MAX_COMPACTION_BYTES
        }

        pub fn sub_level_max_compaction_bytes() -> u64 {
            DEFAULT_MIN_COMPACTION_BYTES
        }

        pub fn level0_tier_compact_file_number() -> u64 {
            DEFAULT_TIER_COMPACT_TRIGGER_NUMBER
        }

        pub fn target_file_size_base() -> u64 {
            DEFAULT_TARGET_FILE_SIZE_BASE
        }

        pub fn compaction_filter_mask() -> u32 {
            (CompactionFilterFlag::STATE_CLEAN | CompactionFilterFlag::TTL).into()
        }

        pub fn max_sub_compaction() -> u32 {
            DEFAULT_MAX_SUB_COMPACTION
        }

        pub fn level0_stop_write_threshold_sub_level_number() -> u64 {
            DEFAULT_LEVEL0_STOP_WRITE_THRESHOLD_SUB_LEVEL_NUMBER
        }

        pub fn level0_sub_level_compact_level_count() -> u32 {
            DEFAULT_MIN_SUB_LEVEL_COMPACT_LEVEL_COUNT
        }

        pub fn level0_overlapping_sub_level_compact_level_count() -> u32 {
            DEFAULT_MIN_OVERLAPPING_SUB_LEVEL_COMPACT_LEVEL_COUNT
        }

        pub fn max_space_reclaim_bytes() -> u64 {
            DEFAULT_MAX_SPACE_RECLAIM_BYTES
        }

        pub fn level0_max_compact_file_number() -> u64 {
            DEFAULT_MAX_COMPACTION_FILE_COUNT
        }

        pub fn tombstone_reclaim_ratio() -> u32 {
            DEFAULT_TOMBSTONE_RATIO_PERCENT
        }

        pub fn enable_emergency_picker() -> bool {
            DEFAULT_EMERGENCY_PICKER
        }

        pub fn max_level() -> u32 {
            DEFAULT_MAX_LEVEL
        }

        pub fn max_l0_compact_level_count() -> u32 {
            DEFAULT_MAX_L0_COMPACT_LEVEL_COUNT
        }
    }

    pub mod object_store_config {
        const DEFAULT_REQ_BACKOFF_INTERVAL_MS: u64 = 1000; // 1s
        const DEFAULT_REQ_BACKOFF_MAX_DELAY_MS: u64 = 10 * 1000; // 10s
        const DEFAULT_REQ_MAX_RETRY_ATTEMPTS: usize = 3;

        pub fn set_atomic_write_dir() -> bool {
            false
        }

        pub fn object_store_req_backoff_interval_ms() -> u64 {
            DEFAULT_REQ_BACKOFF_INTERVAL_MS
        }

        pub fn object_store_req_backoff_max_delay_ms() -> u64 {
            DEFAULT_REQ_BACKOFF_MAX_DELAY_MS // 10s
        }

        pub fn object_store_req_backoff_factor() -> u64 {
            2
        }

        pub fn object_store_upload_attempt_timeout_ms() -> u64 {
            8 * 1000 // 8s
        }

        pub fn object_store_upload_retry_attempts() -> usize {
            DEFAULT_REQ_MAX_RETRY_ATTEMPTS
        }

        // init + upload_part + finish
        pub fn object_store_streaming_upload_attempt_timeout_ms() -> u64 {
            5 * 1000 // 5s
        }

        pub fn object_store_streaming_upload_retry_attempts() -> usize {
            DEFAULT_REQ_MAX_RETRY_ATTEMPTS
        }

        // tips: depend on block_size
        pub fn object_store_read_attempt_timeout_ms() -> u64 {
            8 * 1000 // 8s
        }

        pub fn object_store_read_retry_attempts() -> usize {
            DEFAULT_REQ_MAX_RETRY_ATTEMPTS
        }

        pub fn object_store_streaming_read_attempt_timeout_ms() -> u64 {
            3 * 1000 // 3s
        }

        pub fn object_store_streaming_read_retry_attempts() -> usize {
            DEFAULT_REQ_MAX_RETRY_ATTEMPTS
        }

        pub fn object_store_metadata_attempt_timeout_ms() -> u64 {
            60 * 1000 // 1min
        }

        pub fn object_store_metadata_retry_attempts() -> usize {
            DEFAULT_REQ_MAX_RETRY_ATTEMPTS
        }

        pub fn object_store_delete_attempt_timeout_ms() -> u64 {
            5 * 1000
        }

        pub fn object_store_delete_retry_attempts() -> usize {
            DEFAULT_REQ_MAX_RETRY_ATTEMPTS
        }

        // tips: depend on batch size
        pub fn object_store_delete_objects_attempt_timeout_ms() -> u64 {
            5 * 1000
        }

        pub fn object_store_delete_objects_retry_attempts() -> usize {
            DEFAULT_REQ_MAX_RETRY_ATTEMPTS
        }

        pub fn object_store_list_attempt_timeout_ms() -> u64 {
            10 * 60 * 1000
        }

        pub fn object_store_list_retry_attempts() -> usize {
            DEFAULT_REQ_MAX_RETRY_ATTEMPTS
        }

        pub fn opendal_upload_concurrency() -> usize {
            8
        }

        pub mod s3 {
            const DEFAULT_IDENTITY_RESOLUTION_TIMEOUT_S: u64 = 5;

            const DEFAULT_KEEPALIVE_MS: u64 = 600 * 1000; // 10min

            pub fn keepalive_ms() -> Option<u64> {
                Some(DEFAULT_KEEPALIVE_MS) // 10min
            }

            pub fn recv_buffer_size() -> Option<usize> {
                Some(1 << 21) // 2m
            }

            pub fn send_buffer_size() -> Option<usize> {
                None
            }

            pub fn nodelay() -> Option<bool> {
                Some(true)
            }

            pub fn identity_resolution_timeout_s() -> u64 {
                DEFAULT_IDENTITY_RESOLUTION_TIMEOUT_S
            }

            pub mod developer {
                use crate::util::env_var::env_var_is_true_or;

                const RW_USE_OPENDAL_FOR_S3: &str = "RW_USE_OPENDAL_FOR_S3";

                pub fn retry_unknown_service_error() -> bool {
                    false
                }

                pub fn retryable_service_error_codes() -> Vec<String> {
                    vec!["SlowDown".into(), "TooManyRequests".into()]
                }

                pub fn use_opendal() -> bool {
                    // TODO: deprecate this config when we are completely switch from aws sdk to opendal.
                    // The reason why we use !env_var_is_false_or(RW_USE_OPENDAL_FOR_S3, false) here is
                    // 1. Maintain compatibility so that there is no behavior change in cluster with RW_USE_OPENDAL_FOR_S3 set.
                    // 2. Change the default behavior to use opendal for s3 if RW_USE_OPENDAL_FOR_S3 is not set.
                    env_var_is_true_or(RW_USE_OPENDAL_FOR_S3, false)
                }
            }
        }
    }
}

#[derive(Debug, Clone)]
pub enum EvictionConfig {
    Lru(LruConfig),
    Lfu(LfuConfig),
    S3Fifo(S3FifoConfig),
}

impl EvictionConfig {
    pub fn for_test() -> Self {
        Self::Lru(LruConfig {
            high_priority_pool_ratio: 0.0,
        })
    }
}

impl From<EvictionConfig> for foyer::EvictionConfig {
    fn from(value: EvictionConfig) -> Self {
        match value {
            EvictionConfig::Lru(lru) => foyer::EvictionConfig::Lru(lru),
            EvictionConfig::Lfu(lfu) => foyer::EvictionConfig::Lfu(lfu),
            EvictionConfig::S3Fifo(s3fifo) => foyer::EvictionConfig::S3Fifo(s3fifo),
        }
    }
}

pub struct StorageMemoryConfig {
    pub block_cache_capacity_mb: usize,
    pub block_cache_shard_num: usize,
    pub meta_cache_capacity_mb: usize,
    pub meta_cache_shard_num: usize,
    pub shared_buffer_capacity_mb: usize,
    pub compactor_memory_limit_mb: usize,
    pub prefetch_buffer_capacity_mb: usize,
    pub block_cache_eviction_config: EvictionConfig,
    pub meta_cache_eviction_config: EvictionConfig,
}

pub const MAX_META_CACHE_SHARD_BITS: usize = 4;
pub const MIN_BUFFER_SIZE_PER_SHARD: usize = 256;
pub const MAX_BLOCK_CACHE_SHARD_BITS: usize = 6; // It means that there will be 64 shards lru-cache to avoid lock conflict.

pub fn extract_storage_memory_config(s: &RwConfig) -> StorageMemoryConfig {
    let block_cache_capacity_mb = s.storage.cache.block_cache_capacity_mb.unwrap_or(
        // adapt to old version
        s.storage
            .block_cache_capacity_mb
            .unwrap_or(default::storage::block_cache_capacity_mb()),
    );
    let meta_cache_capacity_mb = s.storage.cache.meta_cache_capacity_mb.unwrap_or(
        // adapt to old version
        s.storage
            .block_cache_capacity_mb
            .unwrap_or(default::storage::meta_cache_capacity_mb()),
    );
    let shared_buffer_capacity_mb = s
        .storage
        .shared_buffer_capacity_mb
        .unwrap_or(default::storage::shared_buffer_capacity_mb());
    let meta_cache_shard_num = s.storage.cache.meta_cache_shard_num.unwrap_or_else(|| {
        let mut shard_bits = MAX_META_CACHE_SHARD_BITS;
        while (meta_cache_capacity_mb >> shard_bits) < MIN_BUFFER_SIZE_PER_SHARD && shard_bits > 0 {
            shard_bits -= 1;
        }
        shard_bits
    });
    let block_cache_shard_num = s.storage.cache.block_cache_shard_num.unwrap_or_else(|| {
        let mut shard_bits = MAX_BLOCK_CACHE_SHARD_BITS;
        while (block_cache_capacity_mb >> shard_bits) < MIN_BUFFER_SIZE_PER_SHARD && shard_bits > 0
        {
            shard_bits -= 1;
        }
        shard_bits
    });
    let compactor_memory_limit_mb = s
        .storage
        .compactor_memory_limit_mb
        .unwrap_or(default::storage::compactor_memory_limit_mb());

    let get_eviction_config = |c: &CacheEvictionConfig| {
        match c {
            CacheEvictionConfig::Lru {
                high_priority_ratio_in_percent,
            } => EvictionConfig::Lru(LruConfig {
                high_priority_pool_ratio: high_priority_ratio_in_percent.unwrap_or(
                    // adapt to old version
                    s.storage
                        .high_priority_ratio_in_percent
                        .unwrap_or(default::storage::high_priority_ratio_in_percent()),
                ) as f64
                    / 100.0,
            }),
            CacheEvictionConfig::Lfu {
                window_capacity_ratio_in_percent,
                protected_capacity_ratio_in_percent,
                cmsketch_eps,
                cmsketch_confidence,
            } => EvictionConfig::Lfu(LfuConfig {
                window_capacity_ratio: window_capacity_ratio_in_percent
                    .unwrap_or(default::storage::window_capacity_ratio_in_percent())
                    as f64
                    / 100.0,
                protected_capacity_ratio: protected_capacity_ratio_in_percent
                    .unwrap_or(default::storage::protected_capacity_ratio_in_percent())
                    as f64
                    / 100.0,
                cmsketch_eps: cmsketch_eps.unwrap_or(default::storage::cmsketch_eps()),
                cmsketch_confidence: cmsketch_confidence
                    .unwrap_or(default::storage::cmsketch_confidence()),
            }),
            CacheEvictionConfig::S3Fifo {
                small_queue_capacity_ratio_in_percent,
                ghost_queue_capacity_ratio_in_percent,
                small_to_main_freq_threshold,
            } => EvictionConfig::S3Fifo(S3FifoConfig {
                small_queue_capacity_ratio: small_queue_capacity_ratio_in_percent
                    .unwrap_or(default::storage::small_queue_capacity_ratio_in_percent())
                    as f64
                    / 100.0,
                ghost_queue_capacity_ratio: ghost_queue_capacity_ratio_in_percent
                    .unwrap_or(default::storage::ghost_queue_capacity_ratio_in_percent())
                    as f64
                    / 100.0,
                small_to_main_freq_threshold: small_to_main_freq_threshold
                    .unwrap_or(default::storage::small_to_main_freq_threshold()),
            }),
        }
    };

    let block_cache_eviction_config = get_eviction_config(&s.storage.cache.block_cache_eviction);
    let meta_cache_eviction_config = get_eviction_config(&s.storage.cache.meta_cache_eviction);

    let prefetch_buffer_capacity_mb =
        s.storage
            .shared_buffer_capacity_mb
            .unwrap_or(match &block_cache_eviction_config {
                EvictionConfig::Lru(lru) => {
                    ((1.0 - lru.high_priority_pool_ratio) * block_cache_capacity_mb as f64) as usize
                }
                EvictionConfig::Lfu(lfu) => {
                    ((1.0 - lfu.protected_capacity_ratio) * block_cache_capacity_mb as f64) as usize
                }
                EvictionConfig::S3Fifo(s3fifo) => {
                    (s3fifo.small_queue_capacity_ratio * block_cache_capacity_mb as f64) as usize
                }
            });

    StorageMemoryConfig {
        block_cache_capacity_mb,
        block_cache_shard_num,
        meta_cache_capacity_mb,
        meta_cache_shard_num,
        shared_buffer_capacity_mb,
        compactor_memory_limit_mb,
        prefetch_buffer_capacity_mb,
        block_cache_eviction_config,
        meta_cache_eviction_config,
    }
}

#[derive(Clone, Debug, Serialize, Deserialize, DefaultFromSerde, ConfigDoc)]
pub struct CompactionConfig {
    #[serde(default = "default::compaction_config::max_bytes_for_level_base")]
    pub max_bytes_for_level_base: u64,
    #[serde(default = "default::compaction_config::max_bytes_for_level_multiplier")]
    pub max_bytes_for_level_multiplier: u64,
    #[serde(default = "default::compaction_config::max_compaction_bytes")]
    pub max_compaction_bytes: u64,
    #[serde(default = "default::compaction_config::sub_level_max_compaction_bytes")]
    pub sub_level_max_compaction_bytes: u64,
    #[serde(default = "default::compaction_config::level0_tier_compact_file_number")]
    pub level0_tier_compact_file_number: u64,
    #[serde(default = "default::compaction_config::target_file_size_base")]
    pub target_file_size_base: u64,
    #[serde(default = "default::compaction_config::compaction_filter_mask")]
    pub compaction_filter_mask: u32,
    #[serde(default = "default::compaction_config::max_sub_compaction")]
    pub max_sub_compaction: u32,
    #[serde(default = "default::compaction_config::level0_stop_write_threshold_sub_level_number")]
    pub level0_stop_write_threshold_sub_level_number: u64,
    #[serde(default = "default::compaction_config::level0_sub_level_compact_level_count")]
    pub level0_sub_level_compact_level_count: u32,
    #[serde(
        default = "default::compaction_config::level0_overlapping_sub_level_compact_level_count"
    )]
    pub level0_overlapping_sub_level_compact_level_count: u32,
    #[serde(default = "default::compaction_config::max_space_reclaim_bytes")]
    pub max_space_reclaim_bytes: u64,
    #[serde(default = "default::compaction_config::level0_max_compact_file_number")]
    pub level0_max_compact_file_number: u64,
    #[serde(default = "default::compaction_config::tombstone_reclaim_ratio")]
    pub tombstone_reclaim_ratio: u32,
    #[serde(default = "default::compaction_config::enable_emergency_picker")]
    pub enable_emergency_picker: bool,
    #[serde(default = "default::compaction_config::max_level")]
    pub max_level: u32,
}

#[cfg(test)]
mod tests {
    use super::*;

    fn default_config_for_docs() -> RwConfig {
        let mut config = RwConfig::default();
        // Set `license_key` to empty to avoid showing the test-only license key in the docs.
        config.system.license_key = Some("".to_owned());
        config
    }

    /// This test ensures that `config/example.toml` is up-to-date with the default values specified
    /// in this file. Developer should run `./risedev generate-example-config` to update it if this
    /// test fails.
    #[test]
    fn test_example_up_to_date() {
        const HEADER: &str = "# This file is generated by ./risedev generate-example-config
# Check detailed comments in src/common/src/config.rs";

        let actual = expect_test::expect_file!["../../config/example.toml"];
        let default = toml::to_string(&default_config_for_docs()).expect("failed to serialize");

        let expected = format!("{HEADER}\n\n{default}");
        actual.assert_eq(&expected);

        let expected = rw_config_to_markdown();
        let actual = expect_test::expect_file!["../../config/docs.md"];
        actual.assert_eq(&expected);
    }

    #[derive(Debug)]
    struct ConfigItemDoc {
        desc: String,
        default: String,
    }

    fn rw_config_to_markdown() -> String {
        let mut config_rustdocs = BTreeMap::<String, Vec<(String, String)>>::new();
        RwConfig::config_docs("".to_string(), &mut config_rustdocs);

        // Section -> Config Name -> ConfigItemDoc
        let mut configs: BTreeMap<String, BTreeMap<String, ConfigItemDoc>> = config_rustdocs
            .into_iter()
            .map(|(k, v)| {
                let docs: BTreeMap<String, ConfigItemDoc> = v
                    .into_iter()
                    .map(|(name, desc)| {
                        (
                            name,
                            ConfigItemDoc {
                                desc,
                                default: "".to_string(), // unset
                            },
                        )
                    })
                    .collect();
                (k, docs)
            })
            .collect();

        let toml_doc: BTreeMap<String, toml::Value> =
            toml::from_str(&toml::to_string(&default_config_for_docs()).unwrap()).unwrap();
        toml_doc.into_iter().for_each(|(name, value)| {
            set_default_values("".to_string(), name, value, &mut configs);
        });

        let mut markdown = "# RisingWave System Configurations\n\n".to_string()
            + "This page is automatically generated by `./risedev generate-example-config`\n";
        for (section, configs) in configs {
            if configs.is_empty() {
                continue;
            }
            markdown.push_str(&format!("\n## {}\n\n", section));
            markdown.push_str("| Config | Description | Default |\n");
            markdown.push_str("|--------|-------------|---------|\n");
            for (config, doc) in configs {
                markdown.push_str(&format!(
                    "| {} | {} | {} |\n",
                    config, doc.desc, doc.default
                ));
            }
        }
        markdown
    }

    fn set_default_values(
        section: String,
        name: String,
        value: toml::Value,
        configs: &mut BTreeMap<String, BTreeMap<String, ConfigItemDoc>>,
    ) {
        // Set the default value if it's a config name-value pair, otherwise it's a sub-section (Table) that should be recursively processed.
        if let toml::Value::Table(table) = value {
            let section_configs: BTreeMap<String, toml::Value> =
                table.clone().into_iter().collect();
            let sub_section = if section.is_empty() {
                name
            } else {
                format!("{}.{}", section, name)
            };
            section_configs
                .into_iter()
                .for_each(|(k, v)| set_default_values(sub_section.clone(), k, v, configs))
        } else if let Some(t) = configs.get_mut(&section) {
            if let Some(item_doc) = t.get_mut(&name) {
                item_doc.default = format!("{}", value);
            }
        }
    }

    #[test]
    fn test_object_store_configs_backward_compatibility() {
        // Define configs with the old name and make sure it still works
        {
            let config: RwConfig = toml::from_str(
                r#"
            [storage.object_store]
            object_store_set_atomic_write_dir = true

            [storage.object_store.s3]
            object_store_keepalive_ms = 1
            object_store_send_buffer_size = 1
            object_store_recv_buffer_size = 1
            object_store_nodelay = false

            [storage.object_store.s3.developer]
            object_store_retry_unknown_service_error = true
            object_store_retryable_service_error_codes = ['dummy']


            "#,
            )
            .unwrap();

            assert!(config.storage.object_store.set_atomic_write_dir);
            assert_eq!(config.storage.object_store.s3.keepalive_ms, Some(1));
            assert_eq!(config.storage.object_store.s3.send_buffer_size, Some(1));
            assert_eq!(config.storage.object_store.s3.recv_buffer_size, Some(1));
            assert_eq!(config.storage.object_store.s3.nodelay, Some(false));
            assert!(
                config
                    .storage
                    .object_store
                    .s3
                    .developer
                    .retry_unknown_service_error
            );
            assert_eq!(
                config
                    .storage
                    .object_store
                    .s3
                    .developer
                    .retryable_service_error_codes,
                vec!["dummy".to_string()]
            );
        }

        // Define configs with the new name and make sure it works
        {
            let config: RwConfig = toml::from_str(
                r#"
            [storage.object_store]
            set_atomic_write_dir = true

            [storage.object_store.s3]
            keepalive_ms = 1
            send_buffer_size = 1
            recv_buffer_size = 1
            nodelay = false

            [storage.object_store.s3.developer]
            retry_unknown_service_error = true
            retryable_service_error_codes = ['dummy']


            "#,
            )
            .unwrap();

            assert!(config.storage.object_store.set_atomic_write_dir);
            assert_eq!(config.storage.object_store.s3.keepalive_ms, Some(1));
            assert_eq!(config.storage.object_store.s3.send_buffer_size, Some(1));
            assert_eq!(config.storage.object_store.s3.recv_buffer_size, Some(1));
            assert_eq!(config.storage.object_store.s3.nodelay, Some(false));
            assert!(
                config
                    .storage
                    .object_store
                    .s3
                    .developer
                    .retry_unknown_service_error
            );
            assert_eq!(
                config
                    .storage
                    .object_store
                    .s3
                    .developer
                    .retryable_service_error_codes,
                vec!["dummy".to_string()]
            );
        }
    }
}<|MERGE_RESOLUTION|>--- conflicted
+++ resolved
@@ -758,14 +758,11 @@
     #[serde(default = "default::storage::compactor_iter_max_io_retry_times")]
     pub compactor_iter_max_io_retry_times: usize,
 
-<<<<<<< HEAD
     #[serde(default = "default::storage::compactor_max_pull_task_per_round")]
     pub compactor_max_pull_task_per_round: usize,
-=======
     /// The window size of table info statistic history.
     #[serde(default = "default::storage::table_info_statistic_history_times")]
     pub table_info_statistic_history_times: usize,
->>>>>>> 0d15d6c5
 
     #[serde(default, flatten)]
     #[config_doc(omitted)]
