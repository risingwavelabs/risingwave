--- conflicted
+++ resolved
@@ -295,16 +295,13 @@
     #[serde(default)]
     pub compaction_config: CompactionConfig,
 
-<<<<<<< HEAD
     #[serde(default = "default::meta::hybird_partition_vnode_count")]
     pub hybird_partition_vnode_count: u32,
-=======
     #[serde(default = "default::meta::event_log_enabled")]
     pub event_log_enabled: bool,
     /// Keeps the latest N events per channel.
     #[serde(default = "default::meta::event_log_channel_max_size")]
     pub event_log_channel_max_size: u32,
->>>>>>> 98639aec
 }
 
 #[derive(Clone, Debug, Default)]
@@ -1008,21 +1005,20 @@
             60 // 1min
         }
 
-<<<<<<< HEAD
         pub fn cut_table_size_limit() -> u64 {
             1024 * 1024 * 1024 // 1GB
         }
 
         pub fn hybird_partition_vnode_count() -> u32 {
             4
-=======
+        }
+
         pub fn event_log_enabled() -> bool {
             true
         }
 
         pub fn event_log_channel_max_size() -> u32 {
             10
->>>>>>> 98639aec
         }
     }
 
