// Copyright 2022 Singularity Data
//
// Licensed under the Apache License, Version 2.0 (the "License");
// you may not use this file except in compliance with the License.
// You may obtain a copy of the License at
//
// http://www.apache.org/licenses/LICENSE-2.0
//
// Unless required by applicable law or agreed to in writing, software
// distributed under the License is distributed on an "AS IS" BASIS,
// WITHOUT WARRANTIES OR CONDITIONS OF ANY KIND, either express or implied.
// See the License for the specific language governing permissions and
// limitations under the License.

use std::fs;
use std::path::PathBuf;

use serde::{Deserialize, Serialize};

use crate::error::ErrorCode::InternalError;
use crate::error::{Result, RwError};

/// TODO(TaoWu): The configs here may be preferable to be managed under corresponding module
/// separately.
#[derive(Clone, Debug, Serialize, Deserialize, Default)]
#[serde(deny_unknown_fields)]
pub struct ComputeNodeConfig {
    // For connection
    #[serde(default)]
    pub server: ServerConfig,

    // Below for batch query.
    #[serde(default)]
    pub batch: BatchConfig,

    // Below for streaming.
    #[serde(default)]
    pub streaming: StreamingConfig,

    // Below for Hummock.
    #[serde(default)]
    pub storage: StorageConfig,
}

pub fn load_config(path: &str) -> ComputeNodeConfig {
    if path.is_empty() {
        tracing::warn!("risingwave.toml not found, using default config.");
        return ComputeNodeConfig::default();
    }

    ComputeNodeConfig::init(path.to_owned().into()).unwrap()
}

#[derive(Clone, Debug, Serialize, Deserialize, Default)]
#[serde(deny_unknown_fields)]
pub struct FrontendConfig {
    // For connection
    #[serde(default)]
    pub server: ServerConfig,
}

#[derive(Clone, Debug, Serialize, Deserialize)]
pub struct ServerConfig {
    #[serde(default = "default::heartbeat_interval_ms")]
    pub heartbeat_interval_ms: u32,
}

impl Default for ServerConfig {
    fn default() -> Self {
        toml::from_str("").unwrap()
    }
}

#[derive(Clone, Debug, Serialize, Deserialize)]
#[serde(deny_unknown_fields)]
pub struct BatchConfig {
    // #[serde(default = "default::chunk_size")]
    // pub chunk_size: u32,
}

impl Default for BatchConfig {
    fn default() -> Self {
        toml::from_str("").unwrap()
    }
}

#[derive(Clone, Debug, Serialize, Deserialize)]
#[serde(deny_unknown_fields)]
pub struct StreamingConfig {
    // #[serde(default = "default::chunk_size")]
    // pub chunk_size: u32,
    #[serde(default = "default::checkpoint_interval_ms")]
    pub checkpoint_interval_ms: u32,
}

impl Default for StreamingConfig {
    fn default() -> Self {
        toml::from_str("").unwrap()
    }
}

/// Currently all configurations are server before they can be specified with DDL syntaxes.
#[derive(Clone, Debug, Serialize, Deserialize)]
#[serde(deny_unknown_fields)]
pub struct StorageConfig {
    /// Target size of the SSTable.
    #[serde(default = "default::sst_size_mb")]
    pub sstable_size_mb: u32,

    /// Size of each block in bytes in SST.
    #[serde(default = "default::block_size_kb")]
    pub block_size_kb: u32,

    /// False positive probability of bloom filter.
    #[serde(default = "default::bloom_false_positive")]
    pub bloom_false_positive: f64,

    /// parallelism while syncing share buffers into L0 SST. Should NOT be 0.
    #[serde(default = "default::share_buffers_sync_parallelism")]
    pub share_buffers_sync_parallelism: u32,

    // /// Size threshold to trigger shared buffer flush.
    // #[serde(default = "default::shared_buffer_threshold")]
    // pub shared_buffer_threshold: u32,
    /// Maximum shared buffer size, writes attempting to exceed the capacity will stall until there
    /// is enough space.
    #[serde(default = "default::shared_buffer_capacity_mb")]
    pub shared_buffer_capacity_mb: u32,

    /// Remote directory for storing data and metadata objects.
    #[serde(default = "default::data_directory")]
    pub data_directory: String,

    /// Whether to enable write conflict detection
    #[serde(default = "default::write_conflict_detection_enabled")]
    pub write_conflict_detection_enabled: bool,

    /// Capacity of sstable block cache.
    #[serde(default = "default::block_cache_capacity_mb")]
    pub block_cache_capacity_mb: usize,

    /// Capacity of sstable meta cache.
    #[serde(default = "default::meta_cache_capacity_mb")]
    pub meta_cache_capacity_mb: usize,

    #[serde(default = "default::disable_remote_compactor")]
    pub disable_remote_compactor: bool,

    #[serde(default = "default::enable_local_spill")]
    pub enable_local_spill: bool,

    /// Local object store root. We should call `get_local_object_store` to get the object store.
    #[serde(default = "default::local_object_store")]
    pub local_object_store: String,
}

impl Default for StorageConfig {
    fn default() -> Self {
        toml::from_str("").unwrap()
    }
}

impl ComputeNodeConfig {
    pub fn init(path: PathBuf) -> Result<ComputeNodeConfig> {
        let config_str = fs::read_to_string(path.clone()).map_err(|e| {
            RwError::from(InternalError(format!(
                "failed to open config file '{}': {}",
                path.to_string_lossy(),
                e
            )))
        })?;
        let config: ComputeNodeConfig = toml::from_str(config_str.as_str())
            .map_err(|e| RwError::from(InternalError(format!("parse error {}", e))))?;
        Ok(config)
    }
}

impl FrontendConfig {
    pub fn init(path: PathBuf) -> Result<Self> {
        let config_str = fs::read_to_string(path.clone()).map_err(|e| {
            RwError::from(InternalError(format!(
                "failed to open config file '{}': {}",
                path.to_string_lossy(),
                e
            )))
        })?;
        let config: FrontendConfig = toml::from_str(config_str.as_str())
            .map_err(|e| RwError::from(InternalError(format!("parse error {}", e))))?;
        Ok(config)
    }
}

mod default {

    pub fn heartbeat_interval_ms() -> u32 {
        1000
    }

    pub fn chunk_size() -> u32 {
        1024
    }

    pub fn sst_size_mb() -> u32 {
        256
    }

    pub fn block_size_kb() -> u32 {
        16
    }

    pub fn bloom_false_positive() -> f64 {
        0.01
    }

    pub fn share_buffers_sync_parallelism() -> u32 {
        2
    }

    pub fn shared_buffer_threshold() -> u32 {
        // 192MB
        201326592
    }

<<<<<<< HEAD
    pub fn shared_buffer_capacity() -> u32 {
        // 1GB
        1073741824
=======
    pub fn shared_buffer_capacity_mb() -> u32 {
        256
>>>>>>> 3a22be29
    }

    pub fn data_directory() -> String {
        "hummock_001".to_string()
    }

    pub fn write_conflict_detection_enabled() -> bool {
        cfg!(debug_assertions)
    }

    pub fn block_cache_capacity_mb() -> usize {
        256
    }

    pub fn meta_cache_capacity_mb() -> usize {
        64
    }

    pub fn disable_remote_compactor() -> bool {
        false
    }

    pub fn enable_local_spill() -> bool {
        true
    }

    pub fn local_object_store() -> String {
        "tempdisk".to_string()
    }

    pub fn checkpoint_interval_ms() -> u32 {
        100
    }
}<|MERGE_RESOLUTION|>--- conflicted
+++ resolved
@@ -221,14 +221,8 @@
         201326592
     }
 
-<<<<<<< HEAD
-    pub fn shared_buffer_capacity() -> u32 {
-        // 1GB
-        1073741824
-=======
     pub fn shared_buffer_capacity_mb() -> u32 {
-        256
->>>>>>> 3a22be29
+        1024
     }
 
     pub fn data_directory() -> String {
