// Copyright 2025 RisingWave Labs
//
// Licensed under the Apache License, Version 2.0 (the "License");
// you may not use this file except in compliance with the License.
// You may obtain a copy of the License at
//
//     http://www.apache.org/licenses/LICENSE-2.0
//
// Unless required by applicable law or agreed to in writing, software
// distributed under the License is distributed on an "AS IS" BASIS,
// WITHOUT WARRANTIES OR CONDITIONS OF ANY KIND, either express or implied.
// See the License for the specific language governing permissions and
// limitations under the License.

//! Contains helper methods for generating random arrays in tests.
//!
//! Use [`seed_rand_array`] to generate an random array.

use std::sync::{Arc, LazyLock};

use chrono::Datelike;
use parking_lot::Mutex;
use rand::distr::StandardUniform;
use rand::prelude::{Distribution, StdRng};
use rand::rngs::SmallRng;
use rand::{Rng, SeedableRng};

use crate::array::{Array, ArrayBuilder, ArrayRef, VectorVal};
use crate::types::{
<<<<<<< HEAD
    DataType, Date, Decimal, Int256, Interval, JsonbVal, MapType, NativeType, Scalar, Serial, Time,
    Timestamp, Timestamptz, UInt256,
=======
    Date, Decimal, Int256, Interval, JsonbVal, NativeType, Scalar, Serial, Time, Timestamp,
    Timestamptz,
>>>>>>> a422cf3f
};

pub fn gen_vector_for_test(d: usize) -> VectorVal {
    static RNG: LazyLock<Mutex<StdRng>> = LazyLock::new(|| Mutex::new(StdRng::seed_from_u64(233)));
    VectorVal::from_iter((0..d).map(|_| RNG.lock().random::<f32>().try_into().unwrap()))
}

pub trait RandValue {
    fn rand_value<R: Rng>(rand: &mut R) -> Self;
}

impl<T> RandValue for T
where
    T: NativeType,
    StandardUniform: Distribution<T>,
{
    fn rand_value<R: Rng>(rand: &mut R) -> Self {
        rand.random()
    }
}

impl RandValue for Box<str> {
    fn rand_value<R: Rng>(rand: &mut R) -> Self {
        let len = rand.random_range(1..=10);
        // `rand.random:::<char>` create a random Unicode scalar value.
        (0..len)
            .map(|_| rand.random::<char>())
            .collect::<String>()
            .into_boxed_str()
    }
}

impl RandValue for Box<[u8]> {
    fn rand_value<R: Rng>(rand: &mut R) -> Self {
        let len = rand.random_range(1..=10);
        (0..len)
            .map(|_| rand.random::<char>())
            .collect::<String>()
            .into_bytes()
            .into()
    }
}

impl RandValue for Decimal {
    fn rand_value<R: Rng>(rand: &mut R) -> Self {
        Decimal::try_from((rand.random::<u32>() as f64) + 0.1f64).unwrap()
    }
}

impl RandValue for Interval {
    fn rand_value<R: Rng>(rand: &mut R) -> Self {
        let months = rand.random_range(0..100);
        let days = rand.random_range(0..200);
        let usecs = rand.random_range(0..100_000);
        Interval::from_month_day_usec(months, days, usecs)
    }
}

impl RandValue for Date {
    fn rand_value<R: Rng>(rand: &mut R) -> Self {
        let max_day = chrono::NaiveDate::MAX.num_days_from_ce();
        let min_day = chrono::NaiveDate::MIN.num_days_from_ce();
        let days = rand.random_range(min_day..=max_day);
        Date::with_days_since_ce(days).unwrap()
    }
}

impl RandValue for Time {
    fn rand_value<R: Rng>(rand: &mut R) -> Self {
        let hour = rand.random_range(0..24);
        let min = rand.random_range(0..60);
        let sec = rand.random_range(0..60);
        let nano = rand.random_range(0..1_000_000_000);
        Time::from_hms_nano_uncheck(hour, min, sec, nano)
    }
}

impl RandValue for Timestamp {
    fn rand_value<R: Rng>(rand: &mut R) -> Self {
        Timestamp::new(Date::rand_value(rand).0.and_time(Time::rand_value(rand).0))
    }
}

impl RandValue for Timestamptz {
    fn rand_value<R: Rng>(rand: &mut R) -> Self {
        Timestamptz::from_micros(rand.random())
    }
}

impl RandValue for bool {
    fn rand_value<R: Rng>(rand: &mut R) -> Self {
        rand.random::<bool>()
    }
}

impl RandValue for Serial {
    fn rand_value<R: Rng>(rand: &mut R) -> Self {
        // TODO(peng), serial should be in format of RowId
        i64::rand_value(rand).into()
    }
}

impl RandValue for Int256 {
    fn rand_value<R: Rng>(rand: &mut R) -> Self {
        let mut bytes = [0u8; 32];
        rand.fill_bytes(&mut bytes);
        Int256::from_ne_bytes(bytes)
    }
}

impl RandValue for UInt256 {
    fn rand_value<R: Rng>(rand: &mut R) -> Self {
        let mut bytes = [0u8; 32];
        rand.fill_bytes(&mut bytes);
        UInt256::from_ne_bytes(bytes)
    }
}

impl RandValue for JsonbVal {
    fn rand_value<R: rand::Rng>(_rand: &mut R) -> Self {
        JsonbVal::null()
    }
}

#[cfg(test)]
impl RandValue for crate::types::StructValue {
    fn rand_value<R: rand::Rng>(_rand: &mut R) -> Self {
        crate::types::StructValue::new(vec![])
    }
}

#[cfg(test)]
impl RandValue for crate::types::ListValue {
    fn rand_value<R: rand::Rng>(rand: &mut R) -> Self {
        crate::types::ListValue::from_iter([rand.random::<i16>()])
    }
}

#[cfg(test)]
impl RandValue for crate::types::VectorVal {
    fn rand_value<R: rand::Rng>(rand: &mut R) -> Self {
        Self::from_iter(
            [(); Self::TEST_VECTOR_DIMENSION].map(|()| rand.random::<f32>().try_into().unwrap()),
        )
    }
}

#[cfg(test)]
impl RandValue for crate::types::MapValue {
    fn rand_value<R: Rng>(_rand: &mut R) -> Self {
        use crate::types::DataType;
        // dummy value
        crate::types::MapValue::from_entries(crate::types::ListValue::empty(&DataType::Struct(
            crate::types::MapType::struct_type_for_map(DataType::Varchar, DataType::Varchar),
        )))
    }
}

pub fn rand_array<A, R>(rand: &mut R, size: usize, null_ratio: f64) -> A
where
    A: Array,
    R: Rng,
    A::OwnedItem: RandValue,
{
    let mut builder = A::Builder::new(size);
    for _ in 0..size {
        let is_null = rand.random_bool(null_ratio);
        if is_null {
            builder.append_null();
        } else {
            let value = A::OwnedItem::rand_value(rand);
            builder.append(Some(value.as_scalar_ref()));
        }
    }

    builder.finish()
}

pub fn seed_rand_array<A>(size: usize, seed: u64, null_ratio: f64) -> A
where
    A: Array,
    A::OwnedItem: RandValue,
{
    let mut rand = SmallRng::seed_from_u64(seed);
    rand_array(&mut rand, size, null_ratio)
}

pub fn seed_rand_array_ref<A>(size: usize, seed: u64, null_ratio: f64) -> ArrayRef
where
    A: Array,
    A::OwnedItem: RandValue,
{
    let array: A = seed_rand_array(size, seed, null_ratio);
    Arc::new(array.into())
}

#[cfg(test)]
mod tests {
    use super::*;
    use crate::for_all_variants;

    #[test]
    fn test_create_array() {
        macro_rules! gen_rand_array {
            ($( { $data_type:ident, $variant_name:ident, $suffix_name:ident, $scalar:ty, $scalar_ref:ty, $array:ty, $builder:ty } ),*) => {
            $(

                let array = seed_rand_array::<$array>(10, 1024, 0.5);
                assert_eq!(10, array.len());
            )*
        };
    }

        for_all_variants! { gen_rand_array }
    }
}<|MERGE_RESOLUTION|>--- conflicted
+++ resolved
@@ -27,13 +27,8 @@
 
 use crate::array::{Array, ArrayBuilder, ArrayRef, VectorVal};
 use crate::types::{
-<<<<<<< HEAD
-    DataType, Date, Decimal, Int256, Interval, JsonbVal, MapType, NativeType, Scalar, Serial, Time,
-    Timestamp, Timestamptz, UInt256,
-=======
     Date, Decimal, Int256, Interval, JsonbVal, NativeType, Scalar, Serial, Time, Timestamp,
-    Timestamptz,
->>>>>>> a422cf3f
+    Timestamptz, UInt256,
 };
 
 pub fn gen_vector_for_test(d: usize) -> VectorVal {
