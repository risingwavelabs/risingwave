--- conflicted
+++ resolved
@@ -16,13 +16,8 @@
 
 use crate::array::{
     BoolArray, DataChunk, DateArray, DecimalArray, F32Array, F64Array, I16Array, I32Array,
-<<<<<<< HEAD
-    I64Array, Int256Array, IntervalArray, SerialArray, TimeArray, TimestampArray, TimestamptzArray,
-    UInt256Array, Utf8Array,
-=======
     I64Array, Int256Array, IntervalArray, JsonbArray, SerialArray, TimeArray, TimestampArray,
-    TimestamptzArray, Utf8Array,
->>>>>>> a422cf3f
+    TimestamptzArray, UInt256Array, Utf8Array,
 };
 use crate::test_utils::rand_array::seed_rand_array_ref;
 use crate::types::DataType;
@@ -50,19 +45,10 @@
             }
             DataType::Interval => seed_rand_array_ref::<IntervalArray>(size, seed, null_ratio),
             DataType::Int256 => seed_rand_array_ref::<Int256Array>(size, seed, null_ratio),
-<<<<<<< HEAD
             DataType::UInt256 => seed_rand_array_ref::<UInt256Array>(size, seed, null_ratio),
-            DataType::Vector(_) => todo!("VECTOR_PLACEHOLDER"),
-            DataType::Struct(_)
-            | DataType::Bytea
-            | DataType::Jsonb
-            | DataType::List(_)
-            | DataType::Map(_) => {
-=======
             DataType::Bytea => seed_rand_array_ref::<BytesArray>(size, seed, null_ratio),
             DataType::Jsonb => seed_rand_array_ref::<JsonbArray>(size, seed, null_ratio),
             DataType::Vector(_) | DataType::Struct(_) | DataType::List(_) | DataType::Map(_) => {
->>>>>>> a422cf3f
                 todo!()
             }
         });
