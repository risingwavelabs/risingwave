--- conflicted
+++ resolved
@@ -24,7 +24,7 @@
 
 // This is a hack, &'static str is not allowed as a const generics argument.
 // TODO: refine this using the adt_const_params feature.
-const CONFIG_KEYS: [&str; 8] = [
+const CONFIG_KEYS: [&str; 9] = [
     "RW_IMPLICIT_FLUSH",
     "CREATE_COMPACTION_GROUP_FOR_MV",
     "QUERY_MODE",
@@ -39,15 +39,6 @@
 // MUST HAVE 1v1 relationship to CONFIG_KEYS. e.g. CONFIG_KEYS[IMPLICIT_FLUSH] =
 // "RW_IMPLICIT_FLUSH".
 const IMPLICIT_FLUSH: usize = 0;
-<<<<<<< HEAD
-const QUERY_MODE: usize = 1;
-const EXTRA_FLOAT_DIGITS: usize = 2;
-const APPLICATION_NAME: usize = 3;
-const DATE_STYLE: usize = 4;
-const BATCH_ENABLE_LOOKUP_JOIN: usize = 5;
-const MAX_SPLIT_RANGE_GAP: usize = 6;
-const SEARCH_PATH: usize = 7;
-=======
 const CREATE_COMPACTION_GROUP_FOR_MV: usize = 1;
 const QUERY_MODE: usize = 2;
 const EXTRA_FLOAT_DIGITS: usize = 3;
@@ -55,7 +46,7 @@
 const DATE_STYLE: usize = 5;
 const BATCH_ENABLE_LOOKUP_JOIN: usize = 6;
 const MAX_SPLIT_RANGE_GAP: usize = 7;
->>>>>>> 06386300
+const SEARCH_PATH: usize = 8;
 
 trait ConfigEntry: Default + FromStr<Err = RwError> {
     fn entry_name() -> &'static str;
@@ -214,13 +205,9 @@
 impl ConfigMap {
     pub fn set(&mut self, key: &str, val: Vec<String>) -> Result<(), RwError> {
         if key.eq_ignore_ascii_case(ImplicitFlush::entry_name()) {
-<<<<<<< HEAD
             self.implicit_flush = val[0].parse()?;
-=======
-            self.implicit_flush = val.parse()?;
         } else if key.eq_ignore_ascii_case(CreateCompactionGroupForMv::entry_name()) {
-            self.create_compaction_group_for_mv = val.parse()?;
->>>>>>> 06386300
+            self.create_compaction_group_for_mv = val[0].parse()?;
         } else if key.eq_ignore_ascii_case(QueryMode::entry_name()) {
             self.query_mode = val[0].parse()?;
         } else if key.eq_ignore_ascii_case(ExtraFloatDigit::entry_name()) {
