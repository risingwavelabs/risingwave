// Copyright 2023 RisingWave Labs
//
// Licensed under the Apache License, Version 2.0 (the "License");
// you may not use this file except in compliance with the License.
// You may obtain a copy of the License at
//
//     http://www.apache.org/licenses/LICENSE-2.0
//
// Unless required by applicable law or agreed to in writing, software
// distributed under the License is distributed on an "AS IS" BASIS,
// WITHOUT WARRANTIES OR CONDITIONS OF ANY KIND, either express or implied.
// See the License for the specific language governing permissions and
// limitations under the License.

mod query_mode;
mod search_path;
mod transaction_isolation_level;
mod visibility_mode;

use std::ops::Deref;

use chrono_tz::Tz;
use derivative::{self, Derivative};
use itertools::Itertools;
pub use query_mode::QueryMode;
pub use search_path::{SearchPath, USER_NAME_WILD_CARD};

use crate::error::{ErrorCode, RwError};
use crate::session_config::transaction_isolation_level::IsolationLevel;
use crate::session_config::visibility_mode::VisibilityMode;
use crate::util::epoch::Epoch;

// This is a hack, &'static str is not allowed as a const generics argument.
// TODO: refine this using the adt_const_params feature.
const CONFIG_KEYS: [&str; 20] = [
    "RW_IMPLICIT_FLUSH",
    "CREATE_COMPACTION_GROUP_FOR_MV",
    "QUERY_MODE",
    "EXTRA_FLOAT_DIGITS",
    "APPLICATION_NAME",
    "DATESTYLE",
    "RW_BATCH_ENABLE_LOOKUP_JOIN",
    "MAX_SPLIT_RANGE_GAP",
    "SEARCH_PATH",
    "TRANSACTION ISOLATION LEVEL",
    "QUERY_EPOCH",
    "RW_BATCH_ENABLE_SORT_AGG",
    "VISIBILITY_MODE",
    "TIMEZONE",
    "STREAMING_PARALLELISM",
    "RW_STREAMING_ENABLE_DELTA_JOIN",
    "RW_ENABLE_TWO_PHASE_AGG",
    "RW_FORCE_TWO_PHASE_AGG",
    "RW_ENABLE_SHARE_PLAN",
<<<<<<< HEAD
    "RW_STREAMING_ENABLE_BUSHY_JOIN",
=======
    "INTERVALSTYLE",
>>>>>>> 428354d3
];

// MUST HAVE 1v1 relationship to CONFIG_KEYS. e.g. CONFIG_KEYS[IMPLICIT_FLUSH] =
// "RW_IMPLICIT_FLUSH".
const IMPLICIT_FLUSH: usize = 0;
const CREATE_COMPACTION_GROUP_FOR_MV: usize = 1;
const QUERY_MODE: usize = 2;
const EXTRA_FLOAT_DIGITS: usize = 3;
const APPLICATION_NAME: usize = 4;
const DATE_STYLE: usize = 5;
const BATCH_ENABLE_LOOKUP_JOIN: usize = 6;
const MAX_SPLIT_RANGE_GAP: usize = 7;
const SEARCH_PATH: usize = 8;
const TRANSACTION_ISOLATION_LEVEL: usize = 9;
const QUERY_EPOCH: usize = 10;
const BATCH_ENABLE_SORT_AGG: usize = 11;
const VISIBILITY_MODE: usize = 12;
const TIMEZONE: usize = 13;
const STREAMING_PARALLELISM: usize = 14;
const STREAMING_ENABLE_DELTA_JOIN: usize = 15;
const ENABLE_TWO_PHASE_AGG: usize = 16;
const FORCE_TWO_PHASE_AGG: usize = 17;
const RW_ENABLE_SHARE_PLAN: usize = 18;
<<<<<<< HEAD
const STREAMING_ENABLE_BUSHY_JOIN: usize = 19;
=======
const INTERVAL_STYLE: usize = 19;
>>>>>>> 428354d3

trait ConfigEntry: Default + for<'a> TryFrom<&'a [&'a str], Error = RwError> {
    fn entry_name() -> &'static str;
}

struct ConfigBool<const NAME: usize, const DEFAULT: bool = false>(bool);

impl<const NAME: usize, const DEFAULT: bool> Default for ConfigBool<NAME, DEFAULT> {
    fn default() -> Self {
        ConfigBool(DEFAULT)
    }
}

impl<const NAME: usize, const DEFAULT: bool> ConfigEntry for ConfigBool<NAME, DEFAULT> {
    fn entry_name() -> &'static str {
        CONFIG_KEYS[NAME]
    }
}

impl<const NAME: usize, const DEFAULT: bool> TryFrom<&[&str]> for ConfigBool<NAME, DEFAULT> {
    type Error = RwError;

    fn try_from(value: &[&str]) -> Result<Self, Self::Error> {
        if value.len() != 1 {
            return Err(ErrorCode::InternalError(format!(
                "SET {} takes only one argument",
                <Self as ConfigEntry>::entry_name()
            ))
            .into());
        }

        let s = value[0];
        if s.eq_ignore_ascii_case("true") {
            Ok(ConfigBool(true))
        } else if s.eq_ignore_ascii_case("false") {
            Ok(ConfigBool(false))
        } else {
            Err(ErrorCode::InvalidConfigValue {
                config_entry: Self::entry_name().to_string(),
                config_value: s.to_string(),
            }
            .into())
        }
    }
}

impl<const NAME: usize, const DEFAULT: bool> Deref for ConfigBool<NAME, DEFAULT> {
    type Target = bool;

    fn deref(&self) -> &Self::Target {
        &self.0
    }
}

#[derive(Default)]
struct ConfigString<const NAME: usize>(String);

impl<const NAME: usize> Deref for ConfigString<NAME> {
    type Target = String;

    fn deref(&self) -> &Self::Target {
        &self.0
    }
}

impl<const NAME: usize> TryFrom<&[&str]> for ConfigString<NAME> {
    type Error = RwError;

    fn try_from(value: &[&str]) -> Result<Self, Self::Error> {
        if value.len() != 1 {
            return Err(ErrorCode::InternalError(format!(
                "SET {} takes only one argument",
                Self::entry_name()
            ))
            .into());
        }

        Ok(Self(value[0].to_string()))
    }
}

impl<const NAME: usize> ConfigEntry for ConfigString<NAME> {
    fn entry_name() -> &'static str {
        CONFIG_KEYS[NAME]
    }
}

struct ConfigI32<const NAME: usize, const DEFAULT: i32 = 0>(i32);

impl<const NAME: usize, const DEFAULT: i32> Default for ConfigI32<NAME, DEFAULT> {
    fn default() -> Self {
        ConfigI32(DEFAULT)
    }
}

impl<const NAME: usize, const DEFAULT: i32> Deref for ConfigI32<NAME, DEFAULT> {
    type Target = i32;

    fn deref(&self) -> &Self::Target {
        &self.0
    }
}

impl<const NAME: usize, const DEFAULT: i32> ConfigEntry for ConfigI32<NAME, DEFAULT> {
    fn entry_name() -> &'static str {
        CONFIG_KEYS[NAME]
    }
}

impl<const NAME: usize, const DEFAULT: i32> TryFrom<&[&str]> for ConfigI32<NAME, DEFAULT> {
    type Error = RwError;

    fn try_from(value: &[&str]) -> Result<Self, Self::Error> {
        if value.len() != 1 {
            return Err(ErrorCode::InternalError(format!(
                "SET {} takes only one argument",
                Self::entry_name()
            ))
            .into());
        }

        let s = value[0];
        s.parse::<i32>().map(ConfigI32).map_err(|_e| {
            ErrorCode::InvalidConfigValue {
                config_entry: Self::entry_name().to_string(),
                config_value: s.to_string(),
            }
            .into()
        })
    }
}

struct ConfigU64<const NAME: usize, const DEFAULT: u64 = 0>(u64);

impl<const NAME: usize, const DEFAULT: u64> Default for ConfigU64<NAME, DEFAULT> {
    fn default() -> Self {
        ConfigU64(DEFAULT)
    }
}

impl<const NAME: usize, const DEFAULT: u64> Deref for ConfigU64<NAME, DEFAULT> {
    type Target = u64;

    fn deref(&self) -> &Self::Target {
        &self.0
    }
}

impl<const NAME: usize, const DEFAULT: u64> ConfigEntry for ConfigU64<NAME, DEFAULT> {
    fn entry_name() -> &'static str {
        CONFIG_KEYS[NAME]
    }
}

impl<const NAME: usize, const DEFAULT: u64> TryFrom<&[&str]> for ConfigU64<NAME, DEFAULT> {
    type Error = RwError;

    fn try_from(value: &[&str]) -> Result<Self, Self::Error> {
        if value.len() != 1 {
            return Err(ErrorCode::InternalError(format!(
                "SET {} takes only one argument",
                Self::entry_name()
            ))
            .into());
        }

        let s = value[0];
        s.parse::<u64>().map(ConfigU64).map_err(|_e| {
            ErrorCode::InvalidConfigValue {
                config_entry: Self::entry_name().to_string(),
                config_value: s.to_string(),
            }
            .into()
        })
    }
}

pub struct VariableInfo {
    pub name: String,
    pub setting: String,
    pub description: String,
}

type ImplicitFlush = ConfigBool<IMPLICIT_FLUSH, false>;
type CreateCompactionGroupForMv = ConfigBool<CREATE_COMPACTION_GROUP_FOR_MV, false>;
type ApplicationName = ConfigString<APPLICATION_NAME>;
type ExtraFloatDigit = ConfigI32<EXTRA_FLOAT_DIGITS, 1>;
// TODO: We should use more specified type here.
type DateStyle = ConfigString<DATE_STYLE>;
type BatchEnableLookupJoin = ConfigBool<BATCH_ENABLE_LOOKUP_JOIN, true>;
type BatchEnableSortAgg = ConfigBool<BATCH_ENABLE_SORT_AGG, true>;
type MaxSplitRangeGap = ConfigI32<MAX_SPLIT_RANGE_GAP, 8>;
type QueryEpoch = ConfigU64<QUERY_EPOCH, 0>;
type Timezone = ConfigString<TIMEZONE>;
type StreamingParallelism = ConfigU64<STREAMING_PARALLELISM, 0>;
type StreamingEnableDeltaJoin = ConfigBool<STREAMING_ENABLE_DELTA_JOIN, false>;
type StreamingEnableBushyJoin = ConfigBool<STREAMING_ENABLE_BUSHY_JOIN, false>;
type EnableTwoPhaseAgg = ConfigBool<ENABLE_TWO_PHASE_AGG, true>;
type ForceTwoPhaseAgg = ConfigBool<FORCE_TWO_PHASE_AGG, false>;
type EnableSharePlan = ConfigBool<RW_ENABLE_SHARE_PLAN, true>;
type IntervalStyle = ConfigString<INTERVAL_STYLE>;

#[derive(Derivative)]
#[derivative(Default)]
pub struct ConfigMap {
    /// If `RW_IMPLICIT_FLUSH` is on, then every INSERT/UPDATE/DELETE statement will block
    /// until the entire dataflow is refreshed. In other words, every related table & MV will
    /// be able to see the write.
    implicit_flush: ImplicitFlush,

    /// If `CREATE_COMPACTION_GROUP_FOR_MV` is on, dedicated compaction groups will be created in
    /// MV creation.
    create_compaction_group_for_mv: CreateCompactionGroupForMv,

    /// A temporary config variable to force query running in either local or distributed mode.
    /// The default value is auto which means let the system decide to run batch queries in local
    /// or distributed mode automatically.
    query_mode: QueryMode,

    /// see <https://www.postgresql.org/docs/current/runtime-config-client.html#:~:text=for%20more%20information.-,extra_float_digits,-(integer)>
    extra_float_digit: ExtraFloatDigit,

    /// see <https://www.postgresql.org/docs/14/runtime-config-logging.html#:~:text=What%20to%20Log-,application_name,-(string)>
    application_name: ApplicationName,

    /// see <https://www.postgresql.org/docs/current/runtime-config-client.html#GUC-DATESTYLE>
    date_style: DateStyle,

    /// To force the usage of lookup join instead of hash join in batch execution
    batch_enable_lookup_join: BatchEnableLookupJoin,

    /// To open the usage of sortAgg instead of hash agg when order property is satisfied in batch
    /// execution
    batch_enable_sort_agg: BatchEnableSortAgg,

    /// It's the max gap allowed to transform small range scan scan into multi point lookup.
    max_split_range_gap: MaxSplitRangeGap,

    /// see <https://www.postgresql.org/docs/14/runtime-config-client.html#GUC-SEARCH-PATH>
    search_path: SearchPath,

    /// If `VISIBILITY_MODE` is all, we will support querying data without checkpoint.
    visibility_mode: VisibilityMode,

    /// see <https://www.postgresql.org/docs/current/transaction-iso.html>
    transaction_isolation_level: IsolationLevel,

    /// select as of specific epoch
    query_epoch: QueryEpoch,

    /// Session timezone. Defaults to UTC.
    #[derivative(Default(value = "ConfigString::<TIMEZONE>(String::from(\"UTC\"))"))]
    timezone: Timezone,

    /// If `STREAMING_PARALLELISM` is non-zero, CREATE MATERIALIZED VIEW/TABLE/INDEX will use it as
    /// streaming parallelism.
    streaming_parallelism: StreamingParallelism,

    /// Enable delta join in streaming query. Defaults to false.
    streaming_enable_delta_join: StreamingEnableDeltaJoin,

    /// Enable bushy join in the streaming query. Defaults to false.
    streaming_enable_bushy_join: StreamingEnableBushyJoin,

    /// Enable two phase agg optimization. Defaults to true.
    /// Setting this to true will always set `FORCE_TWO_PHASE_AGG` to false.
    enable_two_phase_agg: EnableTwoPhaseAgg,

    /// Force two phase agg optimization whenever there's a choice between
    /// optimizations. Defaults to false.
    /// Setting this to true will always set `ENABLE_TWO_PHASE_AGG` to false.
    force_two_phase_agg: ForceTwoPhaseAgg,

    /// Enable sharing of common sub-plans.
    /// This means that DAG structured query plans can be constructed,
    /// rather than only tree structured query plans.
    enable_share_plan: EnableSharePlan,

    /// see <https://www.postgresql.org/docs/current/runtime-config-client.html#GUC-INTERVALSTYLE>
    interval_style: IntervalStyle,
}

impl ConfigMap {
    pub fn set(&mut self, key: &str, val: Vec<String>) -> Result<(), RwError> {
        let val = val.iter().map(AsRef::as_ref).collect_vec();
        if key.eq_ignore_ascii_case(ImplicitFlush::entry_name()) {
            self.implicit_flush = val.as_slice().try_into()?;
        } else if key.eq_ignore_ascii_case(CreateCompactionGroupForMv::entry_name()) {
            self.create_compaction_group_for_mv = val.as_slice().try_into()?;
        } else if key.eq_ignore_ascii_case(QueryMode::entry_name()) {
            self.query_mode = val.as_slice().try_into()?;
        } else if key.eq_ignore_ascii_case(ExtraFloatDigit::entry_name()) {
            self.extra_float_digit = val.as_slice().try_into()?;
        } else if key.eq_ignore_ascii_case(ApplicationName::entry_name()) {
            self.application_name = val.as_slice().try_into()?;
        } else if key.eq_ignore_ascii_case(DateStyle::entry_name()) {
            self.date_style = val.as_slice().try_into()?;
        } else if key.eq_ignore_ascii_case(BatchEnableLookupJoin::entry_name()) {
            self.batch_enable_lookup_join = val.as_slice().try_into()?;
        } else if key.eq_ignore_ascii_case(BatchEnableSortAgg::entry_name()) {
            self.batch_enable_sort_agg = val.as_slice().try_into()?;
        } else if key.eq_ignore_ascii_case(MaxSplitRangeGap::entry_name()) {
            self.max_split_range_gap = val.as_slice().try_into()?;
        } else if key.eq_ignore_ascii_case(SearchPath::entry_name()) {
            self.search_path = val.as_slice().try_into()?;
        } else if key.eq_ignore_ascii_case(VisibilityMode::entry_name()) {
            self.visibility_mode = val.as_slice().try_into()?;
        } else if key.eq_ignore_ascii_case(QueryEpoch::entry_name()) {
            self.query_epoch = val.as_slice().try_into()?;
        } else if key.eq_ignore_ascii_case(Timezone::entry_name()) {
            let raw: Timezone = val.as_slice().try_into()?;
            // Check if the provided string is a valid timezone.
            Tz::from_str_insensitive(&raw.0).map_err(|_e| ErrorCode::InvalidConfigValue {
                config_entry: Timezone::entry_name().to_string(),
                config_value: raw.0.to_string(),
            })?;
            self.timezone = raw;
        } else if key.eq_ignore_ascii_case(StreamingParallelism::entry_name()) {
            self.streaming_parallelism = val.as_slice().try_into()?;
        } else if key.eq_ignore_ascii_case(StreamingEnableDeltaJoin::entry_name()) {
            self.streaming_enable_delta_join = val.as_slice().try_into()?;
        } else if key.eq_ignore_ascii_case(StreamingEnableBushyJoin::entry_name()) {
            self.streaming_enable_bushy_join = val.as_slice().try_into()?;
        } else if key.eq_ignore_ascii_case(EnableTwoPhaseAgg::entry_name()) {
            self.enable_two_phase_agg = val.as_slice().try_into()?;
            if !*self.enable_two_phase_agg {
                self.force_two_phase_agg = ConfigBool(false);
            }
        } else if key.eq_ignore_ascii_case(ForceTwoPhaseAgg::entry_name()) {
            self.force_two_phase_agg = val.as_slice().try_into()?;
            if *self.force_two_phase_agg {
                self.enable_two_phase_agg = ConfigBool(true);
            }
        } else if key.eq_ignore_ascii_case(EnableSharePlan::entry_name()) {
            self.enable_share_plan = val.as_slice().try_into()?;
        } else if key.eq_ignore_ascii_case(IntervalStyle::entry_name()) {
            self.interval_style = val.as_slice().try_into()?;
        } else {
            return Err(ErrorCode::UnrecognizedConfigurationParameter(key.to_string()).into());
        }

        Ok(())
    }

    pub fn get(&self, key: &str) -> Result<String, RwError> {
        if key.eq_ignore_ascii_case(ImplicitFlush::entry_name()) {
            Ok(self.implicit_flush.to_string())
        } else if key.eq_ignore_ascii_case(CreateCompactionGroupForMv::entry_name()) {
            Ok(self.create_compaction_group_for_mv.to_string())
        } else if key.eq_ignore_ascii_case(QueryMode::entry_name()) {
            Ok(self.query_mode.to_string())
        } else if key.eq_ignore_ascii_case(ExtraFloatDigit::entry_name()) {
            Ok(self.extra_float_digit.to_string())
        } else if key.eq_ignore_ascii_case(ApplicationName::entry_name()) {
            Ok(self.application_name.to_string())
        } else if key.eq_ignore_ascii_case(DateStyle::entry_name()) {
            Ok(self.date_style.to_string())
        } else if key.eq_ignore_ascii_case(BatchEnableLookupJoin::entry_name()) {
            Ok(self.batch_enable_lookup_join.to_string())
        } else if key.eq_ignore_ascii_case(BatchEnableSortAgg::entry_name()) {
            Ok(self.batch_enable_sort_agg.to_string())
        } else if key.eq_ignore_ascii_case(MaxSplitRangeGap::entry_name()) {
            Ok(self.max_split_range_gap.to_string())
        } else if key.eq_ignore_ascii_case(SearchPath::entry_name()) {
            Ok(self.search_path.to_string())
        } else if key.eq_ignore_ascii_case(VisibilityMode::entry_name()) {
            Ok(self.visibility_mode.to_string())
        } else if key.eq_ignore_ascii_case(IsolationLevel::entry_name()) {
            Ok(self.transaction_isolation_level.to_string())
        } else if key.eq_ignore_ascii_case(QueryEpoch::entry_name()) {
            Ok(self.query_epoch.to_string())
        } else if key.eq_ignore_ascii_case(Timezone::entry_name()) {
            Ok(self.timezone.clone())
        } else if key.eq_ignore_ascii_case(StreamingParallelism::entry_name()) {
            Ok(self.streaming_parallelism.to_string())
        } else if key.eq_ignore_ascii_case(StreamingEnableDeltaJoin::entry_name()) {
            Ok(self.streaming_enable_delta_join.to_string())
        } else if key.eq_ignore_ascii_case(StreamingEnableBushyJoin::entry_name()) {
            Ok(self.streaming_enable_bushy_join.to_string())
        } else if key.eq_ignore_ascii_case(EnableTwoPhaseAgg::entry_name()) {
            Ok(self.enable_two_phase_agg.to_string())
        } else if key.eq_ignore_ascii_case(ForceTwoPhaseAgg::entry_name()) {
            Ok(self.force_two_phase_agg.to_string())
        } else if key.eq_ignore_ascii_case(EnableSharePlan::entry_name()) {
            Ok(self.enable_share_plan.to_string())
        } else if key.eq_ignore_ascii_case(IntervalStyle::entry_name()) {
            Ok(self.interval_style.to_string())
        } else {
            Err(ErrorCode::UnrecognizedConfigurationParameter(key.to_string()).into())
        }
    }

    pub fn get_all(&self) -> Vec<VariableInfo> {
        vec![
            VariableInfo{
                name : ImplicitFlush::entry_name().to_lowercase(),
                setting : self.implicit_flush.to_string(),
                description : String::from("If `RW_IMPLICIT_FLUSH` is on, then every INSERT/UPDATE/DELETE statement will block until the entire dataflow is refreshed.")
            },
            VariableInfo{
                name : CreateCompactionGroupForMv::entry_name().to_lowercase(),
                setting : self.create_compaction_group_for_mv.to_string(),
                description : String::from("If `CREATE_COMPACTION_GROUP_FOR_MV` is on, dedicated compaction groups will be created in MV creation.")
            },
            VariableInfo{
                name : QueryMode::entry_name().to_lowercase(),
                setting : self.query_mode.to_string(),
                description : String::from("A temporary config variable to force query running in either local or distributed mode. If the value is auto, the system will decide for you automatically.")
            },
            VariableInfo{
                name : ExtraFloatDigit::entry_name().to_lowercase(),
                setting : self.extra_float_digit.to_string(),
                description : String::from("Sets the number of digits displayed for floating-point values.")
            },
            VariableInfo{
                name : ApplicationName::entry_name().to_lowercase(),
                setting : self.application_name.to_string(),
                description : String::from("Sets the application name to be reported in statistics and logs.")
            },
            VariableInfo{
                name : DateStyle::entry_name().to_lowercase(),
                setting : self.date_style.to_string(),
                description : String::from("It is typically set by an application upon connection to the server.")
            },
            VariableInfo{
                name : BatchEnableLookupJoin::entry_name().to_lowercase(),
                setting : self.batch_enable_lookup_join.to_string(),
                description : String::from("To enable the usage of lookup join instead of hash join when possible for local batch execution.")
            },
            VariableInfo{
                name : BatchEnableSortAgg::entry_name().to_lowercase(),
                setting : self.batch_enable_sort_agg.to_string(),
                description : String::from("To enable the usage of sort agg instead of hash join when order property is satisfied for batch execution.")
            },
            VariableInfo{
                name : MaxSplitRangeGap::entry_name().to_lowercase(),
                setting : self.max_split_range_gap.to_string(),
                description : String::from("It's the max gap allowed to transform small range scan scan into multi point lookup.")
            },
            VariableInfo {
                name: SearchPath::entry_name().to_lowercase(),
                setting : self.search_path.to_string(),
                description : String::from("Sets the order in which schemas are searched when an object (table, data type, function, etc.) is referenced by a simple name with no schema specified")
            },
            VariableInfo{
                name : VisibilityMode::entry_name().to_lowercase(),
                setting : self.visibility_mode.to_string(),
                description : String::from("If `VISIBILITY_MODE` is all, we will support querying data without checkpoint.")
            },
            VariableInfo{
                name: QueryEpoch::entry_name().to_lowercase(),
                setting : self.query_epoch.to_string(),
                description : String::from("Sets the historical epoch for querying data. If 0, querying latest data.")
            },
            VariableInfo{
                name : Timezone::entry_name().to_lowercase(),
                setting : self.timezone.to_string(),
                description : String::from("The session timezone. This will affect how timestamps are cast into timestamps with timezone.")
            },
            VariableInfo{
                name : StreamingParallelism::entry_name().to_lowercase(),
                setting : self.streaming_parallelism.to_string(),
                description: String::from("Sets the parallelism for streaming. If 0, use default value.")
            },
            VariableInfo{
                name : StreamingEnableDeltaJoin::entry_name().to_lowercase(),
                setting : self.streaming_enable_delta_join.to_string(),
                description: String::from("Enable delta join in streaming query.")
            },
            VariableInfo{
                name : StreamingEnableBushyJoin::entry_name().to_lowercase(),
                setting : self.streaming_enable_bushy_join.to_string(),
                description: String::from("Enable bushy join in streaming query.")
            },
            VariableInfo{
                name : EnableTwoPhaseAgg::entry_name().to_lowercase(),
                setting : self.enable_two_phase_agg.to_string(),
                description: String::from("Enable two phase aggregation.")
            },
            VariableInfo{
                name : ForceTwoPhaseAgg::entry_name().to_lowercase(),
                setting : self.force_two_phase_agg.to_string(),
                description: String::from("Force two phase aggregation.")
            },
            VariableInfo{
                name : EnableSharePlan::entry_name().to_lowercase(),
                setting : self.enable_share_plan.to_string(),
                description: String::from("Enable sharing of common sub-plans. This means that DAG structured query plans can be constructed, rather than only tree structured query plans.")
            },
            VariableInfo{
                name : IntervalStyle::entry_name().to_lowercase(),
                setting : self.interval_style.to_string(),
                description : String::from("It is typically set by an application upon connection to the server.")
            },
        ]
    }

    pub fn get_implicit_flush(&self) -> bool {
        *self.implicit_flush
    }

    pub fn get_create_compaction_group_for_mv(&self) -> bool {
        *self.create_compaction_group_for_mv
    }

    pub fn get_query_mode(&self) -> QueryMode {
        self.query_mode
    }

    pub fn get_extra_float_digit(&self) -> i32 {
        *self.extra_float_digit
    }

    pub fn get_application_name(&self) -> &str {
        &self.application_name
    }

    pub fn get_date_style(&self) -> &str {
        &self.date_style
    }

    pub fn get_batch_enable_lookup_join(&self) -> bool {
        *self.batch_enable_lookup_join
    }

    pub fn get_batch_enable_sort_agg(&self) -> bool {
        *self.batch_enable_sort_agg
    }

    pub fn get_max_split_range_gap(&self) -> u64 {
        if *self.max_split_range_gap < 0 {
            0
        } else {
            *self.max_split_range_gap as u64
        }
    }

    pub fn get_search_path(&self) -> SearchPath {
        self.search_path.clone()
    }

    pub fn only_checkpoint_visible(&self) -> bool {
        matches!(self.visibility_mode, VisibilityMode::Checkpoint)
    }

    pub fn get_query_epoch(&self) -> Option<Epoch> {
        if self.query_epoch.0 != 0 {
            return Some((self.query_epoch.0).into());
        }
        None
    }

    pub fn get_timezone(&self) -> &str {
        &self.timezone
    }

    pub fn get_streaming_parallelism(&self) -> Option<u64> {
        if self.streaming_parallelism.0 != 0 {
            return Some(self.streaming_parallelism.0);
        }
        None
    }

    pub fn get_streaming_enable_delta_join(&self) -> bool {
        *self.streaming_enable_delta_join
    }

    pub fn get_streaming_enable_bushy_join(&self) -> bool {
        *self.streaming_enable_bushy_join
    }

    pub fn get_enable_two_phase_agg(&self) -> bool {
        *self.enable_two_phase_agg
    }

    pub fn get_force_two_phase_agg(&self) -> bool {
        *self.force_two_phase_agg
    }

    pub fn get_enable_share_plan(&self) -> bool {
        *self.enable_share_plan
    }

    pub fn get_interval_style(&self) -> &str {
        &self.interval_style
    }
}<|MERGE_RESOLUTION|>--- conflicted
+++ resolved
@@ -32,7 +32,7 @@
 
 // This is a hack, &'static str is not allowed as a const generics argument.
 // TODO: refine this using the adt_const_params feature.
-const CONFIG_KEYS: [&str; 20] = [
+const CONFIG_KEYS: [&str; 21] = [
     "RW_IMPLICIT_FLUSH",
     "CREATE_COMPACTION_GROUP_FOR_MV",
     "QUERY_MODE",
@@ -52,11 +52,8 @@
     "RW_ENABLE_TWO_PHASE_AGG",
     "RW_FORCE_TWO_PHASE_AGG",
     "RW_ENABLE_SHARE_PLAN",
-<<<<<<< HEAD
+    "INTERVALSTYLE",
     "RW_STREAMING_ENABLE_BUSHY_JOIN",
-=======
-    "INTERVALSTYLE",
->>>>>>> 428354d3
 ];
 
 // MUST HAVE 1v1 relationship to CONFIG_KEYS. e.g. CONFIG_KEYS[IMPLICIT_FLUSH] =
@@ -80,11 +77,9 @@
 const ENABLE_TWO_PHASE_AGG: usize = 16;
 const FORCE_TWO_PHASE_AGG: usize = 17;
 const RW_ENABLE_SHARE_PLAN: usize = 18;
-<<<<<<< HEAD
-const STREAMING_ENABLE_BUSHY_JOIN: usize = 19;
-=======
 const INTERVAL_STYLE: usize = 19;
->>>>>>> 428354d3
+const STREAMING_ENABLE_BUSHY_JOIN: usize = 20;
+
 
 trait ConfigEntry: Default + for<'a> TryFrom<&'a [&'a str], Error = RwError> {
     fn entry_name() -> &'static str;
