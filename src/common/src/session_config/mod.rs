// Copyright 2023 RisingWave Labs
//
// Licensed under the Apache License, Version 2.0 (the "License");
// you may not use this file except in compliance with the License.
// You may obtain a copy of the License at
//
//     http://www.apache.org/licenses/LICENSE-2.0
//
// Unless required by applicable law or agreed to in writing, software
// distributed under the License is distributed on an "AS IS" BASIS,
// WITHOUT WARRANTIES OR CONDITIONS OF ANY KIND, either express or implied.
// See the License for the specific language governing permissions and
// limitations under the License.

mod query_mode;
mod search_path;
mod transaction_isolation_level;
mod visibility_mode;

use std::num::NonZeroU64;
use std::ops::Deref;

use chrono_tz::Tz;
use educe::{self, Educe};
use itertools::Itertools;
pub use query_mode::QueryMode;
pub use search_path::{SearchPath, USER_NAME_WILD_CARD};
use tracing::info;

use crate::error::{ErrorCode, RwError};
use crate::session_config::transaction_isolation_level::IsolationLevel;
pub use crate::session_config::visibility_mode::VisibilityMode;
use crate::util::epoch::Epoch;

// This is a hack, &'static str is not allowed as a const generics argument.
// TODO: refine this using the adt_const_params feature.
const CONFIG_KEYS: [&str; 36] = [
    "RW_IMPLICIT_FLUSH",
    "CREATE_COMPACTION_GROUP_FOR_MV",
    "QUERY_MODE",
    "EXTRA_FLOAT_DIGITS",
    "APPLICATION_NAME",
    "DATESTYLE",
    "RW_BATCH_ENABLE_LOOKUP_JOIN",
    "MAX_SPLIT_RANGE_GAP",
    "SEARCH_PATH",
    "TRANSACTION ISOLATION LEVEL",
    "QUERY_EPOCH",
    "RW_BATCH_ENABLE_SORT_AGG",
    "VISIBILITY_MODE",
    "TIMEZONE",
    "STREAMING_PARALLELISM",
    "RW_STREAMING_ENABLE_DELTA_JOIN",
    "RW_ENABLE_TWO_PHASE_AGG",
    "RW_FORCE_TWO_PHASE_AGG",
    "RW_ENABLE_SHARE_PLAN",
    "INTERVALSTYLE",
    "BATCH_PARALLELISM",
    "RW_STREAMING_ENABLE_BUSHY_JOIN",
    "RW_ENABLE_JOIN_ORDERING",
    "SERVER_VERSION",
    "SERVER_VERSION_NUM",
    "RW_FORCE_SPLIT_DISTINCT_AGG",
    "CLIENT_MIN_MESSAGES",
    "CLIENT_ENCODING",
    "SINK_DECOUPLE",
    "SYNCHRONIZE_SEQSCANS",
    "STATEMENT_TIMEOUT",
    "LOCK_TIMEOUT",
    "ROW_SECURITY",
    "STANDARD_CONFORMING_STRINGS",
    "RW_STREAMING_RATE_LIMIT",
<<<<<<< HEAD
    "STREAMING_ENABLE_ARRANGEMENT_BACKFILL",
=======
    "CDC_BACKFILL",
>>>>>>> 15f4fdd4
];

// MUST HAVE 1v1 relationship to CONFIG_KEYS. e.g. CONFIG_KEYS[IMPLICIT_FLUSH] =
// "RW_IMPLICIT_FLUSH".
const IMPLICIT_FLUSH: usize = 0;
const CREATE_COMPACTION_GROUP_FOR_MV: usize = 1;
const QUERY_MODE: usize = 2;
const EXTRA_FLOAT_DIGITS: usize = 3;
const APPLICATION_NAME: usize = 4;
const DATE_STYLE: usize = 5;
const BATCH_ENABLE_LOOKUP_JOIN: usize = 6;
const MAX_SPLIT_RANGE_GAP: usize = 7;
const SEARCH_PATH: usize = 8;
const TRANSACTION_ISOLATION_LEVEL: usize = 9;
const QUERY_EPOCH: usize = 10;
const BATCH_ENABLE_SORT_AGG: usize = 11;
const VISIBILITY_MODE: usize = 12;
const TIMEZONE: usize = 13;
const STREAMING_PARALLELISM: usize = 14;
const STREAMING_ENABLE_DELTA_JOIN: usize = 15;
const ENABLE_TWO_PHASE_AGG: usize = 16;
const FORCE_TWO_PHASE_AGG: usize = 17;
const RW_ENABLE_SHARE_PLAN: usize = 18;
const INTERVAL_STYLE: usize = 19;
const BATCH_PARALLELISM: usize = 20;
const STREAMING_ENABLE_BUSHY_JOIN: usize = 21;
const RW_ENABLE_JOIN_ORDERING: usize = 22;
const SERVER_VERSION: usize = 23;
const SERVER_VERSION_NUM: usize = 24;
const FORCE_SPLIT_DISTINCT_AGG: usize = 25;
const CLIENT_MIN_MESSAGES: usize = 26;
const CLIENT_ENCODING: usize = 27;
const SINK_DECOUPLE: usize = 28;
const SYNCHRONIZE_SEQSCANS: usize = 29;
const STATEMENT_TIMEOUT: usize = 30;
const LOCK_TIMEOUT: usize = 31;
const ROW_SECURITY: usize = 32;
const STANDARD_CONFORMING_STRINGS: usize = 33;
const RW_STREAMING_RATE_LIMIT: usize = 34;
<<<<<<< HEAD
const STREAMING_ENABLE_ARRANGEMENT_BACKFILL: usize = 35;
=======
const CDC_BACKFILL: usize = 35;
>>>>>>> 15f4fdd4

trait ConfigEntry: Default + for<'a> TryFrom<&'a [&'a str], Error = RwError> {
    fn entry_name() -> &'static str;
}

struct ConfigBool<const NAME: usize, const DEFAULT: bool = false>(bool);

impl<const NAME: usize, const DEFAULT: bool> Default for ConfigBool<NAME, DEFAULT> {
    fn default() -> Self {
        ConfigBool(DEFAULT)
    }
}

impl<const NAME: usize, const DEFAULT: bool> ConfigEntry for ConfigBool<NAME, DEFAULT> {
    fn entry_name() -> &'static str {
        CONFIG_KEYS[NAME]
    }
}

impl<const NAME: usize, const DEFAULT: bool> TryFrom<&[&str]> for ConfigBool<NAME, DEFAULT> {
    type Error = RwError;

    fn try_from(value: &[&str]) -> Result<Self, Self::Error> {
        if value.len() != 1 {
            return Err(ErrorCode::InternalError(format!(
                "SET {} takes only one argument",
                <Self as ConfigEntry>::entry_name()
            ))
            .into());
        }

        let s = value[0];
        if s.eq_ignore_ascii_case("true")
            || s.eq_ignore_ascii_case("on")
            || s.eq_ignore_ascii_case("yes")
            || s.eq_ignore_ascii_case("1")
        {
            Ok(ConfigBool(true))
        } else if s.eq_ignore_ascii_case("false")
            || s.eq_ignore_ascii_case("off")
            || s.eq_ignore_ascii_case("no")
            || s.eq_ignore_ascii_case("0")
        {
            Ok(ConfigBool(false))
        } else {
            Err(ErrorCode::InvalidConfigValue {
                config_entry: Self::entry_name().to_string(),
                config_value: s.to_string(),
            }
            .into())
        }
    }
}

impl<const NAME: usize, const DEFAULT: bool> Deref for ConfigBool<NAME, DEFAULT> {
    type Target = bool;

    fn deref(&self) -> &Self::Target {
        &self.0
    }
}

#[derive(Default, Clone, PartialEq, Eq)]
struct ConfigString<const NAME: usize>(String);

impl<const NAME: usize> Deref for ConfigString<NAME> {
    type Target = String;

    fn deref(&self) -> &Self::Target {
        &self.0
    }
}

impl<const NAME: usize> TryFrom<&[&str]> for ConfigString<NAME> {
    type Error = RwError;

    fn try_from(value: &[&str]) -> Result<Self, Self::Error> {
        if value.len() != 1 {
            return Err(ErrorCode::InternalError(format!(
                "SET {} takes only one argument",
                Self::entry_name()
            ))
            .into());
        }

        Ok(Self(value[0].to_string()))
    }
}

impl<const NAME: usize> ConfigEntry for ConfigString<NAME> {
    fn entry_name() -> &'static str {
        CONFIG_KEYS[NAME]
    }
}

struct ConfigI32<const NAME: usize, const DEFAULT: i32 = 0>(i32);

impl<const NAME: usize, const DEFAULT: i32> Default for ConfigI32<NAME, DEFAULT> {
    fn default() -> Self {
        ConfigI32(DEFAULT)
    }
}

impl<const NAME: usize, const DEFAULT: i32> Deref for ConfigI32<NAME, DEFAULT> {
    type Target = i32;

    fn deref(&self) -> &Self::Target {
        &self.0
    }
}

impl<const NAME: usize, const DEFAULT: i32> ConfigEntry for ConfigI32<NAME, DEFAULT> {
    fn entry_name() -> &'static str {
        CONFIG_KEYS[NAME]
    }
}

impl<const NAME: usize, const DEFAULT: i32> TryFrom<&[&str]> for ConfigI32<NAME, DEFAULT> {
    type Error = RwError;

    fn try_from(value: &[&str]) -> Result<Self, Self::Error> {
        if value.len() != 1 {
            return Err(ErrorCode::InternalError(format!(
                "SET {} takes only one argument",
                Self::entry_name()
            ))
            .into());
        }

        let s = value[0];
        s.parse::<i32>().map(ConfigI32).map_err(|_e| {
            ErrorCode::InvalidConfigValue {
                config_entry: Self::entry_name().to_string(),
                config_value: s.to_string(),
            }
            .into()
        })
    }
}

struct ConfigU64<const NAME: usize, const DEFAULT: u64 = 0>(u64);

impl<const NAME: usize, const DEFAULT: u64> Default for ConfigU64<NAME, DEFAULT> {
    fn default() -> Self {
        ConfigU64(DEFAULT)
    }
}

impl<const NAME: usize, const DEFAULT: u64> Deref for ConfigU64<NAME, DEFAULT> {
    type Target = u64;

    fn deref(&self) -> &Self::Target {
        &self.0
    }
}

impl<const NAME: usize, const DEFAULT: u64> ConfigEntry for ConfigU64<NAME, DEFAULT> {
    fn entry_name() -> &'static str {
        CONFIG_KEYS[NAME]
    }
}

impl<const NAME: usize, const DEFAULT: u64> TryFrom<&[&str]> for ConfigU64<NAME, DEFAULT> {
    type Error = RwError;

    fn try_from(value: &[&str]) -> Result<Self, Self::Error> {
        if value.len() != 1 {
            return Err(ErrorCode::InternalError(format!(
                "SET {} takes only one argument",
                Self::entry_name()
            ))
            .into());
        }

        let s = value[0];
        s.parse::<u64>().map(ConfigU64).map_err(|_e| {
            ErrorCode::InvalidConfigValue {
                config_entry: Self::entry_name().to_string(),
                config_value: s.to_string(),
            }
            .into()
        })
    }
}

pub struct VariableInfo {
    pub name: String,
    pub setting: String,
    pub description: String,
}

type ImplicitFlush = ConfigBool<IMPLICIT_FLUSH, false>;
type CreateCompactionGroupForMv = ConfigBool<CREATE_COMPACTION_GROUP_FOR_MV, false>;
type ApplicationName = ConfigString<APPLICATION_NAME>;
type ExtraFloatDigit = ConfigI32<EXTRA_FLOAT_DIGITS, 1>;
// TODO: We should use more specified type here.
type DateStyle = ConfigString<DATE_STYLE>;
type BatchEnableLookupJoin = ConfigBool<BATCH_ENABLE_LOOKUP_JOIN, true>;
type BatchEnableSortAgg = ConfigBool<BATCH_ENABLE_SORT_AGG, true>;
type MaxSplitRangeGap = ConfigI32<MAX_SPLIT_RANGE_GAP, 8>;
type QueryEpoch = ConfigU64<QUERY_EPOCH, 0>;
type Timezone = ConfigString<TIMEZONE>;
type StreamingParallelism = ConfigU64<STREAMING_PARALLELISM, 0>;
type StreamingEnableDeltaJoin = ConfigBool<STREAMING_ENABLE_DELTA_JOIN, false>;
type StreamingEnableBushyJoin = ConfigBool<STREAMING_ENABLE_BUSHY_JOIN, true>;
// TODO: Revert to false before merging.
type StreamingEnableArrangementBackfill = ConfigBool<STREAMING_ENABLE_ARRANGEMENT_BACKFILL, true>;
type EnableTwoPhaseAgg = ConfigBool<ENABLE_TWO_PHASE_AGG, true>;
type ForceTwoPhaseAgg = ConfigBool<FORCE_TWO_PHASE_AGG, false>;
type EnableSharePlan = ConfigBool<RW_ENABLE_SHARE_PLAN, true>;
type IntervalStyle = ConfigString<INTERVAL_STYLE>;
type BatchParallelism = ConfigU64<BATCH_PARALLELISM, 0>;
type EnableJoinOrdering = ConfigBool<RW_ENABLE_JOIN_ORDERING, true>;
type ServerVersion = ConfigString<SERVER_VERSION>;
type ServerVersionNum = ConfigI32<SERVER_VERSION_NUM, 90_500>;
type ForceSplitDistinctAgg = ConfigBool<FORCE_SPLIT_DISTINCT_AGG, false>;
type ClientMinMessages = ConfigString<CLIENT_MIN_MESSAGES>;
type ClientEncoding = ConfigString<CLIENT_ENCODING>;
type SinkDecouple = ConfigBool<SINK_DECOUPLE, false>;
type SynchronizeSeqscans = ConfigBool<SYNCHRONIZE_SEQSCANS, false>;
type StatementTimeout = ConfigI32<STATEMENT_TIMEOUT, 0>;
type LockTimeout = ConfigI32<LOCK_TIMEOUT, 0>;
type RowSecurity = ConfigBool<ROW_SECURITY, true>;
type StandardConformingStrings = ConfigString<STANDARD_CONFORMING_STRINGS>;
type StreamingRateLimit = ConfigU64<RW_STREAMING_RATE_LIMIT, 0>;
type CdcBackfill = ConfigBool<CDC_BACKFILL, true>;

/// Report status or notice to caller.
pub trait ConfigReporter {
    fn report_status(&mut self, key: &str, new_val: String);
}

// Report nothing.
impl ConfigReporter for () {
    fn report_status(&mut self, _key: &str, _new_val: String) {}
}

#[derive(Educe)]
#[educe(Default)]
pub struct ConfigMap {
    /// If `RW_IMPLICIT_FLUSH` is on, then every INSERT/UPDATE/DELETE statement will block
    /// until the entire dataflow is refreshed. In other words, every related table & MV will
    /// be able to see the write.
    implicit_flush: ImplicitFlush,

    /// If `CREATE_COMPACTION_GROUP_FOR_MV` is on, dedicated compaction groups will be created in
    /// MV creation.
    create_compaction_group_for_mv: CreateCompactionGroupForMv,

    /// A temporary config variable to force query running in either local or distributed mode.
    /// The default value is auto which means let the system decide to run batch queries in local
    /// or distributed mode automatically.
    query_mode: QueryMode,

    /// see <https://www.postgresql.org/docs/current/runtime-config-client.html#:~:text=for%20more%20information.-,extra_float_digits,-(integer)>
    extra_float_digit: ExtraFloatDigit,

    /// see <https://www.postgresql.org/docs/14/runtime-config-logging.html#:~:text=What%20to%20Log-,application_name,-(string)>
    application_name: ApplicationName,

    /// see <https://www.postgresql.org/docs/current/runtime-config-client.html#GUC-DATESTYLE>
    date_style: DateStyle,

    /// To force the usage of lookup join instead of hash join in batch execution
    batch_enable_lookup_join: BatchEnableLookupJoin,

    /// To open the usage of sortAgg instead of hash agg when order property is satisfied in batch
    /// execution
    batch_enable_sort_agg: BatchEnableSortAgg,

    /// It's the max gap allowed to transform small range scan scan into multi point lookup.
    max_split_range_gap: MaxSplitRangeGap,

    /// see <https://www.postgresql.org/docs/14/runtime-config-client.html#GUC-SEARCH-PATH>
    search_path: SearchPath,

    /// If `VISIBILITY_MODE` is all, we will support querying data without checkpoint.
    visibility_mode: VisibilityMode,

    /// see <https://www.postgresql.org/docs/current/transaction-iso.html>
    transaction_isolation_level: IsolationLevel,

    /// select as of specific epoch
    query_epoch: QueryEpoch,

    /// Session timezone. Defaults to UTC.
    #[educe(Default(expression = "ConfigString::<TIMEZONE>(String::from(\"UTC\"))"))]
    timezone: Timezone,

    /// If `STREAMING_PARALLELISM` is non-zero, CREATE MATERIALIZED VIEW/TABLE/INDEX will use it as
    /// streaming parallelism.
    streaming_parallelism: StreamingParallelism,

    /// Enable delta join for streaming queries. Defaults to false.
    streaming_enable_delta_join: StreamingEnableDeltaJoin,

    /// Enable bushy join for streaming queries. Defaults to true.
    streaming_enable_bushy_join: StreamingEnableBushyJoin,

    /// Enable arrangement backfill for streaming queries. Defaults to false.
    streaming_enable_arrangement_backfill: StreamingEnableArrangementBackfill,

    /// Enable join ordering for streaming and batch queries. Defaults to true.
    enable_join_ordering: EnableJoinOrdering,

    /// Enable two phase agg optimization. Defaults to true.
    /// Setting this to true will always set `FORCE_TWO_PHASE_AGG` to false.
    enable_two_phase_agg: EnableTwoPhaseAgg,

    /// Force two phase agg optimization whenever there's a choice between
    /// optimizations. Defaults to false.
    /// Setting this to true will always set `ENABLE_TWO_PHASE_AGG` to false.
    force_two_phase_agg: ForceTwoPhaseAgg,

    /// Enable sharing of common sub-plans.
    /// This means that DAG structured query plans can be constructed,
    /// rather than only tree structured query plans.
    enable_share_plan: EnableSharePlan,

    /// Enable split distinct agg
    force_split_distinct_agg: ForceSplitDistinctAgg,

    /// see <https://www.postgresql.org/docs/current/runtime-config-client.html#GUC-INTERVALSTYLE>
    interval_style: IntervalStyle,

    batch_parallelism: BatchParallelism,

    /// The version of PostgreSQL that Risingwave claims to be.
    #[educe(Default(expression = "ConfigString::<SERVER_VERSION>(String::from(\"9.5.0\"))"))]
    server_version: ServerVersion,
    server_version_num: ServerVersionNum,

    /// see <https://www.postgresql.org/docs/15/runtime-config-client.html#GUC-CLIENT-MIN-MESSAGES>
    #[educe(Default(
        expression = "ConfigString::<CLIENT_MIN_MESSAGES>(String::from(\"notice\"))"
    ))]
    client_min_messages: ClientMinMessages,

    /// see <https://www.postgresql.org/docs/15/runtime-config-client.html#GUC-CLIENT-ENCODING>
    #[educe(Default(expression = "ConfigString::<CLIENT_ENCODING>(String::from(\"UTF8\"))"))]
    client_encoding: ClientEncoding,

    /// Enable decoupling sink and internal streaming graph or not
    sink_decouple: SinkDecouple,

    /// See <https://www.postgresql.org/docs/current/runtime-config-compatible.html#RUNTIME-CONFIG-COMPATIBLE-VERSION>
    /// Unused in RisingWave, support for compatibility.
    synchronize_seqscans: SynchronizeSeqscans,

    /// Abort any statement that takes more than the specified amount of time. If
    /// log_min_error_statement is set to ERROR or lower, the statement that timed out will also be
    /// logged. If this value is specified without units, it is taken as milliseconds. A value of
    /// zero (the default) disables the timeout.
    statement_timeout: StatementTimeout,

    /// see <https://www.postgresql.org/docs/current/runtime-config-client.html#GUC-LOCK-TIMEOUT>
    /// Unused in RisingWave, support for compatibility.
    lock_timeout: LockTimeout,

    /// see <https://www.postgresql.org/docs/current/runtime-config-client.html#GUC-ROW-SECURITY>.
    /// Unused in RisingWave, support for compatibility.
    row_security: RowSecurity,

    /// see <https://www.postgresql.org/docs/current/runtime-config-client.html#GUC-STANDARD-CONFORMING-STRINGS>
    #[educe(Default(
        expression = "ConfigString::<STANDARD_CONFORMING_STRINGS>(String::from(\"on\"))"
    ))]
    standard_conforming_strings: StandardConformingStrings,

    streaming_rate_limit: StreamingRateLimit,

    cdc_backfill: CdcBackfill,
}

impl ConfigMap {
    pub fn set(
        &mut self,
        key: &str,
        val: Vec<String>,
        mut reporter: impl ConfigReporter,
    ) -> Result<(), RwError> {
        info!(%key, ?val, "set config");
        let val = val.iter().map(AsRef::as_ref).collect_vec();
        if key.eq_ignore_ascii_case(ImplicitFlush::entry_name()) {
            self.implicit_flush = val.as_slice().try_into()?;
        } else if key.eq_ignore_ascii_case(CreateCompactionGroupForMv::entry_name()) {
            self.create_compaction_group_for_mv = val.as_slice().try_into()?;
        } else if key.eq_ignore_ascii_case(QueryMode::entry_name()) {
            self.query_mode = val.as_slice().try_into()?;
        } else if key.eq_ignore_ascii_case(ExtraFloatDigit::entry_name()) {
            self.extra_float_digit = val.as_slice().try_into()?;
        } else if key.eq_ignore_ascii_case(ApplicationName::entry_name()) {
            let new_application_name = val.as_slice().try_into()?;
            if self.application_name != new_application_name {
                self.application_name = new_application_name.clone();
                reporter.report_status(ApplicationName::entry_name(), new_application_name.0);
            }
        } else if key.eq_ignore_ascii_case(DateStyle::entry_name()) {
            self.date_style = val.as_slice().try_into()?;
        } else if key.eq_ignore_ascii_case(BatchEnableLookupJoin::entry_name()) {
            self.batch_enable_lookup_join = val.as_slice().try_into()?;
        } else if key.eq_ignore_ascii_case(BatchEnableSortAgg::entry_name()) {
            self.batch_enable_sort_agg = val.as_slice().try_into()?;
        } else if key.eq_ignore_ascii_case(MaxSplitRangeGap::entry_name()) {
            self.max_split_range_gap = val.as_slice().try_into()?;
        } else if key.eq_ignore_ascii_case(SearchPath::entry_name()) {
            self.search_path = val.as_slice().try_into()?;
        } else if key.eq_ignore_ascii_case(VisibilityMode::entry_name()) {
            self.visibility_mode = val.as_slice().try_into()?;
        } else if key.eq_ignore_ascii_case(QueryEpoch::entry_name()) {
            self.query_epoch = val.as_slice().try_into()?;
        } else if key.eq_ignore_ascii_case(Timezone::entry_name()) {
            let raw: Timezone = val.as_slice().try_into()?;
            // Check if the provided string is a valid timezone.
            Tz::from_str_insensitive(&raw.0).map_err(|_e| ErrorCode::InvalidConfigValue {
                config_entry: Timezone::entry_name().to_string(),
                config_value: raw.0.to_string(),
            })?;
            self.timezone = raw;
        } else if key.eq_ignore_ascii_case(StreamingParallelism::entry_name()) {
            self.streaming_parallelism = val.as_slice().try_into()?;
        } else if key.eq_ignore_ascii_case(StreamingEnableDeltaJoin::entry_name()) {
            self.streaming_enable_delta_join = val.as_slice().try_into()?;
        } else if key.eq_ignore_ascii_case(StreamingEnableBushyJoin::entry_name()) {
            self.streaming_enable_bushy_join = val.as_slice().try_into()?;
        } else if key.eq_ignore_ascii_case(StreamingEnableArrangementBackfill::entry_name()) {
            self.streaming_enable_arrangement_backfill = val.as_slice().try_into()?;
        } else if key.eq_ignore_ascii_case(EnableJoinOrdering::entry_name()) {
            self.enable_join_ordering = val.as_slice().try_into()?;
        } else if key.eq_ignore_ascii_case(EnableTwoPhaseAgg::entry_name()) {
            self.enable_two_phase_agg = val.as_slice().try_into()?;
            if !*self.enable_two_phase_agg {
                self.force_two_phase_agg = ConfigBool(false);
            }
        } else if key.eq_ignore_ascii_case(ForceTwoPhaseAgg::entry_name()) {
            self.force_two_phase_agg = val.as_slice().try_into()?;
            if *self.force_two_phase_agg {
                self.enable_two_phase_agg = ConfigBool(true);
            }
        } else if key.eq_ignore_ascii_case(ForceSplitDistinctAgg::entry_name()) {
            self.force_split_distinct_agg = val.as_slice().try_into()?;
        } else if key.eq_ignore_ascii_case(EnableSharePlan::entry_name()) {
            self.enable_share_plan = val.as_slice().try_into()?;
        } else if key.eq_ignore_ascii_case(IntervalStyle::entry_name()) {
            self.interval_style = val.as_slice().try_into()?;
        } else if key.eq_ignore_ascii_case(BatchParallelism::entry_name()) {
            self.batch_parallelism = val.as_slice().try_into()?;
        } else if key.eq_ignore_ascii_case(ClientMinMessages::entry_name()) {
            // TODO: validate input and fold to lowercase after #10697 refactor
            self.client_min_messages = val.as_slice().try_into()?;
        } else if key.eq_ignore_ascii_case(ClientEncoding::entry_name()) {
            let enc: ClientEncoding = val.as_slice().try_into()?;
            // https://github.com/postgres/postgres/blob/REL_15_3/src/common/encnames.c#L525
            let clean = enc
                .as_str()
                .replace(|c: char| !c.is_ascii_alphanumeric(), "");
            if !clean.eq_ignore_ascii_case("UTF8") {
                return Err(ErrorCode::InvalidConfigValue {
                    config_entry: ClientEncoding::entry_name().into(),
                    config_value: enc.0,
                }
                .into());
            }
            // No actual assignment because we only support UTF8.
        } else if key.eq_ignore_ascii_case("bytea_output") {
            // TODO: We only support hex now.
            if !val.first().is_some_and(|val| *val == "hex") {
                return Err(ErrorCode::InvalidConfigValue {
                    config_entry: "bytea_output".into(),
                    config_value: val.first().map(ToString::to_string).unwrap_or_default(),
                }
                .into());
            }
        } else if key.eq_ignore_ascii_case(SinkDecouple::entry_name()) {
            self.sink_decouple = val.as_slice().try_into()?;
        } else if key.eq_ignore_ascii_case(SynchronizeSeqscans::entry_name()) {
            self.synchronize_seqscans = val.as_slice().try_into()?;
        } else if key.eq_ignore_ascii_case(StatementTimeout::entry_name()) {
            self.statement_timeout = val.as_slice().try_into()?;
        } else if key.eq_ignore_ascii_case(LockTimeout::entry_name()) {
            self.lock_timeout = val.as_slice().try_into()?;
        } else if key.eq_ignore_ascii_case(RowSecurity::entry_name()) {
            self.row_security = val.as_slice().try_into()?;
        } else if key.eq_ignore_ascii_case(StandardConformingStrings::entry_name()) {
            self.standard_conforming_strings = val.as_slice().try_into()?;
        } else if key.eq_ignore_ascii_case(StreamingRateLimit::entry_name()) {
            self.streaming_rate_limit = val.as_slice().try_into()?;
        } else if key.eq_ignore_ascii_case(CdcBackfill::entry_name()) {
            self.cdc_backfill = val.as_slice().try_into()?
        } else {
            return Err(ErrorCode::UnrecognizedConfigurationParameter(key.to_string()).into());
        }

        Ok(())
    }

    pub fn get(&self, key: &str) -> Result<String, RwError> {
        if key.eq_ignore_ascii_case(ImplicitFlush::entry_name()) {
            Ok(self.implicit_flush.to_string())
        } else if key.eq_ignore_ascii_case(CreateCompactionGroupForMv::entry_name()) {
            Ok(self.create_compaction_group_for_mv.to_string())
        } else if key.eq_ignore_ascii_case(QueryMode::entry_name()) {
            Ok(self.query_mode.to_string())
        } else if key.eq_ignore_ascii_case(ExtraFloatDigit::entry_name()) {
            Ok(self.extra_float_digit.to_string())
        } else if key.eq_ignore_ascii_case(ApplicationName::entry_name()) {
            Ok(self.application_name.to_string())
        } else if key.eq_ignore_ascii_case(DateStyle::entry_name()) {
            Ok(self.date_style.to_string())
        } else if key.eq_ignore_ascii_case(BatchEnableLookupJoin::entry_name()) {
            Ok(self.batch_enable_lookup_join.to_string())
        } else if key.eq_ignore_ascii_case(BatchEnableSortAgg::entry_name()) {
            Ok(self.batch_enable_sort_agg.to_string())
        } else if key.eq_ignore_ascii_case(MaxSplitRangeGap::entry_name()) {
            Ok(self.max_split_range_gap.to_string())
        } else if key.eq_ignore_ascii_case(SearchPath::entry_name()) {
            Ok(self.search_path.to_string())
        } else if key.eq_ignore_ascii_case(VisibilityMode::entry_name()) {
            Ok(self.visibility_mode.to_string())
        } else if key.eq_ignore_ascii_case(IsolationLevel::entry_name()) {
            Ok(self.transaction_isolation_level.to_string())
        } else if key.eq_ignore_ascii_case(QueryEpoch::entry_name()) {
            Ok(self.query_epoch.to_string())
        } else if key.eq_ignore_ascii_case(Timezone::entry_name()) {
            Ok(self.timezone.to_string())
        } else if key.eq_ignore_ascii_case(StreamingParallelism::entry_name()) {
            Ok(self.streaming_parallelism.to_string())
        } else if key.eq_ignore_ascii_case(StreamingEnableDeltaJoin::entry_name()) {
            Ok(self.streaming_enable_delta_join.to_string())
        } else if key.eq_ignore_ascii_case(StreamingEnableBushyJoin::entry_name()) {
            Ok(self.streaming_enable_bushy_join.to_string())
        } else if key.eq_ignore_ascii_case(StreamingEnableArrangementBackfill::entry_name()) {
            Ok(self.streaming_enable_arrangement_backfill.to_string())
        } else if key.eq_ignore_ascii_case(EnableJoinOrdering::entry_name()) {
            Ok(self.enable_join_ordering.to_string())
        } else if key.eq_ignore_ascii_case(EnableTwoPhaseAgg::entry_name()) {
            Ok(self.enable_two_phase_agg.to_string())
        } else if key.eq_ignore_ascii_case(ForceTwoPhaseAgg::entry_name()) {
            Ok(self.force_two_phase_agg.to_string())
        } else if key.eq_ignore_ascii_case(EnableSharePlan::entry_name()) {
            Ok(self.enable_share_plan.to_string())
        } else if key.eq_ignore_ascii_case(IntervalStyle::entry_name()) {
            Ok(self.interval_style.to_string())
        } else if key.eq_ignore_ascii_case(BatchParallelism::entry_name()) {
            Ok(self.batch_parallelism.to_string())
        } else if key.eq_ignore_ascii_case(ServerVersion::entry_name()) {
            Ok(self.server_version.to_string())
        } else if key.eq_ignore_ascii_case(ServerVersionNum::entry_name()) {
            Ok(self.server_version_num.to_string())
        } else if key.eq_ignore_ascii_case(ApplicationName::entry_name()) {
            Ok(self.application_name.to_string())
        } else if key.eq_ignore_ascii_case(ForceSplitDistinctAgg::entry_name()) {
            Ok(self.force_split_distinct_agg.to_string())
        } else if key.eq_ignore_ascii_case(ClientMinMessages::entry_name()) {
            Ok(self.client_min_messages.to_string())
        } else if key.eq_ignore_ascii_case(ClientEncoding::entry_name()) {
            Ok(self.client_encoding.to_string())
        } else if key.eq_ignore_ascii_case("bytea_output") {
            // TODO: We only support hex now.
            Ok("hex".to_string())
        } else if key.eq_ignore_ascii_case(SinkDecouple::entry_name()) {
            Ok(self.sink_decouple.to_string())
        } else if key.eq_ignore_ascii_case(SynchronizeSeqscans::entry_name()) {
            Ok(self.synchronize_seqscans.to_string())
        } else if key.eq_ignore_ascii_case(StatementTimeout::entry_name()) {
            Ok(self.statement_timeout.to_string())
        } else if key.eq_ignore_ascii_case(LockTimeout::entry_name()) {
            Ok(self.lock_timeout.to_string())
        } else if key.eq_ignore_ascii_case(RowSecurity::entry_name()) {
            Ok(self.row_security.to_string())
        } else if key.eq_ignore_ascii_case(StandardConformingStrings::entry_name()) {
            Ok(self.standard_conforming_strings.to_string())
        } else if key.eq_ignore_ascii_case(StreamingRateLimit::entry_name()) {
            Ok(self.streaming_rate_limit.to_string())
        } else if key.eq_ignore_ascii_case(CdcBackfill::entry_name()) {
            Ok(self.cdc_backfill.to_string())
        } else {
            Err(ErrorCode::UnrecognizedConfigurationParameter(key.to_string()).into())
        }
    }

    pub fn get_all(&self) -> Vec<VariableInfo> {
        vec![
            VariableInfo{
                name : ImplicitFlush::entry_name().to_lowercase(),
                setting : self.implicit_flush.to_string(),
                description : String::from("If `RW_IMPLICIT_FLUSH` is on, then every INSERT/UPDATE/DELETE statement will block until the entire dataflow is refreshed.")
            },
            VariableInfo{
                name : CreateCompactionGroupForMv::entry_name().to_lowercase(),
                setting : self.create_compaction_group_for_mv.to_string(),
                description : String::from("If `CREATE_COMPACTION_GROUP_FOR_MV` is on, dedicated compaction groups will be created in MV creation.")
            },
            VariableInfo{
                name : QueryMode::entry_name().to_lowercase(),
                setting : self.query_mode.to_string(),
                description : String::from("A temporary config variable to force query running in either local or distributed mode. If the value is auto, the system will decide for you automatically.")
            },
            VariableInfo{
                name : ExtraFloatDigit::entry_name().to_lowercase(),
                setting : self.extra_float_digit.to_string(),
                description : String::from("Sets the number of digits displayed for floating-point values.")
            },
            VariableInfo{
                name : ApplicationName::entry_name().to_lowercase(),
                setting : self.application_name.to_string(),
                description : String::from("Sets the application name to be reported in statistics and logs.")
            },
            VariableInfo{
                name : DateStyle::entry_name().to_lowercase(),
                setting : self.date_style.to_string(),
                description : String::from("It is typically set by an application upon connection to the server.")
            },
            VariableInfo{
                name : BatchEnableLookupJoin::entry_name().to_lowercase(),
                setting : self.batch_enable_lookup_join.to_string(),
                description : String::from("To enable the usage of lookup join instead of hash join when possible for local batch execution.")
            },
            VariableInfo{
                name : BatchEnableSortAgg::entry_name().to_lowercase(),
                setting : self.batch_enable_sort_agg.to_string(),
                description : String::from("To enable the usage of sort agg instead of hash join when order property is satisfied for batch execution.")
            },
            VariableInfo{
                name : MaxSplitRangeGap::entry_name().to_lowercase(),
                setting : self.max_split_range_gap.to_string(),
                description : String::from("It's the max gap allowed to transform small range scan scan into multi point lookup.")
            },
            VariableInfo {
                name: SearchPath::entry_name().to_lowercase(),
                setting : self.search_path.to_string(),
                description : String::from("Sets the order in which schemas are searched when an object (table, data type, function, etc.) is referenced by a simple name with no schema specified")
            },
            VariableInfo{
                name : VisibilityMode::entry_name().to_lowercase(),
                setting : self.visibility_mode.to_string(),
                description : String::from("If `VISIBILITY_MODE` is all, we will support querying data without checkpoint.")
            },
            VariableInfo{
                name: QueryEpoch::entry_name().to_lowercase(),
                setting : self.query_epoch.to_string(),
                description : String::from("Sets the historical epoch for querying data. If 0, querying latest data.")
            },
            VariableInfo{
                name : Timezone::entry_name().to_lowercase(),
                setting : self.timezone.to_string(),
                description : String::from("The session timezone. This will affect how timestamps are cast into timestamps with timezone.")
            },
            VariableInfo{
                name : StreamingParallelism::entry_name().to_lowercase(),
                setting : self.streaming_parallelism.to_string(),
                description: String::from("Sets the parallelism for streaming. If 0, use default value.")
            },
            VariableInfo{
                name : StreamingEnableDeltaJoin::entry_name().to_lowercase(),
                setting : self.streaming_enable_delta_join.to_string(),
                description: String::from("Enable delta join in streaming queries.")
            },
            VariableInfo{
                name : StreamingEnableBushyJoin::entry_name().to_lowercase(),
                setting : self.streaming_enable_bushy_join.to_string(),
                description: String::from("Enable bushy join in streaming queries.")
            },
            VariableInfo{
                name : StreamingEnableArrangementBackfill::entry_name().to_lowercase(),
                setting : self.streaming_enable_arrangement_backfill.to_string(),
                description: String::from("Enable arrangement backfill in streaming queries.")
            },
            VariableInfo{
                name : EnableJoinOrdering::entry_name().to_lowercase(),
                setting : self.enable_join_ordering.to_string(),
                description: String::from("Enable join ordering for streaming and batch queries.")
            },
            VariableInfo{
                name : EnableTwoPhaseAgg::entry_name().to_lowercase(),
                setting : self.enable_two_phase_agg.to_string(),
                description: String::from("Enable two phase aggregation.")
            },
            VariableInfo{
                name : ForceTwoPhaseAgg::entry_name().to_lowercase(),
                setting : self.force_two_phase_agg.to_string(),
                description: String::from("Force two phase aggregation.")
            },
            VariableInfo{
                name : EnableSharePlan::entry_name().to_lowercase(),
                setting : self.enable_share_plan.to_string(),
                description: String::from("Enable sharing of common sub-plans. This means that DAG structured query plans can be constructed, rather than only tree structured query plans.")
            },
            VariableInfo{
                name : IntervalStyle::entry_name().to_lowercase(),
                setting : self.interval_style.to_string(),
                description : String::from("It is typically set by an application upon connection to the server.")
            },
            VariableInfo{
                name : BatchParallelism::entry_name().to_lowercase(),
                setting : self.batch_parallelism.to_string(),
                description: String::from("Sets the parallelism for batch. If 0, use default value.")
            },
            VariableInfo{
                name : ServerVersion::entry_name().to_lowercase(),
                setting : self.server_version.to_string(),
                description : String::from("The version of the server.")
            },
            VariableInfo{
                name : ServerVersionNum::entry_name().to_lowercase(),
                setting : self.server_version_num.to_string(),
                description : String::from("The version number of the server.")
            },
            VariableInfo{
                name : ForceSplitDistinctAgg::entry_name().to_lowercase(),
                setting : self.force_split_distinct_agg.to_string(),
                description : String::from("Enable split the distinct aggregation.")
            },
            VariableInfo{
                name : ClientMinMessages::entry_name().to_lowercase(),
                setting : self.client_min_messages.to_string(),
                description : String::from("Sets the message levels that are sent to the client.")
            },
            VariableInfo{
                name : ClientEncoding::entry_name().to_lowercase(),
                setting : self.client_encoding.to_string(),
                description : String::from("Sets the client's character set encoding.")
            },
            VariableInfo{
                name: "bytea_output".to_string(),
                setting: "hex".to_string(),
                description: "Sets the output format for bytea.".to_string(),
            },
            VariableInfo{
                name: SinkDecouple::entry_name().to_lowercase(),
                setting: self.sink_decouple.to_string(),
                description: String::from("Enable decoupling sink and internal streaming graph or not")
            },
            VariableInfo{
                name: SynchronizeSeqscans::entry_name().to_lowercase(),
                setting: self.synchronize_seqscans.to_string(),
                description: String::from("Unused in RisingWave")
            },
            VariableInfo{
                name: StatementTimeout::entry_name().to_lowercase(),
                setting: self.statement_timeout.to_string(),
                description: String::from("Sets the maximum allowed duration of any statement, currently just a mock variable and not adopted in RW"),
            },
            VariableInfo{
                name: LockTimeout::entry_name().to_lowercase(),
                setting: self.lock_timeout.to_string(),
                description: String::from("Unused in RisingWave"),
            },
            VariableInfo{
                name: RowSecurity::entry_name().to_lowercase(),
                setting: self.row_security.to_string(),
                description: String::from("Unused in RisingWave"),
            },
            VariableInfo{
                name: StandardConformingStrings::entry_name().to_lowercase(),
                setting: self.standard_conforming_strings.to_string(),
                description: String::from("Unused in RisingWave"),
            },
            VariableInfo{
                name: StreamingRateLimit::entry_name().to_lowercase(),
                setting: self.streaming_rate_limit.to_string(),
                description: String::from("Set streaming rate limit (rows per second) for each parallelism for mv backfilling"),
            },
            VariableInfo{
                name: CdcBackfill::entry_name().to_lowercase(),
                setting: self.cdc_backfill.to_string(),
                description: String::from("Enable backfill for CDC table to allow lock-free and incremental snapshot"),
            }
        ]
    }

    pub fn get_implicit_flush(&self) -> bool {
        *self.implicit_flush
    }

    pub fn get_create_compaction_group_for_mv(&self) -> bool {
        *self.create_compaction_group_for_mv
    }

    pub fn get_query_mode(&self) -> QueryMode {
        self.query_mode
    }

    pub fn get_extra_float_digit(&self) -> i32 {
        *self.extra_float_digit
    }

    pub fn get_application_name(&self) -> &str {
        &self.application_name
    }

    pub fn get_date_style(&self) -> &str {
        &self.date_style
    }

    pub fn get_batch_enable_lookup_join(&self) -> bool {
        *self.batch_enable_lookup_join
    }

    pub fn get_batch_enable_sort_agg(&self) -> bool {
        *self.batch_enable_sort_agg
    }

    pub fn get_max_split_range_gap(&self) -> u64 {
        if *self.max_split_range_gap < 0 {
            0
        } else {
            *self.max_split_range_gap as u64
        }
    }

    pub fn get_search_path(&self) -> SearchPath {
        self.search_path.clone()
    }

    pub fn get_visible_mode(&self) -> VisibilityMode {
        self.visibility_mode
    }

    pub fn get_query_epoch(&self) -> Option<Epoch> {
        if self.query_epoch.0 != 0 {
            return Some((self.query_epoch.0).into());
        }
        None
    }

    pub fn get_timezone(&self) -> &str {
        &self.timezone
    }

    pub fn get_streaming_parallelism(&self) -> Option<u64> {
        if self.streaming_parallelism.0 != 0 {
            return Some(self.streaming_parallelism.0);
        }
        None
    }

    pub fn get_streaming_enable_delta_join(&self) -> bool {
        *self.streaming_enable_delta_join
    }

    pub fn get_streaming_enable_bushy_join(&self) -> bool {
        *self.streaming_enable_bushy_join
    }

    pub fn get_streaming_enable_arrangement_backfill(&self) -> bool {
        *self.streaming_enable_arrangement_backfill
    }

    pub fn get_enable_join_ordering(&self) -> bool {
        *self.enable_join_ordering
    }

    pub fn get_enable_two_phase_agg(&self) -> bool {
        *self.enable_two_phase_agg
    }

    pub fn get_force_split_distinct_agg(&self) -> bool {
        *self.force_split_distinct_agg
    }

    pub fn get_force_two_phase_agg(&self) -> bool {
        *self.force_two_phase_agg
    }

    pub fn get_enable_share_plan(&self) -> bool {
        *self.enable_share_plan
    }

    pub fn get_interval_style(&self) -> &str {
        &self.interval_style
    }

    pub fn get_batch_parallelism(&self) -> Option<NonZeroU64> {
        if self.batch_parallelism.0 != 0 {
            return Some(NonZeroU64::new(self.batch_parallelism.0).unwrap());
        }
        None
    }

    pub fn get_client_min_message(&self) -> &str {
        &self.client_min_messages
    }

    pub fn get_client_encoding(&self) -> &str {
        &self.client_encoding
    }

    pub fn get_sink_decouple(&self) -> bool {
        self.sink_decouple.0
    }

    pub fn get_standard_conforming_strings(&self) -> &str {
        &self.standard_conforming_strings
    }

    pub fn get_streaming_rate_limit(&self) -> Option<u32> {
        if self.streaming_rate_limit.0 != 0 {
            return Some(self.streaming_rate_limit.0 as u32);
        }
        None
    }

    pub fn get_cdc_backfill(&self) -> bool {
        self.cdc_backfill.0
    }
}<|MERGE_RESOLUTION|>--- conflicted
+++ resolved
@@ -34,7 +34,7 @@
 
 // This is a hack, &'static str is not allowed as a const generics argument.
 // TODO: refine this using the adt_const_params feature.
-const CONFIG_KEYS: [&str; 36] = [
+const CONFIG_KEYS: [&str; 37] = [
     "RW_IMPLICIT_FLUSH",
     "CREATE_COMPACTION_GROUP_FOR_MV",
     "QUERY_MODE",
@@ -70,11 +70,8 @@
     "ROW_SECURITY",
     "STANDARD_CONFORMING_STRINGS",
     "RW_STREAMING_RATE_LIMIT",
-<<<<<<< HEAD
+    "CDC_BACKFILL",
     "STREAMING_ENABLE_ARRANGEMENT_BACKFILL",
-=======
-    "CDC_BACKFILL",
->>>>>>> 15f4fdd4
 ];
 
 // MUST HAVE 1v1 relationship to CONFIG_KEYS. e.g. CONFIG_KEYS[IMPLICIT_FLUSH] =
@@ -114,11 +111,8 @@
 const ROW_SECURITY: usize = 32;
 const STANDARD_CONFORMING_STRINGS: usize = 33;
 const RW_STREAMING_RATE_LIMIT: usize = 34;
-<<<<<<< HEAD
-const STREAMING_ENABLE_ARRANGEMENT_BACKFILL: usize = 35;
-=======
 const CDC_BACKFILL: usize = 35;
->>>>>>> 15f4fdd4
+const STREAMING_ENABLE_ARRANGEMENT_BACKFILL: usize = 36;
 
 trait ConfigEntry: Default + for<'a> TryFrom<&'a [&'a str], Error = RwError> {
     fn entry_name() -> &'static str;
