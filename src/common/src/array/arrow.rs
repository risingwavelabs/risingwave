--- conflicted
+++ resolved
@@ -259,7 +259,7 @@
     fn try_from(struct_type: &StructType) -> Result<Self, Self::Error> {
         struct_type
             .iter()
-            .map(|(name, ty)| Ok(Field::new(name, ty.try_into()?, true)))
+            .map(|(name, ty)| Ok(arrow_schema::Field::new(name, ty.try_into()?, true)))
             .try_collect()
     }
 }
@@ -297,13 +297,8 @@
             DataType::Struct(struct_type) => Ok(Self::Struct(
                 struct_type
                     .iter()
-<<<<<<< HEAD
                     .map(|(name, ty)| Ok(arrow_schema::Field::new(name, ty.try_into()?, true)))
-                    .try_collect::<_, _, String>()?,
-=======
-                    .map(|(name, ty)| Ok(Field::new(name, ty.try_into()?, true)))
                     .try_collect::<_, _, ArrayError>()?,
->>>>>>> 2db9c8e3
             )),
             DataType::List(datatype) => Ok(Self::List(Arc::new(arrow_schema::Field::new(
                 "item",
@@ -325,68 +320,12 @@
     }
 }
 
-<<<<<<< HEAD
-=======
 impl From<&Bitmap> for arrow_buffer::NullBuffer {
     fn from(bitmap: &Bitmap) -> Self {
         bitmap.iter().collect()
     }
 }
 
-/// Implement bi-directional `From` between concrete array types.
-macro_rules! converts {
-    ($ArrayType:ty, $ArrowType:ty) => {
-        impl From<&$ArrayType> for $ArrowType {
-            fn from(array: &$ArrayType) -> Self {
-                array.iter().collect()
-            }
-        }
-        impl From<&$ArrowType> for $ArrayType {
-            fn from(array: &$ArrowType) -> Self {
-                array.iter().collect()
-            }
-        }
-        impl From<&[$ArrowType]> for $ArrayType {
-            fn from(arrays: &[$ArrowType]) -> Self {
-                arrays.iter().flat_map(|a| a.iter()).collect()
-            }
-        }
-    };
-    // convert values using FromIntoArrow
-    ($ArrayType:ty, $ArrowType:ty, @map) => {
-        impl From<&$ArrayType> for $ArrowType {
-            fn from(array: &$ArrayType) -> Self {
-                array.iter().map(|o| o.map(|v| v.into_arrow())).collect()
-            }
-        }
-        impl From<&$ArrowType> for $ArrayType {
-            fn from(array: &$ArrowType) -> Self {
-                array
-                    .iter()
-                    .map(|o| {
-                        o.map(|v| {
-                            <<$ArrayType as Array>::RefItem<'_> as FromIntoArrow>::from_arrow(v)
-                        })
-                    })
-                    .collect()
-            }
-        }
-        impl From<&[$ArrowType]> for $ArrayType {
-            fn from(arrays: &[$ArrowType]) -> Self {
-                arrays
-                    .iter()
-                    .flat_map(|a| a.iter())
-                    .map(|o| {
-                        o.map(|v| {
-                            <<$ArrayType as Array>::RefItem<'_> as FromIntoArrow>::from_arrow(v)
-                        })
-                    })
-                    .collect()
-            }
-        }
-    };
-}
->>>>>>> 2db9c8e3
 converts!(BoolArray, arrow_array::BooleanArray);
 converts!(I16Array, arrow_array::Int16Array);
 converts!(I32Array, arrow_array::Int32Array);
@@ -760,7 +699,7 @@
             ArrayImpl::Struct(a) => {
                 let values = Arc::new(arrow_array::StructArray::try_from(a)?);
                 arrow_array::ListArray::new(
-                    Arc::new(Field::new("item", a.data_type().try_into()?, true)),
+                    Arc::new(arrow_schema::Field::new("item", a.data_type().try_into()?, true)),
                     arrow_buffer::OffsetBuffer::new(arrow_buffer::ScalarBuffer::from(
                         array
                             .offsets()
@@ -787,6 +726,7 @@
     type Error = ArrayError;
 
     fn try_from(array: &arrow_array::ListArray) -> Result<Self, Self::Error> {
+        use arrow_array::Array;
         Ok(ListArray {
             value: Box::new(ArrayImpl::try_from(array.values())?),
             bitmap: match array.nulls() {
@@ -802,24 +742,6 @@
     type Error = ArrayError;
 
     fn try_from(array: &StructArray) -> Result<Self, Self::Error> {
-<<<<<<< HEAD
-        let struct_data_vector: Vec<(arrow_schema::FieldRef, arrow_array::ArrayRef)> = array
-            .fields()
-            .zip_eq_debug(array.data_type().as_struct().iter())
-            .map(|(arr, (name, ty))| {
-                Ok((
-                    arrow_schema::Field::new(
-                        name,
-                        ty.try_into().map_err(ArrayError::ToArrow)?,
-                        true,
-                    )
-                    .into(),
-                    arr.as_ref().try_into()?,
-                ))
-            })
-            .try_collect::<_, _, ArrayError>()?;
-        Ok(arrow_array::StructArray::from(struct_data_vector))
-=======
         Ok(arrow_array::StructArray::new(
             array.data_type().as_struct().try_into()?,
             array
@@ -828,7 +750,6 @@
                 .try_collect::<_, _, ArrayError>()?,
             Some(array.null_bitmap().into()),
         ))
->>>>>>> 2db9c8e3
     }
 }
 
