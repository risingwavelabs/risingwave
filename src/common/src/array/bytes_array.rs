// Copyright 2022 Singularity Data
//
// Licensed under the Apache License, Version 2.0 (the "License");
// you may not use this file except in compliance with the License.
// You may obtain a copy of the License at
//
// http://www.apache.org/licenses/LICENSE-2.0
//
// Unless required by applicable law or agreed to in writing, software
// distributed under the License is distributed on an "AS IS" BASIS,
// WITHOUT WARRANTIES OR CONDITIONS OF ANY KIND, either express or implied.
// See the License for the specific language governing permissions and
// limitations under the License.

use std::iter;
use std::mem::size_of;

use itertools::Itertools;
use risingwave_pb::common::buffer::CompressionType;
use risingwave_pb::common::Buffer;
use risingwave_pb::data::{Array as ProstArray, ArrayType};

use super::{Array, ArrayBuilder, ArrayMeta};
use crate::array::ArrayBuilderImpl;
use crate::buffer::{Bitmap, BitmapBuilder};

/// `BytesArray` is a collection of Rust `[u8]`s.
#[derive(Debug, Clone, PartialEq, Eq)]
pub struct BytesArray {
    offset: Vec<u32>,
    bitmap: Bitmap,
    data: Vec<u8>,
}

impl Array for BytesArray {
    type Builder = BytesArrayBuilder;
    type OwnedItem = Box<[u8]>;
    type RefItem<'a> = &'a [u8];

    unsafe fn raw_value_at_unchecked(&self, idx: usize) -> &[u8] {
        let begin = *self.offset.get_unchecked(idx) as usize;
        let end = *self.offset.get_unchecked(idx + 1) as usize;
        self.data.get_unchecked(begin..end)
    }

    fn len(&self) -> usize {
        self.offset.len() - 1
    }

    fn to_protobuf(&self) -> ProstArray {
        let offset_buffer = self
            .offset
            .iter()
            // length of offset is n + 1 while the length
            // of null_bitmap is n, chain iterator of null_bitmapƒ
            // with one single true here to push the end of offset
            // to offset_buffer
            .zip_eq(self.null_bitmap().iter().chain(iter::once(true)))
            .fold(
                Vec::<u8>::with_capacity(self.data.len() * size_of::<usize>()),
                |mut buffer, (offset, not_null)| {
                    // TODO: force convert usize to u64, frontend will treat this offset buffer as
                    // u64
                    if not_null {
                        let offset = *offset as u64;
                        buffer.extend_from_slice(&offset.to_be_bytes());
                    }
                    buffer
                },
            );

        let data_buffer = self.data.clone();

        let values = vec![
            Buffer {
                compression: CompressionType::None as i32,
                body: offset_buffer,
            },
            Buffer {
                compression: CompressionType::None as i32,
                body: data_buffer,
            },
        ];
        let null_bitmap = self.null_bitmap().to_protobuf();
        ProstArray {
            null_bitmap: Some(null_bitmap),
            values,
            array_type: ArrayType::Bytea as i32,
            struct_array_data: None,
            list_array_data: None,
        }
    }

    fn null_bitmap(&self) -> &Bitmap {
        &self.bitmap
    }

    fn into_null_bitmap(self) -> Bitmap {
        self.bitmap
    }

    fn set_bitmap(&mut self, bitmap: Bitmap) {
        self.bitmap = bitmap;
    }

    fn create_builder(&self, capacity: usize) -> ArrayBuilderImpl {
        let array_builder = BytesArrayBuilder::new(capacity);
        ArrayBuilderImpl::Bytea(array_builder)
    }
}

impl BytesArray {
<<<<<<< HEAD
    /// Retrieve the ownership of the single bytes value.
    ///
    /// Panics if there're multiple or no values.
    pub fn into_single_value(self) -> Option<Box<[u8]>> {
        assert_eq!(self.len(), 1);
        if !self.is_null(0) {
            Some(self.data.into_boxed_slice())
        } else {
            None
        }
    }

=======
    #[cfg(test)]
>>>>>>> 40048c9a
    pub(super) fn data(&self) -> &[u8] {
        &self.data
    }
}

impl<'a> FromIterator<Option<&'a [u8]>> for BytesArray {
    fn from_iter<I: IntoIterator<Item = Option<&'a [u8]>>>(iter: I) -> Self {
        let iter = iter.into_iter();
        let mut builder = <Self as Array>::Builder::new(iter.size_hint().0);
        for i in iter {
            builder.append(i);
        }
        builder.finish()
    }
}

impl<'a> FromIterator<&'a Option<&'a [u8]>> for BytesArray {
    fn from_iter<I: IntoIterator<Item = &'a Option<&'a [u8]>>>(iter: I) -> Self {
        iter.into_iter().cloned().collect()
    }
}

impl<'a> FromIterator<&'a [u8]> for BytesArray {
    fn from_iter<I: IntoIterator<Item = &'a [u8]>>(iter: I) -> Self {
        iter.into_iter().map(Some).collect()
    }
}

/// `BytesArrayBuilder` use `&[u8]` to build an `BytesArray`.
#[derive(Debug)]
pub struct BytesArrayBuilder {
    offset: Vec<u32>,
    bitmap: BitmapBuilder,
    data: Vec<u8>,
}

impl ArrayBuilder for BytesArrayBuilder {
    type ArrayType = BytesArray;

    fn with_meta(capacity: usize, _meta: ArrayMeta) -> Self {
        let mut offset = Vec::with_capacity(capacity + 1);
        offset.push(0);
        Self {
            offset,
            data: Vec::with_capacity(capacity),
            bitmap: BitmapBuilder::with_capacity(capacity),
        }
    }

    fn append_n<'a>(&'a mut self, n: usize, value: Option<&'a [u8]>) {
        match value {
            Some(x) => {
                self.bitmap.append_n(n, true);
                self.data.reserve(x.len() * n);
                self.offset.reserve(n);
                assert!(self.data.capacity() <= u32::MAX as usize);
                for _ in 0..n {
                    self.data.extend_from_slice(x);
                    self.offset.push(self.data.len() as u32);
                }
            }
            None => {
                self.bitmap.append_n(n, false);
                self.offset.reserve(n);
                for _ in 0..n {
                    self.offset.push(self.data.len() as u32);
                }
            }
        }
    }

    fn append_array(&mut self, other: &BytesArray) {
        for bit in other.bitmap.iter() {
            self.bitmap.append(bit);
        }
        self.data.extend_from_slice(&other.data);
        let start = *self.offset.last().unwrap();
        for other_offset in &other.offset[1..] {
            self.offset.push(*other_offset + start);
        }
    }

    fn pop(&mut self) -> Option<()> {
        if self.bitmap.pop().is_some() {
            self.offset.pop().unwrap();
            let end = self.offset.last().unwrap();
            self.data.truncate(*end as usize);
            Some(())
        } else {
            None
        }
    }

    fn finish(self) -> BytesArray {
        BytesArray {
            bitmap: (self.bitmap).finish(),
            data: self.data,
            offset: self.offset,
        }
    }
}

impl BytesArrayBuilder {
    pub fn writer(&mut self) -> BytesWriter<'_> {
        BytesWriter { builder: self }
    }

    /// `append_partial` will add a partial dirty data of the new record.
    /// The partial data will keep untracked until `finish_partial` was called.
    unsafe fn append_partial(&mut self, x: &[u8]) {
        self.data.extend_from_slice(x);
    }

    /// `finish_partial` will create a new record based on the current dirty data.
    /// `finish_partial` was safe even if we don't call `append_partial`, which is equivalent to
    /// appending an empty bytes.
    fn finish_partial(&mut self) {
        self.offset.push(self.data.len() as u32);
        self.bitmap.append(true);
    }

    /// Rollback the partial-written data by [`Self::append_partial`].
    ///
    /// This is a safe method, if no `append_partial` was called, then the call has no effect.
    fn rollback_partial(&mut self) {
        let &last_offset = self.offset.last().unwrap();
        assert!(last_offset <= self.data.len() as u32);
        self.data.truncate(last_offset as usize);
    }
}

pub struct BytesWriter<'a> {
    builder: &'a mut BytesArrayBuilder,
}

impl<'a> BytesWriter<'a> {
    /// `write_ref` will consume `BytesWriter` and pass the ownership of `builder` to `BytesGuard`.
    pub fn write_ref(self, value: &[u8]) {
        self.builder.append(Some(value));
    }

    /// `begin` will create a `PartialBytesWriter`, which allow multiple appendings to create a new
    /// record.
    pub fn begin(self) -> PartialBytesWriter<'a> {
        PartialBytesWriter {
            builder: self.builder,
        }
    }
}

pub struct PartialBytesWriter<'a> {
    builder: &'a mut BytesArrayBuilder,
}

impl<'a> PartialBytesWriter<'a> {
    /// `write_ref` will append partial dirty data to `builder`.
    /// `PartialBytesWriter::write_ref` is different from `BytesWriter::write_ref`
    /// in that it allows us to call it multiple times.
    pub fn write_ref(&mut self, value: &[u8]) {
        // SAFETY: We'll clean the dirty `builder` in the `drop`.
        unsafe { self.builder.append_partial(value) }
    }

    /// `finish` will be called while the entire record is written.
    /// Exactly one new record was appended and the `builder` can be safely used.
    pub fn finish(self) {
        self.builder.finish_partial();
    }
}

impl<'a> Drop for PartialBytesWriter<'a> {
    fn drop(&mut self) {
        // If `finish` is not called, we should rollback the data.
        self.builder.rollback_partial();
    }
}<|MERGE_RESOLUTION|>--- conflicted
+++ resolved
@@ -110,22 +110,6 @@
 }
 
 impl BytesArray {
-<<<<<<< HEAD
-    /// Retrieve the ownership of the single bytes value.
-    ///
-    /// Panics if there're multiple or no values.
-    pub fn into_single_value(self) -> Option<Box<[u8]>> {
-        assert_eq!(self.len(), 1);
-        if !self.is_null(0) {
-            Some(self.data.into_boxed_slice())
-        } else {
-            None
-        }
-    }
-
-=======
-    #[cfg(test)]
->>>>>>> 40048c9a
     pub(super) fn data(&self) -> &[u8] {
         &self.data
     }
