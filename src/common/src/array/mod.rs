--- conflicted
+++ resolved
@@ -285,18 +285,11 @@
 
 impl<A: Array> CompactableArray for A {
     fn compact(&self, visibility: &Bitmap, cardinality: usize) -> Self {
-<<<<<<< HEAD
         let mut builder = A::Builder::with_type(cardinality, self.data_type());
-        for (elem, visible) in self.iter().zip_eq_fast(visibility.iter()) {
-            if visible {
-                builder.append(elem);
-=======
-        let mut builder = A::Builder::with_meta(cardinality, self.array_meta());
         for idx in visibility.iter_ones() {
             // SAFETY(value_at_unchecked): the idx is always in bound.
             unsafe {
                 builder.append(self.value_at_unchecked(idx));
->>>>>>> a5542e3d
             }
         }
         builder.finish()
