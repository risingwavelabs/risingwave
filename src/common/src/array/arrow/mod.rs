// Copyright 2024 RisingWave Labs
//
// Licensed under the Apache License, Version 2.0 (the "License");
// you may not use this file except in compliance with the License.
// You may obtain a copy of the License at
//
// http://www.apache.org/licenses/LICENSE-2.0
//
// Unless required by applicable law or agreed to in writing, software
// distributed under the License is distributed on an "AS IS" BASIS,
// WITHOUT WARRANTIES OR CONDITIONS OF ANY KIND, either express or implied.
// See the License for the specific language governing permissions and
// limitations under the License.

// These mods imports arrow_impl.rs to provide FromArrow, ToArrow traits for corresponding arrow versions,
// and the default From/To implementations.
<<<<<<< HEAD
mod arrow_52;
=======
mod arrow_48;
>>>>>>> 840c37bd
mod arrow_53;
// These mods import mods above and may override some methods.
mod arrow_deltalake;
mod arrow_iceberg;
mod arrow_udf;

pub use arrow_deltalake::DeltaLakeConvert;
pub use arrow_iceberg::{IcebergArrowConvert, IcebergCreateTableArrowConvert};
pub use arrow_udf::UdfArrowConvert;
pub use reexport::*;
/// For other RisingWave crates, they can directly use arrow re-exported here, without adding
/// `arrow` dependencies in their `Cargo.toml`. And they don't need to care about the version.
mod reexport {
    pub use super::arrow_deltalake::{
        arrow_array as arrow_array_deltalake, arrow_buffer as arrow_buffer_deltalake,
        arrow_cast as arrow_cast_deltalake, arrow_schema as arrow_schema_deltalake,
        FromArrow as DeltaLakeFromArrow, ToArrow as DeltaLakeToArrow,
    };
    pub use super::arrow_iceberg::{
        arrow_array as arrow_array_iceberg, arrow_buffer as arrow_buffer_iceberg,
        arrow_cast as arrow_cast_iceberg, arrow_schema as arrow_schema_iceberg,
        FromArrow as IcebergFromArrow, ToArrow as IcebergToArrow,
    };
    pub use super::arrow_udf::{
        arrow_array as arrow_array_udf, arrow_buffer as arrow_buffer_udf,
        arrow_cast as arrow_cast_udf, arrow_schema as arrow_schema_udf, FromArrow as UdfFromArrow,
        ToArrow as UdfToArrow,
    };
}
use crate::types::Interval;

/// Arrow 52 changed the interval type from `i128` to `arrow_buffer::IntervalMonthDayNano`, so
/// we introduced this trait to customize the conversion in `arrow_impl.rs`.
/// We may delete this after all arrow versions are upgraded.
trait ArrowIntervalTypeTrait {
    fn to_interval(self) -> Interval;
    fn from_interval(value: Interval) -> Self;
}

impl ArrowIntervalTypeTrait for i128 {
    fn to_interval(self) -> Interval {
        // XXX: the arrow-rs decoding is incorrect
        // let (months, days, ns) = arrow_array::types::IntervalMonthDayNanoType::to_parts(value);
        let months = self as i32;
        let days = (self >> 32) as i32;
        let ns = (self >> 64) as i64;
        Interval::from_month_day_usec(months, days, ns / 1000)
    }

    fn from_interval(value: Interval) -> i128 {
        // XXX: the arrow-rs encoding is incorrect
        // arrow_array::types::IntervalMonthDayNanoType::make_value(
        //     self.months(),
        //     self.days(),
        //     // TODO: this may overflow and we need `try_into`
        //     self.usecs() * 1000,
        // )
        let m = value.months() as u128 & u32::MAX as u128;
        let d = (value.days() as u128 & u32::MAX as u128) << 32;
        let n = ((value.usecs() * 1000) as u128 & u64::MAX as u128) << 64;
        (m | d | n) as i128
    }
}<|MERGE_RESOLUTION|>--- conflicted
+++ resolved
@@ -14,11 +14,8 @@
 
 // These mods imports arrow_impl.rs to provide FromArrow, ToArrow traits for corresponding arrow versions,
 // and the default From/To implementations.
-<<<<<<< HEAD
+
 mod arrow_52;
-=======
-mod arrow_48;
->>>>>>> 840c37bd
 mod arrow_53;
 // These mods import mods above and may override some methods.
 mod arrow_deltalake;
