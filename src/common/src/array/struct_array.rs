--- conflicted
+++ resolved
@@ -111,7 +111,6 @@
         Ok(())
     }
 
-<<<<<<< HEAD
     fn pop(&mut self) -> Option<()> {
         if self.bitmap.pop().is_some() {
             for child in &mut self.children_array {
@@ -125,10 +124,7 @@
         }
     }
 
-    fn finish(self) -> ArrayResult<StructArray> {
-=======
     fn finish(self) -> StructArray {
->>>>>>> 812775fa
         let children = self
             .children_array
             .into_iter()
