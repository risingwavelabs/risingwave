// Copyright 2022 Singularity Data
//
// Licensed under the Apache License, Version 2.0 (the "License");
// you may not use this file except in compliance with the License.
// You may obtain a copy of the License at
//
// http://www.apache.org/licenses/LICENSE-2.0
//
// Unless required by applicable law or agreed to in writing, software
// distributed under the License is distributed on an "AS IS" BASIS,
// WITHOUT WARRANTIES OR CONDITIONS OF ANY KIND, either express or implied.
// See the License for the specific language governing permissions and
// limitations under the License.

use core::fmt;
use std::cmp::Ordering;
use std::fmt::{Debug, Display};
use std::hash::{Hash, Hasher};

use bytes::{Buf, BufMut};
use itertools::EitherOrBoth::{Both, Left, Right};
use itertools::Itertools;
use prost::Message;
use risingwave_pb::data::{
    Array as ProstArray, ArrayType as ProstArrayType, DataType as ProstDataType, ListArrayData,
};
use risingwave_pb::expr::ListValue as ProstListValue;
use serde::{Deserializer, Serializer};

use super::{
    Array, ArrayBuilder, ArrayBuilderImpl, ArrayImpl, ArrayIterator, ArrayMeta, ArrayResult,
    RowRef, NULL_VAL_FOR_HASH,
};
use crate::buffer::{Bitmap, BitmapBuilder};
use crate::types::{
    deserialize_datum_from, display_datum_ref, serialize_datum_ref_into, to_datum_ref, DataType,
    Datum, DatumRef, Scalar, ScalarImpl, ScalarRefImpl, ToOwnedDatum,
};

/// This is a naive implementation of list array.
/// We will eventually move to a more efficient flatten implementation.
#[derive(Debug)]
pub struct ListArrayBuilder {
    bitmap: BitmapBuilder,
    offsets: Vec<usize>,
    value: Box<ArrayBuilderImpl>,
    value_type: DataType,
    len: usize,
}

impl ArrayBuilder for ListArrayBuilder {
    type ArrayType = ListArray;

    #[cfg(not(test))]
    fn new(_capacity: usize) -> Self {
        panic!("Must use with_meta.")
    }

    #[cfg(test)]
    fn new(capacity: usize) -> Self {
        Self::with_meta(
            capacity,
            ArrayMeta::List {
                // Default datatype
                datatype: Box::new(DataType::Int16),
            },
        )
    }

    fn with_meta(capacity: usize, meta: ArrayMeta) -> Self {
        if let ArrayMeta::List { datatype } = meta {
            Self {
                bitmap: BitmapBuilder::with_capacity(capacity),
                offsets: vec![0],
                value: Box::new(datatype.create_array_builder(capacity)),
                value_type: *datatype,
                len: 0,
            }
        } else {
            panic!("must be ArrayMeta::List");
        }
    }

    fn append(&mut self, value: Option<ListRef<'_>>) -> ArrayResult<()> {
        match value {
            None => {
                self.bitmap.append(false);
                let last = *self.offsets.last().unwrap();
                self.offsets.push(last);
            }
            Some(v) => {
                self.bitmap.append(true);
                let last = *self.offsets.last().unwrap();
                let values_ref = v.values_ref();
                self.offsets.push(last + values_ref.len());
                for f in values_ref {
                    self.value.append_datum_ref(f)?;
                }
            }
        }
        self.len += 1;
        Ok(())
    }

    fn append_array(&mut self, other: &ListArray) -> ArrayResult<()> {
        self.bitmap.append_bitmap(&other.bitmap);
        let last = *self.offsets.last().unwrap();
        self.offsets
            .append(&mut other.offsets[1..].iter().map(|o| *o + last).collect());
        self.value.append_array(&other.value)?;
        self.len += other.len();
        Ok(())
    }

    fn finish(self) -> ArrayResult<ListArray> {
        Ok(ListArray {
            bitmap: self.bitmap.finish(),
            offsets: self.offsets,
            value: Box::new(self.value.finish()?),
            value_type: self.value_type,
            len: self.len,
        })
    }
}

impl ListArrayBuilder {
    pub fn append_row_ref(&mut self, row: RowRef) -> ArrayResult<()> {
        self.bitmap.append(true);
        let last = *self.offsets.last().unwrap();
        self.offsets.push(last + row.size());
        self.len += 1;
        row.values()
            .try_for_each(|v| self.value.append_datum_ref(v))
    }
}

/// This is a naive implementation of list array.
/// We will eventually move to a more efficient flatten implementation.
#[derive(Debug)]
pub struct ListArray {
    bitmap: Bitmap,
    offsets: Vec<usize>,
    value: Box<ArrayImpl>,
    value_type: DataType,
    len: usize,
}

impl Array for ListArray {
    type Builder = ListArrayBuilder;
    type Iter<'a> = ArrayIterator<'a, Self>;
    type OwnedItem = ListValue;
    type RefItem<'a> = ListRef<'a>;

    fn value_at(&self, idx: usize) -> Option<ListRef<'_>> {
        if !self.is_null(idx) {
            Some(ListRef::Indexed { arr: self, idx })
        } else {
            None
        }
    }

    unsafe fn value_at_unchecked(&self, idx: usize) -> Option<ListRef<'_>> {
        if !self.is_null_unchecked(idx) {
            Some(ListRef::Indexed { arr: self, idx })
        } else {
            None
        }
    }

    fn len(&self) -> usize {
        self.len
    }

    fn iter(&self) -> Self::Iter<'_> {
        ArrayIterator::new(self)
    }

    fn to_protobuf(&self) -> ProstArray {
        let value = self.value.to_protobuf();
        ProstArray {
            array_type: ProstArrayType::List as i32,
            struct_array_data: None,
            list_array_data: Some(Box::new(ListArrayData {
                offsets: self.offsets.iter().map(|u| *u as u32).collect(),
                value: Some(Box::new(value)),
                value_type: Some(self.value_type.to_protobuf()),
            })),
            null_bitmap: Some(self.bitmap.to_protobuf()),
            values: vec![],
        }
    }

    fn null_bitmap(&self) -> &Bitmap {
        &self.bitmap
    }

    fn into_null_bitmap(self) -> Bitmap {
        self.bitmap
    }

    fn set_bitmap(&mut self, bitmap: Bitmap) {
        self.bitmap = bitmap;
    }

    fn hash_at<H: std::hash::Hasher>(&self, idx: usize, state: &mut H) {
        if !self.is_null(idx) {
            self.value.hash_at(idx, state)
        } else {
            NULL_VAL_FOR_HASH.hash(state);
        }
    }

    fn create_builder(&self, capacity: usize) -> ArrayResult<super::ArrayBuilderImpl> {
        let array_builder = ListArrayBuilder::with_meta(
            capacity,
            ArrayMeta::List {
                datatype: Box::new(self.value_type.clone()),
            },
        );
        Ok(ArrayBuilderImpl::List(array_builder))
    }

    fn array_meta(&self) -> ArrayMeta {
        ArrayMeta::List {
            datatype: Box::new(self.value_type.clone()),
        }
    }
}

impl ListArray {
    pub fn from_protobuf(array: &ProstArray) -> ArrayResult<ArrayImpl> {
        ensure!(
            array.values.is_empty(),
            "Must have no buffer in a list array"
        );
        let bitmap: Bitmap = array.get_null_bitmap()?.into();
        let cardinality = bitmap.len();
        let array_data = array.get_list_array_data()?.to_owned();
        let value = ArrayImpl::from_protobuf(array_data.value.as_ref().unwrap(), cardinality)?;
        let arr = ListArray {
            bitmap,
            offsets: array_data.offsets.iter().map(|u| *u as usize).collect(),
            value: Box::new(value),
            value_type: DataType::from(&array_data.value_type.unwrap()),
            len: cardinality,
        };
        Ok(arr.into())
    }

    // Used for testing purposes
    pub fn from_slices(
        null_bitmap: &[bool],
        values: Vec<Option<ArrayImpl>>,
        value_type: DataType,
    ) -> ArrayResult<ListArray> {
        let cardinality = null_bitmap.len();
        let bitmap = Bitmap::from_iter(null_bitmap.to_vec());
        let mut offsets = vec![0];
        let mut values = values.into_iter().peekable();
        let mut builderimpl = values.peek().unwrap().as_ref().unwrap().create_builder(0)?;
        values.try_for_each(|i| match i {
            Some(a) => {
                offsets.push(a.len());
                builderimpl.append_array(&a)
            }
            None => {
                offsets.push(0);
                Ok(())
            }
        })?;
        offsets.iter_mut().fold(0, |acc, x| {
            *x += acc;
            *x
        });
        Ok(ListArray {
            bitmap,
            offsets,
            value: Box::new(builderimpl.finish()?),
            value_type,
            len: cardinality,
        })
    }

    #[cfg(test)]
    pub fn values_vec(&self) -> Vec<Option<ListValue>> {
        use crate::types::ScalarRef;

        self.iter()
            .map(|v| v.map(|s| s.to_owned_scalar()))
            .collect_vec()
    }
}

#[derive(Clone, Debug, Eq, Default, PartialEq, Hash)]
pub struct ListValue {
    values: Box<[Datum]>,
}

impl fmt::Display for ListValue {
    fn fmt(&self, f: &mut fmt::Formatter<'_>) -> fmt::Result {
        // Example of ListValue display: ARRAY[1, 2]
        write!(
            f,
            "ARRAY[{}]",
            self.values.iter().map(|v| v.as_ref().unwrap()).format(", ")
        )
    }
}

impl PartialOrd for ListValue {
    fn partial_cmp(&self, other: &Self) -> Option<Ordering> {
        self.as_scalar_ref().partial_cmp(&other.as_scalar_ref())
    }
}

impl Ord for ListValue {
    fn cmp(&self, other: &Self) -> Ordering {
        self.partial_cmp(other).unwrap()
    }
}

impl ListValue {
    pub fn new(values: Vec<Datum>) -> Self {
        Self {
            values: values.into_boxed_slice(),
        }
    }

    pub fn values(&self) -> &[Datum] {
        &self.values
    }

    pub fn to_protobuf_owned(&self) -> Vec<u8> {
        self.as_scalar_ref().to_protobuf_owned()
    }

    pub fn from_protobuf_bytes(data_type: ProstDataType, b: &Vec<u8>) -> ArrayResult<Self> {
        let list_value: ProstListValue = Message::decode(b.as_slice())?;
        let d = &data_type.field_type[0];
        let fields: Vec<Datum> = list_value
            .fields
            .iter()
            .map(|b| {
                if b.is_empty() {
                    Ok(None)
                } else {
                    Ok(Some(ScalarImpl::bytes_to_scalar(b, d)?))
                }
            })
            .collect::<ArrayResult<Vec<Datum>>>()?;
        Ok(ListValue::new(fields))
    }

    pub fn deserialize(
        datatype: &DataType,
        deserializer: &mut memcomparable::Deserializer<impl Buf>,
    ) -> memcomparable::Result<Self> {
        // This is a bit dirty, but idk how to correctly deserialize bytes in memcomparable
        // format without this...
        struct Visitor<'a>(&'a DataType);
        impl<'a> serde::de::Visitor<'a> for Visitor<'a> {
            type Value = Vec<u8>;

            fn expecting(&self, formatter: &mut std::fmt::Formatter) -> std::fmt::Result {
                write!(formatter, "a list of {}", self.0)
            }

            fn visit_byte_buf<E>(self, v: Vec<u8>) -> Result<Self::Value, E>
            where
                E: serde::de::Error,
            {
                Ok(v)
            }
        }
        let visitor = Visitor(datatype);
        let bytes = deserializer.deserialize_byte_buf(visitor)?;
        let mut inner_deserializer = memcomparable::Deserializer::new(bytes.as_slice());
        let mut values = Vec::new();
        while inner_deserializer.has_remaining() {
            values.push(deserialize_datum_from(datatype, &mut inner_deserializer)?)
        }
        Ok(Self::new(values))
    }
}

#[derive(Copy, Clone)]
pub enum ListRef<'a> {
    Indexed { arr: &'a ListArray, idx: usize },
    ValueRef { val: &'a ListValue },
}

macro_rules! iter_elems_ref {
    ($self:ident, $it:ident, { $($body:tt)* }) => {
        match $self {
            ListRef::Indexed { arr, idx } => {
                let $it = (arr.offsets[*idx]..arr.offsets[*idx + 1]).map(|o| arr.value.value_at(o));
                $($body)*
            }
            ListRef::ValueRef { val } => {
                let $it = val.values.iter().map(to_datum_ref);
                $($body)*
            }
        }
    };
}

macro_rules! iter_elems {
    ($self:ident, $it:ident, { $($body:tt)* }) => {
        match $self {
            ListRef::Indexed { arr, idx } => {
<<<<<<< HEAD
                let $it = (arr.offsets[*idx]..arr.offsets[*idx + 1]).map(|o| arr.value.value_at(o).clone().to_owned_datum());
=======
                let $it = (arr.offsets[*idx]..arr.offsets[*idx + 1]).map(|o| arr.value.value_at(o).to_owned_datum());
>>>>>>> a292caf7
                $($body)*
            }
            ListRef::ValueRef { val } => {
                let $it = val.values.iter();
                $($body)*
            }
        }
    };
}

impl<'a> ListRef<'a> {
    pub fn flatten(&self) -> Vec<DatumRef<'a>> {
        iter_elems_ref!(self, it, {
            it.flat_map(|datum_ref| {
                if let Some(ScalarRefImpl::List(list_ref)) = datum_ref {
                    list_ref.flatten()
                } else {
                    vec![datum_ref]
                }
                .into_iter()
            })
            .collect()
        })
    }

    pub fn values_ref(&self) -> Vec<DatumRef<'a>> {
        iter_elems_ref!(self, it, { it.collect() })
    }

    pub fn value_at(&self, index: usize) -> ArrayResult<DatumRef<'a>> {
        match self {
            ListRef::Indexed { arr, .. } => {
                if index <= arr.value.len() {
                    Ok(arr.value.value_at(index - 1))
                } else {
                    Ok(None)
                }
            }
            ListRef::ValueRef { val } => {
                if let Some(datum) = val.values().iter().nth(index - 1) {
                    Ok(to_datum_ref(datum))
                } else {
                    Ok(None)
                }
            }
        }
    }

    pub fn to_protobuf_owned(&self) -> Vec<u8> {
        let elems = iter_elems!(self, it, {
            it.map(|f| match f {
                None => {
                    vec![]
                }
                Some(s) => s.to_protobuf(),
            })
            .collect_vec()
        });
        ProstListValue { fields: elems }.encode_to_vec()
    }

    pub fn serialize(
        &self,
        serializer: &mut memcomparable::Serializer<impl BufMut>,
    ) -> memcomparable::Result<()> {
        let mut inner_serializer = memcomparable::Serializer::new(vec![]);
        iter_elems_ref!(self, it, {
            for datum_ref in it {
                serialize_datum_ref_into(&datum_ref, &mut inner_serializer)?
            }
        });
        serializer.serialize_bytes(&inner_serializer.into_inner())
    }
}

impl Hash for ListRef<'_> {
    fn hash<H: Hasher>(&self, state: &mut H) {
        match self {
            ListRef::Indexed { arr, idx } => arr.hash_at(*idx, state),
            ListRef::ValueRef { val } => val.hash(state),
        }
    }
}

impl PartialEq for ListRef<'_> {
    fn eq(&self, other: &Self) -> bool {
        self.values_ref().eq(&other.values_ref())
    }
}

impl PartialOrd for ListRef<'_> {
    fn partial_cmp(&self, other: &Self) -> Option<Ordering> {
        let l = self.values_ref();
        let r = other.values_ref();
        let it = l.iter().zip_longest(r.iter()).find_map(|e| match e {
            Both(ls, rs) => {
                let ord = cmp_list_value(ls, rs);
                if let Ordering::Equal = ord {
                    None
                } else {
                    Some(ord)
                }
            }
            Left(_) => Some(Ordering::Greater),
            Right(_) => Some(Ordering::Less),
        });
        it.or(Some(Ordering::Equal))
    }
}

fn cmp_list_value(l: &Option<ScalarRefImpl>, r: &Option<ScalarRefImpl>) -> Ordering {
    match (l, r) {
        // Comparability check was performed by frontend beforehand.
        (Some(sl), Some(sr)) => sl.partial_cmp(sr).unwrap(),
        // Nulls are larger than everything, ARRAY[1, null] > ARRAY[1, 2] for example.
        (Some(_), None) => Ordering::Less,
        (None, Some(_)) => Ordering::Greater,
        (None, None) => Ordering::Equal,
    }
}

impl Debug for ListRef<'_> {
    fn fmt(&self, f: &mut fmt::Formatter<'_>) -> fmt::Result {
        iter_elems_ref!(self, it, {
            for v in it {
                v.fmt(f)?;
            }
            Ok(())
        })
    }
}

impl Display for ListRef<'_> {
    // This function will be invoked when pgwire prints a list value in string.
    fn fmt(&self, f: &mut fmt::Formatter<'_>) -> fmt::Result {
        iter_elems_ref!(self, it, {
            write!(f, "{{{}}}", it.map(display_datum_ref).join(","))
        })
    }
}

impl Eq for ListRef<'_> {}

impl Ord for ListRef<'_> {
    fn cmp(&self, other: &Self) -> Ordering {
        // The order between two lists is deterministic.
        self.partial_cmp(other).unwrap()
    }
}

#[cfg(test)]
mod tests {
    use more_asserts::{assert_gt, assert_lt};

    use super::*;
    use crate::{array, empty_array, try_match_expand};

    #[test]
    fn test_list_with_values() {
        use crate::array::*;
        let arr = ListArray::from_slices(
            &[true, false, true, true],
            vec![
                Some(array! { I32Array, [Some(12), Some(-7), Some(25)] }.into()),
                None,
                Some(array! { I32Array, [Some(0), Some(-127), Some(127), Some(50)] }.into()),
                Some(empty_array! { I32Array }.into()),
            ],
            DataType::Int32,
        )
        .unwrap();
        let actual = ListArray::from_protobuf(&arr.to_protobuf()).unwrap();
        let tmp = ArrayImpl::List(arr);
        assert_eq!(tmp, actual);

        let arr = try_match_expand!(actual, ArrayImpl::List).unwrap();
        let list_values = arr.values_vec();
        assert_eq!(
            list_values,
            vec![
                Some(ListValue::new(vec![
                    Some(ScalarImpl::Int32(12)),
                    Some(ScalarImpl::Int32(-7)),
                    Some(ScalarImpl::Int32(25)),
                ])),
                None,
                Some(ListValue::new(vec![
                    Some(ScalarImpl::Int32(0)),
                    Some(ScalarImpl::Int32(-127)),
                    Some(ScalarImpl::Int32(127)),
                    Some(ScalarImpl::Int32(50)),
                ])),
                Some(ListValue::new(vec![])),
            ]
        );

        let mut builder = ListArrayBuilder::with_meta(
            4,
            ArrayMeta::List {
                datatype: Box::new(DataType::Int32),
            },
        );
        list_values.iter().for_each(|v| {
            builder
                .append(v.as_ref().map(|s| s.as_scalar_ref()))
                .unwrap()
        });
        let arr = builder.finish().unwrap();
        assert_eq!(arr.values_vec(), list_values);

        let part1 = ListArray::from_slices(
            &[true, false],
            vec![
                Some(array! { I32Array, [Some(12), Some(-7), Some(25)] }.into()),
                None,
            ],
            DataType::Int32,
        )
        .unwrap();

        let part2 = ListArray::from_slices(
            &[true, true],
            vec![
                Some(array! { I32Array, [Some(0), Some(-127), Some(127), Some(50)] }.into()),
                Some(empty_array! { I32Array }.into()),
            ],
            DataType::Int32,
        )
        .unwrap();

        let mut builder = ListArrayBuilder::with_meta(
            4,
            ArrayMeta::List {
                datatype: Box::new(DataType::Int32),
            },
        );
        builder.append_array(&part1).unwrap();
        builder.append_array(&part2).unwrap();

        assert_eq!(arr.values_vec(), builder.finish().unwrap().values_vec());
    }

    // Ensure `create_builder` exactly copies the same metadata.
    #[test]
    fn test_list_create_builder() {
        use crate::array::*;
        let arr = ListArray::from_slices(
            &[true],
            vec![Some(
                array! { F32Array, [Some(2.0), Some(42.0), Some(1.0)] }.into(),
            )],
            DataType::Float32,
        )
        .unwrap();
        let builder = arr.create_builder(0).unwrap();
        let arr2 = try_match_expand!(builder.finish().unwrap(), ArrayImpl::List).unwrap();
        assert_eq!(arr.array_meta(), arr2.array_meta());
    }

    #[test]
    fn test_list_nested_layout() {
        use crate::array::*;

        let listarray1 = ListArray::from_slices(
            &[true, true],
            vec![
                Some(array! { I32Array, [Some(1), Some(2)] }.into()),
                Some(array! { I32Array, [Some(3), Some(4)] }.into()),
            ],
            DataType::Int32,
        )
        .unwrap();

        let listarray2 = ListArray::from_slices(
            &[true, false, true],
            vec![
                Some(array! { I32Array, [Some(5), Some(6), Some(7)] }.into()),
                None,
                Some(array! { I32Array, [Some(8)] }.into()),
            ],
            DataType::Int32,
        )
        .unwrap();

        let listarray3 = ListArray::from_slices(
            &[true],
            vec![Some(array! { I32Array, [Some(9), Some(10)] }.into())],
            DataType::Int32,
        )
        .unwrap();

        let nestarray = ListArray::from_slices(
            &[true, true, true],
            vec![
                Some(listarray1.into()),
                Some(listarray2.into()),
                Some(listarray3.into()),
            ],
            DataType::List {
                datatype: Box::new(DataType::Int32),
            },
        )
        .unwrap();
        let actual = ListArray::from_protobuf(&nestarray.to_protobuf()).unwrap();
        assert_eq!(ArrayImpl::List(nestarray), actual);

        let nestarray = try_match_expand!(actual, ArrayImpl::List).unwrap();
        let nested_list_values = nestarray.values_vec();
        assert_eq!(
            nested_list_values,
            vec![
                Some(ListValue::new(vec![
                    Some(ScalarImpl::List(ListValue::new(vec![
                        Some(ScalarImpl::Int32(1)),
                        Some(ScalarImpl::Int32(2)),
                    ]))),
                    Some(ScalarImpl::List(ListValue::new(vec![
                        Some(ScalarImpl::Int32(3)),
                        Some(ScalarImpl::Int32(4)),
                    ]))),
                ])),
                Some(ListValue::new(vec![
                    Some(ScalarImpl::List(ListValue::new(vec![
                        Some(ScalarImpl::Int32(5)),
                        Some(ScalarImpl::Int32(6)),
                        Some(ScalarImpl::Int32(7)),
                    ]))),
                    None,
                    Some(ScalarImpl::List(ListValue::new(vec![Some(
                        ScalarImpl::Int32(8)
                    ),]))),
                ])),
                Some(ListValue::new(vec![Some(ScalarImpl::List(
                    ListValue::new(vec![
                        Some(ScalarImpl::Int32(9)),
                        Some(ScalarImpl::Int32(10)),
                    ])
                )),])),
            ]
        );

        let mut builder = ListArrayBuilder::with_meta(
            3,
            ArrayMeta::List {
                datatype: Box::new(DataType::List {
                    datatype: Box::new(DataType::Int32),
                }),
            },
        );
        nested_list_values.iter().for_each(|v| {
            builder
                .append(v.as_ref().map(|s| s.as_scalar_ref()))
                .unwrap()
        });
        let nestarray = builder.finish().unwrap();
        assert_eq!(nestarray.values_vec(), nested_list_values);
    }

    #[test]
    fn test_list_value_cmp() {
        // ARRAY[1, 1] < ARRAY[1, 2, 1]
        assert_lt!(
            ListValue::new(vec![Some(1.into()), Some(1.into())]),
            ListValue::new(vec![Some(1.into()), Some(2.into()), Some(1.into())]),
        );
        // ARRAY[1, 2] < ARRAY[1, 2, 1]
        assert_lt!(
            ListValue::new(vec![Some(1.into()), Some(2.into())]),
            ListValue::new(vec![Some(1.into()), Some(2.into()), Some(1.into())]),
        );
        // ARRAY[1, 3] > ARRAY[1, 2, 1]
        assert_gt!(
            ListValue::new(vec![Some(1.into()), Some(3.into())]),
            ListValue::new(vec![Some(1.into()), Some(2.into()), Some(1.into())]),
        );
        // null > 1
        assert_eq!(
            cmp_list_value(&None, &Some(ScalarRefImpl::Int32(1))),
            Ordering::Greater
        );
        // ARRAY[1, 2, null] > ARRAY[1, 2, 1]
        assert_gt!(
            ListValue::new(vec![Some(1.into()), Some(2.into()), None]),
            ListValue::new(vec![Some(1.into()), Some(2.into()), Some(1.into())]),
        );
        // Null value in first ARRAY results into a Greater ordering regardless of the smaller ARRAY
        // length. ARRAY[1, null] > ARRAY[1, 2, 3]
        assert_gt!(
            ListValue::new(vec![Some(1.into()), None]),
            ListValue::new(vec![Some(1.into()), Some(2.into()), Some(3.into())]),
        );
        // ARRAY[1, null] == ARRAY[1, null]
        assert_eq!(
            ListValue::new(vec![Some(1.into()), None]),
            ListValue::new(vec![Some(1.into()), None]),
        );
    }

    #[test]
    fn test_list_ref_display() {
        let v = ListValue::new(vec![Some(1.into()), None]);
        let r = ListRef::ValueRef { val: &v };
        assert_eq!("{1,NULL}".to_string(), format!("{}", r));
    }

    #[test]
    fn test_to_protobuf_owned() {
        use crate::array::*;
        let arr = ListArray::from_slices(
            &[true, true],
            vec![
                Some(array! { I32Array, [Some(1), Some(2)] }.into()),
                Some(array! { I32Array, [Some(3), Some(4)] }.into()),
            ],
            DataType::Int32,
        )
        .unwrap();
        let list_ref = arr.value_at(0).unwrap();
        let output = list_ref.to_protobuf_owned();
        let expect = ListValue::new(vec![
            Some(1i32.to_scalar_value()),
            Some(2i32.to_scalar_value()),
        ])
        .to_protobuf_owned();
        assert_eq!(output, expect);

        let list_ref = arr.value_at(1).unwrap();
        let output = list_ref.to_protobuf_owned();
        let expect = ListValue::new(vec![
            Some(3i32.to_scalar_value()),
            Some(4i32.to_scalar_value()),
        ])
        .to_protobuf_owned();
        assert_eq!(output, expect);
    }

    #[test]
    fn test_serialize_deserialize() {
        let value = ListValue::new(vec![
            Some("abcd".to_string().to_scalar_value()),
            Some("".to_string().to_scalar_value()),
            None,
            Some("a".to_string().to_scalar_value()),
        ]);
        let list_ref = ListRef::ValueRef { val: &value };
        let mut serializer = memcomparable::Serializer::new(vec![]);
        serializer.set_reverse(true);
        list_ref.serialize(&mut serializer).unwrap();
        let buf = serializer.into_inner();
        let mut deserializer = memcomparable::Deserializer::new(&buf[..]);
        deserializer.set_reverse(true);
        assert_eq!(
            ListValue::deserialize(&DataType::Varchar, &mut deserializer).unwrap(),
            value
        );

        let mut builder = ListArrayBuilder::with_meta(
            0,
            ArrayMeta::List {
                datatype: Box::new(DataType::Varchar),
            },
        );
        builder.append(Some(list_ref)).unwrap();
        let array = builder.finish().unwrap();
        let list_ref = array.value_at(0).unwrap();
        let mut serializer = memcomparable::Serializer::new(vec![]);
        list_ref.serialize(&mut serializer).unwrap();
        let buf = serializer.into_inner();
        let mut deserializer = memcomparable::Deserializer::new(&buf[..]);
        assert_eq!(
            ListValue::deserialize(&DataType::Varchar, &mut deserializer).unwrap(),
            value
        );
    }

    #[test]
    fn test_memcomparable() {
        let cases = [
            (
                ListValue::new(vec![
                    Some(123.to_scalar_value()),
                    Some(456.to_scalar_value()),
                ]),
                ListValue::new(vec![
                    Some(123.to_scalar_value()),
                    Some(789.to_scalar_value()),
                ]),
                DataType::Int32,
                Ordering::Less,
            ),
            (
                ListValue::new(vec![
                    Some(123.to_scalar_value()),
                    Some(456.to_scalar_value()),
                ]),
                ListValue::new(vec![Some(123.to_scalar_value())]),
                DataType::Int32,
                Ordering::Greater,
            ),
            (
                ListValue::new(vec![None, Some("".to_string().to_scalar_value())]),
                ListValue::new(vec![None, None]),
                DataType::Varchar,
                Ordering::Less,
            ),
            (
                ListValue::new(vec![Some(2.to_scalar_value())]),
                ListValue::new(vec![
                    Some(1.to_scalar_value()),
                    None,
                    Some(3.to_scalar_value()),
                ]),
                DataType::Int32,
                Ordering::Greater,
            ),
        ];

        for (lhs, rhs, datatype, order) in cases {
            let lhs_serialized = {
                let mut serializer = memcomparable::Serializer::new(vec![]);
                ListRef::ValueRef { val: &lhs }
                    .serialize(&mut serializer)
                    .unwrap();
                serializer.into_inner()
            };
            let rhs_serialized = {
                let mut serializer = memcomparable::Serializer::new(vec![]);
                ListRef::ValueRef { val: &rhs }
                    .serialize(&mut serializer)
                    .unwrap();
                serializer.into_inner()
            };
            assert_eq!(lhs_serialized.cmp(&rhs_serialized), order);

            let mut builder = ListArrayBuilder::with_meta(
                0,
                ArrayMeta::List {
                    datatype: Box::new(datatype),
                },
            );
            builder
                .append(Some(ListRef::ValueRef { val: &lhs }))
                .unwrap();
            builder
                .append(Some(ListRef::ValueRef { val: &rhs }))
                .unwrap();
            let array = builder.finish().unwrap();
            let lhs_serialized = {
                let mut serializer = memcomparable::Serializer::new(vec![]);
                array
                    .value_at(0)
                    .unwrap()
                    .serialize(&mut serializer)
                    .unwrap();
                serializer.into_inner()
            };
            let rhs_serialized = {
                let mut serializer = memcomparable::Serializer::new(vec![]);
                array
                    .value_at(1)
                    .unwrap()
                    .serialize(&mut serializer)
                    .unwrap();
                serializer.into_inner()
            };
            assert_eq!(lhs_serialized.cmp(&rhs_serialized), order);
        }
    }
}<|MERGE_RESOLUTION|>--- conflicted
+++ resolved
@@ -408,11 +408,7 @@
     ($self:ident, $it:ident, { $($body:tt)* }) => {
         match $self {
             ListRef::Indexed { arr, idx } => {
-<<<<<<< HEAD
-                let $it = (arr.offsets[*idx]..arr.offsets[*idx + 1]).map(|o| arr.value.value_at(o).clone().to_owned_datum());
-=======
                 let $it = (arr.offsets[*idx]..arr.offsets[*idx + 1]).map(|o| arr.value.value_at(o).to_owned_datum());
->>>>>>> a292caf7
                 $($body)*
             }
             ListRef::ValueRef { val } => {
