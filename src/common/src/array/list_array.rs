--- conflicted
+++ resolved
@@ -112,7 +112,6 @@
         Ok(())
     }
 
-<<<<<<< HEAD
     fn pop(&mut self) -> Option<()> {
         if self.bitmap.pop().is_some() {
             let start = self.offsets.pop().unwrap();
@@ -127,12 +126,8 @@
         }
     }
 
-    fn finish(self) -> ArrayResult<ListArray> {
-        Ok(ListArray {
-=======
     fn finish(self) -> ListArray {
         ListArray {
->>>>>>> 812775fa
             bitmap: self.bitmap.finish(),
             offsets: self.offsets,
             value: Box::new(self.value.finish()),
