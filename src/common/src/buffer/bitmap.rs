--- conflicted
+++ resolved
@@ -173,15 +173,6 @@
 /// An immutable bitmap. Use [`BitmapBuilder`] to build it.
 #[derive(Clone, PartialEq, Eq)]
 pub struct Bitmap {
-<<<<<<< HEAD
-    /// The useful bits in the bitmap. The total number of bits will usually
-    /// be larger than the useful bits due to byte-padding.
-    num_bits: usize,
-    /// The number of high bits in the bitmap.
-    num_high_bits: usize,
-    /// The bitmap array.
-    bits: Bytes,
-=======
     // The useful bits in the bitmap. The total number of bits will usually
     // be larger than the useful bits due to byte-padding.
     num_bits: usize,
@@ -190,31 +181,18 @@
     count_ones: usize,
 
     bits: Box<[usize]>,
->>>>>>> 40048c9a
 }
 
 impl std::fmt::Debug for Bitmap {
     fn fmt(&self, f: &mut std::fmt::Formatter<'_>) -> std::fmt::Result {
         for data in self.iter() {
-<<<<<<< HEAD
             write!(f, "{}", data as u8)?;
-=======
-            write!(f, "{}", if data { '1' } else { '0' })?;
->>>>>>> 40048c9a
         }
         Ok(())
     }
 }
 
 impl Bitmap {
-<<<<<<< HEAD
-    pub fn all_high_bits(num_bits: usize) -> Self {
-        let len = Self::num_bytes(num_bits);
-        let mut bits = vec![0xff; len];
-        if num_bits % 8 != 0 {
-            // make tailing zeros
-            bits[len - 1] &= (1 << (num_bits % 8)) - 1;
-=======
     /// Creates a new bitmap with all bits set to 0.
     pub fn zeros(len: usize) -> Self {
         BitmapBuilder::zeroed(len).finish()
@@ -226,7 +204,6 @@
         let mut bits = vec![usize::MAX; len];
         if num_bits % BITS != 0 {
             bits[len - 1] &= (1 << (num_bits % BITS)) - 1;
->>>>>>> 40048c9a
         }
         Self {
             bits: bits.into(),
@@ -566,12 +543,6 @@
         let last_byte_num_bits = buf.body[0];
         let num_bits = ((buf.body.len() - 1) * 8) - ((8 - last_byte_num_bits) % 8) as usize;
 
-<<<<<<< HEAD
-        Self::from_bytes_with_num_bits(bits, num_bits)
-    }
-}
-
-=======
         let mut bitmap = Self::from_bytes(&buf.body[1..]);
         bitmap.num_bits = num_bits;
         bitmap
@@ -579,7 +550,6 @@
 }
 
 /// Bitmap iterator.
->>>>>>> 40048c9a
 pub struct BitmapIter<'a> {
     bits: &'a [usize],
     idx: usize,
