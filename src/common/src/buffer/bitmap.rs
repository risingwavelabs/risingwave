--- conflicted
+++ resolved
@@ -276,13 +276,13 @@
         }
     }
 
-<<<<<<< HEAD
     pub fn iter_pos(&self) -> impl Iterator<Item = usize> + '_ {
         self.iter()
             .enumerate()
             .filter(|(_, bit)| *bit)
             .map(|(pos, _)| pos)
-=======
+    }
+
     /// Performs bitwise saturate subtract on two equal-length bitmaps.
     ///
     /// For example, lhs = [01110] and rhs = [00111], then
@@ -304,7 +304,6 @@
             self.iter().map(|x| x as usize).sum::<usize>(),
             self.num_high_bits
         )
->>>>>>> cdda7219
     }
 }
 
