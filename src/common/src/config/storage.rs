// Copyright 2025 RisingWave Labs
//
// Licensed under the Apache License, Version 2.0 (the "License");
// you may not use this file except in compliance with the License.
// You may obtain a copy of the License at
//
//     http://www.apache.org/licenses/LICENSE-2.0
//
// Unless required by applicable law or agreed to in writing, software
// distributed under the License is distributed on an "AS IS" BASIS,
// WITHOUT WARRANTIES OR CONDITIONS OF ANY KIND, either express or implied.
// See the License for the specific language governing permissions and
// limitations under the License.

use foyer::{
    Compression, LfuConfig, LruConfig, RecoverMode, RuntimeOptions, S3FifoConfig, Throttle,
};

use super::*;

/// The section `[storage]` in `risingwave.toml`.
#[derive(Clone, Debug, Serialize, Deserialize, DefaultFromSerde, ConfigDoc)]
pub struct StorageConfig {
    /// parallelism while syncing share buffers into L0 SST. Should NOT be 0.
    #[serde(default = "default::storage::share_buffers_sync_parallelism")]
    pub share_buffers_sync_parallelism: u32,

    /// Worker threads number of dedicated tokio runtime for share buffer compaction. 0 means use
    /// tokio's default value (number of CPU core).
    #[serde(default = "default::storage::share_buffer_compaction_worker_threads_number")]
    pub share_buffer_compaction_worker_threads_number: u32,

    /// Configure the maximum shared buffer size in MB explicitly. Writes attempting to exceed the capacity
    /// will stall until there is enough space. The overridden value will only be effective if:
    /// 1. `block_cache_capacity_mb` and `meta_cache_capacity_mb` are also configured explicitly.
    /// 2. `block_cache_capacity_mb` + `meta_cache_capacity_mb` + `meta_cache_capacity_mb` doesn't exceed 0.3 * non-reserved memory.
    #[serde(default)]
    pub shared_buffer_capacity_mb: Option<usize>,

    /// The shared buffer will start flushing data to object when the ratio of memory usage to the
    /// shared buffer capacity exceed such ratio.
    #[serde(default = "default::storage::shared_buffer_flush_ratio")]
    pub shared_buffer_flush_ratio: f32,

    /// The minimum total flush size of shared buffer spill. When a shared buffer spilled is trigger,
    /// the total flush size across multiple epochs should be at least higher than this size.
    #[serde(default = "default::storage::shared_buffer_min_batch_flush_size_mb")]
    pub shared_buffer_min_batch_flush_size_mb: usize,

    /// The threshold for the number of immutable memtables to merge to a new imm.
    #[serde(default = "default::storage::imm_merge_threshold")]
    #[deprecated]
    pub imm_merge_threshold: usize,

    /// Whether to enable write conflict detection
    #[serde(default = "default::storage::write_conflict_detection_enabled")]
    pub write_conflict_detection_enabled: bool,

    #[serde(default)]
    #[config_doc(nested)]
    pub cache: CacheConfig,

    /// DEPRECATED: This config will be deprecated in the future version, use `storage.cache.block_cache_capacity_mb` instead.
    #[serde(default)]
    pub block_cache_capacity_mb: Option<usize>,

    /// DEPRECATED: This config will be deprecated in the future version, use `storage.cache.meta_cache_capacity_mb` instead.
    #[serde(default)]
    pub meta_cache_capacity_mb: Option<usize>,

    /// DEPRECATED: This config will be deprecated in the future version, use `storage.cache.block_cache_eviction.high_priority_ratio_in_percent` with `storage.cache.block_cache_eviction.algorithm = "Lru"` instead.
    #[serde(default)]
    pub high_priority_ratio_in_percent: Option<usize>,

    /// max memory usage for large query
    #[serde(default)]
    pub prefetch_buffer_capacity_mb: Option<usize>,

    #[serde(default = "default::storage::max_cached_recent_versions_number")]
    pub max_cached_recent_versions_number: usize,

    /// max prefetch block number
    #[serde(default = "default::storage::max_prefetch_block_number")]
    pub max_prefetch_block_number: usize,

    #[serde(default = "default::storage::disable_remote_compactor")]
    pub disable_remote_compactor: bool,

    /// Number of tasks shared buffer can upload in parallel.
    #[serde(default = "default::storage::share_buffer_upload_concurrency")]
    pub share_buffer_upload_concurrency: usize,

    #[serde(default)]
    pub compactor_memory_limit_mb: Option<usize>,

    /// Compactor calculates the maximum number of tasks that can be executed on the node based on
    /// `worker_num` and `compactor_max_task_multiplier`.
    /// `max_pull_task_count` = `worker_num` * `compactor_max_task_multiplier`
    #[serde(default = "default::storage::compactor_max_task_multiplier")]
    pub compactor_max_task_multiplier: f32,

    /// The percentage of memory available when compactor is deployed separately.
    /// `non_reserved_memory_bytes` = `system_memory_available_bytes` * `compactor_memory_available_proportion`
    #[serde(default = "default::storage::compactor_memory_available_proportion")]
    pub compactor_memory_available_proportion: f64,

    /// Number of SST ids fetched from meta per RPC
    #[serde(default = "default::storage::sstable_id_remote_fetch_number")]
    pub sstable_id_remote_fetch_number: u32,

    #[serde(default = "default::storage::min_sstable_size_mb")]
    pub min_sstable_size_mb: u32,

    #[serde(default)]
    #[config_doc(nested)]
    pub data_file_cache: FileCacheConfig,

    #[serde(default)]
    #[config_doc(nested)]
    pub meta_file_cache: FileCacheConfig,

    #[serde(default)]
    #[config_doc(nested)]
    pub cache_refill: CacheRefillConfig,

    /// Whether to enable streaming upload for sstable.
    #[serde(default = "default::storage::min_sst_size_for_streaming_upload")]
    pub min_sst_size_for_streaming_upload: u64,

    #[serde(default = "default::storage::max_concurrent_compaction_task_number")]
    pub max_concurrent_compaction_task_number: u64,

    #[serde(default = "default::storage::max_preload_wait_time_mill")]
    pub max_preload_wait_time_mill: u64,

    #[serde(default = "default::storage::max_version_pinning_duration_sec")]
    pub max_version_pinning_duration_sec: u64,

    #[serde(default = "default::storage::compactor_max_sst_key_count")]
    pub compactor_max_sst_key_count: u64,
    // DEPRECATED: This config will be deprecated in the future version, use `storage.compactor_iter_max_io_retry_times` instead.
    #[serde(default = "default::storage::compact_iter_recreate_timeout_ms")]
    pub compact_iter_recreate_timeout_ms: u64,
    #[serde(default = "default::storage::compactor_max_sst_size")]
    pub compactor_max_sst_size: u64,
    #[serde(default = "default::storage::enable_fast_compaction")]
    pub enable_fast_compaction: bool,
    #[serde(default = "default::storage::check_compaction_result")]
    pub check_compaction_result: bool,
    #[serde(default = "default::storage::max_preload_io_retry_times")]
    pub max_preload_io_retry_times: usize,
    #[serde(default = "default::storage::compactor_fast_max_compact_delete_ratio")]
    pub compactor_fast_max_compact_delete_ratio: u32,
    #[serde(default = "default::storage::compactor_fast_max_compact_task_size")]
    pub compactor_fast_max_compact_task_size: u64,
    #[serde(default = "default::storage::compactor_iter_max_io_retry_times")]
    pub compactor_iter_max_io_retry_times: usize,

    /// Deprecated: The window size of table info statistic history.
    #[serde(default = "default::storage::table_info_statistic_history_times")]
    #[deprecated]
    pub table_info_statistic_history_times: usize,

    #[serde(default, flatten)]
    #[config_doc(omitted)]
    pub unrecognized: Unrecognized<Self>,

    /// The spill threshold for mem table.
    #[serde(default = "default::storage::mem_table_spill_threshold")]
    pub mem_table_spill_threshold: usize,

    /// The concurrent uploading number of `SSTables` of builder
    #[serde(default = "default::storage::compactor_concurrent_uploading_sst_count")]
    pub compactor_concurrent_uploading_sst_count: Option<usize>,

    #[serde(default = "default::storage::compactor_max_overlap_sst_count")]
    pub compactor_max_overlap_sst_count: usize,

    /// The maximum number of meta files that can be preloaded.
    /// If the number of meta files exceeds this value, the compactor will try to compute parallelism only through `SstableInfo`, no longer preloading `SstableMeta`.
    /// This is to prevent the compactor from consuming too much memory, but it may cause the compactor to be less efficient.
    #[serde(default = "default::storage::compactor_max_preload_meta_file_count")]
    pub compactor_max_preload_meta_file_count: usize,

    #[serde(default = "default::storage::vector_file_block_size_kb")]
    pub vector_file_block_size_kb: usize,

    /// Object storage configuration
    /// 1. General configuration
    /// 2. Some special configuration of Backend
    /// 3. Retry and timeout configuration
    #[serde(default)]
    pub object_store: ObjectStoreConfig,

    #[serde(default = "default::storage::time_travel_version_cache_capacity")]
    pub time_travel_version_cache_capacity: u64,

    // iceberg compaction
    #[serde(default = "default::storage::iceberg_compaction_target_file_size_mb")]
    pub iceberg_compaction_target_file_size_mb: u32,
    #[serde(default = "default::storage::iceberg_compaction_enable_validate")]
    pub iceberg_compaction_enable_validate: bool,
    #[serde(default = "default::storage::iceberg_compaction_max_record_batch_rows")]
    pub iceberg_compaction_max_record_batch_rows: usize,
    #[serde(default = "default::storage::iceberg_compaction_min_size_per_partition_mb")]
    pub iceberg_compaction_min_size_per_partition_mb: u32,
    #[serde(default = "default::storage::iceberg_compaction_max_file_count_per_partition")]
    pub iceberg_compaction_max_file_count_per_partition: u32,
    #[serde(default = "default::storage::iceberg_compaction_write_parquet_max_row_group_rows")]
    pub iceberg_compaction_write_parquet_max_row_group_rows: usize,

    /// The ratio of iceberg compaction max parallelism to the number of CPU cores
    #[serde(default = "default::storage::iceberg_compaction_task_parallelism_ratio")]
    pub iceberg_compaction_task_parallelism_ratio: f32,
    /// Whether to enable heuristic output parallelism in iceberg compaction.
    #[serde(default = "default::storage::iceberg_compaction_enable_heuristic_output_parallelism")]
    pub iceberg_compaction_enable_heuristic_output_parallelism: bool,
    /// Maximum number of concurrent file close operations
    #[serde(default = "default::storage::iceberg_compaction_max_concurrent_closes")]
    pub iceberg_compaction_max_concurrent_closes: usize,
    /// Whether to enable dynamic size estimation for iceberg compaction.
    #[serde(default = "default::storage::iceberg_compaction_enable_dynamic_size_estimation")]
    pub iceberg_compaction_enable_dynamic_size_estimation: bool,
    /// The smoothing factor for size estimation in iceberg compaction.(default: 0.3)
    #[serde(default = "default::storage::iceberg_compaction_size_estimation_smoothing_factor")]
    pub iceberg_compaction_size_estimation_smoothing_factor: f64,
    // For Small File Compaction
    /// The threshold for small file compaction in MB.
    #[serde(default = "default::storage::iceberg_compaction_small_file_threshold_mb")]
    pub iceberg_compaction_small_file_threshold_mb: u32,
    /// The maximum total size of tasks in small file compaction in MB.
    #[serde(default = "default::storage::iceberg_compaction_max_task_total_size_mb")]
    pub iceberg_compaction_max_task_total_size_mb: u32,
    /// Multiplier for pending waiting parallelism budget for iceberg compaction task queue.
    /// Effective pending budget = `ceil(max_task_parallelism * multiplier)`. Default 4.0.
    /// Set < 1.0 to reduce buffering (may increase `PullTask` RPC frequency); set higher to batch more tasks.
    #[serde(
        default = "default::storage::iceberg_compaction_pending_parallelism_budget_multiplier"
    )]
    pub iceberg_compaction_pending_parallelism_budget_multiplier: f32,
}

/// the section `[storage.cache]` in `risingwave.toml`.
#[derive(Clone, Debug, Serialize, Deserialize, DefaultFromSerde, ConfigDoc)]
pub struct CacheConfig {
    /// Configure the capacity of the block cache in MB explicitly.
    /// The overridden value will only be effective if:
    /// 1. `meta_cache_capacity_mb` and `shared_buffer_capacity_mb` are also configured explicitly.
    /// 2. `block_cache_capacity_mb` + `meta_cache_capacity_mb` + `meta_cache_capacity_mb` doesn't exceed 0.3 * non-reserved memory.
    #[serde(default)]
    pub block_cache_capacity_mb: Option<usize>,

    /// Configure the number of shards in the block cache explicitly.
    /// If not set, the shard number will be determined automatically based on cache capacity.
    #[serde(default)]
    pub block_cache_shard_num: Option<usize>,

    #[serde(default)]
    #[config_doc(omitted)]
    pub block_cache_eviction: CacheEvictionConfig,

    /// Configure the capacity of the block cache in MB explicitly.
    /// The overridden value will only be effective if:
    /// 1. `block_cache_capacity_mb` and `shared_buffer_capacity_mb` are also configured explicitly.
    /// 2. `block_cache_capacity_mb` + `meta_cache_capacity_mb` + `meta_cache_capacity_mb` doesn't exceed 0.3 * non-reserved memory.
    #[serde(default)]
    pub meta_cache_capacity_mb: Option<usize>,

    /// Configure the number of shards in the meta cache explicitly.
    /// If not set, the shard number will be determined automatically based on cache capacity.
    #[serde(default)]
    pub meta_cache_shard_num: Option<usize>,

    #[serde(default)]
    #[config_doc(omitted)]
    pub meta_cache_eviction: CacheEvictionConfig,

    #[serde(default = "default::storage::vector_block_cache_capacity_mb")]
    pub vector_block_cache_capacity_mb: usize,
    #[serde(default = "default::storage::vector_block_cache_shard_num")]
    pub vector_block_cache_shard_num: usize,
    #[serde(default)]
    #[config_doc(omitted)]
    pub vector_block_cache_eviction_config: CacheEvictionConfig,
    #[serde(default = "default::storage::vector_meta_cache_capacity_mb")]
    pub vector_meta_cache_capacity_mb: usize,
    #[serde(default = "default::storage::vector_meta_cache_shard_num")]
    pub vector_meta_cache_shard_num: usize,
    #[serde(default)]
    #[config_doc(omitted)]
    pub vector_meta_cache_eviction_config: CacheEvictionConfig,
}

/// the section `[storage.cache.eviction]` in `risingwave.toml`.
#[derive(Clone, Debug, Serialize, Deserialize)]
#[serde(tag = "algorithm")]
pub enum CacheEvictionConfig {
    Lru {
        high_priority_ratio_in_percent: Option<usize>,
    },
    Lfu {
        window_capacity_ratio_in_percent: Option<usize>,
        protected_capacity_ratio_in_percent: Option<usize>,
        cmsketch_eps: Option<f64>,
        cmsketch_confidence: Option<f64>,
    },
    S3Fifo {
        small_queue_capacity_ratio_in_percent: Option<usize>,
        ghost_queue_capacity_ratio_in_percent: Option<usize>,
        small_to_main_freq_threshold: Option<u8>,
    },
}

impl Default for CacheEvictionConfig {
    fn default() -> Self {
        Self::Lru {
            high_priority_ratio_in_percent: None,
        }
    }
}

#[derive(Clone, Debug, Serialize, Deserialize, DefaultFromSerde, ConfigDoc)]
pub struct CacheRefillConfig {
    /// `SSTable` levels to refill.
    #[serde(default = "default::cache_refill::data_refill_levels")]
    pub data_refill_levels: Vec<u32>,

    /// Cache refill maximum timeout to apply version delta.
    #[serde(default = "default::cache_refill::timeout_ms")]
    pub timeout_ms: u64,

    /// Inflight data cache refill tasks.
    #[serde(default = "default::cache_refill::concurrency")]
    pub concurrency: usize,

    /// Block count that a data cache refill request fetches.
    #[serde(default = "default::cache_refill::unit")]
    pub unit: usize,

    /// Data cache refill unit admission ratio.
    ///
    /// Only unit whose blocks are admitted above the ratio will be refilled.
    #[serde(default = "default::cache_refill::threshold")]
    pub threshold: f64,

    /// Recent filter layer shards.
    #[serde(default = "default::cache_refill::recent_filter_shards")]
    pub recent_filter_shards: usize,

    /// Recent filter layer count.
    #[serde(default = "default::cache_refill::recent_filter_layers")]
    pub recent_filter_layers: usize,

    /// Recent filter layer rotate interval.
    #[serde(default = "default::cache_refill::recent_filter_rotate_interval_ms")]
    pub recent_filter_rotate_interval_ms: usize,

    /// Skip check recent filter on data refill.
    ///
    /// This option is suitable for a single compute node or debugging.
    #[serde(default = "default::cache_refill::skip_recent_filter")]
    pub skip_recent_filter: bool,

    #[serde(default, flatten)]
    #[config_doc(omitted)]
    pub unrecognized: Unrecognized<Self>,
}

/// The subsection `[storage.data_file_cache]` and `[storage.meta_file_cache]` in `risingwave.toml`.
///
/// It's put at [`StorageConfig::data_file_cache`] and  [`StorageConfig::meta_file_cache`].
#[derive(Clone, Debug, Serialize, Deserialize, DefaultFromSerde, ConfigDoc)]
pub struct FileCacheConfig {
    #[serde(default = "default::file_cache::dir")]
    pub dir: String,

    #[serde(default = "default::file_cache::capacity_mb")]
    pub capacity_mb: usize,

    #[serde(default = "default::file_cache::file_capacity_mb")]
    pub file_capacity_mb: usize,

    #[serde(default = "default::file_cache::flushers")]
    pub flushers: usize,

    #[serde(default = "default::file_cache::reclaimers")]
    pub reclaimers: usize,

    #[serde(default = "default::file_cache::recover_concurrency")]
    pub recover_concurrency: usize,

    /// Deprecated soon. Please use `throttle` to do I/O throttling instead.
    #[serde(default = "default::file_cache::insert_rate_limit_mb")]
    pub insert_rate_limit_mb: usize,

    #[serde(default = "default::file_cache::indexer_shards")]
    pub indexer_shards: usize,

    #[serde(default = "default::file_cache::compression")]
    pub compression: Compression,

    #[serde(default = "default::file_cache::flush_buffer_threshold_mb")]
    pub flush_buffer_threshold_mb: Option<usize>,

    #[serde(default = "default::file_cache::throttle")]
    pub throttle: Throttle,

    #[serde(default = "default::file_cache::fifo_probation_ratio")]
    pub fifo_probation_ratio: f64,

    /// Set the blob index size for each blob.
    ///
    /// A larger blob index size can hold more blob entries, but it will also increase the io size of each blob part
    /// write.
    ///
    /// NOTE:
    ///
    /// - The size will be aligned up to a multiplier of 4K.
    /// - Modifying this configuration will invalidate all existing file cache data.
    ///
    /// Default: 16 `KiB`
    #[serde(default = "default::file_cache::blob_index_size_kb")]
    pub blob_index_size_kb: usize,

    /// Recover mode.
    ///
    /// Options:
    ///
    /// - "None": Do not recover disk cache.
    /// - "Quiet": Recover disk cache and skip errors.
    /// - "Strict": Recover disk cache and panic on errors.
    ///
    /// More details, see [`RecoverMode::None`], [`RecoverMode::Quiet`] and [`RecoverMode::Strict`],
    #[serde(default = "default::file_cache::recover_mode")]
    pub recover_mode: RecoverMode,

    #[serde(default = "default::file_cache::runtime_config")]
    pub runtime_config: RuntimeOptions,

    #[serde(default, flatten)]
    #[config_doc(omitted)]
    pub unrecognized: Unrecognized<Self>,
}

/// The subsections `[storage.object_store]`.
#[derive(Clone, Debug, Serialize, Deserialize, DefaultFromSerde)]
pub struct ObjectStoreConfig {
    // alias is for backward compatibility
    #[serde(
        default = "default::object_store_config::set_atomic_write_dir",
        alias = "object_store_set_atomic_write_dir"
    )]
    pub set_atomic_write_dir: bool,

    /// Retry and timeout configuration
    /// Description retry strategy driven by exponential back-off
    /// Exposes the timeout and retries of each Object store interface. Therefore, the total timeout for each interface is determined based on the interface's timeout/retry configuration and the exponential back-off policy.
    #[serde(default)]
    pub retry: ObjectStoreRetryConfig,

    /// Some special configuration of S3 Backend
    #[serde(default)]
    pub s3: S3ObjectStoreConfig,

    // TODO: the following field will be deprecated after opendal is stabilized
    #[serde(default = "default::object_store_config::opendal_upload_concurrency")]
    pub opendal_upload_concurrency: usize,

    // TODO: the following field will be deprecated after opendal is stabilized
    #[serde(default)]
    pub opendal_writer_abort_on_err: bool,

    #[serde(default = "default::object_store_config::upload_part_size")]
    pub upload_part_size: usize,
}

impl ObjectStoreConfig {
    pub fn set_atomic_write_dir(&mut self) {
        self.set_atomic_write_dir = true;
    }
}

/// The subsections `[storage.object_store.s3]`.
#[derive(Clone, Debug, Serialize, Deserialize, DefaultFromSerde)]
pub struct S3ObjectStoreConfig {
    // alias is for backward compatibility
    #[serde(
        default = "default::object_store_config::s3::keepalive_ms",
        alias = "object_store_keepalive_ms"
    )]
    pub keepalive_ms: Option<u64>,
    #[serde(
        default = "default::object_store_config::s3::recv_buffer_size",
        alias = "object_store_recv_buffer_size"
    )]
    pub recv_buffer_size: Option<usize>,
    #[serde(
        default = "default::object_store_config::s3::send_buffer_size",
        alias = "object_store_send_buffer_size"
    )]
    pub send_buffer_size: Option<usize>,
    #[serde(
        default = "default::object_store_config::s3::nodelay",
        alias = "object_store_nodelay"
    )]
    pub nodelay: Option<bool>,
    /// For backwards compatibility, users should use `S3ObjectStoreDeveloperConfig` instead.
    #[serde(default = "default::object_store_config::s3::developer::retry_unknown_service_error")]
    pub retry_unknown_service_error: bool,
    #[serde(default = "default::object_store_config::s3::identity_resolution_timeout_s")]
    pub identity_resolution_timeout_s: u64,
    #[serde(default)]
    pub developer: S3ObjectStoreDeveloperConfig,
}

/// The subsections `[storage.object_store.s3.developer]`.
#[derive(Clone, Debug, Serialize, Deserialize, DefaultFromSerde)]
pub struct S3ObjectStoreDeveloperConfig {
    /// Whether to retry s3 sdk error from which no error metadata is provided.
    #[serde(
        default = "default::object_store_config::s3::developer::retry_unknown_service_error",
        alias = "object_store_retry_unknown_service_error"
    )]
    pub retry_unknown_service_error: bool,
    /// An array of error codes that should be retried.
    /// e.g. `["SlowDown", "TooManyRequests"]`
    #[serde(
        default = "default::object_store_config::s3::developer::retryable_service_error_codes",
        alias = "object_store_retryable_service_error_codes"
    )]
    pub retryable_service_error_codes: Vec<String>,

    // TODO: deprecate this config when we are completely deprecate aws sdk.
    #[serde(default = "default::object_store_config::s3::developer::use_opendal")]
    pub use_opendal: bool,
}

#[derive(Clone, Debug, Serialize, Deserialize, DefaultFromSerde)]
pub struct ObjectStoreRetryConfig {
    // A retry strategy driven by exponential back-off.
    // The retry strategy is used for all object store operations.
    /// Given a base duration for retry strategy in milliseconds.
    #[serde(default = "default::object_store_config::object_store_req_backoff_interval_ms")]
    pub req_backoff_interval_ms: u64,

    /// The max delay interval for the retry strategy. No retry delay will be longer than this `Duration`.
    #[serde(default = "default::object_store_config::object_store_req_backoff_max_delay_ms")]
    pub req_backoff_max_delay_ms: u64,

    /// A multiplicative factor that will be applied to the exponential back-off retry delay.
    #[serde(default = "default::object_store_config::object_store_req_backoff_factor")]
    pub req_backoff_factor: u64,

    /// Maximum timeout for `upload` operation
    #[serde(default = "default::object_store_config::object_store_upload_attempt_timeout_ms")]
    pub upload_attempt_timeout_ms: u64,

    /// Total counts of `upload` operation retries
    #[serde(default = "default::object_store_config::object_store_upload_retry_attempts")]
    pub upload_retry_attempts: usize,

    /// Maximum timeout for `streaming_upload_init` and `streaming_upload`
    #[serde(
        default = "default::object_store_config::object_store_streaming_upload_attempt_timeout_ms"
    )]
    pub streaming_upload_attempt_timeout_ms: u64,

    /// Total counts of `streaming_upload` operation retries
    #[serde(
        default = "default::object_store_config::object_store_streaming_upload_retry_attempts"
    )]
    pub streaming_upload_retry_attempts: usize,

    /// Maximum timeout for `read` operation
    #[serde(default = "default::object_store_config::object_store_read_attempt_timeout_ms")]
    pub read_attempt_timeout_ms: u64,

    /// Total counts of `read` operation retries
    #[serde(default = "default::object_store_config::object_store_read_retry_attempts")]
    pub read_retry_attempts: usize,

    /// Maximum timeout for `streaming_read_init` and `streaming_read` operation
    #[serde(
        default = "default::object_store_config::object_store_streaming_read_attempt_timeout_ms"
    )]
    pub streaming_read_attempt_timeout_ms: u64,

    /// Total counts of `streaming_read operation` retries
    #[serde(default = "default::object_store_config::object_store_streaming_read_retry_attempts")]
    pub streaming_read_retry_attempts: usize,

    /// Maximum timeout for `metadata` operation
    #[serde(default = "default::object_store_config::object_store_metadata_attempt_timeout_ms")]
    pub metadata_attempt_timeout_ms: u64,

    /// Total counts of `metadata` operation retries
    #[serde(default = "default::object_store_config::object_store_metadata_retry_attempts")]
    pub metadata_retry_attempts: usize,

    /// Maximum timeout for `delete` operation
    #[serde(default = "default::object_store_config::object_store_delete_attempt_timeout_ms")]
    pub delete_attempt_timeout_ms: u64,

    /// Total counts of `delete` operation retries
    #[serde(default = "default::object_store_config::object_store_delete_retry_attempts")]
    pub delete_retry_attempts: usize,

    /// Maximum timeout for `delete_object` operation
    #[serde(
        default = "default::object_store_config::object_store_delete_objects_attempt_timeout_ms"
    )]
    pub delete_objects_attempt_timeout_ms: u64,

    /// Total counts of `delete_object` operation retries
    #[serde(default = "default::object_store_config::object_store_delete_objects_retry_attempts")]
    pub delete_objects_retry_attempts: usize,

    /// Maximum timeout for `list` operation
    #[serde(default = "default::object_store_config::object_store_list_attempt_timeout_ms")]
    pub list_attempt_timeout_ms: u64,

    /// Total counts of `list` operation retries
    #[serde(default = "default::object_store_config::object_store_list_retry_attempts")]
    pub list_retry_attempts: usize,
}

#[derive(Debug, Clone)]
pub enum EvictionConfig {
    Lru(LruConfig),
    Lfu(LfuConfig),
    S3Fifo(S3FifoConfig),
}

impl EvictionConfig {
    pub fn for_test() -> Self {
        Self::Lru(LruConfig {
            high_priority_pool_ratio: 0.0,
        })
    }
}

impl From<EvictionConfig> for foyer::EvictionConfig {
    fn from(value: EvictionConfig) -> Self {
        match value {
            EvictionConfig::Lru(lru) => foyer::EvictionConfig::Lru(lru),
            EvictionConfig::Lfu(lfu) => foyer::EvictionConfig::Lfu(lfu),
            EvictionConfig::S3Fifo(s3fifo) => foyer::EvictionConfig::S3Fifo(s3fifo),
        }
    }
}

pub struct StorageMemoryConfig {
    pub block_cache_capacity_mb: usize,
    pub block_cache_shard_num: usize,
    pub meta_cache_capacity_mb: usize,
    pub meta_cache_shard_num: usize,
    pub vector_block_cache_capacity_mb: usize,
    pub vector_block_cache_shard_num: usize,
    pub vector_meta_cache_capacity_mb: usize,
    pub vector_meta_cache_shard_num: usize,
    pub shared_buffer_capacity_mb: usize,
    pub compactor_memory_limit_mb: usize,
    pub prefetch_buffer_capacity_mb: usize,
    pub block_cache_eviction_config: EvictionConfig,
    pub meta_cache_eviction_config: EvictionConfig,
    pub vector_block_cache_eviction_config: EvictionConfig,
    pub vector_meta_cache_eviction_config: EvictionConfig,
    pub block_file_cache_flush_buffer_threshold_mb: usize,
    pub meta_file_cache_flush_buffer_threshold_mb: usize,
}

pub fn extract_storage_memory_config(s: &RwConfig) -> StorageMemoryConfig {
    let block_cache_capacity_mb = s.storage.cache.block_cache_capacity_mb.unwrap_or(
        // adapt to old version
        s.storage
            .block_cache_capacity_mb
            .unwrap_or(default::storage::block_cache_capacity_mb()),
    );
    let meta_cache_capacity_mb = s.storage.cache.meta_cache_capacity_mb.unwrap_or(
        // adapt to old version
        s.storage
            .block_cache_capacity_mb
            .unwrap_or(default::storage::meta_cache_capacity_mb()),
    );
    let shared_buffer_capacity_mb = s
        .storage
        .shared_buffer_capacity_mb
        .unwrap_or(default::storage::shared_buffer_capacity_mb());
    let meta_cache_shard_num = s.storage.cache.meta_cache_shard_num.unwrap_or_else(|| {
        let mut shard_bits = MAX_META_CACHE_SHARD_BITS;
        while (meta_cache_capacity_mb >> shard_bits) < MIN_BUFFER_SIZE_PER_SHARD && shard_bits > 0 {
            shard_bits -= 1;
        }
        shard_bits
    });
    let block_cache_shard_num = s.storage.cache.block_cache_shard_num.unwrap_or_else(|| {
        let mut shard_bits = MAX_BLOCK_CACHE_SHARD_BITS;
        while (block_cache_capacity_mb >> shard_bits) < MIN_BUFFER_SIZE_PER_SHARD && shard_bits > 0
        {
            shard_bits -= 1;
        }
        shard_bits
    });
    let compactor_memory_limit_mb = s
        .storage
        .compactor_memory_limit_mb
        .unwrap_or(default::storage::compactor_memory_limit_mb());

    let get_eviction_config = |c: &CacheEvictionConfig| {
        match c {
            CacheEvictionConfig::Lru {
                high_priority_ratio_in_percent,
            } => EvictionConfig::Lru(LruConfig {
                high_priority_pool_ratio: high_priority_ratio_in_percent.unwrap_or(
                    // adapt to old version
                    s.storage
                        .high_priority_ratio_in_percent
                        .unwrap_or(default::storage::high_priority_ratio_in_percent()),
                ) as f64
                    / 100.0,
            }),
            CacheEvictionConfig::Lfu {
                window_capacity_ratio_in_percent,
                protected_capacity_ratio_in_percent,
                cmsketch_eps,
                cmsketch_confidence,
            } => EvictionConfig::Lfu(LfuConfig {
                window_capacity_ratio: window_capacity_ratio_in_percent
                    .unwrap_or(default::storage::window_capacity_ratio_in_percent())
                    as f64
                    / 100.0,
                protected_capacity_ratio: protected_capacity_ratio_in_percent
                    .unwrap_or(default::storage::protected_capacity_ratio_in_percent())
                    as f64
                    / 100.0,
                cmsketch_eps: cmsketch_eps.unwrap_or(default::storage::cmsketch_eps()),
                cmsketch_confidence: cmsketch_confidence
                    .unwrap_or(default::storage::cmsketch_confidence()),
            }),
            CacheEvictionConfig::S3Fifo {
                small_queue_capacity_ratio_in_percent,
                ghost_queue_capacity_ratio_in_percent,
                small_to_main_freq_threshold,
            } => EvictionConfig::S3Fifo(S3FifoConfig {
                small_queue_capacity_ratio: small_queue_capacity_ratio_in_percent
                    .unwrap_or(default::storage::small_queue_capacity_ratio_in_percent())
                    as f64
                    / 100.0,
                ghost_queue_capacity_ratio: ghost_queue_capacity_ratio_in_percent
                    .unwrap_or(default::storage::ghost_queue_capacity_ratio_in_percent())
                    as f64
                    / 100.0,
                small_to_main_freq_threshold: small_to_main_freq_threshold
                    .unwrap_or(default::storage::small_to_main_freq_threshold()),
            }),
        }
    };

    let block_cache_eviction_config = get_eviction_config(&s.storage.cache.block_cache_eviction);
    let meta_cache_eviction_config = get_eviction_config(&s.storage.cache.meta_cache_eviction);
    let vector_block_cache_eviction_config =
        get_eviction_config(&s.storage.cache.vector_block_cache_eviction_config);
    let vector_meta_cache_eviction_config =
        get_eviction_config(&s.storage.cache.vector_meta_cache_eviction_config);

    let prefetch_buffer_capacity_mb =
        s.storage
            .shared_buffer_capacity_mb
            .unwrap_or(match &block_cache_eviction_config {
                EvictionConfig::Lru(lru) => {
                    ((1.0 - lru.high_priority_pool_ratio) * block_cache_capacity_mb as f64) as usize
                }
                EvictionConfig::Lfu(lfu) => {
                    ((1.0 - lfu.protected_capacity_ratio) * block_cache_capacity_mb as f64) as usize
                }
                EvictionConfig::S3Fifo(s3fifo) => {
                    (s3fifo.small_queue_capacity_ratio * block_cache_capacity_mb as f64) as usize
                }
            });

    let block_file_cache_flush_buffer_threshold_mb = s
        .storage
        .data_file_cache
        .flush_buffer_threshold_mb
        .unwrap_or(default::storage::block_file_cache_flush_buffer_threshold_mb());
    let meta_file_cache_flush_buffer_threshold_mb = s
        .storage
        .meta_file_cache
        .flush_buffer_threshold_mb
        .unwrap_or(default::storage::block_file_cache_flush_buffer_threshold_mb());

    StorageMemoryConfig {
        block_cache_capacity_mb,
        block_cache_shard_num,
        meta_cache_capacity_mb,
        meta_cache_shard_num,
        vector_block_cache_capacity_mb: s.storage.cache.vector_block_cache_capacity_mb,
        vector_block_cache_shard_num: s.storage.cache.vector_block_cache_shard_num,
        vector_meta_cache_capacity_mb: s.storage.cache.vector_meta_cache_capacity_mb,
        vector_meta_cache_shard_num: s.storage.cache.vector_meta_cache_shard_num,
        shared_buffer_capacity_mb,
        compactor_memory_limit_mb,
        prefetch_buffer_capacity_mb,
        block_cache_eviction_config,
        meta_cache_eviction_config,
        vector_block_cache_eviction_config,
        vector_meta_cache_eviction_config,
        block_file_cache_flush_buffer_threshold_mb,
        meta_file_cache_flush_buffer_threshold_mb,
    }
}

pub mod default {

    pub mod storage {
        pub fn share_buffers_sync_parallelism() -> u32 {
            1
        }

        pub fn share_buffer_compaction_worker_threads_number() -> u32 {
            4
        }

        pub fn shared_buffer_capacity_mb() -> usize {
            1024
        }

        pub fn shared_buffer_flush_ratio() -> f32 {
            0.8
        }

        pub fn shared_buffer_min_batch_flush_size_mb() -> usize {
            800
        }

        pub fn imm_merge_threshold() -> usize {
            0 // disable
        }

        pub fn write_conflict_detection_enabled() -> bool {
            cfg!(debug_assertions)
        }

        pub fn max_cached_recent_versions_number() -> usize {
            60
        }

        pub fn block_cache_capacity_mb() -> usize {
            512
        }

        pub fn high_priority_ratio_in_percent() -> usize {
            70
        }

        pub fn window_capacity_ratio_in_percent() -> usize {
            10
        }

        pub fn protected_capacity_ratio_in_percent() -> usize {
            80
        }

        pub fn cmsketch_eps() -> f64 {
            0.002
        }

        pub fn cmsketch_confidence() -> f64 {
            0.95
        }

        pub fn small_queue_capacity_ratio_in_percent() -> usize {
            10
        }

        pub fn ghost_queue_capacity_ratio_in_percent() -> usize {
            1000
        }

        pub fn small_to_main_freq_threshold() -> u8 {
            1
        }

        pub fn meta_cache_capacity_mb() -> usize {
            128
        }

        pub fn disable_remote_compactor() -> bool {
            false
        }

        pub fn share_buffer_upload_concurrency() -> usize {
            8
        }

        pub fn compactor_memory_limit_mb() -> usize {
            512
        }

        pub fn compactor_max_task_multiplier() -> f32 {
            match std::env::var("RW_COMPACTOR_MODE")
                .unwrap_or_default()
                .as_str()
            {
                mode if mode.contains("iceberg") => 12.0000,
                _ => 3.0000,
            }
        }

        pub fn compactor_memory_available_proportion() -> f64 {
            0.8
        }

        pub fn sstable_id_remote_fetch_number() -> u32 {
            10
        }

        pub fn min_sstable_size_mb() -> u32 {
            32
        }

        pub fn min_sst_size_for_streaming_upload() -> u64 {
            // 32MB
            32 * 1024 * 1024
        }

        pub fn max_concurrent_compaction_task_number() -> u64 {
            16
        }

        pub fn max_preload_wait_time_mill() -> u64 {
            0
        }

        pub fn max_version_pinning_duration_sec() -> u64 {
            3 * 3600
        }

        pub fn compactor_max_sst_key_count() -> u64 {
            2 * 1024 * 1024 // 200w
        }

        pub fn compact_iter_recreate_timeout_ms() -> u64 {
            10 * 60 * 1000
        }

        pub fn compactor_iter_max_io_retry_times() -> usize {
            8
        }

        pub fn compactor_max_sst_size() -> u64 {
            512 * 1024 * 1024 // 512m
        }

        pub fn enable_fast_compaction() -> bool {
            true
        }

        pub fn check_compaction_result() -> bool {
            false
        }

        pub fn max_preload_io_retry_times() -> usize {
            3
        }

        pub fn mem_table_spill_threshold() -> usize {
            4 << 20
        }

        pub fn compactor_fast_max_compact_delete_ratio() -> u32 {
            40
        }

        pub fn compactor_fast_max_compact_task_size() -> u64 {
            2 * 1024 * 1024 * 1024 // 2g
        }

        pub fn max_prefetch_block_number() -> usize {
            16
        }

        pub fn compactor_concurrent_uploading_sst_count() -> Option<usize> {
            None
        }

        pub fn compactor_max_overlap_sst_count() -> usize {
            64
        }

        pub fn compactor_max_preload_meta_file_count() -> usize {
            32
        }

        pub fn vector_file_block_size_kb() -> usize {
            1024
        }

        pub fn vector_block_cache_capacity_mb() -> usize {
            16
        }

        pub fn vector_block_cache_shard_num() -> usize {
            16
        }

        pub fn vector_meta_cache_capacity_mb() -> usize {
            16
        }

        pub fn vector_meta_cache_shard_num() -> usize {
            16
        }

        // deprecated
        pub fn table_info_statistic_history_times() -> usize {
            240
        }

        pub fn block_file_cache_flush_buffer_threshold_mb() -> usize {
            256
        }

        pub fn meta_file_cache_flush_buffer_threshold_mb() -> usize {
            64
        }

        pub fn time_travel_version_cache_capacity() -> u64 {
            10
        }

        pub fn iceberg_compaction_target_file_size_mb() -> u32 {
            1024
        }

        pub fn iceberg_compaction_enable_validate() -> bool {
            false
        }

        pub fn iceberg_compaction_max_record_batch_rows() -> usize {
            1024
        }

        pub fn iceberg_compaction_write_parquet_max_row_group_rows() -> usize {
            1024 * 100 // 100k
        }

        pub fn iceberg_compaction_min_size_per_partition_mb() -> u32 {
            1024
        }

        pub fn iceberg_compaction_max_file_count_per_partition() -> u32 {
            32
        }

        pub fn iceberg_compaction_task_parallelism_ratio() -> f32 {
            4.0
        }

        pub fn iceberg_compaction_enable_heuristic_output_parallelism() -> bool {
            false
        }

        pub fn iceberg_compaction_max_concurrent_closes() -> usize {
            8
        }

        pub fn iceberg_compaction_enable_dynamic_size_estimation() -> bool {
            true
        }

        pub fn iceberg_compaction_size_estimation_smoothing_factor() -> f64 {
            0.3
        }

        pub fn iceberg_compaction_small_file_threshold_mb() -> u32 {
            32
        }

        pub fn iceberg_compaction_max_task_total_size_mb() -> u32 {
            50 * 1024 // 50GB
        }

<<<<<<< HEAD
        pub fn iceberg_compaction_max_file_group_size_bytes() -> u64 {
            100 * 1024 * 1024 * 1024 // 100GB
=======
        pub fn iceberg_compaction_pending_parallelism_budget_multiplier() -> f32 {
            4.0
>>>>>>> be60f7ee
        }
    }

    pub mod file_cache {
        use std::num::NonZeroUsize;

        use foyer::{Compression, RecoverMode, RuntimeOptions, Throttle, TokioRuntimeOptions};

        pub fn dir() -> String {
            "".to_owned()
        }

        pub fn capacity_mb() -> usize {
            1024
        }

        pub fn file_capacity_mb() -> usize {
            64
        }

        pub fn flushers() -> usize {
            4
        }

        pub fn reclaimers() -> usize {
            4
        }

        pub fn recover_concurrency() -> usize {
            8
        }

        pub fn insert_rate_limit_mb() -> usize {
            0
        }

        pub fn indexer_shards() -> usize {
            64
        }

        pub fn compression() -> Compression {
            Compression::None
        }

        pub fn flush_buffer_threshold_mb() -> Option<usize> {
            None
        }

        pub fn fifo_probation_ratio() -> f64 {
            0.1
        }

        pub fn blob_index_size_kb() -> usize {
            16
        }

        pub fn recover_mode() -> RecoverMode {
            RecoverMode::Quiet
        }

        pub fn runtime_config() -> RuntimeOptions {
            RuntimeOptions::Unified(TokioRuntimeOptions::default())
        }

        pub fn throttle() -> Throttle {
            Throttle::new()
                .with_iops_counter(foyer::IopsCounter::PerIoSize(
                    NonZeroUsize::new(128 * 1024).unwrap(),
                ))
                .with_read_iops(100000)
                .with_write_iops(100000)
                .with_write_throughput(1024 * 1024 * 1024)
                .with_read_throughput(1024 * 1024 * 1024)
        }
    }

    pub mod cache_refill {
        pub fn data_refill_levels() -> Vec<u32> {
            vec![]
        }

        pub fn timeout_ms() -> u64 {
            6000
        }

        pub fn concurrency() -> usize {
            10
        }

        pub fn unit() -> usize {
            64
        }

        pub fn threshold() -> f64 {
            0.5
        }

        pub fn recent_filter_shards() -> usize {
            16
        }

        pub fn recent_filter_layers() -> usize {
            6
        }

        pub fn recent_filter_rotate_interval_ms() -> usize {
            10000
        }

        pub fn skip_recent_filter() -> bool {
            false
        }
    }

    pub mod object_store_config {
        const DEFAULT_REQ_BACKOFF_INTERVAL_MS: u64 = 1000; // 1s
        const DEFAULT_REQ_BACKOFF_MAX_DELAY_MS: u64 = 10 * 1000; // 10s
        const DEFAULT_REQ_MAX_RETRY_ATTEMPTS: usize = 3;

        pub fn set_atomic_write_dir() -> bool {
            false
        }

        pub fn object_store_req_backoff_interval_ms() -> u64 {
            DEFAULT_REQ_BACKOFF_INTERVAL_MS
        }

        pub fn object_store_req_backoff_max_delay_ms() -> u64 {
            DEFAULT_REQ_BACKOFF_MAX_DELAY_MS // 10s
        }

        pub fn object_store_req_backoff_factor() -> u64 {
            2
        }

        pub fn object_store_upload_attempt_timeout_ms() -> u64 {
            8 * 1000 // 8s
        }

        pub fn object_store_upload_retry_attempts() -> usize {
            DEFAULT_REQ_MAX_RETRY_ATTEMPTS
        }

        // init + upload_part + finish
        pub fn object_store_streaming_upload_attempt_timeout_ms() -> u64 {
            5 * 1000 // 5s
        }

        pub fn object_store_streaming_upload_retry_attempts() -> usize {
            DEFAULT_REQ_MAX_RETRY_ATTEMPTS
        }

        // tips: depend on block_size
        pub fn object_store_read_attempt_timeout_ms() -> u64 {
            8 * 1000 // 8s
        }

        pub fn object_store_read_retry_attempts() -> usize {
            DEFAULT_REQ_MAX_RETRY_ATTEMPTS
        }

        pub fn object_store_streaming_read_attempt_timeout_ms() -> u64 {
            3 * 1000 // 3s
        }

        pub fn object_store_streaming_read_retry_attempts() -> usize {
            DEFAULT_REQ_MAX_RETRY_ATTEMPTS
        }

        pub fn object_store_metadata_attempt_timeout_ms() -> u64 {
            60 * 1000 // 1min
        }

        pub fn object_store_metadata_retry_attempts() -> usize {
            DEFAULT_REQ_MAX_RETRY_ATTEMPTS
        }

        pub fn object_store_delete_attempt_timeout_ms() -> u64 {
            5 * 1000
        }

        pub fn object_store_delete_retry_attempts() -> usize {
            DEFAULT_REQ_MAX_RETRY_ATTEMPTS
        }

        // tips: depend on batch size
        pub fn object_store_delete_objects_attempt_timeout_ms() -> u64 {
            5 * 1000
        }

        pub fn object_store_delete_objects_retry_attempts() -> usize {
            DEFAULT_REQ_MAX_RETRY_ATTEMPTS
        }

        pub fn object_store_list_attempt_timeout_ms() -> u64 {
            10 * 60 * 1000
        }

        pub fn object_store_list_retry_attempts() -> usize {
            DEFAULT_REQ_MAX_RETRY_ATTEMPTS
        }

        pub fn opendal_upload_concurrency() -> usize {
            256
        }

        pub fn upload_part_size() -> usize {
            // 16m
            16 * 1024 * 1024
        }

        pub mod s3 {
            const DEFAULT_IDENTITY_RESOLUTION_TIMEOUT_S: u64 = 5;

            const DEFAULT_KEEPALIVE_MS: u64 = 600 * 1000; // 10min

            pub fn keepalive_ms() -> Option<u64> {
                Some(DEFAULT_KEEPALIVE_MS) // 10min
            }

            pub fn recv_buffer_size() -> Option<usize> {
                Some(1 << 21) // 2m
            }

            pub fn send_buffer_size() -> Option<usize> {
                None
            }

            pub fn nodelay() -> Option<bool> {
                Some(true)
            }

            pub fn identity_resolution_timeout_s() -> u64 {
                DEFAULT_IDENTITY_RESOLUTION_TIMEOUT_S
            }

            pub mod developer {
                pub fn retry_unknown_service_error() -> bool {
                    false
                }

                pub fn retryable_service_error_codes() -> Vec<String> {
                    vec!["SlowDown".into(), "TooManyRequests".into()]
                }

                pub fn use_opendal() -> bool {
                    true
                }
            }
        }
    }
}<|MERGE_RESOLUTION|>--- conflicted
+++ resolved
@@ -1081,13 +1081,12 @@
             50 * 1024 // 50GB
         }
 
-<<<<<<< HEAD
         pub fn iceberg_compaction_max_file_group_size_bytes() -> u64 {
             100 * 1024 * 1024 * 1024 // 100GB
-=======
+        }
+
         pub fn iceberg_compaction_pending_parallelism_budget_multiplier() -> f32 {
             4.0
->>>>>>> be60f7ee
         }
     }
 
