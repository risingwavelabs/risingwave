--- conflicted
+++ resolved
@@ -535,13 +535,10 @@
     pub enable_optimize_l0_interval_selection: bool,
     #[serde(default = "default::compaction_config::vnode_aligned_level_size_threshold")]
     pub vnode_aligned_level_size_threshold: Option<u64>,
-<<<<<<< HEAD
-    #[serde(default = "default::compaction_config::max_vnode_key_range_bytes")]
-    pub max_vnode_key_range_bytes: Option<u32>,
-=======
     #[serde(default = "default::compaction_config::max_kv_count_for_xor16")]
     pub max_kv_count_for_xor16: Option<u64>,
->>>>>>> 026111e9
+    #[serde(default = "default::compaction_config::max_vnode_key_range_bytes")]
+    pub max_vnode_key_range_bytes: Option<u64>,
 }
 
 pub mod default {
@@ -818,11 +815,8 @@
         const DEFAULT_LEVEL0_STOP_WRITE_THRESHOLD_MAX_SST_COUNT: u32 = 10000; // 10000 * 32M = 320G
         const DEFAULT_LEVEL0_STOP_WRITE_THRESHOLD_MAX_SIZE: u64 = 300 * 1024 * MB; // 300GB
         const DEFAULT_VNODE_ALIGNED_LEVEL_SIZE_THRESHOLD: Option<u64> = None;
-<<<<<<< HEAD
-        const DEFAULT_MAX_VNODE_KEY_RANGE_BYTES: Option<u32> = None;
-=======
         pub const DEFAULT_MAX_KV_COUNT_FOR_XOR16: u64 = 256 * 1024;
->>>>>>> 026111e9
+        const DEFAULT_MAX_VNODE_KEY_RANGE_BYTES: Option<u64> = None;
 
         use crate::catalog::hummock::CompactionFilterFlag;
 
@@ -934,13 +928,12 @@
             DEFAULT_VNODE_ALIGNED_LEVEL_SIZE_THRESHOLD
         }
 
-<<<<<<< HEAD
-        pub fn max_vnode_key_range_bytes() -> Option<u32> {
-            DEFAULT_MAX_VNODE_KEY_RANGE_BYTES
-=======
         pub fn max_kv_count_for_xor16() -> Option<u64> {
             Some(DEFAULT_MAX_KV_COUNT_FOR_XOR16)
->>>>>>> 026111e9
+        }
+
+        pub fn max_vnode_key_range_bytes() -> Option<u64> {
+            DEFAULT_MAX_VNODE_KEY_RANGE_BYTES
         }
     }
 }