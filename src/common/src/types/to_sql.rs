// Copyright 2025 RisingWave Labs
//
// Licensed under the Apache License, Version 2.0 (the "License");
// you may not use this file except in compliance with the License.
// You may obtain a copy of the License at
//
//     http://www.apache.org/licenses/LICENSE-2.0
//
// Unless required by applicable law or agreed to in writing, software
// distributed under the License is distributed on an "AS IS" BASIS,
// WITHOUT WARRANTIES OR CONDITIONS OF ANY KIND, either express or implied.
// See the License for the specific language governing permissions and
// limitations under the License.

use std::error::Error;

use bytes::BytesMut;
use postgres_types::{IsNull, ToSql, Type, to_sql_checked};
use risingwave_common::types::ScalarRefImpl;

use crate::types::ScalarImpl;

impl ToSql for ScalarImpl {
    to_sql_checked!();

    fn to_sql(&self, ty: &Type, out: &mut BytesMut) -> Result<IsNull, Box<dyn Error + Sync + Send>>
    where
        Self: Sized,
    {
        match self {
            ScalarImpl::Int16(v) => v.to_sql(ty, out),
            ScalarImpl::Int32(v) => v.to_sql(ty, out),
            ScalarImpl::Int64(v) => v.to_sql(ty, out),
            ScalarImpl::Serial(v) => v.to_sql(ty, out),
            ScalarImpl::Float32(v) => v.to_sql(ty, out),
            ScalarImpl::Float64(v) => v.to_sql(ty, out),
            ScalarImpl::Utf8(v) => v.to_sql(ty, out),
            ScalarImpl::Bool(v) => v.to_sql(ty, out),
            ScalarImpl::Decimal(v) => v.to_sql(ty, out),
            ScalarImpl::Interval(v) => v.to_sql(ty, out),
            ScalarImpl::Date(v) => v.to_sql(ty, out),
            ScalarImpl::Timestamp(v) => v.to_sql(ty, out),
            ScalarImpl::Timestamptz(v) => v.to_sql(ty, out),
            ScalarImpl::Time(v) => v.to_sql(ty, out),
            ScalarImpl::Bytea(v) => (&**v).to_sql(ty, out),
            ScalarImpl::Jsonb(v) => v.to_sql(ty, out),
<<<<<<< HEAD
            ScalarImpl::Vector(_) => todo!("VECTOR_PLACEHOLDER"),
            ScalarImpl::Int256(_)
            | ScalarImpl::UInt256(_)
=======
            ScalarImpl::Vector(_)
            | ScalarImpl::Int256(_)
>>>>>>> a422cf3f
            | ScalarImpl::Struct(_)
            | ScalarImpl::List(_) => {
                bail_not_implemented!("the postgres encoding for {ty} is unsupported")
            }
            ScalarImpl::Map(_) => todo!(),
        }
    }

    // return true to accept all types
    fn accepts(_ty: &Type) -> bool
    where
        Self: Sized,
    {
        true
    }
}

impl ToSql for ScalarRefImpl<'_> {
    to_sql_checked!();

    fn to_sql(&self, ty: &Type, out: &mut BytesMut) -> Result<IsNull, Box<dyn Error + Sync + Send>>
    where
        Self: Sized,
    {
        match self {
            ScalarRefImpl::Int16(v) => v.to_sql(ty, out),
            ScalarRefImpl::Int32(v) => v.to_sql(ty, out),
            ScalarRefImpl::Int64(v) => v.to_sql(ty, out),
            ScalarRefImpl::Serial(v) => v.to_sql(ty, out),
            ScalarRefImpl::Float32(v) => v.to_sql(ty, out),
            ScalarRefImpl::Float64(v) => v.to_sql(ty, out),
            ScalarRefImpl::Utf8(v) => v.to_sql(ty, out),
            ScalarRefImpl::Bool(v) => v.to_sql(ty, out),
            ScalarRefImpl::Decimal(v) => v.to_sql(ty, out),
            ScalarRefImpl::Interval(v) => v.to_sql(ty, out),
            ScalarRefImpl::Date(v) => v.to_sql(ty, out),
            ScalarRefImpl::Timestamp(v) => v.to_sql(ty, out),
            ScalarRefImpl::Timestamptz(v) => v.to_sql(ty, out),
            ScalarRefImpl::Time(v) => v.to_sql(ty, out),
            ScalarRefImpl::Bytea(v) => (&**v).to_sql(ty, out),
            ScalarRefImpl::Jsonb(v) => v.to_sql(ty, out),
<<<<<<< HEAD
            ScalarRefImpl::Vector(_) => todo!("VECTOR_PLACEHOLDER"),
            ScalarRefImpl::Int256(_)
            | ScalarRefImpl::UInt256(_)
=======
            ScalarRefImpl::Vector(_)
            | ScalarRefImpl::Int256(_)
>>>>>>> a422cf3f
            | ScalarRefImpl::Struct(_)
            | ScalarRefImpl::List(_) => {
                bail_not_implemented!("the postgres encoding for {ty} is unsupported")
            }
            ScalarRefImpl::Map(_) => todo!(),
        }
    }

    // return true to accept all types
    fn accepts(_ty: &Type) -> bool
    where
        Self: Sized,
    {
        true
    }
}<|MERGE_RESOLUTION|>--- conflicted
+++ resolved
@@ -44,14 +44,9 @@
             ScalarImpl::Time(v) => v.to_sql(ty, out),
             ScalarImpl::Bytea(v) => (&**v).to_sql(ty, out),
             ScalarImpl::Jsonb(v) => v.to_sql(ty, out),
-<<<<<<< HEAD
-            ScalarImpl::Vector(_) => todo!("VECTOR_PLACEHOLDER"),
-            ScalarImpl::Int256(_)
-            | ScalarImpl::UInt256(_)
-=======
             ScalarImpl::Vector(_)
             | ScalarImpl::Int256(_)
->>>>>>> a422cf3f
+            | ScalarImpl::UInt256(_)
             | ScalarImpl::Struct(_)
             | ScalarImpl::List(_) => {
                 bail_not_implemented!("the postgres encoding for {ty} is unsupported")
@@ -93,14 +88,9 @@
             ScalarRefImpl::Time(v) => v.to_sql(ty, out),
             ScalarRefImpl::Bytea(v) => (&**v).to_sql(ty, out),
             ScalarRefImpl::Jsonb(v) => v.to_sql(ty, out),
-<<<<<<< HEAD
-            ScalarRefImpl::Vector(_) => todo!("VECTOR_PLACEHOLDER"),
-            ScalarRefImpl::Int256(_)
-            | ScalarRefImpl::UInt256(_)
-=======
             ScalarRefImpl::Vector(_)
             | ScalarRefImpl::Int256(_)
->>>>>>> a422cf3f
+            | ScalarRefImpl::UInt256(_)
             | ScalarRefImpl::Struct(_)
             | ScalarRefImpl::List(_) => {
                 bail_not_implemented!("the postgres encoding for {ty} is unsupported")
