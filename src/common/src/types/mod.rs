--- conflicted
+++ resolved
@@ -913,17 +913,7 @@
             DataType::Jsonb => {
                 Self::Jsonb(JsonbVal::from_str(str).map_err(|_| FromSqlError::from_text(str))?)
             }
-<<<<<<< HEAD
-            DataType::Interval => Self::Interval(Interval::from_str(str).map_err(|_| {
-                ErrorCode::InvalidInputSyntax(format!("Invalid param string: {}", str))
-            })?),
-            DataType::Jsonb => Self::Jsonb(JsonbVal::from_str(str).map_err(|_| {
-                ErrorCode::InvalidInputSyntax(format!("Invalid param string: {}", str))
-            })?),
             DataType::List(elem_type) => {
-=======
-            DataType::List(datatype) => {
->>>>>>> ce73e80d
                 // TODO: support nested list
                 if !(str.starts_with('{') && str.ends_with('}')) {
                     return Err(FromSqlError::from_text(str));
