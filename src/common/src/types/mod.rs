--- conflicted
+++ resolved
@@ -958,8 +958,8 @@
         };
         Ok(res)
     }
-
-<<<<<<< HEAD
+}
+
 impl From<ScalarRefImpl<'_>> for ScalarImpl {
     fn from(scalar_ref: ScalarRefImpl<'_>) -> Self {
         scalar_ref.into_scalar_impl()
@@ -973,7 +973,6 @@
 }
 
 impl ScalarImpl {
-=======
     /// A lite version of casting from string to target type. Used by frontend to handle types that have
     /// to be created by casting.
     ///
@@ -1007,7 +1006,6 @@
         })
     }
 
->>>>>>> 31cf3f8f
     /// Converts [`ScalarImpl`] to [`ScalarRefImpl`]
     pub fn as_scalar_ref_impl(&self) -> ScalarRefImpl<'_> {
         dispatch_scalar_variants!(self, inner, { inner.as_scalar_ref().into() })
