--- conflicted
+++ resolved
@@ -859,18 +859,8 @@
                     DataType::Decimal => deserializer.read_decimal_len()?,
                     // these two types is var-length and should only be determine at runtime.
                     // TODO: need some test for this case (e.g. e2e test)
-<<<<<<< HEAD
-                    DataType::List { datatype } => {
-                        let len = u32::deserialize(&mut *deserializer)?;
-                        (0..len)
-                            .map(|_| Self::encoding_data_size(datatype, deserializer))
-                            .try_fold(size_of::<u32>(), |a, b| b.map(|b| a + b))?
-                    }
+                    DataType::List { .. } => deserializer.read_bytes_len()?,
                     DataType::Struct { fields, .. } => fields
-=======
-                    DataType::List { .. } => deserializer.read_bytes_len()?,
-                    DataType::Struct { fields } => fields
->>>>>>> 5b700bd8
                         .iter()
                         .map(|field| Self::encoding_data_size(field, deserializer))
                         .try_fold(0, |a, b| b.map(|b| a + b))?,
