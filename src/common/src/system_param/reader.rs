--- conflicted
+++ resolved
@@ -160,18 +160,8 @@
             .enable_tracing
             .unwrap_or_else(default::enable_tracing)
     }
-<<<<<<< HEAD
-
-    fn wasm_storage_url(&self) -> &str {
-        self.inner()
-            .wasm_storage_url
-            .as_ref()
-            .unwrap_or(&default::WASM_STORAGE_URL)
-    }
 
     fn oauth_jwks_url(&self) -> &str {
         self.inner().oauth_jwks_url.as_ref().unwrap()
     }
-=======
->>>>>>> 09f5e9a9
 }