--- conflicted
+++ resolved
@@ -98,12 +98,9 @@
             { pause_on_next_bootstrap,                  bool,   Some(false),                                true,   "Whether to pause all data sources on next bootstrap.", },
             { enable_tracing,                           bool,   Some(false),                                true,   "Whether to enable distributed tracing.", },
             { use_new_object_prefix_strategy,           bool,   None,                                       false,  "Whether to split object prefix.", },
-<<<<<<< HEAD
-            { tracing_threshold_tiered_cache_read_ms,           u32,    Some(1000),                                 true,   "Threshold to record tiered cache read with minitrace.", },
-            { tracing_threshold_tiered_cache_write_ms,          u32,    Some(1000),                                 true,   "Threshold to record tiered cache write with minitrace.", },
-=======
             { license_key,                              String, Some(default_license_key()),                true,   "The license key to activate enterprise features.", },
->>>>>>> cd4660ea
+            { tracing_threshold_tiered_cache_read_ms,   u32,    Some(1000),                                 true,   "Threshold to record tiered cache read with minitrace.", },
+            { tracing_threshold_tiered_cache_write_ms,  u32,    Some(1000),                                 true,   "Threshold to record tiered cache write with minitrace.", },
         }
     };
 }
@@ -462,12 +459,9 @@
             (PAUSE_ON_NEXT_BOOTSTRAP_KEY, "false"),
             (ENABLE_TRACING_KEY, "true"),
             (USE_NEW_OBJECT_PREFIX_STRATEGY_KEY, "false"),
-<<<<<<< HEAD
             (TRACING_THRESHOLD_TIERED_CACHE_READ_MS_KEY, "1000"),
             (TRACING_THRESHOLD_TIERED_CACHE_WRITE_MS_KEY, "1000"),
-=======
             (LICENSE_KEY_KEY, "foo"),
->>>>>>> cd4660ea
             ("a_deprecated_param", "foo"),
         ];
 
