--- conflicted
+++ resolved
@@ -46,13 +46,8 @@
         $macro! {
             { barrier_interval_ms, u32, Some(1000_u32), true },
             { checkpoint_frequency, u64, Some(1_u64), true },
-<<<<<<< HEAD
-            { sstable_size_mb, u32, Some(64_u32), true },
-            { parallel_compact_size_mb, u32, Some(512_u32), true },
-=======
             { sstable_size_mb, u32, Some(256_u32), false },
             { parallel_compact_size_mb, u32, Some(512_u32), false },
->>>>>>> 4f599ce1
             { block_size_kb, u32, Some(64_u32), false },
             { bloom_false_positive, f64, Some(0.001_f64), false },
             { state_store, String, None, false },
