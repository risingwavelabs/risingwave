// Copyright 2024 RisingWave Labs
//
// Licensed under the Apache License, Version 2.0 (the "License");
// you may not use this file except in compliance with the License.
// You may obtain a copy of the License at
//
//     http://www.apache.org/licenses/LICENSE-2.0
//
// Unless required by applicable law or agreed to in writing, software
// distributed under the License is distributed on an "AS IS" BASIS,
// WITHOUT WARRANTIES OR CONDITIONS OF ANY KIND, either express or implied.
// See the License for the specific language governing permissions and
// limitations under the License.

//! This module defines utilities to work with system parameters ([`PbSystemParams`] in
//! `meta.proto`).
//!
//! To add a new system parameter:
//! - Add a new field to [`PbSystemParams`] in `meta.proto`.
//! - Add a new entry to `for_all_undeprecated_params` in this file.
//! - Add a new method to [`reader::SystemParamsReader`].

pub mod common;
pub mod local_manager;
pub mod reader;

use std::fmt::Debug;
use std::ops::RangeBounds;

use paste::paste;
use risingwave_pb::meta::PbSystemParams;

pub type SystemParamsError = String;

type Result<T> = core::result::Result<T, SystemParamsError>;

/// Define all system parameters here.
///
/// Macro input is { field identifier, type, default value, is mutable }
///
/// Note:
/// - Having `None` as default value means the parameter must be initialized.
#[macro_export]
macro_rules! for_all_params {
    ($macro:ident) => {
        $macro! {
            { barrier_interval_ms, u32, Some(1000_u32), true },
            { checkpoint_frequency, u64, Some(1_u64), true },
            { sstable_size_mb, u32, Some(256_u32), false },
            { parallel_compact_size_mb, u32, Some(512_u32), false },
            { block_size_kb, u32, Some(64_u32), false },
            { bloom_false_positive, f64, Some(0.001_f64), false },
            { state_store, String, None, false },
            { data_directory, String, None, false },
            { backup_storage_url, String, Some("memory".to_string()), true },
            { backup_storage_directory, String, Some("backup".to_string()), true },
            { max_concurrent_creating_streaming_jobs, u32, Some(1_u32), true },
            { pause_on_next_bootstrap, bool, Some(false), true },
<<<<<<< HEAD
            { enable_tracing, bool, Some(false), true },
=======
            { wasm_storage_url, String, Some("fs://.risingwave/data".to_string()), false },
>>>>>>> e8f1eb9b
        }
    };
}

/// Convert field name to string.
#[macro_export]
macro_rules! key_of {
    ($field:ident) => {
        stringify!($field)
    };
}

/// Define key constants for fields in `PbSystemParams` for use of other modules.
macro_rules! def_key {
    ($({ $field:ident, $type:ty, $default:expr, $is_mutable:expr },)*) => {
        paste! {
            $(
                pub const [<$field:upper _KEY>]: &str = key_of!($field);
            )*
        }
    };
}

for_all_params!(def_key);

/// Define default value functions.
macro_rules! def_default {
    ($({ $field:ident, $type:ty, $default:expr, $is_mutable:expr },)*) => {
        pub mod default {
            $(
                pub fn $field() -> Option<$type> {
                    $default
                }
            )*
        }
    };
}

for_all_params!(def_default);

macro_rules! impl_check_missing_fields {
    ($({ $field:ident, $type:ty, $default:expr, $is_mutable:expr },)*) => {
        /// Check if any undeprecated fields are missing.
        pub fn check_missing_params(params: &PbSystemParams) -> Result<()> {
            $(
                if params.$field.is_none() {
                    return Err(format!("missing system param {:?}", key_of!($field)));
                }
            )*
            Ok(())
        }
    };
}

/// Derive serialization to kv pairs.
macro_rules! impl_system_params_to_kv {
    ($({ $field:ident, $type:ty, $default:expr, $is_mutable:expr },)*) => {
        /// The returned map only contains undeprecated fields.
        /// Return error if there are missing fields.
        #[allow(clippy::vec_init_then_push)]
        pub fn system_params_to_kv(params: &PbSystemParams) -> Result<Vec<(String, String)>> {
            check_missing_params(params)?;
            let mut ret = Vec::new();
            $(ret.push((
                key_of!($field).to_string(),
                params.$field.as_ref().unwrap().to_string(),
            ));)*
            Ok(ret)
        }
    };
}

macro_rules! impl_derive_missing_fields {
    ($({ $field:ident, $type:ty, $default:expr, $is_mutable:expr },)*) => {
        pub fn derive_missing_fields(params: &mut PbSystemParams) {
            $(
                if params.$field.is_none() && let Some(v) = OverrideFromParams::$field(params) {
                    params.$field = Some(v);
                }
            )*
        }
    };
}

/// Derive deserialization from kv pairs.
macro_rules! impl_system_params_from_kv {
    ($({ $field:ident, $type:ty, $default:expr, $is_mutable:expr },)*) => {
        /// Try to deserialize deprecated fields as well.
        /// Return error if there are unrecognized fields.
        pub fn system_params_from_kv<K, V>(mut kvs: Vec<(K, V)>) -> Result<PbSystemParams>
        where
            K: AsRef<[u8]> + Debug,
            V: AsRef<[u8]> + Debug,
        {
            let mut ret = PbSystemParams::default();
            kvs.retain(|(k,v)| {
                let k = std::str::from_utf8(k.as_ref()).unwrap();
                let v = std::str::from_utf8(v.as_ref()).unwrap();
                match k {
                    $(
                        key_of!($field) => {
                            ret.$field = Some(v.parse().unwrap());
                            false
                        }
                    )*
                    _ => {
                        true
                    }
                }
            });
            derive_missing_fields(&mut ret);
            if !kvs.is_empty() {
                let unrecognized_params = kvs.into_iter().map(|(k, v)| {
                    (
                        std::str::from_utf8(k.as_ref()).unwrap().to_string(),
                        std::str::from_utf8(v.as_ref()).unwrap().to_string()
                    )
                }).collect::<Vec<_>>();
                tracing::warn!("unrecognized system params {:?}", unrecognized_params);
            }
            Ok(ret)
        }
    };
}

/// Define check rules when a field is changed.
/// If you want custom rules, please override the default implementation in
/// `OverrideValidateOnSet` below.
macro_rules! impl_default_validation_on_set {
    ($({ $field:ident, $type:ty, $default:expr, $is_mutable:expr },)*) => {
        #[allow(clippy::ptr_arg)]
        trait ValidateOnSet {
            $(
                fn $field(_v: &$type) -> Result<()> {
                    if !$is_mutable {
                        Err(format!("{:?} is immutable", key_of!($field)))
                    } else {
                        Ok(())
                    }
                }
            )*

            fn expect_range<T, R>(v: T, range: R) -> Result<()>
            where
                T: Debug + PartialOrd,
                R: RangeBounds<T> + Debug,
            {
                if !range.contains::<T>(&v) {
                    Err(format!("value {:?} out of range, expect {:?}", v, range))
                } else {
                    Ok(())
                }
            }
        }
    }
}

/// Define rules to derive a parameter from others. This is useful for parameter type change or
/// semantic change, where a new parameter has to be introduced. When the cluster upgrades to a
/// newer version, we need to ensure the effect of the new parameter is equal to its older versions.
/// For example, if you had `interval_sec` and now you want finer granularity, you can introduce a
/// new param `interval_ms` and try to derive it from `interval_sec` by overriding `FromParams`
/// trait in `OverrideFromParams`:
///
/// ```ignore
/// impl FromParams for OverrideFromParams {
///     fn interval_ms(params: &PbSystemParams) -> Option<u64> {
///         if let Some(sec) = params.interval_sec {
///             Some(sec * 1000)
///         } else {
///             None
///         }
///     }
/// }
/// ```
///
/// Note that newer versions must be prioritized during derivation.
macro_rules! impl_default_from_other_params {
    ($({ $field:ident, $type:ty, $default:expr, $is_mutable:expr },)*) => {
        trait FromParams {
            $(
                fn $field(_params: &PbSystemParams) -> Option<$type> {
                    None
                }
            )*
        }
    };
}

macro_rules! impl_set_system_param {
    ($({ $field:ident, $type:ty, $default:expr, $is_mutable:expr },)*) => {
        /// Set a system parameter with the given value or default one, returns the new value.
        pub fn set_system_param(params: &mut PbSystemParams, key: &str, value: Option<String>) -> Result<String> {
             match key {
                $(
                    key_of!($field) => {
                        let v = if let Some(v) = value {
                            v.parse().map_err(|_| format!("cannot parse parameter value"))?
                        } else {
                            $default.ok_or_else(|| format!("{} does not have a default value", key))?
                        };
                        OverrideValidateOnSet::$field(&v)?;
                        params.$field = Some(v.clone());
                        return Ok(v.to_string())
                    },
                )*
                _ => {
                    return Err(format!(
                        "unrecognized system param {:?}",
                        key
                    ));
                }
            };
        }
    };
}

macro_rules! impl_is_mutable {
    ($({ $field:ident, $type:ty, $default:expr, $is_mutable:expr },)*) => {
        pub fn is_mutable(field: &str) -> Result<bool> {
            match field {
                $(
                    key_of!($field) => Ok($is_mutable),
                )*
                _ => Err(format!("{:?} is not a system parameter", field))
            }
        }
    }
}

macro_rules! impl_system_params_for_test {
    ($({ $field:ident, $type:ty, $default:expr, $is_mutable:expr },)*) => {
        #[allow(clippy::needless_update)]
        pub fn system_params_for_test() -> PbSystemParams {
            let mut ret = PbSystemParams {
                $(
                    $field: $default,
                )*
                ..Default::default() // `None` for deprecated params
            };
            ret.data_directory = Some("hummock_001".to_string());
            ret.state_store = Some("hummock+memory".to_string());
            ret
        }
    };
}

for_all_params!(impl_system_params_from_kv);
for_all_params!(impl_is_mutable);
for_all_params!(impl_derive_missing_fields);
for_all_params!(impl_check_missing_fields);
for_all_params!(impl_system_params_to_kv);
for_all_params!(impl_set_system_param);
for_all_params!(impl_default_validation_on_set);
for_all_params!(impl_system_params_for_test);

struct OverrideValidateOnSet;
impl ValidateOnSet for OverrideValidateOnSet {
    fn barrier_interval_ms(v: &u32) -> Result<()> {
        Self::expect_range(*v, 100..)
    }

    fn checkpoint_frequency(v: &u64) -> Result<()> {
        Self::expect_range(*v, 1..)
    }

    fn backup_storage_directory(_v: &String) -> Result<()> {
        // TODO
        Ok(())
    }

    fn backup_storage_url(_v: &String) -> Result<()> {
        // TODO
        Ok(())
    }
}

for_all_params!(impl_default_from_other_params);

struct OverrideFromParams;
impl FromParams for OverrideFromParams {}

#[cfg(test)]
mod tests {
    use super::*;

    #[test]
    fn test_to_from_kv() {
        // Include all fields (deprecated also).
        let kvs = vec![
            (BARRIER_INTERVAL_MS_KEY, "1"),
            (CHECKPOINT_FREQUENCY_KEY, "1"),
            (SSTABLE_SIZE_MB_KEY, "1"),
            (PARALLEL_COMPACT_SIZE_MB_KEY, "2"),
            (BLOCK_SIZE_KB_KEY, "1"),
            (BLOOM_FALSE_POSITIVE_KEY, "1"),
            (STATE_STORE_KEY, "a"),
            (DATA_DIRECTORY_KEY, "a"),
            (BACKUP_STORAGE_URL_KEY, "a"),
            (BACKUP_STORAGE_DIRECTORY_KEY, "a"),
            (MAX_CONCURRENT_CREATING_STREAMING_JOBS_KEY, "1"),
            (PAUSE_ON_NEXT_BOOTSTRAP_KEY, "false"),
            (WASM_STORAGE_URL_KEY, "a"),
            ("a_deprecated_param", "foo"),
        ];

        // To kv - missing field.
        let p = PbSystemParams::default();
        assert!(system_params_to_kv(&p).is_err());

        // From kv - unrecognized field should be ignored
        assert!(system_params_from_kv(vec![("?", "?")]).is_ok());

        // Deser & ser.
        let p = system_params_from_kv(kvs).unwrap();
        assert_eq!(
            p,
            system_params_from_kv(system_params_to_kv(&p).unwrap()).unwrap()
        );
    }

    #[test]
    fn test_set() {
        let mut p = PbSystemParams::default();
        // Unrecognized param.
        assert!(set_system_param(&mut p, "?", Some("?".to_string())).is_err());
        // Value out of range.
        assert!(
            set_system_param(&mut p, CHECKPOINT_FREQUENCY_KEY, Some("-1".to_string())).is_err()
        );
        // Set immutable.
        assert!(set_system_param(&mut p, STATE_STORE_KEY, Some("?".to_string())).is_err());
        // Parse error.
        assert!(set_system_param(&mut p, CHECKPOINT_FREQUENCY_KEY, Some("?".to_string())).is_err());
        // Normal set.
        assert!(
            set_system_param(&mut p, CHECKPOINT_FREQUENCY_KEY, Some("500".to_string())).is_ok()
        );
        assert_eq!(p.checkpoint_frequency, Some(500));
    }
}<|MERGE_RESOLUTION|>--- conflicted
+++ resolved
@@ -56,11 +56,8 @@
             { backup_storage_directory, String, Some("backup".to_string()), true },
             { max_concurrent_creating_streaming_jobs, u32, Some(1_u32), true },
             { pause_on_next_bootstrap, bool, Some(false), true },
-<<<<<<< HEAD
+            { wasm_storage_url, String, Some("fs://.risingwave/data".to_string()), false },
             { enable_tracing, bool, Some(false), true },
-=======
-            { wasm_storage_url, String, Some("fs://.risingwave/data".to_string()), false },
->>>>>>> e8f1eb9b
         }
     };
 }
