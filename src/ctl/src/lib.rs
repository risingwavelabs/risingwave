// Copyright 2022 Singularity Data
//
// Licensed under the Apache License, Version 2.0 (the "License");
// you may not use this file except in compliance with the License.
// You may obtain a copy of the License at
//
// http://www.apache.org/licenses/LICENSE-2.0
//
// Unless required by applicable law or agreed to in writing, software
// distributed under the License is distributed on an "AS IS" BASIS,
// WITHOUT WARRANTIES OR CONDITIONS OF ANY KIND, either express or implied.
// See the License for the specific language governing permissions and
// limitations under the License.

use clap::{Parser, Subcommand};
mod cmd_impl;
pub(crate) mod common;

#[derive(Parser)]
#[clap(author, version, about, long_about = None)]
#[clap(propagate_version = true)]
#[clap(infer_subcommands = true)]
pub struct CliOpts {
    #[clap(subcommand)]
    command: Commands,
}

#[derive(Subcommand)]
#[clap(infer_subcommands = true)]
enum Commands {
    /// Commands for Hummock
    #[clap(subcommand)]
    Hummock(HummockCommands),
}

#[derive(Subcommand)]
enum HummockCommands {
    /// list latest Hummock version on meta node
    ListVersion,
    /// list all Hummock key-value pairs
    ListKv {
        #[clap(short, long = "epoch", default_value_t = u64::MAX)]
        epoch: u64,

        #[clap(short, long = "table-id", default_value_t = u32::MAX)]
        tableid: u32,
    },
<<<<<<< HEAD
    SstDump,
=======
    TriggerManualCompaction {
        #[clap(short, long = "compaction-group-id", default_value_t = 2)]
        compaction_group_id: u64,
    },
>>>>>>> 9d040bad
}

pub async fn start(opts: CliOpts) {
    match &opts.command {
        Commands::Hummock(HummockCommands::ListVersion) => {
            cmd_impl::hummock::list_version().await.unwrap()
        }
        Commands::Hummock(HummockCommands::ListKv { epoch, tableid }) => {
            cmd_impl::hummock::list_kv(*epoch, *tableid).await.unwrap()
        }
<<<<<<< HEAD
        Commands::Hummock(HummockCommands::SstDump) => cmd_impl::hummock::sst_dump().await.unwrap(),
=======
        Commands::Hummock(HummockCommands::TriggerManualCompaction {
            compaction_group_id,
        }) => cmd_impl::hummock::trigger_manual_compaction(*compaction_group_id)
            .await
            .unwrap(),
>>>>>>> 9d040bad
    }
}<|MERGE_RESOLUTION|>--- conflicted
+++ resolved
@@ -45,14 +45,11 @@
         #[clap(short, long = "table-id", default_value_t = u32::MAX)]
         tableid: u32,
     },
-<<<<<<< HEAD
     SstDump,
-=======
     TriggerManualCompaction {
         #[clap(short, long = "compaction-group-id", default_value_t = 2)]
         compaction_group_id: u64,
     },
->>>>>>> 9d040bad
 }
 
 pub async fn start(opts: CliOpts) {
@@ -63,14 +60,11 @@
         Commands::Hummock(HummockCommands::ListKv { epoch, tableid }) => {
             cmd_impl::hummock::list_kv(*epoch, *tableid).await.unwrap()
         }
-<<<<<<< HEAD
         Commands::Hummock(HummockCommands::SstDump) => cmd_impl::hummock::sst_dump().await.unwrap(),
-=======
         Commands::Hummock(HummockCommands::TriggerManualCompaction {
             compaction_group_id,
         }) => cmd_impl::hummock::trigger_manual_compaction(*compaction_group_id)
             .await
             .unwrap(),
->>>>>>> 9d040bad
     }
 }