// Copyright 2022 Singularity Data
//
// Licensed under the Apache License, Version 2.0 (the "License");
// you may not use this file except in compliance with the License.
// You may obtain a copy of the License at
//
// http://www.apache.org/licenses/LICENSE-2.0
//
// Unless required by applicable law or agreed to in writing, software
// distributed under the License is distributed on an "AS IS" BASIS,
// WITHOUT WARRANTIES OR CONDITIONS OF ANY KIND, either express or implied.
// See the License for the specific language governing permissions and
// limitations under the License.

use std::env;
use std::sync::Arc;
use std::time::Duration;

use anyhow::{anyhow, bail, Result};
use risingwave_common::config::StorageConfig;
use risingwave_rpc_client::MetaClient;
use risingwave_storage::hummock::hummock_meta_client::MonitoredHummockMetaClient;
use risingwave_storage::hummock::{HummockStorage, TieredCacheMetricsBuilder};
use risingwave_storage::monitor::{
    HummockMetrics, MonitoredStateStore, ObjectStoreMetrics, StateStoreMetrics,
};
use risingwave_storage::{StateStore, StateStoreImpl};
use tokio::sync::oneshot::Sender;
use tokio::task::JoinHandle;

use super::MetaServiceOpts;

pub struct HummockServiceOpts {
    pub meta_opts: MetaServiceOpts,
    pub hummock_url: String,

    heartbeat_handle: Option<JoinHandle<()>>,
    heartbeat_shutdown_sender: Option<Sender<()>>,
}

pub struct Metrics {
    pub hummock_metrics: Arc<HummockMetrics>,
    pub state_store_metrics: Arc<StateStoreMetrics>,
    pub object_store_metrics: Arc<ObjectStoreMetrics>,
}

impl HummockServiceOpts {
    /// Recover hummock service options from env variable
    ///
    /// Currently, we will read these variables for meta:
    ///
    /// * `RW_HUMMOCK_URL`: meta service address
    pub fn from_env() -> Result<Self> {
        let meta_opts = MetaServiceOpts::from_env()?;

        let hummock_url = match env::var("RW_HUMMOCK_URL") {
            Ok(url) => {
                tracing::info!("using Hummock URL from `RW_HUMMOCK_URL`: {}", url);
                url
            }
            Err(_) => {
                const MESSAGE: &str = "env variable `RW_HUMMOCK_URL` not found.

For `./risedev d` use cases, please do the following:
* use `./risedev d for-ctl` to start the cluster.
* use `./risedev ctl` to use risectl.

For `./risedev apply-compose-deploy` users,
* `RW_HUMMOCK_URL` will be printed out when deploying. Please copy the bash exports to your console.

risectl requires a full persistent cluster to operate. Please make sure you're not running in minimum mode.";
                bail!(MESSAGE);
            }
        };
        Ok(Self {
            meta_opts,
            hummock_url,
            heartbeat_handle: None,
            heartbeat_shutdown_sender: None,
        })
    }

    pub async fn create_hummock_store_with_metrics(
        &mut self,
    ) -> Result<(MetaClient, MonitoredStateStore<HummockStorage>, Metrics)> {
        let meta_client = self.meta_opts.create_meta_client().await?;

        let (heartbeat_handle, heartbeat_shutdown_sender) = MetaClient::start_heartbeat_loop(
            meta_client.clone(),
            Duration::from_millis(1000),
            Duration::from_secs(600),
            vec![],
        );
        self.heartbeat_handle = Some(heartbeat_handle);
        self.heartbeat_shutdown_sender = Some(heartbeat_shutdown_sender);

        // FIXME: allow specify custom config
        let config = StorageConfig {
            share_buffer_compaction_worker_threads_number: 0,
            ..Default::default()
        };

        tracing::info!("using Hummock config: {:#?}", config);

        let metrics = Metrics {
            hummock_metrics: Arc::new(HummockMetrics::unused()),
            state_store_metrics: Arc::new(StateStoreMetrics::unused()),
            object_store_metrics: Arc::new(ObjectStoreMetrics::unused()),
        };

        let state_store_impl = StateStoreImpl::new(
            &self.hummock_url,
            "",
            Arc::new(config),
            Arc::new(MonitoredHummockMetaClient::new(
                meta_client.clone(),
                metrics.hummock_metrics.clone(),
            )),
            metrics.state_store_metrics.clone(),
            metrics.object_store_metrics.clone(),
            TieredCacheMetricsBuilder::unused(),
        )
        .await?;

<<<<<<< HEAD
        if let StateStoreImpl::HummockStateStore(hummock_state_store) = state_store_impl {
            Ok((
                meta_client,
                hummock_state_store
                    .inner()
                    .actual
                    .clone()
                    .monitored(hummock_state_store.stats()),
=======
        if let Some(hummock_state_store) = state_store_impl.as_hummock() {
            Ok((
                meta_client,
                hummock_state_store
                    .clone()
                    .monitored(metrics.state_store_metrics.clone()),
>>>>>>> 49558ade
                metrics,
            ))
        } else {
            Err(anyhow!("only Hummock state store is supported in risectl"))
        }
    }

    pub async fn create_hummock_store(
        &mut self,
    ) -> Result<(MetaClient, MonitoredStateStore<HummockStorage>)> {
        let (meta_client, hummock_client, _) = self.create_hummock_store_with_metrics().await?;
        Ok((meta_client, hummock_client))
    }

    pub async fn shutdown(&mut self) {
        if let (Some(sender), Some(handle)) = (
            self.heartbeat_shutdown_sender.take(),
            self.heartbeat_handle.take(),
        ) {
            if let Err(err) = sender.send(()) {
                tracing::warn!("Failed to send shutdown: {:?}", err);
            }
            if let Err(err) = handle.await {
                tracing::warn!("Failed to join shutdown: {:?}", err);
            }
        }
    }
}<|MERGE_RESOLUTION|>--- conflicted
+++ resolved
@@ -122,23 +122,12 @@
         )
         .await?;
 
-<<<<<<< HEAD
-        if let StateStoreImpl::HummockStateStore(hummock_state_store) = state_store_impl {
-            Ok((
-                meta_client,
-                hummock_state_store
-                    .inner()
-                    .actual
-                    .clone()
-                    .monitored(hummock_state_store.stats()),
-=======
         if let Some(hummock_state_store) = state_store_impl.as_hummock() {
             Ok((
                 meta_client,
                 hummock_state_store
                     .clone()
                     .monitored(metrics.state_store_metrics.clone()),
->>>>>>> 49558ade
                 metrics,
             ))
         } else {
