--- conflicted
+++ resolved
@@ -31,12 +31,8 @@
 risingwave_rpc_client = { path = "../rpc_client" }
 risingwave_storage = { path = "../storage" }
 risingwave_stream = { path = "../stream" }
-<<<<<<< HEAD
-=======
-risingwave_tracing = { path = "../tracing" }
 serde = "1"
 serde_derive = "1"
->>>>>>> eed832ba
 serde_json = "1"
 serde_yaml = "0.9.21"
 size = "0.4"
