// Copyright 2023 RisingWave Labs
//
// Licensed under the Apache License, Version 2.0 (the "License");
// you may not use this file except in compliance with the License.
// You may obtain a copy of the License at
//
//     http://www.apache.org/licenses/LICENSE-2.0
//
// Unless required by applicable law or agreed to in writing, software
// distributed under the License is distributed on an "AS IS" BASIS,
// WITHOUT WARRANTIES OR CONDITIONS OF ANY KIND, either express or implied.
// See the License for the specific language governing permissions and
// limitations under the License.

use std::env;
use std::fs::{create_dir_all, OpenOptions};
use std::io::BufWriter;
use std::ops::Bound;
use std::path::Path;
use std::sync::atomic::AtomicU64;
use std::sync::LazyLock;

use bincode::{Decode, Encode};
use bytes::Bytes;
use parking_lot::Mutex;
use risingwave_common::util::epoch::EpochPair;
use risingwave_hummock_sdk::HummockReadEpoch;
use risingwave_pb::meta::SubscribeResponse;
use tokio::runtime::Runtime;
use tokio::sync::mpsc::{
    unbounded_channel as channel, UnboundedReceiver as Receiver, UnboundedSender as Sender,
};
use tokio::task_local;

use crate::write::{TraceWriter, TraceWriterImpl};
use crate::{
    ConcurrentIdGenerator, Operation, OperationResult, Record, RecordId, RecordIdGenerator,
    TracedInitOptions, TracedNewLocalOptions, TracedReadOptions, TracedSubResp, UniqueIdGenerator,
};

// Global collector instance used for trace collection
static GLOBAL_COLLECTOR: LazyLock<GlobalCollector> = LazyLock::new(GlobalCollector::new);

// Global record ID generator for generating unique record IDs
static GLOBAL_RECORD_ID: LazyLock<RecordIdGenerator> =
    LazyLock::new(|| UniqueIdGenerator::new(AtomicU64::new(0)));

// Flag indicating whether trace should be used
static SHOULD_USE_TRACE: LazyLock<bool> = LazyLock::new(set_should_use_trace);

// Concurrent record ID generator for generating unique record IDs in concurrent environments
pub static CONCURRENT_ID: LazyLock<ConcurrentIdGenerator> =
    LazyLock::new(|| UniqueIdGenerator::new(AtomicU64::new(0)));

// A tokio runtime for hummock tracing
static TRACE_RT: LazyLock<Runtime> = LazyLock::new(|| Runtime::new().unwrap());

pub const USE_TRACE: &str = "USE_HM_TRACE"; // Environment variable name for enabling trace
const LOG_PATH: &str = "HM_TRACE_PATH"; // Environment variable name for specifying trace log path
const DEFAULT_PATH: &str = ".trace/hummock.ht"; // Default trace log path
const WRITER_BUFFER_SIZE: usize = 1024; // Buffer size for trace writer

/// Returns whether trace should be used based on the environment variable
pub fn should_use_trace() -> bool {
    *SHOULD_USE_TRACE
}

/// Sets the value of the `SHOULD_USE_TRACE` flag based on the `USE_TRACE` environment variable
fn set_should_use_trace() -> bool {
    match std::env::var(USE_TRACE) {
        Ok(v) => v.parse().unwrap_or(false),
        Err(_) => false,
    }
}

/// Initialize the `GLOBAL_COLLECTOR` with configured log file
pub fn init_collector() {
    TRACE_RT.spawn(async move {
        let path = env::var(LOG_PATH).unwrap_or_else(|_| DEFAULT_PATH.to_string());
        let path = Path::new(&path);
        tracing::info!("Hummock Tracing log path {}", path.to_string_lossy());

        if let Some(parent) = path.parent() {
            if !parent.exists() {
                create_dir_all(parent).unwrap();
            }
        }
        let f = OpenOptions::new()
            .write(true)
            .truncate(true)
            .create(true)
            .open(path)
            .expect("failed to open log file");
        let writer = BufWriter::with_capacity(WRITER_BUFFER_SIZE, f);
        let writer = TraceWriterImpl::try_new_bincode(writer).unwrap();
        GlobalCollector::run(writer);
    });
}

/// `GlobalCollector` collects traced hummock operations.
/// It starts a collector thread and writer thread.
struct GlobalCollector {
    tx: Sender<RecordMsg>,
    rx: Mutex<Option<Receiver<RecordMsg>>>,
}

impl GlobalCollector {
    fn new() -> Self {
        let (tx, rx) = channel();
        Self {
            tx,
            rx: Mutex::new(Some(rx)),
        }
    }

    fn run(mut writer: impl TraceWriter + Send + 'static) -> tokio::task::JoinHandle<()> {
        tokio::task::spawn_blocking(move || {
            let mut rx = GLOBAL_COLLECTOR.rx.lock().take().unwrap();
            while let Some(Some(r)) = rx.blocking_recv() {
                writer.write(r).expect("failed to write hummock trace");
            }
            writer.flush().expect("failed to flush hummock trace");
        })
    }

    fn finish(&self) {
        self.tx.send(None).expect("failed to finish worker");
    }

    fn tx(&self) -> Sender<RecordMsg> {
        self.tx.clone()
    }
}

impl Drop for GlobalCollector {
    fn drop(&mut self) {
        // only send when channel is not closed
        if !self.tx.is_closed() {
            self.finish();
        }
    }
}

/// `TraceSpan` traces hummock operations. It marks the beginning of an operation and
/// the end when the span is dropped. So, please make sure the span live long enough.
/// Underscore binding like `let _ = span` will drop the span immediately.
#[must_use = "TraceSpan Lifetime is important"]
#[derive(Clone)]
pub struct TraceSpan {
    tx: Sender<RecordMsg>,
    id: RecordId,
    storage_type: StorageType,
}

#[must_use = "TraceSpan Lifetime is important"]
#[derive(Clone)]
pub struct MayTraceSpan(Option<TraceSpan>);

impl From<Option<TraceSpan>> for MayTraceSpan {
    fn from(value: Option<TraceSpan>) -> Self {
        Self(value)
    }
}

impl MayTraceSpan {
    pub fn may_send_result(&self, res: OperationResult) {
        if let Some(span) = &self.0 {
            span.send_result(res)
        }
    }

    pub fn may_send_op(&self, op: Operation) {
        if let Some(span) = &self.0 {
            span.send(op)
        }
    }

    pub fn may_send_iter_next(&self) {
        if let Some(span) = &self.0 {
            span.send(Operation::IterNext(span.id))
        }
    }
}

impl TraceSpan {
    pub fn new(tx: Sender<RecordMsg>, id: RecordId, storage_type: StorageType) -> Self {
        Self {
            tx,
            id,
            storage_type,
        }
    }

    pub fn new_global_op(op: Operation, storage_type: StorageType) -> MayTraceSpan {
        match should_use_trace() {
            true => Some(Self::new_to_global(op, storage_type)).into(),
            false => None.into(),
        }
    }

    pub fn new_epoch_span(storage_type: StorageType) -> MayTraceSpan {
        Self::new_global_op(Operation::LocalStorageEpoch, storage_type)
    }

    pub fn new_is_dirty_span(storage_type: StorageType) -> MayTraceSpan {
        Self::new_global_op(Operation::LocalStorageIsDirty, storage_type)
    }

    pub fn new_seal_current_epoch_span(epoch: u64, storage_type: StorageType) -> MayTraceSpan {
        Self::new_global_op(Operation::SealCurrentEpoch(epoch), storage_type)
    }

    pub fn new_clear_shared_buffer_span() -> MayTraceSpan {
        Self::new_global_op(Operation::ClearSharedBuffer, StorageType::Global)
    }

    pub fn new_validate_read_epoch_span(epoch: HummockReadEpoch) -> MayTraceSpan {
        Self::new_global_op(
            Operation::ValidateReadEpoch(epoch.into()),
            StorageType::Global,
        )
    }

    pub fn new_try_wait_epoch_span(epoch: HummockReadEpoch) -> MayTraceSpan {
        Self::new_global_op(Operation::TryWaitEpoch(epoch.into()), StorageType::Global)
    }

    pub fn new_get_span(
        key: Bytes,
        epoch: Option<u64>,
        read_options: TracedReadOptions,
        storage_type: StorageType,
    ) -> MayTraceSpan {
        Self::new_global_op(Operation::get(key, epoch, read_options), storage_type)
    }

    pub fn new_iter_span(
        key_range: (Bound<Bytes>, Bound<Bytes>),
        epoch: Option<u64>,
        read_options: TracedReadOptions,
        storage_type: StorageType,
    ) -> MayTraceSpan {
        Self::new_global_op(
            Operation::Iter {
                key_range: (
                    key_range.0.as_ref().map(|v| v.clone().into()),
                    key_range.1.as_ref().map(|v| v.clone().into()),
                ),
                epoch,
                read_options,
            },
            storage_type,
        )
    }

    pub fn new_insert_span(
        key: Bytes,
        new_val: Bytes,
        old_val: Option<Bytes>,
        storage_type: StorageType,
    ) -> MayTraceSpan {
        Self::new_global_op(
            Operation::Insert {
                key: key.into(),
                new_val: new_val.into(),
                old_val: old_val.map(|b| b.into()),
            },
            storage_type,
        )
    }

    pub fn new_delete_span(key: Bytes, old_val: Bytes, storage_type: StorageType) -> MayTraceSpan {
        Self::new_global_op(
            Operation::Delete {
                key: key.into(),
                old_val: old_val.into(),
            },
            storage_type,
        )
    }

    pub fn new_sync_span(epoch: u64, storage_type: StorageType) -> MayTraceSpan {
        Self::new_global_op(Operation::Sync(epoch), storage_type)
    }

    pub fn new_seal_span(
        epoch: u64,
        is_checkpoint: bool,
        storage_type: StorageType,
    ) -> MayTraceSpan {
        Self::new_global_op(Operation::Seal(epoch, is_checkpoint), storage_type)
    }

    pub fn new_local_storage_span(
        option: TracedNewLocalOptions,
        storage_type: StorageType,
        local_storage_id: u64,
    ) -> MayTraceSpan {
        Self::new_global_op(
            Operation::NewLocalStorage(option, local_storage_id),
            storage_type,
        )
    }

    pub fn new_drop_storage_span(storage_type: StorageType) -> MayTraceSpan {
        Self::new_global_op(Operation::DropLocalStorage, storage_type)
    }

    pub fn new_flush_span(
        delete_range: Vec<(Bound<Bytes>, Bound<Bytes>)>,
        storage_type: StorageType,
    ) -> MayTraceSpan {
        let delete_range = delete_range
            .into_iter()
            .map(|(k, v)| (k.map(Bytes::into), v.map(Bytes::into)))
            .collect();
        Self::new_global_op(Operation::Flush(delete_range), storage_type)
    }

    pub fn new_meta_message_span(resp: SubscribeResponse) -> MayTraceSpan {
        Self::new_global_op(
            Operation::MetaMessage(Box::new(TracedSubResp::from(resp))),
            StorageType::Global,
        )
    }

    pub fn new_local_storage_init_span(
<<<<<<< HEAD
        epoch: EpochPair,
        storage_type: StorageType,
    ) -> MayTraceSpan {
        Self::new_global_op(Operation::LocalStorageInit(epoch), storage_type)
=======
        options: TracedInitOptions,
        storage_type: StorageType,
    ) -> MayTraceSpan {
        Self::new_global_op(Operation::LocalStorageInit(options), storage_type)
>>>>>>> d0a49843
    }

    pub fn send(&self, op: Operation) {
        self.tx
            .send(Some(Record::new(*self.storage_type(), self.id(), op)))
            .expect("failed to log record");
    }

    pub fn send_result(&self, res: OperationResult) {
        self.send(Operation::Result(res));
    }

    pub fn finish(&self) {
        self.send(Operation::Finish);
    }

    pub fn id(&self) -> RecordId {
        self.id
    }

    fn storage_type(&self) -> &StorageType {
        &self.storage_type
    }

    /// Create a span and send operation to the `GLOBAL_COLLECTOR`
    pub fn new_to_global(op: Operation, storage_type: StorageType) -> Self {
        let span = TraceSpan::new(GLOBAL_COLLECTOR.tx(), GLOBAL_RECORD_ID.next(), storage_type);
        span.send(op);
        span
    }

    #[cfg(test)]
    pub fn new_with_op(
        tx: Sender<RecordMsg>,
        id: RecordId,
        op: Operation,
        storage_type: StorageType,
    ) -> Self {
        let span = TraceSpan::new(tx, id, storage_type);
        span.send(op);
        span
    }
}

impl Drop for TraceSpan {
    fn drop(&mut self) {
        self.finish();
    }
}

pub type RecordMsg = Option<Record>;
pub type ConcurrentId = u64;
pub type LocalStorageId = u64;

#[derive(Copy, Clone, Debug, Encode, Decode, PartialEq, Hash, Eq)]
pub enum StorageType {
    Global,
    Local(ConcurrentId, LocalStorageId),
}

task_local! {
    // This is why we need to ignore this rule
    // https://github.com/rust-lang/rust-clippy/issues/9224
    #[allow(clippy::declare_interior_mutable_const)]
    pub static LOCAL_ID: ConcurrentId;
}

#[cfg(test)]
mod tests {
    use std::sync::Arc;

    use super::*;
    use crate::MockTraceWriter;

    #[tokio::test(flavor = "multi_thread")]
    async fn test_new_spans_concurrent() {
        let count = 200;

        let collector = Arc::new(GlobalCollector::new());
        let generator = Arc::new(UniqueIdGenerator::new(AtomicU64::new(0)));
        let mut handles = Vec::with_capacity(count);

        for i in 0..count {
            let collector = collector.clone();
            let generator = generator.clone();
            let handle = tokio::spawn(async move {
                let op = Operation::get(
                    Bytes::from(vec![i as u8]),
                    Some(123),
                    TracedReadOptions::for_test(0),
                );
                let _span = TraceSpan::new_with_op(
                    collector.tx(),
                    generator.next(),
                    op,
                    StorageType::Global,
                );
            });
            handles.push(handle);
        }

        for handle in handles {
            handle.await.unwrap();
        }

        let mut rx = collector.rx.lock().take().unwrap();
        let mut rx_count = 0;
        rx.close();
        while rx.recv().await.is_some() {
            rx_count += 1;
        }
        assert_eq!(count * 2, rx_count);
    }

    #[tokio::test(flavor = "multi_thread")]
    async fn test_collector_run() {
        let count = 5000;
        let generator = Arc::new(UniqueIdGenerator::new(AtomicU64::new(0)));

        let op = Operation::get(
            Bytes::from(vec![74, 56, 43, 67]),
            Some(256),
            TracedReadOptions::for_test(0),
        );
        let mut mock_writer = MockTraceWriter::new();

        mock_writer
            .expect_write()
            .times(count * 2)
            .returning(|_| Ok(0));
        mock_writer.expect_flush().times(1).returning(|| Ok(()));

        let runner_handle = GlobalCollector::run(mock_writer);

        let mut handles = Vec::with_capacity(count);

        for _ in 0..count {
            let op = op.clone();
            let tx = GLOBAL_COLLECTOR.tx();
            let generator = generator.clone();
            let handle = tokio::spawn(async move {
                let _span =
                    TraceSpan::new_with_op(tx, generator.next(), op, StorageType::Local(0, 0));
            });
            handles.push(handle);
        }

        for handle in handles {
            handle.await.unwrap();
        }

        GLOBAL_COLLECTOR.finish();

        runner_handle.await.unwrap();
    }

    #[ignore]
    #[test]
    fn test_set_use_trace() {
        std::env::remove_var(USE_TRACE);
        assert!(!set_should_use_trace());

        std::env::set_var(USE_TRACE, "true");
        assert!(set_should_use_trace());

        std::env::set_var(USE_TRACE, "false");
        assert!(!set_should_use_trace());

        std::env::set_var(USE_TRACE, "invalid");
        assert!(!set_should_use_trace());
    }

    #[ignore]
    #[test]
    fn test_should_use_trace() {
        std::env::set_var(USE_TRACE, "true");
        assert!(should_use_trace());
        assert!(set_should_use_trace());
    }
}<|MERGE_RESOLUTION|>--- conflicted
+++ resolved
@@ -325,17 +325,10 @@
     }
 
     pub fn new_local_storage_init_span(
-<<<<<<< HEAD
-        epoch: EpochPair,
-        storage_type: StorageType,
-    ) -> MayTraceSpan {
-        Self::new_global_op(Operation::LocalStorageInit(epoch), storage_type)
-=======
         options: TracedInitOptions,
         storage_type: StorageType,
     ) -> MayTraceSpan {
         Self::new_global_op(Operation::LocalStorageInit(options), storage_type)
->>>>>>> d0a49843
     }
 
     pub fn send(&self, op: Operation) {
