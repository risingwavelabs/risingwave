--- conflicted
+++ resolved
@@ -34,11 +34,7 @@
 risingwave_pb = { path = "../../prost" }
 risingwave_rpc_client = { path = "../../rpc_client" }
 risingwave_storage = { path = "..", features = ["test"] }
-<<<<<<< HEAD
-risingwave_tracing = { path = "../../tracing" }
 serde = { version = "1", features = ["derive"] }
-=======
->>>>>>> 69394462
 tokio = { version = "0.2", package = "madsim-tokio" }
 
 [target.'cfg(not(madsim))'.dependencies]
