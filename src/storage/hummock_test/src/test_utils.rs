--- conflicted
+++ resolved
@@ -277,13 +277,7 @@
 
 pub async fn with_hummock_storage_v1() -> (HummockStorageV1, Arc<MockHummockMetaClient>) {
     let sstable_store = mock_sstable_store();
-<<<<<<< HEAD
-    let (storage_config, system_params) = default_config_for_test();
-    let storage_config = Arc::new(storage_config);
-    let system_params = Arc::new(system_params);
-=======
     let hummock_options = Arc::new(default_opts_for_test());
->>>>>>> d6f9e2e3
     let (env, hummock_manager_ref, _cluster_manager_ref, worker_node) =
         setup_compute_env(8080).await;
     let meta_client = Arc::new(MockHummockMetaClient::new(
@@ -292,8 +286,7 @@
     ));
 
     let hummock_storage = HummockStorageV1::new(
-        storage_config,
-        system_params,
+        hummock_options,
         sstable_store,
         meta_client.clone(),
         get_notification_client_for_test(env, hummock_manager_ref.clone(), worker_node),
@@ -318,13 +311,7 @@
     table_id: TableId,
 ) -> (HummockV2MixedStateStore, Arc<MockHummockMetaClient>) {
     let sstable_store = mock_sstable_store();
-<<<<<<< HEAD
-    let (storage_config, system_params) = default_config_for_test();
-    let storage_config = Arc::new(storage_config);
-    let system_params = Arc::new(system_params);
-=======
     let hummock_options = Arc::new(default_opts_for_test());
->>>>>>> d6f9e2e3
     let (env, hummock_manager_ref, _cluster_manager_ref, worker_node) =
         setup_compute_env(8080).await;
     let meta_client = Arc::new(MockHummockMetaClient::new(
@@ -333,8 +320,7 @@
     ));
 
     let hummock_storage = HummockStorage::for_test(
-        storage_config,
-        system_params,
+        hummock_options,
         sstable_store,
         meta_client.clone(),
         get_notification_client_for_test(env, hummock_manager_ref.clone(), worker_node),
@@ -423,13 +409,7 @@
 
 pub async fn prepare_hummock_test_env() -> HummockTestEnv {
     let sstable_store = mock_sstable_store();
-<<<<<<< HEAD
-    let (storage_config, system_params) = default_config_for_test();
-    let storage_config = Arc::new(storage_config);
-    let system_params = Arc::new(system_params);
-=======
     let hummock_options = Arc::new(default_opts_for_test());
->>>>>>> d6f9e2e3
     let (env, hummock_manager_ref, _cluster_manager_ref, worker_node) =
         setup_compute_env(8080).await;
 
@@ -442,8 +422,7 @@
         get_notification_client_for_test(env, hummock_manager_ref.clone(), worker_node.clone());
 
     let storage = HummockStorage::for_test(
-        storage_config,
-        system_params,
+        hummock_options,
         sstable_store,
         hummock_meta_client.clone(),
         notification_client,
