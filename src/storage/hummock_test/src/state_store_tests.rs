--- conflicted
+++ resolved
@@ -22,14 +22,8 @@
 use risingwave_common::cache::CachePriority;
 use risingwave_common::catalog::{TableId, TableOption};
 use risingwave_common::hash::VirtualNode;
-<<<<<<< HEAD
 use risingwave_common::util::epoch::{test_epoch, EpochExt};
-use risingwave_hummock_sdk::key::FullKey;
-=======
->>>>>>> 961ad853
-use risingwave_hummock_sdk::{
-    EpochWithGap, HummockReadEpoch, HummockSstableObjectId, LocalSstableInfo,
-};
+use risingwave_hummock_sdk::{HummockReadEpoch, HummockSstableObjectId, LocalSstableInfo};
 use risingwave_meta::hummock::test_utils::setup_compute_env;
 use risingwave_meta::hummock::MockHummockMetaClient;
 use risingwave_rpc_client::HummockMetaClient;
@@ -713,309 +707,6 @@
     assert_eq!(len, 3);
 }
 
-<<<<<<< HEAD
-#[tokio::test]
-async fn test_write_anytime_v2() {
-    let (hummock_storage, meta_client) = with_hummock_storage_v2(Default::default()).await;
-    test_write_anytime_inner(hummock_storage, meta_client).await;
-}
-
-async fn test_write_anytime_inner(
-    hummock_storage: impl HummockStateStoreTestTrait,
-    _meta_client: Arc<MockHummockMetaClient>,
-) {
-    let initial_epoch = hummock_storage.get_pinned_version().max_committed_epoch();
-
-    let epoch1 = test_epoch(initial_epoch.next_epoch());
-
-    let assert_old_value = |epoch: u64| {
-        let hummock_storage = &hummock_storage;
-        async move {
-            // check point get
-            assert_eq!(
-                "111".as_bytes(),
-                hummock_storage
-                    .get(
-                        gen_key_from_str(VirtualNode::ZERO, "aa"),
-                        epoch,
-                        ReadOptions {
-                            cache_policy: CachePolicy::Fill(CachePriority::High),
-                            ..Default::default()
-                        }
-                    )
-                    .await
-                    .unwrap()
-                    .unwrap()
-            );
-            assert_eq!(
-                "222".as_bytes(),
-                hummock_storage
-                    .get(
-                        gen_key_from_str(VirtualNode::ZERO, "bb"),
-                        epoch,
-                        ReadOptions {
-                            cache_policy: CachePolicy::Fill(CachePriority::High),
-                            ..Default::default()
-                        }
-                    )
-                    .await
-                    .unwrap()
-                    .unwrap()
-            );
-            assert_eq!(
-                "333".as_bytes(),
-                hummock_storage
-                    .get(
-                        gen_key_from_str(VirtualNode::ZERO, "cc"),
-                        epoch,
-                        ReadOptions {
-                            cache_policy: CachePolicy::Fill(CachePriority::High),
-                            ..Default::default()
-                        }
-                    )
-                    .await
-                    .unwrap()
-                    .unwrap()
-            );
-            // check iter
-            let iter = hummock_storage
-                .iter(
-                    (
-                        Bound::Included(gen_key_from_str(VirtualNode::ZERO, "aa")),
-                        Bound::Included(gen_key_from_str(VirtualNode::ZERO, "cc")),
-                    ),
-                    epoch,
-                    ReadOptions {
-                        cache_policy: CachePolicy::Fill(CachePriority::High),
-                        ..Default::default()
-                    },
-                )
-                .await
-                .unwrap();
-            futures::pin_mut!(iter);
-            assert_eq!(
-                (
-                    FullKey::new(
-                        TableId::default(),
-                        gen_key_from_str(VirtualNode::ZERO, "aa"),
-                        epoch
-                    ),
-                    Bytes::from("111")
-                ),
-                iter.try_next().await.unwrap().unwrap()
-            );
-            assert_eq!(
-                (
-                    FullKey::new(
-                        TableId::default(),
-                        gen_key_from_str(VirtualNode::ZERO, "bb"),
-                        epoch
-                    ),
-                    Bytes::from("222")
-                ),
-                iter.try_next().await.unwrap().unwrap()
-            );
-            assert_eq!(
-                (
-                    FullKey::new(
-                        TableId::default(),
-                        gen_key_from_str(VirtualNode::ZERO, "cc"),
-                        epoch
-                    ),
-                    Bytes::from("333")
-                ),
-                iter.try_next().await.unwrap().unwrap()
-            );
-            assert!(iter.try_next().await.unwrap().is_none());
-        }
-    };
-
-    let batch1 = vec![
-        (
-            gen_key_from_str(VirtualNode::ZERO, "aa"),
-            StorageValue::new_put("111"),
-        ),
-        (
-            gen_key_from_str(VirtualNode::ZERO, "bb"),
-            StorageValue::new_put("222"),
-        ),
-        (
-            gen_key_from_str(VirtualNode::ZERO, "cc"),
-            StorageValue::new_put("333"),
-        ),
-    ];
-
-    let mut local = hummock_storage.new_local(NewLocalOptions::default()).await;
-    local.init_for_test(epoch1).await.unwrap();
-
-    local
-        .ingest_batch(
-            batch1.clone(),
-            vec![],
-            WriteOptions {
-                epoch: epoch1,
-                table_id: Default::default(),
-            },
-        )
-        .await
-        .unwrap();
-    assert_old_value(epoch1).await;
-
-    let assert_new_value = |epoch: u64| {
-        let hummock_storage = &hummock_storage;
-        async move {
-            // check point get
-            assert_eq!(
-                "111_new".as_bytes(),
-                hummock_storage
-                    .get(
-                        gen_key_from_str(VirtualNode::ZERO, "aa"),
-                        epoch,
-                        ReadOptions {
-                            cache_policy: CachePolicy::Fill(CachePriority::High),
-                            ..Default::default()
-                        }
-                    )
-                    .await
-                    .unwrap()
-                    .unwrap()
-            );
-
-            assert!(hummock_storage
-                .get(
-                    gen_key_from_str(VirtualNode::ZERO, "bb"),
-                    epoch,
-                    ReadOptions {
-                        cache_policy: CachePolicy::Fill(CachePriority::High),
-                        ..Default::default()
-                    }
-                )
-                .await
-                .unwrap()
-                .is_none());
-            assert_eq!(
-                "333".as_bytes(),
-                hummock_storage
-                    .get(
-                        gen_key_from_str(VirtualNode::ZERO, "cc"),
-                        epoch,
-                        ReadOptions {
-                            cache_policy: CachePolicy::Fill(CachePriority::High),
-                            ..Default::default()
-                        }
-                    )
-                    .await
-                    .unwrap()
-                    .unwrap()
-            );
-            let iter = hummock_storage
-                .iter(
-                    (
-                        Bound::Included(gen_key_from_str(VirtualNode::ZERO, "aa")),
-                        Bound::Included(gen_key_from_str(VirtualNode::ZERO, "cc")),
-                    ),
-                    epoch,
-                    ReadOptions {
-                        cache_policy: CachePolicy::Fill(CachePriority::High),
-                        ..Default::default()
-                    },
-                )
-                .await
-                .unwrap();
-            futures::pin_mut!(iter);
-            assert_eq!(
-                (
-                    FullKey::new_with_gap_epoch(
-                        TableId::default(),
-                        gen_key_from_str(VirtualNode::ZERO, "aa"),
-                        EpochWithGap::new(epoch, 1)
-                    ),
-                    Bytes::from("111_new")
-                ),
-                iter.try_next().await.unwrap().unwrap()
-            );
-            assert_eq!(
-                (
-                    FullKey::new_with_gap_epoch(
-                        TableId::default(),
-                        gen_key_from_str(VirtualNode::ZERO, "cc"),
-                        EpochWithGap::new(epoch, 0)
-                    ),
-                    Bytes::from("333")
-                ),
-                iter.try_next().await.unwrap().unwrap()
-            );
-            assert!(iter.try_next().await.unwrap().is_none());
-        }
-    };
-
-    // Update aa, delete bb, cc unchanged
-    let batch2 = vec![
-        (
-            gen_key_from_str(VirtualNode::ZERO, "aa"),
-            StorageValue::new_put("111_new"),
-        ),
-        (
-            gen_key_from_str(VirtualNode::ZERO, "bb"),
-            StorageValue::new_delete(),
-        ),
-    ];
-
-    local
-        .ingest_batch(
-            batch2,
-            vec![],
-            WriteOptions {
-                epoch: epoch1,
-                table_id: Default::default(),
-            },
-        )
-        .await
-        .unwrap();
-
-    assert_new_value(epoch1).await;
-
-    let epoch2 = epoch1.next_epoch();
-    local.seal_current_epoch(epoch2, SealCurrentEpochOptions::for_test());
-
-    // Write to epoch2
-    local
-        .ingest_batch(
-            batch1,
-            vec![],
-            WriteOptions {
-                epoch: epoch2,
-                table_id: Default::default(),
-            },
-        )
-        .await
-        .unwrap();
-    local.seal_current_epoch(u64::MAX, SealCurrentEpochOptions::for_test());
-    // Assert epoch 1 unchanged
-    assert_new_value(epoch1).await;
-    // Assert epoch 2 correctness
-    assert_old_value(epoch2).await;
-
-    let ssts1 = hummock_storage
-        .seal_and_sync_epoch(epoch1)
-        .await
-        .unwrap()
-        .uncommitted_ssts;
-    assert_new_value(epoch1).await;
-    assert_old_value(epoch2).await;
-
-    let ssts2 = hummock_storage
-        .seal_and_sync_epoch(epoch2)
-        .await
-        .unwrap()
-        .uncommitted_ssts;
-    assert_new_value(epoch1).await;
-    assert_old_value(epoch2).await;
-
-    assert!(!ssts1.is_empty());
-    assert!(!ssts2.is_empty());
-}
-=======
 // Keep this test case's codes for future reference
 // #[tokio::test]
 // async fn test_write_anytime_v2() {
@@ -1315,7 +1006,6 @@
 //     assert!(!ssts1.is_empty());
 //     assert!(!ssts2.is_empty());
 // }
->>>>>>> 961ad853
 
 #[tokio::test]
 async fn test_delete_get_v2() {
@@ -1732,21 +1422,13 @@
             [
                 Ok(
                     (
-<<<<<<< HEAD
-                        FullKey { UserKey { 233, TableKey { 000061616161 } }, epoch: 65536, epoch_with_gap: 65536},
-=======
-                        FullKey { UserKey { 233, TableKey { 000061616161 } }, epoch: 1, epoch_with_gap: 1, spill_offset: 0},
->>>>>>> 961ad853
+                        FullKey { UserKey { 233, TableKey { 000061616161 } }, epoch: 65536, epoch_with_gap: 65536, spill_offset: 0},
                         b"1111",
                     ),
                 ),
                 Ok(
                     (
-<<<<<<< HEAD
-                        FullKey { UserKey { 233, TableKey { 000062626262 } }, epoch: 65536, epoch_with_gap: 65536},
-=======
-                        FullKey { UserKey { 233, TableKey { 000062626262 } }, epoch: 1, epoch_with_gap: 1, spill_offset: 0},
->>>>>>> 961ad853
+                        FullKey { UserKey { 233, TableKey { 000062626262 } }, epoch: 65536, epoch_with_gap: 65536, spill_offset: 0},
                         b"2222",
                     ),
                 ),
@@ -1800,21 +1482,13 @@
             [
                 Ok(
                     (
-<<<<<<< HEAD
-                        FullKey { UserKey { 233, TableKey { 000063636363 } }, epoch: 131072, epoch_with_gap: 131072},
-=======
-                        FullKey { UserKey { 233, TableKey { 000063636363 } }, epoch: 2, epoch_with_gap: 2, spill_offset: 0},
->>>>>>> 961ad853
+                        FullKey { UserKey { 233, TableKey { 000063636363 } }, epoch: 131072, epoch_with_gap: 131072, spill_offset: 0},
                         b"3333",
                     ),
                 ),
                 Ok(
                     (
-<<<<<<< HEAD
-                        FullKey { UserKey { 233, TableKey { 000064646464 } }, epoch: 131072, epoch_with_gap: 131072},
-=======
-                        FullKey { UserKey { 233, TableKey { 000064646464 } }, epoch: 2, epoch_with_gap: 2, spill_offset: 0},
->>>>>>> 961ad853
+                        FullKey { UserKey { 233, TableKey { 000064646464 } }, epoch: 131072, epoch_with_gap: 131072, spill_offset: 0},
                         b"4444",
                     ),
                 ),
