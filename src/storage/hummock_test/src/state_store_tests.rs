// Copyright 2023 RisingWave Labs
//
// Licensed under the Apache License, Version 2.0 (the "License");
// you may not use this file except in compliance with the License.
// You may obtain a copy of the License at
//
//     http://www.apache.org/licenses/LICENSE-2.0
//
// Unless required by applicable law or agreed to in writing, software
// distributed under the License is distributed on an "AS IS" BASIS,
// WITHOUT WARRANTIES OR CONDITIONS OF ANY KIND, either express or implied.
// See the License for the specific language governing permissions and
// limitations under the License.

use std::ops::Bound;
use std::ops::Bound::Unbounded;
use std::sync::Arc;

use bytes::Bytes;
use futures::{pin_mut, TryStreamExt};
use risingwave_common::catalog::TableId;
use risingwave_hummock_sdk::key::FullKey;
use risingwave_hummock_sdk::{HummockEpoch, HummockReadEpoch, HummockSstableId, LocalSstableInfo};
use risingwave_meta::hummock::test_utils::setup_compute_env;
use risingwave_meta::hummock::MockHummockMetaClient;
use risingwave_rpc_client::HummockMetaClient;
use risingwave_storage::hummock::iterator::test_utils::mock_sstable_store;
use risingwave_storage::hummock::test_utils::{count_stream, default_opts_for_test};
use risingwave_storage::hummock::HummockStorage;
use risingwave_storage::storage_value::StorageValue;
use risingwave_storage::store::*;

use crate::get_notification_client_for_test;
use crate::test_utils::{
<<<<<<< HEAD
    with_hummock_storage_v1, with_hummock_storage_v2, HummockStateStoreTestTrait, TestIngestBatch,
=======
    with_hummock_storage_v2, HummockStateStoreTestTrait, HummockV2MixedStateStore,
>>>>>>> b429e9c2
};

#[tokio::test]
async fn test_empty_read_v2() {
    let (hummock_storage, _meta_client) = with_hummock_storage_v2(Default::default()).await;
    assert!(hummock_storage
        .get(
            b"test_key".as_slice(),
            u64::MAX,
            ReadOptions {
                prefix_hint: None,
                ignore_range_tombstone: false,
                retention_seconds: None,
                table_id: TableId { table_id: 2333 },
                read_version_from_backup: false,
            },
        )
        .await
        .unwrap()
        .is_none());
    let stream = hummock_storage
        .iter(
            (Unbounded, Unbounded),
            u64::MAX,
            ReadOptions {
                prefix_hint: None,
                ignore_range_tombstone: false,
                retention_seconds: None,
                table_id: TableId { table_id: 2333 },
                read_version_from_backup: false,
            },
        )
        .await
        .unwrap();
    pin_mut!(stream);
    assert!(stream.try_next().await.unwrap().is_none());
}

#[tokio::test]
async fn test_basic_v2() {
    let (hummock_storage, meta_client) = with_hummock_storage_v2(Default::default()).await;
    test_basic_inner(hummock_storage, meta_client).await;
}

async fn test_basic_inner(
    hummock_storage: impl HummockStateStoreTestTrait,
    meta_client: Arc<MockHummockMetaClient>,
) {
    let anchor = Bytes::from("aa");

    // First batch inserts the anchor and others.
    let mut batch1 = vec![
        (anchor.clone(), StorageValue::new_put("111")),
        (Bytes::from("bb"), StorageValue::new_put("222")),
    ];

    // Make sure the batch is sorted.
    batch1.sort_by(|(k1, _), (k2, _)| k1.cmp(k2));

    // Second batch modifies the anchor.
    let mut batch2 = vec![
        (Bytes::from("cc"), StorageValue::new_put("333")),
        (anchor.clone(), StorageValue::new_put("111111")),
    ];

    // Make sure the batch is sorted.
    batch2.sort_by(|(k1, _), (k2, _)| k1.cmp(k2));

    // Third batch deletes the anchor
    let mut batch3 = vec![
        (Bytes::from("dd"), StorageValue::new_put("444")),
        (Bytes::from("ee"), StorageValue::new_put("555")),
        (anchor.clone(), StorageValue::new_delete()),
    ];

    // Make sure the batch is sorted.
    batch3.sort_by(|(k1, _), (k2, _)| k1.cmp(k2));

    let mut local = hummock_storage.new_local(Default::default()).await;

    // epoch 0 is reserved by storage service
    let epoch1: u64 = 1;
    local.init(epoch1);

    // try to write an empty batch, and hummock should write nothing
    let size = local
        .ingest_batch(
            vec![],
            vec![],
            WriteOptions {
                epoch: epoch1,
                table_id: Default::default(),
            },
        )
        .await
        .unwrap();

    assert_eq!(size, 0);

    // Write the first batch.
    local
        .ingest_batch(
            batch1,
            vec![],
            WriteOptions {
                epoch: epoch1,
                table_id: Default::default(),
            },
        )
        .await
        .unwrap();

    let epoch2 = epoch1 + 1;
    local.seal_current_epoch(epoch2);

    // Get the value after flushing to remote.
    let value = hummock_storage
        .get(
            &anchor,
            epoch1,
            ReadOptions {
                ignore_range_tombstone: false,

                prefix_hint: None,
                table_id: Default::default(),
                retention_seconds: None,
                read_version_from_backup: false,
            },
        )
        .await
        .unwrap()
        .unwrap();
    assert_eq!(value, Bytes::from("111"));
    let value = hummock_storage
        .get(
            &Bytes::from("bb"),
            epoch1,
            ReadOptions {
                ignore_range_tombstone: false,

                prefix_hint: None,
                table_id: Default::default(),
                retention_seconds: None,
                read_version_from_backup: false,
            },
        )
        .await
        .unwrap()
        .unwrap();
    assert_eq!(value, Bytes::from("222"));

    // Test looking for a nonexistent key. `next()` would return the next key.
    let value = hummock_storage
        .get(
            &Bytes::from("ab"),
            epoch1,
            ReadOptions {
                ignore_range_tombstone: false,

                prefix_hint: None,
                table_id: Default::default(),
                retention_seconds: None,
                read_version_from_backup: false,
            },
        )
        .await
        .unwrap();
    assert_eq!(value, None);

    // Write the second batch.
    local
        .ingest_batch(
            batch2,
            vec![],
            WriteOptions {
                epoch: epoch2,
                table_id: Default::default(),
            },
        )
        .await
        .unwrap();

    let epoch3 = epoch2 + 1;
    local.seal_current_epoch(epoch3);

    // Get the value after flushing to remote.
    let value = hummock_storage
        .get(
            &anchor,
            epoch2,
            ReadOptions {
                ignore_range_tombstone: false,

                prefix_hint: None,
                table_id: Default::default(),
                retention_seconds: None,
                read_version_from_backup: false,
            },
        )
        .await
        .unwrap()
        .unwrap();
    assert_eq!(value, Bytes::from("111111"));

    // Write the third batch.

    local
        .ingest_batch(
            batch3,
            vec![],
            WriteOptions {
                epoch: epoch3,
                table_id: Default::default(),
            },
        )
        .await
        .unwrap();

    local.seal_current_epoch(u64::MAX);

    // Get the value after flushing to remote.
    let value = hummock_storage
        .get(
            &anchor,
            epoch3,
            ReadOptions {
                ignore_range_tombstone: false,

                prefix_hint: None,
                table_id: Default::default(),
                retention_seconds: None,
                read_version_from_backup: false,
            },
        )
        .await
        .unwrap();
    assert_eq!(value, None);

    // Get non-existent maximum key.
    let value = hummock_storage
        .get(
            &Bytes::from("ff"),
            epoch3,
            ReadOptions {
                ignore_range_tombstone: false,

                prefix_hint: None,
                table_id: Default::default(),
                retention_seconds: None,
                read_version_from_backup: false,
            },
        )
        .await
        .unwrap();
    assert_eq!(value, None);

    // Write aa bb
    let iter = hummock_storage
        .iter(
            (Bound::Unbounded, Bound::Included(b"ee".to_vec())),
            epoch1,
            ReadOptions {
                ignore_range_tombstone: false,

                prefix_hint: None,
                table_id: Default::default(),
                retention_seconds: None,
                read_version_from_backup: false,
            },
        )
        .await
        .unwrap();
    let len = count_stream(iter).await;
    assert_eq!(len, 2);

    // Get the anchor value at the first snapshot
    let value = hummock_storage
        .get(
            &anchor,
            epoch1,
            ReadOptions {
                ignore_range_tombstone: false,

                prefix_hint: None,
                table_id: Default::default(),
                retention_seconds: None,
                read_version_from_backup: false,
            },
        )
        .await
        .unwrap()
        .unwrap();
    assert_eq!(value, Bytes::from("111"));

    // Get the anchor value at the second snapshot
    let value = hummock_storage
        .get(
            &anchor,
            epoch2,
            ReadOptions {
                ignore_range_tombstone: false,

                prefix_hint: None,
                table_id: Default::default(),
                retention_seconds: None,
                read_version_from_backup: false,
            },
        )
        .await
        .unwrap()
        .unwrap();
    assert_eq!(value, Bytes::from("111111"));
    // Update aa, write cc
    let iter = hummock_storage
        .iter(
            (Bound::Unbounded, Bound::Included(b"ee".to_vec())),
            epoch2,
            ReadOptions {
                ignore_range_tombstone: false,

                prefix_hint: None,
                table_id: Default::default(),
                retention_seconds: None,
                read_version_from_backup: false,
            },
        )
        .await
        .unwrap();
    let len = count_stream(iter).await;
    assert_eq!(len, 3);

    // Delete aa, write dd,ee
    let iter = hummock_storage
        .iter(
            (Bound::Unbounded, Bound::Included(b"ee".to_vec())),
            epoch3,
            ReadOptions {
                ignore_range_tombstone: false,

                prefix_hint: None,
                table_id: Default::default(),
                retention_seconds: None,
                read_version_from_backup: false,
            },
        )
        .await
        .unwrap();
    let len = count_stream(iter).await;
    assert_eq!(len, 4);
    let ssts = hummock_storage
        .seal_and_sync_epoch(epoch1)
        .await
        .unwrap()
        .uncommitted_ssts;
    meta_client.commit_epoch(epoch1, ssts).await.unwrap();
    hummock_storage
        .try_wait_epoch(HummockReadEpoch::Committed(epoch1))
        .await
        .unwrap();
    let value = hummock_storage
        .get(
            &Bytes::from("bb"),
            epoch2,
            ReadOptions {
                ignore_range_tombstone: false,

                prefix_hint: None,
                table_id: Default::default(),
                retention_seconds: None,
                read_version_from_backup: false,
            },
        )
        .await
        .unwrap()
        .unwrap();
    assert_eq!(value, Bytes::from("222"));
    let value = hummock_storage
        .get(
            &Bytes::from("dd"),
            epoch2,
            ReadOptions {
                ignore_range_tombstone: false,

                prefix_hint: None,
                table_id: Default::default(),
                retention_seconds: None,
                read_version_from_backup: false,
            },
        )
        .await
        .unwrap();
    assert!(value.is_none());
}

#[tokio::test]
async fn test_state_store_sync_v2() {
    let (hummock_storage, meta_client) = with_hummock_storage_v2(Default::default()).await;
    test_state_store_sync_inner(hummock_storage, meta_client).await;
}

async fn test_state_store_sync_inner(
    hummock_storage: impl HummockStateStoreTestTrait,
    _meta_client: Arc<MockHummockMetaClient>,
) {
    let mut epoch: HummockEpoch = hummock_storage.get_pinned_version().max_committed_epoch() + 1;

    // ingest 16B batch
    let mut batch1 = vec![
        (Bytes::from("aaaa"), StorageValue::new_put("1111")),
        (Bytes::from("bbbb"), StorageValue::new_put("2222")),
    ];

    // Make sure the batch is sorted.
    batch1.sort_by(|(k1, _), (k2, _)| k1.cmp(k2));

    let mut local = hummock_storage
        .new_local(NewLocalOptions::for_test(Default::default()))
        .await;
    local.init(epoch);
    local
        .ingest_batch(
            batch1,
            vec![],
            WriteOptions {
                epoch,
                table_id: Default::default(),
            },
        )
        .await
        .unwrap();

    // ingest 24B batch
    let mut batch2 = vec![
        (Bytes::from("cccc"), StorageValue::new_put("3333")),
        (Bytes::from("dddd"), StorageValue::new_put("4444")),
        (Bytes::from("eeee"), StorageValue::new_put("5555")),
    ];
    batch2.sort_by(|(k1, _), (k2, _)| k1.cmp(k2));
    local
        .ingest_batch(
            batch2,
            vec![],
            WriteOptions {
                epoch,
                table_id: Default::default(),
            },
        )
        .await
        .unwrap();

    // TODO: Uncomment the following lines after flushed sstable can be accessed.
    // FYI: https://github.com/risingwavelabs/risingwave/pull/1928#discussion_r852698719
    // shared buffer threshold size should have been reached and will trigger a flush
    // then ingest the batch
    // assert_eq!(
    //     (24 + 8 * 3) as u64,
    //     hummock_storage.shared_buffer_manager().size() as u64
    // );

    epoch += 1;
    local.seal_current_epoch(epoch);

    // ingest more 8B then will trigger a sync behind the scene
    let mut batch3 = vec![(Bytes::from("eeee"), StorageValue::new_put("5555"))];
    batch3.sort_by(|(k1, _), (k2, _)| k1.cmp(k2));
    local
        .ingest_batch(
            batch3,
            vec![],
            WriteOptions {
                epoch,
                table_id: Default::default(),
            },
        )
        .await
        .unwrap();

    // TODO: Uncomment the following lines after flushed sstable can be accessed.
    // FYI: https://github.com/risingwavelabs/risingwave/pull/1928#discussion_r852698719
    // 16B in total with 8B epoch appended to the key
    // assert_eq!(
    //     16 as u64,
    //     hummock_storage.shared_buffer_manager().size() as u64
    // );

    local.seal_current_epoch(u64::MAX);

    // trigger a sync
    hummock_storage
        .seal_and_sync_epoch(epoch - 1)
        .await
        .unwrap();
    hummock_storage.seal_and_sync_epoch(epoch).await.unwrap();

    // TODO: Uncomment the following lines after flushed sstable can be accessed.
    // FYI: https://github.com/risingwavelabs/risingwave/pull/1928#discussion_r852698719
    // assert_eq!(0, hummock_storage.shared_buffer_manager().size());
}

#[tokio::test]
/// Fix this when we finished epoch management.
#[ignore]
async fn test_reload_storage() {
    let sstable_store = mock_sstable_store();
    let hummock_options = Arc::new(default_opts_for_test());
    let (env, hummock_manager_ref, _cluster_manager_ref, worker_node) =
        setup_compute_env(8080).await;
    let (hummock_storage, meta_client) = with_hummock_storage_v2(Default::default()).await;
    let anchor = Bytes::from("aa");

    // First batch inserts the anchor and others.
    let mut batch1 = vec![
        (anchor.clone(), StorageValue::new_put("111")),
        (Bytes::from("bb"), StorageValue::new_put("222")),
    ];

    // Make sure the batch is sorted.
    batch1.sort_by(|(k1, _), (k2, _)| k1.cmp(k2));

    // Second batch modifies the anchor.
    let mut batch2 = vec![
        (Bytes::from("cc"), StorageValue::new_put("333")),
        (anchor.clone(), StorageValue::new_put("111111")),
    ];

    // Make sure the batch is sorted.
    batch2.sort_by(|(k1, _), (k2, _)| k1.cmp(k2));

    // epoch 0 is reserved by storage service
    let epoch1: u64 = 1;

    // Write the first batch.
    hummock_storage
        .ingest_batch(
            batch1,
            vec![],
            WriteOptions {
                epoch: epoch1,
                table_id: Default::default(),
            },
        )
        .await
        .unwrap();

    // Mock something happened to storage internal, and storage is reloaded.
    drop(hummock_storage);
    let hummock_storage = HummockStorage::for_test(
        hummock_options,
        sstable_store.clone(),
        meta_client.clone(),
        get_notification_client_for_test(env, hummock_manager_ref, worker_node),
    )
    .await
    .unwrap();

    // Get the value after flushing to remote.
    let value = hummock_storage
        .get(
            &anchor,
            epoch1,
            ReadOptions {
                ignore_range_tombstone: false,

                prefix_hint: None,
                table_id: Default::default(),
                retention_seconds: None,
                read_version_from_backup: false,
            },
        )
        .await
        .unwrap()
        .unwrap();
    assert_eq!(value, Bytes::from("111"));

    // Test looking for a nonexistent key. `next()` would return the next key.
    let value = hummock_storage
        .get(
            &Bytes::from("ab"),
            epoch1,
            ReadOptions {
                ignore_range_tombstone: false,

                prefix_hint: None,
                table_id: Default::default(),
                retention_seconds: None,
                read_version_from_backup: false,
            },
        )
        .await
        .unwrap();
    assert_eq!(value, None);

    // Write the second batch.
    let epoch2 = epoch1 + 1;
    // TODO: recover the comment if the test is needed
    // hummock_storage
    //     .ingest_batch(
    //         batch2,
    //         vec![],
    //         WriteOptions {
    //             epoch: epoch2,
    //             table_id: Default::default(),
    //         },
    //     )
    //     .await
    //     .unwrap();

    // Get the value after flushing to remote.
    let value = hummock_storage
        .get(
            &anchor,
            epoch2,
            ReadOptions {
                ignore_range_tombstone: false,

                prefix_hint: None,
                table_id: Default::default(),
                retention_seconds: None,
                read_version_from_backup: false,
            },
        )
        .await
        .unwrap()
        .unwrap();
    assert_eq!(value, Bytes::from("111111"));

    // Write aa bb
    let iter = hummock_storage
        .iter(
            (Bound::Unbounded, Bound::Included(b"ee".to_vec())),
            epoch1,
            ReadOptions {
                ignore_range_tombstone: false,

                prefix_hint: None,
                table_id: Default::default(),
                retention_seconds: None,
                read_version_from_backup: false,
            },
        )
        .await
        .unwrap();
    let len = count_stream(iter).await;
    assert_eq!(len, 2);

    // Get the anchor value at the first snapshot
    let value = hummock_storage
        .get(
            &anchor,
            epoch1,
            ReadOptions {
                ignore_range_tombstone: false,

                prefix_hint: None,
                table_id: Default::default(),
                retention_seconds: None,
                read_version_from_backup: false,
            },
        )
        .await
        .unwrap()
        .unwrap();
    assert_eq!(value, Bytes::from("111"));

    // Get the anchor value at the second snapshot
    let value = hummock_storage
        .get(
            &anchor,
            epoch2,
            ReadOptions {
                ignore_range_tombstone: false,

                prefix_hint: None,
                table_id: Default::default(),
                retention_seconds: None,
                read_version_from_backup: false,
            },
        )
        .await
        .unwrap()
        .unwrap();
    assert_eq!(value, Bytes::from("111111"));
    // Update aa, write cc
    let iter = hummock_storage
        .iter(
            (Bound::Unbounded, Bound::Included(b"ee".to_vec())),
            epoch2,
            ReadOptions {
                ignore_range_tombstone: false,

                prefix_hint: None,
                table_id: Default::default(),
                retention_seconds: None,
                read_version_from_backup: false,
            },
        )
        .await
        .unwrap();
    let len = count_stream(iter).await;
    assert_eq!(len, 3);
}

#[tokio::test]
async fn test_write_anytime_v2() {
    let (hummock_storage, meta_client) = with_hummock_storage_v2(Default::default()).await;
    test_write_anytime_inner(hummock_storage, meta_client).await;
}

async fn test_write_anytime_inner(
    hummock_storage: impl HummockStateStoreTestTrait,
    _meta_client: Arc<MockHummockMetaClient>,
) {
    let initial_epoch = hummock_storage.get_pinned_version().max_committed_epoch();

    let epoch1 = initial_epoch + 1;

    let assert_old_value = |epoch| {
        let hummock_storage = &hummock_storage;
        async move {
            // check point get
            assert_eq!(
                "111".as_bytes(),
                hummock_storage
                    .get(
                        "aa".as_bytes(),
                        epoch,
                        ReadOptions {
                            ignore_range_tombstone: false,

                            prefix_hint: None,
                            table_id: Default::default(),
                            retention_seconds: None,
                            read_version_from_backup: false,
                        }
                    )
                    .await
                    .unwrap()
                    .unwrap()
            );
            assert_eq!(
                "222".as_bytes(),
                hummock_storage
                    .get(
                        "bb".as_bytes(),
                        epoch,
                        ReadOptions {
                            ignore_range_tombstone: false,

                            prefix_hint: None,
                            table_id: Default::default(),
                            retention_seconds: None,
                            read_version_from_backup: false,
                        }
                    )
                    .await
                    .unwrap()
                    .unwrap()
            );
            assert_eq!(
                "333".as_bytes(),
                hummock_storage
                    .get(
                        "cc".as_bytes(),
                        epoch,
                        ReadOptions {
                            ignore_range_tombstone: false,

                            prefix_hint: None,
                            table_id: Default::default(),
                            retention_seconds: None,
                            read_version_from_backup: false,
                        }
                    )
                    .await
                    .unwrap()
                    .unwrap()
            );
            // check iter
            let iter = hummock_storage
                .iter(
                    (
                        Bound::Included(b"aa".to_vec()),
                        Bound::Included(b"cc".to_vec()),
                    ),
                    epoch,
                    ReadOptions {
                        ignore_range_tombstone: false,

                        prefix_hint: None,
                        table_id: Default::default(),
                        retention_seconds: None,
                        read_version_from_backup: false,
                    },
                )
                .await
                .unwrap();
            futures::pin_mut!(iter);
            assert_eq!(
                (
                    FullKey::for_test(TableId::default(), b"aa".to_vec().into(), epoch),
                    Bytes::from("111")
                ),
                iter.try_next().await.unwrap().unwrap()
            );
            assert_eq!(
                (
                    FullKey::for_test(TableId::default(), b"bb".to_vec().into(), epoch),
                    Bytes::from("222")
                ),
                iter.try_next().await.unwrap().unwrap()
            );
            assert_eq!(
                (
                    FullKey::for_test(TableId::default(), b"cc".to_vec().into(), epoch),
                    Bytes::from("333")
                ),
                iter.try_next().await.unwrap().unwrap()
            );
            assert!(iter.try_next().await.unwrap().is_none());
        }
    };

    let batch1 = vec![
        (Bytes::from("aa"), StorageValue::new_put("111")),
        (Bytes::from("bb"), StorageValue::new_put("222")),
        (Bytes::from("cc"), StorageValue::new_put("333")),
    ];

    let mut local = hummock_storage.new_local(NewLocalOptions::default()).await;
    local.init(epoch1);

    local
        .ingest_batch(
            batch1.clone(),
            vec![],
            WriteOptions {
                epoch: epoch1,
                table_id: Default::default(),
            },
        )
        .await
        .unwrap();
    assert_old_value(epoch1).await;

    let assert_new_value = |epoch| {
        let hummock_storage = &hummock_storage;
        async move {
            // check point get
            assert_eq!(
                "111_new".as_bytes(),
                hummock_storage
                    .get(
                        "aa".as_bytes(),
                        epoch,
                        ReadOptions {
                            ignore_range_tombstone: false,

                            prefix_hint: None,
                            table_id: Default::default(),
                            retention_seconds: None,
                            read_version_from_backup: false,
                        }
                    )
                    .await
                    .unwrap()
                    .unwrap()
            );

            assert!(hummock_storage
                .get(
                    "bb".as_bytes(),
                    epoch,
                    ReadOptions {
                        ignore_range_tombstone: false,

                        prefix_hint: None,
                        table_id: Default::default(),
                        retention_seconds: None,
                        read_version_from_backup: false,
                    }
                )
                .await
                .unwrap()
                .is_none());
            assert_eq!(
                "333".as_bytes(),
                hummock_storage
                    .get(
                        "cc".as_bytes(),
                        epoch,
                        ReadOptions {
                            ignore_range_tombstone: false,

                            prefix_hint: None,
                            table_id: Default::default(),
                            retention_seconds: None,
                            read_version_from_backup: false,
                        }
                    )
                    .await
                    .unwrap()
                    .unwrap()
            );
            let iter = hummock_storage
                .iter(
                    (
                        Bound::Included(b"aa".to_vec()),
                        Bound::Included(b"cc".to_vec()),
                    ),
                    epoch,
                    ReadOptions {
                        ignore_range_tombstone: false,

                        prefix_hint: None,
                        table_id: Default::default(),
                        retention_seconds: None,
                        read_version_from_backup: false,
                    },
                )
                .await
                .unwrap();
            futures::pin_mut!(iter);
            assert_eq!(
                (
                    FullKey::for_test(TableId::default(), b"aa".to_vec().into(), epoch),
                    Bytes::from("111_new")
                ),
                iter.try_next().await.unwrap().unwrap()
            );
            assert_eq!(
                (
                    FullKey::for_test(TableId::default(), b"cc".to_vec().into(), epoch),
                    Bytes::from("333")
                ),
                iter.try_next().await.unwrap().unwrap()
            );
            assert!(iter.try_next().await.unwrap().is_none());
        }
    };

    // Update aa, delete bb, cc unchanged
    let batch2 = vec![
        (Bytes::from("aa"), StorageValue::new_put("111_new")),
        (Bytes::from("bb"), StorageValue::new_delete()),
    ];

    local
        .ingest_batch(
            batch2,
            vec![],
            WriteOptions {
                epoch: epoch1,
                table_id: Default::default(),
            },
        )
        .await
        .unwrap();

    assert_new_value(epoch1).await;

    let epoch2 = epoch1 + 1;
    local.seal_current_epoch(epoch2);

    // Write to epoch2
    local
        .ingest_batch(
            batch1,
            vec![],
            WriteOptions {
                epoch: epoch2,
                table_id: Default::default(),
            },
        )
        .await
        .unwrap();
    local.seal_current_epoch(u64::MAX);
    // Assert epoch 1 unchanged
    assert_new_value(epoch1).await;
    // Assert epoch 2 correctness
    assert_old_value(epoch2).await;

    let ssts1 = hummock_storage
        .seal_and_sync_epoch(epoch1)
        .await
        .unwrap()
        .uncommitted_ssts;
    assert_new_value(epoch1).await;
    assert_old_value(epoch2).await;

    let ssts2 = hummock_storage
        .seal_and_sync_epoch(epoch2)
        .await
        .unwrap()
        .uncommitted_ssts;
    assert_new_value(epoch1).await;
    assert_old_value(epoch2).await;

    assert!(!ssts1.is_empty());
    assert!(!ssts2.is_empty());
}

#[tokio::test]
async fn test_delete_get_v2() {
    let (hummock_storage, meta_client) = with_hummock_storage_v2(Default::default()).await;
    test_delete_get_inner(hummock_storage, meta_client).await;
}

async fn test_delete_get_inner(
    hummock_storage: impl HummockStateStoreTestTrait,
    meta_client: Arc<MockHummockMetaClient>,
) {
    let initial_epoch = hummock_storage.get_pinned_version().max_committed_epoch();
    let epoch1 = initial_epoch + 1;
    let batch1 = vec![
        (Bytes::from("aa"), StorageValue::new_put("111")),
        (Bytes::from("bb"), StorageValue::new_put("222")),
    ];
    let mut local = hummock_storage.new_local(NewLocalOptions::default()).await;
    local.init(epoch1);
    local
        .ingest_batch(
            batch1,
            vec![],
            WriteOptions {
                epoch: epoch1,
                table_id: Default::default(),
            },
        )
        .await
        .unwrap();
    let ssts = hummock_storage
        .seal_and_sync_epoch(epoch1)
        .await
        .unwrap()
        .uncommitted_ssts;
    meta_client.commit_epoch(epoch1, ssts).await.unwrap();
    let epoch2 = initial_epoch + 2;

    local.seal_current_epoch(epoch2);
    let batch2 = vec![(Bytes::from("bb"), StorageValue::new_delete())];
    local
        .ingest_batch(
            batch2,
            vec![],
            WriteOptions {
                epoch: epoch2,
                table_id: Default::default(),
            },
        )
        .await
        .unwrap();
    local.seal_current_epoch(u64::MAX);
    let ssts = hummock_storage
        .seal_and_sync_epoch(epoch2)
        .await
        .unwrap()
        .uncommitted_ssts;
    meta_client.commit_epoch(epoch2, ssts).await.unwrap();
    hummock_storage
        .try_wait_epoch(HummockReadEpoch::Committed(epoch2))
        .await
        .unwrap();
    assert!(hummock_storage
        .get(
            "bb".as_bytes(),
            epoch2,
            ReadOptions {
                ignore_range_tombstone: false,

                prefix_hint: None,
                table_id: Default::default(),
                retention_seconds: None,
                read_version_from_backup: false,
            }
        )
        .await
        .unwrap()
        .is_none());
}

#[tokio::test]
async fn test_multiple_epoch_sync_v2() {
    let (hummock_storage, meta_client) = with_hummock_storage_v2(Default::default()).await;
    test_multiple_epoch_sync_inner(hummock_storage, meta_client).await;
}

async fn test_multiple_epoch_sync_inner(
    hummock_storage: impl HummockStateStoreTestTrait,
    meta_client: Arc<MockHummockMetaClient>,
) {
    let initial_epoch = hummock_storage.get_pinned_version().max_committed_epoch();
    let epoch1 = initial_epoch + 1;
    let batch1 = vec![
        (Bytes::from("aa"), StorageValue::new_put("111")),
        (Bytes::from("bb"), StorageValue::new_put("222")),
    ];

    let mut local = hummock_storage.new_local(NewLocalOptions::default()).await;
    local.init(epoch1);
    local
        .ingest_batch(
            batch1,
            vec![],
            WriteOptions {
                epoch: epoch1,
                table_id: Default::default(),
            },
        )
        .await
        .unwrap();

    let epoch2 = initial_epoch + 2;
    local.seal_current_epoch(epoch2);
    let batch2 = vec![(Bytes::from("bb"), StorageValue::new_delete())];
    local
        .ingest_batch(
            batch2,
            vec![],
            WriteOptions {
                epoch: epoch2,
                table_id: Default::default(),
            },
        )
        .await
        .unwrap();

    let epoch3 = initial_epoch + 3;
    let batch3 = vec![
        (Bytes::from("aa"), StorageValue::new_put("444")),
        (Bytes::from("bb"), StorageValue::new_put("555")),
    ];
    local.seal_current_epoch(epoch3);
    local
        .ingest_batch(
            batch3,
            vec![],
            WriteOptions {
                epoch: epoch3,
                table_id: Default::default(),
            },
        )
        .await
        .unwrap();
    local.seal_current_epoch(u64::MAX);
    let test_get = || {
        let hummock_storage_clone = &hummock_storage;
        async move {
            assert_eq!(
                hummock_storage_clone
                    .get(
                        "bb".as_bytes(),
                        epoch1,
                        ReadOptions {
                            ignore_range_tombstone: false,

                            prefix_hint: None,
                            table_id: Default::default(),
                            retention_seconds: None,
                            read_version_from_backup: false,
                        }
                    )
                    .await
                    .unwrap()
                    .unwrap(),
                "222".as_bytes()
            );
            assert!(hummock_storage_clone
                .get(
                    "bb".as_bytes(),
                    epoch2,
                    ReadOptions {
                        ignore_range_tombstone: false,

                        prefix_hint: None,
                        table_id: Default::default(),
                        retention_seconds: None,
                        read_version_from_backup: false,
                    }
                )
                .await
                .unwrap()
                .is_none());
            assert_eq!(
                hummock_storage_clone
                    .get(
                        "bb".as_bytes(),
                        epoch3,
                        ReadOptions {
                            ignore_range_tombstone: false,

                            prefix_hint: None,
                            table_id: Default::default(),
                            retention_seconds: None,
                            read_version_from_backup: false,
                        }
                    )
                    .await
                    .unwrap()
                    .unwrap(),
                "555".as_bytes()
            );
        }
    };
    test_get().await;
    hummock_storage.seal_epoch(epoch1, false);
    let sync_result2 = hummock_storage.seal_and_sync_epoch(epoch2).await.unwrap();
    let sync_result3 = hummock_storage.seal_and_sync_epoch(epoch3).await.unwrap();
    test_get().await;
    meta_client
        .commit_epoch(epoch2, sync_result2.uncommitted_ssts)
        .await
        .unwrap();
    meta_client
        .commit_epoch(epoch3, sync_result3.uncommitted_ssts)
        .await
        .unwrap();
    hummock_storage
        .try_wait_epoch(HummockReadEpoch::Committed(epoch3))
        .await
        .unwrap();
    test_get().await;
}

#[tokio::test]
async fn test_gc_watermark_and_clear_shared_buffer() {
    let (hummock_storage, meta_client) = with_hummock_storage_v2(Default::default()).await;

    assert_eq!(
        hummock_storage
            .sstable_id_manager()
            .global_watermark_sst_id(),
        HummockSstableId::MAX
    );

    let mut local_hummock_storage = hummock_storage
        .new_local(NewLocalOptions::for_test(Default::default()))
        .await;

    let initial_epoch = hummock_storage.get_pinned_version().max_committed_epoch();
    let epoch1 = initial_epoch + 1;
    local_hummock_storage.init(epoch1);
    local_hummock_storage
        .insert(Bytes::from("aa"), Bytes::from("111"), None)
        .unwrap();
    local_hummock_storage
        .insert(Bytes::from("bb"), Bytes::from("222"), None)
        .unwrap();
    local_hummock_storage.flush(Vec::new()).await.unwrap();

    assert_eq!(
        hummock_storage
            .sstable_id_manager()
            .global_watermark_sst_id(),
        HummockSstableId::MAX
    );

    let epoch2 = initial_epoch + 2;
    local_hummock_storage.seal_current_epoch(epoch2);
    local_hummock_storage
        .delete(Bytes::from("bb"), Bytes::from("222"))
        .unwrap();
    local_hummock_storage.flush(Vec::new()).await.unwrap();

    assert_eq!(
        hummock_storage
            .sstable_id_manager()
            .global_watermark_sst_id(),
        HummockSstableId::MAX
    );
    let min_sst_id = |sync_result: &SyncResult| {
        sync_result
            .uncommitted_ssts
            .iter()
            .map(|LocalSstableInfo { sst_info, .. }| sst_info.id)
            .min()
            .unwrap()
    };
    local_hummock_storage.seal_current_epoch(u64::MAX);
    let sync_result1 = hummock_storage.seal_and_sync_epoch(epoch1).await.unwrap();
    let min_sst_id_epoch1 = min_sst_id(&sync_result1);
    assert_eq!(
        hummock_storage
            .sstable_id_manager()
            .global_watermark_sst_id(),
        min_sst_id_epoch1,
    );
    let sync_result2 = hummock_storage.seal_and_sync_epoch(epoch2).await.unwrap();
    let min_sst_id_epoch2 = min_sst_id(&sync_result2);
    assert_eq!(
        hummock_storage
            .sstable_id_manager()
            .global_watermark_sst_id(),
        min_sst_id_epoch1,
    );
    meta_client
        .commit_epoch(epoch1, sync_result1.uncommitted_ssts)
        .await
        .unwrap();
    hummock_storage
        .try_wait_epoch(HummockReadEpoch::Committed(epoch1))
        .await
        .unwrap();

    assert_eq!(
        hummock_storage
            .sstable_id_manager()
            .global_watermark_sst_id(),
        min_sst_id_epoch2,
    );

    hummock_storage.clear_shared_buffer().await.unwrap();

    let read_version = local_hummock_storage.read_version();

    let read_version = read_version.read();
    assert!(read_version.staging().imm.is_empty());
    assert!(read_version.staging().sst.is_empty());
    assert_eq!(read_version.committed().max_committed_epoch(), epoch1);
    assert_eq!(
        hummock_storage
            .sstable_id_manager()
            .global_watermark_sst_id(),
        HummockSstableId::MAX
    );
}<|MERGE_RESOLUTION|>--- conflicted
+++ resolved
@@ -31,13 +31,7 @@
 use risingwave_storage::store::*;
 
 use crate::get_notification_client_for_test;
-use crate::test_utils::{
-<<<<<<< HEAD
-    with_hummock_storage_v1, with_hummock_storage_v2, HummockStateStoreTestTrait, TestIngestBatch,
-=======
-    with_hummock_storage_v2, HummockStateStoreTestTrait, HummockV2MixedStateStore,
->>>>>>> b429e9c2
-};
+use crate::test_utils::{with_hummock_storage_v2, HummockStateStoreTestTrait, TestIngestBatch};
 
 #[tokio::test]
 async fn test_empty_read_v2() {
@@ -568,18 +562,19 @@
     // epoch 0 is reserved by storage service
     let epoch1: u64 = 1;
 
-    // Write the first batch.
-    hummock_storage
-        .ingest_batch(
-            batch1,
-            vec![],
-            WriteOptions {
-                epoch: epoch1,
-                table_id: Default::default(),
-            },
-        )
-        .await
-        .unwrap();
+    // Un-comment it when the unit test is re-enabled.
+    // // Write the first batch.
+    // hummock_storage
+    //     .ingest_batch(
+    //         batch1,
+    //         vec![],
+    //         WriteOptions {
+    //             epoch: epoch1,
+    //             table_id: Default::default(),
+    //         },
+    //     )
+    //     .await
+    //     .unwrap();
 
     // Mock something happened to storage internal, and storage is reloaded.
     drop(hummock_storage);
