// Copyright 2022 Singularity Data
//
// Licensed under the Apache License, Version 2.0 (the "License");
// you may not use this file except in compliance with the License.
// You may obtain a copy of the License at
//
// http://www.apache.org/licenses/LICENSE-2.0
//
// Unless required by applicable law or agreed to in writing, software
// distributed under the License is distributed on an "AS IS" BASIS,
// WITHOUT WARRANTIES OR CONDITIONS OF ANY KIND, either express or implied.
// See the License for the specific language governing permissions and
// limitations under the License.

use std::ops::Bound;
use std::sync::Arc;

use bytes::Bytes;
use risingwave_common::catalog::TableId;
use risingwave_hummock_sdk::key::FullKey;
use risingwave_hummock_sdk::{HummockEpoch, HummockReadEpoch, HummockSstableId, LocalSstableInfo};
use risingwave_meta::hummock::test_utils::setup_compute_env;
use risingwave_meta::hummock::MockHummockMetaClient;
use risingwave_rpc_client::HummockMetaClient;
use risingwave_storage::hummock::iterator::test_utils::mock_sstable_store;
use risingwave_storage::hummock::test_utils::{count_iter, default_config_for_test};
use risingwave_storage::hummock::{HummockStorage, HummockStorageV1};
use risingwave_storage::monitor::StateStoreMetrics;
use risingwave_storage::storage_value::StorageValue;
use risingwave_storage::store::{
    ReadOptions, StateStore, StateStoreRead, StateStoreWrite, SyncResult, WriteOptions,
};
use risingwave_storage::StateStoreIter;

use crate::test_utils::{
    get_test_notification_client, with_hummock_storage_v1, with_hummock_storage_v2,
    HummockStateStoreTestTrait, HummockV2MixedStateStore,
};

#[tokio::test]
async fn test_basic_v1() {
    let (hummock_storage, meta_client) = with_hummock_storage_v1().await;
    test_basic_inner(hummock_storage, meta_client).await;
}

#[tokio::test]
async fn test_basic_v2() {
    let (hummock_storage, meta_client) = with_hummock_storage_v2(Default::default()).await;
    test_basic_inner(hummock_storage, meta_client).await;
}

async fn test_basic_inner(
    hummock_storage: impl HummockStateStoreTestTrait,
    meta_client: Arc<MockHummockMetaClient>,
) {
    let anchor = Bytes::from("aa");

    // First batch inserts the anchor and others.
    let mut batch1 = vec![
        (anchor.clone(), StorageValue::new_put("111")),
        (Bytes::from("bb"), StorageValue::new_put("222")),
    ];

    // Make sure the batch is sorted.
    batch1.sort_by(|(k1, _), (k2, _)| k1.cmp(k2));

    // Second batch modifies the anchor.
    let mut batch2 = vec![
        (Bytes::from("cc"), StorageValue::new_put("333")),
        (anchor.clone(), StorageValue::new_put("111111")),
    ];

    // Make sure the batch is sorted.
    batch2.sort_by(|(k1, _), (k2, _)| k1.cmp(k2));

    // Third batch deletes the anchor
    let mut batch3 = vec![
        (Bytes::from("dd"), StorageValue::new_put("444")),
        (Bytes::from("ee"), StorageValue::new_put("555")),
        (anchor.clone(), StorageValue::new_delete()),
    ];

    // Make sure the batch is sorted.
    batch3.sort_by(|(k1, _), (k2, _)| k1.cmp(k2));

    // epoch 0 is reserved by storage service
    let epoch1: u64 = 1;

    // try to write an empty batch, and hummock should write nothing
    let size = hummock_storage
        .ingest_batch(
            vec![],
            vec![],
            WriteOptions {
                epoch: epoch1,
                table_id: Default::default(),
            },
        )
        .await
        .unwrap();

    assert_eq!(size, 0);

    // Write the first batch.
    hummock_storage
        .ingest_batch(
            batch1,
            vec![],
            WriteOptions {
                epoch: epoch1,
                table_id: Default::default(),
            },
        )
        .await
        .unwrap();

    // Get the value after flushing to remote.
    let value = hummock_storage
        .get(
            &anchor,
            epoch1,
            ReadOptions {
                ignore_range_tombstone: false,
                check_bloom_filter: true,
                dist_key_hint: None,
                table_id: Default::default(),
                retention_seconds: None,
            },
        )
        .await
        .unwrap()
        .unwrap();
    assert_eq!(value, Bytes::from("111"));
    let value = hummock_storage
        .get(
            &Bytes::from("bb"),
            epoch1,
            ReadOptions {
                ignore_range_tombstone: false,
                check_bloom_filter: true,
                dist_key_hint: None,
                table_id: Default::default(),
                retention_seconds: None,
            },
        )
        .await
        .unwrap()
        .unwrap();
    assert_eq!(value, Bytes::from("222"));

    // Test looking for a nonexistent key. `next()` would return the next key.
    let value = hummock_storage
        .get(
            &Bytes::from("ab"),
            epoch1,
            ReadOptions {
                ignore_range_tombstone: false,
                check_bloom_filter: true,
                dist_key_hint: None,
                table_id: Default::default(),
                retention_seconds: None,
            },
        )
        .await
        .unwrap();
    assert_eq!(value, None);

    // Write the second batch.
    let epoch2 = epoch1 + 1;
    hummock_storage
        .ingest_batch(
            batch2,
            vec![],
            WriteOptions {
                epoch: epoch2,
                table_id: Default::default(),
            },
        )
        .await
        .unwrap();

    // Get the value after flushing to remote.
    let value = hummock_storage
        .get(
            &anchor,
            epoch2,
            ReadOptions {
                ignore_range_tombstone: false,
                check_bloom_filter: true,
                dist_key_hint: None,
                table_id: Default::default(),
                retention_seconds: None,
            },
        )
        .await
        .unwrap()
        .unwrap();
    assert_eq!(value, Bytes::from("111111"));

    // Write the third batch.
    let epoch3 = epoch2 + 1;
    hummock_storage
        .ingest_batch(
            batch3,
            vec![],
            WriteOptions {
                epoch: epoch3,
                table_id: Default::default(),
            },
        )
        .await
        .unwrap();

    // Get the value after flushing to remote.
    let value = hummock_storage
        .get(
            &anchor,
            epoch3,
            ReadOptions {
                ignore_range_tombstone: false,
                check_bloom_filter: true,
                dist_key_hint: None,
                table_id: Default::default(),
                retention_seconds: None,
            },
        )
        .await
        .unwrap();
    assert_eq!(value, None);

    // Get non-existent maximum key.
    let value = hummock_storage
        .get(
            &Bytes::from("ff"),
            epoch3,
            ReadOptions {
                ignore_range_tombstone: false,
                check_bloom_filter: true,
                dist_key_hint: None,
                table_id: Default::default(),
                retention_seconds: None,
            },
        )
        .await
        .unwrap();
    assert_eq!(value, None);

    // Write aa bb
    let mut iter = hummock_storage
        .iter(
            (Bound::Unbounded, Bound::Included(b"ee".to_vec())),
            epoch1,
            ReadOptions {
                ignore_range_tombstone: false,
                check_bloom_filter: false,
                dist_key_hint: None,
                table_id: Default::default(),
                retention_seconds: None,
            },
        )
        .await
        .unwrap();
    let len = count_iter(&mut iter).await;
    assert_eq!(len, 2);

    // Get the anchor value at the first snapshot
    let value = hummock_storage
        .get(
            &anchor,
            epoch1,
            ReadOptions {
                ignore_range_tombstone: false,
                check_bloom_filter: true,
                dist_key_hint: None,
                table_id: Default::default(),
                retention_seconds: None,
            },
        )
        .await
        .unwrap()
        .unwrap();
    assert_eq!(value, Bytes::from("111"));

    // Get the anchor value at the second snapshot
    let value = hummock_storage
        .get(
            &anchor,
            epoch2,
            ReadOptions {
                ignore_range_tombstone: false,
                check_bloom_filter: true,
                dist_key_hint: None,
                table_id: Default::default(),
                retention_seconds: None,
            },
        )
        .await
        .unwrap()
        .unwrap();
    assert_eq!(value, Bytes::from("111111"));
    // Update aa, write cc
    let mut iter = hummock_storage
        .iter(
            (Bound::Unbounded, Bound::Included(b"ee".to_vec())),
            epoch2,
            ReadOptions {
                ignore_range_tombstone: false,
                check_bloom_filter: false,
                dist_key_hint: None,
                table_id: Default::default(),
                retention_seconds: None,
            },
        )
        .await
        .unwrap();
    let len = count_iter(&mut iter).await;
    assert_eq!(len, 3);

    // Delete aa, write dd,ee
    let mut iter = hummock_storage
        .iter(
            (Bound::Unbounded, Bound::Included(b"ee".to_vec())),
            epoch3,
            ReadOptions {
                ignore_range_tombstone: false,
                check_bloom_filter: true,
                dist_key_hint: None,
                table_id: Default::default(),
                retention_seconds: None,
            },
        )
        .await
        .unwrap();
    let len = count_iter(&mut iter).await;
    assert_eq!(len, 4);
    let ssts = hummock_storage
        .seal_and_sync_epoch(epoch1)
        .await
        .unwrap()
        .uncommitted_ssts;
    meta_client.commit_epoch(epoch1, ssts).await.unwrap();
    hummock_storage
        .try_wait_epoch(HummockReadEpoch::Committed(epoch1))
        .await
        .unwrap();
    let value = hummock_storage
        .get(
            &Bytes::from("bb"),
            epoch2,
            ReadOptions {
                ignore_range_tombstone: false,
                check_bloom_filter: true,
                dist_key_hint: None,
                table_id: Default::default(),
                retention_seconds: None,
            },
        )
        .await
        .unwrap()
        .unwrap();
    assert_eq!(value, Bytes::from("222"));
    let value = hummock_storage
        .get(
            &Bytes::from("dd"),
            epoch2,
            ReadOptions {
                ignore_range_tombstone: false,
                check_bloom_filter: true,
                dist_key_hint: None,
                table_id: Default::default(),
                retention_seconds: None,
            },
        )
        .await
        .unwrap();
    assert!(value.is_none());
}

#[tokio::test]
async fn test_state_store_sync_v1() {
    let (hummock_storage, meta_client) = with_hummock_storage_v1().await;
    test_state_store_sync_inner(hummock_storage, meta_client).await;
}

#[tokio::test]
async fn test_state_store_sync_v2() {
    let (hummock_storage, meta_client) = with_hummock_storage_v2(Default::default()).await;
    test_state_store_sync_inner(hummock_storage, meta_client).await;
}

async fn test_state_store_sync_inner(
    hummock_storage: impl HummockStateStoreTestTrait,
    _meta_client: Arc<MockHummockMetaClient>,
) {
    let mut config = default_config_for_test();
    config.shared_buffer_capacity_mb = 64;
    config.write_conflict_detection_enabled = false;

    let mut epoch: HummockEpoch = hummock_storage.get_pinned_version().max_committed_epoch() + 1;

    // ingest 16B batch
    let mut batch1 = vec![
        (Bytes::from("aaaa"), StorageValue::new_put("1111")),
        (Bytes::from("bbbb"), StorageValue::new_put("2222")),
    ];

    // Make sure the batch is sorted.
    batch1.sort_by(|(k1, _), (k2, _)| k1.cmp(k2));
    hummock_storage
        .ingest_batch(
            batch1,
            vec![],
            WriteOptions {
                epoch,
                table_id: Default::default(),
            },
        )
        .await
        .unwrap();

    // ingest 24B batch
    let mut batch2 = vec![
        (Bytes::from("cccc"), StorageValue::new_put("3333")),
        (Bytes::from("dddd"), StorageValue::new_put("4444")),
        (Bytes::from("eeee"), StorageValue::new_put("5555")),
    ];
    batch2.sort_by(|(k1, _), (k2, _)| k1.cmp(k2));
    hummock_storage
        .ingest_batch(
            batch2,
            vec![],
            WriteOptions {
                epoch,
                table_id: Default::default(),
            },
        )
        .await
        .unwrap();

    // TODO: Uncomment the following lines after flushed sstable can be accessed.
    // FYI: https://github.com/risingwavelabs/risingwave/pull/1928#discussion_r852698719
    // shared buffer threshold size should have been reached and will trigger a flush
    // then ingest the batch
    // assert_eq!(
    //     (24 + 8 * 3) as u64,
    //     hummock_storage.shared_buffer_manager().size() as u64
    // );

    epoch += 1;

    // ingest more 8B then will trigger a sync behind the scene
    let mut batch3 = vec![(Bytes::from("eeee"), StorageValue::new_put("5555"))];
    batch3.sort_by(|(k1, _), (k2, _)| k1.cmp(k2));
    hummock_storage
        .ingest_batch(
            batch3,
            vec![],
            WriteOptions {
                epoch,
                table_id: Default::default(),
            },
        )
        .await
        .unwrap();

    // TODO: Uncomment the following lines after flushed sstable can be accessed.
    // FYI: https://github.com/risingwavelabs/risingwave/pull/1928#discussion_r852698719
    // 16B in total with 8B epoch appended to the key
    // assert_eq!(
    //     16 as u64,
    //     hummock_storage.shared_buffer_manager().size() as u64
    // );

    // trigger a sync
    hummock_storage
        .seal_and_sync_epoch(epoch - 1)
        .await
        .unwrap();
    hummock_storage.seal_and_sync_epoch(epoch).await.unwrap();

    // TODO: Uncomment the following lines after flushed sstable can be accessed.
    // FYI: https://github.com/risingwavelabs/risingwave/pull/1928#discussion_r852698719
    // assert_eq!(0, hummock_storage.shared_buffer_manager().size());
}

#[tokio::test]
/// Fix this when we finished epoch management.
#[ignore]
async fn test_reload_storage() {
    let sstable_store = mock_sstable_store();
    let hummock_options = Arc::new(default_config_for_test());
    let (env, hummock_manager_ref, _cluster_manager_ref, worker_node) =
        setup_compute_env(8080).await;
    let meta_client = Arc::new(MockHummockMetaClient::new(
        hummock_manager_ref.clone(),
        worker_node.id,
    ));

    // TODO: may also test for v2 when the unit test is enabled.
    let hummock_storage = HummockStorageV1::new(
        hummock_options.clone(),
        sstable_store.clone(),
        meta_client.clone(),
        get_test_notification_client(
            env.clone(),
            hummock_manager_ref.clone(),
            worker_node.clone(),
        ),
        Arc::new(StateStoreMetrics::unused()),
        Arc::new(risingwave_tracing::RwTracingService::disabled()),
    )
    .await
    .unwrap();
    let anchor = Bytes::from("aa");

    // First batch inserts the anchor and others.
    let mut batch1 = vec![
        (anchor.clone(), StorageValue::new_put("111")),
        (Bytes::from("bb"), StorageValue::new_put("222")),
    ];

    // Make sure the batch is sorted.
    batch1.sort_by(|(k1, _), (k2, _)| k1.cmp(k2));

    // Second batch modifies the anchor.
    let mut batch2 = vec![
        (Bytes::from("cc"), StorageValue::new_put("333")),
        (anchor.clone(), StorageValue::new_put("111111")),
    ];

    // Make sure the batch is sorted.
    batch2.sort_by(|(k1, _), (k2, _)| k1.cmp(k2));

    // epoch 0 is reserved by storage service
    let epoch1: u64 = 1;

    // Write the first batch.
    hummock_storage
        .ingest_batch(
            batch1,
            vec![],
            WriteOptions {
                epoch: epoch1,
                table_id: Default::default(),
            },
        )
        .await
        .unwrap();

    // Mock something happened to storage internal, and storage is reloaded.
    drop(hummock_storage);
    let hummock_storage = HummockStorage::for_test(
        hummock_options.clone(),
        sstable_store.clone(),
        meta_client.clone(),
        get_test_notification_client(env, hummock_manager_ref, worker_node),
    )
    .await
    .unwrap();

    let hummock_storage = HummockV2MixedStateStore::new(hummock_storage, Default::default()).await;

    // Get the value after flushing to remote.
    let value = hummock_storage
        .get(
            &anchor,
            epoch1,
            ReadOptions {
                ignore_range_tombstone: false,
                check_bloom_filter: true,
                dist_key_hint: None,
                table_id: Default::default(),
                retention_seconds: None,
            },
        )
        .await
        .unwrap()
        .unwrap();
    assert_eq!(value, Bytes::from("111"));

    // Test looking for a nonexistent key. `next()` would return the next key.
    let value = hummock_storage
        .get(
            &Bytes::from("ab"),
            epoch1,
            ReadOptions {
                ignore_range_tombstone: false,
                check_bloom_filter: true,
                dist_key_hint: None,
                table_id: Default::default(),
                retention_seconds: None,
            },
        )
        .await
        .unwrap();
    assert_eq!(value, None);

    // Write the second batch.
    let epoch2 = epoch1 + 1;
    hummock_storage
        .ingest_batch(
            batch2,
            vec![],
            WriteOptions {
                epoch: epoch2,
                table_id: Default::default(),
            },
        )
        .await
        .unwrap();

    // Get the value after flushing to remote.
    let value = hummock_storage
        .get(
            &anchor,
            epoch2,
            ReadOptions {
                ignore_range_tombstone: false,
                check_bloom_filter: true,
                dist_key_hint: None,
                table_id: Default::default(),
                retention_seconds: None,
            },
        )
        .await
        .unwrap()
        .unwrap();
    assert_eq!(value, Bytes::from("111111"));

    // Write aa bb
    let mut iter = hummock_storage
        .iter(
            (Bound::Unbounded, Bound::Included(b"ee".to_vec())),
            epoch1,
            ReadOptions {
                ignore_range_tombstone: false,
                check_bloom_filter: true,
                dist_key_hint: None,
                table_id: Default::default(),
                retention_seconds: None,
            },
        )
        .await
        .unwrap();
    let len = count_iter(&mut iter).await;
    assert_eq!(len, 2);

    // Get the anchor value at the first snapshot
    let value = hummock_storage
        .get(
            &anchor,
            epoch1,
            ReadOptions {
                ignore_range_tombstone: false,
                check_bloom_filter: true,
                dist_key_hint: None,
                table_id: Default::default(),
                retention_seconds: None,
            },
        )
        .await
        .unwrap()
        .unwrap();
    assert_eq!(value, Bytes::from("111"));

    // Get the anchor value at the second snapshot
    let value = hummock_storage
        .get(
            &anchor,
            epoch2,
            ReadOptions {
                ignore_range_tombstone: false,
                check_bloom_filter: true,
                dist_key_hint: None,
                table_id: Default::default(),
                retention_seconds: None,
            },
        )
        .await
        .unwrap()
        .unwrap();
    assert_eq!(value, Bytes::from("111111"));
    // Update aa, write cc
    let mut iter = hummock_storage
        .iter(
            (Bound::Unbounded, Bound::Included(b"ee".to_vec())),
            epoch2,
            ReadOptions {
                ignore_range_tombstone: false,
                check_bloom_filter: true,
                dist_key_hint: None,
                table_id: Default::default(),
                retention_seconds: None,
            },
        )
        .await
        .unwrap();
    let len = count_iter(&mut iter).await;
    assert_eq!(len, 3);
}

#[tokio::test]
async fn test_write_anytime_v1() {
    let (hummock_storage, meta_client) = with_hummock_storage_v1().await;
    test_write_anytime_inner(hummock_storage, meta_client).await;
}

#[tokio::test]
async fn test_write_anytime_v2() {
    let (hummock_storage, meta_client) = with_hummock_storage_v2(Default::default()).await;
    test_write_anytime_inner(hummock_storage, meta_client).await;
}

async fn test_write_anytime_inner(
    hummock_storage: impl HummockStateStoreTestTrait,
    _meta_client: Arc<MockHummockMetaClient>,
) {
    let initial_epoch = hummock_storage.get_pinned_version().max_committed_epoch();

    let epoch1 = initial_epoch + 1;

    let assert_old_value = |epoch| {
        let hummock_storage = hummock_storage.clone();
        async move {
            // check point get
            assert_eq!(
                "111".as_bytes(),
                hummock_storage
                    .get(
                        "aa".as_bytes(),
                        epoch,
                        ReadOptions {
                            ignore_range_tombstone: false,
                            check_bloom_filter: true,
                            dist_key_hint: None,
                            table_id: Default::default(),
                            retention_seconds: None,
                        }
                    )
                    .await
                    .unwrap()
                    .unwrap()
            );
            assert_eq!(
                "222".as_bytes(),
                hummock_storage
                    .get(
                        "bb".as_bytes(),
                        epoch,
                        ReadOptions {
                            ignore_range_tombstone: false,
                            check_bloom_filter: true,
                            dist_key_hint: None,
                            table_id: Default::default(),
                            retention_seconds: None,
                        }
                    )
                    .await
                    .unwrap()
                    .unwrap()
            );
            assert_eq!(
                "333".as_bytes(),
                hummock_storage
                    .get(
                        "cc".as_bytes(),
                        epoch,
                        ReadOptions {
                            ignore_range_tombstone: false,
                            check_bloom_filter: true,
                            dist_key_hint: None,
                            table_id: Default::default(),
                            retention_seconds: None,
                        }
                    )
                    .await
                    .unwrap()
                    .unwrap()
            );
            // check iter
            let mut iter = hummock_storage
                .iter(
                    (
                        Bound::Included(b"aa".to_vec()),
                        Bound::Included(b"cc".to_vec()),
                    ),
                    epoch,
                    ReadOptions {
                        ignore_range_tombstone: false,
                        check_bloom_filter: false,
                        dist_key_hint: None,
                        table_id: Default::default(),
                        retention_seconds: None,
                    },
                )
                .await
                .unwrap();
            assert_eq!(
                (
                    FullKey::for_test(TableId::default(), b"aa".to_vec(), epoch),
                    Bytes::from("111")
                ),
                iter.next().await.unwrap().unwrap()
            );
            assert_eq!(
                (
                    FullKey::for_test(TableId::default(), b"bb".to_vec(), epoch),
                    Bytes::from("222")
                ),
                iter.next().await.unwrap().unwrap()
            );
            assert_eq!(
                (
                    FullKey::for_test(TableId::default(), b"cc".to_vec(), epoch),
                    Bytes::from("333")
                ),
                iter.next().await.unwrap().unwrap()
            );
            assert!(iter.next().await.unwrap().is_none());
        }
    };

    let batch1 = vec![
        (Bytes::from("aa"), StorageValue::new_put("111")),
        (Bytes::from("bb"), StorageValue::new_put("222")),
        (Bytes::from("cc"), StorageValue::new_put("333")),
    ];

    hummock_storage
        .ingest_batch(
            batch1.clone(),
            vec![],
            WriteOptions {
                epoch: epoch1,
                table_id: Default::default(),
            },
        )
        .await
        .unwrap();
    assert_old_value(epoch1).await;

    let assert_new_value = |epoch| {
        let hummock_storage = hummock_storage.clone();
        async move {
            // check point get
            assert_eq!(
                "111_new".as_bytes(),
                hummock_storage
                    .get(
                        "aa".as_bytes(),
                        epoch,
                        ReadOptions {
                            ignore_range_tombstone: false,
                            check_bloom_filter: true,
                            dist_key_hint: None,
                            table_id: Default::default(),
                            retention_seconds: None,
                        }
                    )
                    .await
                    .unwrap()
                    .unwrap()
            );
            assert!(hummock_storage
                .get(
                    "bb".as_bytes(),
                    epoch,
                    ReadOptions {
                        ignore_range_tombstone: false,
                        check_bloom_filter: true,
                        dist_key_hint: None,
                        table_id: Default::default(),
                        retention_seconds: None,
                    }
                )
                .await
                .unwrap()
                .is_none());
            assert_eq!(
                "333".as_bytes(),
                hummock_storage
                    .get(
                        "cc".as_bytes(),
                        epoch,
                        ReadOptions {
                            ignore_range_tombstone: false,
                            check_bloom_filter: true,
                            dist_key_hint: None,
                            table_id: Default::default(),
                            retention_seconds: None,
                        }
                    )
                    .await
                    .unwrap()
                    .unwrap()
            );
            let mut iter = hummock_storage
                .iter(
                    (
                        Bound::Included(b"aa".to_vec()),
                        Bound::Included(b"cc".to_vec()),
                    ),
                    epoch,
                    ReadOptions {
                        ignore_range_tombstone: false,
                        check_bloom_filter: false,
                        dist_key_hint: None,
                        table_id: Default::default(),
                        retention_seconds: None,
                    },
                )
                .await
                .unwrap();
            assert_eq!(
                (
                    FullKey::for_test(TableId::default(), b"aa".to_vec(), epoch),
                    Bytes::from("111_new")
                ),
                iter.next().await.unwrap().unwrap()
            );
            assert_eq!(
                (
                    FullKey::for_test(TableId::default(), b"cc".to_vec(), epoch),
                    Bytes::from("333")
                ),
                iter.next().await.unwrap().unwrap()
            );
            assert!(iter.next().await.unwrap().is_none());
        }
    };

    // Update aa, delete bb, cc unchanged
    let batch2 = vec![
        (Bytes::from("aa"), StorageValue::new_put("111_new")),
        (Bytes::from("bb"), StorageValue::new_delete()),
    ];

    hummock_storage
        .ingest_batch(
            batch2,
            vec![],
            WriteOptions {
                epoch: epoch1,
                table_id: Default::default(),
            },
        )
        .await
        .unwrap();

    assert_new_value(epoch1).await;

    let epoch2 = epoch1 + 1;

    // Write to epoch2
    hummock_storage
        .ingest_batch(
            batch1,
            vec![],
            WriteOptions {
                epoch: epoch2,
                table_id: Default::default(),
            },
        )
        .await
        .unwrap();
    // Assert epoch 1 unchanged
    assert_new_value(epoch1).await;
    // Assert epoch 2 correctness
    assert_old_value(epoch2).await;

    let ssts1 = hummock_storage
        .seal_and_sync_epoch(epoch1)
        .await
        .unwrap()
        .uncommitted_ssts;
    assert_new_value(epoch1).await;
    assert_old_value(epoch2).await;

    let ssts2 = hummock_storage
        .seal_and_sync_epoch(epoch2)
        .await
        .unwrap()
        .uncommitted_ssts;
    assert_new_value(epoch1).await;
    assert_old_value(epoch2).await;

    assert!(!ssts1.is_empty());
    assert!(!ssts2.is_empty());
}

#[tokio::test]
async fn test_delete_get_v1() {
    let (hummock_storage, meta_client) = with_hummock_storage_v1().await;
    test_delete_get_inner(hummock_storage, meta_client).await;
}

#[tokio::test]
async fn test_delete_get_v2() {
    let (hummock_storage, meta_client) = with_hummock_storage_v2(Default::default()).await;
    test_delete_get_inner(hummock_storage, meta_client).await;
}

async fn test_delete_get_inner(
    hummock_storage: impl HummockStateStoreTestTrait,
    meta_client: Arc<MockHummockMetaClient>,
) {
    let initial_epoch = hummock_storage.get_pinned_version().max_committed_epoch();
    let epoch1 = initial_epoch + 1;
    let batch1 = vec![
        (Bytes::from("aa"), StorageValue::new_put("111")),
        (Bytes::from("bb"), StorageValue::new_put("222")),
    ];
    hummock_storage
        .ingest_batch(
            batch1,
            vec![],
            WriteOptions {
                epoch: epoch1,
                table_id: Default::default(),
            },
        )
        .await
        .unwrap();
    let ssts = hummock_storage
        .seal_and_sync_epoch(epoch1)
        .await
        .unwrap()
        .uncommitted_ssts;
    meta_client.commit_epoch(epoch1, ssts).await.unwrap();
    let epoch2 = initial_epoch + 2;
    let batch2 = vec![(Bytes::from("bb"), StorageValue::new_delete())];
    hummock_storage
        .ingest_batch(
            batch2,
            vec![],
            WriteOptions {
                epoch: epoch2,
                table_id: Default::default(),
            },
        )
        .await
        .unwrap();
    let ssts = hummock_storage
        .seal_and_sync_epoch(epoch2)
        .await
        .unwrap()
        .uncommitted_ssts;
    meta_client.commit_epoch(epoch2, ssts).await.unwrap();
    hummock_storage
        .try_wait_epoch(HummockReadEpoch::Committed(epoch2))
        .await
        .unwrap();
    assert!(hummock_storage
        .get(
            "bb".as_bytes(),
            epoch2,
            ReadOptions {
                ignore_range_tombstone: false,
                check_bloom_filter: true,
                dist_key_hint: None,
                table_id: Default::default(),
                retention_seconds: None,
            }
        )
        .await
        .unwrap()
        .is_none());
}

#[tokio::test]
async fn test_multiple_epoch_sync_v1() {
    let (hummock_storage, meta_client) = with_hummock_storage_v1().await;
    test_multiple_epoch_sync_inner(hummock_storage, meta_client).await;
}

#[tokio::test]
async fn test_multiple_epoch_sync_v2() {
    let (hummock_storage, meta_client) = with_hummock_storage_v2(Default::default()).await;
    test_multiple_epoch_sync_inner(hummock_storage, meta_client).await;
}

async fn test_multiple_epoch_sync_inner(
    hummock_storage: impl HummockStateStoreTestTrait,
    meta_client: Arc<MockHummockMetaClient>,
) {
    let initial_epoch = hummock_storage.get_pinned_version().max_committed_epoch();
    let epoch1 = initial_epoch + 1;
    let batch1 = vec![
        (Bytes::from("aa"), StorageValue::new_put("111")),
        (Bytes::from("bb"), StorageValue::new_put("222")),
    ];
    hummock_storage
        .ingest_batch(
            batch1,
            vec![],
            WriteOptions {
                epoch: epoch1,
                table_id: Default::default(),
            },
        )
        .await
        .unwrap();

    let epoch2 = initial_epoch + 2;
    let batch2 = vec![(Bytes::from("bb"), StorageValue::new_delete())];
    hummock_storage
        .ingest_batch(
            batch2,
            vec![],
            WriteOptions {
                epoch: epoch2,
                table_id: Default::default(),
            },
        )
        .await
        .unwrap();

    let epoch3 = initial_epoch + 3;
    let batch3 = vec![
        (Bytes::from("aa"), StorageValue::new_put("444")),
        (Bytes::from("bb"), StorageValue::new_put("555")),
    ];
    hummock_storage
        .ingest_batch(
            batch3,
            vec![],
            WriteOptions {
                epoch: epoch3,
                table_id: Default::default(),
            },
        )
        .await
        .unwrap();
    let test_get = || {
        let hummock_storage_clone = hummock_storage.clone();
        async move {
            assert_eq!(
                hummock_storage_clone
                    .get(
                        "bb".as_bytes(),
                        epoch1,
                        ReadOptions {
                            ignore_range_tombstone: false,
                            check_bloom_filter: true,
                            dist_key_hint: None,
                            table_id: Default::default(),
                            retention_seconds: None,
                        }
                    )
                    .await
                    .unwrap()
                    .unwrap(),
                "222".as_bytes()
            );
            assert!(hummock_storage_clone
                .get(
                    "bb".as_bytes(),
                    epoch2,
                    ReadOptions {
                        ignore_range_tombstone: false,
                        check_bloom_filter: true,
                        dist_key_hint: None,
                        table_id: Default::default(),
                        retention_seconds: None,
                    }
                )
                .await
                .unwrap()
                .is_none());
            assert_eq!(
                hummock_storage_clone
                    .get(
                        "bb".as_bytes(),
                        epoch3,
                        ReadOptions {
                            ignore_range_tombstone: false,
                            check_bloom_filter: true,
                            dist_key_hint: None,
                            table_id: Default::default(),
                            retention_seconds: None,
                        }
                    )
                    .await
                    .unwrap()
                    .unwrap(),
                "555".as_bytes()
            );
        }
    };
    test_get().await;
    hummock_storage.seal_epoch(epoch1, false);
    let sync_result2 = hummock_storage.seal_and_sync_epoch(epoch2).await.unwrap();
    let sync_result3 = hummock_storage.seal_and_sync_epoch(epoch3).await.unwrap();
    test_get().await;
    meta_client
        .commit_epoch(epoch2, sync_result2.uncommitted_ssts)
        .await
        .unwrap();
    meta_client
        .commit_epoch(epoch3, sync_result3.uncommitted_ssts)
        .await
        .unwrap();
    hummock_storage
        .try_wait_epoch(HummockReadEpoch::Committed(epoch3))
        .await
        .unwrap();
    test_get().await;
}

#[tokio::test]
async fn test_gc_watermark_and_clear_shared_buffer() {
    let sstable_store = mock_sstable_store();
    let hummock_options = Arc::new(default_config_for_test());
    let (env, hummock_manager_ref, _cluster_manager_ref, worker_node) =
        setup_compute_env(8080).await;
    let meta_client = Arc::new(MockHummockMetaClient::new(
        hummock_manager_ref.clone(),
        worker_node.id,
    ));

    let hummock_storage = HummockStorage::for_test(
        hummock_options,
        sstable_store,
        meta_client.clone(),
        get_test_notification_client(env, hummock_manager_ref, worker_node),
    )
    .await
    .unwrap();

    let hummock_storage = HummockV2MixedStateStore::new(hummock_storage, Default::default()).await;

    assert_eq!(
        hummock_storage
            .sstable_id_manager()
            .global_watermark_sst_id(),
        HummockSstableId::MAX
    );

    let initial_epoch = hummock_storage.get_pinned_version().max_committed_epoch();
    let epoch1 = initial_epoch + 1;
    let batch1 = vec![
        (Bytes::from("aa"), StorageValue::new_put("111")),
        (Bytes::from("bb"), StorageValue::new_put("222")),
    ];
    hummock_storage
        .ingest_batch(
            batch1,
            vec![],
            WriteOptions {
                epoch: epoch1,
                table_id: Default::default(),
            },
        )
        .await
        .unwrap();

    assert_eq!(
        hummock_storage
            .sstable_id_manager()
            .global_watermark_sst_id(),
        HummockSstableId::MAX
    );

    let epoch2 = initial_epoch + 2;
    let batch2 = vec![(Bytes::from("bb"), StorageValue::new_delete())];
    hummock_storage
        .ingest_batch(
            batch2,
            vec![],
            WriteOptions {
                epoch: epoch2,
                table_id: Default::default(),
            },
        )
        .await
        .unwrap();

    assert_eq!(
        hummock_storage
            .sstable_id_manager()
            .global_watermark_sst_id(),
        HummockSstableId::MAX
    );
    let min_sst_id = |sync_result: &SyncResult| {
        sync_result
            .uncommitted_ssts
            .iter()
            .map(|LocalSstableInfo { sst_info, .. }| sst_info.id)
            .min()
            .unwrap()
    };
    let sync_result1 = hummock_storage.seal_and_sync_epoch(epoch1).await.unwrap();
    let min_sst_id_epoch1 = min_sst_id(&sync_result1);
    assert_eq!(
        hummock_storage
            .sstable_id_manager()
            .global_watermark_sst_id(),
        min_sst_id_epoch1,
    );
    let sync_result2 = hummock_storage.seal_and_sync_epoch(epoch2).await.unwrap();
    let min_sst_id_epoch2 = min_sst_id(&sync_result2);
    assert_eq!(
        hummock_storage
            .sstable_id_manager()
            .global_watermark_sst_id(),
        min_sst_id_epoch1,
    );
    meta_client
        .commit_epoch(epoch1, sync_result1.uncommitted_ssts)
        .await
        .unwrap();
    hummock_storage
        .try_wait_epoch(HummockReadEpoch::Committed(epoch1))
        .await
        .unwrap();

    assert_eq!(
        hummock_storage
            .sstable_id_manager()
            .global_watermark_sst_id(),
        min_sst_id_epoch2,
    );

    hummock_storage.clear_shared_buffer().await.unwrap();

    let read_version = hummock_storage.local.read_version();

    let read_version = read_version.read();
    assert!(read_version.staging().imm.is_empty());
    assert!(read_version.staging().sst.is_empty());
    assert_eq!(read_version.committed().max_committed_epoch(), epoch1);
    assert_eq!(
        hummock_storage
            .sstable_id_manager()
            .global_watermark_sst_id(),
        HummockSstableId::MAX
    );
<<<<<<< HEAD
}

// Make sure `table_id` in `ReadOptions` works as expected.
#[tokio::test]
async fn test_table_id_filter() {
    let sstable_store = mock_sstable_store();
    let hummock_options = Arc::new(default_config_for_test());
    let (env, hummock_manager_ref, _cluster_manager_ref, worker_node) =
        setup_compute_env(8080).await;
    let meta_client = Arc::new(MockHummockMetaClient::new(
        hummock_manager_ref.clone(),
        worker_node.id,
    ));

    let hummock_storage = HummockStorage::for_test(
        hummock_options,
        sstable_store,
        meta_client.clone(),
        get_test_notification_client(env, hummock_manager_ref.clone(), worker_node),
    )
    .await
    .unwrap();

    let table_ids = vec![1, 2];
    register_table_ids_to_compaction_group(
        &hummock_manager_ref,
        table_ids.as_ref(),
        StaticCompactionGroupId::StateDefault.into(),
    )
    .await;
    update_filter_key_extractor_for_table_ids(
        hummock_storage.filter_key_extractor_manager().clone(),
        table_ids.as_ref(),
    );

    let hummock_storage = HummockV2MixedStateStore::new(hummock_storage).await;

    let initial_epoch = hummock_storage.get_pinned_version().max_committed_epoch();

    let gen_value =
        |value, table_id| Bytes::from(format!("{}_{}", value, table_id).as_bytes().to_vec());

    let gen_batches = |table_id| {
        vec![
            vec![(
                Bytes::from("aa"),
                StorageValue::new_put(gen_value("111", table_id)),
            )],
            vec![(
                Bytes::from("bb"),
                StorageValue::new_put(gen_value("222", table_id)),
            )],
        ]
    };

    let epochs: Vec<HummockEpoch> = vec![initial_epoch + 1, initial_epoch + 2];

    for table_id in &table_ids {
        let batches = gen_batches(*table_id);
        for (idx, epoch) in epochs.iter().enumerate() {
            hummock_storage
                .ingest_batch(
                    batches[idx].clone(),
                    vec![],
                    WriteOptions {
                        epoch: *epoch,
                        table_id: TableId::new(*table_id),
                    },
                )
                .await
                .unwrap();
        }
    }

    assert_eq!(
        hummock_storage
            .local
            .read_version()
            .read()
            .staging()
            .imm
            .len(),
        epochs.len() * table_ids.len()
    );

    let ssts = hummock_storage
        .seal_and_sync_epoch(epochs[0])
        .await
        .unwrap()
        .uncommitted_ssts;
    meta_client.commit_epoch(epochs[0], ssts).await.unwrap();
    hummock_storage
        .try_wait_epoch(HummockReadEpoch::Committed(epochs[0]))
        .await
        .unwrap();

    assert_eq!(
        hummock_storage
            .local
            .read_version()
            .read()
            .staging()
            .imm
            .len(),
        (epochs.len() - 1) * table_ids.len()
    );

    let assert_for_table_id = |table_id: u32| {
        let hummock_storage = hummock_storage.clone();
        let epochs = epochs.clone();
        let read_epoch = *epochs.last().unwrap();
        async move {
            // Assert point get.
            assert_eq!(
                hummock_storage
                    .get(
                        b"aa",
                        read_epoch,
                        ReadOptions {
                            ignore_range_tombstone: false,
                            check_bloom_filter: true,
                            dist_key_hint: None,
                            table_id: TableId::new(table_id),
                            retention_seconds: None,
                        },
                    )
                    .await
                    .unwrap()
                    .unwrap(),
                gen_value("111", table_id)
            );

            assert_eq!(
                hummock_storage
                    .get(
                        b"bb",
                        read_epoch,
                        ReadOptions {
                            ignore_range_tombstone: false,
                            check_bloom_filter: true,
                            dist_key_hint: None,
                            table_id: TableId::new(table_id),
                            retention_seconds: None,
                        },
                    )
                    .await
                    .unwrap()
                    .unwrap(),
                gen_value("222", table_id)
            );

            assert!(hummock_storage
                .get(
                    b"cc",
                    read_epoch,
                    ReadOptions {
                        ignore_range_tombstone: false,
                        check_bloom_filter: true,
                        dist_key_hint: None,
                        table_id: TableId::new(table_id),
                        retention_seconds: None,
                    },
                )
                .await
                .unwrap()
                .is_none());

            // Assert iter.
            let mut iter = hummock_storage
                .iter(
                    (Unbounded, Unbounded),
                    read_epoch,
                    ReadOptions {
                        ignore_range_tombstone: false,
                        check_bloom_filter: true,
                        dist_key_hint: None,
                        table_id: TableId::new(table_id),
                        retention_seconds: None,
                    },
                )
                .await
                .unwrap();

            assert_eq!(
                iter.next().await.unwrap(),
                Some((
                    FullKey::for_test(TableId::new(table_id), b"aa".to_vec(), epochs[0]),
                    gen_value("111", table_id)
                ))
            );
            assert_eq!(
                iter.next().await.unwrap(),
                Some((
                    FullKey::for_test(TableId::new(table_id), b"bb".to_vec(), epochs[1]),
                    gen_value("222", table_id)
                ))
            );
            assert!(iter.next().await.unwrap().is_none());
        }
    };

    for id in table_ids {
        assert_for_table_id(id).await;
    }
=======
>>>>>>> bb051f7a
}<|MERGE_RESOLUTION|>--- conflicted
+++ resolved
@@ -1335,211 +1335,4 @@
             .global_watermark_sst_id(),
         HummockSstableId::MAX
     );
-<<<<<<< HEAD
-}
-
-// Make sure `table_id` in `ReadOptions` works as expected.
-#[tokio::test]
-async fn test_table_id_filter() {
-    let sstable_store = mock_sstable_store();
-    let hummock_options = Arc::new(default_config_for_test());
-    let (env, hummock_manager_ref, _cluster_manager_ref, worker_node) =
-        setup_compute_env(8080).await;
-    let meta_client = Arc::new(MockHummockMetaClient::new(
-        hummock_manager_ref.clone(),
-        worker_node.id,
-    ));
-
-    let hummock_storage = HummockStorage::for_test(
-        hummock_options,
-        sstable_store,
-        meta_client.clone(),
-        get_test_notification_client(env, hummock_manager_ref.clone(), worker_node),
-    )
-    .await
-    .unwrap();
-
-    let table_ids = vec![1, 2];
-    register_table_ids_to_compaction_group(
-        &hummock_manager_ref,
-        table_ids.as_ref(),
-        StaticCompactionGroupId::StateDefault.into(),
-    )
-    .await;
-    update_filter_key_extractor_for_table_ids(
-        hummock_storage.filter_key_extractor_manager().clone(),
-        table_ids.as_ref(),
-    );
-
-    let hummock_storage = HummockV2MixedStateStore::new(hummock_storage).await;
-
-    let initial_epoch = hummock_storage.get_pinned_version().max_committed_epoch();
-
-    let gen_value =
-        |value, table_id| Bytes::from(format!("{}_{}", value, table_id).as_bytes().to_vec());
-
-    let gen_batches = |table_id| {
-        vec![
-            vec![(
-                Bytes::from("aa"),
-                StorageValue::new_put(gen_value("111", table_id)),
-            )],
-            vec![(
-                Bytes::from("bb"),
-                StorageValue::new_put(gen_value("222", table_id)),
-            )],
-        ]
-    };
-
-    let epochs: Vec<HummockEpoch> = vec![initial_epoch + 1, initial_epoch + 2];
-
-    for table_id in &table_ids {
-        let batches = gen_batches(*table_id);
-        for (idx, epoch) in epochs.iter().enumerate() {
-            hummock_storage
-                .ingest_batch(
-                    batches[idx].clone(),
-                    vec![],
-                    WriteOptions {
-                        epoch: *epoch,
-                        table_id: TableId::new(*table_id),
-                    },
-                )
-                .await
-                .unwrap();
-        }
-    }
-
-    assert_eq!(
-        hummock_storage
-            .local
-            .read_version()
-            .read()
-            .staging()
-            .imm
-            .len(),
-        epochs.len() * table_ids.len()
-    );
-
-    let ssts = hummock_storage
-        .seal_and_sync_epoch(epochs[0])
-        .await
-        .unwrap()
-        .uncommitted_ssts;
-    meta_client.commit_epoch(epochs[0], ssts).await.unwrap();
-    hummock_storage
-        .try_wait_epoch(HummockReadEpoch::Committed(epochs[0]))
-        .await
-        .unwrap();
-
-    assert_eq!(
-        hummock_storage
-            .local
-            .read_version()
-            .read()
-            .staging()
-            .imm
-            .len(),
-        (epochs.len() - 1) * table_ids.len()
-    );
-
-    let assert_for_table_id = |table_id: u32| {
-        let hummock_storage = hummock_storage.clone();
-        let epochs = epochs.clone();
-        let read_epoch = *epochs.last().unwrap();
-        async move {
-            // Assert point get.
-            assert_eq!(
-                hummock_storage
-                    .get(
-                        b"aa",
-                        read_epoch,
-                        ReadOptions {
-                            ignore_range_tombstone: false,
-                            check_bloom_filter: true,
-                            dist_key_hint: None,
-                            table_id: TableId::new(table_id),
-                            retention_seconds: None,
-                        },
-                    )
-                    .await
-                    .unwrap()
-                    .unwrap(),
-                gen_value("111", table_id)
-            );
-
-            assert_eq!(
-                hummock_storage
-                    .get(
-                        b"bb",
-                        read_epoch,
-                        ReadOptions {
-                            ignore_range_tombstone: false,
-                            check_bloom_filter: true,
-                            dist_key_hint: None,
-                            table_id: TableId::new(table_id),
-                            retention_seconds: None,
-                        },
-                    )
-                    .await
-                    .unwrap()
-                    .unwrap(),
-                gen_value("222", table_id)
-            );
-
-            assert!(hummock_storage
-                .get(
-                    b"cc",
-                    read_epoch,
-                    ReadOptions {
-                        ignore_range_tombstone: false,
-                        check_bloom_filter: true,
-                        dist_key_hint: None,
-                        table_id: TableId::new(table_id),
-                        retention_seconds: None,
-                    },
-                )
-                .await
-                .unwrap()
-                .is_none());
-
-            // Assert iter.
-            let mut iter = hummock_storage
-                .iter(
-                    (Unbounded, Unbounded),
-                    read_epoch,
-                    ReadOptions {
-                        ignore_range_tombstone: false,
-                        check_bloom_filter: true,
-                        dist_key_hint: None,
-                        table_id: TableId::new(table_id),
-                        retention_seconds: None,
-                    },
-                )
-                .await
-                .unwrap();
-
-            assert_eq!(
-                iter.next().await.unwrap(),
-                Some((
-                    FullKey::for_test(TableId::new(table_id), b"aa".to_vec(), epochs[0]),
-                    gen_value("111", table_id)
-                ))
-            );
-            assert_eq!(
-                iter.next().await.unwrap(),
-                Some((
-                    FullKey::for_test(TableId::new(table_id), b"bb".to_vec(), epochs[1]),
-                    gen_value("222", table_id)
-                ))
-            );
-            assert!(iter.next().await.unwrap().is_none());
-        }
-    };
-
-    for id in table_ids {
-        assert_for_table_id(id).await;
-    }
-=======
->>>>>>> bb051f7a
 }