--- conflicted
+++ resolved
@@ -274,13 +274,7 @@
 #[ignore]
 async fn test_snapshot_backward_range_scan_inner(enable_sync: bool, enable_commit: bool) {
     let sstable_store = mock_sstable_store();
-<<<<<<< HEAD
-    let (storage_config, system_params) = default_config_for_test();
-    let storage_config = Arc::new(storage_config);
-    let system_params = Arc::new(system_params);
-=======
     let hummock_options = Arc::new(default_opts_for_test());
->>>>>>> d6f9e2e3
     let (env, hummock_manager_ref, _cluster_manager_ref, worker_node) =
         setup_compute_env(8080).await;
     let mock_hummock_meta_client = Arc::new(MockHummockMetaClient::new(
@@ -290,8 +284,7 @@
 
     // TODO: may also test for v2 when the unit test is enabled.
     let hummock_storage = HummockStorageV1::new(
-        storage_config,
-        system_params,
+        hummock_options,
         sstable_store,
         mock_hummock_meta_client.clone(),
         get_notification_client_for_test(env, hummock_manager_ref, worker_node),
