--- conflicted
+++ resolved
@@ -43,13 +43,9 @@
             range.start_bound().map(|x: &Bytes| x.clone()),
             range.end_bound().map(|x: &Bytes| x.clone()),
         );
-<<<<<<< HEAD
-        let mut it = $storage
-=======
         let vnode = $vnode;
         let table_key_range = prefixed_range_with_vnode(bounds, vnode);
-        let it = $storage
->>>>>>> 2ef0ff2a
+        let mut it = $storage
             .iter(
                 table_key_range,
                 $epoch,
