--- conflicted
+++ resolved
@@ -546,14 +546,10 @@
             existing_table_id,
         )
         .await;
-<<<<<<< HEAD
         let keyspace = Keyspace::table_root(
             storage_existing_table_id.clone(),
-            &TableId::new(existing_table_id),
-        );
-=======
-        let keyspace = Keyspace::table_root(storage.clone(), TableId::new(existing_table_id));
->>>>>>> 502744aa
+            TableId::new(existing_table_id),
+        );
 
         prepare_data(
             hummock_meta_client.clone(),
