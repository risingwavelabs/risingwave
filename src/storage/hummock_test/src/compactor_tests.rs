--- conflicted
+++ resolved
@@ -640,14 +640,9 @@
             kv_count
         );
 
-<<<<<<< HEAD
         // 4. compact
-        Compactor::compact(Arc::new(compact_ctx), compact_task.clone()).await;
-=======
-        // 3. compact
         let (_tx, rx) = tokio::sync::oneshot::channel();
         Compactor::compact(Arc::new(compact_ctx), compact_task.clone(), rx).await;
->>>>>>> 695bdaef
 
         // 5. get the latest version and check
         let version: HummockVersion = hummock_manager_ref.get_current_version().await;
