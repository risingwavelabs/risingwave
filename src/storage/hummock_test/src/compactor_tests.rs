// Copyright 2023 RisingWave Labs
//
// Licensed under the Apache License, Version 2.0 (the "License");
// you may not use this file except in compliance with the License.
// You may obtain a copy of the License at
//
//     http://www.apache.org/licenses/LICENSE-2.0
//
// Unless required by applicable law or agreed to in writing, software
// distributed under the License is distributed on an "AS IS" BASIS,
// WITHOUT WARRANTIES OR CONDITIONS OF ANY KIND, either express or implied.
// See the License for the specific language governing permissions and
// limitations under the License.

#[cfg(test)]
pub(crate) mod tests {

    use std::collections::{BTreeSet, HashMap};
    use std::ops::Bound;
    use std::sync::Arc;

    use bytes::Bytes;
    use itertools::Itertools;
    use rand::Rng;
    use risingwave_common::catalog::TableId;
    use risingwave_common::constants::hummock::CompactionFilterFlag;
    use risingwave_common::util::epoch::Epoch;
    use risingwave_common_service::observer_manager::NotificationClient;
    use risingwave_hummock_sdk::compact::CompactorRuntimeConfig;
    use risingwave_hummock_sdk::compaction_group::hummock_version_ext::HummockVersionExt;
    use risingwave_hummock_sdk::compaction_group::StaticCompactionGroupId;
    use risingwave_hummock_sdk::filter_key_extractor::{
        FilterKeyExtractorImpl, FilterKeyExtractorManagerRef, FixedLengthFilterKeyExtractor,
        FullKeyFilterKeyExtractor,
    };
    use risingwave_hummock_sdk::key::{next_key, TABLE_PREFIX_LEN};
    use risingwave_meta::hummock::compaction::ManualCompactionOption;
    use risingwave_meta::hummock::test_utils::{
        register_table_ids_to_compaction_group, setup_compute_env,
        unregister_table_ids_from_compaction_group,
    };
    use risingwave_meta::hummock::{CompactionPickParma, HummockManagerRef, MockHummockMetaClient};
    use risingwave_meta::storage::{MemStore, MetaStore};
    use risingwave_pb::hummock::{HummockVersion, TableOption};
    use risingwave_pb::meta::SystemParams;
    use risingwave_rpc_client::HummockMetaClient;
    use risingwave_storage::hummock::compactor::{CompactionExecutor, Compactor, CompactorContext};
    use risingwave_storage::hummock::iterator::test_utils::mock_sstable_store;
    use risingwave_storage::hummock::sstable_store::SstableStoreRef;
    use risingwave_storage::hummock::{
        HummockStorage as GlobalHummockStorage, MemoryLimiter, SstableIdManager,
    };
    use risingwave_storage::monitor::{CompactorMetrics, StoreLocalStatistic};
    use risingwave_storage::opts::StorageOpts;
    use risingwave_storage::storage_value::StorageValue;
    use risingwave_storage::store::{
        ReadOptions, StateStoreReadExt, StateStoreWrite, WriteOptions,
    };

    use crate::get_notification_client_for_test;
    use crate::test_utils::{
        register_tables_with_id_for_test, HummockV2MixedStateStore,
        HummockV2MixedStateStore as HummockStorage,
    };

    pub(crate) async fn get_hummock_storage<S: MetaStore>(
        hummock_meta_client: Arc<dyn HummockMetaClient>,
        notification_client: impl NotificationClient,
        hummock_manager_ref: &HummockManagerRef<S>,
        table_id: TableId,
    ) -> HummockStorage {
        let remote_dir = "hummock_001_test".to_string();
        let options = Arc::new(StorageOpts {
            sstable_size_mb: 1,
            block_size_kb: 1,
            bloom_false_positive: 0.1,
            data_directory: remote_dir.clone(),
            write_conflict_detection_enabled: true,
            ..Default::default()
        });
        let system_params = Arc::new(SystemParams {
            sstable_size_mb: 1,
            block_size_kb: 1,
            bloom_false_positive: 0.1,
            data_directory: remote_dir,
            ..Default::default()
        });
        let sstable_store = mock_sstable_store();

        let hummock = GlobalHummockStorage::for_test(
            options,
            system_params,
            sstable_store,
            hummock_meta_client.clone(),
            notification_client,
        )
        .await
        .unwrap();

        register_tables_with_id_for_test(
            hummock.filter_key_extractor_manager(),
            hummock_manager_ref,
            &[table_id.table_id()],
        )
        .await;

        HummockV2MixedStateStore::new(hummock, table_id).await
    }

    async fn get_global_hummock_storage(
        hummock_meta_client: Arc<dyn HummockMetaClient>,
        notification_client: impl NotificationClient,
    ) -> GlobalHummockStorage {
        let remote_dir = "hummock_001_test".to_string();
        let options = Arc::new(StorageOpts {
            sstable_size_mb: 1,
            block_size_kb: 1,
            bloom_false_positive: 0.1,
            data_directory: remote_dir.clone(),
            write_conflict_detection_enabled: true,
            ..Default::default()
        });
        let system_params = Arc::new(SystemParams {
            sstable_size_mb: 1,
            block_size_kb: 1,
            bloom_false_positive: 0.1,
            data_directory: remote_dir,
            ..Default::default()
        });
        let sstable_store = mock_sstable_store();

        GlobalHummockStorage::for_test(
            options,
            system_params,
            sstable_store,
            hummock_meta_client.clone(),
            notification_client,
        )
        .await
        .unwrap()
    }

    async fn prepare_test_put_data(
        storage: &HummockStorage,
        hummock_meta_client: &Arc<dyn HummockMetaClient>,
        key: &Bytes,
        value_size: usize,
        epochs: Vec<u64>,
    ) {
        // 1. add sstables
        let val = b"0"[..].repeat(value_size);
        for epoch in epochs {
            let mut new_val = val.clone();
            new_val.extend_from_slice(&epoch.to_be_bytes());
            storage
                .ingest_batch(
                    vec![(key.clone(), StorageValue::new_put(Bytes::from(new_val)))],
                    vec![],
                    WriteOptions {
                        epoch,
                        table_id: Default::default(),
                    },
                )
                .await
                .unwrap();
            let ssts = storage
                .seal_and_sync_epoch(epoch)
                .await
                .unwrap()
                .uncommitted_ssts;
            hummock_meta_client.commit_epoch(epoch, ssts).await.unwrap();
        }
    }

    fn get_compactor_context_with_filter_key_extractor_manager(
        storage: &HummockV2MixedStateStore,
        hummock_meta_client: &Arc<dyn HummockMetaClient>,
        filter_key_extractor_manager: FilterKeyExtractorManagerRef,
    ) -> CompactorContext {
        get_compactor_context_with_filter_key_extractor_manager_impl(
<<<<<<< HEAD
            storage.storage_config().clone(),
            storage.system_params().clone(),
=======
            storage.storage_opts().clone(),
>>>>>>> d6f9e2e3
            storage.sstable_store(),
            hummock_meta_client,
            filter_key_extractor_manager,
        )
    }

    fn get_compactor_context_with_filter_key_extractor_manager_impl(
<<<<<<< HEAD
        options: Arc<StorageConfig>,
        system_params: Arc<SystemParams>,
=======
        options: Arc<StorageOpts>,
>>>>>>> d6f9e2e3
        sstable_store: SstableStoreRef,
        hummock_meta_client: &Arc<dyn HummockMetaClient>,
        filter_key_extractor_manager: FilterKeyExtractorManagerRef,
    ) -> CompactorContext {
        CompactorContext {
<<<<<<< HEAD
            storage_config: options.clone(),
            system_params,
=======
            storage_opts: options.clone(),
>>>>>>> d6f9e2e3
            sstable_store,
            hummock_meta_client: hummock_meta_client.clone(),
            compactor_metrics: Arc::new(CompactorMetrics::unused()),
            is_share_buffer_compact: false,
            compaction_executor: Arc::new(CompactionExecutor::new(Some(1))),
            read_memory_limiter: MemoryLimiter::unlimit(),
            filter_key_extractor_manager,
            sstable_id_manager: Arc::new(SstableIdManager::new(
                hummock_meta_client.clone(),
                options.sstable_id_remote_fetch_number,
            )),
            task_progress_manager: Default::default(),
            compactor_runtime_config: Arc::new(tokio::sync::Mutex::new(
                CompactorRuntimeConfig::default(),
            )),
        }
    }

    #[tokio::test]
    async fn test_compaction_watermark() {
        let (env, hummock_manager_ref, _cluster_manager_ref, worker_node) =
            setup_compute_env(8080).await;
        let hummock_meta_client: Arc<dyn HummockMetaClient> = Arc::new(MockHummockMetaClient::new(
            hummock_manager_ref.clone(),
            worker_node.id,
        ));

        // 1. add sstables
        let key = Bytes::from(0u64.to_be_bytes().to_vec());

        let storage = get_hummock_storage(
            hummock_meta_client.clone(),
            get_notification_client_for_test(env, hummock_manager_ref.clone(), worker_node.clone()),
            &hummock_manager_ref,
            Default::default(),
        )
        .await;
        let compact_ctx = get_compactor_context_with_filter_key_extractor_manager(
            &storage,
            &hummock_meta_client,
            storage.filter_key_extractor_manager().clone(),
        );

        prepare_test_put_data(
            &storage,
            &hummock_meta_client,
            &key,
            1 << 10,
            (1..129).map(|v| (v * 1000) << 16).collect_vec(),
        )
        .await;

        // 2. get compact task
        let mut compact_task = hummock_manager_ref
            .get_compact_task(
                StaticCompactionGroupId::StateDefault.into(),
                CompactionPickParma::new_base_parma(),
            )
            .await
            .unwrap()
            .unwrap();
        let compaction_filter_flag = CompactionFilterFlag::TTL;
        compact_task.watermark = (32 * 1000) << 16;
        compact_task.compaction_filter_mask = compaction_filter_flag.bits();
        compact_task.table_options = HashMap::from([(
            0,
            TableOption {
                retention_seconds: 64,
            },
        )]);
        compact_task.current_epoch_time = 0;
        let mut val = b"0"[..].repeat(1 << 10);
        val.extend_from_slice(&compact_task.watermark.to_be_bytes());

        let compactor_manager = hummock_manager_ref.compactor_manager_ref_for_test();
        compactor_manager.add_compactor(worker_node.id, u64::MAX);
        let compactor = hummock_manager_ref.get_idle_compactor().await.unwrap();
        hummock_manager_ref
            .assign_compaction_task(&compact_task, compactor.context_id())
            .await
            .unwrap();
        assert_eq!(compactor.context_id(), worker_node.id);

        // assert compact_task
        assert_eq!(compact_task.input_ssts.len(), 128);

        // 3. compact
        let (_tx, rx) = tokio::sync::oneshot::channel();
        Compactor::compact(Arc::new(compact_ctx), compact_task.clone(), rx).await;

        // 4. get the latest version and check
        let version = hummock_manager_ref.get_current_version().await;
        let output_table = version
            .get_compaction_group_levels(StaticCompactionGroupId::StateDefault.into())
            .l0
            .as_ref()
            .unwrap()
            .sub_levels
            .last()
            .unwrap()
            .table_infos
            .first()
            .unwrap()
            .clone();
        storage.wait_version(version).await;
        let table = storage
            .sstable_store()
            .sstable(&output_table, &mut StoreLocalStatistic::default())
            .await
            .unwrap();

        // we have removed these 31 keys before watermark 32.
        assert_eq!(table.value().meta.key_count, 97);

        let get_val = storage
            .get(
                &key,
                (32 * 1000) << 16,
                ReadOptions {
                    ignore_range_tombstone: false,

                    prefix_hint: None,
                    table_id: Default::default(),
                    retention_seconds: None,
                    read_version_from_backup: false,
                },
            )
            .await
            .unwrap()
            .unwrap()
            .to_vec();

        assert_eq!(get_val, val);
        let ret = storage
            .get(
                &key,
                (31 * 1000) << 16,
                ReadOptions {
                    ignore_range_tombstone: false,
                    prefix_hint: Some(key.clone()),
                    table_id: Default::default(),
                    retention_seconds: None,
                    read_version_from_backup: false,
                },
            )
            .await;
        assert!(ret.is_err());
    }

    #[tokio::test]
    async fn test_compaction_same_key_not_split() {
        let (env, hummock_manager_ref, _cluster_manager_ref, worker_node) =
            setup_compute_env(8080).await;
        let hummock_meta_client: Arc<dyn HummockMetaClient> = Arc::new(MockHummockMetaClient::new(
            hummock_manager_ref.clone(),
            worker_node.id,
        ));

        let storage = get_hummock_storage(
            hummock_meta_client.clone(),
            get_notification_client_for_test(env, hummock_manager_ref.clone(), worker_node.clone()),
            &hummock_manager_ref,
            Default::default(),
        )
        .await;
        let compact_ctx = get_compactor_context_with_filter_key_extractor_manager(
            &storage,
            &hummock_meta_client,
            storage.filter_key_extractor_manager().clone(),
        );

        // 1. add sstables with 1MB value
        let key = Bytes::from(&b"same_key"[..]);
        let mut val = b"0"[..].repeat(1 << 20);
        val.extend_from_slice(&128u64.to_be_bytes());
        prepare_test_put_data(
            &storage,
            &hummock_meta_client,
            &key,
            1 << 20,
            (1..129).collect_vec(),
        )
        .await;

        // 2. get compact task
        let mut compact_task = hummock_manager_ref
            .get_compact_task(
                StaticCompactionGroupId::StateDefault.into(),
                CompactionPickParma::new_base_parma(),
            )
            .await
            .unwrap()
            .unwrap();
        let compaction_filter_flag = CompactionFilterFlag::NONE;
        compact_task.compaction_filter_mask = compaction_filter_flag.bits();
        compact_task.current_epoch_time = 0;

        let compactor_manager = hummock_manager_ref.compactor_manager_ref_for_test();
        compactor_manager.add_compactor(worker_node.id, u64::MAX);
        let compactor = hummock_manager_ref.get_idle_compactor().await.unwrap();
        hummock_manager_ref
            .assign_compaction_task(&compact_task, compactor.context_id())
            .await
            .unwrap();
        assert_eq!(compactor.context_id(), worker_node.id);

        // assert compact_task
        assert_eq!(
            compact_task
                .input_ssts
                .iter()
                .map(|level| level.table_infos.len())
                .sum::<usize>(),
            128
        );
        compact_task.target_level = 6;

        // 3. compact
        let (_tx, rx) = tokio::sync::oneshot::channel();
        Compactor::compact(Arc::new(compact_ctx), compact_task.clone(), rx).await;

        // 4. get the latest version and check
        let version = hummock_manager_ref.get_current_version().await;
        let output_table = version
            .get_compaction_group_levels(StaticCompactionGroupId::StateDefault.into())
            .levels
            .last()
            .unwrap()
            .table_infos
            .first()
            .unwrap();
        let table = storage
            .sstable_store()
            .sstable(output_table, &mut StoreLocalStatistic::default())
            .await
            .unwrap();
<<<<<<< HEAD
        let target_table_size = storage.system_params().sstable_size_mb * (1 << 20);
=======
        let target_table_size = storage.storage_opts().sstable_size_mb * (1 << 20);
>>>>>>> d6f9e2e3

        assert!(
            table.value().meta.estimated_size > target_table_size,
            "table.meta.estimated_size {} <= target_table_size {}",
            table.value().meta.estimated_size,
            target_table_size
        );

        // 5. storage get back the correct kv after compaction
        storage.wait_version(version).await;
        let get_val = storage
            .get(
                &key,
                129,
                ReadOptions {
                    ignore_range_tombstone: false,

                    prefix_hint: None,
                    table_id: Default::default(),
                    retention_seconds: None,
                    read_version_from_backup: false,
                },
            )
            .await
            .unwrap()
            .unwrap()
            .to_vec();
        assert_eq!(get_val, val);

        // 6. get compact task and there should be none
        let compact_task = hummock_manager_ref
            .get_compact_task(
                StaticCompactionGroupId::StateDefault.into(),
                CompactionPickParma::new_base_parma(),
            )
            .await
            .unwrap();

        assert!(compact_task.is_none());
    }

    pub(crate) async fn flush_and_commit(
        hummock_meta_client: &Arc<dyn HummockMetaClient>,
        storage: &HummockStorage,
        epoch: u64,
    ) {
        let ssts = storage
            .seal_and_sync_epoch(epoch)
            .await
            .unwrap()
            .uncommitted_ssts;
        hummock_meta_client.commit_epoch(epoch, ssts).await.unwrap();
    }

    async fn prepare_data(
        hummock_meta_client: Arc<dyn HummockMetaClient>,
        storage: &HummockStorage,
        existing_table_id: u32,
        keys_per_epoch: usize,
    ) {
        let kv_count: u8 = 128;
        let mut epoch: u64 = 1;

        // 1. add sstables
        let val = Bytes::from(b"0"[..].repeat(1 << 10)); // 1024 Byte value
        for idx in 0..kv_count {
            epoch += 1;
            let mut local = storage.local.start_write_batch(WriteOptions {
                epoch,
                table_id: existing_table_id.into(),
            });

            for _ in 0..keys_per_epoch {
                let mut key = vec![idx];
                let ramdom_key = rand::thread_rng().gen::<[u8; 32]>();
                key.extend_from_slice(&ramdom_key);
                local.put(key, StorageValue::new_put(val.clone()));
            }
            local.ingest().await.unwrap();

            flush_and_commit(&hummock_meta_client, storage, epoch).await;
        }
    }

    pub(crate) async fn prepare_compactor_and_filter(
        storage: &HummockStorage,
        hummock_meta_client: &Arc<dyn HummockMetaClient>,
        hummock_manager_ref: HummockManagerRef<MemStore>,
        existing_table_id: u32,
    ) -> CompactorContext {
        let filter_key_extractor_manager = storage.filter_key_extractor_manager().clone();
        filter_key_extractor_manager.update(
            existing_table_id,
            Arc::new(FilterKeyExtractorImpl::FullKey(
                FullKeyFilterKeyExtractor::default(),
            )),
        );

        let compact_ctx = get_compactor_context_with_filter_key_extractor_manager(
            storage,
            hummock_meta_client,
            filter_key_extractor_manager.clone(),
        );

        let existing_table_id: u32 = 1;
        // Only registered table_ids are accepted in commit_epoch
        register_table_ids_to_compaction_group(
            &hummock_manager_ref,
            &[existing_table_id],
            StaticCompactionGroupId::StateDefault.into(),
        )
        .await;
        compact_ctx
    }

    #[tokio::test]
    async fn test_compaction_drop_all_key() {
        let (env, hummock_manager_ref, _cluster_manager_ref, worker_node) =
            setup_compute_env(8080).await;
        let hummock_meta_client: Arc<dyn HummockMetaClient> = Arc::new(MockHummockMetaClient::new(
            hummock_manager_ref.clone(),
            worker_node.id,
        ));

        let existing_table_id: u32 = 1;
        let storage_existing_table_id = get_hummock_storage(
            hummock_meta_client.clone(),
            get_notification_client_for_test(env, hummock_manager_ref.clone(), worker_node),
            &hummock_manager_ref,
            TableId::from(existing_table_id),
        )
        .await;

        let compact_ctx_existing_table_id = prepare_compactor_and_filter(
            &storage_existing_table_id,
            &hummock_meta_client,
            hummock_manager_ref.clone(),
            existing_table_id,
        )
        .await;

        prepare_data(
            hummock_meta_client.clone(),
            &storage_existing_table_id,
            existing_table_id,
            1,
        )
        .await;

        // Mimic dropping table
        unregister_table_ids_from_compaction_group(&hummock_manager_ref, &[existing_table_id])
            .await;

        // 2. get compact task
        let manual_compcation_option = ManualCompactionOption {
            level: 0,
            ..Default::default()
        };
        // 2. get compact task
        let mut compact_task = hummock_manager_ref
            .manual_get_compact_task(
                StaticCompactionGroupId::StateDefault.into(),
                manual_compcation_option,
            )
            .await
            .unwrap()
            .unwrap();

        let compaction_filter_flag = CompactionFilterFlag::STATE_CLEAN | CompactionFilterFlag::TTL;
        compact_task.compaction_filter_mask = compaction_filter_flag.bits();
        // assert compact_task
        assert_eq!(
            compact_task
                .input_ssts
                .iter()
                .map(|level| level.table_infos.len())
                .sum::<usize>(),
            128
        );

        // 3. compact
        let (_tx, rx) = tokio::sync::oneshot::channel();
        Compactor::compact(
            Arc::new(compact_ctx_existing_table_id),
            compact_task.clone(),
            rx,
        )
        .await;

        // 4. get the latest version and check
        let version = hummock_manager_ref.get_current_version().await;
        let output_level_info = version
            .get_compaction_group_levels(StaticCompactionGroupId::StateDefault.into())
            .levels
            .last()
            .unwrap();
        assert_eq!(0, output_level_info.total_file_size);

        // 5. get compact task and there should be none
        let compact_task = hummock_manager_ref
            .get_compact_task(
                StaticCompactionGroupId::StateDefault.into(),
                CompactionPickParma::new_base_parma(),
            )
            .await
            .unwrap();

        assert!(compact_task.is_none());
    }

    #[tokio::test]
    async fn test_compaction_drop_key_by_existing_table_id() {
        let (env, hummock_manager_ref, _cluster_manager_ref, worker_node) =
            setup_compute_env(8080).await;
        let hummock_meta_client: Arc<dyn HummockMetaClient> = Arc::new(MockHummockMetaClient::new(
            hummock_manager_ref.clone(),
            worker_node.id,
        ));

        let global_storage = get_global_hummock_storage(
            hummock_meta_client.clone(),
            get_notification_client_for_test(env, hummock_manager_ref.clone(), worker_node.clone()),
        )
        .await;

        // register the local_storage to global_storage
        let storage_1 =
            HummockV2MixedStateStore::new(global_storage.clone(), TableId::from(1)).await;

        let storage_2 =
            HummockV2MixedStateStore::new(global_storage.clone(), TableId::from(2)).await;

        let filter_key_extractor_manager = global_storage.filter_key_extractor_manager().clone();
        filter_key_extractor_manager.update(
            1,
            Arc::new(FilterKeyExtractorImpl::FullKey(
                FullKeyFilterKeyExtractor::default(),
            )),
        );

        filter_key_extractor_manager.update(
            2,
            Arc::new(FilterKeyExtractorImpl::FullKey(
                FullKeyFilterKeyExtractor::default(),
            )),
        );

        let compact_ctx = get_compactor_context_with_filter_key_extractor_manager_impl(
<<<<<<< HEAD
            global_storage.storage_config().clone(),
            global_storage.system_params().clone(),
=======
            global_storage.storage_opts().clone(),
>>>>>>> d6f9e2e3
            global_storage.sstable_store(),
            &hummock_meta_client,
            filter_key_extractor_manager.clone(),
        );

        // 1. add sstables
        let val = Bytes::from(b"0"[..].repeat(1 << 10)); // 1024 Byte value

        let drop_table_id = 1;
        let existing_table_ids = 2;
        let kv_count: usize = 128;
        let mut epoch: u64 = 1;
        for index in 0..kv_count {
            let (table_id, storage) = if index % 2 == 0 {
                (drop_table_id, &storage_1)
            } else {
                (existing_table_ids, &storage_2)
            };
            register_table_ids_to_compaction_group(
                &hummock_manager_ref,
                &[table_id],
                StaticCompactionGroupId::StateDefault.into(),
            )
            .await;
            epoch += 1;
            let mut local = storage.start_write_batch(WriteOptions {
                epoch,
                table_id: TableId::from(table_id),
            });

            let ramdom_key = rand::thread_rng().gen::<[u8; 32]>();
            local.put(ramdom_key, StorageValue::new_put(val.clone()));
            local.ingest().await.unwrap();

            let ssts = storage
                .seal_and_sync_epoch(epoch)
                .await
                .unwrap()
                .uncommitted_ssts;
            hummock_meta_client.commit_epoch(epoch, ssts).await.unwrap();
        }

        // Mimic dropping table
        unregister_table_ids_from_compaction_group(&hummock_manager_ref, &[drop_table_id]).await;

        let manual_compcation_option = ManualCompactionOption {
            level: 0,
            ..Default::default()
        };
        // 2. get compact task
        let mut compact_task = hummock_manager_ref
            .manual_get_compact_task(
                StaticCompactionGroupId::StateDefault.into(),
                manual_compcation_option,
            )
            .await
            .unwrap()
            .unwrap();
        compact_task.existing_table_ids.push(2);
        let compaction_filter_flag = CompactionFilterFlag::STATE_CLEAN | CompactionFilterFlag::TTL;
        compact_task.compaction_filter_mask = compaction_filter_flag.bits();

        // 3. pick compactor and assign
        let compactor_manager = hummock_manager_ref.compactor_manager_ref_for_test();
        compactor_manager.add_compactor(worker_node.id, u64::MAX);
        let compactor = hummock_manager_ref.get_idle_compactor().await.unwrap();
        hummock_manager_ref
            .assign_compaction_task(&compact_task, compactor.context_id())
            .await
            .unwrap();
        assert_eq!(compactor.context_id(), worker_node.id);
        // assert compact_task
        assert_eq!(
            compact_task
                .input_ssts
                .iter()
                .filter(|level| level.level_idx != compact_task.target_level)
                .map(|level| level.table_infos.len())
                .sum::<usize>(),
            kv_count
        );

        // 4. compact
        let (_tx, rx) = tokio::sync::oneshot::channel();
        Compactor::compact(Arc::new(compact_ctx), compact_task.clone(), rx).await;

        // 5. get the latest version and check
        let version: HummockVersion = hummock_manager_ref.get_current_version().await;
        let mut tables_from_version = vec![];
        version.level_iter(StaticCompactionGroupId::StateDefault.into(), |level| {
            tables_from_version.extend(level.table_infos.iter().cloned());
            true
        });

        let mut key_count = 0;
        for table in tables_from_version {
            key_count += global_storage
                .sstable_store()
                .sstable(&table, &mut StoreLocalStatistic::default())
                .await
                .unwrap()
                .value()
                .meta
                .key_count;
        }
        assert_eq!((kv_count / 2) as u32, key_count);

        // 6. get compact task and there should be none
        let compact_task = hummock_manager_ref
            .get_compact_task(
                StaticCompactionGroupId::StateDefault.into(),
                CompactionPickParma::new_base_parma(),
            )
            .await
            .unwrap();
        assert!(compact_task.is_none());

        epoch += 1;
        // to update version for hummock_storage
        global_storage.wait_version(version).await;

        // 7. scan kv to check key table_id
        let scan_result = global_storage
            .scan(
                (Bound::Unbounded, Bound::Unbounded),
                epoch,
                None,
                ReadOptions {
                    ignore_range_tombstone: false,

                    prefix_hint: None,
                    table_id: TableId::from(existing_table_ids),
                    retention_seconds: None,
                    read_version_from_backup: false,
                },
            )
            .await
            .unwrap();
        let mut scan_count = 0;
        for (k, _) in scan_result {
            let table_id = k.user_key.table_id.table_id();
            assert_eq!(table_id, existing_table_ids);
            scan_count += 1;
        }
        assert_eq!(key_count, scan_count);
    }

    #[tokio::test]
    async fn test_compaction_drop_key_by_retention_seconds() {
        let (env, hummock_manager_ref, _cluster_manager_ref, worker_node) =
            setup_compute_env(8080).await;
        let hummock_meta_client: Arc<dyn HummockMetaClient> = Arc::new(MockHummockMetaClient::new(
            hummock_manager_ref.clone(),
            worker_node.id,
        ));

        let storage = get_hummock_storage(
            hummock_meta_client.clone(),
            get_notification_client_for_test(env, hummock_manager_ref.clone(), worker_node.clone()),
            &hummock_manager_ref,
            TableId::from(2),
        )
        .await;
        let filter_key_extractor_manager = storage.filter_key_extractor_manager().clone();
        let compact_ctx = get_compactor_context_with_filter_key_extractor_manager(
            &storage,
            &hummock_meta_client,
            filter_key_extractor_manager.clone(),
        );
        filter_key_extractor_manager.update(
            2,
            Arc::new(FilterKeyExtractorImpl::FullKey(
                FullKeyFilterKeyExtractor::default(),
            )),
        );

        // 1. add sstables
        let val = Bytes::from(b"0"[..].to_vec()); // 1 Byte value

        let existing_table_id = 2;
        let kv_count = 11;
        // let base_epoch = Epoch(0);
        let base_epoch = Epoch::now();
        let mut epoch: u64 = base_epoch.0;
        let millisec_interval_epoch: u64 = (1 << 16) * 100;
        register_table_ids_to_compaction_group(
            &hummock_manager_ref,
            &[existing_table_id],
            StaticCompactionGroupId::StateDefault.into(),
        )
        .await;
        let mut epoch_set = BTreeSet::new();
        for _ in 0..kv_count {
            epoch += millisec_interval_epoch;
            epoch_set.insert(epoch);
            let mut local = storage.start_write_batch(WriteOptions {
                epoch,
                table_id: TableId::from(existing_table_id),
            });

            let ramdom_key = rand::thread_rng().gen::<[u8; 32]>();
            local.put(ramdom_key, StorageValue::new_put(val.clone()));
            local.ingest().await.unwrap();

            let ssts = storage
                .seal_and_sync_epoch(epoch)
                .await
                .unwrap()
                .uncommitted_ssts;
            hummock_meta_client.commit_epoch(epoch, ssts).await.unwrap();
        }

        let manual_compcation_option = ManualCompactionOption {
            level: 0,
            ..Default::default()
        };
        // 2. get compact task
        let mut compact_task = hummock_manager_ref
            .manual_get_compact_task(
                StaticCompactionGroupId::StateDefault.into(),
                manual_compcation_option,
            )
            .await
            .unwrap()
            .unwrap();

        compact_task.existing_table_ids.push(existing_table_id);
        let compaction_filter_flag = CompactionFilterFlag::STATE_CLEAN | CompactionFilterFlag::TTL;
        compact_task.compaction_filter_mask = compaction_filter_flag.bits();
        let retention_seconds_expire_second = 1;
        compact_task.table_options = HashMap::from_iter([(
            existing_table_id,
            TableOption {
                retention_seconds: retention_seconds_expire_second,
            },
        )]);
        compact_task.current_epoch_time = epoch;

        let compactor_manager = hummock_manager_ref.compactor_manager_ref_for_test();
        compactor_manager.add_compactor(worker_node.id, u64::MAX);
        let compactor = hummock_manager_ref.get_idle_compactor().await.unwrap();
        hummock_manager_ref
            .assign_compaction_task(&compact_task, compactor.context_id())
            .await
            .unwrap();
        assert_eq!(compactor.context_id(), worker_node.id);

        // assert compact_task
        assert_eq!(
            compact_task
                .input_ssts
                .iter()
                .map(|level| level.table_infos.len())
                .sum::<usize>(),
            kv_count,
        );

        // 3. compact
        let (_tx, rx) = tokio::sync::oneshot::channel();
        Compactor::compact(Arc::new(compact_ctx), compact_task.clone(), rx).await;

        // 4. get the latest version and check
        let version: HummockVersion = hummock_manager_ref.get_current_version().await;
        let mut tables_from_version = vec![];
        version.level_iter(StaticCompactionGroupId::StateDefault.into(), |level| {
            tables_from_version.extend(level.table_infos.iter().cloned());
            true
        });

        let mut key_count = 0;
        for table in tables_from_version {
            key_count += storage
                .sstable_store()
                .sstable(&table, &mut StoreLocalStatistic::default())
                .await
                .unwrap()
                .value()
                .meta
                .key_count;
        }
        let expect_count = kv_count as u32 - retention_seconds_expire_second;
        assert_eq!(expect_count, key_count); // retention_seconds will clean the key (which epoch < epoch - retention_seconds)

        // 5. get compact task and there should be none
        let compact_task = hummock_manager_ref
            .get_compact_task(
                StaticCompactionGroupId::StateDefault.into(),
                CompactionPickParma::new_base_parma(),
            )
            .await
            .unwrap();
        assert!(compact_task.is_none());

        epoch += 1;
        // to update version for hummock_storage
        storage.wait_version(version).await;

        // 6. scan kv to check key table_id
        let scan_result = storage
            .scan(
                (Bound::Unbounded, Bound::Unbounded),
                epoch,
                None,
                ReadOptions {
                    ignore_range_tombstone: false,

                    prefix_hint: None,
                    table_id: TableId::from(existing_table_id),
                    retention_seconds: None,
                    read_version_from_backup: false,
                },
            )
            .await
            .unwrap();
        let mut scan_count = 0;
        for (k, _) in scan_result {
            let table_id = k.user_key.table_id.table_id();
            assert_eq!(table_id, existing_table_id);
            scan_count += 1;
        }
        assert_eq!(key_count, scan_count);
    }

    #[tokio::test]
    async fn test_compaction_with_filter_key_extractor() {
        let (env, hummock_manager_ref, _cluster_manager_ref, worker_node) =
            setup_compute_env(8080).await;
        let hummock_meta_client: Arc<dyn HummockMetaClient> = Arc::new(MockHummockMetaClient::new(
            hummock_manager_ref.clone(),
            worker_node.id,
        ));

        let existing_table_id = 2;
        let key_prefix = "key_prefix".as_bytes();

        let storage = get_hummock_storage(
            hummock_meta_client.clone(),
            get_notification_client_for_test(env, hummock_manager_ref.clone(), worker_node.clone()),
            &hummock_manager_ref,
            TableId::from(existing_table_id),
        )
        .await;

        let filter_key_extractor_manager = storage.filter_key_extractor_manager().clone();
        filter_key_extractor_manager.update(
            existing_table_id,
            Arc::new(FilterKeyExtractorImpl::FixedLength(
                FixedLengthFilterKeyExtractor::new(TABLE_PREFIX_LEN + key_prefix.len()),
            )),
        );

        let compact_ctx = get_compactor_context_with_filter_key_extractor_manager(
            &storage,
            &hummock_meta_client,
            filter_key_extractor_manager.clone(),
        );

        // 1. add sstables
        let val = Bytes::from(b"0"[..].to_vec()); // 1 Byte value
        let kv_count = 11;
        // let base_epoch = Epoch(0);
        let base_epoch = Epoch::now();
        let mut epoch: u64 = base_epoch.0;
        let millisec_interval_epoch: u64 = (1 << 16) * 100;
        let mut epoch_set = BTreeSet::new();
        for _ in 0..kv_count {
            epoch += millisec_interval_epoch;
            epoch_set.insert(epoch);
            let mut local = storage.start_write_batch(WriteOptions {
                epoch,
                table_id: TableId::new(existing_table_id),
            });

            let ramdom_key = [key_prefix, &rand::thread_rng().gen::<[u8; 32]>()].concat();
            local.put(ramdom_key, StorageValue::new_put(val.clone()));
            local.ingest().await.unwrap();
            let ssts = storage
                .seal_and_sync_epoch(epoch)
                .await
                .unwrap()
                .uncommitted_ssts;
            hummock_meta_client.commit_epoch(epoch, ssts).await.unwrap();
        }

        let manual_compcation_option = ManualCompactionOption {
            level: 0,
            ..Default::default()
        };
        // 2. get compact task
        let mut compact_task = hummock_manager_ref
            .manual_get_compact_task(
                StaticCompactionGroupId::StateDefault.into(),
                manual_compcation_option,
            )
            .await
            .unwrap()
            .unwrap();

        assert_eq!(
            compact_task
                .input_ssts
                .iter()
                .map(|level| level.table_infos.len())
                .sum::<usize>(),
            kv_count,
        );

        compact_task.existing_table_ids.push(existing_table_id);
        let compaction_filter_flag = CompactionFilterFlag::STATE_CLEAN | CompactionFilterFlag::TTL;
        compact_task.compaction_filter_mask = compaction_filter_flag.bits();
        // compact_task.table_options =
        //     HashMap::from_iter([(existing_table_id, TableOption { ttl: 0 })]);
        compact_task.current_epoch_time = epoch;

        let compactor_manager = hummock_manager_ref.compactor_manager_ref_for_test();
        compactor_manager.add_compactor(worker_node.id, u64::MAX);
        let compactor = hummock_manager_ref.get_idle_compactor().await.unwrap();
        hummock_manager_ref
            .assign_compaction_task(&compact_task, compactor.context_id())
            .await
            .unwrap();
        assert_eq!(compactor.context_id(), worker_node.id);

        // 3. compact
        let (_tx, rx) = tokio::sync::oneshot::channel();
        Compactor::compact(Arc::new(compact_ctx), compact_task.clone(), rx).await;

        // 4. get the latest version and check
        let version: HummockVersion = hummock_manager_ref.get_current_version().await;
        let tables_from_version: Vec<_> = version
            .get_compaction_group_levels(StaticCompactionGroupId::StateDefault.into())
            .levels
            .iter()
            .flat_map(|level| level.table_infos.iter())
            .collect::<Vec<_>>();

        let mut key_count = 0;
        for table in tables_from_version {
            key_count += storage
                .sstable_store()
                .sstable(table, &mut StoreLocalStatistic::default())
                .await
                .unwrap()
                .value()
                .meta
                .key_count;
        }
        let expect_count = kv_count as u32;
        assert_eq!(expect_count, key_count); // ttl will clean the key (which epoch < epoch - ttl)

        // 5. get compact task and there should be none
        let compact_task = hummock_manager_ref
            .get_compact_task(
                StaticCompactionGroupId::StateDefault.into(),
                CompactionPickParma::new_base_parma(),
            )
            .await
            .unwrap();
        assert!(compact_task.is_none());

        epoch += 1;
        // to update version for hummock_storage
        storage.wait_version(version).await;

        // 6. scan kv to check key table_id
        let bloom_filter_key = [
            existing_table_id.to_be_bytes().to_vec(),
            key_prefix.to_vec(),
        ]
        .concat();
        let start_bound_key = key_prefix.to_vec();
        let end_bound_key = next_key(start_bound_key.as_slice());
        let scan_result = storage
            .scan(
                (
                    Bound::Included(start_bound_key),
                    Bound::Excluded(end_bound_key),
                ),
                epoch,
                None,
                ReadOptions {
                    ignore_range_tombstone: false,
                    prefix_hint: Some(Bytes::from(bloom_filter_key)),
                    table_id: TableId::from(existing_table_id),
                    retention_seconds: None,
                    read_version_from_backup: false,
                },
            )
            .await
            .unwrap();

        let mut scan_count = 0;
        for (k, _) in scan_result {
            let table_id = k.user_key.table_id.table_id();
            assert_eq!(table_id, existing_table_id);
            scan_count += 1;
        }
        assert_eq!(key_count, scan_count);
    }

    #[tokio::test]
    async fn test_compaction_delete_range() {
        let (env, hummock_manager_ref, _cluster_manager_ref, worker_node) =
            setup_compute_env(8080).await;
        let hummock_meta_client: Arc<dyn HummockMetaClient> = Arc::new(MockHummockMetaClient::new(
            hummock_manager_ref.clone(),
            worker_node.id,
        ));
        let existing_table_id: u32 = 1;
        let storage = get_hummock_storage(
            hummock_meta_client.clone(),
            get_notification_client_for_test(env, hummock_manager_ref.clone(), worker_node.clone()),
            &hummock_manager_ref,
            TableId::from(existing_table_id),
        )
        .await;
        let compact_ctx = prepare_compactor_and_filter(
            &storage,
            &hummock_meta_client,
            hummock_manager_ref.clone(),
            existing_table_id,
        )
        .await;

        prepare_data(hummock_meta_client.clone(), &storage, existing_table_id, 2).await;
        let mut local = storage.start_write_batch(WriteOptions {
            epoch: 130,
            table_id: existing_table_id.into(),
        });

        local.delete_prefix([1u8]);
        local.delete_prefix([2u8]);
        local.ingest().await.unwrap();

        flush_and_commit(&hummock_meta_client, &storage, 130).await;
        let compactor_manager = hummock_manager_ref.compactor_manager_ref_for_test();
        compactor_manager.add_compactor(worker_node.id, u64::MAX);

        // 2. get compact task
        let manual_compcation_option = ManualCompactionOption {
            level: 0,
            ..Default::default()
        };
        // 2. get compact task
        let mut compact_task = hummock_manager_ref
            .manual_get_compact_task(
                StaticCompactionGroupId::StateDefault.into(),
                manual_compcation_option,
            )
            .await
            .unwrap()
            .unwrap();
        let compactor = hummock_manager_ref.get_idle_compactor().await.unwrap();
        hummock_manager_ref
            .assign_compaction_task(&compact_task, compactor.context_id())
            .await
            .unwrap();

        let compaction_filter_flag = CompactionFilterFlag::STATE_CLEAN;
        compact_task.compaction_filter_mask = compaction_filter_flag.bits();
        // assert compact_task
        assert_eq!(
            compact_task
                .input_ssts
                .iter()
                .map(|level| level.table_infos.len())
                .sum::<usize>(),
            129
        );

        // 3. compact
        let (_tx, rx) = tokio::sync::oneshot::channel();
        Compactor::compact(Arc::new(compact_ctx), compact_task.clone(), rx).await;

        // 4. get the latest version and check
        let version = hummock_manager_ref.get_current_version().await;
        let output_level_info = version
            .get_compaction_group_levels(StaticCompactionGroupId::StateDefault.into())
            .levels
            .last()
            .unwrap();
        assert_eq!(1, output_level_info.table_infos.len());
        assert_eq!(252, output_level_info.table_infos[0].total_key_count);
    }
}<|MERGE_RESOLUTION|>--- conflicted
+++ resolved
@@ -42,7 +42,6 @@
     use risingwave_meta::hummock::{CompactionPickParma, HummockManagerRef, MockHummockMetaClient};
     use risingwave_meta::storage::{MemStore, MetaStore};
     use risingwave_pb::hummock::{HummockVersion, TableOption};
-    use risingwave_pb::meta::SystemParams;
     use risingwave_rpc_client::HummockMetaClient;
     use risingwave_storage::hummock::compactor::{CompactionExecutor, Compactor, CompactorContext};
     use risingwave_storage::hummock::iterator::test_utils::mock_sstable_store;
@@ -78,18 +77,10 @@
             write_conflict_detection_enabled: true,
             ..Default::default()
         });
-        let system_params = Arc::new(SystemParams {
-            sstable_size_mb: 1,
-            block_size_kb: 1,
-            bloom_false_positive: 0.1,
-            data_directory: remote_dir,
-            ..Default::default()
-        });
         let sstable_store = mock_sstable_store();
 
         let hummock = GlobalHummockStorage::for_test(
             options,
-            system_params,
             sstable_store,
             hummock_meta_client.clone(),
             notification_client,
@@ -120,18 +111,10 @@
             write_conflict_detection_enabled: true,
             ..Default::default()
         });
-        let system_params = Arc::new(SystemParams {
-            sstable_size_mb: 1,
-            block_size_kb: 1,
-            bloom_false_positive: 0.1,
-            data_directory: remote_dir,
-            ..Default::default()
-        });
         let sstable_store = mock_sstable_store();
 
         GlobalHummockStorage::for_test(
             options,
-            system_params,
             sstable_store,
             hummock_meta_client.clone(),
             notification_client,
@@ -178,12 +161,7 @@
         filter_key_extractor_manager: FilterKeyExtractorManagerRef,
     ) -> CompactorContext {
         get_compactor_context_with_filter_key_extractor_manager_impl(
-<<<<<<< HEAD
-            storage.storage_config().clone(),
-            storage.system_params().clone(),
-=======
             storage.storage_opts().clone(),
->>>>>>> d6f9e2e3
             storage.sstable_store(),
             hummock_meta_client,
             filter_key_extractor_manager,
@@ -191,23 +169,13 @@
     }
 
     fn get_compactor_context_with_filter_key_extractor_manager_impl(
-<<<<<<< HEAD
-        options: Arc<StorageConfig>,
-        system_params: Arc<SystemParams>,
-=======
         options: Arc<StorageOpts>,
->>>>>>> d6f9e2e3
         sstable_store: SstableStoreRef,
         hummock_meta_client: &Arc<dyn HummockMetaClient>,
         filter_key_extractor_manager: FilterKeyExtractorManagerRef,
     ) -> CompactorContext {
         CompactorContext {
-<<<<<<< HEAD
-            storage_config: options.clone(),
-            system_params,
-=======
             storage_opts: options.clone(),
->>>>>>> d6f9e2e3
             sstable_store,
             hummock_meta_client: hummock_meta_client.clone(),
             compactor_metrics: Arc::new(CompactorMetrics::unused()),
@@ -444,11 +412,7 @@
             .sstable(output_table, &mut StoreLocalStatistic::default())
             .await
             .unwrap();
-<<<<<<< HEAD
-        let target_table_size = storage.system_params().sstable_size_mb * (1 << 20);
-=======
         let target_table_size = storage.storage_opts().sstable_size_mb * (1 << 20);
->>>>>>> d6f9e2e3
 
         assert!(
             table.value().meta.estimated_size > target_table_size,
@@ -697,12 +661,7 @@
         );
 
         let compact_ctx = get_compactor_context_with_filter_key_extractor_manager_impl(
-<<<<<<< HEAD
-            global_storage.storage_config().clone(),
-            global_storage.system_params().clone(),
-=======
             global_storage.storage_opts().clone(),
->>>>>>> d6f9e2e3
             global_storage.sstable_store(),
             &hummock_meta_client,
             filter_key_extractor_manager.clone(),
