// Copyright 2022 Singularity Data
//
// Licensed under the Apache License, Version 2.0 (the "License");
// you may not use this file except in compliance with the License.
// You may obtain a copy of the License at
//
// http://www.apache.org/licenses/LICENSE-2.0
//
// Unless required by applicable law or agreed to in writing, software
// distributed under the License is distributed on an "AS IS" BASIS,
// WITHOUT WARRANTIES OR CONDITIONS OF ANY KIND, either express or implied.
// See the License for the specific language governing permissions and
// limitations under the License.

#[cfg(test)]
mod tests {

    use std::collections::{BTreeSet, HashMap};
    use std::sync::Arc;

    use bytes::Bytes;
    use itertools::Itertools;
    use rand::Rng;
    use risingwave_common::catalog::TableId;
    use risingwave_common::config::constant::hummock::CompactionFilterFlag;
    use risingwave_common::config::StorageConfig;
    use risingwave_common::util::epoch::Epoch;
    use risingwave_hummock_sdk::compaction_group::hummock_version_ext::HummockVersionExt;
    use risingwave_hummock_sdk::compaction_group::StaticCompactionGroupId;
    use risingwave_hummock_sdk::filter_key_extractor::{
        FilterKeyExtractorImpl, FilterKeyExtractorManager, FilterKeyExtractorManagerRef,
        FixedLengthFilterKeyExtractor, FullKeyFilterKeyExtractor,
    };
    use risingwave_hummock_sdk::key::{get_table_id, next_key, table_prefix, TABLE_PREFIX_LEN};
    use risingwave_meta::hummock::compaction::ManualCompactionOption;
    use risingwave_meta::hummock::test_utils::{
        register_table_ids_to_compaction_group, setup_compute_env,
        unregister_table_ids_from_compaction_group,
    };
    use risingwave_meta::hummock::MockHummockMetaClient;
    use risingwave_pb::hummock::{HummockVersion, TableOption};
    use risingwave_rpc_client::HummockMetaClient;
<<<<<<< HEAD
    use risingwave_storage::hummock::compaction_group_client::DummyCompactionGroupClient;
    use risingwave_storage::hummock::compactor::{
        Compactor, CompactorContext, TaskProgressTracker,
    };
=======
    use risingwave_storage::hummock::compactor::{CompactionExecutor, Compactor, CompactorContext};
>>>>>>> 86513117
    use risingwave_storage::hummock::iterator::test_utils::mock_sstable_store;
    use risingwave_storage::hummock::{HummockStorage, MemoryLimiter, SstableIdManager};
    use risingwave_storage::monitor::{StateStoreMetrics, StoreLocalStatistic};
    use risingwave_storage::storage_value::StorageValue;
    use risingwave_storage::store::{ReadOptions, WriteOptions};
    use risingwave_storage::{Keyspace, StateStore};

    async fn get_hummock_storage(
        hummock_meta_client: Arc<dyn HummockMetaClient>,
    ) -> HummockStorage {
        let remote_dir = "hummock_001_test".to_string();
        let options = Arc::new(StorageConfig {
            sstable_size_mb: 1,
            block_size_kb: 1,
            bloom_false_positive: 0.1,
            data_directory: remote_dir.clone(),
            write_conflict_detection_enabled: true,
            ..Default::default()
        });
        let sstable_store = mock_sstable_store();

        HummockStorage::for_test(
            options.clone(),
            sstable_store,
            hummock_meta_client.clone(),
            Arc::new(FilterKeyExtractorManager::default()),
        )
        .await
        .unwrap()
    }

    async fn get_hummock_storage_with_filter_key_extractor_manager(
        hummock_meta_client: Arc<dyn HummockMetaClient>,
        filter_key_extractor_manager: FilterKeyExtractorManagerRef,
    ) -> HummockStorage {
        let remote_dir = "hummock_001_test".to_string();
        let options = Arc::new(StorageConfig {
            sstable_size_mb: 1,
            block_size_kb: 1,
            bloom_false_positive: 0.1,
            data_directory: remote_dir.clone(),
            write_conflict_detection_enabled: true,
            ..Default::default()
        });
        let sstable_store = mock_sstable_store();

        HummockStorage::for_test(
            options.clone(),
            sstable_store,
            hummock_meta_client.clone(),
            filter_key_extractor_manager.clone(),
        )
        .await
        .unwrap()
    }

    async fn prepare_test_put_data(
        storage: &HummockStorage,
        hummock_meta_client: &Arc<dyn HummockMetaClient>,
        key: &Bytes,
        value_size: usize,
        epochs: Vec<u64>,
    ) {
        // 1. add sstables
        let val = b"0"[..].repeat(value_size);
        for epoch in epochs {
            let mut new_val = val.clone();
            new_val.extend_from_slice(&epoch.to_be_bytes());
            storage
                .ingest_batch(
                    vec![(
                        key.clone(),
                        StorageValue::new_default_put(Bytes::from(new_val)),
                    )],
                    WriteOptions {
                        epoch,
                        table_id: Default::default(),
                    },
                )
                .await
                .unwrap();
            storage.sync(Some(epoch)).await.unwrap();
            hummock_meta_client
                .commit_epoch(
                    epoch,
                    storage.local_version_manager().get_uncommitted_ssts(epoch),
                )
                .await
                .unwrap();
        }
    }

    fn get_compactor_context(
        storage: &HummockStorage,
        hummock_meta_client: &Arc<dyn HummockMetaClient>,
    ) -> CompactorContext {
        get_compactor_context_with_filter_key_extractor_manager(
            storage,
            hummock_meta_client,
            Arc::new(FilterKeyExtractorManager::default()),
        )
    }

    fn get_compactor_context_with_filter_key_extractor_manager(
        storage: &HummockStorage,
        hummock_meta_client: &Arc<dyn HummockMetaClient>,
        filter_key_extractor_manager: FilterKeyExtractorManagerRef,
    ) -> CompactorContext {
        CompactorContext {
            options: storage.options().clone(),
            sstable_store: storage.sstable_store(),
            hummock_meta_client: hummock_meta_client.clone(),
            stats: Arc::new(StateStoreMetrics::unused()),
            is_share_buffer_compact: false,
            compaction_executor: Arc::new(CompactionExecutor::new(Some(1))),
            filter_key_extractor_manager,
            memory_limiter: Arc::new(MemoryLimiter::new(1024 * 1024 * 128)),
            sstable_id_manager: Arc::new(SstableIdManager::new(
                hummock_meta_client.clone(),
                storage.options().sstable_id_remote_fetch_number,
            )),
            task_progress: TaskProgressTracker::default(),
        }
    }

    #[tokio::test]
    async fn test_compaction_watermark() {
        let (_env, hummock_manager_ref, _cluster_manager_ref, worker_node) =
            setup_compute_env(8080).await;
        let hummock_meta_client: Arc<dyn HummockMetaClient> = Arc::new(MockHummockMetaClient::new(
            hummock_manager_ref.clone(),
            worker_node.id,
        ));
        let storage = get_hummock_storage(hummock_meta_client.clone()).await;
        let compact_ctx = get_compactor_context(&storage, &hummock_meta_client);

        // 1. add sstables
        let mut key = b"t".to_vec();
        key.extend_from_slice(&1u32.to_be_bytes());
        key.extend_from_slice(&0u64.to_be_bytes());
        let key = Bytes::from(key);

        prepare_test_put_data(
            &storage,
            &hummock_meta_client,
            &key,
            1 << 10,
            (1..129).into_iter().map(|v| (v * 1000) << 16).collect_vec(),
        )
        .await;

        // 2. get compact task
        let mut compact_task = hummock_manager_ref
            .get_compact_task(StaticCompactionGroupId::StateDefault.into())
            .await
            .unwrap()
            .unwrap();
        let compaction_filter_flag = CompactionFilterFlag::TTL;
        compact_task.watermark = (32 * 1000) << 16;
        compact_task.compaction_filter_mask = compaction_filter_flag.bits();
        compact_task.table_options = HashMap::from([(
            1,
            TableOption {
                retention_seconds: 64,
            },
        )]);
        compact_task.current_epoch_time = 0;
        let mut val = b"0"[..].repeat(1 << 10);
        val.extend_from_slice(&compact_task.watermark.to_be_bytes());

        hummock_manager_ref
            .assign_compaction_task(&compact_task, worker_node.id)
            .await
            .unwrap();

        // assert compact_task
        assert_eq!(compact_task.input_ssts.len(), 128);

        // 3. compact
        let (_tx, rx) = tokio::sync::oneshot::channel();
        Compactor::compact(Arc::new(compact_ctx), compact_task.clone(), rx).await;

        // 4. get the latest version and check
        let version = hummock_manager_ref.get_current_version().await;
        let output_table_id = version
            .get_compaction_group_levels(StaticCompactionGroupId::StateDefault.into())
            .l0
            .as_ref()
            .unwrap()
            .sub_levels
            .last()
            .unwrap()
            .table_infos
            .first()
            .unwrap()
            .id;
        storage
            .local_version_manager()
            .try_update_pinned_version(None, (false, vec![], Some(version)));
        let table = storage
            .sstable_store()
            .sstable(output_table_id, &mut StoreLocalStatistic::default())
            .await
            .unwrap();

        // we have removed these 31 keys before watermark 32.
        assert_eq!(table.value().meta.key_count, 97);

        let get_val = storage
            .get(
                &key,
                true,
                ReadOptions {
                    epoch: (32 * 1000) << 16,
                    table_id: Default::default(),
                    retention_seconds: None,
                },
            )
            .await
            .unwrap()
            .unwrap()
            .to_vec();

        assert_eq!(get_val, val);
        let ret = storage
            .get(
                &key,
                true,
                ReadOptions {
                    epoch: (31 * 1000) << 16,
                    table_id: Default::default(),
                    retention_seconds: None,
                },
            )
            .await;
        assert!(ret.is_err());
    }

    #[tokio::test]
    async fn test_compaction_same_key_not_split() {
        let (_env, hummock_manager_ref, _cluster_manager_ref, worker_node) =
            setup_compute_env(8080).await;
        let hummock_meta_client: Arc<dyn HummockMetaClient> = Arc::new(MockHummockMetaClient::new(
            hummock_manager_ref.clone(),
            worker_node.id,
        ));
        let storage = get_hummock_storage(hummock_meta_client.clone()).await;
        let compact_ctx = get_compactor_context(&storage, &hummock_meta_client);

        // 1. add sstables with 1MB value
        let key = Bytes::from(&b"same_key"[..]);
        let mut val = b"0"[..].repeat(1 << 20);
        val.extend_from_slice(&128u64.to_be_bytes());
        prepare_test_put_data(
            &storage,
            &hummock_meta_client,
            &key,
            1 << 20,
            (1..129).into_iter().collect_vec(),
        )
        .await;

        // 2. get compact task
        let mut compact_task = hummock_manager_ref
            .get_compact_task(StaticCompactionGroupId::StateDefault.into())
            .await
            .unwrap()
            .unwrap();
        let compaction_filter_flag = CompactionFilterFlag::STATE_CLEAN | CompactionFilterFlag::TTL;
        compact_task.compaction_filter_mask = compaction_filter_flag.bits();
        compact_task.current_epoch_time = 0;

        hummock_manager_ref
            .assign_compaction_task(&compact_task, worker_node.id)
            .await
            .unwrap();

        // assert compact_task
        assert_eq!(
            compact_task
                .input_ssts
                .iter()
                .map(|level| level.table_infos.len())
                .sum::<usize>(),
            128
        );
        compact_task.target_level = 6;

        // 3. compact
        let (_tx, rx) = tokio::sync::oneshot::channel();
        Compactor::compact(Arc::new(compact_ctx), compact_task.clone(), rx).await;

        // 4. get the latest version and check
        let version = hummock_manager_ref.get_current_version().await;
        let output_table_id = version
            .get_compaction_group_levels(StaticCompactionGroupId::StateDefault.into())
            .levels
            .last()
            .unwrap()
            .table_infos
            .first()
            .unwrap()
            .id;
        let table = storage
            .sstable_store()
            .sstable(output_table_id, &mut StoreLocalStatistic::default())
            .await
            .unwrap();
        let target_table_size = storage.options().sstable_size_mb * (1 << 20);

        assert!(
            table.value().meta.estimated_size > target_table_size,
            "table.meta.estimated_size {} <= target_table_size {}",
            table.value().meta.estimated_size,
            target_table_size
        );

        // 5. storage get back the correct kv after compaction
        storage
            .local_version_manager()
            .try_update_pinned_version(None, (false, vec![], Some(version)));
        let get_val = storage
            .get(
                &key,
                true,
                ReadOptions {
                    epoch: 129,
                    table_id: Default::default(),
                    retention_seconds: None,
                },
            )
            .await
            .unwrap()
            .unwrap()
            .to_vec();
        assert_eq!(get_val, val);

        // 6. get compact task and there should be none
        let compact_task = hummock_manager_ref
            .get_compact_task(StaticCompactionGroupId::StateDefault.into())
            .await
            .unwrap();

        assert!(compact_task.is_none());
    }

    #[tokio::test]
    async fn test_compaction_drop_all_key() {
        let (_env, hummock_manager_ref, _cluster_manager_ref, worker_node) =
            setup_compute_env(8080).await;
        let hummock_meta_client: Arc<dyn HummockMetaClient> = Arc::new(MockHummockMetaClient::new(
            hummock_manager_ref.clone(),
            worker_node.id,
        ));

        let filter_key_extractor_manager = Arc::new(FilterKeyExtractorManager::default());
        filter_key_extractor_manager.update(
            1,
            Arc::new(FilterKeyExtractorImpl::FullKey(
                FullKeyFilterKeyExtractor::default(),
            )),
        );

        let storage = get_hummock_storage_with_filter_key_extractor_manager(
            hummock_meta_client.clone(),
            filter_key_extractor_manager.clone(),
        )
        .await;

        let compact_ctx = get_compactor_context_with_filter_key_extractor_manager(
            &storage,
            &hummock_meta_client,
            filter_key_extractor_manager.clone(),
        );

        // 1. add sstables
        let val = Bytes::from(b"0"[..].repeat(1 << 10)); // 1024 Byte value

        let existing_table_id: u32 = 1;
        let keyspace = Keyspace::table_root(storage.clone(), &TableId::new(existing_table_id));
        // Only registered table_ids are accepted in commit_epoch
        register_table_ids_to_compaction_group(
            hummock_manager_ref.compaction_group_manager_ref_for_test(),
            &[existing_table_id],
            StaticCompactionGroupId::StateDefault.into(),
        )
        .await;

        let kv_count = 128;
        let mut epoch: u64 = 1;
        for _ in 0..kv_count {
            epoch += 1;
            let mut write_batch = keyspace.state_store().start_write_batch(WriteOptions {
                epoch,
                table_id: existing_table_id.into(),
            });
            let mut local = write_batch.prefixify(&keyspace);

            let ramdom_key = rand::thread_rng().gen::<[u8; 32]>();
            local.put(ramdom_key, StorageValue::new_default_put(val.clone()));
            write_batch.ingest().await.unwrap();

            storage.sync(Some(epoch)).await.unwrap();
            let ssts = storage.local_version_manager().get_uncommitted_ssts(epoch);
            hummock_meta_client.commit_epoch(epoch, ssts).await.unwrap();
        }

        // Mimic dropping table
        unregister_table_ids_from_compaction_group(
            hummock_manager_ref.compaction_group_manager_ref_for_test(),
            &[existing_table_id],
        )
        .await;

        // 2. get compact task
        let manual_compcation_option = ManualCompactionOption {
            level: 0,
            ..Default::default()
        };
        // 2. get compact task
        let mut compact_task = hummock_manager_ref
            .manual_get_compact_task(
                StaticCompactionGroupId::StateDefault.into(),
                manual_compcation_option,
            )
            .await
            .unwrap()
            .unwrap();

        let compaction_filter_flag = CompactionFilterFlag::STATE_CLEAN | CompactionFilterFlag::TTL;
        compact_task.compaction_filter_mask = compaction_filter_flag.bits();
        // assert compact_task
        assert_eq!(
            compact_task
                .input_ssts
                .iter()
                .map(|level| level.table_infos.len())
                .sum::<usize>(),
            128
        );

        // 3. compact
        let (_tx, rx) = tokio::sync::oneshot::channel();
        Compactor::compact(Arc::new(compact_ctx), compact_task.clone(), rx).await;

        // 4. get the latest version and check
        let version = hummock_manager_ref.get_current_version().await;
        let output_level_info = version
            .get_compaction_group_levels(StaticCompactionGroupId::StateDefault.into())
            .levels
            .last()
            .unwrap();
        assert_eq!(0, output_level_info.total_file_size);

        // 5. get compact task and there should be none
        let compact_task = hummock_manager_ref
            .get_compact_task(StaticCompactionGroupId::StateDefault.into())
            .await
            .unwrap();

        assert!(compact_task.is_none());
    }

    #[tokio::test]
    async fn test_compaction_drop_key_by_existing_table_id() {
        let (_env, hummock_manager_ref, _cluster_manager_ref, worker_node) =
            setup_compute_env(8080).await;
        let hummock_meta_client: Arc<dyn HummockMetaClient> = Arc::new(MockHummockMetaClient::new(
            hummock_manager_ref.clone(),
            worker_node.id,
        ));

        let filter_key_extractor_manager = Arc::new(FilterKeyExtractorManager::default());
        filter_key_extractor_manager.update(
            1,
            Arc::new(FilterKeyExtractorImpl::FullKey(
                FullKeyFilterKeyExtractor::default(),
            )),
        );

        filter_key_extractor_manager.update(
            2,
            Arc::new(FilterKeyExtractorImpl::FullKey(
                FullKeyFilterKeyExtractor::default(),
            )),
        );

        let storage = get_hummock_storage_with_filter_key_extractor_manager(
            hummock_meta_client.clone(),
            filter_key_extractor_manager.clone(),
        )
        .await;

        let compact_ctx = get_compactor_context_with_filter_key_extractor_manager(
            &storage,
            &hummock_meta_client,
            filter_key_extractor_manager.clone(),
        );

        // 1. add sstables
        let val = Bytes::from(b"0"[..].repeat(1 << 10)); // 1024 Byte value

        let drop_table_id = 1;
        let existing_table_ids = 2;
        let kv_count: usize = 128;
        let mut epoch: u64 = 1;
        for index in 0..kv_count {
            let table_id = if index % 2 == 0 {
                drop_table_id
            } else {
                existing_table_ids
            };
            let keyspace = Keyspace::table_root(storage.clone(), &TableId::new(table_id));
            register_table_ids_to_compaction_group(
                hummock_manager_ref.compaction_group_manager_ref_for_test(),
                &[table_id],
                StaticCompactionGroupId::StateDefault.into(),
            )
            .await;
            epoch += 1;
            let mut write_batch = keyspace.state_store().start_write_batch(WriteOptions {
                epoch,
                table_id: TableId::from(table_id),
            });
            let mut local = write_batch.prefixify(&keyspace);

            let ramdom_key = rand::thread_rng().gen::<[u8; 32]>();
            local.put(ramdom_key, StorageValue::new_default_put(val.clone()));
            write_batch.ingest().await.unwrap();

            storage.sync(Some(epoch)).await.unwrap();
            hummock_meta_client
                .commit_epoch(
                    epoch,
                    storage.local_version_manager().get_uncommitted_ssts(epoch),
                )
                .await
                .unwrap();
        }

        // Mimic dropping table
        unregister_table_ids_from_compaction_group(
            hummock_manager_ref.compaction_group_manager_ref_for_test(),
            &[drop_table_id],
        )
        .await;

        // 2. get compact task
        let manual_compcation_option = ManualCompactionOption {
            level: 0,
            ..Default::default()
        };
        // 2. get compact task
        let mut compact_task = hummock_manager_ref
            .manual_get_compact_task(
                StaticCompactionGroupId::StateDefault.into(),
                manual_compcation_option,
            )
            .await
            .unwrap()
            .unwrap();
        compact_task.existing_table_ids.push(2);
        let compaction_filter_flag = CompactionFilterFlag::STATE_CLEAN | CompactionFilterFlag::TTL;
        compact_task.compaction_filter_mask = compaction_filter_flag.bits();

        hummock_manager_ref
            .assign_compaction_task(&compact_task, worker_node.id)
            .await
            .unwrap();

        // assert compact_task
        assert_eq!(
            compact_task
                .input_ssts
                .iter()
                .filter(|level| level.level_idx != compact_task.target_level)
                .map(|level| level.table_infos.len())
                .sum::<usize>(),
            kv_count
        );

        // 3. compact
        let (_tx, rx) = tokio::sync::oneshot::channel();
        Compactor::compact(Arc::new(compact_ctx), compact_task.clone(), rx).await;

        // 4. get the latest version and check
        let version: HummockVersion = hummock_manager_ref.get_current_version().await;
        let mut table_ids_from_version = vec![];
        version.level_iter(StaticCompactionGroupId::StateDefault.into(), |level| {
            table_ids_from_version.extend(level.table_infos.iter().map(|table| table.id));
            true
        });

        let mut key_count = 0;
        for table_id in table_ids_from_version {
            key_count += storage
                .sstable_store()
                .sstable(table_id, &mut StoreLocalStatistic::default())
                .await
                .unwrap()
                .value()
                .meta
                .key_count;
        }
        assert_eq!((kv_count / 2) as u32, key_count);

        // 5. get compact task and there should be none
        let compact_task = hummock_manager_ref
            .get_compact_task(StaticCompactionGroupId::StateDefault.into())
            .await
            .unwrap();
        assert!(compact_task.is_none());

        epoch += 1;
        // to update version for hummock_storage
        storage
            .local_version_manager()
            .try_update_pinned_version(None, (false, vec![], Some(version)));

        // 6. scan kv to check key table_id
        let scan_result = storage
            .scan::<_, Vec<u8>>(
                None,
                ..,
                None,
                ReadOptions {
                    epoch,
                    table_id: Default::default(),
                    retention_seconds: None,
                },
            )
            .await
            .unwrap();
        let mut scan_count = 0;
        for (k, _) in scan_result {
            let table_id = get_table_id(&k).unwrap();
            assert_eq!(table_id, existing_table_ids);
            scan_count += 1;
        }
        assert_eq!(key_count, scan_count);
    }

    #[tokio::test]
    async fn test_compaction_drop_key_by_retention_seconds() {
        let (_env, hummock_manager_ref, _cluster_manager_ref, worker_node) =
            setup_compute_env(8080).await;
        let hummock_meta_client: Arc<dyn HummockMetaClient> = Arc::new(MockHummockMetaClient::new(
            hummock_manager_ref.clone(),
            worker_node.id,
        ));

        let filter_key_extractor_manager = Arc::new(FilterKeyExtractorManager::default());
        let storage = get_hummock_storage_with_filter_key_extractor_manager(
            hummock_meta_client.clone(),
            filter_key_extractor_manager.clone(),
        )
        .await;
        let compact_ctx = get_compactor_context_with_filter_key_extractor_manager(
            &storage,
            &hummock_meta_client,
            filter_key_extractor_manager.clone(),
        );
        filter_key_extractor_manager.update(
            2,
            Arc::new(FilterKeyExtractorImpl::FullKey(
                FullKeyFilterKeyExtractor::default(),
            )),
        );

        // 1. add sstables
        let val = Bytes::from(b"0"[..].to_vec()); // 1 Byte value

        let existing_table_id = 2;
        let kv_count = 11;
        // let base_epoch = Epoch(0);
        let base_epoch = Epoch::now();
        let mut epoch: u64 = base_epoch.0;
        let millisec_interval_epoch: u64 = (1 << 16) * 100;
        let keyspace = Keyspace::table_root(storage.clone(), &TableId::new(existing_table_id));
        register_table_ids_to_compaction_group(
            hummock_manager_ref.compaction_group_manager_ref_for_test(),
            &[existing_table_id],
            StaticCompactionGroupId::StateDefault.into(),
        )
        .await;
        let mut epoch_set = BTreeSet::new();
        for _ in 0..kv_count {
            epoch += millisec_interval_epoch;
            epoch_set.insert(epoch);
            let mut write_batch = keyspace.state_store().start_write_batch(WriteOptions {
                epoch,
                table_id: TableId::from(existing_table_id),
            });
            let mut local = write_batch.prefixify(&keyspace);

            let ramdom_key = rand::thread_rng().gen::<[u8; 32]>();
            local.put(ramdom_key, StorageValue::new_default_put(val.clone()));
            write_batch.ingest().await.unwrap();
        }

        storage.sync(None).await.unwrap();
        for epoch in &epoch_set {
            hummock_meta_client
                .commit_epoch(
                    *epoch,
                    storage.local_version_manager().get_uncommitted_ssts(*epoch),
                )
                .await
                .unwrap();
        }

        let manual_compcation_option = ManualCompactionOption {
            level: 0,
            ..Default::default()
        };
        // 2. get compact task
        let mut compact_task = hummock_manager_ref
            .manual_get_compact_task(
                StaticCompactionGroupId::StateDefault.into(),
                manual_compcation_option,
            )
            .await
            .unwrap()
            .unwrap();

        compact_task.existing_table_ids.push(existing_table_id);
        let compaction_filter_flag = CompactionFilterFlag::STATE_CLEAN | CompactionFilterFlag::TTL;
        compact_task.compaction_filter_mask = compaction_filter_flag.bits();
        let retention_seconds_expire_second = 1;
        compact_task.table_options = HashMap::from_iter([(
            existing_table_id,
            TableOption {
                retention_seconds: retention_seconds_expire_second,
            },
        )]);
        compact_task.current_epoch_time = epoch;

        hummock_manager_ref
            .assign_compaction_task(&compact_task, worker_node.id)
            .await
            .unwrap();

        // assert compact_task
        assert_eq!(
            compact_task
                .input_ssts
                .iter()
                .map(|level| level.table_infos.len())
                .sum::<usize>(),
            kv_count,
        );

        // 3. compact
        let (_tx, rx) = tokio::sync::oneshot::channel();
        Compactor::compact(Arc::new(compact_ctx), compact_task.clone(), rx).await;

        // 4. get the latest version and check
        let version: HummockVersion = hummock_manager_ref.get_current_version().await;
        let mut table_ids_from_version = vec![];
        version.level_iter(StaticCompactionGroupId::StateDefault.into(), |level| {
            table_ids_from_version.extend(level.table_infos.iter().map(|table| table.id));
            true
        });

        let mut key_count = 0;
        for table_id in table_ids_from_version {
            key_count += storage
                .sstable_store()
                .sstable(table_id, &mut StoreLocalStatistic::default())
                .await
                .unwrap()
                .value()
                .meta
                .key_count;
        }
        let expect_count = kv_count as u32 - retention_seconds_expire_second;
        assert_eq!(expect_count, key_count); // retention_seconds will clean the key (which epoch < epoch - retention_seconds)

        // 5. get compact task and there should be none
        let compact_task = hummock_manager_ref
            .get_compact_task(StaticCompactionGroupId::StateDefault.into())
            .await
            .unwrap();
        assert!(compact_task.is_none());

        epoch += 1;
        // to update version for hummock_storage
        storage
            .local_version_manager()
            .try_update_pinned_version(None, (false, vec![], Some(version)));

        // 6. scan kv to check key table_id
        let scan_result = storage
            .scan::<_, Vec<u8>>(
                None,
                ..,
                None,
                ReadOptions {
                    epoch,
                    table_id: Default::default(),
                    retention_seconds: None,
                },
            )
            .await
            .unwrap();
        let mut scan_count = 0;
        for (k, _) in scan_result {
            let table_id = get_table_id(&k).unwrap();
            assert_eq!(table_id, existing_table_id);
            scan_count += 1;
        }
        assert_eq!(key_count, scan_count);
    }

    #[tokio::test]
    async fn test_compaction_with_filter_key_extractor() {
        let (_env, hummock_manager_ref, _cluster_manager_ref, worker_node) =
            setup_compute_env(8080).await;
        let hummock_meta_client: Arc<dyn HummockMetaClient> = Arc::new(MockHummockMetaClient::new(
            hummock_manager_ref.clone(),
            worker_node.id,
        ));

        let existing_table_id = 2;
        let key_prefix = "key_prefix".as_bytes();

        let filter_key_extractor_manager = Arc::new(FilterKeyExtractorManager::default());
        filter_key_extractor_manager.update(
            existing_table_id,
            Arc::new(FilterKeyExtractorImpl::FixedLength(
                FixedLengthFilterKeyExtractor::new(TABLE_PREFIX_LEN + key_prefix.len()),
            )),
        );

        let storage = get_hummock_storage_with_filter_key_extractor_manager(
            hummock_meta_client.clone(),
            filter_key_extractor_manager.clone(),
        )
        .await;

        let compact_ctx = get_compactor_context_with_filter_key_extractor_manager(
            &storage,
            &hummock_meta_client,
            filter_key_extractor_manager.clone(),
        );

        // 1. add sstables
        let val = Bytes::from(b"0"[..].to_vec()); // 1 Byte value
        let kv_count = 11;
        // let base_epoch = Epoch(0);
        let base_epoch = Epoch::now();
        let mut epoch: u64 = base_epoch.0;
        let millisec_interval_epoch: u64 = (1 << 16) * 100;
        let keyspace = Keyspace::table_root(storage.clone(), &TableId::new(existing_table_id));
        register_table_ids_to_compaction_group(
            hummock_manager_ref.compaction_group_manager_ref_for_test(),
            &[keyspace.table_id().table_id],
            StaticCompactionGroupId::StateDefault.into(),
        )
        .await;
        let mut epoch_set = BTreeSet::new();
        for _ in 0..kv_count {
            epoch += millisec_interval_epoch;
            epoch_set.insert(epoch);
            let mut write_batch = keyspace.state_store().start_write_batch(WriteOptions {
                epoch,
                table_id: keyspace.table_id(),
            });
            let mut local = write_batch.prefixify(&keyspace);

            let ramdom_key = [key_prefix, &rand::thread_rng().gen::<[u8; 32]>()].concat();
            local.put(ramdom_key, StorageValue::new_default_put(val.clone()));
            write_batch.ingest().await.unwrap();
        }

        storage.sync(None).await.unwrap();
        for epoch in &epoch_set {
            hummock_meta_client
                .commit_epoch(
                    *epoch,
                    storage.local_version_manager().get_uncommitted_ssts(*epoch),
                )
                .await
                .unwrap();
        }

        let manual_compcation_option = ManualCompactionOption {
            level: 0,
            ..Default::default()
        };
        // 2. get compact task
        let mut compact_task = hummock_manager_ref
            .manual_get_compact_task(
                StaticCompactionGroupId::StateDefault.into(),
                manual_compcation_option,
            )
            .await
            .unwrap()
            .unwrap();

        assert_eq!(
            compact_task
                .input_ssts
                .iter()
                .map(|level| level.table_infos.len())
                .sum::<usize>(),
            kv_count,
        );

        compact_task.existing_table_ids.push(existing_table_id);
        let compaction_filter_flag = CompactionFilterFlag::STATE_CLEAN | CompactionFilterFlag::TTL;
        compact_task.compaction_filter_mask = compaction_filter_flag.bits();
        // compact_task.table_options =
        //     HashMap::from_iter([(existing_table_id, TableOption { ttl: 0 })]);
        compact_task.current_epoch_time = epoch;

        hummock_manager_ref
            .assign_compaction_task(&compact_task, worker_node.id)
            .await
            .unwrap();

        // 3. compact
        Compactor::compact(Arc::new(compact_ctx), compact_task.clone()).await;

        // 4. get the latest version and check
        let version: HummockVersion = hummock_manager_ref.get_current_version().await;
        let table_ids_from_version: Vec<_> = version
            .get_compaction_group_levels(StaticCompactionGroupId::StateDefault.into())
            .levels
            .iter()
            .flat_map(|level| level.table_infos.iter())
            .map(|table_info| table_info.id)
            .collect::<Vec<_>>();

        let mut key_count = 0;
        for table_id in table_ids_from_version {
            key_count += storage
                .sstable_store()
                .sstable(table_id, &mut StoreLocalStatistic::default())
                .await
                .unwrap()
                .value()
                .meta
                .key_count;
        }
        let expect_count = kv_count as u32;
        assert_eq!(expect_count, key_count); // ttl will clean the key (which epoch < epoch - ttl)

        // 5. get compact task and there should be none
        let compact_task = hummock_manager_ref
            .get_compact_task(StaticCompactionGroupId::StateDefault.into())
            .await
            .unwrap();
        assert!(compact_task.is_none());

        epoch += 1;
        // to update version for hummock_storage
        storage
            .local_version_manager()
            .try_update_pinned_version(None, (false, vec![], Some(version)));

        // 6. scan kv to check key table_id
        let table_prefix = table_prefix(existing_table_id);
        let bloom_filter_key = [table_prefix.clone(), key_prefix.to_vec()].concat();
        let start_bound_key = [table_prefix, key_prefix.to_vec()].concat();
        let end_bound_key = next_key(start_bound_key.as_slice());
        let scan_result = storage
            .scan(
                Some(bloom_filter_key),
                start_bound_key..end_bound_key,
                None,
                ReadOptions {
                    epoch,
                    table_id: Some(TableId::from(existing_table_id)),
                    retention_seconds: None,
                },
            )
            .await
            .unwrap();

        let mut scan_count = 0;
        for (k, _) in scan_result {
            let table_id = get_table_id(&k).unwrap();
            assert_eq!(table_id, existing_table_id);
            scan_count += 1;
        }
        assert_eq!(key_count, scan_count);
    }
}<|MERGE_RESOLUTION|>--- conflicted
+++ resolved
@@ -40,14 +40,7 @@
     use risingwave_meta::hummock::MockHummockMetaClient;
     use risingwave_pb::hummock::{HummockVersion, TableOption};
     use risingwave_rpc_client::HummockMetaClient;
-<<<<<<< HEAD
-    use risingwave_storage::hummock::compaction_group_client::DummyCompactionGroupClient;
-    use risingwave_storage::hummock::compactor::{
-        Compactor, CompactorContext, TaskProgressTracker,
-    };
-=======
-    use risingwave_storage::hummock::compactor::{CompactionExecutor, Compactor, CompactorContext};
->>>>>>> 86513117
+    use risingwave_storage::hummock::compactor::{CompactionExecutor, Compactor, CompactorContext, };
     use risingwave_storage::hummock::iterator::test_utils::mock_sstable_store;
     use risingwave_storage::hummock::{HummockStorage, MemoryLimiter, SstableIdManager};
     use risingwave_storage::monitor::{StateStoreMetrics, StoreLocalStatistic};
