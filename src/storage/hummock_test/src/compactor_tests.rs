// Copyright 2024 RisingWave Labs
//
// Licensed under the Apache License, Version 2.0 (the "License");
// you may not use this file except in compliance with the License.
// You may obtain a copy of the License at
//
//     http://www.apache.org/licenses/LICENSE-2.0
//
// Unless required by applicable law or agreed to in writing, software
// distributed under the License is distributed on an "AS IS" BASIS,
// WITHOUT WARRANTIES OR CONDITIONS OF ANY KIND, either express or implied.
// See the License for the specific language governing permissions and
// limitations under the License.

#[cfg(test)]
pub(crate) mod tests {

    use std::collections::{BTreeMap, BTreeSet, HashSet, VecDeque};
    use std::ops::Bound;
    use std::sync::Arc;

    use bytes::{BufMut, Bytes, BytesMut};
    use foyer::CacheContext;
    use itertools::Itertools;
    use rand::{Rng, RngCore, SeedableRng};
    use risingwave_common::bitmap::BitmapBuilder;
    use risingwave_common::catalog::TableId;
    use risingwave_common::constants::hummock::CompactionFilterFlag;
    use risingwave_common::hash::VirtualNode;
    use risingwave_common::util::epoch::{test_epoch, Epoch, EpochExt};
    use risingwave_common_service::NotificationClient;
    use risingwave_hummock_sdk::can_concat;
    use risingwave_hummock_sdk::compact_task::CompactTask;
    use risingwave_hummock_sdk::compaction_group::StaticCompactionGroupId;
    use risingwave_hummock_sdk::key::{
        next_key, prefix_slice_with_vnode, prefixed_range_with_vnode, FullKey, TableKey,
        TABLE_PREFIX_LEN,
    };
    use risingwave_hummock_sdk::key_range::KeyRange;
    use risingwave_hummock_sdk::level::InputLevel;
    use risingwave_hummock_sdk::sstable_info::SstableInfo;
    use risingwave_hummock_sdk::table_stats::to_prost_table_stats_map;
    use risingwave_hummock_sdk::table_watermark::{
        ReadTableWatermark, TableWatermarks, VnodeWatermark, WatermarkDirection,
    };
    use risingwave_hummock_sdk::version::HummockVersion;
    use risingwave_meta::hummock::compaction::compaction_config::CompactionConfigBuilder;
    use risingwave_meta::hummock::compaction::selector::{
        default_compaction_selector, ManualCompactionOption,
    };
    use risingwave_meta::hummock::test_utils::{
        register_table_ids_to_compaction_group, setup_compute_env, setup_compute_env_with_config,
        unregister_table_ids_from_compaction_group,
    };
    use risingwave_meta::hummock::{HummockManagerRef, MockHummockMetaClient};
    use risingwave_pb::common::{HostAddress, WorkerType};
    use risingwave_pb::hummock::TableOption;
    use risingwave_pb::meta::add_worker_node_request::Property;
    use risingwave_rpc_client::HummockMetaClient;
    use risingwave_storage::filter_key_extractor::{
        FilterKeyExtractorImpl, FilterKeyExtractorManager, FixedLengthFilterKeyExtractor,
        FullKeyFilterKeyExtractor,
    };
    use risingwave_storage::hummock::compactor::compactor_runner::{compact, CompactorRunner};
    use risingwave_storage::hummock::compactor::fast_compactor_runner::CompactorRunner as FastCompactorRunner;
    use risingwave_storage::hummock::compactor::{
        CompactionExecutor, CompactorContext, DummyCompactionFilter, TaskProgress,
    };
    use risingwave_storage::hummock::iterator::test_utils::mock_sstable_store;
    use risingwave_storage::hummock::iterator::{
        ConcatIterator, SkipWatermarkIterator, UserIterator,
    };
    use risingwave_storage::hummock::sstable_store::SstableStoreRef;
    use risingwave_storage::hummock::test_utils::gen_test_sstable_info;
    use risingwave_storage::hummock::value::HummockValue;
    use risingwave_storage::hummock::{
        BlockedXor16FilterBuilder, CachePolicy, CompressionAlgorithm, FilterBuilder,
        HummockStorage as GlobalHummockStorage, HummockStorage, MemoryLimiter,
        SharedComapctorObjectIdManager, Sstable, SstableBuilder, SstableBuilderOptions,
        SstableIteratorReadOptions, SstableObjectIdManager, SstableWriterOptions,
    };
    use risingwave_storage::monitor::{CompactorMetrics, StoreLocalStatistic};
    use risingwave_storage::opts::StorageOpts;
    use risingwave_storage::storage_value::StorageValue;
    use risingwave_storage::store::*;

    use crate::get_notification_client_for_test;
    use crate::local_state_store_test_utils::LocalStateStoreTestExt;
    use crate::test_utils::{register_tables_with_id_for_test, TestIngestBatch};

    pub(crate) async fn get_hummock_storage(
        hummock_meta_client: Arc<dyn HummockMetaClient>,
        notification_client: impl NotificationClient,
        hummock_manager_ref: &HummockManagerRef,
        table_id: TableId,
    ) -> HummockStorage {
        let remote_dir = "hummock_001_test".to_string();
        let options = Arc::new(StorageOpts {
            sstable_size_mb: 1,
            block_size_kb: 1,
            bloom_false_positive: 0.1,
            data_directory: remote_dir.clone(),
            write_conflict_detection_enabled: true,
            ..Default::default()
        });
        let sstable_store = mock_sstable_store().await;

        let hummock = GlobalHummockStorage::for_test(
            options,
            sstable_store,
            hummock_meta_client.clone(),
            notification_client,
        )
        .await
        .unwrap();

        register_tables_with_id_for_test(
            hummock.filter_key_extractor_manager(),
            hummock_manager_ref,
            &[table_id.table_id()],
        )
        .await;

        hummock
    }

    async fn get_global_hummock_storage(
        hummock_meta_client: Arc<dyn HummockMetaClient>,
        notification_client: impl NotificationClient,
    ) -> GlobalHummockStorage {
        let remote_dir = "hummock_001_test".to_string();
        let options = Arc::new(StorageOpts {
            sstable_size_mb: 1,
            block_size_kb: 1,
            bloom_false_positive: 0.1,
            data_directory: remote_dir.clone(),
            write_conflict_detection_enabled: true,
            ..Default::default()
        });
        let sstable_store = mock_sstable_store().await;

        GlobalHummockStorage::for_test(
            options,
            sstable_store,
            hummock_meta_client.clone(),
            notification_client,
        )
        .await
        .unwrap()
    }

    async fn prepare_test_put_data(
        storage: &HummockStorage,
        hummock_meta_client: &Arc<dyn HummockMetaClient>,
        key: &Bytes,
        value_size: usize,
        epochs: Vec<u64>,
    ) {
        for epoch in &epochs {
            storage.start_epoch(*epoch, HashSet::from_iter([Default::default()]));
        }
        let mut local = storage
            .new_local(NewLocalOptions::for_test(TableId::default()))
            .await;
        // 1. add sstables
        let val = b"0"[..].repeat(value_size);
        local.init_for_test(epochs[0]).await.unwrap();
        for (i, &e) in epochs.iter().enumerate() {
            let epoch = e;
            let val_str = e / test_epoch(1);
            let mut new_val = val.clone();
            new_val.extend_from_slice(&val_str.to_be_bytes());
            local
                .ingest_batch(
                    vec![(
                        TableKey(key.clone()),
                        StorageValue::new_put(Bytes::from(new_val)),
                    )],
                    WriteOptions {
                        epoch,
                        table_id: Default::default(),
                    },
                )
                .await
                .unwrap();
            if i + 1 < epochs.len() {
                local.seal_current_epoch(epochs[i + 1], SealCurrentEpochOptions::for_test());
            } else {
                local.seal_current_epoch(u64::MAX, SealCurrentEpochOptions::for_test());
            }
            let res = storage.seal_and_sync_epoch(epoch).await.unwrap();

            hummock_meta_client.commit_epoch(epoch, res).await.unwrap();
        }
    }

    fn get_compactor_context(storage: &HummockStorage) -> CompactorContext {
        get_compactor_context_impl(storage.storage_opts().clone(), storage.sstable_store())
    }

    fn get_compactor_context_impl(
        storage_opts: Arc<StorageOpts>,
        sstable_store: SstableStoreRef,
    ) -> CompactorContext {
        CompactorContext {
            storage_opts,
            sstable_store,
            compactor_metrics: Arc::new(CompactorMetrics::unused()),
            is_share_buffer_compact: false,
            compaction_executor: Arc::new(CompactionExecutor::new(Some(1))),
            memory_limiter: MemoryLimiter::unlimit(),
            task_progress_manager: Default::default(),
            await_tree_reg: None,
        }
    }

    #[tokio::test]
    async fn test_compaction_watermark() {
        let config = CompactionConfigBuilder::new()
            .level0_tier_compact_file_number(1)
            .level0_max_compact_file_number(130)
            .level0_overlapping_sub_level_compact_level_count(1)
            .build();
        let (env, hummock_manager_ref, _cluster_manager_ref, worker_node) =
            setup_compute_env_with_config(8080, config).await;
        let hummock_meta_client: Arc<dyn HummockMetaClient> = Arc::new(MockHummockMetaClient::new(
            hummock_manager_ref.clone(),
            worker_node.id,
        ));

        // 1. add sstables
        let mut key = BytesMut::default();
        key.put_u16(0);
        key.put_slice(b"same_key");
        let storage = get_hummock_storage(
            hummock_meta_client.clone(),
            get_notification_client_for_test(env, hummock_manager_ref.clone(), worker_node.clone()),
            &hummock_manager_ref,
            Default::default(),
        )
        .await;
        let rpc_filter_key_extractor_manager = match storage.filter_key_extractor_manager().clone()
        {
            FilterKeyExtractorManager::RpcFilterKeyExtractorManager(
                rpc_filter_key_extractor_manager,
            ) => rpc_filter_key_extractor_manager,
            FilterKeyExtractorManager::StaticFilterKeyExtractorManager(_) => unreachable!(),
        };
        let filter_key_extractor_manager = FilterKeyExtractorManager::RpcFilterKeyExtractorManager(
            rpc_filter_key_extractor_manager,
        );
        let compact_ctx = get_compactor_context(&storage);
        let sstable_object_id_manager = Arc::new(SstableObjectIdManager::new(
            hummock_meta_client.clone(),
            storage
                .storage_opts()
                .clone()
                .sstable_id_remote_fetch_number,
        ));
        let worker_node_id2 = hummock_manager_ref
            .metadata_manager()
            .add_worker_node(
                WorkerType::ComputeNode,
                HostAddress::default(),
                Property::default(),
                Default::default(),
            )
            .await
            .unwrap();
        let _snapshot = hummock_manager_ref
            .pin_snapshot(worker_node_id2)
            .await
            .unwrap();
        let key = key.freeze();
        const SST_COUNT: u64 = 32;
        const TEST_WATERMARK: u64 = 8;
        prepare_test_put_data(
            &storage,
            &hummock_meta_client,
            &key,
            1 << 10,
            (1..SST_COUNT + 1)
                .map(|v| test_epoch(v * 1000))
                .collect_vec(),
        )
        .await;
        // 2. get compact task
        while let Some(mut compact_task) = hummock_manager_ref
            .get_compact_task(
                StaticCompactionGroupId::StateDefault.into(),
                &mut default_compaction_selector(),
            )
            .await
            .unwrap()
        {
            let compaction_filter_flag = CompactionFilterFlag::TTL;
            compact_task.watermark = (TEST_WATERMARK * 1000) << 16;
            compact_task.compaction_filter_mask = compaction_filter_flag.bits();
            compact_task.table_options = BTreeMap::from([(
                0,
                TableOption {
                    retention_seconds: Some(64),
                },
            )]);
            compact_task.current_epoch_time = 0;

            let (_tx, rx) = tokio::sync::oneshot::channel();
            let ((result_task, task_stats), _) = compact(
                compact_ctx.clone(),
                compact_task.clone(),
                rx,
                Box::new(sstable_object_id_manager.clone()),
                filter_key_extractor_manager.clone(),
            )
            .await;

            hummock_manager_ref
                .report_compact_task_for_test(
                    result_task.task_id,
                    Some(compact_task),
                    result_task.task_status,
                    result_task.sorted_output_ssts,
                    Some(to_prost_table_stats_map(task_stats)),
                )
                .await
                .unwrap();
        }

        let mut val = b"0"[..].repeat(1 << 10);
        val.extend_from_slice(&(TEST_WATERMARK * 1000).to_be_bytes());

        let compactor_manager = hummock_manager_ref.compactor_manager_ref_for_test();
        let _recv = compactor_manager.add_compactor(worker_node.id);

        // 4. get the latest version and check
        let version = hummock_manager_ref.get_current_version().await;
        let group =
            version.get_compaction_group_levels(StaticCompactionGroupId::StateDefault.into());

        // base level
        let output_tables = group
            .levels
            .iter()
            .flat_map(|level| level.table_infos.clone())
            .chain(
                group
                    .l0
                    .as_ref()
                    .unwrap()
                    .sub_levels
                    .iter()
                    .flat_map(|level| level.table_infos.clone()),
            )
            .collect_vec();

        storage.wait_version(version).await;
        let mut table_key_count = 0;
        for output_sst in output_tables {
            let table = storage
                .sstable_store()
                .sstable(&output_sst, &mut StoreLocalStatistic::default())
                .await
                .unwrap();
            table_key_count += table.meta.key_count;
        }

        // we have removed these 31 keys before watermark 32.
        assert_eq!(table_key_count, (SST_COUNT - TEST_WATERMARK + 1) as u32);
        let read_epoch = (TEST_WATERMARK * 1000) << 16;

        let get_ret = storage
            .get(
                TableKey(key.clone()),
                read_epoch,
                ReadOptions {
                    cache_policy: CachePolicy::Fill(CacheContext::Default),
                    ..Default::default()
                },
            )
            .await;
        let get_val = get_ret.unwrap().unwrap().to_vec();

        assert_eq!(get_val, val);
        let ret = storage
            .get(
                TableKey(key.clone()),
                ((TEST_WATERMARK - 1) * 1000) << 16,
                ReadOptions {
                    prefix_hint: Some(key.clone()),
                    cache_policy: CachePolicy::Fill(CacheContext::Default),
                    ..Default::default()
                },
            )
            .await;
        assert!(ret.is_err());
    }

    #[tokio::test]
    async fn test_compaction_same_key_not_split() {
        let (env, hummock_manager_ref, _cluster_manager_ref, worker_node) =
            setup_compute_env(8080).await;
        let hummock_meta_client: Arc<dyn HummockMetaClient> = Arc::new(MockHummockMetaClient::new(
            hummock_manager_ref.clone(),
            worker_node.id,
        ));

        let storage = get_hummock_storage(
            hummock_meta_client.clone(),
            get_notification_client_for_test(env, hummock_manager_ref.clone(), worker_node.clone()),
            &hummock_manager_ref,
            Default::default(),
        )
        .await;

        let rpc_filter_key_extractor_manager = match storage.filter_key_extractor_manager().clone()
        {
            FilterKeyExtractorManager::RpcFilterKeyExtractorManager(
                rpc_filter_key_extractor_manager,
            ) => rpc_filter_key_extractor_manager,
            FilterKeyExtractorManager::StaticFilterKeyExtractorManager(_) => unreachable!(),
        };
        let filter_key_extractor_manager = FilterKeyExtractorManager::RpcFilterKeyExtractorManager(
            rpc_filter_key_extractor_manager,
        );
        let compact_ctx = get_compactor_context(&storage);
        let sstable_object_id_manager = Arc::new(SstableObjectIdManager::new(
            hummock_meta_client.clone(),
            storage
                .storage_opts()
                .clone()
                .sstable_id_remote_fetch_number,
        ));
        // 1. add sstables with 1MB value
        let mut key = BytesMut::default();
        key.put_u16(0);
        key.put_slice(b"same_key");
        let key = key.freeze();
        const SST_COUNT: u64 = 16;

        let mut val = b"0"[..].repeat(1 << 20);
        val.extend_from_slice(&SST_COUNT.to_be_bytes());
        prepare_test_put_data(
            &storage,
            &hummock_meta_client,
            &key,
            1 << 20,
            (1..SST_COUNT + 1).map(test_epoch).collect_vec(),
        )
        .await;

        // 2. get compact task

        // 3. compact
        while let Some(compact_task) = hummock_manager_ref
            .get_compact_task(
                StaticCompactionGroupId::StateDefault.into(),
                &mut default_compaction_selector(),
            )
            .await
            .unwrap()
        {
            // 3. compact
            let (_tx, rx) = tokio::sync::oneshot::channel();
            let ((result_task, task_stats), _) = compact(
                compact_ctx.clone(),
                compact_task.clone(),
                rx,
                Box::new(sstable_object_id_manager.clone()),
                filter_key_extractor_manager.clone(),
            )
            .await;

            hummock_manager_ref
                .report_compact_task(
                    result_task.task_id,
                    result_task.task_status,
                    result_task.sorted_output_ssts,
                    Some(to_prost_table_stats_map(task_stats)),
                )
                .await
                .unwrap();
        }

        // 4. get the latest version and check
        let version = hummock_manager_ref.get_current_version().await;
        let output_tables = version
            .get_compaction_group_levels(StaticCompactionGroupId::StateDefault.into())
            .levels
            .iter()
            .flat_map(|level| level.table_infos.clone())
            .collect_vec();
        for output_table in &output_tables {
            let table = storage
                .sstable_store()
                .sstable(output_table, &mut StoreLocalStatistic::default())
                .await
                .unwrap();
            let target_table_size = storage.storage_opts().sstable_size_mb * (1 << 20);
            assert!(
                table.meta.estimated_size > target_table_size,
                "table.meta.estimated_size {} <= target_table_size {}",
                table.meta.estimated_size,
                target_table_size
            );
        }
        // 5. storage get back the correct kv after compaction
        storage.wait_version(version).await;
        let get_epoch = test_epoch(SST_COUNT + 1);
        let get_val = storage
            .get(
                TableKey(key.clone()),
                get_epoch,
                ReadOptions {
                    cache_policy: CachePolicy::Fill(CacheContext::Default),
                    ..Default::default()
                },
            )
            .await
            .unwrap()
            .unwrap()
            .to_vec();
        assert_eq!(get_val, val);
    }

    pub(crate) async fn flush_and_commit(
        hummock_meta_client: &Arc<dyn HummockMetaClient>,
        storage: &HummockStorage,
        epoch: u64,
    ) {
        let res = storage.seal_and_sync_epoch(epoch).await.unwrap();
        hummock_meta_client.commit_epoch(epoch, res).await.unwrap();
    }

    async fn prepare_data(
        hummock_meta_client: Arc<dyn HummockMetaClient>,
        storage: &HummockStorage,
        existing_table_id: u32,
        keys_per_epoch: usize,
    ) {
        let table_id = existing_table_id.into();
        let kv_count: u16 = 128;
        let mut epoch = test_epoch(1);
        let mut local = storage.new_local(NewLocalOptions::for_test(table_id)).await;

        storage.start_epoch(epoch, HashSet::from_iter([table_id]));

        // 1. add sstables
        let val = Bytes::from(b"0"[..].repeat(1 << 10)); // 1024 Byte value
        for idx in 0..kv_count {
            if idx == 0 {
                local.init_for_test(epoch).await.unwrap();
            }

            for _ in 0..keys_per_epoch {
                let mut key = idx.to_be_bytes().to_vec();
                let ramdom_key = rand::thread_rng().gen::<[u8; 32]>();
                key.extend_from_slice(&ramdom_key);
                local
                    .insert(TableKey(Bytes::from(key)), val.clone(), None)
                    .unwrap();
            }
            local.flush().await.unwrap();
            let next_epoch = epoch.next_epoch();
            storage.start_epoch(next_epoch, HashSet::from_iter([table_id]));
            local.seal_current_epoch(next_epoch, SealCurrentEpochOptions::for_test());

            flush_and_commit(&hummock_meta_client, storage, epoch).await;
            epoch.inc_epoch();
        }
    }

    pub fn prepare_compactor_and_filter(
        storage: &HummockStorage,
        existing_table_id: u32,
    ) -> (CompactorContext, FilterKeyExtractorManager) {
        let rpc_filter_key_extractor_manager = match storage.filter_key_extractor_manager().clone()
        {
            FilterKeyExtractorManager::RpcFilterKeyExtractorManager(
                rpc_filter_key_extractor_manager,
            ) => rpc_filter_key_extractor_manager,
            FilterKeyExtractorManager::StaticFilterKeyExtractorManager(_) => unreachable!(),
        };
        rpc_filter_key_extractor_manager.update(
            existing_table_id,
            Arc::new(FilterKeyExtractorImpl::FullKey(FullKeyFilterKeyExtractor)),
        );

        let filter_key_extractor_manager = FilterKeyExtractorManager::RpcFilterKeyExtractorManager(
            rpc_filter_key_extractor_manager,
        );

        (get_compactor_context(storage), filter_key_extractor_manager)
    }

    #[tokio::test]
    async fn test_compaction_drop_all_key() {
        let (env, hummock_manager_ref, _cluster_manager_ref, worker_node) =
            setup_compute_env(8080).await;
        let hummock_meta_client: Arc<dyn HummockMetaClient> = Arc::new(MockHummockMetaClient::new(
            hummock_manager_ref.clone(),
            worker_node.id,
        ));

        let existing_table_id: u32 = 1;
        let storage_existing_table_id = get_hummock_storage(
            hummock_meta_client.clone(),
            get_notification_client_for_test(env, hummock_manager_ref.clone(), worker_node),
            &hummock_manager_ref,
            TableId::from(existing_table_id),
        )
        .await;

        prepare_data(
            hummock_meta_client.clone(),
            &storage_existing_table_id,
            existing_table_id,
            1,
        )
        .await;

        // Mimic dropping table
        unregister_table_ids_from_compaction_group(&hummock_manager_ref, &[existing_table_id])
            .await;

        let manual_compcation_option = ManualCompactionOption {
            level: 0,
            ..Default::default()
        };
        // 2. get compact task and there should be none
        let compact_task = hummock_manager_ref
            .manual_get_compact_task(
                StaticCompactionGroupId::StateDefault.into(),
                manual_compcation_option,
            )
            .await
            .unwrap();

        assert!(compact_task.is_none());

        // 3. get the latest version and check
        let version = hummock_manager_ref.get_current_version().await;
        let output_level_info = version
            .get_compaction_group_levels(StaticCompactionGroupId::StateDefault.into())
            .levels
            .last()
            .unwrap();
        assert_eq!(0, output_level_info.total_file_size);

        // 5. get compact task
        let compact_task = hummock_manager_ref
            .get_compact_task(
                StaticCompactionGroupId::StateDefault.into(),
                &mut default_compaction_selector(),
            )
            .await
            .unwrap();

        assert!(compact_task.is_none());
    }

    #[tokio::test]
    async fn test_compaction_drop_key_by_existing_table_id() {
        let (env, hummock_manager_ref, _cluster_manager_ref, worker_node) =
            setup_compute_env(8080).await;
        let hummock_meta_client: Arc<dyn HummockMetaClient> = Arc::new(MockHummockMetaClient::new(
            hummock_manager_ref.clone(),
            worker_node.id,
        ));

        let global_storage = get_global_hummock_storage(
            hummock_meta_client.clone(),
            get_notification_client_for_test(env, hummock_manager_ref.clone(), worker_node.clone()),
        )
        .await;

        // register the local_storage to global_storage
        let mut storage_1 = global_storage
            .new_local(NewLocalOptions::for_test(TableId::from(1)))
            .await;
        let mut storage_2 = global_storage
            .new_local(NewLocalOptions::for_test(TableId::from(2)))
            .await;

        let rpc_filter_key_extractor_manager =
            match global_storage.filter_key_extractor_manager().clone() {
                FilterKeyExtractorManager::RpcFilterKeyExtractorManager(
                    rpc_filter_key_extractor_manager,
                ) => rpc_filter_key_extractor_manager,
                FilterKeyExtractorManager::StaticFilterKeyExtractorManager(_) => unreachable!(),
            };

        rpc_filter_key_extractor_manager.update(
            1,
            Arc::new(FilterKeyExtractorImpl::FullKey(FullKeyFilterKeyExtractor)),
        );

        rpc_filter_key_extractor_manager.update(
            2,
            Arc::new(FilterKeyExtractorImpl::FullKey(FullKeyFilterKeyExtractor)),
        );
        let filter_key_extractor_manager = FilterKeyExtractorManager::RpcFilterKeyExtractorManager(
            rpc_filter_key_extractor_manager,
        );
        let compact_ctx = get_compactor_context_impl(
            global_storage.storage_opts().clone(),
            global_storage.sstable_store(),
        );
        let sstable_object_id_manager = Arc::new(SstableObjectIdManager::new(
            hummock_meta_client.clone(),
            global_storage
                .storage_opts()
                .clone()
                .sstable_id_remote_fetch_number,
        ));
        // 1. add sstables
        let val = Bytes::from(b"0"[..].repeat(1 << 10)); // 1024 Byte value

        let drop_table_id = 1;
        let existing_table_ids = 2;
        let kv_count: usize = 128;
        let mut epoch = test_epoch(1);
        register_table_ids_to_compaction_group(
            &hummock_manager_ref,
            &[drop_table_id, existing_table_ids],
            StaticCompactionGroupId::StateDefault.into(),
        )
        .await;

        global_storage
            .wait_version(hummock_manager_ref.get_current_version().await)
            .await;

        let vnode = VirtualNode::from_index(1);
        global_storage.start_epoch(epoch, HashSet::from_iter([1.into(), 2.into()]));
        for index in 0..kv_count {
            let next_epoch = epoch.next_epoch();
            global_storage.start_epoch(next_epoch, HashSet::from_iter([1.into(), 2.into()]));
            if index == 0 {
                storage_1.init_for_test(epoch).await.unwrap();
                storage_2.init_for_test(epoch).await.unwrap();
            }

            let (storage, other) = if index % 2 == 0 {
                (&mut storage_1, &mut storage_2)
            } else {
                (&mut storage_2, &mut storage_1)
            };

            let mut prefix = BytesMut::default();
            let random_key = rand::thread_rng().gen::<[u8; 32]>();
            prefix.extend_from_slice(&vnode.to_be_bytes());
            prefix.put_slice(random_key.as_slice());

            storage
                .insert(TableKey(prefix.freeze()), val.clone(), None)
                .unwrap();
            storage.flush().await.unwrap();
            storage.seal_current_epoch(next_epoch, SealCurrentEpochOptions::for_test());
            other.seal_current_epoch(next_epoch, SealCurrentEpochOptions::for_test());

            let res = global_storage.seal_and_sync_epoch(epoch).await.unwrap();
            hummock_meta_client.commit_epoch(epoch, res).await.unwrap();
            epoch.inc_epoch();
        }

        // Mimic dropping table
        unregister_table_ids_from_compaction_group(&hummock_manager_ref, &[drop_table_id]).await;

        let manual_compcation_option = ManualCompactionOption {
            level: 0,
            ..Default::default()
        };
        // 2. get compact task
        let mut compact_task = hummock_manager_ref
            .manual_get_compact_task(
                StaticCompactionGroupId::StateDefault.into(),
                manual_compcation_option,
            )
            .await
            .unwrap()
            .unwrap();
        let compaction_filter_flag = CompactionFilterFlag::STATE_CLEAN | CompactionFilterFlag::TTL;
        compact_task.compaction_filter_mask = compaction_filter_flag.bits();

        // assert compact_task
        assert_eq!(
            compact_task
                .input_ssts
                .iter()
                .filter(|level| level.level_idx != compact_task.target_level)
                .map(|level| level.table_infos.len())
                .sum::<usize>(),
            kv_count
        );

        // 4. compact
        let (_tx, rx) = tokio::sync::oneshot::channel();
        let ((result_task, task_stats), _) = compact(
            compact_ctx,
            compact_task.clone(),
            rx,
            Box::new(sstable_object_id_manager.clone()),
            filter_key_extractor_manager,
        )
        .await;
        hummock_manager_ref
            .report_compact_task(
                result_task.task_id,
                result_task.task_status,
                result_task.sorted_output_ssts,
                Some(to_prost_table_stats_map(task_stats)),
            )
            .await
            .unwrap();

        // 5. get the latest version and check
        let version: HummockVersion = hummock_manager_ref.get_current_version().await;
        let mut tables_from_version = vec![];
        version.level_iter(StaticCompactionGroupId::StateDefault.into(), |level| {
            tables_from_version.extend(level.table_infos.iter().cloned());
            true
        });

        let mut key_count = 0;
        for table in tables_from_version {
            key_count += global_storage
                .sstable_store()
                .sstable(&table, &mut StoreLocalStatistic::default())
                .await
                .unwrap()
                .meta
                .key_count;
        }
        assert_eq!((kv_count / 2) as u32, key_count);

        // 6. get compact task and there should be none
        let compact_task = hummock_manager_ref
            .get_compact_task(
                StaticCompactionGroupId::StateDefault.into(),
                &mut default_compaction_selector(),
            )
            .await
            .unwrap();
        assert!(compact_task.is_none());

        // to update version for hummock_storage
        global_storage.wait_version(version).await;

        // 7. scan kv to check key table_id
        let scan_result = global_storage
            .scan(
                prefixed_range_with_vnode(
                    (Bound::<Bytes>::Unbounded, Bound::<Bytes>::Unbounded),
                    vnode,
                ),
                epoch,
                None,
                ReadOptions {
                    table_id: TableId::from(existing_table_ids),
                    prefetch_options: PrefetchOptions::default(),
                    cache_policy: CachePolicy::Fill(CacheContext::Default),
                    ..Default::default()
                },
            )
            .await
            .unwrap();
        let mut scan_count = 0;
        for (k, _) in scan_result {
            let table_id = k.user_key.table_id.table_id();
            assert_eq!(table_id, existing_table_ids);
            scan_count += 1;
        }
        assert_eq!(key_count, scan_count);
    }

    #[tokio::test]
    async fn test_compaction_drop_key_by_retention_seconds() {
        let (env, hummock_manager_ref, _cluster_manager_ref, worker_node) =
            setup_compute_env(8080).await;
        let hummock_meta_client: Arc<dyn HummockMetaClient> = Arc::new(MockHummockMetaClient::new(
            hummock_manager_ref.clone(),
            worker_node.id,
        ));

        let existing_table_id = 2;
        let storage = get_hummock_storage(
            hummock_meta_client.clone(),
            get_notification_client_for_test(env, hummock_manager_ref.clone(), worker_node.clone()),
            &hummock_manager_ref,
            TableId::from(existing_table_id),
        )
        .await;

        let rpc_filter_key_extractor_manager = match storage.filter_key_extractor_manager().clone()
        {
            FilterKeyExtractorManager::RpcFilterKeyExtractorManager(
                rpc_filter_key_extractor_manager,
            ) => rpc_filter_key_extractor_manager,
            FilterKeyExtractorManager::StaticFilterKeyExtractorManager(_) => unreachable!(),
        };

        let compact_ctx = get_compactor_context(&storage);
        let sstable_object_id_manager = Arc::new(SstableObjectIdManager::new(
            hummock_meta_client.clone(),
            storage
                .storage_opts()
                .clone()
                .sstable_id_remote_fetch_number,
        ));
        rpc_filter_key_extractor_manager.update(
            2,
            Arc::new(FilterKeyExtractorImpl::FullKey(FullKeyFilterKeyExtractor)),
        );
        let filter_key_extractor_manager = FilterKeyExtractorManager::RpcFilterKeyExtractorManager(
            rpc_filter_key_extractor_manager,
        );
        // 1. add sstables
        let val = Bytes::from(b"0"[..].to_vec()); // 1 Byte value

        let kv_count = 11;
        // let base_epoch = Epoch(0);
        let base_epoch = Epoch::now();
        let mut epoch: u64 = base_epoch.0;
        let millisec_interval_epoch: u64 = (1 << 16) * 100;
        let vnode = VirtualNode::from_index(1);
        let mut epoch_set = BTreeSet::new();

        storage.start_epoch(epoch, HashSet::from_iter([existing_table_id.into()]));

        let mut local = storage
            .new_local(NewLocalOptions::for_test(existing_table_id.into()))
            .await;
        for i in 0..kv_count {
            let next_epoch = epoch + millisec_interval_epoch;
            storage.start_epoch(next_epoch, HashSet::from_iter([existing_table_id.into()]));
            if i == 0 {
                local.init_for_test(epoch).await.unwrap();
            }
            epoch_set.insert(epoch);
            let mut prefix = BytesMut::default();
            let random_key = rand::thread_rng().gen::<[u8; 32]>();
            prefix.extend_from_slice(&vnode.to_be_bytes());
            prefix.put_slice(random_key.as_slice());

            local
                .insert(TableKey(prefix.freeze()), val.clone(), None)
                .unwrap();
            local.flush().await.unwrap();
            local.seal_current_epoch(next_epoch, SealCurrentEpochOptions::for_test());

            let res = storage.seal_and_sync_epoch(epoch).await.unwrap();
            hummock_meta_client.commit_epoch(epoch, res).await.unwrap();
            epoch += millisec_interval_epoch;
        }

        let manual_compcation_option = ManualCompactionOption {
            level: 0,
            ..Default::default()
        };
        // 2. get compact task
        let mut compact_task = hummock_manager_ref
            .manual_get_compact_task(
                StaticCompactionGroupId::StateDefault.into(),
                manual_compcation_option,
            )
            .await
            .unwrap()
            .unwrap();

        let compaction_filter_flag = CompactionFilterFlag::STATE_CLEAN | CompactionFilterFlag::TTL;
        compact_task.compaction_filter_mask = compaction_filter_flag.bits();
        let retention_seconds_expire_second = 1;
        compact_task.table_options = BTreeMap::from_iter([(
            existing_table_id,
            TableOption {
                retention_seconds: Some(retention_seconds_expire_second),
            },
        )]);
        compact_task.current_epoch_time = hummock_manager_ref
            .get_current_version()
            .await
            .max_committed_epoch;

        // assert compact_task
        assert_eq!(
            compact_task
                .input_ssts
                .iter()
                .map(|level| level.table_infos.len())
                .sum::<usize>(),
            kv_count,
        );

        // 3. compact
        let (_tx, rx) = tokio::sync::oneshot::channel();
        let ((result_task, task_stats), _) = compact(
            compact_ctx,
            compact_task.clone(),
            rx,
            Box::new(sstable_object_id_manager.clone()),
            filter_key_extractor_manager,
        )
        .await;

        hummock_manager_ref
            .report_compact_task(
                result_task.task_id,
                result_task.task_status,
                result_task.sorted_output_ssts,
                Some(to_prost_table_stats_map(task_stats)),
            )
            .await
            .unwrap();

        // 4. get the latest version and check
        let version: HummockVersion = hummock_manager_ref.get_current_version().await;
        let mut tables_from_version = vec![];
        version.level_iter(StaticCompactionGroupId::StateDefault.into(), |level| {
            tables_from_version.extend(level.table_infos.iter().cloned());
            true
        });

        let mut key_count = 0;
        for table in tables_from_version {
            key_count += storage
                .sstable_store()
                .sstable(&table, &mut StoreLocalStatistic::default())
                .await
                .unwrap()
                .meta
                .key_count;
        }
        let expect_count = kv_count as u32 - retention_seconds_expire_second + 1;
        assert_eq!(expect_count, key_count); // retention_seconds will clean the key (which epoch < epoch - retention_seconds)

        // 5. get compact task and there should be none
        let compact_task = hummock_manager_ref
            .get_compact_task(
                StaticCompactionGroupId::StateDefault.into(),
                &mut default_compaction_selector(),
            )
            .await
            .unwrap();
        assert!(compact_task.is_none());

        epoch.inc_epoch();
        // to update version for hummock_storage
        storage.wait_version(version).await;

        // 6. scan kv to check key table_id
        let scan_result = storage
            .scan(
                prefixed_range_with_vnode(
                    (Bound::<Bytes>::Unbounded, Bound::<Bytes>::Unbounded),
                    vnode,
                ),
                epoch,
                None,
                ReadOptions {
                    table_id: TableId::from(existing_table_id),
                    prefetch_options: PrefetchOptions::default(),
                    cache_policy: CachePolicy::Fill(CacheContext::Default),
                    ..Default::default()
                },
            )
            .await
            .unwrap();
        let mut scan_count = 0;
        for (k, _) in scan_result {
            let table_id = k.user_key.table_id.table_id();
            assert_eq!(table_id, existing_table_id);
            scan_count += 1;
        }
        assert_eq!(key_count, scan_count);
    }

    #[tokio::test]
    async fn test_compaction_with_filter_key_extractor() {
        let (env, hummock_manager_ref, _cluster_manager_ref, worker_node) =
            setup_compute_env(8080).await;
        let hummock_meta_client: Arc<dyn HummockMetaClient> = Arc::new(MockHummockMetaClient::new(
            hummock_manager_ref.clone(),
            worker_node.id,
        ));

        let existing_table_id = 2;
        let mut key = BytesMut::default();
        key.put_u16(1);
        key.put_slice(b"key_prefix");
        let key_prefix = key.freeze();
        let storage = get_hummock_storage(
            hummock_meta_client.clone(),
            get_notification_client_for_test(env, hummock_manager_ref.clone(), worker_node.clone()),
            &hummock_manager_ref,
            TableId::from(existing_table_id),
        )
        .await;

        let rpc_filter_key_extractor_manager = match storage.filter_key_extractor_manager().clone()
        {
            FilterKeyExtractorManager::RpcFilterKeyExtractorManager(
                rpc_filter_key_extractor_manager,
            ) => rpc_filter_key_extractor_manager,
            FilterKeyExtractorManager::StaticFilterKeyExtractorManager(_) => unreachable!(),
        };

        rpc_filter_key_extractor_manager.update(
            existing_table_id,
            Arc::new(FilterKeyExtractorImpl::FixedLength(
                FixedLengthFilterKeyExtractor::new(TABLE_PREFIX_LEN + key_prefix.len()),
            )),
        );
        let filter_key_extractor_manager = FilterKeyExtractorManager::RpcFilterKeyExtractorManager(
            rpc_filter_key_extractor_manager,
        );
        let compact_ctx = get_compactor_context(&storage);
        let sstable_object_id_manager = Arc::new(SstableObjectIdManager::new(
            hummock_meta_client.clone(),
            storage
                .storage_opts()
                .clone()
                .sstable_id_remote_fetch_number,
        ));
        // 1. add sstables
        let val = Bytes::from(b"0"[..].to_vec()); // 1 Byte value
        let kv_count = 11;
        // let base_epoch = Epoch(0);
        let base_epoch = Epoch::now();
        let mut epoch: u64 = base_epoch.0;
        let millisec_interval_epoch: u64 = (1 << 16) * 100;
        let mut epoch_set = BTreeSet::new();

        let mut local = storage
            .new_local(NewLocalOptions::for_test(existing_table_id.into()))
            .await;
        storage.start_epoch(epoch, HashSet::from_iter([existing_table_id.into()]));
        for i in 0..kv_count {
            if i == 0 {
                local.init_for_test(epoch).await.unwrap();
            }
            let next_epoch = epoch + millisec_interval_epoch;
            storage.start_epoch(next_epoch, HashSet::from_iter([existing_table_id.into()]));
            epoch_set.insert(epoch);

            let ramdom_key = [key_prefix.as_ref(), &rand::thread_rng().gen::<[u8; 32]>()].concat();
            local
                .insert(TableKey(Bytes::from(ramdom_key)), val.clone(), None)
                .unwrap();
            local.flush().await.unwrap();
            local.seal_current_epoch(next_epoch, SealCurrentEpochOptions::for_test());
            let res = storage.seal_and_sync_epoch(epoch).await.unwrap();
            hummock_meta_client.commit_epoch(epoch, res).await.unwrap();
            epoch += millisec_interval_epoch;
        }

        let manual_compcation_option = ManualCompactionOption {
            level: 0,
            ..Default::default()
        };
        // 2. get compact task
        let mut compact_task = hummock_manager_ref
            .manual_get_compact_task(
                StaticCompactionGroupId::StateDefault.into(),
                manual_compcation_option,
            )
            .await
            .unwrap()
            .unwrap();

        assert_eq!(
            compact_task
                .input_ssts
                .iter()
                .map(|level| level.table_infos.len())
                .sum::<usize>(),
            kv_count,
        );

        let compaction_filter_flag = CompactionFilterFlag::STATE_CLEAN | CompactionFilterFlag::TTL;
        compact_task.compaction_filter_mask = compaction_filter_flag.bits();
        compact_task.current_epoch_time = hummock_manager_ref
            .get_current_version()
            .await
            .max_committed_epoch;

        // 3. compact
        let (_tx, rx) = tokio::sync::oneshot::channel();
        let ((result_task, task_stats), _) = compact(
            compact_ctx,
            compact_task.clone(),
            rx,
            Box::new(sstable_object_id_manager.clone()),
            filter_key_extractor_manager,
        )
        .await;

        hummock_manager_ref
            .report_compact_task(
                result_task.task_id,
                result_task.task_status,
                result_task.sorted_output_ssts,
                Some(to_prost_table_stats_map(task_stats)),
            )
            .await
            .unwrap();

        // 4. get the latest version and check
        let version: HummockVersion = hummock_manager_ref.get_current_version().await;
        let tables_from_version: Vec<_> = version
            .get_compaction_group_levels(StaticCompactionGroupId::StateDefault.into())
            .levels
            .iter()
            .flat_map(|level| level.table_infos.iter())
            .collect::<Vec<_>>();

        let mut key_count = 0;
        for table in tables_from_version {
            key_count += storage
                .sstable_store()
                .sstable(table, &mut StoreLocalStatistic::default())
                .await
                .unwrap()
                .meta
                .key_count;
        }
        let expect_count = kv_count as u32;
        assert_eq!(expect_count, key_count); // ttl will clean the key (which epoch < epoch - ttl)

        // 5. get compact task and there should be none
        let compact_task = hummock_manager_ref
            .get_compact_task(
                StaticCompactionGroupId::StateDefault.into(),
                &mut default_compaction_selector(),
            )
            .await
            .unwrap();
        assert!(compact_task.is_none());

        epoch.inc_epoch();
        // to update version for hummock_storage
        storage.wait_version(version).await;

        // 6. scan kv to check key table_id
        let bloom_filter_key = [
            existing_table_id.to_be_bytes().to_vec(),
            key_prefix.to_vec(),
        ]
        .concat();
        let start_bound_key = TableKey(key_prefix);
        let end_bound_key = TableKey(Bytes::from(next_key(start_bound_key.as_ref())));
        let scan_result = storage
            .scan(
                (
                    Bound::Included(start_bound_key),
                    Bound::Excluded(end_bound_key),
                ),
                epoch,
                None,
                ReadOptions {
                    prefix_hint: Some(Bytes::from(bloom_filter_key)),
                    table_id: TableId::from(existing_table_id),
                    prefetch_options: PrefetchOptions::default(),
                    cache_policy: CachePolicy::Fill(CacheContext::Default),
                    ..Default::default()
                },
            )
            .await
            .unwrap();

        let mut scan_count = 0;
        for (k, _) in scan_result {
            let table_id = k.user_key.table_id.table_id();
            assert_eq!(table_id, existing_table_id);
            scan_count += 1;
        }
        assert_eq!(key_count, scan_count);
    }

    #[ignore]
    // may update the test after https://github.com/risingwavelabs/risingwave/pull/14320 is merged.
    // This PR will support
    #[tokio::test]
    async fn test_compaction_delete_range() {
        let (env, hummock_manager_ref, _cluster_manager_ref, worker_node) =
            setup_compute_env(8080).await;
        let hummock_meta_client: Arc<dyn HummockMetaClient> = Arc::new(MockHummockMetaClient::new(
            hummock_manager_ref.clone(),
            worker_node.id,
        ));
        let existing_table_id: u32 = 1;
        let storage = get_hummock_storage(
            hummock_meta_client.clone(),
            get_notification_client_for_test(env, hummock_manager_ref.clone(), worker_node.clone()),
            &hummock_manager_ref,
            TableId::from(existing_table_id),
        )
        .await;
        let (compact_ctx, filter_key_extractor_manager) =
            prepare_compactor_and_filter(&storage, existing_table_id);
        let sstable_object_id_manager = Arc::new(SstableObjectIdManager::new(
            hummock_meta_client.clone(),
            storage
                .storage_opts()
                .clone()
                .sstable_id_remote_fetch_number,
        ));
        prepare_data(hummock_meta_client.clone(), &storage, existing_table_id, 2).await;
        let mut local = storage
            .new_local(NewLocalOptions::for_test(existing_table_id.into()))
            .await;
        let epoch = test_epoch(130);
        local.init_for_test(epoch).await.unwrap();

        local.flush().await.unwrap();
        // TODO: seal with table watermark like the following code
        // let prefix_key_range = |k: u16| {
        //     let key = k.to_be_bytes();
        //     (
        //         Bound::Included(Bytes::copy_from_slice(key.as_slice())),
        //         Bound::Excluded(Bytes::copy_from_slice(next_key(key.as_slice()).as_slice())),
        //     )
        // };
        // local
        //     .flush(vec![prefix_key_range(1u16), prefix_key_range(2u16)])
        //     .await
        //     .unwrap();
        local.seal_current_epoch(u64::MAX, SealCurrentEpochOptions::for_test());

        flush_and_commit(&hummock_meta_client, &storage, epoch).await;

        let manual_compcation_option = ManualCompactionOption {
            level: 0,
            ..Default::default()
        };
        // 2. get compact task
        let mut compact_task = hummock_manager_ref
            .manual_get_compact_task(
                StaticCompactionGroupId::StateDefault.into(),
                manual_compcation_option,
            )
            .await
            .unwrap()
            .unwrap();

        let compaction_filter_flag = CompactionFilterFlag::STATE_CLEAN;
        compact_task.compaction_filter_mask = compaction_filter_flag.bits();
        // assert compact_task
        assert_eq!(
            compact_task
                .input_ssts
                .iter()
                .map(|level| level.table_infos.len())
                .sum::<usize>(),
            129
        );

        // 3. compact
        let (_tx, rx) = tokio::sync::oneshot::channel();
        let ((result_task, task_stats), _) = compact(
            compact_ctx,
            compact_task.clone(),
            rx,
            Box::new(sstable_object_id_manager.clone()),
            filter_key_extractor_manager,
        )
        .await;

        hummock_manager_ref
            .report_compact_task(
                result_task.task_id,
                result_task.task_status,
                result_task.sorted_output_ssts,
                Some(to_prost_table_stats_map(task_stats)),
            )
            .await
            .unwrap();

        // 4. get the latest version and check
        let version = hummock_manager_ref.get_current_version().await;
        let output_level_info = version
            .get_compaction_group_levels(StaticCompactionGroupId::StateDefault.into())
            .levels
            .last()
            .unwrap();
        assert_eq!(1, output_level_info.table_infos.len());
        assert_eq!(252, output_level_info.table_infos[0].total_key_count);
    }

    type KeyValue = (FullKey<Vec<u8>>, HummockValue<Vec<u8>>);
    async fn check_compaction_result(
        sstable_store: SstableStoreRef,
        ret: Vec<SstableInfo>,
        fast_ret: Vec<SstableInfo>,
        capacity: u64,
    ) {
        let mut fast_tables = Vec::with_capacity(fast_ret.len());
        let mut normal_tables = Vec::with_capacity(ret.len());
        let mut stats = StoreLocalStatistic::default();
        for sst_info in &fast_ret {
            fast_tables.push(sstable_store.sstable(sst_info, &mut stats).await.unwrap());
        }

        for sst_info in &ret {
            normal_tables.push(sstable_store.sstable(sst_info, &mut stats).await.unwrap());
        }
        assert!(fast_ret.iter().all(|f| f.file_size < capacity * 6 / 5));
        assert!(can_concat(&ret));
        assert!(can_concat(&fast_ret));
        let read_options = Arc::new(SstableIteratorReadOptions::default());

        let mut normal_iter = UserIterator::for_test(
            ConcatIterator::new(ret, sstable_store.clone(), read_options.clone()),
            (Bound::Unbounded, Bound::Unbounded),
        );
        let mut fast_iter = UserIterator::for_test(
            ConcatIterator::new(fast_ret, sstable_store.clone(), read_options.clone()),
            (Bound::Unbounded, Bound::Unbounded),
        );

        normal_iter.rewind().await.unwrap();
        fast_iter.rewind().await.unwrap();
        let mut count = 0;
        while normal_iter.is_valid() {
            assert_eq!(
                normal_iter.key(),
                fast_iter.key(),
                "not equal in {}, len: {} {} vs {}",
                count,
                normal_iter.key().user_key.table_key.as_ref().len(),
                u64::from_be_bytes(
                    normal_iter.key().user_key.table_key.as_ref()[0..8]
                        .try_into()
                        .unwrap()
                ),
                u64::from_be_bytes(
                    fast_iter.key().user_key.table_key.as_ref()[0..8]
                        .try_into()
                        .unwrap()
                ),
            );
            let hash = Sstable::hash_for_bloom_filter(
                fast_iter.key().user_key.encode().as_slice(),
                fast_iter.key().user_key.table_id.table_id,
            );
            assert_eq!(normal_iter.value(), fast_iter.value());
            let key = fast_iter.key();
            let key_ref = key.user_key.as_ref();
            assert!(normal_tables.iter().any(|table| {
                table.may_match_hash(&(Bound::Included(key_ref), Bound::Included(key_ref)), hash)
            }));
            assert!(fast_tables.iter().any(|table| {
                table.may_match_hash(&(Bound::Included(key_ref), Bound::Included(key_ref)), hash)
            }));
            normal_iter.next().await.unwrap();
            fast_iter.next().await.unwrap();
            count += 1;
        }
    }

    async fn run_fast_and_normal_runner(
        compact_ctx: CompactorContext,
        task: CompactTask,
    ) -> (Vec<SstableInfo>, Vec<SstableInfo>) {
        let multi_filter_key_extractor =
            Arc::new(FilterKeyExtractorImpl::FullKey(FullKeyFilterKeyExtractor));
        let compaction_filter = DummyCompactionFilter {};
        let slow_compact_runner = CompactorRunner::new(
            0,
            compact_ctx.clone(),
            task.clone(),
            Box::new(SharedComapctorObjectIdManager::for_test(
                VecDeque::from_iter([5, 6, 7, 8, 9, 10, 11, 12, 13]),
            )),
        );
        let fast_compact_runner = FastCompactorRunner::new(
            compact_ctx.clone(),
            task.clone(),
            multi_filter_key_extractor.clone(),
            Box::new(SharedComapctorObjectIdManager::for_test(
                VecDeque::from_iter([22, 23, 24, 25, 26, 27, 28, 29]),
            )),
            Arc::new(TaskProgress::default()),
        );
        let (_, ret1, _) = slow_compact_runner
            .run(
                compaction_filter,
                multi_filter_key_extractor,
                Arc::new(TaskProgress::default()),
            )
            .await
            .unwrap();
        let ret = ret1.into_iter().map(|sst| sst.sst_info).collect_vec();
        let (ssts, _) = fast_compact_runner.run().await.unwrap();
        let fast_ret = ssts.into_iter().map(|sst| sst.sst_info).collect_vec();
        (ret, fast_ret)
    }

    async fn test_fast_compact_impl(data: Vec<Vec<KeyValue>>) {
        let (env, hummock_manager_ref, _cluster_manager_ref, worker_node) =
            setup_compute_env(8080).await;
        let hummock_meta_client: Arc<dyn HummockMetaClient> = Arc::new(MockHummockMetaClient::new(
            hummock_manager_ref.clone(),
            worker_node.id,
        ));
        let existing_table_id: u32 = 1;
        let storage = get_hummock_storage(
            hummock_meta_client.clone(),
            get_notification_client_for_test(env, hummock_manager_ref.clone(), worker_node.clone()),
            &hummock_manager_ref,
            TableId::from(existing_table_id),
        )
        .await;
        hummock_manager_ref.get_new_sst_ids(10).await.unwrap();
        let (compact_ctx, _) = prepare_compactor_and_filter(&storage, existing_table_id);

        let sstable_store = compact_ctx.sstable_store.clone();
        let capacity = 256 * 1024;
        let options = SstableBuilderOptions {
            capacity,
            block_capacity: 2048,
            restart_interval: 16,
            bloom_false_positive: 0.1,
            compression_algorithm: CompressionAlgorithm::Lz4,
            ..Default::default()
        };
        let capacity = options.capacity as u64;
        let mut ssts = vec![];
        for (idx, sst_input) in data.into_iter().enumerate() {
            let sst = gen_test_sstable_info(
                options.clone(),
                (idx + 1) as u64,
                sst_input,
                sstable_store.clone(),
            )
            .await;
            ssts.push(sst);
        }
        let select_file_count = ssts.len() / 2;

        let task = CompactTask {
            input_ssts: vec![
                InputLevel {
                    level_idx: 5,
                    level_type: risingwave_pb::hummock::LevelType::Nonoverlapping,
                    table_infos: ssts.drain(..select_file_count).collect_vec(),
                },
                InputLevel {
                    level_idx: 6,
                    level_type: risingwave_pb::hummock::LevelType::Nonoverlapping,
                    table_infos: ssts,
                },
            ],
            existing_table_ids: vec![1],
            task_id: 1,
            watermark: 1000,
            splits: vec![KeyRange::inf()],
            target_level: 6,
            base_level: 4,
            target_file_size: capacity,
            compression_algorithm: 1,
            gc_delete_keys: true,
            ..Default::default()
        };
        let (ret, fast_ret) = run_fast_and_normal_runner(compact_ctx.clone(), task).await;
        check_compaction_result(compact_ctx.sstable_store, ret, fast_ret, capacity).await;
    }

    #[tokio::test]
    async fn test_fast_compact() {
        const KEY_COUNT: usize = 20000;
        let mut last_k: u64 = 0;
        let mut rng = rand::rngs::StdRng::seed_from_u64(
            std::time::SystemTime::now()
                .duration_since(std::time::UNIX_EPOCH)
                .unwrap()
                .as_secs(),
        );
        let mut data1 = Vec::with_capacity(KEY_COUNT / 2);
        let mut data = Vec::with_capacity(KEY_COUNT);
        let mut last_epoch = test_epoch(400);
        for _ in 0..KEY_COUNT {
            let rand_v = rng.next_u32() % 100;
            let (k, epoch) = if rand_v == 0 {
                (last_k + 2000, test_epoch(400))
            } else if rand_v < 5 {
                (last_k, last_epoch - test_epoch(1))
            } else {
                (last_k + 1, test_epoch(400))
            };
            let key = k.to_be_bytes().to_vec();
            let key = FullKey::new(TableId::new(1), TableKey(key), epoch);
            let rand_v = rng.next_u32() % 10;
            let v = if rand_v == 1 {
                HummockValue::delete()
            } else {
                HummockValue::put(format!("sst1-{}", epoch).into_bytes())
            };
            if last_k != k && data1.is_empty() && data.len() >= KEY_COUNT / 2 {
                std::mem::swap(&mut data, &mut data1);
            }
            data.push((key, v));
            last_k = k;
            last_epoch = epoch;
        }
        let data2 = data;
        let mut data3 = Vec::with_capacity(KEY_COUNT);
        let mut data = Vec::with_capacity(KEY_COUNT);
        let mut last_k: u64 = 0;
        let max_epoch = std::cmp::min(test_epoch(300), last_epoch - test_epoch(1));
        last_epoch = max_epoch;

        for _ in 0..KEY_COUNT * 4 {
            let rand_v = rng.next_u32() % 100;
            let (k, epoch) = if rand_v == 0 {
                (last_k + 1000, max_epoch)
            } else if rand_v < 5 {
                (last_k, last_epoch - test_epoch(1))
            } else {
                (last_k + 1, max_epoch)
            };
            let key = k.to_be_bytes().to_vec();
            let key = FullKey::new(TableId::new(1), TableKey(key), epoch);
            let v = HummockValue::put(format!("sst2-{}", epoch).into_bytes());
            if last_k != k && data3.is_empty() && data.len() >= KEY_COUNT {
                std::mem::swap(&mut data, &mut data3);
            }
            data.push((key, v));
            last_k = k;
            last_epoch = epoch;
        }
        let data4 = data;
        test_fast_compact_impl(vec![data1, data2, data3, data4]).await;
    }

    #[tokio::test]
    async fn test_fast_compact_cut_file() {
        const KEY_COUNT: usize = 20000;
        let mut rng = rand::rngs::StdRng::seed_from_u64(
            std::time::SystemTime::now()
                .duration_since(std::time::UNIX_EPOCH)
                .unwrap()
                .as_secs(),
        );
        let mut data1 = Vec::with_capacity(KEY_COUNT / 2);
        let epoch1 = test_epoch(400);
        for start_idx in 0..3 {
            let base = start_idx * KEY_COUNT;
            for k in 0..KEY_COUNT / 3 {
                let key = (k + base).to_be_bytes().to_vec();
                let key = FullKey::new(TableId::new(1), TableKey(key), epoch1);
                let rand_v = rng.next_u32() % 10;
                let v = if rand_v == 1 {
                    HummockValue::delete()
                } else {
                    HummockValue::put(format!("sst1-{}", 400).into_bytes())
                };
                data1.push((key, v));
            }
        }

        let mut data2 = Vec::with_capacity(KEY_COUNT);
        let epoch2 = test_epoch(300);
        for k in 0..KEY_COUNT * 4 {
            let key = k.to_be_bytes().to_vec();
            let key = FullKey::new(TableId::new(1), TableKey(key), epoch2);
            let v = HummockValue::put(format!("sst2-{}", 300).into_bytes());
            data2.push((key, v));
        }
        test_fast_compact_impl(vec![data1, data2]).await;
    }

    #[tokio::test]
    async fn test_tombstone_recycle() {
        let (env, hummock_manager_ref, _cluster_manager_ref, worker_node) =
            setup_compute_env(8080).await;
        let hummock_meta_client: Arc<dyn HummockMetaClient> = Arc::new(MockHummockMetaClient::new(
            hummock_manager_ref.clone(),
            worker_node.id,
        ));
        let existing_table_id: u32 = 1;
        let storage = get_hummock_storage(
            hummock_meta_client.clone(),
            get_notification_client_for_test(env, hummock_manager_ref.clone(), worker_node.clone()),
            &hummock_manager_ref,
            TableId::from(existing_table_id),
        )
        .await;
        hummock_manager_ref.get_new_sst_ids(10).await.unwrap();
        let (compact_ctx, _) = prepare_compactor_and_filter(&storage, existing_table_id);

        let sstable_store = compact_ctx.sstable_store.clone();
        let capacity = 256 * 1024;
        let opts = SstableBuilderOptions {
            capacity,
            block_capacity: 2048,
            restart_interval: 16,
            bloom_false_positive: 0.1,
            compression_algorithm: CompressionAlgorithm::Lz4,
            ..Default::default()
        };

        const KEY_COUNT: usize = 20000;
        let mut rng = rand::rngs::StdRng::seed_from_u64(
            std::time::SystemTime::now()
                .duration_since(std::time::UNIX_EPOCH)
                .unwrap()
                .as_secs(),
        );
        let mut sst_infos = vec![];
        let mut max_sst_file_size = 0;

        for object_id in 1..3 {
            let mut builder = SstableBuilder::<_, BlockedXor16FilterBuilder>::new(
                object_id,
                sstable_store
                    .clone()
                    .create_sst_writer(object_id, SstableWriterOptions::default()),
                BlockedXor16FilterBuilder::create(opts.bloom_false_positive, opts.capacity / 16),
                opts.clone(),
                Arc::new(FilterKeyExtractorImpl::FullKey(FullKeyFilterKeyExtractor)),
                None,
            );
            let mut last_k: u64 = 1;
            let init_epoch = test_epoch(100 * object_id);
            let mut last_epoch = init_epoch;

            for idx in 0..KEY_COUNT {
                let rand_v = rng.next_u32() % 10;
                let (k, epoch) = if rand_v == 0 {
                    (last_k + 1000 * object_id, init_epoch)
                } else if rand_v < 5 {
                    (last_k, last_epoch.prev_epoch())
                } else {
                    (last_k + 1, init_epoch)
                };
                let key = k.to_be_bytes().to_vec();
                let key = FullKey::new(TableId::new(1), TableKey(key.as_slice()), epoch);
                let rand_v = rng.next_u32() % 10;
                let v = if (5..7).contains(&rand_v) {
                    HummockValue::delete()
                } else {
                    HummockValue::put(format!("{}-{}", idx, epoch).into_bytes())
                };
                if rand_v < 5 && builder.current_block_size() > opts.block_capacity / 2 {
                    // cut block when the key is same with the last key.
                    builder.build_block().await.unwrap();
                }
                builder.add(key, v.as_slice()).await.unwrap();
                last_k = k;
                last_epoch = epoch;
            }

            let output = builder.finish().await.unwrap();
            output.writer_output.await.unwrap().unwrap();
            let sst_info = output.sst_info.sst_info;
            max_sst_file_size = std::cmp::max(max_sst_file_size, sst_info.file_size);
            sst_infos.push(sst_info);
        }

        let target_file_size = max_sst_file_size / 4;

        let task = CompactTask {
            input_ssts: vec![
                InputLevel {
                    level_idx: 5,
                    level_type: risingwave_pb::hummock::LevelType::Nonoverlapping,
                    table_infos: sst_infos.drain(..1).collect_vec(),
                },
                InputLevel {
                    level_idx: 6,
                    level_type: risingwave_pb::hummock::LevelType::Nonoverlapping,
                    table_infos: sst_infos,
                },
            ],
            existing_table_ids: vec![1],
            task_id: 1,
            watermark: 1000,
            splits: vec![KeyRange::inf()],
            target_level: 6,
            base_level: 4,
            target_file_size,
            compression_algorithm: 1,
            gc_delete_keys: true,
            ..Default::default()
        };
        let (ret, fast_ret) = run_fast_and_normal_runner(compact_ctx.clone(), task).await;
        check_compaction_result(compact_ctx.sstable_store, ret, fast_ret, target_file_size).await;
    }

    #[tokio::test]
    async fn test_skip_watermark() {
        let (env, hummock_manager_ref, _cluster_manager_ref, worker_node) =
            setup_compute_env(8080).await;
        let hummock_meta_client: Arc<dyn HummockMetaClient> = Arc::new(MockHummockMetaClient::new(
            hummock_manager_ref.clone(),
            worker_node.id,
        ));
        let existing_table_id: u32 = 1;
        let storage = get_hummock_storage(
            hummock_meta_client.clone(),
            get_notification_client_for_test(env, hummock_manager_ref.clone(), worker_node.clone()),
            &hummock_manager_ref,
            TableId::from(existing_table_id),
        )
        .await;
        hummock_manager_ref.get_new_sst_ids(10).await.unwrap();
        let (compact_ctx, _) = prepare_compactor_and_filter(&storage, existing_table_id);

        let sstable_store = compact_ctx.sstable_store.clone();
        let capacity = 256 * 1024;
        let opts = SstableBuilderOptions {
            capacity,
            block_capacity: 2048,
            restart_interval: 16,
            bloom_false_positive: 0.1,
            compression_algorithm: CompressionAlgorithm::Lz4,
            ..Default::default()
        };

        const KEY_COUNT: usize = 20000;
        let mut rng = rand::rngs::StdRng::seed_from_u64(
            std::time::SystemTime::now()
                .duration_since(std::time::UNIX_EPOCH)
                .unwrap()
                .as_secs(),
        );
        let mut sst_infos = vec![];
        let mut max_sst_file_size = 0;

        for object_id in 1..3 {
            let mut builder = SstableBuilder::<_, BlockedXor16FilterBuilder>::new(
                object_id,
                sstable_store
                    .clone()
                    .create_sst_writer(object_id, SstableWriterOptions::default()),
                BlockedXor16FilterBuilder::create(opts.bloom_false_positive, opts.capacity / 16),
                opts.clone(),
                Arc::new(FilterKeyExtractorImpl::FullKey(FullKeyFilterKeyExtractor)),
                None,
            );
            let key_count = KEY_COUNT / VirtualNode::COUNT * 2;
            for vnode_id in 0..VirtualNode::COUNT / 2 {
                let mut last_k: u64 = 1;
                let init_epoch = test_epoch(100 * object_id);
                let mut last_epoch = init_epoch;
                for idx in 0..key_count {
                    let rand_v = rng.next_u32() % 10;
                    let (k, epoch) = if rand_v == 0 {
                        (last_k + 1000 * object_id, init_epoch)
                    } else if rand_v < 5 {
                        (last_k, last_epoch.prev_epoch())
                    } else {
                        (last_k + 1, init_epoch)
                    };
                    let key = prefix_slice_with_vnode(
                        VirtualNode::from_index(vnode_id),
                        k.to_be_bytes().as_slice(),
                    );
                    let key = FullKey::new(TableId::new(1), TableKey(key), epoch);
                    let rand_v = rng.next_u32() % 10;
                    let v = if (5..7).contains(&rand_v) {
                        HummockValue::delete()
                    } else {
                        HummockValue::put(format!("{}-{}", idx, epoch).into_bytes())
                    };
                    if rand_v < 5 && builder.current_block_size() > opts.block_capacity / 2 {
                        // cut block when the key is same with the last key.
                        builder.build_block().await.unwrap();
                    }
                    builder.add(key.to_ref(), v.as_slice()).await.unwrap();
                    last_k = k;
                    last_epoch = epoch;
                }
            }

            let output = builder.finish().await.unwrap();
            output.writer_output.await.unwrap().unwrap();
            let sst_info = output.sst_info.sst_info;
            max_sst_file_size = std::cmp::max(max_sst_file_size, sst_info.file_size);
            sst_infos.push(sst_info);
        }
<<<<<<< HEAD
=======

>>>>>>> 9be6c763
        let target_file_size = max_sst_file_size / 4;
        let mut table_watermarks = BTreeMap::default();
        let key_count = KEY_COUNT / VirtualNode::COUNT * 2;
        let mut vnode_builder = BitmapBuilder::zeroed(VirtualNode::COUNT);
        for i in 0..VirtualNode::COUNT / 2 {
            if i % 2 == 0 {
                vnode_builder.set(i, true);
            } else {
                vnode_builder.set(i, false);
            }
        }
        let bitmap = Arc::new(vnode_builder.finish());
        let watermark_idx = key_count * 20;
        let watermark_key = Bytes::from(watermark_idx.to_be_bytes().to_vec());
        table_watermarks.insert(
            1,
            TableWatermarks {
                watermarks: vec![(
                    test_epoch(500),
                    vec![VnodeWatermark::new(bitmap.clone(), watermark_key.clone())].into(),
                )],
                direction: WatermarkDirection::Ascending,
            },
        );

        let task = CompactTask {
            input_ssts: vec![
                InputLevel {
                    level_idx: 5,
                    level_type: risingwave_pb::hummock::LevelType::Nonoverlapping,
                    table_infos: sst_infos.drain(..1).collect_vec(),
                },
                InputLevel {
                    level_idx: 6,
                    level_type: risingwave_pb::hummock::LevelType::Nonoverlapping,
                    table_infos: sst_infos,
                },
            ],
            existing_table_ids: vec![1],
            task_id: 1,
            watermark: 1000,
            splits: vec![KeyRange::inf()],
            target_level: 6,
            base_level: 4,
            target_file_size,
            compression_algorithm: 1,
            gc_delete_keys: true,
            table_watermarks,
            ..Default::default()
        };
        let (ret, fast_ret) = run_fast_and_normal_runner(compact_ctx.clone(), task).await;
<<<<<<< HEAD
        // check_compaction_result(compact_ctx.sstable_store, ret.clone(), fast_ret, target_file_size).await;
=======

>>>>>>> 9be6c763
        let mut fast_tables = Vec::with_capacity(fast_ret.len());
        let mut normal_tables = Vec::with_capacity(ret.len());
        let mut stats = StoreLocalStatistic::default();
        for sst_info in &fast_ret {
            fast_tables.push(sstable_store.sstable(sst_info, &mut stats).await.unwrap());
        }

        for sst_info in &ret {
            normal_tables.push(sstable_store.sstable(sst_info, &mut stats).await.unwrap());
        }
        assert!(can_concat(&ret));
        assert!(can_concat(&fast_ret));
        let read_options = Arc::new(SstableIteratorReadOptions::default());

        let mut watermark = ReadTableWatermark {
            direction: WatermarkDirection::Ascending,
            vnode_watermarks: BTreeMap::default(),
        };
        for i in 0..VirtualNode::COUNT {
            if i % 2 == 0 {
                watermark
                    .vnode_watermarks
                    .insert(VirtualNode::from_index(i), watermark_key.clone());
            }
        }
        let watermark = BTreeMap::from_iter([(TableId::new(1), watermark)]);

        let mut normal_iter = UserIterator::for_test(
            SkipWatermarkIterator::new(
                ConcatIterator::new(ret, sstable_store.clone(), read_options.clone()),
                watermark.clone(),
            ),
            (Bound::Unbounded, Bound::Unbounded),
        );
        let mut fast_iter = UserIterator::for_test(
            SkipWatermarkIterator::new(
                ConcatIterator::new(fast_ret, sstable_store, read_options),
                watermark,
            ),
            (Bound::Unbounded, Bound::Unbounded),
        );
        normal_iter.rewind().await.unwrap();
        fast_iter.rewind().await.unwrap();
        let mut count = 0;
        while normal_iter.is_valid() {
            assert_eq!(normal_iter.key(), fast_iter.key(), "not equal in {}", count,);
            normal_iter.next().await.unwrap();
            fast_iter.next().await.unwrap();
            count += 1;
        }
    }
}<|MERGE_RESOLUTION|>--- conflicted
+++ resolved
@@ -1879,10 +1879,7 @@
             max_sst_file_size = std::cmp::max(max_sst_file_size, sst_info.file_size);
             sst_infos.push(sst_info);
         }
-<<<<<<< HEAD
-=======
-
->>>>>>> 9be6c763
+
         let target_file_size = max_sst_file_size / 4;
         let mut table_watermarks = BTreeMap::default();
         let key_count = KEY_COUNT / VirtualNode::COUNT * 2;
@@ -1934,11 +1931,6 @@
             ..Default::default()
         };
         let (ret, fast_ret) = run_fast_and_normal_runner(compact_ctx.clone(), task).await;
-<<<<<<< HEAD
-        // check_compaction_result(compact_ctx.sstable_store, ret.clone(), fast_ret, target_file_size).await;
-=======
-
->>>>>>> 9be6c763
         let mut fast_tables = Vec::with_capacity(fast_ret.len());
         let mut normal_tables = Vec::with_capacity(ret.len());
         let mut stats = StoreLocalStatistic::default();
