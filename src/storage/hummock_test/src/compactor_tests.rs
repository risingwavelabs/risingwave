--- conflicted
+++ resolved
@@ -49,12 +49,7 @@
     use risingwave_storage::hummock::iterator::test_utils::mock_sstable_store;
     use risingwave_storage::hummock::sstable_store::SstableStoreRef;
     use risingwave_storage::hummock::{
-<<<<<<< HEAD
-        CompactorSstableStore, HummockStorage as GlobalHummockStorage, HummockStorage,
-        MemoryLimiter, SstableIdManager,
-=======
-        HummockStorage as GlobalHummockStorage, MemoryLimiter, SstableIdManager,
->>>>>>> 40023a1d
+        HummockStorage as GlobalHummockStorage, HummockStorage, MemoryLimiter, SstableIdManager,
     };
     use risingwave_storage::monitor::{CompactorMetrics, StoreLocalStatistic};
     use risingwave_storage::storage_value::StorageValue;
