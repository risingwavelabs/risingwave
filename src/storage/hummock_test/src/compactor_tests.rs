--- conflicted
+++ resolved
@@ -683,25 +683,11 @@
                 storage_2.init(epoch);
             }
 
-            let (table_id, storage, other) = if index % 2 == 0 {
-                (drop_table_id, &mut storage_1, &mut storage_2)
+            let (storage, other) = if index % 2 == 0 {
+                (&mut storage_1, &mut storage_2)
             } else {
-                (existing_table_ids, &mut storage_2, &mut storage_1)
+                (&mut storage_2, &mut storage_1)
             };
-<<<<<<< HEAD
-            register_table_ids_to_compaction_group(
-                &hummock_manager_ref,
-                &[table_id],
-                StaticCompactionGroupId::StateDefault.into(),
-            )
-            .await;
-=======
-            epoch += 1;
-            let mut local = storage.start_write_batch(WriteOptions {
-                epoch,
-                table_id: TableId::from(table_id),
-            });
->>>>>>> f478ad86
 
             let random_key = rand::thread_rng().gen::<[u8; 32]>();
             storage
