// Copyright 2022 Singularity Data
//
// Licensed under the Apache License, Version 2.0 (the "License");
// you may not use this file except in compliance with the License.
// You may obtain a copy of the License at
//
// http://www.apache.org/licenses/LICENSE-2.0
//
// Unless required by applicable law or agreed to in writing, software
// distributed under the License is distributed on an "AS IS" BASIS,
// WITHOUT WARRANTIES OR CONDITIONS OF ANY KIND, either express or implied.
// See the License for the specific language governing permissions and
// limitations under the License.

use std::ops::Bound::{Included, Unbounded};
use std::sync::Arc;

use bytes::Bytes;
<<<<<<< HEAD
use parking_lot::RwLock;
use risingwave_common::catalog::TableId;
use risingwave_hummock_sdk::key::FullKey;
=======
use risingwave_common::config::StorageConfig;
use risingwave_hummock_sdk::filter_key_extractor::FilterKeyExtractorManager;
>>>>>>> c9116100
use risingwave_hummock_sdk::HummockEpoch;
use risingwave_meta::hummock::test_utils::setup_compute_env;
use risingwave_meta::hummock::{HummockManagerRef, MockHummockMetaClient};
use risingwave_meta::manager::MetaSrvEnv;
use risingwave_meta::storage::MemStore;
use risingwave_pb::common::WorkerNode;
use risingwave_rpc_client::HummockMetaClient;
use risingwave_storage::hummock::compactor::Context;
use risingwave_storage::hummock::event_handler::hummock_event_handler::BufferTracker;
use risingwave_storage::hummock::event_handler::{HummockEvent, HummockEventHandler};
use risingwave_storage::hummock::iterator::test_utils::mock_sstable_store;
use risingwave_storage::hummock::local_version::local_version_manager::LocalVersionManager;
use risingwave_storage::hummock::store::state_store::HummockStorage;
use risingwave_storage::hummock::store::{ReadOptions, StateStore};
use risingwave_storage::hummock::test_utils::default_config_for_test;
use risingwave_storage::hummock::{SstableIdManager, SstableStore};
use risingwave_storage::monitor::StateStoreMetrics;
use risingwave_storage::storage_value::StorageValue;
use risingwave_storage::store::{SyncResult, WriteOptions};
use risingwave_storage::StateStoreIter;
use tokio::sync::mpsc::UnboundedSender;
use tokio::sync::oneshot;

<<<<<<< HEAD
use crate::test_utils::prepare_local_version_manager_new;
=======
use crate::test_utils::{prefixed_key, prepare_first_valid_version};

pub async fn prepare_hummock_event_handler(
    opt: Arc<StorageConfig>,
    env: MetaSrvEnv<MemStore>,
    hummock_manager_ref: HummockManagerRef<MemStore>,
    worker_node: WorkerNode,
    sstable_store_ref: Arc<SstableStore>,
) -> (HummockEventHandler, UnboundedSender<HummockEvent>) {
    let (pinned_version, event_tx, event_rx) =
        prepare_first_valid_version(env, hummock_manager_ref.clone(), worker_node.clone()).await;

    let hummock_meta_client = Arc::new(MockHummockMetaClient::new(
        hummock_manager_ref.clone(),
        worker_node.id,
    ));

    let sstable_id_manager = Arc::new(SstableIdManager::new(
        hummock_meta_client.clone(),
        opt.sstable_id_remote_fetch_number,
    ));
    let compactor_context = Arc::new(Context::new_local_compact_context(
        opt.clone(),
        sstable_store_ref,
        hummock_meta_client,
        Arc::new(StateStoreMetrics::unused()),
        sstable_id_manager,
        Arc::new(FilterKeyExtractorManager::default()),
    ));

    let buffer_tracker = BufferTracker::from_storage_config(&opt);

    let local_version_manager = LocalVersionManager::new(
        pinned_version.clone(),
        compactor_context.clone(),
        buffer_tracker,
        event_tx.clone(),
    );

    let hummock_event_handler = HummockEventHandler::new(
        local_version_manager,
        event_rx,
        pinned_version,
        compactor_context,
    );

    (hummock_event_handler, event_tx)
}
>>>>>>> c9116100

async fn try_wait_epoch_for_test(
    wait_epoch: u64,
    version_update_notifier_tx: &tokio::sync::watch::Sender<HummockEpoch>,
) {
    let mut rx = version_update_notifier_tx.subscribe();
    while *(rx.borrow_and_update()) < wait_epoch {
        rx.changed().await.unwrap();
    }
}

async fn sync_epoch(event_tx: &UnboundedSender<HummockEvent>, epoch: HummockEpoch) -> SyncResult {
    event_tx
        .send(HummockEvent::SealEpoch {
            epoch,
            is_checkpoint: true,
        })
        .unwrap();
    let (tx, rx) = oneshot::channel();
    event_tx
        .send(HummockEvent::SyncEpoch {
            new_sync_epoch: epoch,
            sync_result_sender: tx,
        })
        .unwrap();
    rx.await.unwrap().unwrap()
}

#[tokio::test]
async fn test_storage_basic() {
    let sstable_store = mock_sstable_store();
    let hummock_options = Arc::new(default_config_for_test());
    let (env, hummock_manager_ref, _cluster_manager_ref, worker_node) =
        setup_compute_env(8080).await;
    let hummock_meta_client = Arc::new(MockHummockMetaClient::new(
        hummock_manager_ref.clone(),
        worker_node.id,
    ));

    let (hummock_event_handler, event_tx) = prepare_hummock_event_handler(
        hummock_options.clone(),
        env,
        hummock_manager_ref,
        worker_node,
        sstable_store.clone(),
    )
    .await;

    let read_version = hummock_event_handler.read_version();

    tokio::spawn(hummock_event_handler.start_hummock_event_handler_worker());

    let hummock_storage = HummockStorage::for_test(
        hummock_options,
        sstable_store,
        hummock_meta_client.clone(),
        read_version,
        event_tx.clone(),
    )
    .unwrap();

    // First batch inserts the anchor and others.
    let mut batch1 = vec![
        (Bytes::from("aa"), StorageValue::new_put("111")),
        (Bytes::from("bb"), StorageValue::new_put("222")),
    ];

    // Make sure the batch is sorted.
    batch1.sort_by(|(k1, _), (k2, _)| k1.cmp(k2));

    // Second batch modifies the anchor.
    let mut batch2 = vec![
        (Bytes::from("cc"), StorageValue::new_put("333")),
        (Bytes::from("aa"), StorageValue::new_put("111111")),
    ];

    // Make sure the batch is sorted.
    batch2.sort_by(|(k1, _), (k2, _)| k1.cmp(k2));

    // Third batch deletes the anchor
    let mut batch3 = vec![
        (Bytes::from("dd"), StorageValue::new_put("444")),
        (Bytes::from("ee"), StorageValue::new_put("555")),
        (Bytes::from("aa"), StorageValue::new_delete()),
    ];

    // Make sure the batch is sorted.
    batch3.sort_by(|(k1, _), (k2, _)| k1.cmp(k2));

    // epoch 0 is reserved by storage service
    let epoch1: u64 = 1;

    // Write the first batch.
    hummock_storage
        .ingest_batch(
            batch1,
            WriteOptions {
                epoch: epoch1,
                table_id: Default::default(),
            },
        )
        .await
        .unwrap();

    // Get the value after flushing to remote.
    let value = hummock_storage
        .get(
            &Bytes::from("aa"),
            epoch1,
            ReadOptions {
                table_id: Default::default(),
                retention_seconds: None,
                check_bloom_filter: true,
                prefix_hint: None,
            },
        )
        .await
        .unwrap()
        .unwrap();
    assert_eq!(value, Bytes::from("111"));
    let value = hummock_storage
        .get(
            &Bytes::from("bb"),
            epoch1,
            ReadOptions {
                table_id: Default::default(),
                retention_seconds: None,
                check_bloom_filter: true,
                prefix_hint: None,
            },
        )
        .await
        .unwrap()
        .unwrap();
    assert_eq!(value, Bytes::from("222"));

    // Test looking for a nonexistent key. `next()` would return the next key.
    let value = hummock_storage
        .get(
            &Bytes::from("ab"),
            epoch1,
            ReadOptions {
                table_id: Default::default(),
                retention_seconds: None,
                check_bloom_filter: true,
                prefix_hint: None,
            },
        )
        .await
        .unwrap();
    assert_eq!(value, None);

    let epoch2 = epoch1 + 1;
    hummock_storage
        .ingest_batch(
            batch2,
            WriteOptions {
                epoch: epoch2,
                table_id: Default::default(),
            },
        )
        .await
        .unwrap();

    // Get the value after flushing to remote.
    let value = hummock_storage
        .get(
            &Bytes::from("aa"),
            epoch2,
            ReadOptions {
                table_id: Default::default(),
                retention_seconds: None,
                check_bloom_filter: true,
                prefix_hint: None,
            },
        )
        .await
        .unwrap()
        .unwrap();
    assert_eq!(value, Bytes::from("111111"));

    // Write the third batch.
    let epoch3 = epoch2 + 1;
    hummock_storage
        .ingest_batch(
            batch3,
            WriteOptions {
                epoch: epoch3,
                table_id: Default::default(),
            },
        )
        .await
        .unwrap();

    // Get the value after flushing to remote.
    let value = hummock_storage
        .get(
            &Bytes::from("aa"),
            epoch3,
            ReadOptions {
                table_id: Default::default(),
                retention_seconds: None,
                check_bloom_filter: true,
                prefix_hint: None,
            },
        )
        .await
        .unwrap();
    assert_eq!(value, None);

    // Get non-existent maximum key.
    let value = hummock_storage
        .get(
            &Bytes::from("ff"),
            epoch3,
            ReadOptions {
                table_id: Default::default(),
                retention_seconds: None,
                check_bloom_filter: true,
                prefix_hint: None,
            },
        )
        .await
        .unwrap();
    assert_eq!(value, None);

    // Write aa bb
    let mut iter = hummock_storage
        .iter(
            (Unbounded, Included(b"ee".to_vec())),
            epoch1,
            ReadOptions {
                table_id: Default::default(),
                retention_seconds: None,
                check_bloom_filter: true,
                prefix_hint: None,
            },
        )
        .await
        .unwrap();
    assert_eq!(
        Some((
            Bytes::from(FullKey::new(TableId::default(), &b"aa"[..], epoch1).encode()),
            Bytes::copy_from_slice(&b"111"[..])
        )),
        iter.next().await.unwrap()
    );
    assert_eq!(
        Some((
            Bytes::from(FullKey::new(TableId::default(), &b"bb"[..], epoch1).encode()),
            Bytes::copy_from_slice(&b"222"[..])
        )),
        iter.next().await.unwrap()
    );
    assert_eq!(None, iter.next().await.unwrap());

    // Get the anchor value at the first snapshot
    let value = hummock_storage
        .get(
            &Bytes::from("aa"),
            epoch1,
            ReadOptions {
                table_id: Default::default(),
                retention_seconds: None,
                check_bloom_filter: true,
                prefix_hint: None,
            },
        )
        .await
        .unwrap()
        .unwrap();
    assert_eq!(value, Bytes::from("111"));

    // Get the anchor value at the second snapshot
    let value = hummock_storage
        .get(
            &Bytes::from("aa"),
            epoch2,
            ReadOptions {
                table_id: Default::default(),
                retention_seconds: None,
                check_bloom_filter: true,
                prefix_hint: None,
            },
        )
        .await
        .unwrap()
        .unwrap();
    assert_eq!(value, Bytes::from("111111"));
    // Update aa, write cc
    let mut iter = hummock_storage
        .iter(
            (Unbounded, Included(b"ee".to_vec())),
            epoch2,
            ReadOptions {
                table_id: Default::default(),
                retention_seconds: None,
                check_bloom_filter: true,
                prefix_hint: None,
            },
        )
        .await
        .unwrap();
    assert_eq!(
        Some((
            Bytes::from(FullKey::new(TableId::default(), &b"aa"[..], epoch2).encode()),
            Bytes::copy_from_slice(&b"111111"[..])
        )),
        iter.next().await.unwrap()
    );
    assert_eq!(
        Some((
            Bytes::from(FullKey::new(TableId::default(), &b"bb"[..], epoch1).encode()),
            Bytes::copy_from_slice(&b"222"[..])
        )),
        iter.next().await.unwrap()
    );
    assert_eq!(
        Some((
            Bytes::from(FullKey::new(TableId::default(), &b"cc"[..], epoch2).encode()),
            Bytes::copy_from_slice(&b"333"[..])
        )),
        iter.next().await.unwrap()
    );
    assert_eq!(None, iter.next().await.unwrap());

    // Delete aa, write dd,ee
    let mut iter = hummock_storage
        .iter(
            (Unbounded, Included(b"ee".to_vec())),
            epoch3,
            ReadOptions {
                table_id: Default::default(),
                retention_seconds: None,
                check_bloom_filter: true,
                prefix_hint: None,
            },
        )
        .await
        .unwrap();
    assert_eq!(
        Some((
            Bytes::from(FullKey::new(TableId::default(), &b"bb"[..], epoch1).encode()),
            Bytes::copy_from_slice(&b"222"[..])
        )),
        iter.next().await.unwrap()
    );
    assert_eq!(
        Some((
            Bytes::from(FullKey::new(TableId::default(), &b"cc"[..], epoch2).encode()),
            Bytes::copy_from_slice(&b"333"[..])
        )),
        iter.next().await.unwrap()
    );
    assert_eq!(
        Some((
            Bytes::from(FullKey::new(TableId::default(), &b"dd"[..], epoch3).encode()),
            Bytes::copy_from_slice(&b"444"[..])
        )),
        iter.next().await.unwrap()
    );
    assert_eq!(
        Some((
            Bytes::from(FullKey::new(TableId::default(), &b"ee"[..], epoch3).encode()),
            Bytes::copy_from_slice(&b"555"[..])
        )),
        iter.next().await.unwrap()
    );
    assert_eq!(None, iter.next().await.unwrap());

    // TODO: add more test cases after sync is supported
}

#[tokio::test]
async fn test_state_store_sync() {
    let sstable_store = mock_sstable_store();
    let hummock_options = Arc::new(default_config_for_test());
    let (env, hummock_manager_ref, _cluster_manager_ref, worker_node) =
        setup_compute_env(8080).await;
    let hummock_meta_client = Arc::new(MockHummockMetaClient::new(
        hummock_manager_ref.clone(),
        worker_node.id,
    ));

    let (hummock_event_handler, event_tx) = prepare_hummock_event_handler(
        hummock_options.clone(),
        env,
        hummock_manager_ref,
        worker_node,
        sstable_store.clone(),
    )
    .await;

    let read_version = hummock_event_handler.read_version();

    let version_update_notifier_tx = hummock_event_handler.version_update_notifier_tx();
    let epoch1: _ = read_version.read().committed().max_committed_epoch() + 1;

    tokio::spawn(hummock_event_handler.start_hummock_event_handler_worker());

    let hummock_storage = HummockStorage::for_test(
        hummock_options,
        sstable_store,
        hummock_meta_client.clone(),
        read_version,
        event_tx.clone(),
    )
    .unwrap();

<<<<<<< HEAD
    let epoch1: _ = uploader.get_pinned_version().max_committed_epoch() + 1;

    // ingest 16B batch
=======
    // ingest 26B batch
>>>>>>> c9116100
    let mut batch1 = vec![
        (Bytes::from("aaaa"), StorageValue::new_put("1111")),
        (Bytes::from("bbbb"), StorageValue::new_put("2222")),
    ];

    // Make sure the batch is sorted.
    batch1.sort_by(|(k1, _), (k2, _)| k1.cmp(k2));
    hummock_storage
        .ingest_batch(
            batch1,
            WriteOptions {
                epoch: epoch1,
                table_id: Default::default(),
            },
        )
        .await
        .unwrap();

    // ingest 24B batch
    let mut batch2 = vec![
        (Bytes::from("cccc"), StorageValue::new_put("3333")),
        (Bytes::from("dddd"), StorageValue::new_put("4444")),
        (Bytes::from("eeee"), StorageValue::new_put("5555")),
    ];
    batch2.sort_by(|(k1, _), (k2, _)| k1.cmp(k2));
    hummock_storage
        .ingest_batch(
            batch2,
            WriteOptions {
                epoch: epoch1,
                table_id: Default::default(),
            },
        )
        .await
        .unwrap();

    let epoch2 = epoch1 + 1;

    // ingest more 8B then will trigger a sync behind the scene
    let mut batch3 = vec![(Bytes::from("eeee"), StorageValue::new_put("6666"))];
    batch3.sort_by(|(k1, _), (k2, _)| k1.cmp(k2));
    hummock_storage
        .ingest_batch(
            batch3,
            WriteOptions {
                epoch: epoch2,
                table_id: Default::default(),
            },
        )
        .await
        .unwrap();

    let ssts = sync_epoch(&event_tx, epoch1).await.uncommitted_ssts;
    hummock_meta_client
        .commit_epoch(epoch1, ssts)
        .await
        .unwrap();
    try_wait_epoch_for_test(epoch1, &version_update_notifier_tx).await;
    {
        // after sync 1 epoch
        let read_version = hummock_storage.read_version();
        assert_eq!(1, read_version.read().staging().imm.len());
        assert!(read_version.read().staging().sst.is_empty());
    }

    {
        let kv_map = [
            ("aaaa", "1111"),
            ("bbbb", "2222"),
            ("cccc", "3333"),
            ("dddd", "4444"),
            ("eeee", "5555"),
        ];

        for (k, v) in kv_map {
            let value = hummock_storage
                .get(
                    k.as_bytes(),
                    epoch1,
                    ReadOptions {
                        table_id: Default::default(),
                        retention_seconds: None,
                        check_bloom_filter: true,
                        prefix_hint: None,
                    },
                )
                .await
                .unwrap()
                .unwrap();
            assert_eq!(value, Bytes::from(v));
        }
    }

    let ssts = sync_epoch(&event_tx, epoch2).await.uncommitted_ssts;

    hummock_meta_client
        .commit_epoch(epoch2, ssts)
        .await
        .unwrap();
    try_wait_epoch_for_test(epoch2, &version_update_notifier_tx).await;
    {
        // after sync all epoch
        let read_version = hummock_storage.read_version();
        assert!(read_version.read().staging().imm.is_empty());
        assert!(read_version.read().staging().sst.is_empty());
    }

    {
        let kv_map = [
            ("aaaa", "1111"),
            ("bbbb", "2222"),
            ("cccc", "3333"),
            ("dddd", "4444"),
            ("eeee", "6666"),
        ];

        for (k, v) in kv_map {
            let value = hummock_storage
                .get(
                    k.as_bytes(),
                    epoch2,
                    ReadOptions {
                        table_id: Default::default(),
                        retention_seconds: None,
                        check_bloom_filter: true,
                        prefix_hint: None,
                    },
                )
                .await
                .unwrap()
                .unwrap();
            assert_eq!(value, Bytes::from(v));
        }
    }

    // test iter
    {
        let mut iter = hummock_storage
            .iter(
                (Unbounded, Included(b"eeee".to_vec())),
                epoch1,
                ReadOptions {
                    table_id: Default::default(),
                    retention_seconds: None,
                    check_bloom_filter: true,
                    prefix_hint: None,
                },
            )
            .await
            .unwrap();

        let kv_map = [
            ("aaaa", "1111", epoch1),
            ("bbbb", "2222", epoch1),
            ("cccc", "3333", epoch1),
            ("dddd", "4444", epoch1),
            ("eeee", "5555", epoch1),
        ];

        for (k, v, e) in kv_map {
            let result = iter.next().await.unwrap();
            assert_eq!(
                result,
                Some((
                    Bytes::from(FullKey::new(TableId::default(), k, e).encode()),
                    Bytes::from(v)
                ))
            );
        }

        assert!(iter.next().await.unwrap().is_none());
    }

    {
        let mut iter = hummock_storage
            .iter(
                (Unbounded, Included(b"eeee".to_vec())),
                epoch2,
                ReadOptions {
                    table_id: Default::default(),
                    retention_seconds: None,
                    check_bloom_filter: true,
                    prefix_hint: None,
                },
            )
            .await
            .unwrap();

        let kv_map = [
            ("aaaa", "1111", epoch1),
            ("bbbb", "2222", epoch1),
            ("cccc", "3333", epoch1),
            ("dddd", "4444", epoch1),
            ("eeee", "6666", epoch2),
        ];

        for (k, v, e) in kv_map {
            let result = iter.next().await.unwrap();
            assert_eq!(
                result,
                Some((
                    Bytes::from(FullKey::new(TableId::default(), k, e).encode()),
                    Bytes::from(v)
                ))
            );
        }
    }
}

#[tokio::test]
async fn test_delete_get() {
    let sstable_store = mock_sstable_store();
    let hummock_options = Arc::new(default_config_for_test());
    let (env, hummock_manager_ref, _cluster_manager_ref, worker_node) =
        setup_compute_env(8080).await;
    let hummock_meta_client = Arc::new(MockHummockMetaClient::new(
        hummock_manager_ref.clone(),
        worker_node.id,
    ));

    let (hummock_event_handler, event_tx) = prepare_hummock_event_handler(
        hummock_options.clone(),
        env,
        hummock_manager_ref,
        worker_node,
        sstable_store.clone(),
    )
    .await;

    let read_version = hummock_event_handler.read_version();
    let version_update_notifier_tx = hummock_event_handler.version_update_notifier_tx();

    tokio::spawn(hummock_event_handler.start_hummock_event_handler_worker());

    let initial_epoch = read_version.read().committed().max_committed_epoch();

    let hummock_storage = HummockStorage::for_test(
        hummock_options,
        sstable_store,
        hummock_meta_client.clone(),
        read_version,
        event_tx.clone(),
    )
    .unwrap();

    let epoch1 = initial_epoch + 1;
    let batch1 = vec![
        (Bytes::from("aa"), StorageValue::new_put("111")),
        (Bytes::from("bb"), StorageValue::new_put("222")),
    ];
    hummock_storage
        .ingest_batch(
            batch1,
            WriteOptions {
                epoch: epoch1,
                table_id: Default::default(),
            },
        )
        .await
        .unwrap();

    let ssts = sync_epoch(&event_tx, epoch1).await.uncommitted_ssts;
    hummock_meta_client
        .commit_epoch(epoch1, ssts)
        .await
        .unwrap();
    let epoch2 = initial_epoch + 2;
    let batch2 = vec![(Bytes::from("bb"), StorageValue::new_delete())];
    hummock_storage
        .ingest_batch(
            batch2,
            WriteOptions {
                epoch: epoch2,
                table_id: Default::default(),
            },
        )
        .await
        .unwrap();
    let ssts = sync_epoch(&event_tx, epoch2).await.uncommitted_ssts;
    hummock_meta_client
        .commit_epoch(epoch2, ssts)
        .await
        .unwrap();

    try_wait_epoch_for_test(epoch2, &version_update_notifier_tx).await;
    assert!(hummock_storage
        .get(
            "bb".as_bytes(),
            epoch2,
            ReadOptions {
                prefix_hint: None,
                check_bloom_filter: true,
                table_id: Default::default(),
                retention_seconds: None,
            }
        )
        .await
        .unwrap()
        .is_none());
}

#[tokio::test]
async fn test_multiple_epoch_sync() {
    let sstable_store = mock_sstable_store();
    let hummock_options = Arc::new(default_config_for_test());
    let (env, hummock_manager_ref, _cluster_manager_ref, worker_node) =
        setup_compute_env(8080).await;
    let hummock_meta_client = Arc::new(MockHummockMetaClient::new(
        hummock_manager_ref.clone(),
        worker_node.id,
    ));

    let (hummock_event_handler, event_tx) = prepare_hummock_event_handler(
        hummock_options.clone(),
        env,
        hummock_manager_ref,
        worker_node,
        sstable_store.clone(),
    )
    .await;

    let read_version = hummock_event_handler.read_version();
    let version_update_notifier_tx = hummock_event_handler.version_update_notifier_tx();

    tokio::spawn(hummock_event_handler.start_hummock_event_handler_worker());

    let initial_epoch = read_version.read().committed().max_committed_epoch();

    let hummock_storage = HummockStorage::for_test(
        hummock_options,
        sstable_store,
        hummock_meta_client.clone(),
        read_version,
        event_tx.clone(),
    )
    .unwrap();

    let epoch1 = initial_epoch + 1;
    let batch1 = vec![
        (Bytes::from("aa"), StorageValue::new_put("111")),
        (Bytes::from("bb"), StorageValue::new_put("222")),
    ];
    hummock_storage
        .ingest_batch(
            batch1,
            WriteOptions {
                epoch: epoch1,
                table_id: Default::default(),
            },
        )
        .await
        .unwrap();

    let epoch2 = initial_epoch + 2;
    let batch2 = vec![(Bytes::from("bb"), StorageValue::new_delete())];
    hummock_storage
        .ingest_batch(
            batch2,
            WriteOptions {
                epoch: epoch2,
                table_id: Default::default(),
            },
        )
        .await
        .unwrap();

    let epoch3 = initial_epoch + 3;
    let batch3 = vec![
        (Bytes::from("aa"), StorageValue::new_put("444")),
        (Bytes::from("bb"), StorageValue::new_put("555")),
    ];
    hummock_storage
        .ingest_batch(
            batch3,
            WriteOptions {
                epoch: epoch3,
                table_id: Default::default(),
            },
        )
        .await
        .unwrap();
    let test_get = || {
        let hummock_storage_clone = hummock_storage.clone();
        async move {
            assert_eq!(
                hummock_storage_clone
                    .get(
                        "bb".as_bytes(),
                        epoch1,
                        ReadOptions {
                            table_id: Default::default(),
                            retention_seconds: None,
                            check_bloom_filter: true,
                            prefix_hint: None,
                        },
                    )
                    .await
                    .unwrap()
                    .unwrap(),
                "222".as_bytes()
            );
            assert!(hummock_storage_clone
                .get(
                    "bb".as_bytes(),
                    epoch2,
                    ReadOptions {
                        table_id: Default::default(),
                        retention_seconds: None,
                        check_bloom_filter: true,
                        prefix_hint: None,
                    },
                )
                .await
                .unwrap()
                .is_none());
            assert_eq!(
                hummock_storage_clone
                    .get(
                        "bb".as_bytes(),
                        epoch3,
                        ReadOptions {
                            table_id: Default::default(),
                            retention_seconds: None,
                            check_bloom_filter: true,
                            prefix_hint: None,
                        },
                    )
                    .await
                    .unwrap()
                    .unwrap(),
                "555".as_bytes()
            );
        }
    };
    test_get().await;
    event_tx
        .send(HummockEvent::SealEpoch {
            epoch: epoch1,
            is_checkpoint: false,
        })
        .unwrap();
    let sync_result2 = sync_epoch(&event_tx, epoch2).await;
    let sync_result3 = sync_epoch(&event_tx, epoch3).await;
    test_get().await;
    hummock_meta_client
        .commit_epoch(epoch2, sync_result2.uncommitted_ssts)
        .await
        .unwrap();
    hummock_meta_client
        .commit_epoch(epoch3, sync_result3.uncommitted_ssts)
        .await
        .unwrap();

    try_wait_epoch_for_test(epoch3, &version_update_notifier_tx).await;
    test_get().await;
}

#[tokio::test]
async fn test_iter_with_min_epoch() {
    let sstable_store = mock_sstable_store();
    let hummock_options = Arc::new(default_config_for_test());
    let (env, hummock_manager_ref, _cluster_manager_ref, worker_node) =
        setup_compute_env(8080).await;
    let hummock_meta_client = Arc::new(MockHummockMetaClient::new(
        hummock_manager_ref.clone(),
        worker_node.id,
    ));

    let (hummock_event_handler, event_tx) = prepare_hummock_event_handler(
        hummock_options.clone(),
        env,
        hummock_manager_ref,
        worker_node,
        sstable_store.clone(),
    )
    .await;

    let read_version = hummock_event_handler.read_version();
    let version_update_notifier_tx = hummock_event_handler.version_update_notifier_tx();

    tokio::spawn(hummock_event_handler.start_hummock_event_handler_worker());

    let hummock_storage = HummockStorage::for_test(
        hummock_options,
        sstable_store,
        hummock_meta_client.clone(),
        read_version,
        event_tx.clone(),
    )
    .unwrap();

    let epoch1 = (31 * 1000) << 16;

    let gen_key = |index: usize| -> String { format!("key_{}", index) };

    let gen_val = |index: usize| -> String { format!("val_{}", index) };

    // epoch 1 write
    let batch_epoch1: Vec<(Bytes, StorageValue)> = (0..10)
        .into_iter()
        .map(|index| {
            (
                Bytes::from(gen_key(index)),
                StorageValue::new_put(gen_val(index)),
            )
        })
        .collect();

    hummock_storage
        .ingest_batch(
            batch_epoch1,
            WriteOptions {
                epoch: epoch1,
                table_id: Default::default(),
            },
        )
        .await
        .unwrap();

    let epoch2 = (32 * 1000) << 16;
    // epoch 2 write
    let batch_epoch2: Vec<(Bytes, StorageValue)> = (20..30)
        .into_iter()
        .map(|index| {
            (
                Bytes::from(gen_key(index)),
                StorageValue::new_put(gen_val(index)),
            )
        })
        .collect();

    hummock_storage
        .ingest_batch(
            batch_epoch2,
            WriteOptions {
                epoch: epoch2,
                table_id: Default::default(),
            },
        )
        .await
        .unwrap();

    {
        // test before sync
        {
            let iter = hummock_storage
                .iter(
                    (Unbounded, Unbounded),
                    epoch1,
                    ReadOptions {
                        table_id: Default::default(),
                        retention_seconds: None,
                        check_bloom_filter: true,
                        prefix_hint: None,
                    },
                )
                .await
                .unwrap();

            let result = iter.collect(None).await.unwrap();
            assert_eq!(10, result.len());
        }

        {
            let iter = hummock_storage
                .iter(
                    (Unbounded, Unbounded),
                    epoch2,
                    ReadOptions {
                        table_id: Default::default(),
                        retention_seconds: None,
                        check_bloom_filter: true,
                        prefix_hint: None,
                    },
                )
                .await
                .unwrap();

            let result = iter.collect(None).await.unwrap();
            assert_eq!(20, result.len());
        }

        {
            let iter = hummock_storage
                .iter(
                    (Unbounded, Unbounded),
                    epoch2,
                    ReadOptions {
                        table_id: Default::default(),
                        retention_seconds: Some(1),
                        check_bloom_filter: true,
                        prefix_hint: None,
                    },
                )
                .await
                .unwrap();

            let result = iter.collect(None).await.unwrap();
            assert_eq!(10, result.len());
        }
    }

    {
        // test after sync

        let sync_result1 = sync_epoch(&event_tx, epoch1).await;
        let sync_result2 = sync_epoch(&event_tx, epoch2).await;
        hummock_meta_client
            .commit_epoch(epoch1, sync_result1.uncommitted_ssts)
            .await
            .unwrap();
        hummock_meta_client
            .commit_epoch(epoch2, sync_result2.uncommitted_ssts)
            .await
            .unwrap();

        try_wait_epoch_for_test(epoch2, &version_update_notifier_tx).await;

        {
            let iter = hummock_storage
                .iter(
                    (Unbounded, Unbounded),
                    epoch1,
                    ReadOptions {
                        table_id: Default::default(),
                        retention_seconds: None,
                        check_bloom_filter: true,
                        prefix_hint: None,
                    },
                )
                .await
                .unwrap();

            let result = iter.collect(None).await.unwrap();
            assert_eq!(10, result.len());
        }

        {
            let iter = hummock_storage
                .iter(
                    (Unbounded, Unbounded),
                    epoch2,
                    ReadOptions {
                        table_id: Default::default(),
                        retention_seconds: None,
                        check_bloom_filter: true,
                        prefix_hint: None,
                    },
                )
                .await
                .unwrap();

            let result = iter.collect(None).await.unwrap();
            assert_eq!(20, result.len());
        }

        {
            let iter = hummock_storage
                .iter(
                    (Unbounded, Unbounded),
                    epoch2,
                    ReadOptions {
                        table_id: Default::default(),
                        retention_seconds: Some(1),
                        check_bloom_filter: true,
                        prefix_hint: None,
                    },
                )
                .await
                .unwrap();

            let result = iter.collect(None).await.unwrap();
            assert_eq!(10, result.len());
        }
    }
}<|MERGE_RESOLUTION|>--- conflicted
+++ resolved
@@ -16,14 +16,10 @@
 use std::sync::Arc;
 
 use bytes::Bytes;
-<<<<<<< HEAD
-use parking_lot::RwLock;
 use risingwave_common::catalog::TableId;
-use risingwave_hummock_sdk::key::FullKey;
-=======
 use risingwave_common::config::StorageConfig;
 use risingwave_hummock_sdk::filter_key_extractor::FilterKeyExtractorManager;
->>>>>>> c9116100
+use risingwave_hummock_sdk::key::FullKey;
 use risingwave_hummock_sdk::HummockEpoch;
 use risingwave_meta::hummock::test_utils::setup_compute_env;
 use risingwave_meta::hummock::{HummockManagerRef, MockHummockMetaClient};
@@ -47,10 +43,7 @@
 use tokio::sync::mpsc::UnboundedSender;
 use tokio::sync::oneshot;
 
-<<<<<<< HEAD
-use crate::test_utils::prepare_local_version_manager_new;
-=======
-use crate::test_utils::{prefixed_key, prepare_first_valid_version};
+use crate::test_utils::prepare_first_valid_version;
 
 pub async fn prepare_hummock_event_handler(
     opt: Arc<StorageConfig>,
@@ -98,7 +91,6 @@
 
     (hummock_event_handler, event_tx)
 }
->>>>>>> c9116100
 
 async fn try_wait_epoch_for_test(
     wait_epoch: u64,
@@ -508,13 +500,7 @@
     )
     .unwrap();
 
-<<<<<<< HEAD
-    let epoch1: _ = uploader.get_pinned_version().max_committed_epoch() + 1;
-
     // ingest 16B batch
-=======
-    // ingest 26B batch
->>>>>>> c9116100
     let mut batch1 = vec![
         (Bytes::from("aaaa"), StorageValue::new_put("1111")),
         (Bytes::from("bbbb"), StorageValue::new_put("2222")),
