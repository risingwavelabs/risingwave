// Copyright 2022 Singularity Data
//
// Licensed under the Apache License, Version 2.0 (the "License");
// you may not use this file except in compliance with the License.
// You may obtain a copy of the License at
//
// http://www.apache.org/licenses/LICENSE-2.0
//
// Unless required by applicable law or agreed to in writing, software
// distributed under the License is distributed on an "AS IS" BASIS,
// WITHOUT WARRANTIES OR CONDITIONS OF ANY KIND, either express or implied.
// See the License for the specific language governing permissions and
// limitations under the License.

use std::collections::{BTreeMap, HashSet};
use std::net::SocketAddr;
use std::sync::Arc;
use std::time::Duration;

use anyhow::anyhow;
use itertools::Itertools;
use risingwave_common::catalog::TableId;
use risingwave_common::config::{load_config, StorageConfig};
use risingwave_common::util::addr::HostAddr;
use risingwave_hummock_sdk::{CompactionGroupId, HummockEpoch, FIRST_VERSION_ID};
use risingwave_pb::common::WorkerType;
use risingwave_pb::hummock::{GroupHummockVersion, HummockVersion, PinnedSnapshotsSummary};
use risingwave_rpc_client::{HummockMetaClient, MetaClient};
use risingwave_storage::hummock::hummock_meta_client::MonitoredHummockMetaClient;
use risingwave_storage::hummock::{
    HummockStateStoreIter, HummockStorage, TieredCacheMetricsBuilder,
};
use risingwave_storage::monitor::{
    HummockMetrics, MonitoredStateStore, MonitoredStateStoreIter, ObjectStoreMetrics,
    StateStoreMetrics,
};
use risingwave_storage::store::ReadOptions;
use risingwave_storage::StateStoreImpl::HummockStateStore;
use risingwave_storage::{StateStore, StateStoreImpl, StateStoreIter};
use tokio::task::JoinHandle;

use crate::{CompactionTestOpts, TestToolConfig};

struct CompactionTestMetrics {
    num_check_total: u64,
    num_uncheck: u64,
}

impl CompactionTestMetrics {
    fn new() -> CompactionTestMetrics {
        Self {
            num_check_total: 0,
            num_uncheck: 0,
        }
    }
}

/// Steps to use the compaction test tool
///
/// 1. Start the cluster with full-compaction-test config: `./risedev d full-compaction-test`
/// 2. Ingest enough L0 SSTs, for example we can use the tpch-bench tool
/// 3. Disable hummock manager commit new epochs: `./risedev ctl hummock disable-commit-epoch`, and
/// it will print the current max committed epoch in Meta.
/// 4. Use the test tool to replay hummock version deltas and trigger compactions:
/// `cargo run -r --bin compaction-test -- --state-store hummock+s3://your-bucket -t <table_id>`
pub async fn compaction_test_serve(
    _listen_addr: SocketAddr,
    client_addr: HostAddr,
    opts: CompactionTestOpts,
) -> anyhow::Result<()> {
    let mut metric = CompactionTestMetrics::new();
    let config: TestToolConfig = load_config(&opts.config_path).unwrap();
    tracing::info!(
        "Starting compaciton test tool with config {:?} and opts {:?}",
        config,
        opts
    );

    // Register to the cluster.
    // We reuse the RiseCtl worker type here
    let meta_client =
        MetaClient::register_new(&opts.meta_address, WorkerType::RiseCtl, &client_addr, 0).await?;
    let worker_id = meta_client.worker_id();
    tracing::info!("Assigned worker id {}", worker_id);
    meta_client.activate(&client_addr).await.unwrap();

    let sub_tasks = vec![MetaClient::start_heartbeat_loop(
        meta_client.clone(),
        Duration::from_millis(1000),
        vec![],
    )];

    let latest_version = meta_client.get_current_version().await?;
    // Wait for the unpin of latest snapshot
    wait_unpin_of_latest_snapshot(&meta_client, latest_version.max_committed_epoch).await;

    // Resets the current hummock version
    let version_before_reset = meta_client.reset_current_version().await?;
    tracing::info!(
        "Reset hummock version id: {}, max_committed_epoch: {}",
        version_before_reset.id,
        version_before_reset.max_committed_epoch
    );

    // Creates a hummock state store *after* we reset the hummock version
    let storage_config = Arc::new(config.storage.clone());
    let hummock =
        create_hummock_store_with_metrics(&meta_client, storage_config.clone(), &opts).await?;

    let (_shutdown_sender, mut shutdown_recv) = tokio::sync::oneshot::channel::<()>();
    let join_handle = tokio::spawn(async move {
        tokio::select! {
            _ = &mut shutdown_recv => {
                for (join_handle, shutdown_sender) in sub_tasks {
                    if let Err(err) = shutdown_sender.send(()) {
                        tracing::warn!("Failed to send shutdown: {:?}", err);
                        continue;
                    }
                    if let Err(err) = join_handle.await {
                        tracing::warn!("Failed to join shutdown: {:?}", err);
                    }
                }
            },
        }
    });

    // Replay version deltas from FIRST_VERSION_ID to the version before reset
    let mut modified_compaction_groups = HashSet::<CompactionGroupId>::new();
    let mut replay_count: u64 = 0;
    let (start_version, end_version) = (FIRST_VERSION_ID + 1, version_before_reset.id);
    let mut replayed_epochs = vec![];
    let mut check_result_task: Option<JoinHandle<_>> = None;

    for id in start_version..=end_version {
        let (current_version, compaction_groups) = meta_client.replay_version_delta(id).await?;
        let (version_id, max_committed_epoch) =
            (current_version.id, current_version.max_committed_epoch);
        tracing::info!(
            "Replayed version delta version_id: {}, max_committed_epoch: {}, compaction_groups: {:?}",
            version_id,
            max_committed_epoch,
            compaction_groups
        );

        hummock
            .inner()
<<<<<<< HEAD
            .update_version_and_wait(GroupHummockVersion {
                hummock_version: Some(current_version.clone()),
=======
            .compaction_test_only_update_version_and_wait(GroupHummockVersion {
                hummock_version: Some(version_new),
>>>>>>> ac258098
                ..Default::default()
            })
            .await;

        replay_count += 1;
        replayed_epochs.push(max_committed_epoch);
        compaction_groups
            .into_iter()
            .map(|c| modified_compaction_groups.insert(c))
            .count();

        // We can custom more conditions for compaction triggering
        // For now I just use a static way here
        if replay_count % opts.compaction_trigger_frequency == 0
            && !modified_compaction_groups.is_empty()
        {
            // join previously spawned check result task
            if let Some(handle) = check_result_task {
                handle.await??;
            }

            metric.num_check_total += 1;

            // pop the latest epoch
            replayed_epochs.pop();
            let mut epochs = vec![max_committed_epoch];
            epochs.extend(
                pin_old_snapshots(&meta_client, &mut replayed_epochs, 1)
                    .await
                    .into_iter(),
            );

            let old_version_iters = open_hummock_iters(&hummock, &epochs, opts.table_id).await?;

            tracing::info!(
                "Trigger compaction for version {}, epoch {} compaction_groups: {:?}",
                version_id,
                max_committed_epoch,
                modified_compaction_groups,
            );

            // Try trigger multiple rounds of compactions but doesn't wait for finish
            let is_multi_round = opts.compaction_trigger_rounds > 1;
            for _ in 0..opts.compaction_trigger_rounds {
                meta_client
                    .trigger_compaction_deterministic(
                        version_id,
                        Vec::from_iter(modified_compaction_groups.iter().copied()),
                    )
                    .await?;
                if is_multi_round {
                    tokio::time::sleep(Duration::from_millis(50)).await;
                }
            }

            let old_task_num = meta_client.get_assigned_compact_task_num().await?;
            // Poll for compaction task status
            let (schedule_ok, version_diff) =
                poll_compaction_schedule_status(&meta_client, old_task_num).await;

            tracing::info!(
                "Compaction schedule_ok {}, version_diff {}",
                schedule_ok,
                version_diff,
            );
            let (compaction_ok, new_version) = poll_compaction_tasks_status(
                &meta_client,
                schedule_ok,
                version_diff as u32,
                &current_version,
            )
            .await;

            tracing::info!(
                "Compaction schedule_ok {}, version_diff {} compaction_ok {}",
                schedule_ok,
                version_diff,
                compaction_ok,
            );

            let (new_version_id, new_committed_epoch) =
                (new_version.id, new_version.max_committed_epoch);
            assert!(
                new_version_id >= version_id,
                "new_version_id: {}, epoch: {}",
                new_version_id,
                new_committed_epoch
            );
            assert_eq!(max_committed_epoch, new_committed_epoch);

<<<<<<< HEAD
            if new_version_id != version_id {
                hummock
                    .inner()
                    .update_version_and_wait(GroupHummockVersion {
                        hummock_version: Some(new_version),
                        ..Default::default()
                    })
                    .await;
=======
            hummock
                .inner()
                .compaction_test_only_update_version_and_wait(GroupHummockVersion {
                    hummock_version: Some(new_version),
                    ..Default::default()
                })
                .await;

            check_compaction_results(&expect_results, &hummock, opts.table_id).await?;
>>>>>>> ac258098

                let new_version_iters =
                    open_hummock_iters(&hummock, &epochs, opts.table_id).await?;

                // spawn a task to check the results
                check_result_task = Some(tokio::spawn(check_compaction_results(
                    new_version_id,
                    old_version_iters,
                    new_version_iters,
                )));
            } else {
                check_result_task = None;
                metric.num_uncheck += 1;
            }
            modified_compaction_groups.clear();
            replayed_epochs.clear();
        }
    }

    // join previously spawned check result task if any
    if let Some(handle) = check_result_task {
        handle.await??;
    }
    tracing::info!(
        "Replay finished. Check times: {}, Uncheck times: {}",
        metric.num_check_total,
        metric.num_uncheck
    );
    tokio::try_join!(join_handle)?;
    Ok(())
}

async fn wait_unpin_of_latest_snapshot(meta_client: &MetaClient, latest_snapshot: HummockEpoch) {
    // Wait for the unpin of latest snapshot
    loop {
        let resp = meta_client
            .risectl_get_pinned_snapshots_summary()
            .await
            .unwrap();
        if let Some(PinnedSnapshotsSummary {
            pinned_snapshots, ..
        }) = resp.summary
        {
            let item = pinned_snapshots
                .iter()
                .find(|snapshot| snapshot.minimal_pinned_snapshot >= latest_snapshot);
            match item {
                None => {
                    tokio::time::sleep(Duration::from_millis(500)).await;
                }
                Some(_) => {
                    tracing::info!("latest snapshot {} have unpinned", latest_snapshot);
                    break;
                }
            }
        }
    }
}

async fn pin_old_snapshots(
    meta_client: &MetaClient,
    replayed_epochs: &mut [HummockEpoch],
    num: usize,
) -> Vec<HummockEpoch> {
    let mut old_epochs = vec![];
    for &epoch in replayed_epochs.iter().rev().take(num) {
        old_epochs.push(epoch);
        let _ = meta_client.pin_specific_snapshot(epoch).await;
    }
    old_epochs
}

/// Poll the compaction task assignment to aware whether scheduling is success.
/// Returns (whether scheduling is success, expected number of new versions)
async fn poll_compaction_schedule_status(
    meta_client: &MetaClient,
    old_task_num: usize,
) -> (bool, i32) {
    let poll_timeout = Duration::from_secs(2);
    let poll_interval = Duration::from_millis(20);
    let mut poll_duration_cnt = Duration::from_millis(0);
    let mut new_task_num = meta_client.get_assigned_compact_task_num().await.unwrap();
    let mut schedule_ok = false;
    loop {
        // New task has been scheduled
        if new_task_num > old_task_num {
            schedule_ok = true;
            break;
        }

        if poll_duration_cnt >= poll_timeout {
            break;
        }
        tokio::time::sleep(poll_interval).await;
        poll_duration_cnt += poll_interval;
        new_task_num = meta_client.get_assigned_compact_task_num().await.unwrap();
    }
    (
        schedule_ok,
        (new_task_num as i32 - old_task_num as i32).abs(),
    )
}

async fn poll_compaction_tasks_status(
    meta_client: &MetaClient,
    schedule_ok: bool,
    version_diff: u32,
    base_version: &HummockVersion,
) -> (bool, HummockVersion) {
    // Polls current version to check whether its id become large,
    // which means compaction tasks have finished. If schedule ok,
    // we poll for a little long while.
    let poll_timeout = if schedule_ok {
        Duration::from_secs(120)
    } else {
        Duration::from_secs(5)
    };
    let poll_interval = Duration::from_millis(50);
    let mut duration_cnt = Duration::from_millis(0);
    let mut compaction_ok = false;

    let mut cur_version = meta_client.get_current_version().await.unwrap();
    loop {
        if (cur_version.id > base_version.id)
            && (cur_version.id - base_version.id >= version_diff as u64)
        {
            tracing::info!(
                "Collected all of compact tasks. Actual version diff {}",
                cur_version.id - base_version.id
            );
            compaction_ok = true;
            break;
        }
        if duration_cnt >= poll_timeout {
            break;
        }
        tokio::time::sleep(poll_interval).await;
        duration_cnt += poll_interval;
        cur_version = meta_client.get_current_version().await.unwrap();
    }
    (compaction_ok, cur_version)
}

async fn open_hummock_iters(
    hummock: &MonitoredStateStore<HummockStorage>,
    snapshots: &[HummockEpoch],
    table_id: u32,
) -> anyhow::Result<BTreeMap<HummockEpoch, MonitoredStateStoreIter<HummockStateStoreIter>>> {
    let mut results = BTreeMap::new();
    for &epoch in snapshots.iter() {
        let iter = hummock
            .iter::<_, Vec<u8>>(
                None,
                ..,
                ReadOptions {
                    epoch,
                    table_id: TableId { table_id },
                    retention_seconds: None,
                },
            )
            .await?;
        results.insert(epoch, iter);
    }
    Ok(results)
}

pub async fn check_compaction_results(
    version_id: u64,
    mut expect_results: BTreeMap<HummockEpoch, MonitoredStateStoreIter<HummockStateStoreIter>>,
    mut actual_resutls: BTreeMap<HummockEpoch, MonitoredStateStoreIter<HummockStateStoreIter>>,
) -> anyhow::Result<()> {
    let epochs = expect_results.keys().cloned().collect_vec();
    tracing::info!(
        "Check results for version: id: {}, epochs: {:?}",
        version_id,
        epochs,
    );

    let combined = expect_results.iter_mut().zip_eq(actual_resutls.iter_mut());
    for ((_, expect_iter), (_, actual_iter)) in combined {
        while let Some(kv_expect) = expect_iter.next().await? {
            let kv_actual = actual_iter.next().await?.unwrap();
            assert_eq!(kv_expect.0, kv_actual.0, "Key mismatch");
            assert_eq!(kv_expect.1, kv_actual.1, "Value mismatch");
        }
    }
    Ok(())
}

struct StorageMetrics {
    pub hummock_metrics: Arc<HummockMetrics>,
    pub state_store_metrics: Arc<StateStoreMetrics>,
    pub object_store_metrics: Arc<ObjectStoreMetrics>,
}

pub async fn create_hummock_store_with_metrics(
    meta_client: &MetaClient,
    storage_config: Arc<StorageConfig>,
    opts: &CompactionTestOpts,
) -> anyhow::Result<MonitoredStateStore<HummockStorage>> {
    let metrics = StorageMetrics {
        hummock_metrics: Arc::new(HummockMetrics::unused()),
        state_store_metrics: Arc::new(StateStoreMetrics::unused()),
        object_store_metrics: Arc::new(ObjectStoreMetrics::unused()),
    };

    let state_store_impl = StateStoreImpl::new(
        &opts.state_store,
        "",
        storage_config,
        Arc::new(MonitoredHummockMetaClient::new(
            meta_client.clone(),
            metrics.hummock_metrics.clone(),
        )),
        metrics.state_store_metrics.clone(),
        metrics.object_store_metrics.clone(),
        TieredCacheMetricsBuilder::unused(),
    )
    .await?;

    if let HummockStateStore(hummock_state_store) = state_store_impl {
        Ok(hummock_state_store)
    } else {
        Err(anyhow!("only Hummock state store is supported!"))
    }
}<|MERGE_RESOLUTION|>--- conflicted
+++ resolved
@@ -144,13 +144,8 @@
 
         hummock
             .inner()
-<<<<<<< HEAD
-            .update_version_and_wait(GroupHummockVersion {
+            .compaction_test_only_update_version_and_wait(GroupHummockVersion {
                 hummock_version: Some(current_version.clone()),
-=======
-            .compaction_test_only_update_version_and_wait(GroupHummockVersion {
-                hummock_version: Some(version_new),
->>>>>>> ac258098
                 ..Default::default()
             })
             .await;
@@ -241,26 +236,14 @@
             );
             assert_eq!(max_committed_epoch, new_committed_epoch);
 
-<<<<<<< HEAD
             if new_version_id != version_id {
                 hummock
                     .inner()
-                    .update_version_and_wait(GroupHummockVersion {
+                    .compaction_test_only_update_version_and_wait(GroupHummockVersion {
                         hummock_version: Some(new_version),
                         ..Default::default()
                     })
                     .await;
-=======
-            hummock
-                .inner()
-                .compaction_test_only_update_version_and_wait(GroupHummockVersion {
-                    hummock_version: Some(new_version),
-                    ..Default::default()
-                })
-                .await;
-
-            check_compaction_results(&expect_results, &hummock, opts.table_id).await?;
->>>>>>> ac258098
 
                 let new_version_iters =
                     open_hummock_iters(&hummock, &epochs, opts.table_id).await?;
