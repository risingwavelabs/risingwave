--- conflicted
+++ resolved
@@ -271,12 +271,11 @@
             meta_client.clone(),
             Duration::from_millis(config.server.heartbeat_interval_ms as u64),
         ),
-<<<<<<< HEAD
         match compactor_mode {
             CompactorMode::Dedicated => risingwave_storage::hummock::compactor::start_compactor(
                 compactor_context.clone(),
                 hummock_meta_client.clone(),
-                sstable_object_id_manager.clone(),
+                object_id_manager.clone(),
                 compaction_catalog_manager_ref,
             ),
             CompactorMode::Shared => unreachable!(),
@@ -288,14 +287,6 @@
             }
             CompactorMode::SharedIceberg => unreachable!(),
         },
-=======
-        risingwave_storage::hummock::compactor::start_compactor(
-            compactor_context.clone(),
-            hummock_meta_client.clone(),
-            object_id_manager.clone(),
-            compaction_catalog_manager_ref,
-        ),
->>>>>>> e21f5b30
     ];
 
     let telemetry_manager = TelemetryManager::new(
