--- conflicted
+++ resolved
@@ -19,11 +19,7 @@
 
 use parking_lot::RwLock;
 use risingwave_common::config::{
-<<<<<<< HEAD
-    extract_storage_memory_config, load_config, AsyncStackTraceOption, RwConfig,
-=======
-    extract_storage_memory_config, load_config, AsyncStackTraceOption, MetricLevel,
->>>>>>> b37a19cc
+    extract_storage_memory_config, load_config, AsyncStackTraceOption, MetricLevel, RwConfig,
 };
 use risingwave_common::monitor::connection::{RouterExt, TcpConfig};
 use risingwave_common::system_param::local_manager::LocalSystemParamsManager;
@@ -138,7 +134,6 @@
         meta_cache_capacity_bytes,
     ));
 
-<<<<<<< HEAD
     let memory_limiter = Arc::new(MemoryLimiter::new(compactor_memory_limit_bytes));
     let storage_memory_config = extract_storage_memory_config(&config);
     let memory_collector: Arc<HummockMemoryCollector> = Arc::new(HummockMemoryCollector::new(
@@ -156,9 +151,9 @@
             .build()
             .ok(),
     };
-    let await_tree_reg: Option<
-        Arc<parking_lot::lock_api::RwLock<parking_lot::RawRwLock, await_tree::Registry<_>>>,
-    > = await_tree_config.map(|c| Arc::new(RwLock::new(await_tree::Registry::new(c))));
+    let await_tree_reg =
+        await_tree_config.map(|c| Arc::new(RwLock::new(await_tree::Registry::new(c))));
+
     (
         sstable_store,
         memory_limiter,
@@ -207,10 +202,6 @@
     let (sstable_store, memory_limiter, await_tree_reg, storage_opts, compactor_metrics) =
         prepare_start_parameters(config.clone(), system_params_reader.clone()).await;
 
-    let telemetry_enabled = system_params_reader.telemetry_enabled();
-
-=======
->>>>>>> b37a19cc
     let filter_key_extractor_manager = Arc::new(RpcFilterKeyExtractorManager::new(Box::new(
         RemoteTableAccessor::new(meta_client.clone()),
     )));
@@ -230,21 +221,9 @@
         hummock_meta_client.clone(),
         storage_opts.sstable_id_remote_fetch_number,
     ));
-<<<<<<< HEAD
     let filter_key_extractor_manager = FilterKeyExtractorManager::RpcFilterKeyExtractorManager(
         filter_key_extractor_manager.clone(),
     );
-=======
-    let await_tree_config = match &config.streaming.async_stack_trace {
-        AsyncStackTraceOption::Off => None,
-        c => await_tree::ConfigBuilder::default()
-            .verbose(c.is_verbose().unwrap())
-            .build()
-            .ok(),
-    };
-    let await_tree_reg =
-        await_tree_config.map(|c| Arc::new(RwLock::new(await_tree::Registry::new(c))));
->>>>>>> b37a19cc
     let compactor_context = CompactorContext {
         storage_opts,
         sstable_store: sstable_store.clone(),
@@ -411,7 +390,7 @@
     });
 
     // Boot metrics service.
-    if config.server.metrics_level > 0 {
+    if config.server.metrics_level > MetricLevel::Disabled {
         MetricsManager::boot_metrics_service(opts.prometheus_listener_addr.clone());
     }
 
