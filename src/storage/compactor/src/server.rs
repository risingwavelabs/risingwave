// Copyright 2023 RisingWave Labs
//
// Licensed under the Apache License, Version 2.0 (the "License");
// you may not use this file except in compliance with the License.
// You may obtain a copy of the License at
//
//     http://www.apache.org/licenses/LICENSE-2.0
//
// Unless required by applicable law or agreed to in writing, software
// distributed under the License is distributed on an "AS IS" BASIS,
// WITHOUT WARRANTIES OR CONDITIONS OF ANY KIND, either express or implied.
// See the License for the specific language governing permissions and
// limitations under the License.

use std::net::SocketAddr;
use std::sync::atomic::AtomicU32;
use std::sync::Arc;
use std::time::Duration;

use parking_lot::RwLock;
use risingwave_common::config::{
    extract_storage_memory_config, load_config, AsyncStackTraceOption,
};
use risingwave_common::monitor::process_linux::monitor_process;
use risingwave_common::system_param::local_manager::LocalSystemParamsManager;
use risingwave_common::telemetry::manager::TelemetryManager;
use risingwave_common::telemetry::telemetry_env_enabled;
use risingwave_common::util::addr::HostAddr;
use risingwave_common::util::resource_util;
use risingwave_common::{GIT_SHA, RW_VERSION};
use risingwave_common_service::metrics_manager::MetricsManager;
use risingwave_common_service::observer_manager::ObserverManager;
use risingwave_object_store::object::parse_remote_object_store_with_config;
use risingwave_pb::common::WorkerType;
use risingwave_pb::compactor::compactor_service_server::CompactorServiceServer;
use risingwave_pb::monitor_service::monitor_service_server::MonitorServiceServer;
use risingwave_rpc_client::MetaClient;
use risingwave_storage::filter_key_extractor::{FilterKeyExtractorManager, RemoteTableAccessor};
use risingwave_storage::hummock::compactor::{CompactionExecutor, CompactorContext};
use risingwave_storage::hummock::hummock_meta_client::MonitoredHummockMetaClient;
use risingwave_storage::hummock::{
    HummockMemoryCollector, MemoryLimiter, SstableObjectIdManager, SstableStore,
};
use risingwave_storage::monitor::{
    monitor_cache, CompactorMetrics, HummockMetrics, ObjectStoreMetrics,
};
use risingwave_storage::opts::StorageOpts;
use tokio::sync::oneshot::Sender;
use tokio::task::JoinHandle;
use tracing::info;

use super::compactor_observer::observer_manager::CompactorObserverNode;
use crate::rpc::{CompactorServiceImpl, MonitorServiceImpl};
use crate::telemetry::CompactorTelemetryCreator;
use crate::CompactorOpts;

/// Fetches and runs compaction tasks.
pub async fn compactor_serve(
    listen_addr: SocketAddr,
    advertise_addr: HostAddr,
    opts: CompactorOpts,
) -> (JoinHandle<()>, JoinHandle<()>, Sender<()>) {
    type CompactorMemoryCollector = HummockMemoryCollector;

    let config = load_config(&opts.config_path, &opts);
    info!("Starting compactor node",);
    info!("> config: {:?}", config);
    info!(
        "> debug assertions: {}",
        if cfg!(debug_assertions) { "on" } else { "off" }
    );
    info!("> version: {} ({})", RW_VERSION, GIT_SHA);

    // Register to the cluster.
    let (meta_client, system_params_reader) = MetaClient::register_new(
        &opts.meta_address,
        WorkerType::Compactor,
        &advertise_addr,
        Default::default(),
        &config.meta,
    )
    .await
    .unwrap();

    info!("Assigned compactor id {}", meta_client.worker_id());
    meta_client.activate(&advertise_addr).await.unwrap();

    // Boot compactor
    let registry = prometheus::Registry::new();
    monitor_process(&registry).unwrap();
    let hummock_metrics = Arc::new(HummockMetrics::new(registry.clone()));
    let object_metrics = Arc::new(ObjectStoreMetrics::new(registry.clone()));
    let compactor_metrics = Arc::new(CompactorMetrics::new(registry.clone()));

    let hummock_meta_client = Arc::new(MonitoredHummockMetaClient::new(
        meta_client.clone(),
        hummock_metrics.clone(),
    ));

    let state_store_url = system_params_reader.state_store();

    let storage_memory_config = extract_storage_memory_config(&config);
    let storage_opts: Arc<StorageOpts> = Arc::new(StorageOpts::from((
        &config,
        &system_params_reader,
        &storage_memory_config,
    )));

    let total_memory_available_bytes =
        (resource_util::memory::total_memory_available_bytes() as f64
            * config.storage.compactor_memory_available_proportion) as usize;
    let meta_cache_capacity_bytes = storage_opts.meta_cache_capacity_mb * (1 << 20);
    let compactor_memory_limit_bytes = match config.storage.compactor_memory_limit_mb {
        Some(compactor_memory_limit_mb) => compactor_memory_limit_mb as u64 * (1 << 20),
        None => (total_memory_available_bytes - meta_cache_capacity_bytes) as u64,
    };

    tracing::info!(
        "Compactor total_memory_available_bytes {} meta_cache_capacity_bytes {} compactor_memory_limit_bytes {} sstable_size_bytes {} block_size_bytes {}",
        total_memory_available_bytes, meta_cache_capacity_bytes, compactor_memory_limit_bytes,
        storage_opts.sstable_size_mb * (1 << 20),
        storage_opts.block_size_kb * (1 << 10),
    );

    // check memory config
    {
        // This is a similar logic to SstableBuilder memory detection, to ensure that we can find
        // configuration problems as quickly as possible
        let min_compactor_memory_limit_bytes = (storage_opts.sstable_size_mb * (1 << 20)
            + storage_opts.block_size_kb * (1 << 10))
            as u64;

        assert!(compactor_memory_limit_bytes > min_compactor_memory_limit_bytes * 2);
    }

    let mut object_store = parse_remote_object_store_with_config(
        state_store_url
            .strip_prefix("hummock+")
            .expect("object store must be hummock for compactor server"),
        object_metrics,
        "Hummock",
        Some(Arc::new(config.storage.clone())),
    )
    .await;
    object_store.set_opts(
        storage_opts.object_store_streaming_read_timeout_ms,
        storage_opts.object_store_streaming_upload_timeout_ms,
        storage_opts.object_store_read_timeout_ms,
        storage_opts.object_store_upload_timeout_ms,
    );
    let object_store = Arc::new(object_store);
    let sstable_store = Arc::new(SstableStore::for_compactor(
        object_store,
        storage_opts.data_directory.to_string(),
        1 << 20, // set 1MB memory to avoid panic.
        meta_cache_capacity_bytes,
    ));

    let telemetry_enabled = system_params_reader.telemetry_enabled();

    let filter_key_extractor_manager = Arc::new(FilterKeyExtractorManager::new(Box::new(
        RemoteTableAccessor::new(meta_client.clone()),
    )));
    let system_params_manager = Arc::new(LocalSystemParamsManager::new(system_params_reader));
    let compactor_observer_node = CompactorObserverNode::new(
        filter_key_extractor_manager.clone(),
        system_params_manager.clone(),
    );
    let observer_manager =
        ObserverManager::new_with_meta_client(meta_client.clone(), compactor_observer_node).await;

    let observer_join_handle = observer_manager.start().await;
<<<<<<< HEAD
    // left some quota because we can not control it accurately.
    let output_limit_bytes = compactor_memory_limit_bytes * 4 / 5;

    let output_memory_limiter = Arc::new(MemoryLimiter::new(output_limit_bytes));
=======

    let memory_limiter = Arc::new(MemoryLimiter::new(compactor_memory_limit_bytes));
>>>>>>> b8c3c680
    let memory_collector = Arc::new(CompactorMemoryCollector::new(
        sstable_store.clone(),
        memory_limiter.clone(),
        storage_memory_config,
    ));

    monitor_cache(memory_collector, &registry).unwrap();
    let sstable_object_id_manager = Arc::new(SstableObjectIdManager::new(
        hummock_meta_client.clone(),
        storage_opts.sstable_id_remote_fetch_number,
    ));
    let await_tree_config = match &config.streaming.async_stack_trace {
        AsyncStackTraceOption::Off => None,
        c => await_tree::ConfigBuilder::default()
            .verbose(c.is_verbose().unwrap())
            .build()
            .ok(),
    };
    let await_tree_reg =
        await_tree_config.map(|c| Arc::new(RwLock::new(await_tree::Registry::new(c))));
    let compactor_context = Arc::new(CompactorContext {
        storage_opts,
        hummock_meta_client: hummock_meta_client.clone(),
        sstable_store: sstable_store.clone(),
        compactor_metrics,
        is_share_buffer_compact: false,
        compaction_executor: Arc::new(CompactionExecutor::new(
            opts.compaction_worker_threads_number,
        )),
        filter_key_extractor_manager: filter_key_extractor_manager.clone(),
        memory_limiter,
        sstable_object_id_manager: sstable_object_id_manager.clone(),
        task_progress_manager: Default::default(),
        await_tree_reg: await_tree_reg.clone(),
        running_task_count: Arc::new(AtomicU32::new(0)),
    });
    let mut sub_tasks = vec![
        MetaClient::start_heartbeat_loop(
            meta_client.clone(),
            Duration::from_millis(config.server.heartbeat_interval_ms as u64),
            vec![sstable_object_id_manager],
        ),
        risingwave_storage::hummock::compactor::Compactor::start_compactor(
            compactor_context.clone(),
            hummock_meta_client,
        ),
    ];

    let telemetry_manager = TelemetryManager::new(
        system_params_manager.watch_params(),
        Arc::new(meta_client.clone()),
        Arc::new(CompactorTelemetryCreator::new()),
    );
    // if the toml config file or env variable disables telemetry, do not watch system params change
    // because if any of configs disable telemetry, we should never start it
    if config.server.telemetry_enabled && telemetry_env_enabled() {
        if telemetry_enabled {
            telemetry_manager.start_telemetry_reporting().await;
        }
        sub_tasks.push(telemetry_manager.watch_params_change());
    } else {
        tracing::info!("Telemetry didn't start due to config");
    }

    let compactor_srv = CompactorServiceImpl::default();
    let monitor_srv = MonitorServiceImpl::new(await_tree_reg);
    let (shutdown_send, mut shutdown_recv) = tokio::sync::oneshot::channel();
    let join_handle = tokio::spawn(async move {
        tonic::transport::Server::builder()
            .add_service(CompactorServiceServer::new(compactor_srv))
            .add_service(MonitorServiceServer::new(monitor_srv))
            .serve_with_shutdown(listen_addr, async move {
                tokio::select! {
                    _ = tokio::signal::ctrl_c() => {},
                    _ = &mut shutdown_recv => {
                        for (join_handle, shutdown_sender) in sub_tasks {
                            if let Err(err) = shutdown_sender.send(()) {
                                tracing::warn!("Failed to send shutdown: {:?}", err);
                                continue;
                            }
                            if let Err(err) = join_handle.await {
                                tracing::warn!("Failed to join shutdown: {:?}", err);
                            }
                        }
                    },
                }
            })
            .await
            .unwrap();
    });

    // Boot metrics service.
    if config.server.metrics_level > 0 {
        MetricsManager::boot_metrics_service(
            opts.prometheus_listener_addr.clone(),
            registry.clone(),
        );
    }

    (join_handle, observer_join_handle, shutdown_send)
}<|MERGE_RESOLUTION|>--- conflicted
+++ resolved
@@ -170,15 +170,8 @@
         ObserverManager::new_with_meta_client(meta_client.clone(), compactor_observer_node).await;
 
     let observer_join_handle = observer_manager.start().await;
-<<<<<<< HEAD
-    // left some quota because we can not control it accurately.
-    let output_limit_bytes = compactor_memory_limit_bytes * 4 / 5;
-
-    let output_memory_limiter = Arc::new(MemoryLimiter::new(output_limit_bytes));
-=======
 
     let memory_limiter = Arc::new(MemoryLimiter::new(compactor_memory_limit_bytes));
->>>>>>> b8c3c680
     let memory_collector = Arc::new(CompactorMemoryCollector::new(
         sstable_store.clone(),
         memory_limiter.clone(),
