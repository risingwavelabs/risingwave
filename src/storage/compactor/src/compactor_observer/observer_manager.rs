--- conflicted
+++ resolved
@@ -38,24 +38,10 @@
         };
 
         match info.to_owned() {
-<<<<<<< HEAD
-            Info::RelationGroup(relation_group) => {
-                for relation in relation_group.relations {
-                    match relation.relation_info.unwrap() {
-                        RelationInfo::Table(table_catalog) => {
-=======
             Info::ObjectGroup(object_group) => {
                 for object in object_group.objects {
                     match object.object_info.unwrap() {
                         PbObjectInfo::Table(table_catalog) => {
-                            assert!(
-                                resp.version > self.version,
-                                "resp version={:?}, current version={:?}",
-                                resp.version,
-                                self.version
-                            );
-
->>>>>>> f9e420f8
                             self.handle_catalog_notification(resp.operation(), table_catalog);
                         }
                         _ => panic!("error type notification"),
