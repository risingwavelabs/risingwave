[package]
name = "risingwave_storage"
version = { workspace = true }
edition = { workspace = true }
homepage = { workspace = true }
keywords = { workspace = true }
license = { workspace = true }
repository = { workspace = true }

[features]
# rocksdb-local = ["rocksdb"]
# tikv = ["tikv-client"]
test = ["risingwave_hummock_sdk/test"]
failpoints = ["fail/failpoints"]
hm-trace = []

[dependencies]
ahash = "0.8"
anyhow = "1"
arc-swap = { workspace = true }
async-trait = "0.1"
auto_enums = { workspace = true }
await-tree = { workspace = true }
bytes = { version = "1", features = ["serde"] }
derive_builder = "0.20"
dyn-clone = "1.0.14"
either = "1"
enum-as-inner = "0.6"
fail = "0.5"
faiss = { workspace = true }
foyer = { workspace = true }
futures = { version = "0.3", default-features = false, features = ["alloc"] }
futures-async-stream = { workspace = true }
hex = "0.4"
iceberg = { workspace = true }
<<<<<<< HEAD
iceberg-compaction-core = { git = "https://github.com/nimtable/iceberg-compaction.git", rev = "0a48806071768a8965b5d25efb9208e3c9e3d012" }
=======
iceberg-compaction-core = { git = "https://github.com/nimtable/iceberg-compaction.git", rev = "5f2e7d2b5a582d0c7fb1693453657090f610d7c8" }
>>>>>>> 5ef31eea
itertools = { workspace = true }
libc = "0.2"
lz4 = "1.28.0"
memcomparable = "0.2"
mixtrics = { workspace = true }
moka = { version = "0.12.0", features = ["future", "sync"] }
more-asserts = "0.3"
num-integer = "0.1"
parking_lot = { workspace = true }
parquet = { workspace = true }
prometheus = { version = "0.14", features = ["process"] }
prost = { workspace = true }
rand = { workspace = true }
risingwave_backup = { workspace = true }
risingwave_common = { workspace = true }
risingwave_common_estimate_size = { workspace = true }
risingwave_common_service = { workspace = true }
risingwave_connector = { workspace = true }
risingwave_expr = { workspace = true }
risingwave_hummock_sdk = { workspace = true }
risingwave_hummock_trace = { workspace = true }
risingwave_object_store = { workspace = true }
risingwave_pb = { workspace = true }
risingwave_rpc_client = { workspace = true }
scopeguard = "1"
serde = { workspace = true }
serde_bytes = "0.11"
sled = "0.34.7"
spin = "0.10"
sync-point = { path = "../utils/sync-point" }
tempfile = "3"
thiserror = { workspace = true }
thiserror-ext = { workspace = true }
# tikv-client = { git = "https://github.com/tikv/client-rust", rev = "5714b2", optional = true }
tokio = { version = "0.2", package = "madsim-tokio", features = [
    "fs",
    "rt",
    "rt-multi-thread",
    "sync",
    "macros",
    "time",
    "signal",
] }
tokio-retry = "0.3"
tonic = { workspace = true }
tracing = "0.1"
xorf = "0.12.0"
xxhash-rust = { version = "0.8.7", features = ["xxh32", "xxh64"] }
zstd = { version = "0.13", default-features = false }

[target.'cfg(not(madsim))'.dependencies]
workspace-hack = { path = "../workspace-hack" }

[target.'cfg(target_os = "linux")'.dependencies]
libc = "0.2"
nix = { version = "0.30", features = ["fs", "mman"] }
procfs = { version = "0.18", default-features = false }

[target.'cfg(target_os = "macos")'.dependencies]
darwin-libproc = { git = "https://github.com/risingwavelabs/darwin-libproc.git", rev = "a502be24bd0971463f5bcbfe035a248d8ba503b7" }
libc = "0.2.148"
mach2 = "0.6"

[dev-dependencies]
bincode = "1"
criterion = { workspace = true, features = ["async_futures", "async_tokio"] }
expect-test = "1"
risingwave_hummock_sdk = { workspace = true, features = ["test"] }
risingwave_test_runner = { workspace = true }
uuid = { version = "1", features = ["v4"] }

[target.'cfg(target_os = "linux")'.dev-dependencies]
fiemap = "0.1.1"

[[bench]]
name = "bench_block_iter"
harness = false
# Enable debug if you want to generate flamegraph.
# debug = true

[[bench]]
name = "bench_block_cache"
harness = false

[[bench]]
name = "bench_merge_iter"
harness = false

[[bench]]
name = "bench_fs_operation"
harness = false

[[bench]]
name = "bench_compression"
harness = false

[[bench]]
name = "bench_compactor"
harness = false

[[bench]]
name = "bench_multi_builder"
harness = false

[[bench]]
name = "bench_row"
harness = false

[[bench]]
name = "bench_imm_compact"
harness = false

[[bench]]
name = "bench_table_watermarks"
harness = false

[lints]
workspace = true<|MERGE_RESOLUTION|>--- conflicted
+++ resolved
@@ -33,11 +33,7 @@
 futures-async-stream = { workspace = true }
 hex = "0.4"
 iceberg = { workspace = true }
-<<<<<<< HEAD
-iceberg-compaction-core = { git = "https://github.com/nimtable/iceberg-compaction.git", rev = "0a48806071768a8965b5d25efb9208e3c9e3d012" }
-=======
-iceberg-compaction-core = { git = "https://github.com/nimtable/iceberg-compaction.git", rev = "5f2e7d2b5a582d0c7fb1693453657090f610d7c8" }
->>>>>>> 5ef31eea
+iceberg-compaction-core = { git = "https://github.com/nimtable/iceberg-compaction.git", rev = "c3a03ec19c93377ee18cae76d9c042a05a52ed6c" }
 itertools = { workspace = true }
 libc = "0.2"
 lz4 = "1.28.0"
