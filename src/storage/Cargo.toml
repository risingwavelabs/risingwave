--- conflicted
+++ resolved
@@ -33,11 +33,7 @@
 futures-async-stream = { workspace = true }
 hex = "0.4"
 iceberg = { workspace = true }
-<<<<<<< HEAD
-iceberg-compaction-core = { git = "https://github.com/nimtable/iceberg-compaction.git", rev = "da9777cda103d96992e15249e96d4d34124521c6" }
-=======
-iceberg-compaction-core = { git = "https://github.com/nimtable/iceberg-compaction.git", rev = "c3a03ec19c93377ee18cae76d9c042a05a52ed6c" }
->>>>>>> 1c316bea
+iceberg-compaction-core = { git = "https://github.com/nimtable/iceberg-compaction.git", rev = "5cd4146592e7ab09306a227ad00588205748bae4" }
 itertools = { workspace = true }
 libc = "0.2"
 lz4 = "1.28.0"
