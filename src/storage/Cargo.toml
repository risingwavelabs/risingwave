--- conflicted
+++ resolved
@@ -33,11 +33,7 @@
 futures-async-stream = { workspace = true }
 hex = "0.4"
 iceberg = { workspace = true }
-<<<<<<< HEAD
 iceberg-compaction-core = { git = "https://github.com/nimtable/iceberg-compaction.git", rev = "0877037ea3f3d9437f30e8db35eae5333362885c" }
-=======
-iceberg-compaction-core = { git = "https://github.com/nimtable/iceberg-compaction.git", rev = "6660e37a08b497806e44443da975a73dc8bc7efc" }
->>>>>>> 940c883e
 itertools = { workspace = true }
 libc = "0.2"
 lz4 = "1.28.0"
