[package]
name = "risingwave_storage"
version = { workspace = true }
edition = { workspace = true }
homepage = { workspace = true }
keywords = { workspace = true }
license = { workspace = true }
repository = { workspace = true }

[features]
# rocksdb-local = ["rocksdb"]
# tikv = ["tikv-client"]
test = ["risingwave_hummock_sdk/test"]
failpoints = ["fail/failpoints"]
hm-trace = []

[dependencies]
anyhow = "1"
arc-swap = { workspace = true }
async-trait = "0.1"
auto_enums = { workspace = true }
await-tree = { workspace = true }
bytes = { version = "1", features = ["serde"] }
derive_builder = "0.20"
dyn-clone = "1.0.14"
either = "1"
enum-as-inner = "0.6"
fail = "0.5"
faiss = { version = "0.12.2-alpha.0", features = ["static"] }
foyer = { workspace = true }
futures = { version = "0.3", default-features = false, features = ["alloc"] }
futures-async-stream = { workspace = true }
hex = "0.4"
iceberg = { workspace = true }
<<<<<<< HEAD
iceberg-compaction-core = { git = "https://github.com/nimtable/iceberg-compaction.git", rev = "3ee2ad1cf14982ba82baeade69a38d79d88bb3bc" }
=======
iceberg-compaction-core = { git = "https://github.com/nimtable/iceberg-compaction.git", rev = "1f6a0dfa58fce8bd704fc4eda8c395c089d67524" }
>>>>>>> 92816018
itertools = { workspace = true }
libc = "0.2"
lz4 = "1.28.0"
memcomparable = "0.2"
mixtrics = { workspace = true }
moka = { version = "0.12.0", features = ["future", "sync"] }
more-asserts = "0.3"
num-integer = "0.1"
parking_lot = { workspace = true }
parquet = { workspace = true }
prometheus = { version = "0.14", features = ["process"] }
prost = { workspace = true }
rand = { workspace = true }
risingwave_backup = { workspace = true }
risingwave_common = { workspace = true }
risingwave_common_estimate_size = { workspace = true }
risingwave_common_service = { workspace = true }
risingwave_connector = { workspace = true }
risingwave_expr = { workspace = true }
risingwave_hummock_sdk = { workspace = true }
risingwave_hummock_trace = { workspace = true }
risingwave_object_store = { workspace = true }
risingwave_pb = { workspace = true }
risingwave_rpc_client = { workspace = true }
scopeguard = "1"
serde = { version = "1", features = ["derive"] }
serde_bytes = "0.11"
sled = "0.34.7"
spin = "0.10"
sync-point = { path = "../utils/sync-point" }
tempfile = "3"
thiserror = { workspace = true }
thiserror-ext = { workspace = true }
# tikv-client = { git = "https://github.com/tikv/client-rust", rev = "5714b2", optional = true }
tokio = { version = "0.2", package = "madsim-tokio", features = [
    "fs",
    "rt",
    "rt-multi-thread",
    "sync",
    "macros",
    "time",
    "signal",
] }
tokio-retry = "0.3"
tonic = { workspace = true }
tracing = "0.1"
xorf = "0.11.0"
xxhash-rust = { version = "0.8.7", features = ["xxh32", "xxh64"] }
zstd = { version = "0.13", default-features = false }

[target.'cfg(not(madsim))'.dependencies]
workspace-hack = { path = "../workspace-hack" }

[target.'cfg(target_os = "linux")'.dependencies]
libc = "0.2"
nix = { version = "0.30", features = ["fs", "mman"] }
procfs = { version = "0.17", default-features = false }

[target.'cfg(target_os = "macos")'.dependencies]
darwin-libproc = { git = "https://github.com/risingwavelabs/darwin-libproc.git", rev = "a502be24bd0971463f5bcbfe035a248d8ba503b7" }
libc = "0.2.148"
mach2 = "0.4"

[dev-dependencies]
bincode = "1"
criterion = { workspace = true, features = ["async_futures", "async_tokio"] }
expect-test = "1"
risingwave_hummock_sdk = { workspace = true, features = ["test"] }
risingwave_test_runner = { workspace = true }
uuid = { version = "1", features = ["v4"] }

[target.'cfg(target_os = "linux")'.dev-dependencies]
fiemap = "0.1.1"

[[bench]]
name = "bench_block_iter"
harness = false
# Enable debug if you want to generate flamegraph.
# debug = true

[[bench]]
name = "bench_block_cache"
harness = false

[[bench]]
name = "bench_merge_iter"
harness = false

[[bench]]
name = "bench_fs_operation"
harness = false

[[bench]]
name = "bench_compression"
harness = false

[[bench]]
name = "bench_compactor"
harness = false

[[bench]]
name = "bench_multi_builder"
harness = false

[[bench]]
name = "bench_row"
harness = false

[[bench]]
name = "bench_imm_compact"
harness = false

[[bench]]
name = "bench_table_watermarks"
harness = false

[lints]
workspace = true<|MERGE_RESOLUTION|>--- conflicted
+++ resolved
@@ -32,11 +32,7 @@
 futures-async-stream = { workspace = true }
 hex = "0.4"
 iceberg = { workspace = true }
-<<<<<<< HEAD
-iceberg-compaction-core = { git = "https://github.com/nimtable/iceberg-compaction.git", rev = "3ee2ad1cf14982ba82baeade69a38d79d88bb3bc" }
-=======
 iceberg-compaction-core = { git = "https://github.com/nimtable/iceberg-compaction.git", rev = "1f6a0dfa58fce8bd704fc4eda8c395c089d67524" }
->>>>>>> 92816018
 itertools = { workspace = true }
 libc = "0.2"
 lz4 = "1.28.0"
