--- conflicted
+++ resolved
@@ -26,11 +26,7 @@
 either = "1"
 enum-as-inner = "0.6"
 fail = "0.5"
-<<<<<<< HEAD
-foyer = { git = "https://github.com/MrCroxx/foyer", rev = "438344b" }
-=======
 foyer = { git = "https://github.com/MrCroxx/foyer", rev = "ce2e222" }
->>>>>>> 0020507e
 futures = { version = "0.3", default-features = false, features = ["alloc"] }
 futures-async-stream = { workspace = true }
 hex = "0.4"
