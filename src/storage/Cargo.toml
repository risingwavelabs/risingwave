--- conflicted
+++ resolved
@@ -69,10 +69,8 @@
 xxhash-rust = { version = "0.8.5", features = ["xxh32", "xxh64"] }
 zstd = "0.11.2"
 
-<<<<<<< HEAD
 [target.'cfg(hm_trace)'.dependencies]
 risingwave_hummock_trace = { path = "../storage/hummock_trace" }
-=======
 [target.'cfg(target_os = "linux")'.dependencies]
 procfs = { version = "0.12", default-features = false }
 libc = "0.2"
@@ -82,7 +80,6 @@
 darwin-libproc = { git = "https://github.com/risingwavelabs/darwin-libproc.git", rev = "a502be24bd0971463f5bcbfe035a248d8ba503b7" }
 libc = "0.2.72"
 mach2 = "0.4"
->>>>>>> de6c5a35
 
 [target.'cfg(not(madsim))'.dependencies]
 workspace-hack = { path = "../workspace-hack" }
