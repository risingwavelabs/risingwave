// Copyright 2024 RisingWave Labs
//
// Licensed under the Apache License, Version 2.0 (the "License");
// you may not use this file except in compliance with the License.
// You may obtain a copy of the License at
//
//     http://www.apache.org/licenses/LICENSE-2.0
//
// Unless required by applicable law or agreed to in writing, software
// distributed under the License is distributed on an "AS IS" BASIS,
// WITHOUT WARRANTIES OR CONDITIONS OF ANY KIND, either express or implied.
// See the License for the specific language governing permissions and
// limitations under the License.

use std::cmp::Ordering;
use std::collections::{BTreeMap, BTreeSet};
use std::ops::Bound::{Excluded, Included, Unbounded};
use std::ops::{Bound, RangeBounds};
use std::sync::{Arc, LazyLock};

use bytes::Bytes;
use parking_lot::RwLock;
use risingwave_common::catalog::TableId;
use risingwave_hummock_sdk::key::{FullKey, TableKey, TableKeyRange, UserKey};
use risingwave_hummock_sdk::{HummockEpoch, HummockReadEpoch};

use crate::error::StorageResult;
use crate::mem_table::MemtableLocalStateStore;
use crate::panic_store::PanicStateStoreIter;
use crate::storage_value::StorageValue;
use crate::store::*;

pub type BytesFullKey = FullKey<Bytes>;
pub type BytesFullKeyRange = (Bound<BytesFullKey>, Bound<BytesFullKey>);

#[allow(clippy::type_complexity)]
pub trait RangeKv: Clone + Send + Sync + 'static {
    fn range(
        &self,
        range: BytesFullKeyRange,
        limit: Option<usize>,
    ) -> StorageResult<Vec<(BytesFullKey, Option<Bytes>)>>;

    fn ingest_batch(
        &self,
        kv_pairs: impl Iterator<Item = (BytesFullKey, Option<Bytes>)>,
    ) -> StorageResult<()>;

    fn flush(&self) -> StorageResult<()>;
}

pub type BTreeMapRangeKv = Arc<RwLock<BTreeMap<BytesFullKey, Option<Bytes>>>>;

impl RangeKv for BTreeMapRangeKv {
    fn range(
        &self,
        range: BytesFullKeyRange,
        limit: Option<usize>,
    ) -> StorageResult<Vec<(BytesFullKey, Option<Bytes>)>> {
        let limit = limit.unwrap_or(usize::MAX);
        Ok(self
            .read()
            .range(range)
            .take(limit)
            .map(|(key, value)| (key.clone(), value.clone()))
            .collect())
    }

    fn ingest_batch(
        &self,
        kv_pairs: impl Iterator<Item = (BytesFullKey, Option<Bytes>)>,
    ) -> StorageResult<()> {
        let mut inner = self.write();
        for (key, value) in kv_pairs {
            inner.insert(key, value);
        }
        Ok(())
    }

    fn flush(&self) -> StorageResult<()> {
        Ok(())
    }
}

pub mod sled {
    use std::fs::create_dir_all;
    use std::ops::RangeBounds;

    use bytes::Bytes;
    use risingwave_hummock_sdk::key::FullKey;

    use crate::error::StorageResult;
    use crate::memory::{BytesFullKey, BytesFullKeyRange, RangeKv, RangeKvStateStore};

    #[derive(Clone)]
    pub struct SledRangeKv {
        inner: sled::Db,
    }

    impl SledRangeKv {
        pub fn new(path: impl AsRef<std::path::Path>) -> Self {
            SledRangeKv {
                inner: sled::open(path).expect("open"),
            }
        }

        pub fn new_temp() -> Self {
            create_dir_all("./.risingwave/sled").expect("should create");
            let path = tempfile::TempDir::new_in("./.risingwave/sled")
                .expect("find temp dir")
                .into_path();
            Self::new(path)
        }
    }

    const EMPTY: u8 = 1;
    const NON_EMPTY: u8 = 0;

    impl RangeKv for SledRangeKv {
        fn range(
            &self,
            range: BytesFullKeyRange,
            limit: Option<usize>,
        ) -> StorageResult<Vec<(BytesFullKey, Option<Bytes>)>> {
            let (left, right) = range;
            let full_key_ref_bound = (
                left.as_ref().map(FullKey::to_ref),
                right.as_ref().map(FullKey::to_ref),
            );
            let left_encoded = left.as_ref().map(|key| key.to_ref().encode_reverse_epoch());
            let right_encoded = right
                .as_ref()
                .map(|key| key.to_ref().encode_reverse_epoch());
            let limit = limit.unwrap_or(usize::MAX);
            let mut ret = vec![];
            for result in self.inner.range((left_encoded, right_encoded)).take(limit) {
                let (key, value) = result?;
                let full_key = FullKey::decode_reverse_epoch(key.as_ref()).copy_into();
                if !full_key_ref_bound.contains(&full_key.to_ref()) {
                    continue;
                }
                let value = match value.as_ref() {
                    [EMPTY] => None,
                    [NON_EMPTY, rest @ ..] => Some(Bytes::from(Vec::from(rest))),
                    _ => unreachable!("malformed value: {:?}", value),
                };
                ret.push((full_key, value))
            }
            Ok(ret)
        }

        fn ingest_batch(
            &self,
            kv_pairs: impl Iterator<Item = (BytesFullKey, Option<Bytes>)>,
        ) -> StorageResult<()> {
            let mut batch = sled::Batch::default();
            for (key, value) in kv_pairs {
                let encoded_key = key.encode_reverse_epoch();
                let key = sled::IVec::from(encoded_key);
                let mut buffer =
                    Vec::with_capacity(value.as_ref().map(|v| v.len()).unwrap_or_default() + 1);
                if let Some(value) = value {
                    buffer.push(NON_EMPTY);
                    buffer.extend_from_slice(value.as_ref());
                } else {
                    buffer.push(EMPTY);
                }
                let value = sled::IVec::from(buffer);
                batch.insert(key, value);
            }
            self.inner.apply_batch(batch)?;
            Ok(())
        }

        fn flush(&self) -> StorageResult<()> {
            Ok(self.inner.flush().map(|_| {})?)
        }
    }

    pub type SledStateStore = RangeKvStateStore<SledRangeKv>;

    impl SledStateStore {
        pub fn new(path: impl AsRef<std::path::Path>) -> Self {
            RangeKvStateStore {
                inner: SledRangeKv::new(path),
            }
        }

        pub fn new_temp() -> Self {
            RangeKvStateStore {
                inner: SledRangeKv::new_temp(),
            }
        }
    }

    #[cfg(test)]
    mod test {
        use std::ops::{Bound, RangeBounds};

        use bytes::Bytes;
        use risingwave_common::catalog::TableId;
        use risingwave_common::util::epoch::EPOCH_SPILL_TIME_MASK;
        use risingwave_hummock_sdk::key::{FullKey, TableKey, UserKey};
        use risingwave_hummock_sdk::EpochWithGap;

        use crate::memory::sled::SledRangeKv;
        use crate::memory::RangeKv;

        #[test]
        fn test_filter_variable_key_length_false_positive() {
            let table_id = TableId { table_id: 233 };
            let epoch = u64::MAX - u64::from_be_bytes([1, 2, 3, 4, 5, 6, 7, 8]);
            let excluded_short_table_key = [0, 1, 0, 0];
            let included_long_table_key = [0, 1, 0, 0, 1, 2];
            let left_table_key = [0, 1, 0, 0, 1];
            let right_table_key = [0, 1, 1, 1];

            let to_full_key = |table_key: &[u8]| FullKey {
                user_key: UserKey {
                    table_id,
                    table_key: TableKey(Bytes::from(table_key.to_vec())),
                },
                epoch_with_gap: EpochWithGap::new_from_epoch(epoch & !EPOCH_SPILL_TIME_MASK),
            };

            let left_full_key = to_full_key(&left_table_key[..]);
            let right_full_key = to_full_key(&right_table_key[..]);
            let included_long_full_key = to_full_key(&included_long_table_key[..]);
            let excluded_short_full_key = to_full_key(&excluded_short_table_key[..]);

            assert!((
                Bound::Included(left_full_key.to_ref()),
                Bound::Included(right_full_key.to_ref())
            )
                .contains(&included_long_full_key.to_ref()));
            assert!(!(
                Bound::Included(left_full_key.to_ref()),
                Bound::Included(right_full_key.to_ref())
            )
                .contains(&excluded_short_full_key.to_ref()));

            let left_encoded = left_full_key.encode_reverse_epoch();
            let right_encoded = right_full_key.encode_reverse_epoch();

            assert!((
                Bound::Included(left_encoded.clone()),
                Bound::Included(right_encoded.clone())
            )
                .contains(&included_long_full_key.encode_reverse_epoch()));
            assert!((
                Bound::Included(left_encoded),
                Bound::Included(right_encoded)
            )
                .contains(&excluded_short_full_key.encode_reverse_epoch()));

            let sled_range_kv = SledRangeKv::new_temp();
            sled_range_kv
                .ingest_batch(
                    vec![
                        (included_long_full_key.clone(), None),
                        (excluded_short_full_key, None),
                    ]
                    .into_iter(),
                )
                .unwrap();
            let kvs = sled_range_kv
                .range(
                    (
                        Bound::Included(left_full_key),
                        Bound::Included(right_full_key),
                    ),
                    None,
                )
                .unwrap();
            assert_eq!(1, kvs.len());
            assert_eq!(included_long_full_key.to_ref(), kvs[0].0.to_ref());
            assert!(kvs[0].1.is_none());
        }
    }
}

mod batched_iter {
    use itertools::Itertools;

    use super::*;

    /// A utility struct for iterating over a range of keys in a locked `BTreeMap`, which will batch
    /// some records to make a trade-off between the copying overhead and the times of acquiring
    /// the lock.
    ///
    /// Therefore, it's not guaranteed that we're iterating over a consistent snapshot of the map.
    /// Users should handle MVCC by themselves.
    pub struct Iter<R: RangeKv> {
        inner: R,
        range: BytesFullKeyRange,
        current: std::vec::IntoIter<(FullKey<Bytes>, Option<Bytes>)>,
    }

    impl<R: RangeKv> Iter<R> {
        pub fn new(inner: R, range: BytesFullKeyRange) -> Self {
            Self {
                inner,
                range,
                current: Vec::new().into_iter(),
            }
        }
    }

    impl<R: RangeKv> Iter<R> {
        const BATCH_SIZE: usize = 256;

        /// Get the next batch of records and fill the `current` buffer.
        fn refill(&mut self) -> StorageResult<()> {
            assert!(self.current.is_empty());

            let batch = self
                .inner
                .range(
                    (self.range.0.clone(), self.range.1.clone()),
                    Some(Self::BATCH_SIZE),
                )?
                .into_iter()
                .collect_vec();

            if let Some((last_key, _)) = batch.last() {
                let full_key = FullKey::new_with_gap_epoch(
                    last_key.user_key.table_id,
                    TableKey(last_key.user_key.table_key.0.clone()),
                    last_key.epoch_with_gap,
                );
                self.range.0 = Bound::Excluded(full_key);
            }
            self.current = batch.into_iter();
            Ok(())
        }
    }

    impl<R: RangeKv> Iter<R> {
        #[allow(clippy::type_complexity)]
        pub fn next(&mut self) -> StorageResult<Option<(BytesFullKey, Option<Bytes>)>> {
            match self.current.next() {
                Some((key, value)) => Ok(Some((key, value))),
                None => {
                    self.refill()?;
                    Ok(self.current.next())
                }
            }
        }
    }

    #[cfg(test)]
    mod tests {
        use rand::Rng;
        use risingwave_hummock_sdk::key::FullKey;

        use super::*;
        use crate::memory::sled::SledRangeKv;

        #[test]
        fn test_btreemap_iter_chaos() {
            let map = Arc::new(RwLock::new(BTreeMap::new()));
            test_iter_chaos_inner(map, 1000);
        }

        #[cfg(not(madsim))]
        #[test]
        fn test_sled_iter_chaos() {
            let map = SledRangeKv::new_temp();
            test_iter_chaos_inner(map, 100);
        }

        fn test_iter_chaos_inner(map: impl RangeKv, count: usize) {
            let key_range = 1..=10000;
            let num_to_bytes = |k: i32| Bytes::from(format!("{:06}", k).as_bytes().to_vec());
            let num_to_full_key =
                |k: i32| FullKey::new(TableId::default(), TableKey(num_to_bytes(k)), 0);
            #[allow(clippy::mutable_key_type)]
            map.ingest_batch(key_range.clone().map(|k| {
                let key = num_to_full_key(k);
                let b = key.user_key.table_key.0.clone();

                (key, Some(b))
            }))
            .unwrap();

            let rand_bound = || {
                let key = rand::thread_rng().gen_range(key_range.clone());
                let key = num_to_full_key(key);
                match rand::thread_rng().gen_range(1..=5) {
                    1 | 2 => Bound::Included(key),
                    3 | 4 => Bound::Excluded(key),
                    _ => Bound::Unbounded,
                }
            };

            for _ in 0..count {
                let range = loop {
                    let range = (rand_bound(), rand_bound());
                    let (start, end) = (range.start_bound(), range.end_bound());

                    // Filter out invalid ranges. Code migrated from `BTreeMap::range`.
                    match (start, end) {
                        (Bound::Excluded(s), Bound::Excluded(e)) if s == e => {
                            continue;
                        }
                        (
                            Bound::Included(s) | Bound::Excluded(s),
                            Bound::Included(e) | Bound::Excluded(e),
                        ) if s > e => {
                            continue;
                        }
                        _ => break range,
                    }
                };

                let v1 = {
                    let mut v = vec![];
                    let mut iter = Iter::new(map.clone(), range.clone());
                    while let Some((key, value)) = iter.next().unwrap() {
                        v.push((key, value));
                    }
                    v
                };
                let v2 = map.range(range, None).unwrap();

                // Items iterated from the batched iterator should be the same as normaliterator.
                assert_eq!(v1, v2);
            }
        }
    }
}

pub type MemoryStateStore = RangeKvStateStore<BTreeMapRangeKv>;

/// An in-memory state store
///
/// The in-memory state store is a [`BTreeMap`], which maps [`FullKey`] to value. It
/// never does GC, so the memory usage will be high. Therefore, in-memory state store should never
/// be used in production.
#[derive(Clone, Default)]
pub struct RangeKvStateStore<R: RangeKv> {
    /// Stores (key, epoch) -> user value.
    inner: R,
}

fn to_full_key_range<R, B>(table_id: TableId, table_key_range: R) -> BytesFullKeyRange
where
    R: RangeBounds<B> + Send,
    B: AsRef<[u8]>,
{
    let start = match table_key_range.start_bound() {
        Included(k) => Included(FullKey::new(
            table_id,
            TableKey(Bytes::from(k.as_ref().to_vec())),
            HummockEpoch::MAX,
        )),
        Excluded(k) => Excluded(FullKey::new(
            table_id,
            TableKey(Bytes::from(k.as_ref().to_vec())),
            0,
        )),
        Unbounded => Included(FullKey::new(
            table_id,
            TableKey(Bytes::from(b"".to_vec())),
            HummockEpoch::MAX,
        )),
    };
    let end = match table_key_range.end_bound() {
        Included(k) => Included(FullKey::new(
            table_id,
            TableKey(Bytes::from(k.as_ref().to_vec())),
            0,
        )),
        Excluded(k) => Excluded(FullKey::new(
            table_id,
            TableKey(Bytes::from(k.as_ref().to_vec())),
            HummockEpoch::MAX,
        )),
        Unbounded => {
            if let Some(next_table_id) = table_id.table_id().checked_add(1) {
                Excluded(FullKey::new(
                    next_table_id.into(),
                    TableKey(Bytes::from(b"".to_vec())),
                    HummockEpoch::MAX,
                ))
            } else {
                Unbounded
            }
        }
    };
    (start, end)
}

impl MemoryStateStore {
    pub fn new() -> Self {
        Self::default()
    }

    pub fn shared() -> Self {
        static STORE: LazyLock<MemoryStateStore> = LazyLock::new(MemoryStateStore::new);
        STORE.clone()
    }
}

impl<R: RangeKv> RangeKvStateStore<R> {
    fn scan(
        &self,
        key_range: TableKeyRange,
        epoch: u64,
        table_id: TableId,
        limit: Option<usize>,
    ) -> StorageResult<Vec<(Bytes, Bytes)>> {
        let mut data = vec![];
        if limit == Some(0) {
            return Ok(vec![]);
        }
        let mut last_user_key = None;
        for (key, value) in self
            .inner
            .range(to_full_key_range(table_id, key_range), None)?
        {
            if key.epoch_with_gap.pure_epoch() > epoch {
                continue;
            }
            if Some(&key.user_key) != last_user_key.as_ref() {
                if let Some(value) = value {
                    data.push((Bytes::from(key.encode()), value.clone()));
                }
                last_user_key = Some(key.user_key.clone());
            }
            if let Some(limit) = limit
                && data.len() >= limit
            {
                break;
            }
        }
        Ok(data)
    }
}

impl<R: RangeKv> StateStoreRead for RangeKvStateStore<R> {
<<<<<<< HEAD
    type ChangeLogIter = PanicStateStoreIter<StateStoreReadLogItem>;
=======
    type ChangeLogIter = RangeKvStateStoreChangeLogIter<R>;
>>>>>>> 1eb4730c
    type Iter = RangeKvStateStoreIter<R>;

    #[allow(clippy::unused_async)]
    async fn get(
        &self,
        key: TableKey<Bytes>,
        epoch: u64,
        read_options: ReadOptions,
    ) -> StorageResult<Option<Bytes>> {
        let range_bounds = (Bound::Included(key.clone()), Bound::Included(key));
        // We do not really care about vnodes here, so we just use the default value.
        let res = self.scan(range_bounds, epoch, read_options.table_id, Some(1))?;

        Ok(match res.as_slice() {
            [] => None,
            [(_, value)] => Some(value.clone()),
            _ => unreachable!(),
        })
    }

    #[allow(clippy::unused_async)]
    async fn iter(
        &self,
        key_range: TableKeyRange,
        epoch: u64,
        read_options: ReadOptions,
    ) -> StorageResult<Self::Iter> {
        Ok(RangeKvStateStoreIter::new(
            batched_iter::Iter::new(
                self.inner.clone(),
                to_full_key_range(read_options.table_id, key_range),
            ),
            epoch,
            true,
        ))
    }

    async fn iter_log(
        &self,
<<<<<<< HEAD
        _epoch_range: (u64, u64),
        _key_range: TableKeyRange,
        _options: ReadLogOptions,
    ) -> StorageResult<Self::ChangeLogIter> {
        unimplemented!()
=======
        (min_epoch, max_epoch): (u64, u64),
        key_range: TableKeyRange,
        options: ReadLogOptions,
    ) -> StorageResult<Self::ChangeLogIter> {
        let new_value_iter = RangeKvStateStoreIter::new(
            batched_iter::Iter::new(
                self.inner.clone(),
                to_full_key_range(options.table_id, key_range.clone()),
            ),
            max_epoch,
            true,
        );
        let old_value_iter = RangeKvStateStoreIter::new(
            batched_iter::Iter::new(
                self.inner.clone(),
                to_full_key_range(options.table_id, key_range),
            ),
            min_epoch,
            false,
        );
        RangeKvStateStoreChangeLogIter::new(new_value_iter, old_value_iter)
>>>>>>> 1eb4730c
    }
}

impl<R: RangeKv> StateStoreWrite for RangeKvStateStore<R> {
    fn ingest_batch(
        &self,
        mut kv_pairs: Vec<(TableKey<Bytes>, StorageValue)>,
        delete_ranges: Vec<(Bound<Bytes>, Bound<Bytes>)>,
        write_options: WriteOptions,
    ) -> StorageResult<usize> {
        let epoch = write_options.epoch;

        let mut delete_keys = BTreeSet::new();
        for del_range in delete_ranges {
            for (key, _) in self.inner.range(
                (
                    del_range.0.map(|table_key| {
                        FullKey::new(write_options.table_id, TableKey(table_key), epoch)
                    }),
                    del_range.1.map(|table_key| {
                        FullKey::new(write_options.table_id, TableKey(table_key), epoch)
                    }),
                ),
                None,
            )? {
                delete_keys.insert(key.user_key.table_key);
            }
        }
        for key in delete_keys {
            kv_pairs.push((key, StorageValue::new_delete()));
        }

        let mut size = 0;
        self.inner
            .ingest_batch(kv_pairs.into_iter().map(|(key, value)| {
                size += key.len() + value.size();
                (
                    FullKey::new(write_options.table_id, key, epoch),
                    value.user_value,
                )
            }))?;
        Ok(size)
    }
}

impl<R: RangeKv> StateStore for RangeKvStateStore<R> {
    type Local = MemtableLocalStateStore<Self>;

    #[allow(clippy::unused_async)]
    async fn try_wait_epoch(&self, _epoch: HummockReadEpoch) -> StorageResult<()> {
        // memory backend doesn't need to wait for epoch, so this is a no-op.
        Ok(())
    }

    #[allow(clippy::unused_async)]
    async fn sync(&self, _epoch: u64) -> StorageResult<SyncResult> {
        self.inner.flush()?;
        // memory backend doesn't need to push to S3, so this is a no-op
        Ok(SyncResult::default())
    }

    fn seal_epoch(&self, _epoch: u64, _is_checkpoint: bool) {}

    #[allow(clippy::unused_async)]
    async fn clear_shared_buffer(&self, prev_epoch: u64) {
        for (key, _) in self.inner.range((Unbounded, Unbounded), None).unwrap() {
            assert!(key.epoch_with_gap.pure_epoch() <= prev_epoch);
        }
    }

    #[allow(clippy::unused_async)]
    async fn new_local(&self, option: NewLocalOptions) -> Self::Local {
        MemtableLocalStateStore::new(self.clone(), option)
    }

    fn validate_read_epoch(&self, _epoch: HummockReadEpoch) -> StorageResult<()> {
        Ok(())
    }
}

pub struct RangeKvStateStoreIter<R: RangeKv> {
    inner: batched_iter::Iter<R>,

    epoch: HummockEpoch,
    is_inclusive_epoch: bool,

    last_key: Option<UserKey<Bytes>>,

    item_buffer: Option<StateStoreIterItem>,
}

impl<R: RangeKv> RangeKvStateStoreIter<R> {
    pub fn new(
        inner: batched_iter::Iter<R>,
        epoch: HummockEpoch,
        is_inclusive_epoch: bool,
    ) -> Self {
        Self {
            inner,
            epoch,
            is_inclusive_epoch,
            last_key: None,
            item_buffer: None,
        }
    }
}

impl<R: RangeKv> StateStoreIter for RangeKvStateStoreIter<R> {
    #[allow(clippy::unused_async)]
    async fn try_next(&mut self) -> StorageResult<Option<StateStoreIterItemRef<'_>>> {
        self.next_inner()?;
        Ok(self
            .item_buffer
            .as_ref()
            .map(|(key, value)| (key.to_ref(), value.as_ref())))
    }
}

impl<R: RangeKv> RangeKvStateStoreIter<R> {
    fn next_inner(&mut self) -> StorageResult<()> {
        self.item_buffer = None;
        while let Some((key, value)) = self.inner.next()? {
            let epoch = key.epoch_with_gap.pure_epoch();
            if epoch > self.epoch {
                continue;
            }
            if epoch == self.epoch && !self.is_inclusive_epoch {
                continue;
            }
            if Some(key.user_key.as_ref()) != self.last_key.as_ref().map(|key| key.as_ref()) {
                self.last_key = Some(key.user_key.clone());
                if let Some(value) = value {
                    self.item_buffer = Some((key, value));
                    break;
                }
            }
        }
        Ok(())
    }
}

pub struct RangeKvStateStoreChangeLogIter<R: RangeKv> {
    new_value_iter: RangeKvStateStoreIter<R>,
    old_value_iter: RangeKvStateStoreIter<R>,
    item_buffer: Option<(TableKey<Bytes>, ChangeLogValue<Bytes>)>,
}

impl<R: RangeKv> RangeKvStateStoreChangeLogIter<R> {
    fn new(
        mut new_value_iter: RangeKvStateStoreIter<R>,
        mut old_value_iter: RangeKvStateStoreIter<R>,
    ) -> StorageResult<Self> {
        new_value_iter.next_inner()?;
        old_value_iter.next_inner()?;
        Ok(Self {
            new_value_iter,
            old_value_iter,
            item_buffer: None,
        })
    }
}

impl<R: RangeKv> StateStoreIter<StateStoreReadLogItem> for RangeKvStateStoreChangeLogIter<R> {
    async fn try_next(&mut self) -> StorageResult<Option<StateStoreReadLogItemRef<'_>>> {
        loop {
            match (
                &self.new_value_iter.item_buffer,
                &self.old_value_iter.item_buffer,
            ) {
                (None, None) => {
                    self.item_buffer = None;
                    break;
                }
                (Some((key, new_value)), None) => {
                    self.item_buffer = Some((
                        key.user_key.table_key.clone(),
                        ChangeLogValue::Insert(new_value.clone()),
                    ));
                    self.new_value_iter.next_inner()?;
                }
                (None, Some((key, old_value))) => {
                    self.item_buffer = Some((
                        key.user_key.table_key.clone(),
                        ChangeLogValue::Delete(old_value.clone()),
                    ));
                    self.old_value_iter.next_inner()?;
                }
                (Some((new_value_key, new_value)), Some((old_value_key, old_value))) => {
                    match new_value_key.user_key.cmp(&old_value_key.user_key) {
                        Ordering::Less => {
                            self.item_buffer = Some((
                                new_value_key.user_key.table_key.clone(),
                                ChangeLogValue::Insert(new_value.clone()),
                            ));
                            self.new_value_iter.next_inner()?;
                        }
                        Ordering::Greater => {
                            self.item_buffer = Some((
                                old_value_key.user_key.table_key.clone(),
                                ChangeLogValue::Delete(old_value.clone()),
                            ));
                            self.old_value_iter.next_inner()?;
                        }
                        Ordering::Equal => {
                            if new_value == old_value {
                                self.new_value_iter.next_inner()?;
                                self.old_value_iter.next_inner()?;
                                continue;
                            }
                            self.item_buffer = Some((
                                new_value_key.user_key.table_key.clone(),
                                ChangeLogValue::Update {
                                    new_value: new_value.clone(),
                                    old_value: old_value.clone(),
                                },
                            ));
                            self.new_value_iter.next_inner()?;
                            self.old_value_iter.next_inner()?;
                        }
                    }
                }
            };
            break;
        }
        Ok(self
            .item_buffer
            .as_ref()
            .map(|(key, value)| (key.to_ref(), value.to_ref())))
    }
}

#[cfg(test)]
mod tests {
    use risingwave_common::util::epoch::test_epoch;

    use super::*;
    use crate::hummock::iterator::test_utils::{
        iterator_test_table_key_of, iterator_test_value_of,
    };
    use crate::memory::sled::SledStateStore;

    #[tokio::test]
    async fn test_snapshot_isolation_memory() {
        let state_store = MemoryStateStore::new();
        test_snapshot_isolation_inner(state_store).await;
    }

    #[cfg(not(madsim))]
    #[tokio::test]
    async fn test_snapshot_isolation_sled() {
        let state_store = SledStateStore::new_temp();
        test_snapshot_isolation_inner(state_store).await;
    }

    async fn test_snapshot_isolation_inner(state_store: RangeKvStateStore<impl RangeKv>) {
        state_store
            .ingest_batch(
                vec![
                    (
                        TableKey(Bytes::from(b"a".to_vec())),
                        StorageValue::new_put(b"v1".to_vec()),
                    ),
                    (
                        TableKey(Bytes::from(b"b".to_vec())),
                        StorageValue::new_put(b"v1".to_vec()),
                    ),
                ],
                vec![],
                WriteOptions {
                    epoch: 0,
                    table_id: Default::default(),
                },
            )
            .unwrap();
        state_store
            .ingest_batch(
                vec![
                    (
                        TableKey(Bytes::from(b"a".to_vec())),
                        StorageValue::new_put(b"v2".to_vec()),
                    ),
                    (
                        TableKey(Bytes::from(b"b".to_vec())),
                        StorageValue::new_delete(),
                    ),
                ],
                vec![],
                WriteOptions {
                    epoch: test_epoch(1),
                    table_id: Default::default(),
                },
            )
            .unwrap();
        assert_eq!(
            state_store
                .scan(
                    (
                        Bound::Included(TableKey(Bytes::from("a"))),
                        Bound::Included(TableKey(Bytes::from("b"))),
                    ),
                    0,
                    TableId::default(),
                    None,
                )
                .unwrap(),
            vec![
                (
                    FullKey::for_test(Default::default(), Bytes::from("a"), 0)
                        .encode()
                        .into(),
                    b"v1".to_vec().into()
                ),
                (
                    FullKey::for_test(Default::default(), Bytes::from("b"), 0)
                        .encode()
                        .into(),
                    b"v1".to_vec().into()
                )
            ]
        );
        assert_eq!(
            state_store
                .scan(
                    (
                        Bound::Included(TableKey(Bytes::from("a"))),
                        Bound::Included(TableKey(Bytes::from("b"))),
                    ),
                    0,
                    TableId::default(),
                    Some(1),
                )
                .unwrap(),
            vec![(
                FullKey::for_test(Default::default(), b"a".to_vec(), 0)
                    .encode()
                    .into(),
                b"v1".to_vec().into()
            )]
        );
        assert_eq!(
            state_store
                .scan(
                    (
                        Bound::Included(TableKey(Bytes::from("a"))),
                        Bound::Included(TableKey(Bytes::from("b"))),
                    ),
                    test_epoch(1),
                    TableId::default(),
                    None,
                )
                .unwrap(),
            vec![(
                FullKey::for_test(Default::default(), b"a".to_vec(), test_epoch(1))
                    .encode()
                    .into(),
                b"v2".to_vec().into()
            )]
        );
        assert_eq!(
            state_store
                .get(TableKey(Bytes::from("a")), 0, ReadOptions::default(),)
                .await
                .unwrap(),
            Some(Bytes::from("v1"))
        );
        assert_eq!(
            state_store
                .get(
                    TableKey(Bytes::copy_from_slice(b"b")),
                    0,
                    ReadOptions::default(),
                )
                .await
                .unwrap(),
            Some(b"v1".to_vec().into())
        );
        assert_eq!(
            state_store
                .get(
                    TableKey(Bytes::copy_from_slice(b"c")),
                    0,
                    ReadOptions::default(),
                )
                .await
                .unwrap(),
            None
        );
        assert_eq!(
            state_store
                .get(
                    TableKey(Bytes::copy_from_slice(b"a")),
                    test_epoch(1),
                    ReadOptions::default(),
                )
                .await
                .unwrap(),
            Some(b"v2".to_vec().into())
        );
        assert_eq!(
            state_store
                .get(
                    TableKey(Bytes::from("b")),
                    test_epoch(1),
                    ReadOptions::default(),
                )
                .await
                .unwrap(),
            None
        );
        assert_eq!(
            state_store
                .get(
                    TableKey(Bytes::from("c")),
                    test_epoch(1),
                    ReadOptions::default()
                )
                .await
                .unwrap(),
            None
        );
    }

    #[tokio::test]
    async fn test_iter_log_memory() {
        let state_store = MemoryStateStore::new();
        test_iter_log_inner(state_store).await;
    }

    #[cfg(not(madsim))]
    #[tokio::test]
    async fn test_iter_log_sled() {
        let state_store = SledStateStore::new_temp();
        test_iter_log_inner(state_store).await;
    }

    async fn test_iter_log_inner(state_store: RangeKvStateStore<impl RangeKv>) {
        let table_id = TableId::new(233);
        let epoch1 = test_epoch(1);
        let key_idx = [1, 2, 4];
        let make_key = |i| TableKey(Bytes::from(iterator_test_table_key_of(i)));
        let make_value = |i| Bytes::from(iterator_test_value_of(i));
        state_store
            .ingest_batch(
                key_idx
                    .iter()
                    .map(|i| (make_key(*i), StorageValue::new_put(make_value(*i))))
                    .collect(),
                vec![],
                WriteOptions {
                    epoch: epoch1,
                    table_id,
                },
            )
            .unwrap();
        {
            let mut iter = state_store
                .iter_log(
                    (epoch1, epoch1),
                    (Unbounded, Unbounded),
                    ReadLogOptions { table_id },
                )
                .await
                .unwrap();
            for i in key_idx {
                let (iter_key, change_value) = iter.try_next().await.unwrap().unwrap();
                assert_eq!(make_key(i).to_ref(), iter_key);
                assert_eq!(change_value, ChangeLogValue::Insert(make_value(i).as_ref()));
            }
            assert!(iter.try_next().await.unwrap().is_none());
        }

        let epoch2 = test_epoch(2);
        state_store
            .ingest_batch(
                vec![
                    (make_key(1), StorageValue::new_put(make_value(12))), // update
                    (make_key(2), StorageValue::new_delete()),            // delete
                    (make_key(3), StorageValue::new_put(make_value(3))),
                ],
                vec![],
                WriteOptions {
                    epoch: epoch2,
                    table_id,
                },
            )
            .unwrap();

        // check iter log between two epoch
        {
            let expected = vec![
                (
                    make_key(1),
                    ChangeLogValue::Update {
                        new_value: make_value(12),
                        old_value: make_value(1),
                    },
                ),
                (make_key(2), ChangeLogValue::Delete(make_value(2))),
                (make_key(3), ChangeLogValue::Insert(make_value(3))),
            ];
            let mut iter = state_store
                .iter_log(
                    (epoch2, epoch2),
                    (Unbounded, Unbounded),
                    ReadLogOptions { table_id },
                )
                .await
                .unwrap();
            for (key, change_log_value) in expected {
                let (iter_key, iter_value) = iter.try_next().await.unwrap().unwrap();
                assert_eq!(
                    key.to_ref(),
                    iter_key,
                    "{:?} {:?}",
                    change_log_value.to_ref(),
                    iter_value
                );
                assert_eq!(change_log_value.to_ref(), iter_value);
            }
            assert!(iter.try_next().await.unwrap().is_none());
        }
        // check iter log on the original old epoch
        {
            let mut iter = state_store
                .iter_log(
                    (epoch1, epoch1),
                    (Unbounded, Unbounded),
                    ReadLogOptions { table_id },
                )
                .await
                .unwrap();
            for i in key_idx {
                let (iter_key, change_value) = iter.try_next().await.unwrap().unwrap();
                assert_eq!(make_key(i).to_ref(), iter_key);
                assert_eq!(change_value, ChangeLogValue::Insert(make_value(i).as_ref()));
            }
            assert!(iter.try_next().await.unwrap().is_none());
        }
        // check iter on merging the two epochs
        {
            let mut iter = state_store
                .iter_log(
                    (epoch1, epoch2),
                    (Unbounded, Unbounded),
                    ReadLogOptions { table_id },
                )
                .await
                .unwrap();
            let (iter_key, change_value) = iter.try_next().await.unwrap().unwrap();
            assert_eq!(make_key(1).to_ref(), iter_key);
            assert_eq!(
                change_value,
                ChangeLogValue::Insert(make_value(12).as_ref())
            );
            for i in [3, 4] {
                let (iter_key, change_value) = iter.try_next().await.unwrap().unwrap();
                assert_eq!(make_key(i).to_ref(), iter_key);
                assert_eq!(change_value, ChangeLogValue::Insert(make_value(i).as_ref()));
            }
            assert!(iter.try_next().await.unwrap().is_none());
        }
    }
}<|MERGE_RESOLUTION|>--- conflicted
+++ resolved
@@ -26,7 +26,6 @@
 
 use crate::error::StorageResult;
 use crate::mem_table::MemtableLocalStateStore;
-use crate::panic_store::PanicStateStoreIter;
 use crate::storage_value::StorageValue;
 use crate::store::*;
 
@@ -539,11 +538,7 @@
 }
 
 impl<R: RangeKv> StateStoreRead for RangeKvStateStore<R> {
-<<<<<<< HEAD
-    type ChangeLogIter = PanicStateStoreIter<StateStoreReadLogItem>;
-=======
     type ChangeLogIter = RangeKvStateStoreChangeLogIter<R>;
->>>>>>> 1eb4730c
     type Iter = RangeKvStateStoreIter<R>;
 
     #[allow(clippy::unused_async)]
@@ -583,13 +578,6 @@
 
     async fn iter_log(
         &self,
-<<<<<<< HEAD
-        _epoch_range: (u64, u64),
-        _key_range: TableKeyRange,
-        _options: ReadLogOptions,
-    ) -> StorageResult<Self::ChangeLogIter> {
-        unimplemented!()
-=======
         (min_epoch, max_epoch): (u64, u64),
         key_range: TableKeyRange,
         options: ReadLogOptions,
@@ -611,7 +599,6 @@
             false,
         );
         RangeKvStateStoreChangeLogIter::new(new_value_iter, old_value_iter)
->>>>>>> 1eb4730c
     }
 }
 
