--- conflicted
+++ resolved
@@ -678,11 +678,7 @@
 }
 
 /// [`StorageTableIterInner`] iterates on the storage table.
-<<<<<<< HEAD
-struct StorageTableIterInner<S: StateStore, D: Decoding<Arc<ColumnDescMapping>>> {
-=======
 struct StorageTableIterInner<S: StateStore, D: Decoding> {
->>>>>>> b31b433f
     /// An iterator that returns raw bytes from storage.
     iter: StripPrefixIterator<S::Iter>,
 
@@ -690,11 +686,7 @@
     cell_based_row_deserializer: D, // CellBasedRowDeserializer<Arc<ColumnDescMapping>>,
 }
 
-<<<<<<< HEAD
-impl<S: StateStore, D: Decoding<Arc<ColumnDescMapping>>> StorageTableIterInner<S, D> {
-=======
 impl<S: StateStore, D: Decoding> StorageTableIterInner<S, D> {
->>>>>>> b31b433f
     /// If `wait_epoch` is true, it will wait for the given epoch to be committed before iteration.
     async fn new<R, B>(
         keyspace: &Keyspace<S>,
