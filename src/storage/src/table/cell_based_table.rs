--- conflicted
+++ resolved
@@ -12,12 +12,8 @@
 // See the License for the specific language governing permissions and
 // limitations under the License.
 
-<<<<<<< HEAD
-use std::collections::BTreeMap;
+use std::collections::{BTreeMap, HashMap};
 use std::ops::RangeBounds;
-=======
-use std::collections::{BTreeMap, HashMap};
->>>>>>> 408e9fb5
 use std::sync::Arc;
 
 use bytes::Bytes;
