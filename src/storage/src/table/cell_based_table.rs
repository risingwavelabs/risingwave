--- conflicted
+++ resolved
@@ -144,10 +144,8 @@
     /// Get a single row by point get
     pub async fn get_row(&self, pk: &Row, epoch: u64) -> StorageResult<Option<Row>> {
         // TODO: use multi-get for cell_based get_row
-<<<<<<< HEAD
-=======
+
         // let vnode = self.compute_vnode_by_row(pk);
->>>>>>> 006a13eb
         let pk_serializer = self.pk_serializer.as_ref().expect("pk_serializer is None");
         let serialized_pk = serialize_pk(pk, pk_serializer);
         let sentinel_key =
@@ -163,11 +161,8 @@
             get_res.push((sentinel_key, sentinel_cell.unwrap()));
         }
         for column_id in &self.column_ids {
-<<<<<<< HEAD
-            let key = [serialized_pk, &serialize_column_id(column_id).map_err(err)?].concat();
-=======
             let key = serialize_pk_and_column_id(&serialized_pk, column_id).map_err(err)?;
->>>>>>> 006a13eb
+
             let state_store_get_res = self.keyspace.get(&key, epoch).await?;
             if let Some(state_store_get_res) = state_store_get_res {
                 get_res.push((key, state_store_get_res));
@@ -202,14 +197,10 @@
         let pk_serializer = self.pk_serializer.as_ref().expect("pk_serializer is None");
         let start_key = self.keyspace.prefixed_key(&serialize_pk(pk, pk_serializer));
         let end_key = next_key(&start_key);
-<<<<<<< HEAD
-        let vnode_bitmap = VNodeBitmap::new_with_single_vnode(self.keyspace.table_id(), vnode);
-=======
 
         // Construct a vnode bitmap according to the given vnode.
         // let vnode_bitmap = VNodeBitmap::new_with_single_vnode(self.keyspace.table_id(), vnode);
 
->>>>>>> 006a13eb
         let state_store_range_scan_res = self
             .keyspace
             .state_store()
@@ -338,17 +329,7 @@
 
     // The returned iterator will iterate data from a snapshot corresponding to the given `epoch`
     pub async fn iter(&self, epoch: u64) -> StorageResult<CellBasedTableRowIter<S>> {
-<<<<<<< HEAD
-        CellBasedTableRowIter::new(
-            &self.keyspace,
-            self.column_descs.clone(),
-            epoch,
-            self.stats.clone(),
-        )
-        .await
-=======
         CellBasedTableRowIter::new(&self.keyspace, self.mapping.clone(), epoch).await
->>>>>>> 006a13eb
     }
 
     // TODO: give a more meaningful name to this function
@@ -440,7 +421,6 @@
             self.mapping.clone(),
             (start_key, end_key),
             epoch,
-            self.stats.clone(),
         )
         .await
     }
@@ -467,7 +447,6 @@
             self.mapping.clone(),
             (start_key, next_key),
             epoch,
-            self.stats.clone(),
         )
         .await
     }
@@ -486,14 +465,8 @@
 pub struct CellBasedTableRowIter<S: StateStore> {
     /// An iterator that returns raw bytes from storage.
     iter: StripPrefixIterator<S::Iter>,
-    /// Cell-based row deserializer
-<<<<<<< HEAD
-    cell_based_row_deserializer: CellBasedRowDeserializer,
-    /// Statistics
-    _stats: Arc<StateStoreMetrics>,
-=======
+
     cell_based_row_deserializer: CellBasedRowDeserializer<Arc<ColumnDescMapping>>,
->>>>>>> 006a13eb
 }
 
 impl<S: StateStore> CellBasedTableRowIter<S> {
@@ -501,7 +474,6 @@
         keyspace: &Keyspace<S>,
         table_descs: Arc<ColumnDescMapping>,
         epoch: u64,
-        _stats: Arc<StateStoreMetrics>,
     ) -> StorageResult<Self> {
         keyspace.state_store().wait_epoch(epoch).await?;
 
@@ -512,7 +484,6 @@
         let iter = Self {
             iter,
             cell_based_row_deserializer,
-            _stats,
         };
         Ok(iter)
     }
@@ -522,7 +493,6 @@
         table_descs: Arc<ColumnDescMapping>,
         serialized_pk_bounds: R,
         epoch: u64,
-        _stats: Arc<StateStoreMetrics>,
     ) -> StorageResult<Self>
     where
         R: RangeBounds<B> + Send,
@@ -538,7 +508,6 @@
         let iter = Self {
             iter,
             cell_based_row_deserializer,
-            _stats,
         };
         Ok(iter)
     }
@@ -606,8 +575,7 @@
         _stats: Arc<StateStoreMetrics>,
         pk_descs: &[OrderedColumnDesc],
     ) -> StorageResult<Self> {
-        let inner =
-            CellBasedTableRowIter::new(&keyspace, table_descs.clone(), epoch, _stats).await?;
+        let inner = CellBasedTableRowIter::new(&keyspace, table_descs.clone(), epoch).await?;
 
         let (data_types, order_types) = pk_descs
             .iter()
