--- conflicted
+++ resolved
@@ -39,12 +39,8 @@
 use crate::cell_based_row_serializer::CellBasedRowSerializer;
 use crate::error::{StorageError, StorageResult};
 use crate::keyspace::StripPrefixIterator;
-<<<<<<< HEAD
-use crate::storage_value::{StorageValue, ValueMeta};
+use crate::storage_value::StorageValue;
 use crate::store::WriteOptions;
-=======
-use crate::storage_value::StorageValue;
->>>>>>> e36b0672
 use crate::{Keyspace, StateStore, StateStoreIter};
 
 pub type AccessType = bool;
@@ -340,15 +336,10 @@
         buffer: BTreeMap<Vec<u8>, RowOp>,
         epoch: u64,
     ) -> StorageResult<()> {
-<<<<<<< HEAD
-        // stateful executors need to compute vnode.
         let mut batch = self.keyspace.state_store().start_write_batch(WriteOptions {
             epoch,
             table_id: self.keyspace.table_id(),
         });
-=======
-        let mut batch = self.keyspace.state_store().start_write_batch();
->>>>>>> e36b0672
         let mut local = batch.prefixify(&self.keyspace);
 
         for (pk, row_op) in buffer {
