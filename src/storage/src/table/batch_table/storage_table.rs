// Copyright 2024 RisingWave Labs
//
// Licensed under the Apache License, Version 2.0 (the "License");
// you may not use this file except in compliance with the License.
// You may obtain a copy of the License at
//
//     http://www.apache.org/licenses/LICENSE-2.0
//
// Unless required by applicable law or agreed to in writing, software
// distributed under the License is distributed on an "AS IS" BASIS,
// WITHOUT WARRANTIES OR CONDITIONS OF ANY KIND, either express or implied.
// See the License for the specific language governing permissions and
// limitations under the License.

use std::future::Future;
use std::ops::Bound::{self, Excluded, Included, Unbounded};
use std::ops::RangeBounds;
use std::sync::Arc;

use await_tree::InstrumentAwait;
use bytes::{Bytes, BytesMut};
use foyer::CacheHint;
use futures::future::try_join_all;
use futures::{Stream, StreamExt, TryStreamExt};
use futures_async_stream::try_stream;
use itertools::Itertools;
use more_asserts::assert_gt;
use risingwave_common::array::{ArrayBuilderImpl, ArrayRef, DataChunk};
use risingwave_common::bitmap::Bitmap;
use risingwave_common::catalog::{ColumnDesc, ColumnId, Schema, TableId, TableOption};
use risingwave_common::hash::{VirtualNode, VnodeBitmapExt};
use risingwave_common::row::{self, OwnedRow, Row, RowExt};
use risingwave_common::types::ToOwnedDatum;
use risingwave_common::util::epoch::Epoch;
use risingwave_common::util::row_serde::*;
use risingwave_common::util::sort_util::OrderType;
use risingwave_common::util::value_encoding::column_aware_row_encoding::ColumnAwareSerde;
use risingwave_common::util::value_encoding::{BasicSerde, EitherSerde};
use risingwave_hummock_sdk::key::{
    end_bound_of_prefix, next_key, prefixed_range_with_vnode, CopyFromSlice, TableKeyRange,
};
use risingwave_hummock_sdk::HummockReadEpoch;
use risingwave_pb::plan_common::StorageTableDesc;
use tracing::trace;

use crate::error::{StorageError, StorageResult};
use crate::hummock::CachePolicy;
use crate::row_serde::row_serde_util::{serialize_pk, serialize_pk_with_vnode};
use crate::row_serde::value_serde::{ValueRowSerde, ValueRowSerdeNew};
use crate::row_serde::{find_columns_by_ids, ColumnMapping};
use crate::store::{
    PrefetchOptions, ReadLogOptions, ReadOptions, StateStoreIter, StateStoreIterExt,
    TryWaitEpochOptions,
};
use crate::table::merge_sort::NodePeek;
use crate::table::{ChangeLogRow, KeyedRow, TableDistribution, TableIter};
use crate::StateStore;

/// [`StorageTableInner`] is the interface accessing relational data in KV(`StateStore`) with
/// row-based encoding format, and is used in batch mode.
#[derive(Clone)]
pub struct StorageTableInner<S: StateStore, SD: ValueRowSerde> {
    /// Id for this table.
    table_id: TableId,

    /// State store backend.
    store: S,

    /// The schema of the output columns, i.e., this table VIEWED BY some executor like
    /// `RowSeqScanExecutor`.
    schema: Schema,

    /// Used for serializing and deserializing the primary key.
    pk_serializer: OrderedRowSerde,

    output_indices: Vec<usize>,

    /// the key part of `output_indices`.
    key_output_indices: Option<Vec<usize>>,

    /// the value part of `output_indices`.
    value_output_indices: Vec<usize>,

    /// used for deserializing key part of output row from pk.
    output_row_in_key_indices: Vec<usize>,

    /// Mapping from column id to column index for deserializing the row.
    mapping: Arc<ColumnMapping>,

    /// The index of system column `_rw_timestamp` in the output columns.
    epoch_idx: Option<usize>,

    /// Row deserializer to deserialize the value in storage to a row.
    /// The row can be either complete or partial, depending on whether the row encoding is versioned.
    row_serde: Arc<SD>,

    /// Indices of primary key.
    /// Note that the index is based on the all columns of the table, instead of the output ones.
    // FIXME: revisit constructions and usages.
    pk_indices: Vec<usize>,

    distribution: TableDistribution,

    /// Used for catalog `table_properties`
    table_option: TableOption,

    read_prefix_len_hint: usize,
}

/// `StorageTable` will use [`EitherSerde`] as default so that we can support both versioned and
/// non-versioned tables with the same type.
pub type StorageTable<S> = StorageTableInner<S, EitherSerde>;

impl<S: StateStore, SD: ValueRowSerde> std::fmt::Debug for StorageTableInner<S, SD> {
    fn fmt(&self, f: &mut std::fmt::Formatter<'_>) -> std::fmt::Result {
        f.debug_struct("StorageTableInner").finish_non_exhaustive()
    }
}

// init
impl<S: StateStore> StorageTableInner<S, EitherSerde> {
    /// Create a  [`StorageTableInner`] given a complete set of `columns` and a partial
    /// set of `output_column_ids`.
    /// When reading from the storage table,
    /// the chunks or rows will only contain columns with the given ids (`output_column_ids`).
    /// They will in the same order as the given `output_column_ids`.
    ///
    /// NOTE(kwannoel): The `output_column_ids` here may be slightly different
    /// from those supplied to associated executors.
    /// These `output_column_ids` may have `pk` appended, since they will be needed to scan from
    /// storage. The associated executors may not have these `pk` fields.
    pub fn new_partial(
        store: S,
        output_column_ids: Vec<ColumnId>,
        vnodes: Option<Arc<Bitmap>>,
        table_desc: &StorageTableDesc,
    ) -> Self {
        let table_id = TableId {
            table_id: table_desc.table_id,
        };
        let column_descs = table_desc
            .columns
            .iter()
            .map(ColumnDesc::from)
            .collect_vec();
        let order_types: Vec<OrderType> = table_desc
            .pk
            .iter()
            .map(|order| OrderType::from_protobuf(order.get_order_type().unwrap()))
            .collect();

        let pk_indices = table_desc
            .pk
            .iter()
            .map(|k| k.column_index as usize)
            .collect_vec();

        let table_option = TableOption {
            retention_seconds: table_desc.retention_seconds,
        };
        let value_indices = table_desc
            .get_value_indices()
            .iter()
            .map(|&k| k as usize)
            .collect_vec();
        let prefix_hint_len = table_desc.get_read_prefix_len_hint() as usize;
        let versioned = table_desc.versioned;
        let distribution = TableDistribution::new_from_storage_table_desc(vnodes, table_desc);

        Self::new_inner(
            store,
            table_id,
            column_descs,
            output_column_ids,
            order_types,
            pk_indices,
            distribution,
            table_option,
            value_indices,
            prefix_hint_len,
            versioned,
        )
    }

    pub fn for_test_with_partial_columns(
        store: S,
        table_id: TableId,
        columns: Vec<ColumnDesc>,
        output_column_ids: Vec<ColumnId>,
        order_types: Vec<OrderType>,
        pk_indices: Vec<usize>,
        value_indices: Vec<usize>,
    ) -> Self {
        Self::new_inner(
            store,
            table_id,
            columns,
            output_column_ids,
            order_types,
            pk_indices,
            TableDistribution::singleton(),
            Default::default(),
            value_indices,
            0,
            false,
        )
    }

    pub fn for_test(
        store: S,
        table_id: TableId,
        columns: Vec<ColumnDesc>,
        order_types: Vec<OrderType>,
        pk_indices: Vec<usize>,
        value_indices: Vec<usize>,
    ) -> Self {
        let output_column_ids = columns.iter().map(|c| c.column_id).collect();
        Self::for_test_with_partial_columns(
            store,
            table_id,
            columns,
            output_column_ids,
            order_types,
            pk_indices,
            value_indices,
        )
    }

    #[allow(clippy::too_many_arguments)]
    fn new_inner(
        store: S,
        table_id: TableId,
        table_columns: Vec<ColumnDesc>,
        output_column_ids: Vec<ColumnId>,
        order_types: Vec<OrderType>,
        pk_indices: Vec<usize>,
        distribution: TableDistribution,
        table_option: TableOption,
        value_indices: Vec<usize>,
        read_prefix_len_hint: usize,
        versioned: bool,
    ) -> Self {
        assert_eq!(order_types.len(), pk_indices.len());

        let (output_columns, output_indices) =
            find_columns_by_ids(&table_columns, &output_column_ids);

        let mut value_output_indices = vec![];
        let mut key_output_indices = vec![];
        // system column currently only contains `_rw_timestamp`
        let mut epoch_idx = None;

        for idx in &output_indices {
            if value_indices.contains(idx) {
                value_output_indices.push(*idx);
            } else if pk_indices.contains(idx) {
                key_output_indices.push(*idx);
            } else {
                assert!(epoch_idx.is_none());
                epoch_idx = Some(*idx);
            }
        }

        let output_row_in_key_indices = key_output_indices
            .iter()
            .map(|&di| pk_indices.iter().position(|&pi| di == pi).unwrap())
            .collect_vec();
        let schema = Schema::new(output_columns.iter().map(Into::into).collect());

        let pk_data_types = pk_indices
            .iter()
            .map(|i| table_columns[*i].data_type.clone())
            .collect();
        let pk_serializer = OrderedRowSerde::new(pk_data_types, order_types);
        let (row_serde, mapping) = {
            if versioned {
                let value_output_indices_dedup = value_output_indices
                    .iter()
                    .unique()
                    .copied()
                    .collect::<Vec<_>>();
                let output_row_in_value_output_indices_dedup = value_output_indices
                    .iter()
                    .map(|&di| {
                        value_output_indices_dedup
                            .iter()
                            .position(|&pi| di == pi)
                            .unwrap()
                    })
                    .collect_vec();
                let mapping = ColumnMapping::new(output_row_in_value_output_indices_dedup);
                let serde =
                    ColumnAwareSerde::new(value_output_indices_dedup.into(), table_columns.into());
                (serde.into(), mapping)
            } else {
                let output_row_in_value_indices = value_output_indices
                    .iter()
                    .map(|&di| value_indices.iter().position(|&pi| di == pi).unwrap())
                    .collect_vec();
                let mapping = ColumnMapping::new(output_row_in_value_indices);
                let serde = BasicSerde::new(value_indices.into(), table_columns.into());
                (serde.into(), mapping)
            }
        };

        let key_output_indices = match key_output_indices.is_empty() {
            true => None,
            false => Some(key_output_indices),
        };
        Self {
            table_id,
            store,
            schema,
            pk_serializer,
            output_indices,
            key_output_indices,
            value_output_indices,
            output_row_in_key_indices,
            mapping: Arc::new(mapping),
            epoch_idx,
            row_serde: Arc::new(row_serde),
            pk_indices,
            distribution,
            table_option,
            read_prefix_len_hint,
        }
    }
}

impl<S: StateStore, SD: ValueRowSerde> StorageTableInner<S, SD> {
    pub fn pk_serializer(&self) -> &OrderedRowSerde {
        &self.pk_serializer
    }

    pub fn schema(&self) -> &Schema {
        &self.schema
    }

    pub fn pk_indices(&self) -> &[usize] {
        &self.pk_indices
    }

    pub fn output_indices(&self) -> &[usize] {
        &self.output_indices
    }

    /// Get the indices of the primary key columns in the output columns.
    ///
    /// Returns `None` if any of the primary key columns is not in the output columns.
    pub fn pk_in_output_indices(&self) -> Option<Vec<usize>> {
        self.pk_indices
            .iter()
            .map(|&i| self.output_indices.iter().position(|&j| i == j))
            .collect()
    }

    pub fn table_id(&self) -> TableId {
        self.table_id
    }

    pub fn vnodes(&self) -> &Arc<Bitmap> {
        self.distribution.vnodes()
    }
}
/// Point get
impl<S: StateStore, SD: ValueRowSerde> StorageTableInner<S, SD> {
    /// Get a single row by point get
    pub async fn get_row(
        &self,
        pk: impl Row,
        wait_epoch: HummockReadEpoch,
    ) -> StorageResult<Option<OwnedRow>> {
        let epoch = wait_epoch.get_epoch();
        let read_backup = matches!(wait_epoch, HummockReadEpoch::Backup(_));
        let read_committed = wait_epoch.is_read_committed();
        self.store
            .try_wait_epoch(
                wait_epoch,
                TryWaitEpochOptions {
                    table_id: self.table_id,
                },
            )
            .await?;
        let serialized_pk = serialize_pk_with_vnode(
            &pk,
            &self.pk_serializer,
            self.distribution.compute_vnode_by_pk(&pk),
        );
        assert!(pk.len() <= self.pk_indices.len());

        let prefix_hint = if self.read_prefix_len_hint != 0 && self.read_prefix_len_hint == pk.len()
        {
            Some(serialized_pk.slice(VirtualNode::SIZE..))
        } else {
            None
        };

        let read_options = ReadOptions {
            prefix_hint,
            retention_seconds: self.table_option.retention_seconds,
            table_id: self.table_id,
            read_version_from_backup: read_backup,
            read_committed,
            cache_policy: CachePolicy::Fill(CacheHint::Normal),
            ..Default::default()
        };
        if let Some((full_key, value)) = self
            .store
            .get_keyed_row(serialized_pk, epoch, read_options)
            .await?
        {
            let row = self.row_serde.deserialize(&value)?;
            let result_row_in_value = self.mapping.project(OwnedRow::new(row));

            match &self.key_output_indices {
                Some(key_output_indices) => {
                    let result_row_in_key =
                        pk.project(&self.output_row_in_key_indices).into_owned_row();
                    let mut result_row_vec = vec![];
                    for idx in &self.output_indices {
                        if let Some(epoch_idx) = self.epoch_idx
                            && *idx == epoch_idx
                        {
                            let epoch = Epoch::from(full_key.epoch_with_gap.pure_epoch());
                            result_row_vec
                                .push(risingwave_common::types::Datum::from(epoch.as_scalar()));
                        } else if self.value_output_indices.contains(idx) {
                            let item_position_in_value_indices = &self
                                .value_output_indices
                                .iter()
                                .position(|p| idx == p)
                                .unwrap();
                            result_row_vec.push(
                                result_row_in_value
                                    .datum_at(*item_position_in_value_indices)
                                    .to_owned_datum(),
                            );
                        } else {
                            let item_position_in_pk_indices =
                                key_output_indices.iter().position(|p| idx == p).unwrap();
                            result_row_vec.push(
                                result_row_in_key
                                    .datum_at(item_position_in_pk_indices)
                                    .to_owned_datum(),
                            );
                        }
                    }
                    let result_row = OwnedRow::new(result_row_vec);
                    Ok(Some(result_row))
                }
                None => match &self.epoch_idx {
                    Some(epoch_idx) => {
                        let mut result_row_vec = vec![];
                        for idx in &self.output_indices {
                            if idx == epoch_idx {
                                let epoch = Epoch::from(full_key.epoch_with_gap.pure_epoch());
                                result_row_vec
                                    .push(risingwave_common::types::Datum::from(epoch.as_scalar()));
                            } else {
                                let item_position_in_value_indices = &self
                                    .value_output_indices
                                    .iter()
                                    .position(|p| idx == p)
                                    .unwrap();
                                result_row_vec.push(
                                    result_row_in_value
                                        .datum_at(*item_position_in_value_indices)
                                        .to_owned_datum(),
                                );
                            }
                        }
                        let result_row = OwnedRow::new(result_row_vec);
                        Ok(Some(result_row))
                    }
                    None => Ok(Some(result_row_in_value.into_owned_row())),
                },
            }
        } else {
            Ok(None)
        }
    }

    /// Update the vnode bitmap of the storage table, returns the previous vnode bitmap.
    #[must_use = "the executor should decide whether to manipulate the cache based on the previous vnode bitmap"]
    pub fn update_vnode_bitmap(&mut self, new_vnodes: Arc<Bitmap>) -> Arc<Bitmap> {
        self.distribution.update_vnode_bitmap(new_vnodes)
    }
}

/// The row iterator of the storage table.
/// The wrapper of stream item `StorageResult<OwnedRow>` if pk is not persisted.
impl<S: Stream<Item = StorageResult<OwnedRow>> + Send + Unpin> TableIter for S {
    async fn next_row(&mut self) -> StorageResult<Option<OwnedRow>> {
        self.next().await.transpose()
    }
}

mod merge_vnode_stream {

    use bytes::Bytes;
    use futures::{Stream, StreamExt, TryStreamExt};
    use risingwave_hummock_sdk::key::TableKey;

    use crate::error::StorageResult;
    use crate::table::merge_sort::{merge_sort, NodePeek};
    use crate::table::KeyedRow;

    pub(super) enum VnodeStreamType<RowSt, KeyedRowSt> {
        Single(RowSt),
        Unordered(Vec<RowSt>),
        Ordered(Vec<KeyedRowSt>),
    }

    pub(super) type MergedVnodeStream<
        R: Send,
        RowSt: Stream<Item = StorageResult<((), R)>> + Send,
        KeyedRowSt: Stream<Item = StorageResult<(SortKeyType, R)>> + Send,
    >
    where
        KeyedRow<SortKeyType, R>: NodePeek + Send + Sync,
    = impl Stream<Item = StorageResult<R>> + Send;

    pub(super) type SortKeyType = Bytes; // TODO: may use Vec

    pub(super) fn merge_stream<
        R: Send,
        RowSt: Stream<Item = StorageResult<((), R)>> + Send,
        KeyedRowSt: Stream<Item = StorageResult<(SortKeyType, R)>> + Send,
    >(
        stream: VnodeStreamType<RowSt, KeyedRowSt>,
    ) -> MergedVnodeStream<R, RowSt, KeyedRowSt>
    where
        KeyedRow<SortKeyType, R>: NodePeek + Send + Sync,
    {
        #[auto_enums::auto_enum(futures03::Stream)]
        match stream {
            VnodeStreamType::Single(stream) => stream.map_ok(|(_, row)| row),
            VnodeStreamType::Unordered(streams) => futures::stream::iter(
                streams
                    .into_iter()
                    .map(|stream| Box::pin(stream.map_ok(|(_, row)| row))),
            )
            .flatten_unordered(1024),
            VnodeStreamType::Ordered(streams) => merge_sort(streams.into_iter().map(|stream| {
                Box::pin(stream.map_ok(|(key, row)| KeyedRow {
                    vnode_prefixed_key: TableKey(key),
                    row,
                }))
            }))
            .map_ok(|keyed_row| keyed_row.row),
        }
    }
}

use merge_vnode_stream::*;

async fn build_vnode_stream<
    R: Send,
    RowSt: Stream<Item = StorageResult<((), R)>> + Send,
    KeyedRowSt: Stream<Item = StorageResult<(SortKeyType, R)>> + Send,
    RowStFut: Future<Output = StorageResult<RowSt>>,
    KeyedRowStFut: Future<Output = StorageResult<KeyedRowSt>>,
>(
    row_stream_fn: impl Fn(VirtualNode) -> RowStFut,
    keyed_row_stream_fn: impl Fn(VirtualNode) -> KeyedRowStFut,
    vnodes: &[VirtualNode],
    ordered: bool,
) -> StorageResult<MergedVnodeStream<R, RowSt, KeyedRowSt>>
where
    KeyedRow<SortKeyType, R>: NodePeek + Send + Sync,
{
    let stream = match vnodes {
        [] => unreachable!(),
        [vnode] => VnodeStreamType::Single(row_stream_fn(*vnode).await?),
        // Concat all iterators if not to preserve order.
        vnodes if !ordered => VnodeStreamType::Unordered(
            try_join_all(vnodes.iter().map(|vnode| row_stream_fn(*vnode))).await?,
        ),
        // Merge all iterators if to preserve order.
        vnodes => VnodeStreamType::Ordered(
            try_join_all(vnodes.iter().map(|vnode| keyed_row_stream_fn(*vnode))).await?,
        ),
    };
    Ok(merge_stream(stream))
}

/// Iterators
impl<S: StateStore, SD: ValueRowSerde> StorageTableInner<S, SD> {
    /// Get multiple stream item `StorageResult<OwnedRow>` based on the specified vnodes of this table with
    /// `vnode_hint`, and merge or concat them by given `ordered`.
    async fn iter_with_encoded_key_range(
        &self,
        prefix_hint: Option<Bytes>,
        (start_bound, end_bound): (Bound<Bytes>, Bound<Bytes>),
        wait_epoch: HummockReadEpoch,
        vnode_hint: Option<VirtualNode>,
        ordered: bool,
        prefetch_options: PrefetchOptions,
    ) -> StorageResult<impl Stream<Item = StorageResult<OwnedRow>> + Send + 'static> {
        let vnodes = match vnode_hint {
            // If `vnode_hint` is set, we can only access this single vnode.
            Some(vnode) => {
                assert!(
                    self.distribution.vnodes().is_set(vnode.to_index()),
                    "vnode unset: {:?}, distribution: {:?}",
                    vnode,
                    self.distribution
                );
                vec![vnode]
            }
            // Otherwise, we need to access all vnodes of this table.
            None => self.distribution.vnodes().iter_vnodes().collect_vec(),
        };

        build_vnode_stream(
            |vnode| {
                self.iter_vnode_with_encoded_key_range(
                    prefix_hint.clone(),
                    (start_bound.as_ref(), end_bound.as_ref()),
                    wait_epoch,
                    vnode,
                    prefetch_options,
                )
            },
            |vnode| {
                self.iter_vnode_with_encoded_key_range(
                    prefix_hint.clone(),
                    (start_bound.as_ref(), end_bound.as_ref()),
                    wait_epoch,
                    vnode,
                    prefetch_options,
                )
            },
            &vnodes,
            ordered,
        )
        .await
    }

    async fn iter_vnode_with_encoded_key_range<K: CopyFromSlice>(
        &self,
        prefix_hint: Option<Bytes>,
        encoded_key_range: (Bound<&Bytes>, Bound<&Bytes>),
        wait_epoch: HummockReadEpoch,
        vnode: VirtualNode,
        prefetch_options: PrefetchOptions,
    ) -> StorageResult<impl Stream<Item = StorageResult<(K, OwnedRow)>> + Send> {
        let cache_policy = match &encoded_key_range {
            // To prevent unbounded range scan queries from polluting the block cache, use the
            // low priority fill policy.
            (Unbounded, _) | (_, Unbounded) => CachePolicy::Fill(CacheHint::Low),
            _ => CachePolicy::Fill(CacheHint::Normal),
        };

        let table_key_range = prefixed_range_with_vnode::<&Bytes>(encoded_key_range, vnode);

        {
            let prefix_hint = prefix_hint.clone();
            let read_backup = matches!(wait_epoch, HummockReadEpoch::Backup(_));
            let read_committed = wait_epoch.is_read_committed();
            {
                let read_options = ReadOptions {
                    prefix_hint,
                    retention_seconds: self.table_option.retention_seconds,
                    table_id: self.table_id,
                    read_version_from_backup: read_backup,
                    read_committed,
                    prefetch_options,
                    cache_policy,
                };
                let pk_serializer = match self.output_row_in_key_indices.is_empty() {
                    true => None,
                    false => Some(Arc::new(self.pk_serializer.clone())),
                };
                let iter = StorageTableInnerIterInner::<S, SD>::new(
                    &self.store,
                    self.mapping.clone(),
                    self.epoch_idx,
                    pk_serializer,
                    self.output_indices.clone(),
                    self.key_output_indices.clone(),
                    self.value_output_indices.clone(),
                    self.output_row_in_key_indices.clone(),
                    self.row_serde.clone(),
                    table_key_range,
                    read_options,
                    wait_epoch,
                )
                .await?
                .into_stream::<K>();
                Ok(iter)
            }
        }
    }

    // TODO: directly use `prefixed_range`.
    fn serialize_pk_bound(
        &self,
        pk_prefix: impl Row,
        range_bound: Bound<&OwnedRow>,
        is_start_bound: bool,
    ) -> Bound<Bytes> {
        match range_bound {
            Included(k) => {
                let pk_prefix_serializer = self.pk_serializer.prefix(pk_prefix.len() + k.len());
                let key = pk_prefix.chain(k);
                let serialized_key = serialize_pk(&key, &pk_prefix_serializer);
                if is_start_bound {
                    Included(serialized_key)
                } else {
                    // Should use excluded next key for end bound.
                    // Otherwise keys starting with the bound is not included.
                    end_bound_of_prefix(&serialized_key)
                }
            }
            Excluded(k) => {
                let pk_prefix_serializer = self.pk_serializer.prefix(pk_prefix.len() + k.len());
                let key = pk_prefix.chain(k);
                let serialized_key = serialize_pk(&key, &pk_prefix_serializer);
                if is_start_bound {
                    // Storage doesn't support excluded begin key yet, so transform it to
                    // included.
                    // We always serialize a u8 for null of datum which is not equal to '\xff',
                    // so we can assert that the next_key would never be empty.
                    let next_serialized_key = next_key(&serialized_key);
                    assert!(!next_serialized_key.is_empty());
                    Included(Bytes::from(next_serialized_key))
                } else {
                    Excluded(serialized_key)
                }
            }
            Unbounded => {
                let pk_prefix_serializer = self.pk_serializer.prefix(pk_prefix.len());
                let serialized_pk_prefix = serialize_pk(&pk_prefix, &pk_prefix_serializer);
                if pk_prefix.is_empty() {
                    Unbounded
                } else if is_start_bound {
                    Included(serialized_pk_prefix)
                } else {
                    end_bound_of_prefix(&serialized_pk_prefix)
                }
            }
        }
    }

    /// Iterates on the table with the given prefix of the pk in `pk_prefix` and the range bounds.
    async fn iter_with_pk_bounds(
        &self,
        epoch: HummockReadEpoch,
        pk_prefix: impl Row,
        range_bounds: impl RangeBounds<OwnedRow>,
        ordered: bool,
        prefetch_options: PrefetchOptions,
    ) -> StorageResult<impl Stream<Item = StorageResult<OwnedRow>> + Send> {
        let start_key = self.serialize_pk_bound(&pk_prefix, range_bounds.start_bound(), true);
        let end_key = self.serialize_pk_bound(&pk_prefix, range_bounds.end_bound(), false);
        assert!(pk_prefix.len() <= self.pk_indices.len());
        let pk_prefix_indices = (0..pk_prefix.len())
            .map(|index| self.pk_indices[index])
            .collect_vec();

        let prefix_hint = if self.read_prefix_len_hint != 0
            && self.read_prefix_len_hint <= pk_prefix.len()
        {
            let encoded_prefix = if let Bound::Included(start_key) = start_key.as_ref() {
                start_key
            } else {
                unreachable!()
            };
            let prefix_len = self
                .pk_serializer
                .deserialize_prefix_len(encoded_prefix, self.read_prefix_len_hint)?;
            Some(Bytes::from(encoded_prefix[..prefix_len].to_vec()))
        } else {
            trace!(
                    "iter_with_pk_bounds dist_key_indices table_id {} not match prefix pk_prefix {:?}  pk_prefix_indices {:?}",
                    self.table_id,
                    pk_prefix,
                    pk_prefix_indices
                );
            None
        };

        trace!(
            "iter_with_pk_bounds table_id {} prefix_hint {:?} start_key: {:?}, end_key: {:?} pk_prefix {:?}  pk_prefix_indices {:?}" ,
            self.table_id,
            prefix_hint,
            start_key,
            end_key,
            pk_prefix,
            pk_prefix_indices
        );

        self.iter_with_encoded_key_range(
            prefix_hint,
            (start_key, end_key),
            epoch,
            self.distribution.try_compute_vnode_by_pk_prefix(pk_prefix),
            ordered,
            prefetch_options,
        )
        .await
    }

    // Construct a stream of (columns, row_count) from a row stream
    #[try_stream(ok = (Vec<ArrayRef>, usize), error = StorageError)]
    async fn convert_row_stream_to_array_vec_stream(
        iter: impl Stream<Item = StorageResult<OwnedRow>>,
        schema: Schema,
        chunk_size: usize,
    ) {
        use futures::{pin_mut, TryStreamExt};
        use risingwave_common::util::iter_util::ZipEqFast;

        pin_mut!(iter);

        let mut builders: Option<Vec<ArrayBuilderImpl>> = None;
        let mut row_count = 0;

        while let Some(row) = iter.try_next().await? {
            row_count += 1;
            // Uses ArrayBuilderImpl instead of DataChunkBuilder here to demonstrate how to build chunk in a columnar manner
            let builders_ref =
                builders.get_or_insert_with(|| schema.create_array_builders(chunk_size));
            for (datum, builder) in row.iter().zip_eq_fast(builders_ref.iter_mut()) {
                builder.append(datum);
            }
            if row_count == chunk_size {
                let columns: Vec<_> = builders
                    .take()
                    .unwrap()
                    .into_iter()
                    .map(|builder| builder.finish().into())
                    .collect();
                yield (columns, row_count);
                assert!(builders.is_none());
                row_count = 0;
            }
        }

        if let Some(builders) = builders {
            assert_gt!(row_count, 0);
            // yield the last chunk if any
            let columns: Vec<_> = builders
                .into_iter()
                .map(|builder| builder.finish().into())
                .collect();
            yield (columns, row_count);
        }
    }

    /// Iterates on the table with the given prefix of the pk in `pk_prefix` and the range bounds.
    /// Returns a stream of chunks of columns with the provided `chunk_size`
    async fn chunk_iter_with_pk_bounds(
        &self,
        epoch: HummockReadEpoch,
        pk_prefix: impl Row,
        range_bounds: impl RangeBounds<OwnedRow>,
        ordered: bool,
        chunk_size: usize,
        prefetch_options: PrefetchOptions,
    ) -> StorageResult<impl Stream<Item = StorageResult<(Vec<ArrayRef>, usize)>> + Send> {
        let iter = self
            .iter_with_pk_bounds(epoch, pk_prefix, range_bounds, ordered, prefetch_options)
            .await?;

        Ok(Self::convert_row_stream_to_array_vec_stream(
            iter,
            self.schema.clone(),
            chunk_size,
        ))
    }

    /// Construct a stream item `StorageResult<OwnedRow>` for batch executors.
    /// Differs from the streaming one, this iterator will wait for the epoch before iteration
    pub async fn batch_iter_with_pk_bounds(
        &self,
        epoch: HummockReadEpoch,
        pk_prefix: impl Row,
        range_bounds: impl RangeBounds<OwnedRow>,
        ordered: bool,
        prefetch_options: PrefetchOptions,
    ) -> StorageResult<impl Stream<Item = StorageResult<OwnedRow>> + Send> {
        self.iter_with_pk_bounds(epoch, pk_prefix, range_bounds, ordered, prefetch_options)
            .await
    }

    // The returned iterator will iterate data from a snapshot corresponding to the given `epoch`.
    pub async fn batch_iter(
        &self,
        epoch: HummockReadEpoch,
        ordered: bool,
        prefetch_options: PrefetchOptions,
    ) -> StorageResult<impl Stream<Item = StorageResult<OwnedRow>> + Send> {
        self.batch_iter_with_pk_bounds(epoch, row::empty(), .., ordered, prefetch_options)
            .await
    }

    pub async fn batch_iter_vnode(
        &self,
<<<<<<< HEAD
        start_epoch: u64,
        end_epoch: HummockReadEpoch,
        ordered: bool,
        range_bounds: impl RangeBounds<OwnedRow>,
        pk_prefix: impl Row,
    ) -> StorageResult<impl Stream<Item = StorageResult<ChangeLogRow>> + Send + 'static> {
        let start_key = self.serialize_pk_bound(&pk_prefix, range_bounds.start_bound(), true);
        let end_key = self.serialize_pk_bound(&pk_prefix, range_bounds.end_bound(), false);

        assert!(pk_prefix.len() <= self.pk_indices.len());
        let table_key_ranges = {
            // Vnodes that are set and should be accessed.
            let vnodes = match self.distribution.try_compute_vnode_by_pk_prefix(pk_prefix) {
                // If `vnode_hint` is set, we can only access this single vnode.
                Some(vnode) => Either::Left(std::iter::once(vnode)),
                // Otherwise, we need to access all vnodes of this table.
                None => Either::Right(self.distribution.vnodes().iter_vnodes()),
            };
            vnodes
                .map(|vnode| prefixed_range_with_vnode((start_key.clone(), end_key.clone()), vnode))
=======
        epoch: HummockReadEpoch,
        start_pk: Option<&OwnedRow>,
        vnode: VirtualNode,
        prefetch_options: PrefetchOptions,
    ) -> StorageResult<impl Stream<Item = StorageResult<OwnedRow>> + Send + 'static> {
        let start_bound = if let Some(start_pk) = start_pk {
            let mut bytes = BytesMut::new();
            self.pk_serializer.serialize(start_pk, &mut bytes);
            let bytes = bytes.freeze();
            Included(bytes)
        } else {
            Unbounded
>>>>>>> 9cd0453e
        };
        Ok(self
            .iter_vnode_with_encoded_key_range::<()>(
                None,
                (start_bound.as_ref(), Unbounded),
                epoch,
                vnode,
                prefetch_options,
            )
            .await?
            .map_ok(|(_, row)| row))
    }

    async fn batch_iter_log_inner<K: CopyFromSlice>(
        &self,
        start_epoch: u64,
        end_epoch: HummockReadEpoch,
        start_pk: Option<&OwnedRow>,
        vnode: VirtualNode,
    ) -> StorageResult<impl Stream<Item = StorageResult<(K, ChangeLogRow)>>> {
        let start_bound = if let Some(start_pk) = start_pk {
            let mut bytes = BytesMut::new();
            self.pk_serializer.serialize(start_pk, &mut bytes);
            let bytes = bytes.freeze();
            Included(bytes)
        } else {
            Unbounded
        };
        let table_key_range =
            prefixed_range_with_vnode::<&Bytes>((start_bound.as_ref(), Unbounded), vnode);
        let read_options = ReadLogOptions {
            table_id: self.table_id,
        };
        let iter = StorageTableInnerIterLogInner::<S, SD>::new(
            &self.store,
            self.mapping.clone(),
            self.row_serde.clone(),
            table_key_range,
            read_options,
            start_epoch,
            end_epoch,
        )
        .await?
        .into_stream::<K>();

        Ok(iter)
    }

    pub async fn batch_iter_vnode_log(
        &self,
        start_epoch: u64,
        end_epoch: HummockReadEpoch,
        start_pk: Option<&OwnedRow>,
        vnode: VirtualNode,
    ) -> StorageResult<impl Stream<Item = StorageResult<ChangeLogRow>>> {
        let stream = self
            .batch_iter_log_inner::<()>(start_epoch, end_epoch, start_pk, vnode)
            .await?;
        Ok(stream.map_ok(|(_, row)| row))
    }

    pub async fn batch_iter_log_with_pk_bounds(
        &self,
        start_epoch: u64,
        end_epoch: HummockReadEpoch,
        ordered: bool,
    ) -> StorageResult<impl Stream<Item = StorageResult<ChangeLogRow>> + Send + 'static> {
        let vnodes = self.distribution.vnodes().iter_vnodes().collect_vec();
        build_vnode_stream(
            |vnode| self.batch_iter_log_inner(start_epoch, end_epoch, None, vnode),
            |vnode| self.batch_iter_log_inner(start_epoch, end_epoch, None, vnode),
            &vnodes,
            ordered,
        )
        .await
    }

    /// Iterates on the table with the given prefix of the pk in `pk_prefix` and the range bounds.
    /// Returns a stream of `DataChunk` with the provided `chunk_size`
    pub async fn batch_chunk_iter_with_pk_bounds(
        &self,
        epoch: HummockReadEpoch,
        pk_prefix: impl Row,
        range_bounds: impl RangeBounds<OwnedRow>,
        ordered: bool,
        chunk_size: usize,
        prefetch_options: PrefetchOptions,
    ) -> StorageResult<impl Stream<Item = StorageResult<DataChunk>> + Send> {
        let iter = self
            .chunk_iter_with_pk_bounds(
                epoch,
                pk_prefix,
                range_bounds,
                ordered,
                chunk_size,
                prefetch_options,
            )
            .await?;

        Ok(iter.map(|item| {
            let (columns, row_count) = item?;
            Ok(DataChunk::new(columns, row_count))
        }))
    }
}

/// [`StorageTableInnerIterInner`] iterates on the storage table.
struct StorageTableInnerIterInner<S: StateStore, SD: ValueRowSerde> {
    /// An iterator that returns raw bytes from storage.
    iter: S::Iter,

    mapping: Arc<ColumnMapping>,

    /// The index of system column `_rw_timestamp` in the output columns.
    epoch_idx: Option<usize>,

    row_deserializer: Arc<SD>,

    /// Used for serializing and deserializing the primary key.
    pk_serializer: Option<Arc<OrderedRowSerde>>,

    output_indices: Vec<usize>,

    /// the key part of `output_indices`.
    key_output_indices: Option<Vec<usize>>,

    /// the value part of `output_indices`.
    value_output_indices: Vec<usize>,

    /// used for deserializing key part of output row from pk.
    output_row_in_key_indices: Vec<usize>,
}

impl<S: StateStore, SD: ValueRowSerde> StorageTableInnerIterInner<S, SD> {
    /// If `wait_epoch` is true, it will wait for the given epoch to be committed before iteration.
    #[allow(clippy::too_many_arguments)]
    async fn new(
        store: &S,
        mapping: Arc<ColumnMapping>,
        epoch_idx: Option<usize>,
        pk_serializer: Option<Arc<OrderedRowSerde>>,
        output_indices: Vec<usize>,
        key_output_indices: Option<Vec<usize>>,
        value_output_indices: Vec<usize>,
        output_row_in_key_indices: Vec<usize>,
        row_deserializer: Arc<SD>,
        table_key_range: TableKeyRange,
        read_options: ReadOptions,
        epoch: HummockReadEpoch,
    ) -> StorageResult<Self> {
        let raw_epoch = epoch.get_epoch();
        store
            .try_wait_epoch(
                epoch,
                TryWaitEpochOptions {
                    table_id: read_options.table_id,
                },
            )
            .await?;
        let iter = store.iter(table_key_range, raw_epoch, read_options).await?;
        let iter = Self {
            iter,
            mapping,
            epoch_idx,
            row_deserializer,
            pk_serializer,
            output_indices,
            key_output_indices,
            value_output_indices,
            output_row_in_key_indices,
        };
        Ok(iter)
    }

    /// Yield a row with its primary key.
    #[try_stream(ok = (K, OwnedRow), error = StorageError)]
    async fn into_stream<K: CopyFromSlice>(mut self) {
        while let Some((k, v)) = self
            .iter
            .try_next()
            .verbose_instrument_await("storage_table_iter_next")
            .await?
        {
            let (table_key, value, epoch_with_gap) = (k.user_key.table_key, v, k.epoch_with_gap);
            let row = self.row_deserializer.deserialize(value)?;
            let result_row_in_value = self.mapping.project(OwnedRow::new(row));
            let row = match &self.key_output_indices {
                Some(key_output_indices) => {
                    let result_row_in_key = match self.pk_serializer.clone() {
                        Some(pk_serializer) => {
                            let pk = pk_serializer.deserialize(table_key.key_part().as_ref())?;

                            pk.project(&self.output_row_in_key_indices).into_owned_row()
                        }
                        None => OwnedRow::empty(),
                    };

                    let mut result_row_vec = vec![];
                    for idx in &self.output_indices {
                        if let Some(epoch_idx) = self.epoch_idx
                            && *idx == epoch_idx
                        {
                            let epoch = Epoch::from(epoch_with_gap.pure_epoch());
                            result_row_vec
                                .push(risingwave_common::types::Datum::from(epoch.as_scalar()));
                        } else if self.value_output_indices.contains(idx) {
                            let item_position_in_value_indices = &self
                                .value_output_indices
                                .iter()
                                .position(|p| idx == p)
                                .unwrap();
                            result_row_vec.push(
                                result_row_in_value
                                    .datum_at(*item_position_in_value_indices)
                                    .to_owned_datum(),
                            );
                        } else {
                            let item_position_in_pk_indices =
                                key_output_indices.iter().position(|p| idx == p).unwrap();
                            result_row_vec.push(
                                result_row_in_key
                                    .datum_at(item_position_in_pk_indices)
                                    .to_owned_datum(),
                            );
                        }
                    }
                    OwnedRow::new(result_row_vec)
                }
                None => match &self.epoch_idx {
                    Some(epoch_idx) => {
                        let mut result_row_vec = vec![];
                        for idx in &self.output_indices {
                            if idx == epoch_idx {
                                let epoch = Epoch::from(epoch_with_gap.pure_epoch());
                                result_row_vec
                                    .push(risingwave_common::types::Datum::from(epoch.as_scalar()));
                            } else {
                                let item_position_in_value_indices = &self
                                    .value_output_indices
                                    .iter()
                                    .position(|p| idx == p)
                                    .unwrap();
                                result_row_vec.push(
                                    result_row_in_value
                                        .datum_at(*item_position_in_value_indices)
                                        .to_owned_datum(),
                                );
                            }
                        }
                        OwnedRow::new(result_row_vec)
                    }
                    None => result_row_in_value.into_owned_row(),
                },
            };
            yield (K::copy_from_slice(table_key.as_ref()), row);
        }
    }
}

/// [`StorageTableInnerIterLogInner`] iterates on the storage table.
struct StorageTableInnerIterLogInner<S: StateStore, SD: ValueRowSerde> {
    /// An iterator that returns raw bytes from storage.
    iter: S::ChangeLogIter,

    mapping: Arc<ColumnMapping>,

    row_deserializer: Arc<SD>,
}

impl<S: StateStore, SD: ValueRowSerde> StorageTableInnerIterLogInner<S, SD> {
    /// If `wait_epoch` is true, it will wait for the given epoch to be committed before iteration.
    #[allow(clippy::too_many_arguments)]
    async fn new(
        store: &S,
        mapping: Arc<ColumnMapping>,
        row_deserializer: Arc<SD>,
        table_key_range: TableKeyRange,
        read_options: ReadLogOptions,
        start_epoch: u64,
        end_epoch: HummockReadEpoch,
    ) -> StorageResult<Self> {
        store
            .try_wait_epoch(
                end_epoch,
                TryWaitEpochOptions {
                    table_id: read_options.table_id,
                },
            )
            .await?;
        let iter = store
            .iter_log(
                (start_epoch, end_epoch.get_epoch()),
                table_key_range,
                read_options,
            )
            .await?;
        let iter = Self {
            iter,
            mapping,
            row_deserializer,
        };
        Ok(iter)
    }

    /// Yield a row with its primary key.
    fn into_stream<K: CopyFromSlice>(self) -> impl Stream<Item = StorageResult<(K, ChangeLogRow)>> {
        self.iter.into_stream(move |(table_key, value)| {
            value
                .try_map(|value| {
                    let full_row = self.row_deserializer.deserialize(value)?;
                    let row = self
                        .mapping
                        .project(OwnedRow::new(full_row))
                        .into_owned_row();
                    Ok(row)
                })
                .map(|row| (K::copy_from_slice(table_key.as_ref()), row))
        })
    }
}<|MERGE_RESOLUTION|>--- conflicted
+++ resolved
@@ -898,28 +898,6 @@
 
     pub async fn batch_iter_vnode(
         &self,
-<<<<<<< HEAD
-        start_epoch: u64,
-        end_epoch: HummockReadEpoch,
-        ordered: bool,
-        range_bounds: impl RangeBounds<OwnedRow>,
-        pk_prefix: impl Row,
-    ) -> StorageResult<impl Stream<Item = StorageResult<ChangeLogRow>> + Send + 'static> {
-        let start_key = self.serialize_pk_bound(&pk_prefix, range_bounds.start_bound(), true);
-        let end_key = self.serialize_pk_bound(&pk_prefix, range_bounds.end_bound(), false);
-
-        assert!(pk_prefix.len() <= self.pk_indices.len());
-        let table_key_ranges = {
-            // Vnodes that are set and should be accessed.
-            let vnodes = match self.distribution.try_compute_vnode_by_pk_prefix(pk_prefix) {
-                // If `vnode_hint` is set, we can only access this single vnode.
-                Some(vnode) => Either::Left(std::iter::once(vnode)),
-                // Otherwise, we need to access all vnodes of this table.
-                None => Either::Right(self.distribution.vnodes().iter_vnodes()),
-            };
-            vnodes
-                .map(|vnode| prefixed_range_with_vnode((start_key.clone(), end_key.clone()), vnode))
-=======
         epoch: HummockReadEpoch,
         start_pk: Option<&OwnedRow>,
         vnode: VirtualNode,
@@ -932,7 +910,6 @@
             Included(bytes)
         } else {
             Unbounded
->>>>>>> 9cd0453e
         };
         Ok(self
             .iter_vnode_with_encoded_key_range::<()>(
@@ -950,19 +927,10 @@
         &self,
         start_epoch: u64,
         end_epoch: HummockReadEpoch,
-        start_pk: Option<&OwnedRow>,
+        encoded_key_range: (Bound<&Bytes>, Bound<&Bytes>),
         vnode: VirtualNode,
     ) -> StorageResult<impl Stream<Item = StorageResult<(K, ChangeLogRow)>>> {
-        let start_bound = if let Some(start_pk) = start_pk {
-            let mut bytes = BytesMut::new();
-            self.pk_serializer.serialize(start_pk, &mut bytes);
-            let bytes = bytes.freeze();
-            Included(bytes)
-        } else {
-            Unbounded
-        };
-        let table_key_range =
-            prefixed_range_with_vnode::<&Bytes>((start_bound.as_ref(), Unbounded), vnode);
+        let table_key_range = prefixed_range_with_vnode::<&Bytes>(encoded_key_range, vnode);
         let read_options = ReadLogOptions {
             table_id: self.table_id,
         };
@@ -988,8 +956,21 @@
         start_pk: Option<&OwnedRow>,
         vnode: VirtualNode,
     ) -> StorageResult<impl Stream<Item = StorageResult<ChangeLogRow>>> {
+        let start_bound = if let Some(start_pk) = start_pk {
+            let mut bytes = BytesMut::new();
+            self.pk_serializer.serialize(start_pk, &mut bytes);
+            let bytes = bytes.freeze();
+            Included(bytes)
+        } else {
+            Unbounded
+        };
         let stream = self
-            .batch_iter_log_inner::<()>(start_epoch, end_epoch, start_pk, vnode)
+            .batch_iter_log_inner::<()>(
+                start_epoch,
+                end_epoch,
+                (start_bound.as_ref(), Unbounded),
+                vnode,
+            )
             .await?;
         Ok(stream.map_ok(|(_, row)| row))
     }
@@ -999,11 +980,29 @@
         start_epoch: u64,
         end_epoch: HummockReadEpoch,
         ordered: bool,
+        range_bounds: impl RangeBounds<OwnedRow>,
+        pk_prefix: impl Row,
     ) -> StorageResult<impl Stream<Item = StorageResult<ChangeLogRow>> + Send + 'static> {
+        let start_key = self.serialize_pk_bound(&pk_prefix, range_bounds.start_bound(), true);
+        let end_key = self.serialize_pk_bound(&pk_prefix, range_bounds.end_bound(), false);
         let vnodes = self.distribution.vnodes().iter_vnodes().collect_vec();
         build_vnode_stream(
-            |vnode| self.batch_iter_log_inner(start_epoch, end_epoch, None, vnode),
-            |vnode| self.batch_iter_log_inner(start_epoch, end_epoch, None, vnode),
+            |vnode| {
+                self.batch_iter_log_inner(
+                    start_epoch,
+                    end_epoch,
+                    (start_key.as_ref(), end_key.as_ref()),
+                    vnode,
+                )
+            },
+            |vnode| {
+                self.batch_iter_log_inner(
+                    start_epoch,
+                    end_epoch,
+                    (start_key.as_ref(), end_key.as_ref()),
+                    vnode,
+                )
+            },
             &vnodes,
             ordered,
         )
