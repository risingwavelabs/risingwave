// Copyright 2022 Singularity Data
//
// Licensed under the Apache License, Version 2.0 (the "License");
// you may not use this file except in compliance with the License.
// You may obtain a copy of the License at
//
// http://www.apache.org/licenses/LICENSE-2.0
//
// Unless required by applicable law or agreed to in writing, software
// distributed under the License is distributed on an "AS IS" BASIS,
// WITHOUT WARRANTIES OR CONDITIONS OF ANY KIND, either express or implied.
// See the License for the specific language governing permissions and
// limitations under the License.

use std::borrow::Cow;
use std::cmp::Ordering;
use std::marker::PhantomData;
use std::ops::Index;
use std::sync::Arc;

use futures::{pin_mut, Stream, StreamExt};
use futures_async_stream::try_stream;
use risingwave_common::array::Row;
use risingwave_common::buffer::Bitmap;
use risingwave_common::catalog::{ColumnDesc, TableId};
use risingwave_common::util::ordered::OrderedRowSerializer;
use risingwave_common::util::sort_util::OrderType;
use risingwave_hummock_sdk::key::range_of_prefix;
use risingwave_pb::catalog::Table;

use super::mem_table::{MemTable, RowOp};
use super::storage_table::{CellBasedRowSerde, RowBasedSerde, StorageTableBase, READ_WRITE};
use super::Distribution;
use crate::encoding::cell_based_encoding_util::serialize_pk;
use crate::encoding::dedup_pk_cell_based_row_serializer::DedupPkCellBasedRowSerializer;
use crate::encoding::RowSerde;
use crate::error::{StorageError, StorageResult};
use crate::StateStore;

/// Identical to `StateTable`. Used when we want to
/// rows to have dedup pk cell encoding.
pub type DedupPkStateTable<S> = StateTableBase<S, DedupPkCellBasedRowSerializer>;

/// `StateTable` is the interface accessing relational data in KV(`StateStore`) with cell-based
/// encoding.
pub type StateTable<S> = StateTableBase<S, CellBasedRowSerde>;

/// `RowBasedStateTable` is the interface accessing relational data in KV(`StateStore`) with
/// row-based encoding.
pub type RowBasedStateTable<S> = StateTableBase<S, RowBasedSerde>;
/// `StateTableBase` is the interface accessing relational data in KV(`StateStore`) with
/// encoding, using `RowSerde` for row to KV entries.
#[derive(Clone)]
pub struct StateTableBase<S: StateStore, RS: RowSerde> {
    /// buffer row operations.
    mem_table: MemTable,

    /// write into state store.
    storage_table: StorageTableBase<S, RS, READ_WRITE>,
}

impl<S: StateStore, RS: RowSerde> StateTableBase<S, RS> {
    /// Create a state table without distribution, used for singleton executors and unit tests.
    pub fn new_without_distribution(
        store: S,
        table_id: TableId,
        columns: Vec<ColumnDesc>,
        order_types: Vec<OrderType>,
        pk_indices: Vec<usize>,
    ) -> Self {
        Self::new_with_distribution(
            store,
            table_id,
            columns,
            order_types,
            pk_indices,
            Distribution::fallback(),
        )
    }

    /// Create a state table with distribution specified with `distribution`. Should use
    /// `Distribution::fallback()` for singleton executors and tests.
    pub fn new_with_distribution(
        store: S,
        table_id: TableId,
        columns: Vec<ColumnDesc>,
        order_types: Vec<OrderType>,
        pk_indices: Vec<usize>,
        distribution: Distribution,
    ) -> Self {
        Self {
            mem_table: MemTable::new(),
            storage_table: StorageTableBase::new(
                store,
                table_id,
                columns,
                order_types,
                pk_indices,
                distribution,
            ),
        }
    }

    /// Disable sanity check in this state table. Need revisit and fix behavior for all tables.
    pub fn disable_sanity_check(&mut self) {
        self.storage_table.disable_sanity_check();
    }

    /// Get the underlying [` StorageTableBase`]. Should only be used for tests.
    pub fn storage_table(&self) -> &StorageTableBase<S, RS, READ_WRITE> {
        &self.storage_table
    }

    fn pk_serializer(&self) -> &OrderedRowSerializer {
        self.storage_table.pk_serializer()
    }

    // TODO: remove, should not be exposed to user
    pub fn pk_indices(&self) -> &[usize] {
        self.storage_table.pk_indices()
    }

    pub fn is_dirty(&self) -> bool {
        self.mem_table.is_dirty()
    }

    /// Get a single row from state table. This function will return a Cow. If the value is from
    /// memtable, it will be a [`Cow::Borrowed`]. If is from storage table, it will be an owned
    /// value. To convert `Option<Cow<Row>>` to `Option<Row>`, just call `into_owned`.
    pub async fn get_row<'a>(
        &'a self,
        pk: &'a Row,
        epoch: u64,
    ) -> StorageResult<Option<Cow<'a, Row>>> {
        let pk_bytes = serialize_pk(pk, self.pk_serializer());
        let mem_table_res = self.mem_table.get_row_op(&pk_bytes);
        match mem_table_res {
            Some(row_op) => match row_op {
                RowOp::Insert(row) => Ok(Some(Cow::Borrowed(row))),
                RowOp::Delete(_) => Ok(None),
                RowOp::Update((_, row)) => Ok(Some(Cow::Borrowed(row))),
            },
            None => Ok(self.storage_table.get_row(pk, epoch).await?.map(Cow::Owned)),
        }
    }

    pub async fn get_owned_row(&self, pk: &Row, epoch: u64) -> StorageResult<Option<Row>> {
        Ok(self.get_row(pk, epoch).await?.map(|r| r.into_owned()))
    }

    /// Insert a row into state table. Must provide a full row corresponding to the column desc of
    /// the table.
    pub fn insert(&mut self, value: Row) -> StorageResult<()> {
        let mut datums = vec![];
        for pk_index in self.pk_indices() {
            datums.push(value.index(*pk_index).clone());
        }
        let pk = Row::new(datums);
        let pk_bytes = serialize_pk(&pk, self.pk_serializer());
        self.mem_table.insert(pk_bytes, value);
        Ok(())
    }

    /// Delete a row from state table. Must provide a full row of old value corresponding to the
    /// column desc of the table.
    pub fn delete(&mut self, old_value: Row) -> StorageResult<()> {
        let mut datums = vec![];
        for pk_index in self.pk_indices() {
            datums.push(old_value.index(*pk_index).clone());
        }
        let pk = Row::new(datums);
        let pk_bytes = serialize_pk(&pk, self.pk_serializer());
        self.mem_table.delete(pk_bytes, old_value);
        Ok(())
    }

    /// Update a row. The old and new value should have the same pk.
    pub fn update(&mut self, old_value: Row, new_value: Row) -> StorageResult<()> {
        let pk = old_value.by_indices(self.pk_indices());
        debug_assert_eq!(pk, new_value.by_indices(self.pk_indices()));
        let pk_bytes = serialize_pk(&pk, self.pk_serializer());
        self.mem_table.update(pk_bytes, old_value, new_value);
        Ok(())
    }

    pub async fn commit(&mut self, new_epoch: u64) -> StorageResult<()> {
        let mem_table = std::mem::take(&mut self.mem_table).into_parts();
        self.storage_table
            .batch_write_rows(mem_table, new_epoch)
            .await?;
        Ok(())
    }
}

/// Iterator functions with cell-based encoding.
impl<S: StateStore, RS: RowSerde> StateTableBase<S, RS> {
    /// This function scans rows from the relational table.
    pub async fn iter(&self, epoch: u64) -> StorageResult<RowStream<'_, S, RS>> {
        self.iter_with_pk_prefix(Row::empty(), epoch).await
    }

    /// This function scans rows from the relational table with specific `pk_prefix`.
    pub async fn iter_with_pk_prefix<'a>(
        &'a self,
        pk_prefix: &'a Row,
        epoch: u64,
    ) -> StorageResult<RowStream<'a, S, RS>> {
        let storage_table_iter = self
            .storage_table
            .streaming_iter_with_pk_bounds(epoch, pk_prefix, ..)
            .await?;

        let mem_table_iter = {
            // TODO: reuse calculated serialized key from cell-based table.
            let prefix_serializer = self.pk_serializer().prefix(pk_prefix.size());
            let encoded_prefix = serialize_pk(pk_prefix, &prefix_serializer);
            let encoded_key_range = range_of_prefix(&encoded_prefix);
            self.mem_table.iter(encoded_key_range)
        };

        Ok(StateTableRowIter::new(mem_table_iter, storage_table_iter).into_stream())
    }

    /// Create state table from table catalog and store.
    pub fn from_table_catalog(
        table_catalog: &Table,
        store: S,
        vnodes: Option<Arc<Bitmap>>,
    ) -> Self {
<<<<<<< HEAD
        let table_columns = table_catalog
            .columns
            .iter()
            .map(|col| col.column_desc.as_ref().unwrap().into())
            .collect();
        let order_types = table_catalog
            .order_key
            .iter()
            .map(|col_order| {
                OrderType::from_prost(
                    &risingwave_pb::plan_common::OrderType::from_i32(col_order.order_type).unwrap(),
                )
            })
            .collect();
        let dist_key_indices = table_catalog
            .distribution_key
            .iter()
            .map(|dist_index| *dist_index as usize)
            .collect();
        let pk_indices = table_catalog
            .order_key
            .iter()
            .map(|col_order| col_order.index as usize)
            .collect();
        let distribution = match vnodes {
            Some(vnodes) => Distribution {
                dist_key_indices,
                vnodes,
            },
            None => Distribution::fallback(),
        };
        StateTableBase::new_with_distribution(
            store,
            TableId::new(table_catalog.id),
            table_columns,
            order_types,
            pk_indices,
            distribution,
        )
=======
        Self {
            mem_table: MemTable::new(),
            storage_table: StorageTableBase::from_table_catalog(table_catalog, store, vnodes),
        }
>>>>>>> bed7f74d
    }
}

pub type RowStream<'a, S: StateStore, RS: RowSerde> =
    impl Stream<Item = StorageResult<Cow<'a, Row>>>;
struct StateTableRowIter<'a, M, C> {
    mem_table_iter: M,
    storage_table_iter: C,
    _phantom: PhantomData<&'a ()>,
}

/// `StateTableRowIter` is able to read the just written data (uncommited data).
/// It will merge the result of `mem_table_iter` and `storage_streaming_iter`.
impl<'a, M, C> StateTableRowIter<'a, M, C>
where
    M: Iterator<Item = (&'a Vec<u8>, &'a RowOp)>,
    C: Stream<Item = StorageResult<(Vec<u8>, Row)>>,
{
    fn new(mem_table_iter: M, storage_table_iter: C) -> Self {
        Self {
            mem_table_iter,
            storage_table_iter,
            _phantom: PhantomData,
        }
    }

    /// This function scans kv pairs from the `shared_storage`(`storage_table`) and
    /// memory(`mem_table`) with optional pk_bounds. If pk_bounds is
    /// (Included(prefix),Excluded(next_key(prefix))), all kv pairs within corresponding prefix will
    /// be scanned. If a record exist in both `storage_table` and `mem_table`, result
    /// `mem_table` is returned according to the operation(RowOp) on it.
    #[try_stream(ok = Cow<'a, Row>, error = StorageError)]
    async fn into_stream(self) {
        let storage_table_iter = self.storage_table_iter.fuse().peekable();
        pin_mut!(storage_table_iter);

        let mut mem_table_iter = self.mem_table_iter.fuse().peekable();

        loop {
            match (
                storage_table_iter.as_mut().peek().await,
                mem_table_iter.peek(),
            ) {
                (None, None) => break,
                // The mem table side has come to an end, return data from the shared storage.
                (Some(_), None) => {
                    let (_, row) = storage_table_iter.next().await.unwrap()?;
                    yield Cow::Owned(row);
                }
                // The stream side has come to an end, return data from the mem table.
                (None, Some(_)) => {
                    let (_, row_op) = mem_table_iter.next().unwrap();
                    match row_op {
                        RowOp::Insert(row) | RowOp::Update((_, row)) => {
                            yield Cow::Borrowed(row);
                        }
                        _ => {}
                    }
                }
                (Some(Ok((storage_pk, _))), Some((mem_table_pk, _))) => {
                    match storage_pk.cmp(mem_table_pk) {
                        Ordering::Less => {
                            // yield data from storage table
                            let (_, row) = storage_table_iter.next().await.unwrap()?;
                            yield Cow::Owned(row);
                        }
                        Ordering::Equal => {
                            // both memtable and storage contain the key, so we advance both
                            // iterators and return the data in memory.
                            let (_, row_op) = mem_table_iter.next().unwrap();
                            let (_, old_row_in_storage) =
                                storage_table_iter.next().await.unwrap()?;
                            match row_op {
                                RowOp::Insert(row) => {
                                    yield Cow::Borrowed(row);
                                }
                                RowOp::Delete(_) => {}
                                RowOp::Update((old_row, new_row)) => {
                                    debug_assert!(old_row == &old_row_in_storage);
                                    yield Cow::Borrowed(new_row);
                                }
                            }
                        }
                        Ordering::Greater => {
                            // yield data from mem table
                            let (_, row_op) = mem_table_iter.next().unwrap();
                            match row_op {
                                RowOp::Insert(row) => {
                                    yield Cow::Borrowed(row);
                                }
                                RowOp::Delete(_) => {}
                                RowOp::Update(_) => unreachable!(
                                    "memtable update should always be paired with a storage key"
                                ),
                            }
                        }
                    }
                }
                (Some(Err(_)), Some(_)) => {
                    // Throw the error.
                    return Err(storage_table_iter.next().await.unwrap().unwrap_err());
                }
            }
        }
    }
}<|MERGE_RESOLUTION|>--- conflicted
+++ resolved
@@ -227,52 +227,10 @@
         store: S,
         vnodes: Option<Arc<Bitmap>>,
     ) -> Self {
-<<<<<<< HEAD
-        let table_columns = table_catalog
-            .columns
-            .iter()
-            .map(|col| col.column_desc.as_ref().unwrap().into())
-            .collect();
-        let order_types = table_catalog
-            .order_key
-            .iter()
-            .map(|col_order| {
-                OrderType::from_prost(
-                    &risingwave_pb::plan_common::OrderType::from_i32(col_order.order_type).unwrap(),
-                )
-            })
-            .collect();
-        let dist_key_indices = table_catalog
-            .distribution_key
-            .iter()
-            .map(|dist_index| *dist_index as usize)
-            .collect();
-        let pk_indices = table_catalog
-            .order_key
-            .iter()
-            .map(|col_order| col_order.index as usize)
-            .collect();
-        let distribution = match vnodes {
-            Some(vnodes) => Distribution {
-                dist_key_indices,
-                vnodes,
-            },
-            None => Distribution::fallback(),
-        };
-        StateTableBase::new_with_distribution(
-            store,
-            TableId::new(table_catalog.id),
-            table_columns,
-            order_types,
-            pk_indices,
-            distribution,
-        )
-=======
         Self {
             mem_table: MemTable::new(),
             storage_table: StorageTableBase::from_table_catalog(table_catalog, store, vnodes),
         }
->>>>>>> bed7f74d
     }
 }
 
