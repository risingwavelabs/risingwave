--- conflicted
+++ resolved
@@ -134,16 +134,10 @@
 
     /// This function scans rows from the relational table.
     pub async fn iter(&self, epoch: u64) -> StorageResult<impl RowStream<'_>> {
-<<<<<<< HEAD
-        let cell_based_start_key = Included(self.keyspace.key().to_vec());
-        let cell_based_end_key = Excluded(next_key(self.keyspace.key()));
-        let cell_based_bounds = (cell_based_start_key, cell_based_end_key);
-=======
         let cell_based_bounds = (
             Included(self.keyspace.key().to_vec()),
             Excluded(next_key(self.keyspace.key())),
         );
->>>>>>> 84a1e8c3
         let mem_table_bounds: (Bound<Vec<u8>>, Bound<Vec<u8>>) = (Unbounded, Unbounded);
         let mem_table_iter = self.mem_table.buffer.range(mem_table_bounds);
         Ok(StateTableRowIter::new(
