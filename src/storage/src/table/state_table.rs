--- conflicted
+++ resolved
@@ -226,19 +226,9 @@
         prefix_serializer: OrderedRowSerializer,
         epoch: u64,
     ) -> StorageResult<impl RowStream<'_>> {
-<<<<<<< HEAD
-        let key_bytes = serialize_pk(pk_prefix, &prefix_serializer);
+        let key_bytes = serialize_pk::<false>(pk_prefix, &prefix_serializer);
         let start_key_with_prefix = self.keyspace.prefixed_key(&key_bytes);
         let cell_based_bounds = range_of_prefix(&start_key_with_prefix);
-=======
-        if let Some(pk_prefix) = pk_prefix.as_ref() {
-            let key_bytes = serialize_pk::<false>(pk_prefix, &prefix_serializer);
-            let start_key_with_prefix = self.keyspace.prefixed_key(&key_bytes);
-            let cell_based_bounds = (
-                Included(start_key_with_prefix.clone()),
-                Excluded(next_key(start_key_with_prefix.as_slice())),
-            );
->>>>>>> a42753af
 
         let mem_table_bounds = range_of_prefix(&key_bytes);
         let mem_table_iter = self.mem_table.buffer.range(mem_table_bounds);
