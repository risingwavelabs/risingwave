--- conflicted
+++ resolved
@@ -15,12 +15,8 @@
 use std::borrow::Cow;
 use std::cmp::Ordering;
 use std::marker::PhantomData;
-<<<<<<< HEAD
 use std::ops::{Index, RangeBounds};
 use std::sync::Arc;
-=======
-use std::ops::Index;
->>>>>>> 11c69099
 
 use futures::{pin_mut, Stream, StreamExt};
 use futures_async_stream::try_stream;
@@ -241,11 +237,11 @@
             .map(|col| col.column_desc.as_ref().unwrap().into())
             .collect();
         let order_types = table_catalog
-            .orders
+            .order_keys
             .iter()
-            .map(|order_type| {
+            .map(|col_order| {
                 OrderType::from_prost(
-                    &risingwave_pb::plan_common::OrderType::from_i32(*order_type).unwrap(),
+                    &risingwave_pb::plan_common::OrderType::from_i32(col_order.order_type).unwrap(),
                 )
             })
             .collect();
@@ -255,9 +251,9 @@
             .map(|dist_index| *dist_index as usize)
             .collect();
         let pk_indices = table_catalog
-            .pk
+            .order_keys
             .iter()
-            .map(|pk_index| *pk_index as usize)
+            .map(|col_order| col_order.index as usize)
             .collect();
         let distribution = match vnodes.clone() {
             // Hash Agg
