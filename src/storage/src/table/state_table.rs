// Copyright 2022 Singularity Data
//
// Licensed under the Apache License, Version 2.0 (the "License");
// you may not use this file except in compliance with the License.
// You may obtain a copy of the License at
//
// http://www.apache.org/licenses/LICENSE-2.0
//
// Unless required by applicable law or agreed to in writing, software
// distributed under the License is distributed on an "AS IS" BASIS,
// WITHOUT WARRANTIES OR CONDITIONS OF ANY KIND, either express or implied.
// See the License for the specific language governing permissions and
// limitations under the License.
use std::borrow::Cow;
use std::cmp::Ordering;
use std::collections::btree_map::Range;
use std::ops::Bound::{Excluded, Included, Unbounded};
use std::ops::{Bound, Index, RangeBounds};
use std::sync::Arc;

use futures::{pin_mut, Stream, StreamExt};
use futures_async_stream::try_stream;
use risingwave_common::array::Row;
use risingwave_common::catalog::ColumnDesc;
use risingwave_common::error::RwError;
use risingwave_common::util::ordered::{serialize_pk, OrderedRowSerializer};
use risingwave_common::util::sort_util::OrderType;
use risingwave_hummock_sdk::key::next_key;

use super::cell_based_table::{CellBasedTable, CellBasedTableStreamingIter};
use super::mem_table::{MemTable, RowOp};
use crate::cell_based_row_deserializer::{make_column_desc_index, ColumnDescMapping};
use crate::error::{StorageError, StorageResult};
use crate::monitor::StateStoreMetrics;
use crate::{Keyspace, StateStore};

/// `StateTable` is the interface accessing relational data in KV(`StateStore`) with encoding.
#[derive(Clone)]
pub struct StateTable<S: StateStore> {
    keyspace: Keyspace<S>,
    column_mapping: Arc<ColumnDescMapping>,

    /// buffer key/values
    mem_table: MemTable,

    /// Relation layer
    cell_based_table: CellBasedTable<S>,

    pk_indices: Vec<usize>,
}

impl<S: StateStore> StateTable<S> {
    pub fn new(
        keyspace: Keyspace<S>,
        column_descs: Vec<ColumnDesc>,
        order_types: Vec<OrderType>,
        dist_key_indices: Option<Vec<usize>>,
        pk_indices: Vec<usize>,
    ) -> Self {
        let cell_based_keyspace = keyspace.clone();
        let cell_based_column_descs = column_descs.clone();
        Self {
            keyspace,
            column_mapping: Arc::new(make_column_desc_index(column_descs)),
            mem_table: MemTable::new(),
            cell_based_table: CellBasedTable::new(
                cell_based_keyspace,
                cell_based_column_descs,
                Some(OrderedRowSerializer::new(order_types)),
                Arc::new(StateStoreMetrics::unused()),
                dist_key_indices,
            ),
            pk_indices,
        }
    }

    pub fn get_pk_indices(&self) -> &[usize] {
        &self.pk_indices
    }

    pub fn get_mem_table(&self) -> &MemTable {
        &self.mem_table
    }

    /// read methods
    pub async fn get_row(&self, pk: &Row, epoch: u64) -> StorageResult<Option<Row>> {
        // TODO: change to Cow to avoid unnecessary clone.
        let pk_bytes =
            serialize_pk::<false>(pk, self.cell_based_table.pk_serializer.as_ref().unwrap());
        let mem_table_res = self.mem_table.get_row(&pk_bytes).map_err(err)?;
        match mem_table_res {
            Some(row_op) => match row_op {
                RowOp::Insert(row) => Ok(Some(row.clone())),
                RowOp::Delete(_) => Ok(None),
                RowOp::Update((_, new_row)) => Ok(Some(new_row.clone())),
            },
            None => self.cell_based_table.get_row(pk, epoch).await,
        }
    }

    /// write methods
<<<<<<< HEAD
    pub fn insert<const RVERSE: bool>(&mut self, pk: &Row, value: Row) -> StorageResult<()> {
        assert_eq!(self.order_types.len(), pk.size());
        let pk_bytes =
            serialize_pk::<RVERSE>(pk, self.cell_based_table.pk_serializer.as_ref().unwrap());

=======
    pub fn insert(&mut self, value: Row) -> StorageResult<()> {
        let mut datums = vec![];
        for pk_indice in &self.pk_indices {
            datums.push(value.index(*pk_indice).clone());
        }
        let pk = Row::new(datums);
        let pk_bytes = serialize_pk(&pk, self.cell_based_table.pk_serializer.as_ref().unwrap());
>>>>>>> 74d8f6e6
        self.mem_table.insert(pk_bytes, value)?;
        Ok(())
    }

<<<<<<< HEAD
    pub fn delete<const RVERSE: bool>(&mut self, pk: &Row, old_value: Row) -> StorageResult<()> {
        assert_eq!(self.order_types.len(), pk.size());
        let pk_bytes =
            serialize_pk::<RVERSE>(pk, self.cell_based_table.pk_serializer.as_ref().unwrap());

=======
    pub fn delete(&mut self, old_value: Row) -> StorageResult<()> {
        let mut datums = vec![];
        for pk_indice in &self.pk_indices {
            datums.push(old_value.index(*pk_indice).clone());
        }
        let pk = Row::new(datums);
        let pk_bytes = serialize_pk(&pk, self.cell_based_table.pk_serializer.as_ref().unwrap());
>>>>>>> 74d8f6e6
        self.mem_table.delete(pk_bytes, old_value)?;
        Ok(())
    }

    pub fn update(&mut self, _pk: Row, _old_value: Row, _new_value: Row) -> StorageResult<()> {
        todo!()
    }

    pub async fn commit(&mut self, new_epoch: u64) -> StorageResult<()> {
        let mem_table = std::mem::take(&mut self.mem_table).into_parts();
        self.cell_based_table
            .batch_write_rows(mem_table, new_epoch)
            .await?;
        Ok(())
    }

    pub async fn commit_with_value_meta(&mut self, new_epoch: u64) -> StorageResult<()> {
        let mem_table = std::mem::take(&mut self.mem_table).into_parts();
        self.cell_based_table
            .batch_write_rows_with_value_meta(mem_table, new_epoch)
            .await?;
        Ok(())
    }

    /// This function scans rows from the relational table.
    pub async fn iter(&self, epoch: u64) -> StorageResult<impl RowStream<'_>> {
        let cell_based_bounds = (
            Included(self.keyspace.key().to_vec()),
            Excluded(next_key(self.keyspace.key())),
        );
        let mem_table_bounds: (Bound<Vec<u8>>, Bound<Vec<u8>>) = (Unbounded, Unbounded);
        let mem_table_iter = self.mem_table.buffer.range(mem_table_bounds);
        Ok(StateTableRowIter::new(
            &self.keyspace,
            self.column_mapping.clone(),
            mem_table_iter,
            cell_based_bounds,
            epoch,
        )
        .into_stream())
    }

    /// This function scans rows from the relational table with specific `pk_bounds`.
    pub async fn iter_with_pk_bounds<R, B>(
        &self,
        pk_bounds: R,
        epoch: u64,
    ) -> StorageResult<impl RowStream<'_>>
    where
        R: RangeBounds<B> + Send + Clone + 'static,
        B: AsRef<Row> + Send + Clone + 'static,
    {
        let pk_serializer = self
            .cell_based_table
            .pk_serializer
            .as_ref()
            .expect("pk_serializer is None");
        let cell_based_start_key = match pk_bounds.start_bound() {
            Included(k) => Included(
                self.keyspace
                    .prefixed_key(&serialize_pk::<false>(k.as_ref(), pk_serializer)),
            ),
            Excluded(k) => Excluded(
                self.keyspace
                    .prefixed_key(&serialize_pk::<false>(k.as_ref(), pk_serializer)),
            ),
            Unbounded => Unbounded,
        };
        let cell_based_end_key = match pk_bounds.end_bound() {
            Included(k) => Included(
                self.keyspace
                    .prefixed_key(&serialize_pk::<false>(k.as_ref(), pk_serializer)),
            ),
            Excluded(k) => Excluded(
                self.keyspace
                    .prefixed_key(&serialize_pk::<false>(k.as_ref(), pk_serializer)),
            ),
            Unbounded => Unbounded,
        };
        let cell_based_bounds = (cell_based_start_key, cell_based_end_key);

        let mem_table_start_key = match pk_bounds.start_bound() {
            Included(k) => Included(serialize_pk::<false>(k.as_ref(), pk_serializer)),
            Excluded(k) => Excluded(serialize_pk::<false>(k.as_ref(), pk_serializer)),
            Unbounded => Unbounded,
        };
        let mem_table_end_key = match pk_bounds.end_bound() {
            Included(k) => Included(serialize_pk::<false>(k.as_ref(), pk_serializer)),
            Excluded(k) => Excluded(serialize_pk::<false>(k.as_ref(), pk_serializer)),
            Unbounded => Unbounded,
        };
        let mem_table_bounds = (mem_table_start_key, mem_table_end_key);
        let mem_table_iter = self.mem_table.buffer.range(mem_table_bounds);
        Ok(StateTableRowIter::new(
            &self.keyspace,
            self.column_mapping.clone(),
            mem_table_iter,
            cell_based_bounds,
            epoch,
        )
        .into_stream())
    }

    /// This function scans rows from the relational table with specific `pk_prefix`.
    pub async fn iter_with_pk_prefix(
        &self,
        pk_prefix: Option<&Row>,
        prefix_serializer: OrderedRowSerializer,
        epoch: u64,
    ) -> StorageResult<impl RowStream<'_>> {
        if let Some(pk_prefix) = pk_prefix.as_ref() {
            let key_bytes = serialize_pk::<false>(pk_prefix, &prefix_serializer);
            let start_key_with_prefix = self.keyspace.prefixed_key(&key_bytes);
            let cell_based_bounds = (
                Included(start_key_with_prefix.clone()),
                Excluded(next_key(start_key_with_prefix.as_slice())),
            );

            let mem_table_bounds = (
                Included(key_bytes.clone()),
                Excluded(next_key(key_bytes.as_slice())),
            );
            let mem_table_iter = self.mem_table.buffer.range(mem_table_bounds);
            Ok(StateTableRowIter::new(
                &self.keyspace,
                self.column_mapping.clone(),
                mem_table_iter,
                cell_based_bounds,
                epoch,
            )
            .into_stream())
        } else {
            let cell_based_bounds = (
                Included(self.keyspace.key().to_vec()),
                Excluded(next_key(self.keyspace.key())),
            );
            let mem_table_bounds: (Bound<Vec<u8>>, Bound<Vec<u8>>) = (Unbounded, Unbounded);
            let mem_table_iter = self.mem_table.buffer.range(mem_table_bounds);
            Ok(StateTableRowIter::new(
                &self.keyspace,
                self.column_mapping.clone(),
                mem_table_iter,
                cell_based_bounds,
                epoch,
            )
            .into_stream())
        }
    }
}

pub trait RowStream<'a> = Stream<Item = StorageResult<Cow<'a, Row>>>;

struct StateTableRowIter<'a, S: StateStore> {
    keyspace: &'a Keyspace<S>,
    table_descs: Arc<ColumnDescMapping>,
    mem_table_iter: Range<'a, Vec<u8>, RowOp>,
    cell_based_bounds: (Bound<Vec<u8>>, Bound<Vec<u8>>),
    epoch: u64,
}

/// `StateTableRowIter` is able to read the just written data (uncommited data).
/// It will merge the result of `mem_table_iter` and `cell_based_streaming_iter`.
impl<'a, S: StateStore> StateTableRowIter<'a, S> {
    pub fn new(
        keyspace: &'a Keyspace<S>,
        table_descs: Arc<ColumnDescMapping>,
        mem_table_iter: Range<'a, Vec<u8>, RowOp>,
        cell_based_bounds: (Bound<Vec<u8>>, Bound<Vec<u8>>),
        epoch: u64,
    ) -> Self {
        Self {
            keyspace,
            table_descs,
            mem_table_iter,
            cell_based_bounds,
            epoch,
        }
    }

    /// This function scans kv pairs from the `shared_storage`(`cell_based_table`) and
    /// memory(`mem_table`) with optional pk_bounds. If pk_bounds is
    /// (Included(prefix),Excluded(next_key(prefix))), all kv pairs within corresponding prefix will
    /// be scanned. If a record exist in both `cell_based_table` and `mem_table`, result
    /// `mem_table` is returned according to the operation(RowOp) on it.

    #[try_stream(ok = Cow<'a, Row>, error = StorageError)]
    async fn into_stream(self) {
        let cell_based_table_iter: futures::stream::Peekable<_> =
            CellBasedTableStreamingIter::new_with_bounds(
                self.keyspace,
                self.table_descs,
                self.cell_based_bounds,
                self.epoch,
            )
            .await?
            .into_stream()
            .peekable();
        pin_mut!(cell_based_table_iter);

        let mut mem_table_iter = self.mem_table_iter.peekable();

        loop {
            match (
                cell_based_table_iter.as_mut().peek().await,
                mem_table_iter.peek(),
            ) {
                (None, None) => break,
                (Some(_), None) => {
                    let row: Row = cell_based_table_iter.next().await.unwrap()?.1;

                    yield Cow::Owned(row);
                }
                (None, Some(_)) => {
                    let row_op = mem_table_iter.next().unwrap().1;
                    match row_op {
                        RowOp::Insert(row) | RowOp::Update((_, row)) => {
                            yield Cow::Borrowed(row);
                        }
                        _ => {}
                    }
                }

                (
                    Some(Ok((cell_based_pk, cell_based_row))),
                    Some((mem_table_pk, _mem_table_row_op)),
                ) => {
                    match cell_based_pk.cmp(mem_table_pk) {
                        Ordering::Less => {
                            // cell_based_table_item will be return

                            let row: Row = cell_based_table_iter.next().await.unwrap()?.1;

                            yield Cow::Owned(row);
                        }
                        Ordering::Equal => {
                            // mem_table_item will be return, while both cell_based_streaming_iter
                            // and mem_table_iter need to execute next()
                            // once.
                            let row_op = mem_table_iter.next().unwrap().1;
                            match row_op {
                                RowOp::Insert(row) => {
                                    yield Cow::Borrowed(row);
                                }
                                RowOp::Delete(_) => {}
                                RowOp::Update((old_row, new_row)) => {
                                    debug_assert!(old_row == cell_based_row);
                                    yield Cow::Borrowed(new_row);
                                }
                            }
                            cell_based_table_iter.next().await.unwrap()?;
                        }
                        Ordering::Greater => {
                            // mem_table_item will be return
                            let row_op = mem_table_iter.next().unwrap().1;
                            match row_op {
                                RowOp::Insert(row) => {
                                    yield Cow::Borrowed(row);
                                }
                                RowOp::Delete(_) => {}
                                RowOp::Update(_) => unreachable!(),
                            }
                        }
                    }
                }
                (Some(Err(_)), Some(_)) => {
                    // Throw the error.
                    cell_based_table_iter.next().await.unwrap()?;

                    unreachable!()
                }
            }
        }
    }
}

fn err(rw: impl Into<RwError>) -> StorageError {
    StorageError::StateTable(rw.into())
}<|MERGE_RESOLUTION|>--- conflicted
+++ resolved
@@ -99,40 +99,26 @@
     }
 
     /// write methods
-<<<<<<< HEAD
-    pub fn insert<const RVERSE: bool>(&mut self, pk: &Row, value: Row) -> StorageResult<()> {
-        assert_eq!(self.order_types.len(), pk.size());
-        let pk_bytes =
-            serialize_pk::<RVERSE>(pk, self.cell_based_table.pk_serializer.as_ref().unwrap());
-
-=======
-    pub fn insert(&mut self, value: Row) -> StorageResult<()> {
+    pub fn insert<const RVERSE: bool>(&mut self, value: Row) -> StorageResult<()> {
         let mut datums = vec![];
         for pk_indice in &self.pk_indices {
             datums.push(value.index(*pk_indice).clone());
         }
         let pk = Row::new(datums);
-        let pk_bytes = serialize_pk(&pk, self.cell_based_table.pk_serializer.as_ref().unwrap());
->>>>>>> 74d8f6e6
+        let pk_bytes =
+            serialize_pk::<RVERSE>(&pk, self.cell_based_table.pk_serializer.as_ref().unwrap());
         self.mem_table.insert(pk_bytes, value)?;
         Ok(())
     }
 
-<<<<<<< HEAD
-    pub fn delete<const RVERSE: bool>(&mut self, pk: &Row, old_value: Row) -> StorageResult<()> {
-        assert_eq!(self.order_types.len(), pk.size());
-        let pk_bytes =
-            serialize_pk::<RVERSE>(pk, self.cell_based_table.pk_serializer.as_ref().unwrap());
-
-=======
-    pub fn delete(&mut self, old_value: Row) -> StorageResult<()> {
+    pub fn delete<const RVERSE: bool>(&mut self, old_value: Row) -> StorageResult<()> {
         let mut datums = vec![];
         for pk_indice in &self.pk_indices {
             datums.push(old_value.index(*pk_indice).clone());
         }
         let pk = Row::new(datums);
-        let pk_bytes = serialize_pk(&pk, self.cell_based_table.pk_serializer.as_ref().unwrap());
->>>>>>> 74d8f6e6
+        let pk_bytes =
+            serialize_pk::<RVERSE>(&pk, self.cell_based_table.pk_serializer.as_ref().unwrap());
         self.mem_table.delete(pk_bytes, old_value)?;
         Ok(())
     }
