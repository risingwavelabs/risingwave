--- conflicted
+++ resolved
@@ -29,14 +29,10 @@
 
 #[async_trait::async_trait]
 impl ObjectStore for S3ObjectStore {
-<<<<<<< HEAD
-    async fn upload(&self, path: &str, obj: Bytes) -> Result<()> {
-        fail_point!("s3_upload_err", |_| Err(RwError::from(InternalError(
-            "s3 upload err".to_string()
-        ))));
-=======
     async fn upload(&self, path: &str, obj: Bytes) -> ObjectResult<()> {
->>>>>>> e1d391eb
+        fail_point!("s3_upload_err", |_| Err(ObjectError::internal(
+            "s3 upload error"
+        )));
         self.client
             .put_object()
             .bucket(&self.bucket)
@@ -48,14 +44,10 @@
     }
 
     /// Amazon S3 doesn't support retrieving multiple ranges of data per GET request.
-<<<<<<< HEAD
-    async fn read(&self, path: &str, block_loc: Option<BlockLocation>) -> Result<Bytes> {
-        fail_point!("s3_read_err", |_| Err(RwError::from(InternalError(
-            "s3 read err".to_string()
-        ))));
-=======
     async fn read(&self, path: &str, block_loc: Option<BlockLocation>) -> ObjectResult<Bytes> {
->>>>>>> e1d391eb
+        fail_point!("s3_read_err", |_| Err(ObjectError::internal(
+            "s3 read error"
+        )));
         let req = self.client.get_object().bucket(&self.bucket).key(path);
 
         let range = match block_loc.as_ref() {
@@ -92,14 +84,10 @@
         try_join_all(futures).await
     }
 
-<<<<<<< HEAD
-    async fn metadata(&self, path: &str) -> Result<ObjectMetadata> {
-        fail_point!("s3_metadata_err", |_| Err(RwError::from(InternalError(
-            "s3 metadata err".to_string()
-        ))));
-=======
     async fn metadata(&self, path: &str) -> ObjectResult<ObjectMetadata> {
->>>>>>> e1d391eb
+        fail_point!("s3_metadata_err", |_| Err(ObjectError::internal(
+            "s3 metadata error"
+        )));
         let resp = self
             .client
             .head_object()
@@ -114,14 +102,10 @@
 
     /// Permanently deletes the whole object.
     /// According to Amazon S3, this will simply return Ok if the object does not exist.
-<<<<<<< HEAD
-    async fn delete(&self, path: &str) -> Result<()> {
-        fail_point!("s3_delete_err", |_| Err(RwError::from(InternalError(
-            "s3 delete err".to_string()
-        ))));
-=======
     async fn delete(&self, path: &str) -> ObjectResult<()> {
->>>>>>> e1d391eb
+        fail_point!("s3_delete_err", |_| Err(ObjectError::internal(
+            "s3 delete error"
+        )));
         self.client
             .delete_object()
             .bucket(&self.bucket)
