--- conflicted
+++ resolved
@@ -26,11 +26,8 @@
 pub mod error;
 pub use error::*;
 
-<<<<<<< HEAD
 use crate::monitor::ObjectStoreMetrics;
-=======
 use crate::object::disk::LocalDiskObjectStore;
->>>>>>> 44f1b601
 
 #[derive(Debug, Copy, Clone)]
 pub struct BlockLocation {
@@ -76,21 +73,13 @@
 
 pub type ObjectStoreRef = Arc<ObjectStoreImpl>;
 
-<<<<<<< HEAD
 pub struct ObjectStoreImpl {
     inner: Box<dyn ObjectStore>,
     object_store_metrics: Arc<ObjectStoreMetrics>,
-=======
-pub enum ObjectStoreImpl {
-    Mem(InMemObjectStore),
-    S3(S3ObjectStore),
-    Disk(LocalDiskObjectStore),
->>>>>>> 44f1b601
 }
 
 /// Manually dispatch trait methods.
 impl ObjectStoreImpl {
-<<<<<<< HEAD
     pub fn new(store: Box<dyn ObjectStore>, object_store_metrics: Arc<ObjectStoreMetrics>) -> Self {
         Self {
             inner: store,
@@ -103,21 +92,6 @@
         Self {
             inner: Box::new(InMemObjectStore::new()),
             object_store_metrics: Arc::new(ObjectStoreMetrics::unused()),
-=======
-    pub async fn upload(&self, path: &str, obj: Bytes) -> ObjectResult<()> {
-        match self {
-            ObjectStoreImpl::Mem(mem) => mem.upload(path, obj).await,
-            ObjectStoreImpl::S3(s3) => s3.upload(path, obj).await,
-            ObjectStoreImpl::Disk(disk) => disk.upload(path, obj).await,
-        }
-    }
-
-    pub async fn read(&self, path: &str, block_loc: Option<BlockLocation>) -> ObjectResult<Bytes> {
-        match self {
-            ObjectStoreImpl::Mem(mem) => mem.read(path, block_loc).await,
-            ObjectStoreImpl::S3(s3) => s3.read(path, block_loc).await,
-            ObjectStoreImpl::Disk(disk) => disk.read(path, block_loc).await,
->>>>>>> 44f1b601
         }
     }
 
@@ -152,7 +126,6 @@
         path: &str,
         block_locs: &[BlockLocation],
     ) -> ObjectResult<Vec<Bytes>> {
-<<<<<<< HEAD
         let _timer = self
             .object_store_metrics
             .operation_latency
@@ -184,44 +157,8 @@
     }
 }
 
-pub async fn parse_object_store(
-    hummock: &str,
-    object_store_metrics: Arc<ObjectStoreMetrics>,
-) -> ObjectStoreImpl {
-    let store: Box<dyn ObjectStore> = match hummock {
-        s3 if s3.starts_with("hummock+s3://") => Box::new(
-            S3ObjectStore::new(s3.strip_prefix("hummock+s3://").unwrap().to_string()).await,
-        ),
-        minio if minio.starts_with("hummock+minio://") => {
-            Box::new(S3ObjectStore::with_minio(minio.strip_prefix("hummock+").unwrap()).await)
-        }
-        memory if memory.starts_with("hummock+memory") => {
-=======
-        match self {
-            ObjectStoreImpl::Mem(mem) => mem.readv(path, block_locs).await,
-            ObjectStoreImpl::S3(s3) => s3.readv(path, block_locs).await,
-            ObjectStoreImpl::Disk(disk) => disk.readv(path, block_locs).await,
-        }
-    }
 
-    pub async fn metadata(&self, path: &str) -> ObjectResult<ObjectMetadata> {
-        match self {
-            ObjectStoreImpl::Mem(mem) => mem.metadata(path).await,
-            ObjectStoreImpl::S3(s3) => s3.metadata(path).await,
-            ObjectStoreImpl::Disk(disk) => disk.metadata(path).await,
-        }
-    }
-
-    pub async fn delete(&self, path: &str) -> ObjectResult<()> {
-        match self {
-            ObjectStoreImpl::Mem(mem) => mem.delete(path).await,
-            ObjectStoreImpl::S3(s3) => s3.delete(path).await,
-            ObjectStoreImpl::Disk(disk) => disk.delete(path).await,
-        }
-    }
-}
-
-pub async fn parse_object_store(url: &str, is_remote: bool) -> ObjectStoreImpl {
+pub async fn parse_object_store(url: &str, is_remote: bool, object_store_metrics: Arc<ObjectStoreMetrics>) -> ObjectStoreImpl {
     match url {
         s3 if s3.starts_with("s3://") => {
             assert!(
@@ -243,7 +180,6 @@
             disk.strip_prefix("disk://").unwrap(),
         )),
         memory if memory.starts_with("memory") => {
->>>>>>> 44f1b601
             tracing::warn!("You're using Hummock in-memory object store. This should never be used in benchmarks and production environment.");
             Box::new(InMemObjectStore::new())
         }
