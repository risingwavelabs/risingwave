// Copyright 2022 Singularity Data
//
// Licensed under the Apache License, Version 2.0 (the "License");
// you may not use this file except in compliance with the License.
// You may obtain a copy of the License at
//
// http://www.apache.org/licenses/LICENSE-2.0
//
// Unless required by applicable law or agreed to in writing, software
// distributed under the License is distributed on an "AS IS" BASIS,
// WITHOUT WARRANTIES OR CONDITIONS OF ANY KIND, either express or implied.
// See the License for the specific language governing permissions and
// limitations under the License.

use std::collections::HashMap;
use std::sync::Arc;

<<<<<<< HEAD
use bytes::{Buf, Bytes};
=======
use bytes::Buf;
>>>>>>> 7dddd78d
use memcomparable::from_slice;
use risingwave_common::array::Row;
use risingwave_common::catalog::{ColumnDesc, ColumnId};
use risingwave_common::error::{ErrorCode, Result};
use risingwave_common::types::{DataType, VirtualNode, VIRTUAL_NODE_SIZE};
use risingwave_common::util::ordered::OrderedRowSerializer;
use risingwave_common::util::value_encoding::{deserialize_datum, serialize_datum};

use super::ColumnDescMapping;

#[allow(clippy::len_without_is_empty)]
impl ColumnDescMapping {
    fn new_inner(
        output_columns: Vec<ColumnDesc>,
        all_data_types: Vec<DataType>,
        output_index: Vec<usize>,
    ) -> Arc<Self> {
        let output_id_to_index = output_columns
            .iter()
            .enumerate()
            .map(|(index, d)| (d.column_id, index))
            .collect();
        Self {
            output_columns,
            output_id_to_index,
            all_data_types,
            output_index,
        }
        .into()
    }

    /// Create a mapping with given `output_columns`.
    pub fn new(output_columns: Vec<ColumnDesc>) -> Arc<Self> {
        let all_data_types = output_columns.iter().map(|d| d.data_type.clone()).collect();
        let output_index: Vec<usize> = output_columns
            .iter()
            .map(|c| c.column_id.get_id() as usize)
            .collect();
        Self::new_inner(output_columns, all_data_types, output_index)
    }

    /// Create a mapping with given `table_columns` projected on the `column_ids`.
    pub fn new_partial(table_columns: &[ColumnDesc], output_column_ids: &[ColumnId]) -> Arc<Self> {
        let all_data_types = table_columns.iter().map(|d| d.data_type.clone()).collect();
        let mut table_columns = table_columns
            .iter()
            .enumerate()
            .map(|(index, c)| (c.column_id, (c.clone(), index)))
            .collect::<HashMap<_, _>>();
        let (output_columns, output_index): (
            Vec<risingwave_common::catalog::ColumnDesc>,
            Vec<usize>,
        ) = output_column_ids
            .iter()
            .map(|id| table_columns.remove(id).unwrap())
            .unzip();
        Self::new_inner(output_columns, all_data_types, output_index)
    }

    /// Get the [`ColumnDesc`] and its index in the output with given `id`.
    pub fn get(&self, id: ColumnId) -> Option<(&ColumnDesc, usize)> {
        self.output_id_to_index
            .get(&id)
            .map(|&index| (&self.output_columns[index], index))
    }

    /// Get the length of output columns.
    pub fn len(&self) -> usize {
        self.output_columns.len()
    }
}

pub fn serialize_pk(pk: &Row, serializer: &OrderedRowSerializer) -> Vec<u8> {
    let mut result = vec![];
    serializer.serialize(pk, &mut result);
    result
}

pub fn serialize_column_id(column_id: &ColumnId) -> [u8; 4] {
    let id = column_id.get_id();
    (id as u32 ^ (1 << 31)).to_be_bytes()
}

pub fn deserialize_column_id(bytes: &[u8]) -> Result<ColumnId> {
    let column_id = from_slice::<u32>(bytes)? ^ (1 << 31);
    Ok((column_id as i32).into())
}

pub fn serialize_pk_and_column_id(pk_buf: &[u8], col_id: &ColumnId) -> Result<Vec<u8>> {
    Ok([pk_buf, serialize_column_id(col_id).as_slice()].concat())
}

pub fn parse_raw_key_to_vnode_and_key(raw_key: &[u8]) -> (VirtualNode, &[u8]) {
    let (vnode_bytes, key_bytes) = raw_key.split_at(VIRTUAL_NODE_SIZE);
    let vnode = VirtualNode::from_be_bytes(vnode_bytes.try_into().unwrap());
    (vnode, key_bytes)
}

<<<<<<< HEAD
/// used for streaming table serialize and deserialize
=======
/// used for streaming table serialize
>>>>>>> 7dddd78d
/// todo(wcy-fdu): remove `RowSerde` trait after all executors using streaming table.
pub fn serialize(row: Row) -> Result<Vec<u8>> {
    let mut value_bytes = vec![];
    for cell in &row.0 {
        value_bytes.extend(serialize_datum(cell)?);
    }
    let res = value_bytes;
    Ok(res)
}

<<<<<<< HEAD
pub fn deserialize(
    column_mapping: Arc<ColumnDescMapping>,
    raw_key: impl AsRef<[u8]>,
    value: impl AsRef<[u8]>,
) -> Result<(VirtualNode, Vec<u8>, Row)> {
    let raw_key = raw_key.as_ref();
    if raw_key.len() < VIRTUAL_NODE_SIZE {
        // vnode + cell_id
        return Err(ErrorCode::InternalError(format!(
            "corrupted key: {:?}",
            Bytes::copy_from_slice(raw_key)
        ))
        .into());
    }

    let (vnode, key_bytes) = parse_raw_key_to_vnode_and_key(raw_key);
    let mut origin_row = deserialize_inner(&column_mapping.all_data_types, value.as_ref())?;

    let mut output_row = Vec::with_capacity(column_mapping.output_index.len());
    for col_idx in &column_mapping.output_index {
        output_row.push(origin_row.0[*col_idx].take());
    }
    Ok((vnode, key_bytes.to_vec(), Row(output_row)))
}

fn deserialize_inner(data_types: &[DataType], mut row: impl Buf) -> Result<Row> {
=======
/// used for streaming table deserialize
pub fn streaming_deserialize(data_types: &[DataType], mut row: impl Buf) -> Result<Row> {
>>>>>>> 7dddd78d
    // value encoding
    let mut values = Vec::with_capacity(data_types.len());
    for ty in data_types {
        values.push(deserialize_datum(&mut row, ty)?);
    }
    Ok(Row(values))
}<|MERGE_RESOLUTION|>--- conflicted
+++ resolved
@@ -15,11 +15,7 @@
 use std::collections::HashMap;
 use std::sync::Arc;
 
-<<<<<<< HEAD
 use bytes::{Buf, Bytes};
-=======
-use bytes::Buf;
->>>>>>> 7dddd78d
 use memcomparable::from_slice;
 use risingwave_common::array::Row;
 use risingwave_common::catalog::{ColumnDesc, ColumnId};
@@ -118,11 +114,7 @@
     (vnode, key_bytes)
 }
 
-<<<<<<< HEAD
-/// used for streaming table serialize and deserialize
-=======
 /// used for streaming table serialize
->>>>>>> 7dddd78d
 /// todo(wcy-fdu): remove `RowSerde` trait after all executors using streaming table.
 pub fn serialize(row: Row) -> Result<Vec<u8>> {
     let mut value_bytes = vec![];
@@ -133,41 +125,21 @@
     Ok(res)
 }
 
-<<<<<<< HEAD
-pub fn deserialize(
-    column_mapping: Arc<ColumnDescMapping>,
-    raw_key: impl AsRef<[u8]>,
-    value: impl AsRef<[u8]>,
-) -> Result<(VirtualNode, Vec<u8>, Row)> {
-    let raw_key = raw_key.as_ref();
-    if raw_key.len() < VIRTUAL_NODE_SIZE {
-        // vnode + cell_id
-        return Err(ErrorCode::InternalError(format!(
-            "corrupted key: {:?}",
-            Bytes::copy_from_slice(raw_key)
-        ))
-        .into());
-    }
-
-    let (vnode, key_bytes) = parse_raw_key_to_vnode_and_key(raw_key);
-    let mut origin_row = deserialize_inner(&column_mapping.all_data_types, value.as_ref())?;
+pub fn deserialize(column_mapping: Arc<ColumnDescMapping>, value: impl AsRef<[u8]>) -> Result<Row> {
+    let mut origin_row = streaming_deserialize(&column_mapping.all_data_types, value.as_ref())?;
 
     let mut output_row = Vec::with_capacity(column_mapping.output_index.len());
     for col_idx in &column_mapping.output_index {
         output_row.push(origin_row.0[*col_idx].take());
     }
-    Ok((vnode, key_bytes.to_vec(), Row(output_row)))
+    Ok(Row(output_row))
 }
 
-fn deserialize_inner(data_types: &[DataType], mut row: impl Buf) -> Result<Row> {
-=======
 /// used for streaming table deserialize
 pub fn streaming_deserialize(data_types: &[DataType], mut row: impl Buf) -> Result<Row> {
->>>>>>> 7dddd78d
     // value encoding
     let mut values = Vec::with_capacity(data_types.len());
-    for ty in data_types {
-        values.push(deserialize_datum(&mut row, ty)?);
-    }
+    values.push(deserialize_datum(&mut row, ty)?);
+
     Ok(Row(values))
 }