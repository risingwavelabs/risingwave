--- conflicted
+++ resolved
@@ -162,10 +162,8 @@
     pub iceberg_compaction_write_parquet_max_row_group_rows: usize,
     pub iceberg_compaction_min_size_per_partition_mb: u32,
     pub iceberg_compaction_max_file_count_per_partition: u32,
-<<<<<<< HEAD
     pub iceberg_compaction_small_file_threshold_mb: u32,
     pub iceberg_compaction_max_task_total_size_mb: u32,
-=======
 
     /// The ratio of iceberg compaction max parallelism to the number of CPU cores
     pub iceberg_compaction_task_parallelism_ratio: f32,
@@ -177,7 +175,6 @@
     pub iceberg_compaction_enable_dynamic_size_estimation: bool,
     /// The smoothing factor for size estimation in iceberg compaction.(default: 0.3)
     pub iceberg_compaction_size_estimation_smoothing_factor: f64,
->>>>>>> 92816018
 }
 
 impl Default for StorageOpts {
@@ -312,14 +309,12 @@
             iceberg_compaction_max_file_count_per_partition: c
                 .storage
                 .iceberg_compaction_max_file_count_per_partition,
-<<<<<<< HEAD
             iceberg_compaction_small_file_threshold_mb: c
                 .storage
                 .iceberg_compaction_small_file_threshold_mb,
             iceberg_compaction_max_task_total_size_mb: c
                 .storage
                 .iceberg_compaction_max_task_total_size_mb,
-=======
             iceberg_compaction_task_parallelism_ratio: c
                 .storage
                 .iceberg_compaction_task_parallelism_ratio,
@@ -335,7 +330,6 @@
             iceberg_compaction_size_estimation_smoothing_factor: c
                 .storage
                 .iceberg_compaction_size_estimation_smoothing_factor,
->>>>>>> 92816018
             vector_file_block_size_kb: c.storage.vector_file_block_size_kb,
             vector_block_cache_capacity_mb: s.vector_block_cache_capacity_mb,
             vector_block_cache_shard_num: s.vector_block_cache_shard_num,
