// Copyright 2023 RisingWave Labs
//
// Licensed under the Apache License, Version 2.0 (the "License");
// you may not use this file except in compliance with the License.
// You may obtain a copy of the License at
//
//     http://www.apache.org/licenses/LICENSE-2.0
//
// Unless required by applicable law or agreed to in writing, software
// distributed under the License is distributed on an "AS IS" BASIS,
// WITHOUT WARRANTIES OR CONDITIONS OF ANY KIND, either express or implied.
// See the License for the specific language governing permissions and
// limitations under the License.

use std::sync::Arc;

use prometheus::core::{
    AtomicU64, Collector, Desc, GenericCounter, GenericCounterVec, GenericGauge,
};
use prometheus::{
    exponential_buckets, histogram_opts, proto, register_histogram_vec_with_registry,
    register_int_counter_vec_with_registry, register_int_gauge_with_registry, Gauge, HistogramVec,
    IntGauge, Opts, Registry,
};

/// [`HummockStateStoreMetrics`] stores the performance and IO metrics of `XXXStore` such as
/// `RocksDBStateStore` and `TikvStateStore`.
/// In practice, keep in mind that this represents the whole Hummock utilization of
/// a `RisingWave` instance. More granular utilization of per `materialization view`
/// job or an executor should be collected by views like `StateStats` and `JobStats`.
#[derive(Debug)]
pub struct HummockStateStoreMetrics {
    pub bloom_filter_true_negative_counts: GenericCounterVec<AtomicU64>,
    pub bloom_filter_check_counts: GenericCounterVec<AtomicU64>,
    pub iter_merge_sstable_counts: HistogramVec,
    pub sst_store_block_request_counts: GenericCounterVec<AtomicU64>,
    pub iter_scan_key_counts: GenericCounterVec<AtomicU64>,
    pub get_shared_buffer_hit_counts: GenericCounterVec<AtomicU64>,
    pub remote_read_time: HistogramVec,
    pub iter_fetch_meta_duration: HistogramVec,
    pub iter_fetch_meta_cache_unhits: IntGauge,
    pub iter_slow_fetch_meta_cache_unhits: IntGauge,

    pub read_req_bloom_filter_positive_counts: GenericCounterVec<AtomicU64>,
    pub read_req_positive_but_non_exist_counts: GenericCounterVec<AtomicU64>,
    pub read_req_check_bloom_filter_counts: GenericCounterVec<AtomicU64>,

    pub write_batch_tuple_counts: GenericCounterVec<AtomicU64>,
    pub write_batch_duration: HistogramVec,
    pub write_batch_size: HistogramVec,

    // finished task counts
    pub merge_imm_task_counts: GenericCounterVec<AtomicU64>,
    // merge imm ops
    pub merge_imm_batch_memory_sz: GenericCounterVec<AtomicU64>,

    // spill task counts from unsealed
    pub spill_task_counts_from_unsealed: GenericCounter<AtomicU64>,
    // spill task size from unsealed
    pub spill_task_size_from_unsealed: GenericCounter<AtomicU64>,
    // spill task counts from sealed
    pub spill_task_counts_from_sealed: GenericCounter<AtomicU64>,
    // spill task size from sealed
    pub spill_task_size_from_sealed: GenericCounter<AtomicU64>,

    // uploading task
    pub uploader_uploading_task_size: GenericGauge<AtomicU64>,
}

impl HummockStateStoreMetrics {
    pub fn new(registry: Registry) -> Self {
        let bloom_filter_true_negative_counts = register_int_counter_vec_with_registry!(
            "state_store_bloom_filter_true_negative_counts",
            "Total number of sstables that have been considered true negative by bloom filters",
            &["table_id", "type"],
            registry
        )
        .unwrap();

        let bloom_filter_check_counts = register_int_counter_vec_with_registry!(
            "state_store_bloom_filter_check_counts",
            "Total number of read request to check bloom filters",
            &["table_id", "type"],
            registry
        )
        .unwrap();

        // ----- iter -----
        let opts = histogram_opts!(
            "state_store_iter_merge_sstable_counts",
            "Number of child iterators merged into one MergeIterator",
            exponential_buckets(1.0, 2.0, 17).unwrap() // max 65536 times
        );
        let iter_merge_sstable_counts =
            register_histogram_vec_with_registry!(opts, &["table_id", "type"], registry).unwrap();

        // ----- sst store -----
        let sst_store_block_request_counts = register_int_counter_vec_with_registry!(
            "state_store_sst_store_block_request_counts",
            "Total number of sst block requests that have been issued to sst store",
            &["table_id", "type"],
            registry
        )
        .unwrap();

        let iter_scan_key_counts = register_int_counter_vec_with_registry!(
            "state_store_iter_scan_key_counts",
            "Total number of keys read by iterator",
            &["table_id", "type"],
            registry
        )
        .unwrap();

        let get_shared_buffer_hit_counts = register_int_counter_vec_with_registry!(
            "state_store_get_shared_buffer_hit_counts",
            "Total number of get requests that have been fulfilled by shared buffer",
            &["table_id"],
            registry
        )
        .unwrap();

        let opts = histogram_opts!(
            "state_store_remote_read_time_per_task",
            "Total time of operations which read from remote storage when enable prefetch",
            exponential_buckets(0.001, 1.6, 28).unwrap() // max 520s
        );
        let remote_read_time =
            register_histogram_vec_with_registry!(opts, &["table_id"], registry).unwrap();

        let opts = histogram_opts!(
            "state_store_iter_fetch_meta_duration",
            "Histogram of iterator fetch SST meta time that have been issued to state store",
            exponential_buckets(0.0001, 2.0, 21).unwrap() // max 104s
        );
        let iter_fetch_meta_duration =
            register_histogram_vec_with_registry!(opts, &["table_id"], registry).unwrap();

        let iter_fetch_meta_cache_unhits = register_int_gauge_with_registry!(
            "state_store_iter_fetch_meta_cache_unhits",
            "Number of SST meta cache unhit during one iterator meta fetch",
            registry
        )
        .unwrap();

        let iter_slow_fetch_meta_cache_unhits = register_int_gauge_with_registry!(
            "state_store_iter_slow_fetch_meta_cache_unhits",
            "Number of SST meta cache unhit during a iterator meta fetch which is slow (costs >5 seconds)",
            registry
        )
        .unwrap();

        // ----- write_batch -----
        let write_batch_tuple_counts = register_int_counter_vec_with_registry!(
            "state_store_write_batch_tuple_counts",
            "Total number of batched write kv pairs requests that have been issued to state store",
            &["table_id"],
            registry
        )
        .unwrap();

        let opts = histogram_opts!(
                "state_store_write_batch_duration",
                "Total time of batched write that have been issued to state store. With shared buffer on, this is the latency writing to the shared buffer",
                exponential_buckets(0.0001, 2.0, 21).unwrap() // max 104s
            );
        let write_batch_duration =
            register_histogram_vec_with_registry!(opts, &["table_id"], registry).unwrap();

        let opts = histogram_opts!(
            "state_store_write_batch_size",
            "Total size of batched write that have been issued to state store",
            exponential_buckets(10.0, 2.0, 25).unwrap() // max 160MB
        );
        let write_batch_size =
            register_histogram_vec_with_registry!(opts, &["table_id"], registry).unwrap();

        let merge_imm_task_counts = register_int_counter_vec_with_registry!(
            "state_store_merge_imm_task_counts",
            "Total number of merge imm task that have been finished",
            &["table_id", "shard_id"],
            registry
        )
        .unwrap();

        let merge_imm_batch_memory_sz = register_int_counter_vec_with_registry!(
            "state_store_merge_imm_memory_sz",
            "Number of imm batches that have been merged by a merge task",
            &["table_id", "shard_id"],
            registry
        )
        .unwrap();

        let spill_task_counts = register_int_counter_vec_with_registry!(
            "state_store_spill_task_counts",
            "Total number of started spill tasks",
            &["uploader_stage"],
            registry
        )
        .unwrap();

        let spill_task_size = register_int_counter_vec_with_registry!(
            "state_store_spill_task_size",
            "Total task of started spill tasks",
            &["uploader_stage"],
            registry
        )
        .unwrap();

        let uploader_uploading_task_size = GenericGauge::new(
            "state_store_uploader_uploading_task_size",
            "Total size of uploader uploading tasks",
        )
        .unwrap();
        registry
            .register(Box::new(uploader_uploading_task_size.clone()))
            .unwrap();

        let read_req_bloom_filter_positive_counts = register_int_counter_vec_with_registry!(
            "state_store_read_req_bloom_filter_positive_counts",
            "Total number of read request with at least one SST bloom filter check returns positive",
            &["table_id", "type"],
            registry
        )
        .unwrap();

        let read_req_positive_but_non_exist_counts = register_int_counter_vec_with_registry!(
            "state_store_read_req_positive_but_non_exist_counts",
            "Total number of read request on non-existent key/prefix with at least one SST bloom filter check returns positive",
            &["table_id", "type"],
            registry
        )
        .unwrap();

        let read_req_check_bloom_filter_counts = register_int_counter_vec_with_registry!(
            "state_store_read_req_check_bloom_filter_counts",
            "Total number of read request that checks bloom filter with a prefix hint",
            &["table_id", "type"],
            registry
        )
        .unwrap();

        Self {
            bloom_filter_true_negative_counts,
            bloom_filter_check_counts,
            iter_merge_sstable_counts,
            sst_store_block_request_counts,
            iter_scan_key_counts,
            get_shared_buffer_hit_counts,
            remote_read_time,
            iter_fetch_meta_duration,
            iter_fetch_meta_cache_unhits,
            iter_slow_fetch_meta_cache_unhits,
            read_req_bloom_filter_positive_counts,
            read_req_positive_but_non_exist_counts,
            read_req_check_bloom_filter_counts,
            write_batch_tuple_counts,
            write_batch_duration,
            write_batch_size,
            merge_imm_task_counts,
            merge_imm_batch_memory_sz,
            spill_task_counts_from_sealed: spill_task_counts.with_label_values(&["sealed"]),
            spill_task_counts_from_unsealed: spill_task_counts.with_label_values(&["unsealed"]),
            spill_task_size_from_sealed: spill_task_size.with_label_values(&["sealed"]),
            spill_task_size_from_unsealed: spill_task_size.with_label_values(&["unsealed"]),
            uploader_uploading_task_size,
        }
    }

    /// Creates a new `HummockStateStoreMetrics` instance used in tests or other places.
    pub fn unused() -> Self {
        Self::new(Registry::new())
    }
}

pub trait MemoryCollector: Sync + Send {
    fn get_meta_memory_usage(&self) -> u64;
    fn get_data_memory_usage(&self) -> u64;
    fn get_uploading_memory_usage(&self) -> u64;
    fn get_meta_cache_memory_usage_ratio(&self) -> f64;
    fn get_block_cache_memory_usage_ratio(&self) -> f64;
    fn get_uploading_memory_usage_ratio(&self) -> f64;
}

struct StateStoreCollector {
    memory_collector: Arc<dyn MemoryCollector>,
    descs: Vec<Desc>,
    block_cache_size: IntGauge,
    meta_cache_size: IntGauge,
<<<<<<< HEAD
    limit_memory_size: IntGauge,
    meta_cache_usage_ratio: Gauge,
    block_cache_usage_ratio: Gauge,
    uploading_memory_usage_ratio: Gauge,
=======
    uploading_memory_size: IntGauge,
>>>>>>> 217fc24b
}

impl StateStoreCollector {
    pub fn new(memory_collector: Arc<dyn MemoryCollector>) -> Self {
        let mut descs = Vec::new();

        let block_cache_size = IntGauge::with_opts(Opts::new(
            "state_store_block_cache_size",
            "the size of cache for data block cache",
        ))
        .unwrap();
        descs.extend(block_cache_size.desc().into_iter().cloned());

        let block_cache_usage_ratio = Gauge::with_opts(Opts::new(
            "state_store_block_cache_usage_ratio",
            "Percentage of pre-allocated memory in block cache",
        ))
        .unwrap();
        descs.extend(block_cache_usage_ratio.desc().into_iter().cloned());

        let meta_cache_size = IntGauge::with_opts(Opts::new(
            "state_store_meta_cache_size",
            "the size of cache for meta file cache",
        ))
        .unwrap();
        descs.extend(meta_cache_size.desc().into_iter().cloned());
<<<<<<< HEAD

        let meta_cache_usage_ratio = Gauge::with_opts(Opts::new(
            "state_store_meta_cache_usage_ratio",
            "Percentage of pre-allocated memory in meta cache",
        ))
        .unwrap();
        descs.extend(meta_cache_usage_ratio.desc().into_iter().cloned());

        let limit_memory_size = IntGauge::with_opts(Opts::new(
            "state_store_limit_memory_size",
=======
        let uploading_memory_size = IntGauge::with_opts(Opts::new(
            "uploading_memory_size",
>>>>>>> 217fc24b
            "the size of uploading SSTs memory usage",
        ))
        .unwrap();
        descs.extend(uploading_memory_size.desc().into_iter().cloned());

        let uploading_memory_usage_ratio = Gauge::with_opts(Opts::new(
            "state_store_uploading_memory_usage_ratio",
            "Percentage of pre-allocated uploading SSTs memory usage in shared buffer capacity",
        ))
        .unwrap();
        descs.extend(meta_cache_usage_ratio.desc().into_iter().cloned());

        Self {
            memory_collector,
            descs,
            block_cache_size,
            meta_cache_size,
<<<<<<< HEAD
            limit_memory_size,
            meta_cache_usage_ratio,
            block_cache_usage_ratio,

            uploading_memory_usage_ratio,
=======
            uploading_memory_size,
>>>>>>> 217fc24b
        }
    }
}

impl Collector for StateStoreCollector {
    fn desc(&self) -> Vec<&Desc> {
        self.descs.iter().collect()
    }

    fn collect(&self) -> Vec<proto::MetricFamily> {
        self.block_cache_size
            .set(self.memory_collector.get_data_memory_usage() as i64);
        self.meta_cache_size
            .set(self.memory_collector.get_meta_memory_usage() as i64);
<<<<<<< HEAD
        self.meta_cache_usage_ratio
            .set(self.memory_collector.get_meta_cache_memory_usage_ratio());
        self.block_cache_usage_ratio
            .set(self.memory_collector.get_block_cache_memory_usage_ratio());
        self.uploading_memory_usage_ratio
            .set(self.memory_collector.get_uploading_memory_usage_ratio());
        self.limit_memory_size
=======
        self.uploading_memory_size
>>>>>>> 217fc24b
            .set(self.memory_collector.get_uploading_memory_usage() as i64);

        // collect MetricFamilies.
        let mut mfs = Vec::with_capacity(3);
        mfs.extend(self.block_cache_size.collect());
        mfs.extend(self.meta_cache_size.collect());
        mfs.extend(self.uploading_memory_size.collect());
        mfs
    }
}

use std::io::{Error, ErrorKind, Result};

pub fn monitor_cache(
    memory_collector: Arc<dyn MemoryCollector>,
    registry: &Registry,
) -> Result<()> {
    let collector = StateStoreCollector::new(memory_collector);
    registry
        .register(Box::new(collector))
        .map_err(|e| Error::new(ErrorKind::Other, e.to_string()))
}<|MERGE_RESOLUTION|>--- conflicted
+++ resolved
@@ -286,14 +286,10 @@
     descs: Vec<Desc>,
     block_cache_size: IntGauge,
     meta_cache_size: IntGauge,
-<<<<<<< HEAD
-    limit_memory_size: IntGauge,
+    uploading_memory_size: IntGauge,
     meta_cache_usage_ratio: Gauge,
     block_cache_usage_ratio: Gauge,
     uploading_memory_usage_ratio: Gauge,
-=======
-    uploading_memory_size: IntGauge,
->>>>>>> 217fc24b
 }
 
 impl StateStoreCollector {
@@ -320,7 +316,6 @@
         ))
         .unwrap();
         descs.extend(meta_cache_size.desc().into_iter().cloned());
-<<<<<<< HEAD
 
         let meta_cache_usage_ratio = Gauge::with_opts(Opts::new(
             "state_store_meta_cache_usage_ratio",
@@ -329,12 +324,8 @@
         .unwrap();
         descs.extend(meta_cache_usage_ratio.desc().into_iter().cloned());
 
-        let limit_memory_size = IntGauge::with_opts(Opts::new(
-            "state_store_limit_memory_size",
-=======
         let uploading_memory_size = IntGauge::with_opts(Opts::new(
             "uploading_memory_size",
->>>>>>> 217fc24b
             "the size of uploading SSTs memory usage",
         ))
         .unwrap();
@@ -352,15 +343,11 @@
             descs,
             block_cache_size,
             meta_cache_size,
-<<<<<<< HEAD
-            limit_memory_size,
+            uploading_memory_size,
             meta_cache_usage_ratio,
             block_cache_usage_ratio,
 
             uploading_memory_usage_ratio,
-=======
-            uploading_memory_size,
->>>>>>> 217fc24b
         }
     }
 }
@@ -375,19 +362,14 @@
             .set(self.memory_collector.get_data_memory_usage() as i64);
         self.meta_cache_size
             .set(self.memory_collector.get_meta_memory_usage() as i64);
-<<<<<<< HEAD
+        self.uploading_memory_size
+            .set(self.memory_collector.get_uploading_memory_usage() as i64);
         self.meta_cache_usage_ratio
             .set(self.memory_collector.get_meta_cache_memory_usage_ratio());
         self.block_cache_usage_ratio
             .set(self.memory_collector.get_block_cache_memory_usage_ratio());
         self.uploading_memory_usage_ratio
             .set(self.memory_collector.get_uploading_memory_usage_ratio());
-        self.limit_memory_size
-=======
-        self.uploading_memory_size
->>>>>>> 217fc24b
-            .set(self.memory_collector.get_uploading_memory_usage() as i64);
-
         // collect MetricFamilies.
         let mut mfs = Vec::with_capacity(3);
         mfs.extend(self.block_cache_size.collect());
