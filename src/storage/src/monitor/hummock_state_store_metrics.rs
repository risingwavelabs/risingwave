// Copyright 2023 RisingWave Labs
//
// Licensed under the Apache License, Version 2.0 (the "License");
// you may not use this file except in compliance with the License.
// You may obtain a copy of the License at
//
//     http://www.apache.org/licenses/LICENSE-2.0
//
// Unless required by applicable law or agreed to in writing, software
// distributed under the License is distributed on an "AS IS" BASIS,
// WITHOUT WARRANTIES OR CONDITIONS OF ANY KIND, either express or implied.
// See the License for the specific language governing permissions and
// limitations under the License.

use std::sync::{Arc, LazyLock};

use prometheus::core::{AtomicU64, Collector, Desc, GenericCounter, GenericGauge};
use prometheus::{
    exponential_buckets, histogram_opts, proto, register_histogram_vec_with_registry,
    register_int_counter_vec_with_registry, register_int_gauge_with_registry, Gauge, IntGauge,
    Opts, Registry,
};
use risingwave_common::monitor::GLOBAL_METRICS_REGISTRY;
use tracing::warn;

/// [`HummockStateStoreMetrics`] stores the performance and IO metrics of `XXXStore` such as
/// `RocksDBStateStore` and `TikvStateStore`.
/// In practice, keep in mind that this represents the whole Hummock utilization of
/// a `RisingWave` instance. More granular utilization of per `materialization view`
/// job or an executor should be collected by views like `StateStats` and `JobStats`.
#[derive(Debug, Clone)]
pub struct HummockStateStoreMetrics {
    pub bloom_filter_true_negative_counts: RelabeledGenericCounterVec<AtomicU64>,
    pub bloom_filter_check_counts: RelabeledGenericCounterVec<AtomicU64>,
    pub iter_merge_sstable_counts: RelabeledHistogramVec,
    pub sst_store_block_request_counts: RelabeledGenericCounterVec<AtomicU64>,
    pub iter_scan_key_counts: RelabeledGenericCounterVec<AtomicU64>,
    pub get_shared_buffer_hit_counts: RelabeledGenericCounterVec<AtomicU64>,
    pub remote_read_time: RelabeledHistogramVec,
    pub iter_fetch_meta_duration: RelabeledHistogramVec,
    pub iter_fetch_meta_cache_unhits: IntGauge,
    pub iter_slow_fetch_meta_cache_unhits: IntGauge,

    pub read_req_bloom_filter_positive_counts: RelabeledGenericCounterVec<AtomicU64>,
    pub read_req_positive_but_non_exist_counts: RelabeledGenericCounterVec<AtomicU64>,
    pub read_req_check_bloom_filter_counts: RelabeledGenericCounterVec<AtomicU64>,

    pub write_batch_tuple_counts: RelabeledGenericCounterVec<AtomicU64>,
    pub write_batch_duration: RelabeledHistogramVec,
    pub write_batch_size: RelabeledHistogramVec,

    // finished task counts
    pub merge_imm_task_counts: RelabeledGenericCounterVec<AtomicU64>,
    // merge imm ops
    pub merge_imm_batch_memory_sz: RelabeledGenericCounterVec<AtomicU64>,

    // spill task counts from unsealed
    pub spill_task_counts_from_unsealed: GenericCounter<AtomicU64>,
    // spill task size from unsealed
    pub spill_task_size_from_unsealed: GenericCounter<AtomicU64>,
    // spill task counts from sealed
    pub spill_task_counts_from_sealed: GenericCounter<AtomicU64>,
    // spill task size from sealed
    pub spill_task_size_from_sealed: GenericCounter<AtomicU64>,

    // uploading task
    pub uploader_uploading_task_size: GenericGauge<AtomicU64>,
}

pub static GLOBAL_HUMMOCK_STATE_STORE_METRICS: LazyLock<HummockStateStoreMetrics> =
    LazyLock::new(|| HummockStateStoreMetrics::new(&GLOBAL_METRICS_REGISTRY));

impl HummockStateStoreMetrics {
<<<<<<< HEAD
    pub fn new(registry: Registry, storage_metric_level: u8) -> Self {
=======
    fn new(registry: &Registry) -> Self {
>>>>>>> 40a2c90e
        // 10ms ~ max 2.7h
        let time_buckets = exponential_buckets(0.01, 10.0, 7).unwrap();
        let bloom_filter_true_negative_counts = register_int_counter_vec_with_registry!(
            "state_store_bloom_filter_true_negative_counts",
            "Total number of sstables that have been considered true negative by bloom filters",
            &["table_id", "type"],
            registry
        )
        .unwrap();
        let bloom_filter_true_negative_counts =
            RelabeledGenericCounterVec::with_default_metric_level(
                bloom_filter_true_negative_counts,
                storage_metric_level,
            );

        let bloom_filter_check_counts = register_int_counter_vec_with_registry!(
            "state_store_bloom_filter_check_counts",
            "Total number of read request to check bloom filters",
            &["table_id", "type"],
            registry
        )
        .unwrap();
        let bloom_filter_check_counts = RelabeledGenericCounterVec::with_default_metric_level(
            bloom_filter_check_counts,
            storage_metric_level,
        );

        // ----- iter -----
        let opts = histogram_opts!(
            "state_store_iter_merge_sstable_counts",
            "Number of child iterators merged into one MergeIterator",
            vec![1.0, 10.0, 100.0, 1000.0, 10000.0]
        );
        let iter_merge_sstable_counts =
            register_histogram_vec_with_registry!(opts, &["table_id", "type"], registry).unwrap();
        let iter_merge_sstable_counts = RelabeledHistogramVec::with_default_metric_level(
            iter_merge_sstable_counts,
            storage_metric_level,
        );

        // ----- sst store -----
        let sst_store_block_request_counts = register_int_counter_vec_with_registry!(
            "state_store_sst_store_block_request_counts",
            "Total number of sst block requests that have been issued to sst store",
            &["table_id", "type"],
            registry
        )
        .unwrap();
        let sst_store_block_request_counts = RelabeledGenericCounterVec::with_metric_level(
            1,
            sst_store_block_request_counts,
            storage_metric_level,
        );

        let iter_scan_key_counts = register_int_counter_vec_with_registry!(
            "state_store_iter_scan_key_counts",
            "Total number of keys read by iterator",
            &["table_id", "type"],
            registry
        )
        .unwrap();
        let iter_scan_key_counts = RelabeledGenericCounterVec::with_metric_level(
            1,
            iter_scan_key_counts,
            storage_metric_level,
        );

        let get_shared_buffer_hit_counts = register_int_counter_vec_with_registry!(
            "state_store_get_shared_buffer_hit_counts",
            "Total number of get requests that have been fulfilled by shared buffer",
            &["table_id"],
            registry
        )
        .unwrap();
        let get_shared_buffer_hit_counts = RelabeledGenericCounterVec::with_default_metric_level(
            get_shared_buffer_hit_counts,
            storage_metric_level,
        );

        let opts = histogram_opts!(
            "state_store_remote_read_time_per_task",
            "Total time of operations which read from remote storage when enable prefetch",
            time_buckets.clone(),
        );
        let remote_read_time =
            register_histogram_vec_with_registry!(opts, &["table_id"], registry).unwrap();
        let remote_read_time = RelabeledHistogramVec::with_default_metric_level(
            remote_read_time,
            storage_metric_level,
        );

        let opts = histogram_opts!(
            "state_store_iter_fetch_meta_duration",
            "Histogram of iterator fetch SST meta time that have been issued to state store",
            time_buckets.clone(),
        );
        let iter_fetch_meta_duration =
            register_histogram_vec_with_registry!(opts, &["table_id"], registry).unwrap();
        let iter_fetch_meta_duration = RelabeledHistogramVec::with_metric_level(
            1,
            iter_fetch_meta_duration,
            storage_metric_level,
        );

        let iter_fetch_meta_cache_unhits = register_int_gauge_with_registry!(
            "state_store_iter_fetch_meta_cache_unhits",
            "Number of SST meta cache unhit during one iterator meta fetch",
            registry
        )
        .unwrap();

        let iter_slow_fetch_meta_cache_unhits = register_int_gauge_with_registry!(
            "state_store_iter_slow_fetch_meta_cache_unhits",
            "Number of SST meta cache unhit during a iterator meta fetch which is slow (costs >5 seconds)",
            registry
        )
        .unwrap();

        // ----- write_batch -----
        let write_batch_tuple_counts = register_int_counter_vec_with_registry!(
            "state_store_write_batch_tuple_counts",
            "Total number of batched write kv pairs requests that have been issued to state store",
            &["table_id"],
            registry
        )
        .unwrap();
        let write_batch_tuple_counts = RelabeledGenericCounterVec::with_default_metric_level(
            write_batch_tuple_counts,
            storage_metric_level,
        );

        let opts = histogram_opts!(
                "state_store_write_batch_duration",
                "Total time of batched write that have been issued to state store. With shared buffer on, this is the latency writing to the shared buffer",
                time_buckets
            );
        let write_batch_duration =
            register_histogram_vec_with_registry!(opts, &["table_id"], registry).unwrap();
        let write_batch_duration = RelabeledHistogramVec::with_default_metric_level(
            write_batch_duration,
            storage_metric_level,
        );

        let opts = histogram_opts!(
            "state_store_write_batch_size",
            "Total size of batched write that have been issued to state store",
            exponential_buckets(256.0, 16.0, 7).unwrap() // min 256B ~ max 4GB
        );
        let write_batch_size =
            register_histogram_vec_with_registry!(opts, &["table_id"], registry).unwrap();
        let write_batch_size = RelabeledHistogramVec::with_default_metric_level(
            write_batch_size,
            storage_metric_level,
        );

        let merge_imm_task_counts = register_int_counter_vec_with_registry!(
            "state_store_merge_imm_task_counts",
            "Total number of merge imm task that have been finished",
            &["table_id"],
            registry
        )
        .unwrap();
        let merge_imm_task_counts = RelabeledGenericCounterVec::with_default_metric_level(
            merge_imm_task_counts,
            storage_metric_level,
        );

        let merge_imm_batch_memory_sz = register_int_counter_vec_with_registry!(
            "state_store_merge_imm_memory_sz",
            "Number of imm batches that have been merged by a merge task",
            &["table_id"],
            registry
        )
        .unwrap();
        let merge_imm_batch_memory_sz = RelabeledGenericCounterVec::with_default_metric_level(
            merge_imm_batch_memory_sz,
            storage_metric_level,
        );

        let spill_task_counts = register_int_counter_vec_with_registry!(
            "state_store_spill_task_counts",
            "Total number of started spill tasks",
            &["uploader_stage"],
            registry
        )
        .unwrap();
        let spill_task_counts = RelabeledGenericCounterVec::with_default_metric_level(
            spill_task_counts,
            storage_metric_level,
        );

        let spill_task_size = register_int_counter_vec_with_registry!(
            "state_store_spill_task_size",
            "Total task of started spill tasks",
            &["uploader_stage"],
            registry
        )
        .unwrap();
        let spill_task_size = RelabeledGenericCounterVec::with_default_metric_level(
            spill_task_size,
            storage_metric_level,
        );

        let uploader_uploading_task_size = GenericGauge::new(
            "state_store_uploader_uploading_task_size",
            "Total size of uploader uploading tasks",
        )
        .unwrap();
        registry
            .register(Box::new(uploader_uploading_task_size.clone()))
            .unwrap();

        let read_req_bloom_filter_positive_counts = register_int_counter_vec_with_registry!(
            "state_store_read_req_bloom_filter_positive_counts",
            "Total number of read request with at least one SST bloom filter check returns positive",
            &["table_id", "type"],
            registry
        )
        .unwrap();
        let read_req_bloom_filter_positive_counts = RelabeledGenericCounterVec::with_metric_level(
            2,
            read_req_bloom_filter_positive_counts,
            storage_metric_level,
        );

        let read_req_positive_but_non_exist_counts = register_int_counter_vec_with_registry!(
            "state_store_read_req_positive_but_non_exist_counts",
            "Total number of read request on non-existent key/prefix with at least one SST bloom filter check returns positive",
            &["table_id", "type"],
            registry
        )
        .unwrap();
        let read_req_positive_but_non_exist_counts = RelabeledGenericCounterVec::with_metric_level(
            2,
            read_req_positive_but_non_exist_counts,
            storage_metric_level,
        );

        let read_req_check_bloom_filter_counts = register_int_counter_vec_with_registry!(
            "state_store_read_req_check_bloom_filter_counts",
            "Total number of read request that checks bloom filter with a prefix hint",
            &["table_id", "type"],
            registry
        )
        .unwrap();
        let read_req_check_bloom_filter_counts = RelabeledGenericCounterVec::with_metric_level(
            2,
            read_req_check_bloom_filter_counts,
            storage_metric_level,
        );

        Self {
            bloom_filter_true_negative_counts,
            bloom_filter_check_counts,
            iter_merge_sstable_counts,
            sst_store_block_request_counts,
            iter_scan_key_counts,
            get_shared_buffer_hit_counts,
            remote_read_time,
            iter_fetch_meta_duration,
            iter_fetch_meta_cache_unhits,
            iter_slow_fetch_meta_cache_unhits,
            read_req_bloom_filter_positive_counts,
            read_req_positive_but_non_exist_counts,
            read_req_check_bloom_filter_counts,
            write_batch_tuple_counts,
            write_batch_duration,
            write_batch_size,
            merge_imm_task_counts,
            merge_imm_batch_memory_sz,
            spill_task_counts_from_sealed: spill_task_counts.with_label_values(&["sealed"]),
            spill_task_counts_from_unsealed: spill_task_counts.with_label_values(&["unsealed"]),
            spill_task_size_from_sealed: spill_task_size.with_label_values(&["sealed"]),
            spill_task_size_from_unsealed: spill_task_size.with_label_values(&["unsealed"]),
            uploader_uploading_task_size,
        }
    }

    pub fn unused() -> Self {
<<<<<<< HEAD
        Self::new(Registry::new(), 0)
    }

    pub fn registry(&self) -> &Registry {
        &self.registry
=======
        GLOBAL_HUMMOCK_STATE_STORE_METRICS.clone()
>>>>>>> 40a2c90e
    }
}

pub trait MemoryCollector: Sync + Send {
    fn get_meta_memory_usage(&self) -> u64;
    fn get_data_memory_usage(&self) -> u64;
    fn get_uploading_memory_usage(&self) -> u64;
    fn get_meta_cache_memory_usage_ratio(&self) -> f64;
    fn get_block_cache_memory_usage_ratio(&self) -> f64;
    fn get_shared_buffer_usage_ratio(&self) -> f64;
}

#[derive(Clone)]
struct StateStoreCollector {
    memory_collector: Arc<dyn MemoryCollector>,
    descs: Vec<Desc>,
    block_cache_size: IntGauge,
    meta_cache_size: IntGauge,
    uploading_memory_size: IntGauge,
    meta_cache_usage_ratio: Gauge,
    block_cache_usage_ratio: Gauge,
    uploading_memory_usage_ratio: Gauge,
}

impl StateStoreCollector {
    pub fn new(memory_collector: Arc<dyn MemoryCollector>) -> Self {
        let mut descs = Vec::new();

        let block_cache_size = IntGauge::with_opts(Opts::new(
            "state_store_block_cache_size",
            "the size of cache for data block cache",
        ))
        .unwrap();
        descs.extend(block_cache_size.desc().into_iter().cloned());

        let block_cache_usage_ratio = Gauge::with_opts(Opts::new(
            "state_store_block_cache_usage_ratio",
            "the ratio of block cache to it's pre-allocated memory",
        ))
        .unwrap();
        descs.extend(block_cache_usage_ratio.desc().into_iter().cloned());

        let meta_cache_size = IntGauge::with_opts(Opts::new(
            "state_store_meta_cache_size",
            "the size of cache for meta file cache",
        ))
        .unwrap();
        descs.extend(meta_cache_size.desc().into_iter().cloned());

        let meta_cache_usage_ratio = Gauge::with_opts(Opts::new(
            "state_store_meta_cache_usage_ratio",
            "the ratio of meta cache to it's pre-allocated memory",
        ))
        .unwrap();
        descs.extend(meta_cache_usage_ratio.desc().into_iter().cloned());

        let uploading_memory_size = IntGauge::with_opts(Opts::new(
            "uploading_memory_size",
            "the size of uploading SSTs memory usage",
        ))
        .unwrap();
        descs.extend(uploading_memory_size.desc().into_iter().cloned());

        let uploading_memory_usage_ratio = Gauge::with_opts(Opts::new(
            "state_store_uploading_memory_usage_ratio",
            "the ratio of uploading SSTs memory usage to it's pre-allocated memory",
        ))
        .unwrap();
        descs.extend(uploading_memory_usage_ratio.desc().into_iter().cloned());

        Self {
            memory_collector,
            descs,
            block_cache_size,
            meta_cache_size,
            uploading_memory_size,
            meta_cache_usage_ratio,
            block_cache_usage_ratio,

            uploading_memory_usage_ratio,
        }
    }
}

impl Collector for StateStoreCollector {
    fn desc(&self) -> Vec<&Desc> {
        self.descs.iter().collect()
    }

    fn collect(&self) -> Vec<proto::MetricFamily> {
        self.block_cache_size
            .set(self.memory_collector.get_data_memory_usage() as i64);
        self.meta_cache_size
            .set(self.memory_collector.get_meta_memory_usage() as i64);
        self.uploading_memory_size
            .set(self.memory_collector.get_uploading_memory_usage() as i64);
        self.meta_cache_usage_ratio
            .set(self.memory_collector.get_meta_cache_memory_usage_ratio());
        self.block_cache_usage_ratio
            .set(self.memory_collector.get_block_cache_memory_usage_ratio());
        self.uploading_memory_usage_ratio
            .set(self.memory_collector.get_shared_buffer_usage_ratio());
        // collect MetricFamilies.
        let mut mfs = Vec::with_capacity(3);
        mfs.extend(self.block_cache_size.collect());
        mfs.extend(self.meta_cache_size.collect());
        mfs.extend(self.uploading_memory_size.collect());
        mfs
    }
}

<<<<<<< HEAD
use std::io::{Error, ErrorKind, Result};

use crate::monitor::relabeled_metric::{RelabeledGenericCounterVec, RelabeledHistogramVec};

pub fn monitor_cache(
    memory_collector: Arc<dyn MemoryCollector>,
    registry: &Registry,
) -> Result<()> {
    let collector = StateStoreCollector::new(memory_collector);
    registry
        .register(Box::new(collector))
        .map_err(|e| Error::new(ErrorKind::Other, e.to_string()))
=======
pub fn monitor_cache(memory_collector: Arc<dyn MemoryCollector>) {
    let collector = Box::new(StateStoreCollector::new(memory_collector));
    if let Err(e) = GLOBAL_METRICS_REGISTRY.register(collector) {
        warn!(
            "unable to monitor cache. May have been registered if in all-in-one deployment: {:?}",
            e
        );
    }
>>>>>>> 40a2c90e
}<|MERGE_RESOLUTION|>--- conflicted
+++ resolved
@@ -12,7 +12,7 @@
 // See the License for the specific language governing permissions and
 // limitations under the License.
 
-use std::sync::{Arc, LazyLock};
+use std::sync::{Arc, OnceLock};
 
 use prometheus::core::{AtomicU64, Collector, Desc, GenericCounter, GenericGauge};
 use prometheus::{
@@ -23,6 +23,8 @@
 use risingwave_common::monitor::GLOBAL_METRICS_REGISTRY;
 use tracing::warn;
 
+use crate::monitor::relabeled_metric::{RelabeledCounterVec, RelabeledHistogramVec};
+
 /// [`HummockStateStoreMetrics`] stores the performance and IO metrics of `XXXStore` such as
 /// `RocksDBStateStore` and `TikvStateStore`.
 /// In practice, keep in mind that this represents the whole Hummock utilization of
@@ -30,29 +32,29 @@
 /// job or an executor should be collected by views like `StateStats` and `JobStats`.
 #[derive(Debug, Clone)]
 pub struct HummockStateStoreMetrics {
-    pub bloom_filter_true_negative_counts: RelabeledGenericCounterVec<AtomicU64>,
-    pub bloom_filter_check_counts: RelabeledGenericCounterVec<AtomicU64>,
+    pub bloom_filter_true_negative_counts: RelabeledCounterVec,
+    pub bloom_filter_check_counts: RelabeledCounterVec,
     pub iter_merge_sstable_counts: RelabeledHistogramVec,
-    pub sst_store_block_request_counts: RelabeledGenericCounterVec<AtomicU64>,
-    pub iter_scan_key_counts: RelabeledGenericCounterVec<AtomicU64>,
-    pub get_shared_buffer_hit_counts: RelabeledGenericCounterVec<AtomicU64>,
+    pub sst_store_block_request_counts: RelabeledCounterVec,
+    pub iter_scan_key_counts: RelabeledCounterVec,
+    pub get_shared_buffer_hit_counts: RelabeledCounterVec,
     pub remote_read_time: RelabeledHistogramVec,
     pub iter_fetch_meta_duration: RelabeledHistogramVec,
     pub iter_fetch_meta_cache_unhits: IntGauge,
     pub iter_slow_fetch_meta_cache_unhits: IntGauge,
 
-    pub read_req_bloom_filter_positive_counts: RelabeledGenericCounterVec<AtomicU64>,
-    pub read_req_positive_but_non_exist_counts: RelabeledGenericCounterVec<AtomicU64>,
-    pub read_req_check_bloom_filter_counts: RelabeledGenericCounterVec<AtomicU64>,
-
-    pub write_batch_tuple_counts: RelabeledGenericCounterVec<AtomicU64>,
+    pub read_req_bloom_filter_positive_counts: RelabeledCounterVec,
+    pub read_req_positive_but_non_exist_counts: RelabeledCounterVec,
+    pub read_req_check_bloom_filter_counts: RelabeledCounterVec,
+
+    pub write_batch_tuple_counts: RelabeledCounterVec,
     pub write_batch_duration: RelabeledHistogramVec,
     pub write_batch_size: RelabeledHistogramVec,
 
     // finished task counts
-    pub merge_imm_task_counts: RelabeledGenericCounterVec<AtomicU64>,
+    pub merge_imm_task_counts: RelabeledCounterVec,
     // merge imm ops
-    pub merge_imm_batch_memory_sz: RelabeledGenericCounterVec<AtomicU64>,
+    pub merge_imm_batch_memory_sz: RelabeledCounterVec,
 
     // spill task counts from unsealed
     pub spill_task_counts_from_unsealed: GenericCounter<AtomicU64>,
@@ -67,15 +69,18 @@
     pub uploader_uploading_task_size: GenericGauge<AtomicU64>,
 }
 
-pub static GLOBAL_HUMMOCK_STATE_STORE_METRICS: LazyLock<HummockStateStoreMetrics> =
-    LazyLock::new(|| HummockStateStoreMetrics::new(&GLOBAL_METRICS_REGISTRY));
+pub static GLOBAL_HUMMOCK_STATE_STORE_METRICS: OnceLock<HummockStateStoreMetrics> = OnceLock::new();
+
+pub fn global_hummock_state_store_metrics(storage_metric_level: u8) -> HummockStateStoreMetrics {
+    GLOBAL_HUMMOCK_STATE_STORE_METRICS
+        .get_or_init(|| {
+            HummockStateStoreMetrics::new(&GLOBAL_METRICS_REGISTRY, storage_metric_level)
+        })
+        .clone()
+}
 
 impl HummockStateStoreMetrics {
-<<<<<<< HEAD
-    pub fn new(registry: Registry, storage_metric_level: u8) -> Self {
-=======
-    fn new(registry: &Registry) -> Self {
->>>>>>> 40a2c90e
+    pub fn new(registry: &Registry, storage_metric_level: u8) -> Self {
         // 10ms ~ max 2.7h
         let time_buckets = exponential_buckets(0.01, 10.0, 7).unwrap();
         let bloom_filter_true_negative_counts = register_int_counter_vec_with_registry!(
@@ -85,11 +90,10 @@
             registry
         )
         .unwrap();
-        let bloom_filter_true_negative_counts =
-            RelabeledGenericCounterVec::with_default_metric_level(
-                bloom_filter_true_negative_counts,
-                storage_metric_level,
-            );
+        let bloom_filter_true_negative_counts = RelabeledCounterVec::with_default_metric_level(
+            bloom_filter_true_negative_counts,
+            storage_metric_level,
+        );
 
         let bloom_filter_check_counts = register_int_counter_vec_with_registry!(
             "state_store_bloom_filter_check_counts",
@@ -98,7 +102,7 @@
             registry
         )
         .unwrap();
-        let bloom_filter_check_counts = RelabeledGenericCounterVec::with_default_metric_level(
+        let bloom_filter_check_counts = RelabeledCounterVec::with_default_metric_level(
             bloom_filter_check_counts,
             storage_metric_level,
         );
@@ -124,7 +128,7 @@
             registry
         )
         .unwrap();
-        let sst_store_block_request_counts = RelabeledGenericCounterVec::with_metric_level(
+        let sst_store_block_request_counts = RelabeledCounterVec::with_metric_level(
             1,
             sst_store_block_request_counts,
             storage_metric_level,
@@ -137,11 +141,8 @@
             registry
         )
         .unwrap();
-        let iter_scan_key_counts = RelabeledGenericCounterVec::with_metric_level(
-            1,
-            iter_scan_key_counts,
-            storage_metric_level,
-        );
+        let iter_scan_key_counts =
+            RelabeledCounterVec::with_metric_level(1, iter_scan_key_counts, storage_metric_level);
 
         let get_shared_buffer_hit_counts = register_int_counter_vec_with_registry!(
             "state_store_get_shared_buffer_hit_counts",
@@ -150,7 +151,7 @@
             registry
         )
         .unwrap();
-        let get_shared_buffer_hit_counts = RelabeledGenericCounterVec::with_default_metric_level(
+        let get_shared_buffer_hit_counts = RelabeledCounterVec::with_default_metric_level(
             get_shared_buffer_hit_counts,
             storage_metric_level,
         );
@@ -202,7 +203,7 @@
             registry
         )
         .unwrap();
-        let write_batch_tuple_counts = RelabeledGenericCounterVec::with_default_metric_level(
+        let write_batch_tuple_counts = RelabeledCounterVec::with_default_metric_level(
             write_batch_tuple_counts,
             storage_metric_level,
         );
@@ -238,7 +239,7 @@
             registry
         )
         .unwrap();
-        let merge_imm_task_counts = RelabeledGenericCounterVec::with_default_metric_level(
+        let merge_imm_task_counts = RelabeledCounterVec::with_default_metric_level(
             merge_imm_task_counts,
             storage_metric_level,
         );
@@ -250,7 +251,7 @@
             registry
         )
         .unwrap();
-        let merge_imm_batch_memory_sz = RelabeledGenericCounterVec::with_default_metric_level(
+        let merge_imm_batch_memory_sz = RelabeledCounterVec::with_default_metric_level(
             merge_imm_batch_memory_sz,
             storage_metric_level,
         );
@@ -262,10 +263,8 @@
             registry
         )
         .unwrap();
-        let spill_task_counts = RelabeledGenericCounterVec::with_default_metric_level(
-            spill_task_counts,
-            storage_metric_level,
-        );
+        let spill_task_counts =
+            RelabeledCounterVec::with_default_metric_level(spill_task_counts, storage_metric_level);
 
         let spill_task_size = register_int_counter_vec_with_registry!(
             "state_store_spill_task_size",
@@ -274,10 +273,8 @@
             registry
         )
         .unwrap();
-        let spill_task_size = RelabeledGenericCounterVec::with_default_metric_level(
-            spill_task_size,
-            storage_metric_level,
-        );
+        let spill_task_size =
+            RelabeledCounterVec::with_default_metric_level(spill_task_size, storage_metric_level);
 
         let uploader_uploading_task_size = GenericGauge::new(
             "state_store_uploader_uploading_task_size",
@@ -295,7 +292,7 @@
             registry
         )
         .unwrap();
-        let read_req_bloom_filter_positive_counts = RelabeledGenericCounterVec::with_metric_level(
+        let read_req_bloom_filter_positive_counts = RelabeledCounterVec::with_metric_level(
             2,
             read_req_bloom_filter_positive_counts,
             storage_metric_level,
@@ -308,7 +305,7 @@
             registry
         )
         .unwrap();
-        let read_req_positive_but_non_exist_counts = RelabeledGenericCounterVec::with_metric_level(
+        let read_req_positive_but_non_exist_counts = RelabeledCounterVec::with_metric_level(
             2,
             read_req_positive_but_non_exist_counts,
             storage_metric_level,
@@ -321,7 +318,7 @@
             registry
         )
         .unwrap();
-        let read_req_check_bloom_filter_counts = RelabeledGenericCounterVec::with_metric_level(
+        let read_req_check_bloom_filter_counts = RelabeledCounterVec::with_metric_level(
             2,
             read_req_check_bloom_filter_counts,
             storage_metric_level,
@@ -355,15 +352,7 @@
     }
 
     pub fn unused() -> Self {
-<<<<<<< HEAD
-        Self::new(Registry::new(), 0)
-    }
-
-    pub fn registry(&self) -> &Registry {
-        &self.registry
-=======
-        GLOBAL_HUMMOCK_STATE_STORE_METRICS.clone()
->>>>>>> 40a2c90e
+        global_hummock_state_store_metrics(0)
     }
 }
 
@@ -475,20 +464,6 @@
     }
 }
 
-<<<<<<< HEAD
-use std::io::{Error, ErrorKind, Result};
-
-use crate::monitor::relabeled_metric::{RelabeledGenericCounterVec, RelabeledHistogramVec};
-
-pub fn monitor_cache(
-    memory_collector: Arc<dyn MemoryCollector>,
-    registry: &Registry,
-) -> Result<()> {
-    let collector = StateStoreCollector::new(memory_collector);
-    registry
-        .register(Box::new(collector))
-        .map_err(|e| Error::new(ErrorKind::Other, e.to_string()))
-=======
 pub fn monitor_cache(memory_collector: Arc<dyn MemoryCollector>) {
     let collector = Box::new(StateStoreCollector::new(memory_collector));
     if let Err(e) = GLOBAL_METRICS_REGISTRY.register(collector) {
@@ -497,5 +472,4 @@
             e
         );
     }
->>>>>>> 40a2c90e
 }