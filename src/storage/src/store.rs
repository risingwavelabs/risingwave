--- conflicted
+++ resolved
@@ -493,8 +493,7 @@
     }
 }
 
-<<<<<<< HEAD
-#[derive(Clone)]
+#[derive(Clone, Debug)]
 pub struct SealCurrentEpochOptions {
     pub watermark: Vec<VnodeWatermark>,
     pub watermark_direction: WatermarkDirection,
@@ -510,14 +509,6 @@
                 .collect(),
             is_watermark_ascending: value.watermark_direction == WatermarkDirection::Ascending,
         }
-=======
-#[derive(Clone, Debug)]
-pub struct SealCurrentEpochOptions {}
-
-impl From<SealCurrentEpochOptions> for TracedSealCurrentEpochOptions {
-    fn from(_value: SealCurrentEpochOptions) -> Self {
-        TracedSealCurrentEpochOptions {}
->>>>>>> 2b7459dd
     }
 }
 
@@ -525,7 +516,6 @@
     type Error = anyhow::Error;
 
     fn try_into(self) -> Result<SealCurrentEpochOptions, Self::Error> {
-<<<<<<< HEAD
         Ok(SealCurrentEpochOptions {
             watermark: self
                 .watermark
@@ -542,14 +532,10 @@
                 WatermarkDirection::Descending
             },
         })
-=======
-        Ok(SealCurrentEpochOptions {})
->>>>>>> 2b7459dd
     }
 }
 
 impl SealCurrentEpochOptions {
-<<<<<<< HEAD
     pub fn new(watermark: Vec<VnodeWatermark>, watermark_direction: WatermarkDirection) -> Self {
         Self {
             watermark,
@@ -569,15 +555,5 @@
             watermark: vec![],
             watermark_direction: WatermarkDirection::Ascending,
         }
-=======
-    #[expect(clippy::new_without_default)]
-    pub fn new() -> Self {
-        Self {}
-    }
-
-    #[cfg(any(test, feature = "test"))]
-    pub fn for_test() -> Self {
-        Self::new()
->>>>>>> 2b7459dd
     }
 }