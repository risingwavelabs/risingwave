--- conflicted
+++ resolved
@@ -271,25 +271,10 @@
     ) -> impl Future<Output = StorageResult<bool>> + Send + '_;
 }
 
-<<<<<<< HEAD
-pub trait LocalStateStoreTestExt: LocalStateStore {
-    fn init_for_test(&mut self, epoch: u64) -> impl Future<Output = StorageResult<()>> + Send + '_ {
-        self.init(InitOptions::new_with_epoch(EpochPair::new_test_epoch(
-            epoch,
-        )))
-    }
-}
-impl<T: LocalStateStore> LocalStateStoreTestExt for T {}
-
-/// If `exhaust_iter` is true, prefetch will be enabled. Prefetching may increase the memory
-/// footprint of the CN process because the prefetched blocks cannot be evicted.
-/// TODO(kwannoel): Refactor this to `StateTableReadOptions`
-=======
 /// If `prefetch` is true, prefetch will be enabled. Prefetching may increase the memory
 /// footprint of the CN process because the prefetched blocks cannot be evicted.
 /// Since the streaming-read of object-storage may hung in some case, we still use sync short read
 /// for both batch-query and streaming process. So this configure is unused.
->>>>>>> fd3b763f
 #[derive(Default, Clone, Copy)]
 pub struct PrefetchOptions {
     pub prefetch: bool,
