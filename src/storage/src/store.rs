// Copyright 2023 Singularity Data
//
// Licensed under the Apache License, Version 2.0 (the "License");
// you may not use this file except in compliance with the License.
// You may obtain a copy of the License at
//
//     http://www.apache.org/licenses/LICENSE-2.0
//
// Unless required by applicable law or agreed to in writing, software
// distributed under the License is distributed on an "AS IS" BASIS,
// WITHOUT WARRANTIES OR CONDITIONS OF ANY KIND, either express or implied.
// See the License for the specific language governing permissions and
// limitations under the License.

use std::cmp::Ordering;
use std::future::Future;
use std::ops::Bound;
use std::sync::Arc;

use bytes::Bytes;
use futures::{pin_mut, Stream, StreamExt, TryStreamExt};
use futures_async_stream::try_stream;
use risingwave_common::catalog::TableId;
use risingwave_common::util::epoch::Epoch;
use risingwave_hummock_sdk::key::{FullKey, TableKey};
use risingwave_hummock_sdk::{HummockReadEpoch, LocalSstableInfo};

use crate::error::{StorageError, StorageResult};
use crate::mem_table::{KeyOp, MemTable};
use crate::monitor::{MonitoredStateStore, StateStoreMetrics};
use crate::storage_value::StorageValue;
use crate::write_batch::WriteBatch;

pub trait StaticSendSync = Send + Sync + 'static;

pub trait NextFutureTrait<'a, Item> = Future<Output = StorageResult<Option<Item>>> + Send + 'a;
pub trait StateStoreIter: StaticSendSync {
    type Item: Send;
    type NextFuture<'a>: NextFutureTrait<'a, Self::Item>;

    fn next(&mut self) -> Self::NextFuture<'_>;
}

pub trait StateStoreIterStreamTrait<Item> = Stream<Item = StorageResult<Item>> + Send + 'static;
pub trait StateStoreIterExt: StateStoreIter {
    type ItemStream: StateStoreIterStreamTrait<<Self as StateStoreIter>::Item>;

    fn into_stream(self) -> Self::ItemStream;
}

#[try_stream(ok = I::Item, error = StorageError)]
async fn into_stream_inner<I: StateStoreIter>(mut iter: I) {
    while let Some(item) = iter.next().await? {
        yield item;
    }
}

pub type StreamTypeOfIter<I> = <I as StateStoreIterExt>::ItemStream;
impl<I: StateStoreIter> StateStoreIterExt for I {
    type ItemStream = impl Stream<Item = StorageResult<<Self as StateStoreIter>::Item>>;

    fn into_stream(self) -> Self::ItemStream {
        into_stream_inner(self)
    }
}

#[macro_export]
macro_rules! define_state_store_read_associated_type {
    () => {
        type GetFuture<'a> = impl GetFutureTrait<'a>;
        type IterFuture<'a> = impl IterFutureTrait<'a, Self::IterStream>;
    };
}

pub trait GetFutureTrait<'a> = Future<Output = StorageResult<Option<Bytes>>> + Send + 'a;
<<<<<<< HEAD
// TODO: directly return `&[u8]` or `Bytes` to user instead of `Vec<u8>`.
=======
>>>>>>> 14d14a09
pub type StateStoreIterItem = (FullKey<Bytes>, Bytes);
pub trait StateStoreIterNextFutureTrait<'a> = NextFutureTrait<'a, StateStoreIterItem>;
pub trait StateStoreIterItemStream = Stream<Item = StorageResult<StateStoreIterItem>> + Send;
pub trait StateStoreReadIterStream = StateStoreIterItemStream + 'static;

pub trait IterFutureTrait<'a, I: StateStoreReadIterStream> =
    Future<Output = StorageResult<I>> + Send + 'a;
pub trait StateStoreRead: StaticSendSync {
    type IterStream: StateStoreReadIterStream;

    type GetFuture<'a>: GetFutureTrait<'a>;
    type IterFuture<'a>: IterFutureTrait<'a, Self::IterStream>;

    /// Point gets a value from the state store.
    /// The result is based on a snapshot corresponding to the given `epoch`.
    fn get<'a>(
        &'a self,
        key: &'a [u8],
        epoch: u64,
        read_options: ReadOptions,
    ) -> Self::GetFuture<'_>;

    /// Opens and returns an iterator for given `prefix_hint` and `full_key_range`
    /// Internally, `prefix_hint` will be used to for checking `bloom_filter` and
    /// `full_key_range` used for iter. (if the `prefix_hint` not None, it should be be included
    /// in `key_range`) The returned iterator will iterate data based on a snapshot
    /// corresponding to the given `epoch`.
    fn iter(
        &self,
        key_range: (Bound<Vec<u8>>, Bound<Vec<u8>>),
        epoch: u64,
        read_options: ReadOptions,
    ) -> Self::IterFuture<'_>;
}

pub trait ScanFutureTrait<'a> = Future<Output = StorageResult<Vec<StateStoreIterItem>>> + Send + 'a;

pub trait StateStoreReadExt: StaticSendSync {
    type ScanFuture<'a>: ScanFutureTrait<'a>;

    /// Scans `limit` number of keys from a key range. If `limit` is `None`, scans all elements.
    /// Internally, `prefix_hint` will be used to for checking `bloom_filter` and
    /// `full_key_range` used for iter.
    /// The result is based on a snapshot corresponding to the given `epoch`.
    ///
    ///
    /// By default, this simply calls `StateStore::iter` to fetch elements.
    fn scan(
        &self,
        key_range: (Bound<Vec<u8>>, Bound<Vec<u8>>),
        epoch: u64,
        limit: Option<usize>,
        read_options: ReadOptions,
    ) -> Self::ScanFuture<'_>;
}

impl<S: StateStoreRead> StateStoreReadExt for S {
    type ScanFuture<'a> = impl ScanFutureTrait<'a>;

    fn scan(
        &self,
        key_range: (Bound<Vec<u8>>, Bound<Vec<u8>>),
        epoch: u64,
        limit: Option<usize>,
        read_options: ReadOptions,
    ) -> Self::ScanFuture<'_> {
        let limit = limit.unwrap_or(usize::MAX);
        async move {
            self.iter(key_range, epoch, read_options)
                .await?
                .take(limit)
                .try_collect()
                .await
        }
    }
}

#[macro_export]
macro_rules! define_state_store_write_associated_type {
    () => {
        type IngestBatchFuture<'a> = impl IngestBatchFutureTrait<'a>;
    };
}

pub trait IngestBatchFutureTrait<'a> = Future<Output = StorageResult<usize>> + Send + 'a;
pub trait StateStoreWrite: StaticSendSync {
    type IngestBatchFuture<'a>: IngestBatchFutureTrait<'a>;

    /// Writes a batch to storage. The batch should be:
    /// * Ordered. KV pairs will be directly written to the table, so it must be ordered.
    /// * Locally unique. There should not be two or more operations on the same key in one write
    ///   batch.
    ///
    /// Ingests a batch of data into the state store. One write batch should never contain operation
    /// on the same key. e.g. Put(233, x) then Delete(233).
    /// An epoch should be provided to ingest a write batch. It is served as:
    /// - A handle to represent an atomic write session. All ingested write batches associated with
    ///   the same `Epoch` have the all-or-nothing semantics, meaning that partial changes are not
    ///   queryable and will be rolled back if instructed.
    /// - A version of a kv pair. kv pair associated with larger `Epoch` is guaranteed to be newer
    ///   then kv pair with smaller `Epoch`. Currently this version is only used to derive the
    ///   per-key modification history (e.g. in compaction), not across different keys.
    fn ingest_batch(
        &self,
        kv_pairs: Vec<(Bytes, StorageValue)>,
        delete_ranges: Vec<(Bytes, Bytes)>,
        write_options: WriteOptions,
    ) -> Self::IngestBatchFuture<'_>;

    /// Creates a `WriteBatch` associated with this state store.
    fn start_write_batch(&self, write_options: WriteOptions) -> WriteBatch<'_, Self>
    where
        Self: Sized,
    {
        WriteBatch::new(self, write_options)
    }
}

#[derive(Default, Debug)]
pub struct SyncResult {
    /// The size of all synced shared buffers.
    pub sync_size: usize,
    /// The sst_info of sync.
    pub uncommitted_ssts: Vec<LocalSstableInfo>,
}
pub trait EmptyFutureTrait<'a> = Future<Output = StorageResult<()>> + Send + 'a;
pub trait SyncFutureTrait<'a> = Future<Output = StorageResult<SyncResult>> + Send + 'a;

#[macro_export]
macro_rules! define_state_store_associated_type {
    () => {
        type WaitEpochFuture<'a> = impl EmptyFutureTrait<'a>;
        type SyncFuture<'a> = impl SyncFutureTrait<'a>;
        type ClearSharedBufferFuture<'a> = impl EmptyFutureTrait<'a>;
    };
}

pub trait StateStore: StateStoreRead + StaticSendSync + Clone {
    type Local: LocalStateStore;

    type WaitEpochFuture<'a>: EmptyFutureTrait<'a>;

    type SyncFuture<'a>: SyncFutureTrait<'a>;

    type ClearSharedBufferFuture<'a>: EmptyFutureTrait<'a>;

    type NewLocalFuture<'a>: Future<Output = Self::Local> + Send + 'a;

    /// If epoch is `Committed`, we will wait until the epoch is committed and its data is ready to
    /// read. If epoch is `Current`, we will only check if the data can be read with this epoch.
    fn try_wait_epoch(&self, epoch: HummockReadEpoch) -> Self::WaitEpochFuture<'_>;

    fn sync(&self, epoch: u64) -> Self::SyncFuture<'_>;

    /// update max current epoch in storage.
    fn seal_epoch(&self, epoch: u64, is_checkpoint: bool);

    /// Creates a [`MonitoredStateStore`] from this state store, with given `stats`.
    fn monitored(self, stats: Arc<StateStoreMetrics>) -> MonitoredStateStore<Self> {
        MonitoredStateStore::new(self, stats)
    }

    /// Clears contents in shared buffer.
    /// This method should only be called when dropping all actors in the local compute node.
    fn clear_shared_buffer(&self) -> Self::ClearSharedBufferFuture<'_> {
        todo!()
    }

    fn new_local(&self, table_id: TableId) -> Self::NewLocalFuture<'_>;
}

/// A state store that is dedicated for streaming operator, which only reads the uncommitted data
/// written by itself. Each local state store is not `Clone`, and is owned by a streaming state
/// table.
pub trait LocalStateStore: StaticSendSync {
    type IterStream<'a>: StateStoreIterItemStream + 'a;

    type GetFuture<'a>: GetFutureTrait<'a>;
    type IterFuture<'a>: Future<Output = StorageResult<Self::IterStream<'a>>> + Send + 'a;
    type SealEpochFuture<'a>: Future<Output = StorageResult<()>> + Send + 'a;

    /// Point gets a value from the state store.
    /// The result is based on a snapshot corresponding to the given `epoch`.
    fn get<'a>(&'a self, key: &'a [u8], read_options: ReadOptions) -> Self::GetFuture<'_>;

    /// Opens and returns an iterator for given `prefix_hint` and `full_key_range`
    /// Internally, `prefix_hint` will be used to for checking `bloom_filter` and
    /// `full_key_range` used for iter. (if the `prefix_hint` not None, it should be be included
    /// in `key_range`) The returned iterator will iterate data based on a snapshot
    /// corresponding to the given `epoch`.
    fn iter(
        &self,
        key_range: (Bound<Vec<u8>>, Bound<Vec<u8>>),
        read_options: ReadOptions,
    ) -> Self::IterFuture<'_>;

    /// Inserts a key-value entry associated with a given `epoch` into the state store.
    fn insert(&mut self, key: Bytes, new_val: Bytes, old_val: Option<Bytes>) -> StorageResult<()>;

    /// Deletes a key-value entry from the state store. Only the key-value entry with epoch smaller
    /// than the given `epoch` will be deleted.
    fn delete(&mut self, key: Bytes, old_val: Bytes) -> StorageResult<()>;

    fn epoch(&self) -> u64;

    fn is_dirty(&self) -> bool;

    fn init(&mut self, epoch: u64);

    /// Updates the monotonically increasing write epoch to `new_epoch`.
    /// All writes after this function is called will be tagged with `new_epoch`. In other words,
    /// the previous write epoch is sealed.
    fn seal_current_epoch(
        &mut self,
        next_epoch: u64,
        delete_ranges: Vec<(Bytes, Bytes)>,
    ) -> Self::SealEpochFuture<'_>;
}

pub struct BatchWriteLocalStateStore<S: StateStoreWrite + StateStoreRead> {
    mem_table: MemTable,
    inner: S,
    epoch: Option<u64>,
    table_id: TableId,
}

#[try_stream(ok = StateStoreIterItem, error = StorageError)]
async fn merge_stream<'a>(
    mem_table_iter: impl Iterator<Item = (&'a Bytes, &'a KeyOp)> + 'a,
    inner_stream: impl StateStoreReadIterStream,
    table_id: TableId,
    epoch: u64,
) {
    let inner_stream = inner_stream.peekable();
    pin_mut!(inner_stream);

    let mut mem_table_iter = mem_table_iter.fuse().peekable();

    loop {
        match (inner_stream.as_mut().peek().await, mem_table_iter.peek()) {
            (None, None) => break,
            // The mem table side has come to an end, return data from the shared storage.
            (Some(_), None) => {
                let (key, value) = inner_stream.next().await.unwrap()?;
                yield (key, value)
            }
            // The stream side has come to an end, return data from the mem table.
            (None, Some(_)) => {
                let (key, key_op) = mem_table_iter.next().unwrap();
                match key_op {
                    KeyOp::Insert(value) | KeyOp::Update((_, value)) => {
                        yield (
                            FullKey::new(table_id, TableKey(key.clone()), epoch),
                            value.clone(),
                        )
                    }
                    _ => {}
                }
            }
            (Some(Ok((inner_key, _))), Some((mem_table_key, _))) => {
                debug_assert_eq!(inner_key.user_key.table_id, table_id);
                match inner_key.user_key.table_key.0.cmp(mem_table_key) {
                    Ordering::Less => {
                        // yield data from storage
                        let (key, value) = inner_stream.next().await.unwrap()?;
                        yield (key, value);
                    }
                    Ordering::Equal => {
                        // both memtable and storage contain the key, so we advance both
                        // iterators and return the data in memory.

                        let (_, key_op) = mem_table_iter.next().unwrap();
                        let (key, old_value_in_inner) = inner_stream.next().await.unwrap()?;
                        match key_op {
                            KeyOp::Insert(value) => {
                                yield (key.clone(), value.clone());
                            }
                            KeyOp::Delete(_) => {}
                            KeyOp::Update((old_value, new_value)) => {
                                debug_assert!(old_value == &old_value_in_inner);

                                yield (key, new_value.clone());
                            }
                        }
                    }
                    Ordering::Greater => {
                        // yield data from mem table
                        let (key, key_op) = mem_table_iter.next().unwrap();

                        match key_op {
                            KeyOp::Insert(value) => {
                                yield (
                                    FullKey::new(table_id, TableKey(key.clone()), epoch),
                                    value.clone(),
                                );
                            }
                            KeyOp::Delete(_) => {}
                            KeyOp::Update(_) => unreachable!(
                                "memtable update should always be paired with a storage key"
                            ),
                        }
                    }
                }
            }
            (Some(Err(_)), Some(_)) => {
                // Throw the error.
                return Err(inner_stream.next().await.unwrap().unwrap_err());
            }
        }
    }
}

impl<S: StateStoreWrite + StateStoreRead> BatchWriteLocalStateStore<S> {
    pub fn new(inner: S, table_id: TableId) -> Self {
        Self {
            inner,
            mem_table: MemTable::new(),
            epoch: None,
            table_id,
        }
    }
}

impl<S: StateStoreWrite + StateStoreRead> LocalStateStore for BatchWriteLocalStateStore<S> {
    type GetFuture<'a> = impl GetFutureTrait<'a>;
    type IterFuture<'a> = impl Future<Output = StorageResult<Self::IterStream<'a>>> + Send + 'a;
    type IterStream<'a> = impl StateStoreIterItemStream + 'a;
    type SealEpochFuture<'a> = impl Future<Output = StorageResult<()>> + 'a;

    fn get<'a>(&'a self, key: &'a [u8], read_options: ReadOptions) -> Self::GetFuture<'_> {
        async move { self.inner.get(key, self.epoch(), read_options).await }
    }

    fn iter(
        &self,
        key_range: (Bound<Vec<u8>>, Bound<Vec<u8>>),
        read_options: ReadOptions,
    ) -> Self::IterFuture<'_> {
        async move {
            let stream = self
                .inner
                .iter(key_range.clone(), self.epoch(), read_options)
                .await?;
            let (l, r) = key_range;
            let key_range = (l.map(Bytes::from), r.map(Bytes::from));
            Ok(merge_stream(
                self.mem_table.iter(key_range),
                stream,
                self.table_id,
                self.epoch(),
            ))
            // Ok(self.merge_stream(stream))
        }
    }

    fn insert(&mut self, key: Bytes, new_val: Bytes, old_val: Option<Bytes>) -> StorageResult<()> {
        Ok(match old_val {
            None => self.mem_table.insert(key, new_val)?,
            Some(old_val) => self.mem_table.update(key, new_val, old_val)?,
        })
    }

    fn delete(&mut self, key: Bytes, old_val: Bytes) -> StorageResult<()> {
        Ok(self.mem_table.delete(key, old_val)?)
    }

    fn epoch(&self) -> u64 {
        self.epoch.expect("should have set the epoch")
    }

    fn is_dirty(&self) -> bool {
        self.mem_table.is_dirty()
    }

    fn init(&mut self, epoch: u64) {
        assert!(
            self.epoch.replace(epoch).is_none(),
            "local state store of table id {:?} is init for more than once",
            self.table_id
        );
    }

    fn seal_current_epoch(
        &mut self,
        next_epoch: u64,
        delete_ranges: Vec<(Bytes, Bytes)>,
    ) -> Self::SealEpochFuture<'_> {
        async move {
            debug_assert!(delete_ranges.iter().map(|(key, _)| key).is_sorted());
            let buffer = self.mem_table.drain().into_parts();
            let mut kv_pairs = Vec::with_capacity(buffer.len());
            for (key, key_op) in buffer {
                // TODO: filter by delete range
                //         if let Some(ref range_end) = range_end_suffix && &pk[VirtualNode::SIZE..]
                // < range_end.as_slice() {             continue;
                //         }
                match key_op {
                    // Currently, some executors do not strictly comply with these semantics. As
                    // a workaround you may call disable the check by initializing the
                    // state store with `disable_sanity_check=true`.
                    KeyOp::Insert(value) => {
                        // if ENABLE_SANITY_CHECK && !self.disable_sanity_check {
                        //     self.do_insert_sanity_check(&pk, &row, epoch).await?;
                        // }
                        kv_pairs.push((key, StorageValue::new_put(value)));
                    }
                    KeyOp::Delete(_) => {
                        // if ENABLE_SANITY_CHECK && !self.disable_sanity_check {
                        //     self.do_delete_sanity_check(&pk, &row, epoch).await?;
                        // }
                        kv_pairs.push((key, StorageValue::new_delete()));
                    }
                    KeyOp::Update((_, new_value)) => {
                        // if ENABLE_SANITY_CHECK && !self.disable_sanity_check {
                        //     self.do_update_sanity_check(&pk, &old_row, &new_row, epoch)
                        //         .await?;
                        // }
                        kv_pairs.push((key, StorageValue::new_put(new_value)));
                    }
                }
            }
            self.inner
                .ingest_batch(
                    kv_pairs,
                    delete_ranges,
                    WriteOptions {
                        epoch: self.epoch(),
                        table_id: self.table_id,
                    },
                )
                .await?;

            let prev_epoch = self
                .epoch
                .replace(next_epoch)
                .expect("should have init epoch before seal the first epoch");
            assert!(
                next_epoch > prev_epoch,
                "new epoch {} should be greater than current epoch: {}",
                next_epoch,
                prev_epoch
            );
            Ok(())
        }
    }
}

#[derive(Default, Clone)]
pub struct ReadOptions {
    /// A hint for prefix key to check bloom filter.
    /// If the `prefix_hint` is not None, it should be included in
    /// `key` or `key_range` in the read API.
    pub prefix_hint: Option<Vec<u8>>,
    pub ignore_range_tombstone: bool,
    pub check_bloom_filter: bool,

    pub retention_seconds: Option<u32>,
    pub table_id: TableId,
    /// Read from historical hummock version of meta snapshot backup.
    /// It should only be used by `StorageTable` for batch query.
    pub read_version_from_backup: bool,
}

pub fn gen_min_epoch(base_epoch: u64, retention_seconds: Option<&u32>) -> u64 {
    let base_epoch = Epoch(base_epoch);
    match retention_seconds {
        Some(retention_seconds_u32) => {
            base_epoch
                .subtract_ms((retention_seconds_u32 * 1000) as u64)
                .0
        }
        None => 0,
    }
}

#[derive(Default, Clone)]
pub struct WriteOptions {
    pub epoch: u64,
    pub table_id: TableId,
}<|MERGE_RESOLUTION|>--- conflicted
+++ resolved
@@ -73,10 +73,6 @@
 }
 
 pub trait GetFutureTrait<'a> = Future<Output = StorageResult<Option<Bytes>>> + Send + 'a;
-<<<<<<< HEAD
-// TODO: directly return `&[u8]` or `Bytes` to user instead of `Vec<u8>`.
-=======
->>>>>>> 14d14a09
 pub type StateStoreIterItem = (FullKey<Bytes>, Bytes);
 pub trait StateStoreIterNextFutureTrait<'a> = NextFutureTrait<'a, StateStoreIterItem>;
 pub trait StateStoreIterItemStream = Stream<Item = StorageResult<StateStoreIterItem>> + Send;
