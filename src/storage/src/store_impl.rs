// Copyright 2022 Singularity Data
//
// Licensed under the Apache License, Version 2.0 (the "License");
// you may not use this file except in compliance with the License.
// You may obtain a copy of the License at
//
// http://www.apache.org/licenses/LICENSE-2.0
//
// Unless required by applicable law or agreed to in writing, software
// distributed under the License is distributed on an "AS IS" BASIS,
// WITHOUT WARRANTIES OR CONDITIONS OF ANY KIND, either express or implied.
// See the License for the specific language governing permissions and
// limitations under the License.

use std::fmt::Debug;
use std::sync::Arc;

use enum_as_inner::EnumAsInner;
use risingwave_common::config::StorageConfig;
use risingwave_rpc_client::HummockMetaClient;

use crate::error::StorageResult;
use crate::hummock::{HummockStorage, SstableStore};
use crate::memory::MemoryStateStore;
use crate::monitor::{MonitoredStateStore as Monitored, ObjectStoreMetrics, StateStoreMetrics};
use crate::object::{parse_object_store, HybridObjectStore, ObjectStoreImpl};
use crate::rocksdb_local::RocksDBStateStore;
use crate::tikv::TikvStateStore;
use crate::StateStore;

/// The type erased [`StateStore`].
#[derive(Clone, EnumAsInner)]
pub enum StateStoreImpl {
    /// The Hummock state store, which operates on an S3-like service. URLs beginning with
    /// `hummock` will be automatically recognized as Hummock state store.
    ///
    /// Example URLs:
    ///
    /// * `hummock+s3://bucket`
    /// * `hummock+minio://KEY:SECRET@minio-ip:port`
    /// * `hummock+memory` (should only be used in 1 compute node mode)
    HummockStateStore(Monitored<HummockStorage>),
    /// In-memory B-Tree state store. Should only be used in unit and integration tests. If you
    /// want speed up e2e test, you should use Hummock in-memory mode instead. Also, this state
    /// store misses some critical implementation to ensure the correctness of persisting streaming
    /// state. (e.g., no read_epoch support, no async checkpoint)
    MemoryStateStore(Monitored<MemoryStateStore>),
    /// Should enable `rocksdb-local` feature to use this state store. Not feature-complete, and
    /// should never be used in tests and production.
    RocksDBStateStore(Monitored<RocksDBStateStore>),
    /// Should enable `tikv` feature to use this state store. Not feature-complete, and
    /// should never be used in tests and production.
    TikvStateStore(Monitored<TikvStateStore>),
}

impl StateStoreImpl {
    pub fn shared_in_memory_store(state_store_metrics: Arc<StateStoreMetrics>) -> Self {
        Self::MemoryStateStore(MemoryStateStore::shared().monitored(state_store_metrics))
    }
}

impl Debug for StateStoreImpl {
    fn fmt(&self, f: &mut std::fmt::Formatter<'_>) -> std::fmt::Result {
        match self {
            StateStoreImpl::HummockStateStore(_) => write!(f, "HummockStateStore"),
            StateStoreImpl::MemoryStateStore(_) => write!(f, "MemoryStateStore"),
            StateStoreImpl::RocksDBStateStore(_) => write!(f, "RocksDBStateStore"),
            StateStoreImpl::TikvStateStore(_) => write!(f, "TikvStateStore"),
        }
    }
}

#[macro_export]
macro_rules! dispatch_state_store {
    ($impl:expr, $store:ident, $body:tt) => {
        match $impl {
            StateStoreImpl::MemoryStateStore($store) => $body,
            StateStoreImpl::HummockStateStore($store) => $body,
            StateStoreImpl::TikvStateStore($store) => $body,
            StateStoreImpl::RocksDBStateStore($store) => $body,
        }
    };
}

impl StateStoreImpl {
    pub async fn new(
        s: &str,
        config: Arc<StorageConfig>,
        hummock_meta_client: Arc<dyn HummockMetaClient>,
        state_store_stats: Arc<StateStoreMetrics>,
        object_store_metrics: Arc<ObjectStoreMetrics>,
    ) -> StorageResult<Self> {
        let store = match s {
            hummock if hummock.starts_with("hummock+") => {
                let remote_object_store =
                    parse_object_store(hummock.strip_prefix("hummock+").unwrap(), false).await;
                let object_store = if config.enable_local_spill {
                    let local_object_store = Arc::from(
                        parse_object_store(config.local_object_store.as_str(), true).await,
                    );
                    Box::new(HybridObjectStore::new(
                        local_object_store,
                        Arc::from(remote_object_store),
                    ))
                } else {
                    remote_object_store
                };

                let sstable_store = Arc::new(SstableStore::new(
                    Arc::new(ObjectStoreImpl::new(
                        object_store,
                        object_store_metrics.clone(),
                    )),
                    config.data_directory.to_string(),
<<<<<<< HEAD
                    config.block_cache_capacity,
                    config.meta_cache_capacity,
=======
                    state_store_stats.clone(),
                    config.block_cache_capacity_mb * (1 << 20),
                    config.meta_cache_capacity_mb * (1 << 20),
>>>>>>> 23e4c1cd
                ));
                let inner = HummockStorage::new(
                    config.clone(),
                    sstable_store.clone(),
                    hummock_meta_client.clone(),
                    state_store_stats.clone(),
                )
                .await?;
                StateStoreImpl::HummockStateStore(inner.monitored(state_store_stats))
            }

            "in_memory" | "in-memory" => {
                tracing::warn!("in-memory state backend should never be used in benchmarks and production environment.");
                StateStoreImpl::shared_in_memory_store(state_store_stats.clone())
            }

            tikv if tikv.starts_with("tikv") => {
                let inner =
                    TikvStateStore::new(vec![tikv.strip_prefix("tikv://").unwrap().to_string()]);
                StateStoreImpl::TikvStateStore(inner.monitored(state_store_stats))
            }

            rocksdb if rocksdb.starts_with("rocksdb_local://") => {
                let inner =
                    RocksDBStateStore::new(rocksdb.strip_prefix("rocksdb_local://").unwrap());
                StateStoreImpl::RocksDBStateStore(inner.monitored(state_store_stats))
            }

            other => unimplemented!("{} state store is not supported", other),
        };

        Ok(store)
    }
}<|MERGE_RESOLUTION|>--- conflicted
+++ resolved
@@ -112,14 +112,8 @@
                         object_store_metrics.clone(),
                     )),
                     config.data_directory.to_string(),
-<<<<<<< HEAD
-                    config.block_cache_capacity,
-                    config.meta_cache_capacity,
-=======
-                    state_store_stats.clone(),
                     config.block_cache_capacity_mb * (1 << 20),
                     config.meta_cache_capacity_mb * (1 << 20),
->>>>>>> 23e4c1cd
                 ));
                 let inner = HummockStorage::new(
                     config.clone(),
