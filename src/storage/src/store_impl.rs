--- conflicted
+++ resolved
@@ -494,10 +494,6 @@
                 let remote_object_store = parse_remote_object_store(
                     hummock.strip_prefix("hummock+").unwrap(),
                     object_store_metrics.clone(),
-<<<<<<< HEAD
-                    opts.object_store_use_batch_delete,
-=======
->>>>>>> b60c0cae
                     "Hummock",
                 )
                 .await;
