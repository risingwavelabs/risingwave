// Copyright 2023 RisingWave Labs
//
// Licensed under the Apache License, Version 2.0 (the "License");
// you may not use this file except in compliance with the License.
// You may obtain a copy of the License at
//
//     http://www.apache.org/licenses/LICENSE-2.0
//
// Unless required by applicable law or agreed to in writing, software
// distributed under the License is distributed on an "AS IS" BASIS,
// WITHOUT WARRANTIES OR CONDITIONS OF ANY KIND, either express or implied.
// See the License for the specific language governing permissions and
// limitations under the License.

use std::future::Future;
use std::ops::Bound;
use std::pin::Pin;
use std::task::{Context, Poll};

use bytes::Bytes;
use futures::Stream;
use risingwave_hummock_sdk::HummockReadEpoch;

use crate::error::StorageResult;
use crate::storage_value::StorageValue;
use crate::store::*;
use crate::{
    define_local_state_store_associated_type, define_state_store_associated_type,
    define_state_store_read_associated_type, define_state_store_write_associated_type,
};

/// A panic state store. If a workload is fully in-memory, we can use this state store to
/// ensure that no data is stored in the state store and no serialization will happen.
#[derive(Clone, Default)]
pub struct PanicStateStore;

impl StateStoreRead for PanicStateStore {
    type IterStream = PanicStateStoreStream;

    define_state_store_read_associated_type!();

    fn get<'a>(
        &'a self,
        _key: &'a [u8],
        _epoch: u64,
        _read_options: ReadOptions,
    ) -> Self::GetFuture<'_> {
        async move {
            panic!("should not read from the state store!");
        }
    }

    fn iter(
        &self,
        _key_range: (Bound<Vec<u8>>, Bound<Vec<u8>>),
        _epoch: u64,
        _read_options: ReadOptions,
    ) -> Self::IterFuture<'_> {
        async move {
            panic!("should not read from the state store!");
        }
    }
}

impl StateStoreWrite for PanicStateStore {
    define_state_store_write_associated_type!();

    fn ingest_batch(
        &self,
        _kv_pairs: Vec<(Bytes, StorageValue)>,
        _delete_ranges: Vec<(Bytes, Bytes)>,
        _write_options: WriteOptions,
    ) -> Self::IngestBatchFuture<'_> {
        async move {
            panic!("should not read from the state store!");
        }
    }
}

impl LocalStateStore for PanicStateStore {
<<<<<<< HEAD
    type IterStream<'a> = PanicStateStoreStream;

    type FlushFuture<'a> = impl Future<Output = StorageResult<usize>> + 'a;
    type GetFuture<'a> = impl GetFutureTrait<'a>;
    type IterFuture<'a> = impl Future<Output = StorageResult<Self::IterStream<'a>>> + Send + 'a;

    fn get<'a>(&'a self, _key: &'a [u8], _read_options: ReadOptions) -> Self::GetFuture<'_> {
        async move {
            panic!("should not operate on the panic state store!");
        }
    }

    fn iter(
        &self,
        _key_range: (Bound<Vec<u8>>, Bound<Vec<u8>>),
        _read_options: ReadOptions,
    ) -> Self::IterFuture<'_> {
        async move {
            panic!("should not operate on the panic state store!");
        }
    }

    fn insert(
        &mut self,
        _key: Bytes,
        _new_val: Bytes,
        _old_val: Option<Bytes>,
    ) -> StorageResult<()> {
        panic!("should not operate on the panic state store!");
    }

    fn delete(&mut self, _key: Bytes, _old_val: Bytes) -> StorageResult<()> {
        panic!("should not operate on the panic state store!");
    }

    fn flush(&mut self, _delete_ranges: Vec<(Bytes, Bytes)>) -> Self::FlushFuture<'_> {
        async {
            panic!("should not operate on the panic state store!");
        }
    }

    fn epoch(&self) -> u64 {
        panic!("should not operate on the panic state store!");
    }

    fn is_dirty(&self) -> bool {
        panic!("should not operate on the panic state store!");
    }

    fn init(&mut self, _epoch: u64) {
        panic!("should not operate on the panic state store!");
    }

    fn seal_current_epoch(&mut self, _next_epoch: u64) {
        panic!("should not operate on the panic state store!")
    }
=======
    define_local_state_store_associated_type!();

    fn may_exist(
        &self,
        _key_range: (Bound<Vec<u8>>, Bound<Vec<u8>>),
        _read_options: ReadOptions,
    ) -> Self::MayExistFuture<'_> {
        async move {
            panic!("should not call may_exist from the state store!");
        }
    }
>>>>>>> c82bef7d
}

impl StateStore for PanicStateStore {
    type Local = Self;

    type NewLocalFuture<'a> = impl Future<Output = Self::Local> + Send + 'a;

    define_state_store_associated_type!();

    fn try_wait_epoch(&self, _epoch: HummockReadEpoch) -> Self::WaitEpochFuture<'_> {
        async move {
            panic!("should not wait epoch from the panic state store!");
        }
    }

    fn sync(&self, _epoch: u64) -> Self::SyncFuture<'_> {
        async move {
            panic!("should not await sync epoch from the panic state store!");
        }
    }

    fn seal_epoch(&self, _epoch: u64, _is_checkpoint: bool) {
        panic!("should not update current epoch from the panic state store!");
    }

    fn clear_shared_buffer(&self) -> Self::ClearSharedBufferFuture<'_> {
        async move {
            panic!("should not clear shared buffer from the panic state store!");
        }
    }

    fn new_local(&self, _option: NewLocalOptions) -> Self::NewLocalFuture<'_> {
        async {
            panic!("should not call new local from the panic state store");
        }
    }

    fn validate_read_epoch(&self, _epoch: HummockReadEpoch) -> StorageResult<()> {
        panic!("should not call validate_read_epoch from the panic state store");
    }
}

pub struct PanicStateStoreStream {}

impl Stream for PanicStateStoreStream {
    type Item = StorageResult<StateStoreIterItem>;

    fn poll_next(self: Pin<&mut Self>, _cx: &mut Context<'_>) -> Poll<Option<Self::Item>> {
        panic!("should not call next on panic state store stream")
    }
}<|MERGE_RESOLUTION|>--- conflicted
+++ resolved
@@ -78,12 +78,23 @@
 }
 
 impl LocalStateStore for PanicStateStore {
-<<<<<<< HEAD
     type IterStream<'a> = PanicStateStoreStream;
 
     type FlushFuture<'a> = impl Future<Output = StorageResult<usize>> + 'a;
     type GetFuture<'a> = impl GetFutureTrait<'a>;
     type IterFuture<'a> = impl Future<Output = StorageResult<Self::IterStream<'a>>> + Send + 'a;
+
+    define_local_state_store_associated_type!();
+
+    fn may_exist(
+        &self,
+        _key_range: (Bound<Vec<u8>>, Bound<Vec<u8>>),
+        _read_options: ReadOptions,
+    ) -> Self::MayExistFuture<'_> {
+        async move {
+            panic!("should not call may_exist from the state store!");
+        }
+    }
 
     fn get<'a>(&'a self, _key: &'a [u8], _read_options: ReadOptions) -> Self::GetFuture<'_> {
         async move {
@@ -135,19 +146,6 @@
     fn seal_current_epoch(&mut self, _next_epoch: u64) {
         panic!("should not operate on the panic state store!")
     }
-=======
-    define_local_state_store_associated_type!();
-
-    fn may_exist(
-        &self,
-        _key_range: (Bound<Vec<u8>>, Bound<Vec<u8>>),
-        _read_options: ReadOptions,
-    ) -> Self::MayExistFuture<'_> {
-        async move {
-            panic!("should not call may_exist from the state store!");
-        }
-    }
->>>>>>> c82bef7d
 }
 
 impl StateStore for PanicStateStore {
