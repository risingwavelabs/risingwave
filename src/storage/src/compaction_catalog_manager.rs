// Copyright 2024 RisingWave Labs
//
// Licensed under the Apache License, Version 2.0 (the "License");
// you may not use this file except in compliance with the License.
// You may obtain a copy of the License at
//
//     http://www.apache.org/licenses/LICENSE-2.0
//
// Unless required by applicable law or agreed to in writing, software
// distributed under the License is distributed on an "AS IS" BASIS,
// WITHOUT WARRANTIES OR CONDITIONS OF ANY KIND, either express or implied.
// See the License for the specific language governing permissions and
// limitations under the License.

use std::collections::{HashMap, HashSet};
use std::fmt::Debug;
use std::sync::Arc;

use parking_lot::RwLock;
use risingwave_common::catalog::ColumnDesc;
use risingwave_common::hash::{VirtualNode, VnodeCountCompat};
use risingwave_common::util::row_serde::OrderedRowSerde;
use risingwave_common::util::sort_util::OrderType;
use risingwave_hummock_sdk::compaction_group::StateTableId;
use risingwave_hummock_sdk::key::{get_table_id, TABLE_PREFIX_LEN};
use risingwave_pb::catalog::Table;
use risingwave_rpc_client::error::{Result as RpcResult, RpcError};
use risingwave_rpc_client::MetaClient;
use thiserror_ext::AsReport;

use crate::hummock::{HummockError, HummockResult};

/// `FilterKeyExtractor` generally used to extract key which will store in BloomFilter
pub trait FilterKeyExtractor: Send + Sync {
    fn extract<'a>(&self, full_key: &'a [u8]) -> &'a [u8];
}

pub enum FilterKeyExtractorImpl {
    Schema(SchemaFilterKeyExtractor),
    FullKey(FullKeyFilterKeyExtractor),
    Dummy(DummyFilterKeyExtractor),
    Multi(MultiFilterKeyExtractor),
    FixedLength(FixedLengthFilterKeyExtractor),
}

impl FilterKeyExtractorImpl {
    pub fn from_table(table_catalog: &Table) -> Self {
        let read_prefix_len = table_catalog.get_read_prefix_len_hint() as usize;

        if read_prefix_len == 0 || read_prefix_len > table_catalog.get_pk().len() {
            // for now frontend had not infer the table_id_to_filter_key_extractor, so we
            // use FullKeyFilterKeyExtractor
            FilterKeyExtractorImpl::FullKey(FullKeyFilterKeyExtractor)
        } else {
            FilterKeyExtractorImpl::Schema(SchemaFilterKeyExtractor::new(table_catalog))
        }
    }
}

macro_rules! impl_filter_key_extractor {
    ($( { $variant_name:ident } ),*) => {
        impl FilterKeyExtractorImpl {
            pub fn extract<'a>(&self, full_key: &'a [u8]) -> &'a [u8]{
                match self {
                    $( Self::$variant_name(inner) => inner.extract(full_key), )*
                }
            }
        }
    }

}

macro_rules! for_all_filter_key_extractor_variants {
    ($macro:ident) => {
        $macro! {
            { Schema },
            { FullKey },
            { Dummy },
            { Multi },
            { FixedLength }
        }
    };
}

for_all_filter_key_extractor_variants! { impl_filter_key_extractor }

#[derive(Default)]
pub struct FullKeyFilterKeyExtractor;

impl FilterKeyExtractor for FullKeyFilterKeyExtractor {
    fn extract<'a>(&self, user_key: &'a [u8]) -> &'a [u8] {
        user_key
    }
}

#[derive(Default)]
pub struct DummyFilterKeyExtractor;
impl FilterKeyExtractor for DummyFilterKeyExtractor {
    fn extract<'a>(&self, _full_key: &'a [u8]) -> &'a [u8] {
        &[]
    }
}

/// [`SchemaFilterKeyExtractor`] build from `table_catalog` and extract a `full_key` to prefix for
#[derive(Default)]
pub struct FixedLengthFilterKeyExtractor {
    fixed_length: usize,
}

impl FilterKeyExtractor for FixedLengthFilterKeyExtractor {
    fn extract<'a>(&self, full_key: &'a [u8]) -> &'a [u8] {
        &full_key[0..self.fixed_length]
    }
}

impl FixedLengthFilterKeyExtractor {
    pub fn new(fixed_length: usize) -> Self {
        Self { fixed_length }
    }
}

/// [`SchemaFilterKeyExtractor`] build from `table_catalog` and transform a `full_key` to prefix for
/// `prefix_bloom_filter`
pub struct SchemaFilterKeyExtractor {
    /// Each stateful operator has its own read pattern, partly using prefix scan.
    /// Prefix key length can be decoded through its `DataType` and `OrderType` which obtained from
    /// `TableCatalog`. `read_pattern_prefix_column` means the count of column to decode prefix
    /// from storage key.
    read_prefix_len: usize,
    deserializer: OrderedRowSerde,
    // TODO:need some bench test for same prefix case like join (if we need a prefix_cache for same
    // prefix_key)
}

impl FilterKeyExtractor for SchemaFilterKeyExtractor {
    fn extract<'a>(&self, full_key: &'a [u8]) -> &'a [u8] {
        if full_key.len() < TABLE_PREFIX_LEN + VirtualNode::SIZE {
            return &[];
        }

        let (_table_prefix, key) = full_key.split_at(TABLE_PREFIX_LEN);
        let (_vnode_prefix, pk) = key.split_at(VirtualNode::SIZE);

        // if the key with table_id deserializer fail from schema, that should panic here for early
        // detection.

        let bloom_filter_key_len = self
            .deserializer
            .deserialize_prefix_len(pk, self.read_prefix_len)
            .unwrap();

        let end_position = TABLE_PREFIX_LEN + VirtualNode::SIZE + bloom_filter_key_len;
        &full_key[TABLE_PREFIX_LEN + VirtualNode::SIZE..end_position]
    }
}

impl SchemaFilterKeyExtractor {
    pub fn new(table_catalog: &Table) -> Self {
        let pk_indices: Vec<usize> = table_catalog
            .pk
            .iter()
            .map(|col_order| col_order.column_index as usize)
            .collect();

        let read_prefix_len = table_catalog.get_read_prefix_len_hint() as usize;

        let data_types = pk_indices
            .iter()
            .map(|column_idx| &table_catalog.columns[*column_idx])
            .map(|col| ColumnDesc::from(col.column_desc.as_ref().unwrap()).data_type)
            .collect();

        let order_types: Vec<OrderType> = table_catalog
            .pk
            .iter()
            .map(|col_order| OrderType::from_protobuf(col_order.get_order_type().unwrap()))
            .collect();

        Self {
            read_prefix_len,
            deserializer: OrderedRowSerde::new(data_types, order_types),
        }
    }
}

#[derive(Default)]
pub struct MultiFilterKeyExtractor {
    id_to_filter_key_extractor: HashMap<u32, FilterKeyExtractorImpl>,
}

impl MultiFilterKeyExtractor {
    pub fn register(&mut self, table_id: u32, filter_key_extractor: FilterKeyExtractorImpl) {
        self.id_to_filter_key_extractor
            .insert(table_id, filter_key_extractor);
    }

    pub fn size(&self) -> usize {
        self.id_to_filter_key_extractor.len()
    }

    pub fn get_existing_table_ids(&self) -> HashSet<u32> {
        self.id_to_filter_key_extractor.keys().cloned().collect()
    }
}

impl Debug for MultiFilterKeyExtractor {
    fn fmt(&self, f: &mut std::fmt::Formatter<'_>) -> std::fmt::Result {
        write!(f, "MultiFilterKeyExtractor size {} ", self.size())
    }
}

impl FilterKeyExtractor for MultiFilterKeyExtractor {
    fn extract<'a>(&self, full_key: &'a [u8]) -> &'a [u8] {
        if full_key.len() < TABLE_PREFIX_LEN + VirtualNode::SIZE {
            return full_key;
        }

        let table_id = get_table_id(full_key);
        self.id_to_filter_key_extractor
            .get(&table_id)
            .unwrap()
            .extract(full_key)
    }
}

#[async_trait::async_trait]
pub trait StateTableAccessor: Send + Sync {
    async fn get_tables(&self, table_ids: &[u32]) -> RpcResult<HashMap<u32, Table>>;
}

#[derive(Default)]
pub struct FakeRemoteTableAccessor {}

pub struct RemoteTableAccessor {
    meta_client: MetaClient,
}

impl RemoteTableAccessor {
    pub fn new(meta_client: MetaClient) -> Self {
        Self { meta_client }
    }
}

#[async_trait::async_trait]
impl StateTableAccessor for RemoteTableAccessor {
    async fn get_tables(&self, table_ids: &[u32]) -> RpcResult<HashMap<u32, Table>> {
        self.meta_client.get_tables(table_ids).await
    }
}

#[async_trait::async_trait]
impl StateTableAccessor for FakeRemoteTableAccessor {
    async fn get_tables(&self, _table_ids: &[u32]) -> RpcResult<HashMap<u32, Table>> {
        Err(RpcError::Internal(anyhow::anyhow!(
            "fake accessor does not support fetch remote table"
        )))
    }
}

/// `CompactionCatalogManager` is a manager to manage all `Table` which used in compaction
pub struct CompactionCatalogManager {
    // `table_id_to_catalog` is a map to store all `Table` which used in compaction
    table_id_to_catalog: RwLock<HashMap<StateTableId, Table>>,
    // `table_accessor` is a accessor to fetch `Table` from meta when the table not found
    table_accessor: Box<dyn StateTableAccessor>,
}

impl Default for CompactionCatalogManager {
    fn default() -> Self {
        Self::new(Box::<FakeRemoteTableAccessor>::default())
    }
}

impl CompactionCatalogManager {
    pub fn new(table_accessor: Box<dyn StateTableAccessor>) -> Self {
        Self {
            table_id_to_catalog: Default::default(),
            table_accessor,
        }
    }
}

impl CompactionCatalogManager {
    /// `update` is used to update `Table` in `table_id_to_catalog` from notification
    pub fn update(&self, table_id: u32, catalog: Table) {
        self.table_id_to_catalog.write().insert(table_id, catalog);
    }

    /// `sync` is used to sync all `Table` in `table_id_to_catalog` from notification whole snapshot
    pub fn sync(&self, catalog_map: HashMap<u32, Table>) {
        let mut guard = self.table_id_to_catalog.write();
        guard.clear();
        guard.extend(catalog_map);
    }

    /// `remove` is used to remove `Table` in `table_id_to_catalog` by `table_id`
    pub fn remove(&self, table_id: u32) {
        self.table_id_to_catalog.write().remove(&table_id);
    }

    /// `acquire` is used to acquire `CompactionCatalogAgent` by `table_ids`
    /// if the table not found in `table_id_to_catalog`, it will fetch from meta
    pub async fn acquire(
        &self,
        mut table_ids: Vec<StateTableId>,
    ) -> HummockResult<CompactionCatalogAgentRef> {
        if table_ids.is_empty() {
            // table_id_set is empty
            // the table in sst has been deleted

            // use full key as default
            return Err(HummockError::other("table_id_set is empty"));
        }

        let mut multi_filter_key_extractor = MultiFilterKeyExtractor::default();
        let mut table_id_to_vnode = HashMap::new();
        {
            let guard = self.table_id_to_catalog.read();
            table_ids.retain(|table_id| match guard.get(table_id) {
                Some(table_catalog) => {
                    multi_filter_key_extractor
                        .register(*table_id, FilterKeyExtractorImpl::from_table(table_catalog));
                    table_id_to_vnode.insert(*table_id, table_catalog.vnode_count());
                    false
                }

                None => true,
            });
        }

        if !table_ids.is_empty() {
            let mut state_tables =
                self.table_accessor
                    .get_tables(&table_ids)
                    .await
                    .map_err(|e| {
                        HummockError::other(format!(
                            "request rpc list_tables for meta failed: {}",
                            e.as_report()
                        ))
                    })?;

            let mut guard = self.table_id_to_catalog.write();
            for table_id in table_ids {
                if let Some(table) = state_tables.remove(&table_id) {
                    let table_id = table.id;
                    let key_extractor = FilterKeyExtractorImpl::from_table(&table);
                    let vnode = table.vnode_count();
                    guard.insert(table_id, table);
                    multi_filter_key_extractor.register(table_id, key_extractor);
                    table_id_to_vnode.insert(table_id, vnode);
                }
            }
        }

        Ok(Arc::new(CompactionCatalogAgent::new(
            FilterKeyExtractorImpl::Multi(multi_filter_key_extractor),
            table_id_to_vnode,
        )))
    }

    /// `build_compaction_catalog_agent` is used to build `CompactionCatalogAgent` by `table_catalogs`
    pub fn build_compaction_catalog_agent(
        table_catalogs: HashMap<StateTableId, Table>,
    ) -> CompactionCatalogAgentRef {
        let mut multi_filter_key_extractor = MultiFilterKeyExtractor::default();
        let mut table_id_to_vnode = HashMap::new();
        for (table_id, table_catalog) in table_catalogs {
            multi_filter_key_extractor
                .register(table_id, FilterKeyExtractorImpl::from_table(&table_catalog));
            table_id_to_vnode.insert(table_id, table_catalog.vnode_count());
        }

        Arc::new(CompactionCatalogAgent::new(
            FilterKeyExtractorImpl::Multi(multi_filter_key_extractor),
            table_id_to_vnode,
        ))
    }
}

/// `CompactionCatalogAgent` is a wrapper of `filter_key_extractor_manager` and `table_id_to_vnode`
/// The `CompactionCatalogAgent` belongs to a compaction task call, which we will build from the `table_ids` contained in a compact task and use it during the compaction.
/// The `CompactionCatalogAgent` can act as a agent for the `CompactionCatalogManager`, providing `extract` and `vnode_count` capabilities.
pub struct CompactionCatalogAgent {
    filter_key_extractor_manager: FilterKeyExtractorImpl,
    table_id_to_vnode: HashMap<StateTableId, usize>,
}

impl CompactionCatalogAgent {
    pub fn new(
        filter_key_extractor_manager: FilterKeyExtractorImpl,
        table_id_to_vnode: HashMap<StateTableId, usize>,
    ) -> Self {
        Self {
            filter_key_extractor_manager,
            table_id_to_vnode,
        }
    }

    pub fn dummy() -> Self {
        Self {
            filter_key_extractor_manager: FilterKeyExtractorImpl::Dummy(DummyFilterKeyExtractor),
            table_id_to_vnode: Default::default(),
        }
    }

    pub fn for_test(table_ids: Vec<StateTableId>) -> Arc<Self> {
        let full_key_filter_key_extractor =
            FilterKeyExtractorImpl::FullKey(FullKeyFilterKeyExtractor);

        let table_id_to_vnode = table_ids
            .into_iter()
            .map(|table_id| (table_id, VirtualNode::COUNT_FOR_TEST))
            .collect();

        Arc::new(CompactionCatalogAgent::new(
            full_key_filter_key_extractor,
            table_id_to_vnode,
        ))
    }
}

impl CompactionCatalogAgent {
    pub fn extract<'a>(&self, full_key: &'a [u8]) -> &'a [u8] {
        self.filter_key_extractor_manager.extract(full_key)
    }

    pub fn vnode_count(&self, table_id: StateTableId) -> usize {
        *self.table_id_to_vnode.get(&table_id).unwrap_or_else(|| {
            panic!(
                "table_id not found {} all_table_ids {:?}",
                table_id,
                self.table_id_to_vnode.keys()
            )
        })
    }

    pub fn table_id_to_vnode_ref(&self) -> &HashMap<StateTableId, usize> {
        &self.table_id_to_vnode
    }

    pub fn table_ids(&self) -> impl Iterator<Item = StateTableId> + '_ {
        self.table_id_to_vnode.keys().cloned()
    }
}

pub type CompactionCatalogManagerRef = Arc<CompactionCatalogManager>;
pub type CompactionCatalogAgentRef = Arc<CompactionCatalogAgent>;

#[cfg(test)]
mod tests {
    use std::mem;

    use bytes::{BufMut, BytesMut};
    use itertools::Itertools;
    use risingwave_common::catalog::ColumnDesc;
    use risingwave_common::hash::VirtualNode;
    use risingwave_common::row::OwnedRow;
    use risingwave_common::types::DataType;
    use risingwave_common::types::ScalarImpl::{self};
    use risingwave_common::util::row_serde::OrderedRowSerde;
    use risingwave_common::util::sort_util::OrderType;
    use risingwave_hummock_sdk::key::TABLE_PREFIX_LEN;
    use risingwave_pb::catalog::table::{PbEngine, TableType};
    use risingwave_pb::catalog::{PbCreateType, PbStreamJobStatus, PbTable};
    use risingwave_pb::common::{PbColumnOrder, PbDirection, PbNullsAre, PbOrderType};
    use risingwave_pb::plan_common::PbColumnCatalog;

    use super::{DummyFilterKeyExtractor, FilterKeyExtractor, SchemaFilterKeyExtractor};
    use crate::compaction_catalog_manager::{
        FilterKeyExtractorImpl, FullKeyFilterKeyExtractor, MultiFilterKeyExtractor,
    };
    const fn dummy_vnode() -> [u8; VirtualNode::SIZE] {
        VirtualNode::from_index(233).to_be_bytes()
    }

    #[test]
    fn test_default_filter_key_extractor() {
        let dummy_filter_key_extractor = DummyFilterKeyExtractor;
        let full_key = "full_key".as_bytes();
        let output_key = dummy_filter_key_extractor.extract(full_key);

        assert_eq!("".as_bytes(), output_key);

        let full_key_filter_key_extractor = FullKeyFilterKeyExtractor;
        let output_key = full_key_filter_key_extractor.extract(full_key);

        assert_eq!(full_key, output_key);
    }

    fn build_table_with_prefix_column_num(column_count: u32) -> PbTable {
        PbTable {
            id: 0,
            schema_id: 0,
            database_id: 0,
            name: "test".to_string(),
            table_type: TableType::Table as i32,
            columns: vec![
                PbColumnCatalog {
                    column_desc: Some(
                        (&ColumnDesc::new_atomic(DataType::Int64, "_row_id", 0)).into(),
                    ),
                    is_hidden: true,
                },
                PbColumnCatalog {
                    column_desc: Some(
                        (&ColumnDesc::new_atomic(DataType::Int64, "col_1", 0)).into(),
                    ),
                    is_hidden: false,
                },
                PbColumnCatalog {
                    column_desc: Some(
                        (&ColumnDesc::new_atomic(DataType::Float64, "col_2", 0)).into(),
                    ),
                    is_hidden: false,
                },
                PbColumnCatalog {
                    column_desc: Some(
                        (&ColumnDesc::new_atomic(DataType::Varchar, "col_3", 0)).into(),
                    ),
                    is_hidden: false,
                },
            ],
            pk: vec![
                PbColumnOrder {
                    column_index: 1,
                    order_type: Some(PbOrderType {
                        direction: PbDirection::Ascending as _,
                        nulls_are: PbNullsAre::Largest as _,
                    }),
                },
                PbColumnOrder {
                    column_index: 3,
                    order_type: Some(PbOrderType {
                        direction: PbDirection::Ascending as _,
                        nulls_are: PbNullsAre::Largest as _,
                    }),
                },
            ],
            stream_key: vec![0],
            dependent_relations: vec![],
            distribution_key: (0..column_count as i32).collect_vec(),
            optional_associated_source_id: None,
            append_only: false,
            owner: risingwave_common::catalog::DEFAULT_SUPER_USER_ID,
            retention_seconds: Some(300),
            fragment_id: 0,
            dml_fragment_id: None,
            initialized_at_epoch: None,
            vnode_col_index: None,
            row_id_index: Some(0),
            value_indices: vec![0],
            definition: "".into(),
            handle_pk_conflict_behavior: 0,
            version_column_index: None,
            read_prefix_len_hint: 1,
            version: None,
            watermark_indices: vec![],
            dist_key_in_pk: vec![],
            cardinality: None,
            created_at_epoch: None,
            cleaned_by_watermark: false,
            stream_job_status: PbStreamJobStatus::Created.into(),
            create_type: PbCreateType::Foreground.into(),
            description: None,
            incoming_sinks: vec![],
            initialized_at_cluster_version: None,
            created_at_cluster_version: None,
            cdc_table_id: None,
            maybe_vnode_count: None,
<<<<<<< HEAD
            engine: PbEngine::Hummock.into(),
=======
            webhook_info: None,
>>>>>>> 521f6749
        }
    }

    #[test]
    fn test_schema_filter_key_extractor() {
        let prost_table = build_table_with_prefix_column_num(1);
        let schema_filter_key_extractor = SchemaFilterKeyExtractor::new(&prost_table);

        let order_types: Vec<OrderType> = vec![OrderType::ascending(), OrderType::ascending()];
        let schema = vec![DataType::Int64, DataType::Varchar];
        let serializer = OrderedRowSerde::new(schema, order_types);
        let row = OwnedRow::new(vec![
            Some(ScalarImpl::Int64(100)),
            Some(ScalarImpl::Utf8("abc".into())),
        ]);
        let mut row_bytes = vec![];
        serializer.serialize(&row, &mut row_bytes);

        let table_prefix = {
            let mut buf = BytesMut::with_capacity(TABLE_PREFIX_LEN);
            buf.put_u32(1);
            buf.to_vec()
        };

        let vnode_prefix = &dummy_vnode()[..];

        let full_key = [&table_prefix, vnode_prefix, &row_bytes].concat();
        let output_key = schema_filter_key_extractor.extract(&full_key);
        assert_eq!(1 + mem::size_of::<i64>(), output_key.len());
    }

    #[test]
    fn test_multi_filter_key_extractor() {
        let mut multi_filter_key_extractor = MultiFilterKeyExtractor::default();
        {
            // test table_id 1
            let prost_table = build_table_with_prefix_column_num(1);
            let schema_filter_key_extractor = SchemaFilterKeyExtractor::new(&prost_table);
            multi_filter_key_extractor.register(
                1,
                FilterKeyExtractorImpl::Schema(schema_filter_key_extractor),
            );
            let order_types: Vec<OrderType> = vec![OrderType::ascending(), OrderType::ascending()];
            let schema = vec![DataType::Int64, DataType::Varchar];
            let serializer = OrderedRowSerde::new(schema, order_types);
            let row = OwnedRow::new(vec![
                Some(ScalarImpl::Int64(100)),
                Some(ScalarImpl::Utf8("abc".into())),
            ]);
            let mut row_bytes = vec![];
            serializer.serialize(&row, &mut row_bytes);

            let table_prefix = {
                let mut buf = BytesMut::with_capacity(TABLE_PREFIX_LEN);
                buf.put_u32(1);
                buf.to_vec()
            };

            let vnode_prefix = &dummy_vnode()[..];

            let full_key = [&table_prefix, vnode_prefix, &row_bytes].concat();
            let output_key = multi_filter_key_extractor.extract(&full_key);

            let data_types = vec![DataType::Int64];
            let order_types = vec![OrderType::ascending()];
            let deserializer = OrderedRowSerde::new(data_types, order_types);

            let pk_prefix_len = deserializer.deserialize_prefix_len(&row_bytes, 1).unwrap();
            assert_eq!(pk_prefix_len, output_key.len());
        }

        {
            // test table_id 1
            let prost_table = build_table_with_prefix_column_num(2);
            let schema_filter_key_extractor = SchemaFilterKeyExtractor::new(&prost_table);
            multi_filter_key_extractor.register(
                2,
                FilterKeyExtractorImpl::Schema(schema_filter_key_extractor),
            );
            let order_types: Vec<OrderType> = vec![OrderType::ascending(), OrderType::ascending()];
            let schema = vec![DataType::Int64, DataType::Varchar];
            let serializer = OrderedRowSerde::new(schema, order_types);
            let row = OwnedRow::new(vec![
                Some(ScalarImpl::Int64(100)),
                Some(ScalarImpl::Utf8("abc".into())),
            ]);
            let mut row_bytes = vec![];
            serializer.serialize(&row, &mut row_bytes);

            let table_prefix = {
                let mut buf = BytesMut::with_capacity(TABLE_PREFIX_LEN);
                buf.put_u32(2);
                buf.to_vec()
            };

            let vnode_prefix = &dummy_vnode()[..];

            let full_key = [&table_prefix, vnode_prefix, &row_bytes].concat();
            let output_key = multi_filter_key_extractor.extract(&full_key);

            let data_types = vec![DataType::Int64, DataType::Varchar];
            let order_types = vec![OrderType::ascending(), OrderType::ascending()];
            let deserializer = OrderedRowSerde::new(data_types, order_types);

            let pk_prefix_len = deserializer.deserialize_prefix_len(&row_bytes, 1).unwrap();

            assert_eq!(pk_prefix_len, output_key.len());
        }
    }

    #[tokio::test]
    async fn test_compaction_catalog_manager_exception() {
        let compaction_catalog_manager = super::CompactionCatalogManager::default();

        {
            let ret = compaction_catalog_manager.acquire(vec![]).await;
            assert!(ret.is_err());
            if let Err(e) = ret {
                assert_eq!(e.to_string(), "Other error: table_id_set is empty");
            }
        }

        {
            // network error with FakeRemoteTableAccessor
            let ret = compaction_catalog_manager.acquire(vec![1]).await;
            assert!(ret.is_err());
            if let Err(e) = ret {
                assert_eq!(
                    e.to_string(),
                    "Other error: request rpc list_tables for meta failed: fake accessor does not support fetch remote table"
                );
            }
        }
    }
}<|MERGE_RESOLUTION|>--- conflicted
+++ resolved
@@ -568,11 +568,8 @@
             created_at_cluster_version: None,
             cdc_table_id: None,
             maybe_vnode_count: None,
-<<<<<<< HEAD
+            webhook_info: None,
             engine: PbEngine::Hummock.into(),
-=======
-            webhook_info: None,
->>>>>>> 521f6749
         }
     }
 
