// Copyright 2024 RisingWave Labs
//
// Licensed under the Apache License, Version 2.0 (the "License");
// you may not use this file except in compliance with the License.
// You may obtain a copy of the License at
//
//     http://www.apache.org/licenses/LICENSE-2.0
//
// Unless required by applicable law or agreed to in writing, software
// distributed under the License is distributed on an "AS IS" BASIS,
// WITHOUT WARRANTIES OR CONDITIONS OF ANY KIND, either express or implied.
// See the License for the specific language governing permissions and
// limitations under the License.

use std::collections::{HashMap, HashSet};
use std::fmt::Debug;
use std::sync::Arc;

use parking_lot::RwLock;
use risingwave_common::catalog::ColumnDesc;
use risingwave_common::hash::{VirtualNode, VnodeCountCompat};
use risingwave_common::util::row_serde::OrderedRowSerde;
use risingwave_common::util::sort_util::OrderType;
use risingwave_hummock_sdk::compaction_group::StateTableId;
use risingwave_hummock_sdk::key::{get_table_id, TABLE_PREFIX_LEN};
use risingwave_pb::catalog::Table;
use risingwave_rpc_client::error::{Result as RpcResult, RpcError};
use risingwave_rpc_client::MetaClient;
use thiserror_ext::AsReport;

use crate::hummock::{HummockError, HummockResult};

/// `FilterKeyExtractor` generally used to extract key which will store in BloomFilter
pub trait FilterKeyExtractor: Send + Sync {
    fn extract<'a>(&self, full_key: &'a [u8]) -> &'a [u8];
}

pub enum FilterKeyExtractorImpl {
    Schema(SchemaFilterKeyExtractor),
    FullKey(FullKeyFilterKeyExtractor),
    Dummy(DummyFilterKeyExtractor),
    Multi(MultiFilterKeyExtractor),
    FixedLength(FixedLengthFilterKeyExtractor),
}

impl FilterKeyExtractorImpl {
    pub fn from_table(table_catalog: &Table) -> Self {
        let read_prefix_len = table_catalog.get_read_prefix_len_hint() as usize;

        if read_prefix_len == 0 || read_prefix_len > table_catalog.get_pk().len() {
            // for now frontend had not infer the table_id_to_filter_key_extractor, so we
            // use FullKeyFilterKeyExtractor
            FilterKeyExtractorImpl::FullKey(FullKeyFilterKeyExtractor)
        } else {
            FilterKeyExtractorImpl::Schema(SchemaFilterKeyExtractor::new(table_catalog))
        }
    }
}

macro_rules! impl_filter_key_extractor {
    ($( { $variant_name:ident } ),*) => {
        impl FilterKeyExtractorImpl {
            pub fn extract<'a>(&self, full_key: &'a [u8]) -> &'a [u8]{
                match self {
                    $( Self::$variant_name(inner) => inner.extract(full_key), )*
                }
            }
        }
    }

}

macro_rules! for_all_filter_key_extractor_variants {
    ($macro:ident) => {
        $macro! {
            { Schema },
            { FullKey },
            { Dummy },
            { Multi },
            { FixedLength }
        }
    };
}

for_all_filter_key_extractor_variants! { impl_filter_key_extractor }

#[derive(Default)]
pub struct FullKeyFilterKeyExtractor;

impl FilterKeyExtractor for FullKeyFilterKeyExtractor {
    fn extract<'a>(&self, user_key: &'a [u8]) -> &'a [u8] {
        user_key
    }
}

#[derive(Default)]
pub struct DummyFilterKeyExtractor;
impl FilterKeyExtractor for DummyFilterKeyExtractor {
    fn extract<'a>(&self, _full_key: &'a [u8]) -> &'a [u8] {
        &[]
    }
}

/// [`SchemaFilterKeyExtractor`] build from `table_catalog` and extract a `full_key` to prefix for
#[derive(Default)]
pub struct FixedLengthFilterKeyExtractor {
    fixed_length: usize,
}

impl FilterKeyExtractor for FixedLengthFilterKeyExtractor {
    fn extract<'a>(&self, full_key: &'a [u8]) -> &'a [u8] {
        &full_key[0..self.fixed_length]
    }
}

impl FixedLengthFilterKeyExtractor {
    pub fn new(fixed_length: usize) -> Self {
        Self { fixed_length }
    }
}

/// [`SchemaFilterKeyExtractor`] build from `table_catalog` and transform a `full_key` to prefix for
/// `prefix_bloom_filter`
pub struct SchemaFilterKeyExtractor {
    /// Each stateful operator has its own read pattern, partly using prefix scan.
    /// Prefix key length can be decoded through its `DataType` and `OrderType` which obtained from
    /// `TableCatalog`. `read_pattern_prefix_column` means the count of column to decode prefix
    /// from storage key.
    read_prefix_len: usize,
    deserializer: OrderedRowSerde,
    // TODO:need some bench test for same prefix case like join (if we need a prefix_cache for same
    // prefix_key)
}

impl FilterKeyExtractor for SchemaFilterKeyExtractor {
    fn extract<'a>(&self, full_key: &'a [u8]) -> &'a [u8] {
        if full_key.len() < TABLE_PREFIX_LEN + VirtualNode::SIZE {
            return &[];
        }

        let (_table_prefix, key) = full_key.split_at(TABLE_PREFIX_LEN);
        let (_vnode_prefix, pk) = key.split_at(VirtualNode::SIZE);

        // if the key with table_id deserializer fail from schema, that should panic here for early
        // detection.

        let bloom_filter_key_len = self
            .deserializer
            .deserialize_prefix_len(pk, self.read_prefix_len)
            .unwrap();

        let end_position = TABLE_PREFIX_LEN + VirtualNode::SIZE + bloom_filter_key_len;
        &full_key[TABLE_PREFIX_LEN + VirtualNode::SIZE..end_position]
    }
}

impl SchemaFilterKeyExtractor {
    pub fn new(table_catalog: &Table) -> Self {
        let pk_indices: Vec<usize> = table_catalog
            .pk
            .iter()
            .map(|col_order| col_order.column_index as usize)
            .collect();

        let read_prefix_len = table_catalog.get_read_prefix_len_hint() as usize;

        let data_types = pk_indices
            .iter()
            .map(|column_idx| &table_catalog.columns[*column_idx])
            .map(|col| ColumnDesc::from(col.column_desc.as_ref().unwrap()).data_type)
            .collect();

        let order_types: Vec<OrderType> = table_catalog
            .pk
            .iter()
            .map(|col_order| OrderType::from_protobuf(col_order.get_order_type().unwrap()))
            .collect();

        Self {
            read_prefix_len,
            deserializer: OrderedRowSerde::new(data_types, order_types),
        }
    }
}

#[derive(Default)]
pub struct MultiFilterKeyExtractor {
    id_to_filter_key_extractor: HashMap<u32, FilterKeyExtractorImpl>,
}

impl MultiFilterKeyExtractor {
    pub fn register(&mut self, table_id: u32, filter_key_extractor: FilterKeyExtractorImpl) {
        self.id_to_filter_key_extractor
            .insert(table_id, filter_key_extractor);
    }

    pub fn size(&self) -> usize {
        self.id_to_filter_key_extractor.len()
    }

    pub fn get_existing_table_ids(&self) -> HashSet<u32> {
        self.id_to_filter_key_extractor.keys().cloned().collect()
    }
}

impl Debug for MultiFilterKeyExtractor {
    fn fmt(&self, f: &mut std::fmt::Formatter<'_>) -> std::fmt::Result {
        write!(f, "MultiFilterKeyExtractor size {} ", self.size())
    }
}

impl FilterKeyExtractor for MultiFilterKeyExtractor {
    fn extract<'a>(&self, full_key: &'a [u8]) -> &'a [u8] {
        if full_key.len() < TABLE_PREFIX_LEN + VirtualNode::SIZE {
            return full_key;
        }

        let table_id = get_table_id(full_key);
        self.id_to_filter_key_extractor
            .get(&table_id)
            .unwrap()
            .extract(full_key)
    }
}

#[async_trait::async_trait]
pub trait StateTableAccessor: Send + Sync {
    async fn get_tables(&self, table_ids: &[u32]) -> RpcResult<HashMap<u32, Table>>;
}

#[derive(Default)]
pub struct FakeRemoteTableAccessor {}

pub struct RemoteTableAccessor {
    meta_client: MetaClient,
}

impl RemoteTableAccessor {
    pub fn new(meta_client: MetaClient) -> Self {
        Self { meta_client }
    }
}

#[async_trait::async_trait]
impl StateTableAccessor for RemoteTableAccessor {
    async fn get_tables(&self, table_ids: &[u32]) -> RpcResult<HashMap<u32, Table>> {
        self.meta_client.get_tables(table_ids).await
    }
}

#[async_trait::async_trait]
impl StateTableAccessor for FakeRemoteTableAccessor {
    async fn get_tables(&self, _table_ids: &[u32]) -> RpcResult<HashMap<u32, Table>> {
        Err(RpcError::Internal(anyhow::anyhow!(
            "fake accessor does not support fetch remote table"
        )))
    }
}

/// `CompactionCatalogManager` is a manager to manage all `Table` which used in compaction
pub struct CompactionCatalogManager {
    // `table_id_to_catalog` is a map to store all `Table` which used in compaction
    table_id_to_catalog: RwLock<HashMap<StateTableId, Table>>,
    // `table_accessor` is a accessor to fetch `Table` from meta when the table not found
    table_accessor: Box<dyn StateTableAccessor>,
}

impl Default for CompactionCatalogManager {
    fn default() -> Self {
        Self::new(Box::<FakeRemoteTableAccessor>::default())
    }
}

impl CompactionCatalogManager {
    pub fn new(table_accessor: Box<dyn StateTableAccessor>) -> Self {
        Self {
            table_id_to_catalog: Default::default(),
            table_accessor,
        }
    }
}

impl CompactionCatalogManager {
    /// `update` is used to update `Table` in `table_id_to_catalog` from notification
    pub fn update(&self, table_id: u32, catalog: Table) {
        self.table_id_to_catalog.write().insert(table_id, catalog);
    }

    /// `sync` is used to sync all `Table` in `table_id_to_catalog` from notification whole snapshot
    pub fn sync(&self, catalog_map: HashMap<u32, Table>) {
        let mut guard = self.table_id_to_catalog.write();
        guard.clear();
        guard.extend(catalog_map);
    }

    /// `remove` is used to remove `Table` in `table_id_to_catalog` by `table_id`
    pub fn remove(&self, table_id: u32) {
        self.table_id_to_catalog.write().remove(&table_id);
    }

    /// `acquire` is used to acquire `CompactionCatalogAgent` by `table_ids`
    /// if the table not found in `table_id_to_catalog`, it will fetch from meta
    pub async fn acquire(
        &self,
        mut table_ids: Vec<StateTableId>,
    ) -> HummockResult<CompactionCatalogAgentRef> {
        if table_ids.is_empty() {
            // table_id_set is empty
            // the table in sst has been deleted

            // use full key as default
            return Err(HummockError::other("table_id_set is empty"));
        }

        let mut multi_filter_key_extractor = MultiFilterKeyExtractor::default();
        let mut table_id_to_vnode = HashMap::new();
        {
            let guard = self.table_id_to_catalog.read();
            table_ids.retain(|table_id| match guard.get(table_id) {
                Some(table_catalog) => {
                    multi_filter_key_extractor
                        .register(*table_id, FilterKeyExtractorImpl::from_table(table_catalog));
                    table_id_to_vnode.insert(*table_id, table_catalog.vnode_count());
                    false
                }

                None => true,
            });
        }

        if !table_ids.is_empty() {
            let mut state_tables =
                self.table_accessor
                    .get_tables(&table_ids)
                    .await
                    .map_err(|e| {
                        HummockError::other(format!(
                            "request rpc list_tables for meta failed: {}",
                            e.as_report()
                        ))
                    })?;

            let mut guard = self.table_id_to_catalog.write();
            for table_id in table_ids {
                if let Some(table) = state_tables.remove(&table_id) {
                    let table_id = table.id;
                    let key_extractor = FilterKeyExtractorImpl::from_table(&table);
                    let vnode = table.vnode_count();
                    guard.insert(table_id, table);
                    multi_filter_key_extractor.register(table_id, key_extractor);
                    table_id_to_vnode.insert(table_id, vnode);
                }
            }
        }

        Ok(Arc::new(CompactionCatalogAgent::new(
            FilterKeyExtractorImpl::Multi(multi_filter_key_extractor),
            table_id_to_vnode,
        )))
    }

    /// `build_compaction_catalog_agent` is used to build `CompactionCatalogAgent` by `table_catalogs`
    pub fn build_compaction_catalog_agent(
        table_catalogs: HashMap<StateTableId, Table>,
    ) -> CompactionCatalogAgentRef {
        let mut multi_filter_key_extractor = MultiFilterKeyExtractor::default();
        let mut table_id_to_vnode = HashMap::new();
        for (table_id, table_catalog) in table_catalogs {
            multi_filter_key_extractor
                .register(table_id, FilterKeyExtractorImpl::from_table(&table_catalog));
            table_id_to_vnode.insert(table_id, table_catalog.vnode_count());
        }

        Arc::new(CompactionCatalogAgent::new(
            FilterKeyExtractorImpl::Multi(multi_filter_key_extractor),
            table_id_to_vnode,
        ))
    }
}

/// `CompactionCatalogAgent` is a wrapper of `filter_key_extractor_manager` and `table_id_to_vnode`
/// The `CompactionCatalogAgent` belongs to a compaction task call, which we will build from the `table_ids` contained in a compact task and use it during the compaction.
/// The `CompactionCatalogAgent` can act as a agent for the `CompactionCatalogManager`, providing `extract` and `vnode_count` capabilities.
pub struct CompactionCatalogAgent {
    filter_key_extractor_manager: FilterKeyExtractorImpl,
    table_id_to_vnode: HashMap<StateTableId, usize>,
}

impl CompactionCatalogAgent {
    pub fn new(
        filter_key_extractor_manager: FilterKeyExtractorImpl,
        table_id_to_vnode: HashMap<StateTableId, usize>,
    ) -> Self {
        Self {
            filter_key_extractor_manager,
            table_id_to_vnode,
        }
    }

    pub fn dummy() -> Self {
        Self {
            filter_key_extractor_manager: FilterKeyExtractorImpl::Dummy(DummyFilterKeyExtractor),
            table_id_to_vnode: Default::default(),
        }
    }

    pub fn for_test(table_ids: Vec<StateTableId>) -> Arc<Self> {
        let full_key_filter_key_extractor =
            FilterKeyExtractorImpl::FullKey(FullKeyFilterKeyExtractor);

        let table_id_to_vnode = table_ids
            .into_iter()
            .map(|table_id| (table_id, VirtualNode::COUNT_FOR_TEST))
            .collect();

        Arc::new(CompactionCatalogAgent::new(
            full_key_filter_key_extractor,
            table_id_to_vnode,
        ))
    }
}

impl CompactionCatalogAgent {
    pub fn extract<'a>(&self, full_key: &'a [u8]) -> &'a [u8] {
        self.filter_key_extractor_manager.extract(full_key)
    }

    pub fn vnode_count(&self, table_id: StateTableId) -> usize {
        *self.table_id_to_vnode.get(&table_id).unwrap_or_else(|| {
            panic!(
                "table_id not found {} all_table_ids {:?}",
                table_id,
                self.table_id_to_vnode.keys()
            )
        })
    }

    pub fn table_id_to_vnode_ref(&self) -> &HashMap<StateTableId, usize> {
        &self.table_id_to_vnode
    }

    pub fn table_ids(&self) -> impl Iterator<Item = StateTableId> + '_ {
        self.table_id_to_vnode.keys().cloned()
    }
}

pub type CompactionCatalogManagerRef = Arc<CompactionCatalogManager>;
pub type CompactionCatalogAgentRef = Arc<CompactionCatalogAgent>;

#[cfg(test)]
mod tests {
    use std::mem;

    use bytes::{BufMut, BytesMut};
    use itertools::Itertools;
    use risingwave_common::catalog::ColumnDesc;
    use risingwave_common::hash::VirtualNode;
    use risingwave_common::row::OwnedRow;
    use risingwave_common::types::DataType;
    use risingwave_common::types::ScalarImpl::{self};
    use risingwave_common::util::row_serde::OrderedRowSerde;
    use risingwave_common::util::sort_util::OrderType;
    use risingwave_hummock_sdk::key::TABLE_PREFIX_LEN;
    use risingwave_pb::catalog::table::{PbEngine, TableType};
    use risingwave_pb::catalog::{PbCreateType, PbStreamJobStatus, PbTable};
    use risingwave_pb::common::{PbColumnOrder, PbDirection, PbNullsAre, PbOrderType};
    use risingwave_pb::plan_common::PbColumnCatalog;

    use super::{DummyFilterKeyExtractor, FilterKeyExtractor, SchemaFilterKeyExtractor};
    use crate::compaction_catalog_manager::{
        FilterKeyExtractorImpl, FullKeyFilterKeyExtractor, MultiFilterKeyExtractor,
    };
    const fn dummy_vnode() -> [u8; VirtualNode::SIZE] {
        VirtualNode::from_index(233).to_be_bytes()
    }

    #[test]
    fn test_default_filter_key_extractor() {
        let dummy_filter_key_extractor = DummyFilterKeyExtractor;
        let full_key = "full_key".as_bytes();
        let output_key = dummy_filter_key_extractor.extract(full_key);

        assert_eq!("".as_bytes(), output_key);

        let full_key_filter_key_extractor = FullKeyFilterKeyExtractor;
        let output_key = full_key_filter_key_extractor.extract(full_key);

        assert_eq!(full_key, output_key);
    }

    fn build_table_with_prefix_column_num(column_count: u32) -> PbTable {
        PbTable {
            id: 0,
            schema_id: 0,
            database_id: 0,
            name: "test".to_string(),
            table_type: TableType::Table as i32,
            columns: vec![
                PbColumnCatalog {
                    column_desc: Some(
                        (&ColumnDesc::new_atomic(DataType::Int64, "_row_id", 0)).into(),
                    ),
                    is_hidden: true,
                },
                PbColumnCatalog {
                    column_desc: Some(
                        (&ColumnDesc::new_atomic(DataType::Int64, "col_1", 0)).into(),
                    ),
                    is_hidden: false,
                },
                PbColumnCatalog {
                    column_desc: Some(
                        (&ColumnDesc::new_atomic(DataType::Float64, "col_2", 0)).into(),
                    ),
                    is_hidden: false,
                },
                PbColumnCatalog {
                    column_desc: Some(
                        (&ColumnDesc::new_atomic(DataType::Varchar, "col_3", 0)).into(),
                    ),
                    is_hidden: false,
                },
            ],
            pk: vec![
                PbColumnOrder {
                    column_index: 1,
                    order_type: Some(PbOrderType {
                        direction: PbDirection::Ascending as _,
                        nulls_are: PbNullsAre::Largest as _,
                    }),
                },
                PbColumnOrder {
                    column_index: 3,
                    order_type: Some(PbOrderType {
                        direction: PbDirection::Ascending as _,
                        nulls_are: PbNullsAre::Largest as _,
                    }),
                },
            ],
            stream_key: vec![0],
            dependent_relations: vec![],
            distribution_key: (0..column_count as i32).collect_vec(),
            optional_associated_source_id: None,
            append_only: false,
            owner: risingwave_common::catalog::DEFAULT_SUPER_USER_ID,
            retention_seconds: Some(300),
            fragment_id: 0,
            dml_fragment_id: None,
            initialized_at_epoch: None,
            vnode_col_index: None,
            row_id_index: Some(0),
            value_indices: vec![0],
            definition: "".into(),
            handle_pk_conflict_behavior: 0,
            version_column_index: None,
            read_prefix_len_hint: 1,
            version: None,
            watermark_indices: vec![],
            dist_key_in_pk: vec![],
            cardinality: None,
            created_at_epoch: None,
            cleaned_by_watermark: false,
            stream_job_status: PbStreamJobStatus::Created.into(),
            create_type: PbCreateType::Foreground.into(),
            description: None,
            incoming_sinks: vec![],
            initialized_at_cluster_version: None,
            created_at_cluster_version: None,
            cdc_table_id: None,
            maybe_vnode_count: None,
            webhook_info: None,
<<<<<<< HEAD
            engine: Some(PbEngine::Hummock as i32),
=======
            job_id: None,
>>>>>>> 563c70fd
        }
    }

    #[test]
    fn test_schema_filter_key_extractor() {
        let prost_table = build_table_with_prefix_column_num(1);
        let schema_filter_key_extractor = SchemaFilterKeyExtractor::new(&prost_table);

        let order_types: Vec<OrderType> = vec![OrderType::ascending(), OrderType::ascending()];
        let schema = vec![DataType::Int64, DataType::Varchar];
        let serializer = OrderedRowSerde::new(schema, order_types);
        let row = OwnedRow::new(vec![
            Some(ScalarImpl::Int64(100)),
            Some(ScalarImpl::Utf8("abc".into())),
        ]);
        let mut row_bytes = vec![];
        serializer.serialize(&row, &mut row_bytes);

        let table_prefix = {
            let mut buf = BytesMut::with_capacity(TABLE_PREFIX_LEN);
            buf.put_u32(1);
            buf.to_vec()
        };

        let vnode_prefix = &dummy_vnode()[..];

        let full_key = [&table_prefix, vnode_prefix, &row_bytes].concat();
        let output_key = schema_filter_key_extractor.extract(&full_key);
        assert_eq!(1 + mem::size_of::<i64>(), output_key.len());
    }

    #[test]
    fn test_multi_filter_key_extractor() {
        let mut multi_filter_key_extractor = MultiFilterKeyExtractor::default();
        {
            // test table_id 1
            let prost_table = build_table_with_prefix_column_num(1);
            let schema_filter_key_extractor = SchemaFilterKeyExtractor::new(&prost_table);
            multi_filter_key_extractor.register(
                1,
                FilterKeyExtractorImpl::Schema(schema_filter_key_extractor),
            );
            let order_types: Vec<OrderType> = vec![OrderType::ascending(), OrderType::ascending()];
            let schema = vec![DataType::Int64, DataType::Varchar];
            let serializer = OrderedRowSerde::new(schema, order_types);
            let row = OwnedRow::new(vec![
                Some(ScalarImpl::Int64(100)),
                Some(ScalarImpl::Utf8("abc".into())),
            ]);
            let mut row_bytes = vec![];
            serializer.serialize(&row, &mut row_bytes);

            let table_prefix = {
                let mut buf = BytesMut::with_capacity(TABLE_PREFIX_LEN);
                buf.put_u32(1);
                buf.to_vec()
            };

            let vnode_prefix = &dummy_vnode()[..];

            let full_key = [&table_prefix, vnode_prefix, &row_bytes].concat();
            let output_key = multi_filter_key_extractor.extract(&full_key);

            let data_types = vec![DataType::Int64];
            let order_types = vec![OrderType::ascending()];
            let deserializer = OrderedRowSerde::new(data_types, order_types);

            let pk_prefix_len = deserializer.deserialize_prefix_len(&row_bytes, 1).unwrap();
            assert_eq!(pk_prefix_len, output_key.len());
        }

        {
            // test table_id 1
            let prost_table = build_table_with_prefix_column_num(2);
            let schema_filter_key_extractor = SchemaFilterKeyExtractor::new(&prost_table);
            multi_filter_key_extractor.register(
                2,
                FilterKeyExtractorImpl::Schema(schema_filter_key_extractor),
            );
            let order_types: Vec<OrderType> = vec![OrderType::ascending(), OrderType::ascending()];
            let schema = vec![DataType::Int64, DataType::Varchar];
            let serializer = OrderedRowSerde::new(schema, order_types);
            let row = OwnedRow::new(vec![
                Some(ScalarImpl::Int64(100)),
                Some(ScalarImpl::Utf8("abc".into())),
            ]);
            let mut row_bytes = vec![];
            serializer.serialize(&row, &mut row_bytes);

            let table_prefix = {
                let mut buf = BytesMut::with_capacity(TABLE_PREFIX_LEN);
                buf.put_u32(2);
                buf.to_vec()
            };

            let vnode_prefix = &dummy_vnode()[..];

            let full_key = [&table_prefix, vnode_prefix, &row_bytes].concat();
            let output_key = multi_filter_key_extractor.extract(&full_key);

            let data_types = vec![DataType::Int64, DataType::Varchar];
            let order_types = vec![OrderType::ascending(), OrderType::ascending()];
            let deserializer = OrderedRowSerde::new(data_types, order_types);

            let pk_prefix_len = deserializer.deserialize_prefix_len(&row_bytes, 1).unwrap();

            assert_eq!(pk_prefix_len, output_key.len());
        }
    }

    #[tokio::test]
    async fn test_compaction_catalog_manager_exception() {
        let compaction_catalog_manager = super::CompactionCatalogManager::default();

        {
            let ret = compaction_catalog_manager.acquire(vec![]).await;
            assert!(ret.is_err());
            if let Err(e) = ret {
                assert_eq!(e.to_string(), "Other error: table_id_set is empty");
            }
        }

        {
            // network error with FakeRemoteTableAccessor
            let ret = compaction_catalog_manager.acquire(vec![1]).await;
            assert!(ret.is_err());
            if let Err(e) = ret {
                assert_eq!(
                    e.to_string(),
                    "Other error: request rpc list_tables for meta failed: fake accessor does not support fetch remote table"
                );
            }
        }
    }
}<|MERGE_RESOLUTION|>--- conflicted
+++ resolved
@@ -569,11 +569,8 @@
             cdc_table_id: None,
             maybe_vnode_count: None,
             webhook_info: None,
-<<<<<<< HEAD
+            job_id: None,
             engine: Some(PbEngine::Hummock as i32),
-=======
-            job_id: None,
->>>>>>> 563c70fd
         }
     }
 
