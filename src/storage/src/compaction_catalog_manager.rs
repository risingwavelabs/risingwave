// Copyright 2025 RisingWave Labs
//
// Licensed under the Apache License, Version 2.0 (the "License");
// you may not use this file except in compliance with the License.
// You may obtain a copy of the License at
//
//     http://www.apache.org/licenses/LICENSE-2.0
//
// Unless required by applicable law or agreed to in writing, software
// distributed under the License is distributed on an "AS IS" BASIS,
// WITHOUT WARRANTIES OR CONDITIONS OF ANY KIND, either express or implied.
// See the License for the specific language governing permissions and
// limitations under the License.

use std::collections::{HashMap, HashSet};
use std::fmt::Debug;
use std::sync::Arc;

use itertools::Itertools;
use parking_lot::RwLock;
use risingwave_common::catalog::ColumnDesc;
use risingwave_common::hash::{VirtualNode, VnodeCountCompat};
use risingwave_common::util::row_serde::OrderedRowSerde;
use risingwave_common::util::sort_util::OrderType;
use risingwave_hummock_sdk::compaction_group::StateTableId;
use risingwave_hummock_sdk::key::{TABLE_PREFIX_LEN, get_table_id};
use risingwave_pb::catalog::Table;
use risingwave_rpc_client::MetaClient;
use risingwave_rpc_client::error::{Result as RpcResult, RpcError};
use thiserror_ext::AsReport;

use crate::hummock::{HummockError, HummockResult};

/// `FilterKeyExtractor` generally used to extract key which will store in BloomFilter
pub trait FilterKeyExtractor: Send + Sync {
    fn extract<'a>(&self, full_key: &'a [u8]) -> &'a [u8];
}

pub enum FilterKeyExtractorImpl {
    Schema(SchemaFilterKeyExtractor),
    FullKey(FullKeyFilterKeyExtractor),
    Dummy(DummyFilterKeyExtractor),
    Multi(MultiFilterKeyExtractor),
    FixedLength(FixedLengthFilterKeyExtractor),
}

impl FilterKeyExtractorImpl {
    pub fn from_table(table_catalog: &Table) -> Self {
        let read_prefix_len = table_catalog.get_read_prefix_len_hint() as usize;

        if read_prefix_len == 0 || read_prefix_len > table_catalog.get_pk().len() {
            // for now frontend had not infer the table_id_to_filter_key_extractor, so we
            // use FullKeyFilterKeyExtractor
            FilterKeyExtractorImpl::FullKey(FullKeyFilterKeyExtractor)
        } else {
            FilterKeyExtractorImpl::Schema(SchemaFilterKeyExtractor::new(table_catalog))
        }
    }
}

macro_rules! impl_filter_key_extractor {
    ($( { $variant_name:ident } ),*) => {
        impl FilterKeyExtractorImpl {
            pub fn extract<'a>(&self, full_key: &'a [u8]) -> &'a [u8]{
                match self {
                    $( Self::$variant_name(inner) => inner.extract(full_key), )*
                }
            }
        }
    }

}

macro_rules! for_all_filter_key_extractor_variants {
    ($macro:ident) => {
        $macro! {
            { Schema },
            { FullKey },
            { Dummy },
            { Multi },
            { FixedLength }
        }
    };
}

for_all_filter_key_extractor_variants! { impl_filter_key_extractor }

#[derive(Default)]
pub struct FullKeyFilterKeyExtractor;

impl FilterKeyExtractor for FullKeyFilterKeyExtractor {
    fn extract<'a>(&self, user_key: &'a [u8]) -> &'a [u8] {
        user_key
    }
}

#[derive(Default)]
pub struct DummyFilterKeyExtractor;
impl FilterKeyExtractor for DummyFilterKeyExtractor {
    fn extract<'a>(&self, _full_key: &'a [u8]) -> &'a [u8] {
        &[]
    }
}

/// [`SchemaFilterKeyExtractor`] build from `table_catalog` and extract a `full_key` to prefix for
#[derive(Default)]
pub struct FixedLengthFilterKeyExtractor {
    fixed_length: usize,
}

impl FilterKeyExtractor for FixedLengthFilterKeyExtractor {
    fn extract<'a>(&self, full_key: &'a [u8]) -> &'a [u8] {
        &full_key[0..self.fixed_length]
    }
}

impl FixedLengthFilterKeyExtractor {
    pub fn new(fixed_length: usize) -> Self {
        Self { fixed_length }
    }
}

/// [`SchemaFilterKeyExtractor`] build from `table_catalog` and transform a `full_key` to prefix for
/// `prefix_bloom_filter`
pub struct SchemaFilterKeyExtractor {
    /// Each stateful operator has its own read pattern, partly using prefix scan.
    /// Prefix key length can be decoded through its `DataType` and `OrderType` which obtained from
    /// `TableCatalog`. `read_pattern_prefix_column` means the count of column to decode prefix
    /// from storage key.
    read_prefix_len: usize,
    deserializer: OrderedRowSerde,
    // TODO:need some bench test for same prefix case like join (if we need a prefix_cache for same
    // prefix_key)
}

impl FilterKeyExtractor for SchemaFilterKeyExtractor {
    fn extract<'a>(&self, full_key: &'a [u8]) -> &'a [u8] {
        if full_key.len() < TABLE_PREFIX_LEN + VirtualNode::SIZE {
            return &[];
        }

        let (_table_prefix, key) = full_key.split_at(TABLE_PREFIX_LEN);
        let (_vnode_prefix, pk) = key.split_at(VirtualNode::SIZE);

        // if the key with table_id deserializer fail from schema, that should panic here for early
        // detection.

        let bloom_filter_key_len = self
            .deserializer
            .deserialize_prefix_len(pk, self.read_prefix_len)
            .unwrap();

        let end_position = TABLE_PREFIX_LEN + VirtualNode::SIZE + bloom_filter_key_len;
        &full_key[TABLE_PREFIX_LEN + VirtualNode::SIZE..end_position]
    }
}

impl SchemaFilterKeyExtractor {
    pub fn new(table_catalog: &Table) -> Self {
        let pk_indices: Vec<usize> = table_catalog
            .pk
            .iter()
            .map(|col_order| col_order.column_index as usize)
            .collect();

        let read_prefix_len = table_catalog.get_read_prefix_len_hint() as usize;

        let data_types = pk_indices
            .iter()
            .map(|column_idx| &table_catalog.columns[*column_idx])
            .map(|col| ColumnDesc::from(col.column_desc.as_ref().unwrap()).data_type)
            .collect();

        let order_types: Vec<OrderType> = table_catalog
            .pk
            .iter()
            .map(|col_order| OrderType::from_protobuf(col_order.get_order_type().unwrap()))
            .collect();

        Self {
            read_prefix_len,
            deserializer: OrderedRowSerde::new(data_types, order_types),
        }
    }
}

#[derive(Default)]
pub struct MultiFilterKeyExtractor {
    id_to_filter_key_extractor: HashMap<u32, FilterKeyExtractorImpl>,
}

impl MultiFilterKeyExtractor {
    pub fn register(&mut self, table_id: u32, filter_key_extractor: FilterKeyExtractorImpl) {
        self.id_to_filter_key_extractor
            .insert(table_id, filter_key_extractor);
    }

    pub fn size(&self) -> usize {
        self.id_to_filter_key_extractor.len()
    }

    pub fn get_existing_table_ids(&self) -> HashSet<u32> {
        self.id_to_filter_key_extractor.keys().cloned().collect()
    }
}

impl Debug for MultiFilterKeyExtractor {
    fn fmt(&self, f: &mut std::fmt::Formatter<'_>) -> std::fmt::Result {
        write!(f, "MultiFilterKeyExtractor size {} ", self.size())
    }
}

impl FilterKeyExtractor for MultiFilterKeyExtractor {
    fn extract<'a>(&self, full_key: &'a [u8]) -> &'a [u8] {
        if full_key.len() < TABLE_PREFIX_LEN + VirtualNode::SIZE {
            return full_key;
        }

        let table_id = get_table_id(full_key);
        self.id_to_filter_key_extractor
            .get(&table_id)
            .unwrap()
            .extract(full_key)
    }
}

#[async_trait::async_trait]
pub trait StateTableAccessor: Send + Sync {
    async fn get_tables(&self, table_ids: &[u32]) -> RpcResult<HashMap<u32, Table>>;
}

#[derive(Default)]
pub struct FakeRemoteTableAccessor {}

pub struct RemoteTableAccessor {
    meta_client: MetaClient,
}

impl RemoteTableAccessor {
    pub fn new(meta_client: MetaClient) -> Self {
        Self { meta_client }
    }
}

#[async_trait::async_trait]
impl StateTableAccessor for RemoteTableAccessor {
    async fn get_tables(&self, table_ids: &[u32]) -> RpcResult<HashMap<u32, Table>> {
        self.meta_client.get_tables(table_ids, true).await
    }
}

#[async_trait::async_trait]
impl StateTableAccessor for FakeRemoteTableAccessor {
    async fn get_tables(&self, _table_ids: &[u32]) -> RpcResult<HashMap<u32, Table>> {
        Err(RpcError::Internal(anyhow::anyhow!(
            "fake accessor does not support fetch remote table"
        )))
    }
}

/// `CompactionCatalogManager` is a manager to manage all `Table` which used in compaction
pub struct CompactionCatalogManager {
    // `table_id_to_catalog` is a map to store all `Table` which used in compaction
    table_id_to_catalog: RwLock<HashMap<StateTableId, Table>>,
    // `table_accessor` is a accessor to fetch `Table` from meta when the table not found
    table_accessor: Box<dyn StateTableAccessor>,
}

impl Default for CompactionCatalogManager {
    fn default() -> Self {
        Self::new(Box::<FakeRemoteTableAccessor>::default())
    }
}

impl CompactionCatalogManager {
    pub fn new(table_accessor: Box<dyn StateTableAccessor>) -> Self {
        Self {
            table_id_to_catalog: Default::default(),
            table_accessor,
        }
    }
}

impl CompactionCatalogManager {
    /// `update` is used to update `Table` in `table_id_to_catalog` from notification
    pub fn update(&self, table_id: u32, catalog: Table) {
        self.table_id_to_catalog.write().insert(table_id, catalog);
    }

    /// `sync` is used to sync all `Table` in `table_id_to_catalog` from notification whole snapshot
    pub fn sync(&self, catalog_map: HashMap<u32, Table>) {
        let mut guard = self.table_id_to_catalog.write();
        guard.clear();
        guard.extend(catalog_map);
    }

    /// `remove` is used to remove `Table` in `table_id_to_catalog` by `table_id`
    pub fn remove(&self, table_id: u32) {
        self.table_id_to_catalog.write().remove(&table_id);
    }

    /// `acquire` is used to acquire `CompactionCatalogAgent` by `table_ids`
    /// if the table not found in `table_id_to_catalog`, it will fetch from meta
    pub async fn acquire(
        &self,
        mut table_ids: Vec<StateTableId>,
    ) -> HummockResult<CompactionCatalogAgentRef> {
        if table_ids.is_empty() {
            // table_id_set is empty
            // the table in sst has been deleted

            // use full key as default
            return Err(HummockError::other("table_id_set is empty"));
        }

        let mut multi_filter_key_extractor = MultiFilterKeyExtractor::default();
        let mut table_id_to_vnode = HashMap::new();
        let mut table_id_to_watermark_serde = HashMap::new();

        {
            let guard = self.table_id_to_catalog.read();
            table_ids.retain(|table_id| match guard.get(table_id) {
                Some(table_catalog) => {
                    // filter-key-extractor
                    multi_filter_key_extractor
                        .register(*table_id, FilterKeyExtractorImpl::from_table(table_catalog));

                    // vnode
                    table_id_to_vnode.insert(*table_id, table_catalog.vnode_count());

                    // watermark
                    table_id_to_watermark_serde
                        .insert(*table_id, build_watermark_col_serde(table_catalog));

                    false
                }

                None => true,
            });
        }

        if !table_ids.is_empty() {
            let mut state_tables =
                self.table_accessor
                    .get_tables(&table_ids)
                    .await
                    .map_err(|e| {
                        HummockError::other(format!(
                            "request rpc list_tables for meta failed: {}",
                            e.as_report()
                        ))
                    })?;

            let mut guard = self.table_id_to_catalog.write();
            for table_id in table_ids {
                if let Some(table) = state_tables.remove(&table_id) {
                    let table_id = table.id;
                    let key_extractor = FilterKeyExtractorImpl::from_table(&table);
                    let vnode = table.vnode_count();
                    let watermark_serde = build_watermark_col_serde(&table);
                    guard.insert(table_id, table);
                    // filter-key-extractor
                    multi_filter_key_extractor.register(table_id, key_extractor);

                    // vnode
                    table_id_to_vnode.insert(table_id, vnode);

                    // watermark
                    table_id_to_watermark_serde.insert(table_id, watermark_serde);
                }
            }
        }

        Ok(Arc::new(CompactionCatalogAgent::new(
            FilterKeyExtractorImpl::Multi(multi_filter_key_extractor),
            table_id_to_vnode,
            table_id_to_watermark_serde,
        )))
    }

    /// `build_compaction_catalog_agent` is used to build `CompactionCatalogAgent` by `table_catalogs`
    pub fn build_compaction_catalog_agent(
        table_catalogs: HashMap<StateTableId, Table>,
    ) -> CompactionCatalogAgentRef {
        let mut multi_filter_key_extractor = MultiFilterKeyExtractor::default();
        let mut table_id_to_vnode = HashMap::new();
        let mut table_id_to_watermark_serde = HashMap::new();
        for (table_id, table_catalog) in table_catalogs {
            // filter-key-extractor
            multi_filter_key_extractor
                .register(table_id, FilterKeyExtractorImpl::from_table(&table_catalog));

            // vnode
            table_id_to_vnode.insert(table_id, table_catalog.vnode_count());

            // watermark
            table_id_to_watermark_serde.insert(table_id, build_watermark_col_serde(&table_catalog));
        }

        Arc::new(CompactionCatalogAgent::new(
            FilterKeyExtractorImpl::Multi(multi_filter_key_extractor),
            table_id_to_vnode,
            table_id_to_watermark_serde,
        ))
    }
}

/// `CompactionCatalogAgent` is a wrapper of `filter_key_extractor_manager` and `table_id_to_vnode`
/// The `CompactionCatalogAgent` belongs to a compaction task call, which we will build from the `table_ids` contained in a compact task and use it during the compaction.
/// The `CompactionCatalogAgent` can act as a agent for the `CompactionCatalogManager`, providing `extract` and `vnode_count` capabilities.
pub struct CompactionCatalogAgent {
    filter_key_extractor_manager: FilterKeyExtractorImpl,
    table_id_to_vnode: HashMap<StateTableId, usize>,
    // table_id ->(pk_prefix_serde, clean_watermark_col_serde, watermark_col_idx)
    // cache for reduce serde build
    table_id_to_watermark_serde:
        HashMap<StateTableId, Option<(OrderedRowSerde, OrderedRowSerde, usize)>>,
}

impl CompactionCatalogAgent {
    pub fn new(
        filter_key_extractor_manager: FilterKeyExtractorImpl,
        table_id_to_vnode: HashMap<StateTableId, usize>,
        table_id_to_watermark_serde: HashMap<
            StateTableId,
            Option<(OrderedRowSerde, OrderedRowSerde, usize)>,
        >,
    ) -> Self {
        Self {
            filter_key_extractor_manager,
            table_id_to_vnode,
            table_id_to_watermark_serde,
        }
    }

    pub fn dummy() -> Self {
        Self {
            filter_key_extractor_manager: FilterKeyExtractorImpl::Dummy(DummyFilterKeyExtractor),
            table_id_to_vnode: Default::default(),
            table_id_to_watermark_serde: Default::default(),
        }
    }

    pub fn for_test(table_ids: Vec<StateTableId>) -> Arc<Self> {
        let full_key_filter_key_extractor =
            FilterKeyExtractorImpl::FullKey(FullKeyFilterKeyExtractor);

        let table_id_to_vnode: HashMap<u32, usize> = table_ids
            .into_iter()
            .map(|table_id| (table_id, VirtualNode::COUNT_FOR_TEST))
            .collect();

        let table_id_to_watermark_serde = table_id_to_vnode
            .keys()
            .map(|table_id| (*table_id, None))
            .collect();

        Arc::new(CompactionCatalogAgent::new(
            full_key_filter_key_extractor,
            table_id_to_vnode,
            table_id_to_watermark_serde,
        ))
    }
}

impl CompactionCatalogAgent {
    pub fn extract<'a>(&self, full_key: &'a [u8]) -> &'a [u8] {
        self.filter_key_extractor_manager.extract(full_key)
    }

    pub fn vnode_count(&self, table_id: StateTableId) -> usize {
        *self.table_id_to_vnode.get(&table_id).unwrap_or_else(|| {
            panic!(
                "table_id not found {} all_table_ids {:?}",
                table_id,
                self.table_id_to_vnode.keys()
            )
        })
    }

    pub fn watermark_serde(
        &self,
        table_id: StateTableId,
    ) -> Option<(OrderedRowSerde, OrderedRowSerde, usize)> {
        self.table_id_to_watermark_serde
            .get(&table_id)
            .unwrap_or_else(|| {
                panic!(
                    "table_id not found {} all_table_ids {:?}",
                    table_id,
                    self.table_id_to_watermark_serde.keys()
                )
            })
            .clone()
    }

    pub fn table_id_to_vnode_ref(&self) -> &HashMap<StateTableId, usize> {
        &self.table_id_to_vnode
    }

    pub fn table_ids(&self) -> impl Iterator<Item = StateTableId> + '_ {
        self.table_id_to_vnode.keys().cloned()
    }
}

pub type CompactionCatalogManagerRef = Arc<CompactionCatalogManager>;
pub type CompactionCatalogAgentRef = Arc<CompactionCatalogAgent>;

fn build_watermark_col_serde(
    table_catalog: &Table,
) -> Option<(OrderedRowSerde, OrderedRowSerde, usize)> {
    match table_catalog.clean_watermark_index_in_pk {
        None => {
            // non watermark table or watermark column is the first column (pk_prefix_watermark)
            None
        }

        Some(clean_watermark_index_in_pk) => {
            use risingwave_common::types::DataType;
            let table_columns: Vec<ColumnDesc> = table_catalog
                .columns
                .iter()
                .map(|col| col.column_desc.as_ref().unwrap().into())
                .collect();

            let pk_data_types: Vec<DataType> = table_catalog
                .pk
                .iter()
                .map(|col_order| {
                    table_columns[col_order.column_index as usize]
                        .data_type
                        .clone()
                })
                .collect();

            let pk_order_types = table_catalog
                .pk
                .iter()
                .map(|col_order| OrderType::from_protobuf(col_order.get_order_type().unwrap()))
                .collect_vec();

            assert_eq!(pk_data_types.len(), pk_order_types.len());
            let pk_serde = OrderedRowSerde::new(pk_data_types, pk_order_types);
            let watermark_col_serde = pk_serde
                .index(clean_watermark_index_in_pk as usize)
                .into_owned();
            Some((
                pk_serde,
                watermark_col_serde,
                clean_watermark_index_in_pk as usize,
            ))
        }
    }
}

#[cfg(test)]
mod tests {
    use std::mem;

    use bytes::{BufMut, BytesMut};
    use itertools::Itertools;
    use risingwave_common::catalog::ColumnDesc;
    use risingwave_common::hash::VirtualNode;
    use risingwave_common::row::OwnedRow;
    use risingwave_common::types::DataType;
    use risingwave_common::types::ScalarImpl::{self};
    use risingwave_common::util::row_serde::OrderedRowSerde;
    use risingwave_common::util::sort_util::OrderType;
    use risingwave_hummock_sdk::key::TABLE_PREFIX_LEN;
    use risingwave_pb::catalog::table::{PbEngine, TableType};
    use risingwave_pb::catalog::{PbCreateType, PbStreamJobStatus, PbTable};
    use risingwave_pb::common::{PbColumnOrder, PbDirection, PbNullsAre, PbOrderType};
    use risingwave_pb::plan_common::PbColumnCatalog;

    use super::{DummyFilterKeyExtractor, FilterKeyExtractor, SchemaFilterKeyExtractor};
    use crate::compaction_catalog_manager::{
        FilterKeyExtractorImpl, FullKeyFilterKeyExtractor, MultiFilterKeyExtractor,
    };
    const fn dummy_vnode() -> [u8; VirtualNode::SIZE] {
        VirtualNode::from_index(233).to_be_bytes()
    }

    #[test]
    fn test_default_filter_key_extractor() {
        let dummy_filter_key_extractor = DummyFilterKeyExtractor;
        let full_key = "full_key".as_bytes();
        let output_key = dummy_filter_key_extractor.extract(full_key);

        assert_eq!("".as_bytes(), output_key);

        let full_key_filter_key_extractor = FullKeyFilterKeyExtractor;
        let output_key = full_key_filter_key_extractor.extract(full_key);

        assert_eq!(full_key, output_key);
    }

    fn build_table_with_prefix_column_num(column_count: u32) -> PbTable {
        PbTable {
            id: 0,
            schema_id: 0,
            database_id: 0,
            name: "test".to_owned(),
            table_type: TableType::Table as i32,
            columns: vec![
                PbColumnCatalog {
                    column_desc: Some(
                        (&ColumnDesc::named("_row_id", 0.into(), DataType::Int64)).into(),
                    ),
                    is_hidden: true,
                },
                PbColumnCatalog {
                    column_desc: Some(
                        (&ColumnDesc::named("col_1", 0.into(), DataType::Int64)).into(),
                    ),
                    is_hidden: false,
                },
                PbColumnCatalog {
                    column_desc: Some(
                        (&ColumnDesc::named("col_2", 0.into(), DataType::Float64)).into(),
                    ),
                    is_hidden: false,
                },
                PbColumnCatalog {
                    column_desc: Some(
                        (&ColumnDesc::named("col_3", 0.into(), DataType::Varchar)).into(),
                    ),
                    is_hidden: false,
                },
            ],
            pk: vec![
                PbColumnOrder {
                    column_index: 1,
                    order_type: Some(PbOrderType {
                        direction: PbDirection::Ascending as _,
                        nulls_are: PbNullsAre::Largest as _,
                    }),
                },
                PbColumnOrder {
                    column_index: 3,
                    order_type: Some(PbOrderType {
                        direction: PbDirection::Ascending as _,
                        nulls_are: PbNullsAre::Largest as _,
                    }),
                },
            ],
            stream_key: vec![0],
            distribution_key: (0..column_count as i32).collect_vec(),
            optional_associated_source_id: None,
            append_only: false,
            owner: risingwave_common::catalog::DEFAULT_SUPER_USER_ID,
            retention_seconds: Some(300),
            fragment_id: 0,
            dml_fragment_id: None,
            initialized_at_epoch: None,
            vnode_col_index: None,
            row_id_index: Some(0),
            value_indices: vec![0],
            definition: "".into(),
            handle_pk_conflict_behavior: 0,
            version_column_indices: vec![],
            read_prefix_len_hint: 1,
            version: None,
            watermark_indices: vec![],
            dist_key_in_pk: vec![],
            cardinality: None,
            created_at_epoch: None,
            cleaned_by_watermark: false,
            stream_job_status: PbStreamJobStatus::Created.into(),
            create_type: PbCreateType::Foreground.into(),
            description: None,
            #[expect(deprecated)]
            incoming_sinks: Default::default(),
            initialized_at_cluster_version: None,
            created_at_cluster_version: None,
            cdc_table_id: None,
            maybe_vnode_count: None,
            webhook_info: None,
            job_id: None,
            engine: Some(PbEngine::Hummock as i32),
            clean_watermark_index_in_pk: None,
            refreshable: false,
<<<<<<< HEAD
            refresh_state: Some(risingwave_pb::catalog::RefreshState::Idle as i32),
=======
            vector_index_info: None,
            cdc_table_type: None,
>>>>>>> 0a312b1a
        }
    }

    #[test]
    fn test_schema_filter_key_extractor() {
        let prost_table = build_table_with_prefix_column_num(1);
        let schema_filter_key_extractor = SchemaFilterKeyExtractor::new(&prost_table);

        let order_types: Vec<OrderType> = vec![OrderType::ascending(), OrderType::ascending()];
        let schema = vec![DataType::Int64, DataType::Varchar];
        let serializer = OrderedRowSerde::new(schema, order_types);
        let row = OwnedRow::new(vec![
            Some(ScalarImpl::Int64(100)),
            Some(ScalarImpl::Utf8("abc".into())),
        ]);
        let mut row_bytes = vec![];
        serializer.serialize(&row, &mut row_bytes);

        let table_prefix = {
            let mut buf = BytesMut::with_capacity(TABLE_PREFIX_LEN);
            buf.put_u32(1);
            buf.to_vec()
        };

        let vnode_prefix = &dummy_vnode()[..];

        let full_key = [&table_prefix, vnode_prefix, &row_bytes].concat();
        let output_key = schema_filter_key_extractor.extract(&full_key);
        assert_eq!(1 + mem::size_of::<i64>(), output_key.len());
    }

    #[test]
    fn test_multi_filter_key_extractor() {
        let mut multi_filter_key_extractor = MultiFilterKeyExtractor::default();
        {
            // test table_id 1
            let prost_table = build_table_with_prefix_column_num(1);
            let schema_filter_key_extractor = SchemaFilterKeyExtractor::new(&prost_table);
            multi_filter_key_extractor.register(
                1,
                FilterKeyExtractorImpl::Schema(schema_filter_key_extractor),
            );
            let order_types: Vec<OrderType> = vec![OrderType::ascending(), OrderType::ascending()];
            let schema = vec![DataType::Int64, DataType::Varchar];
            let serializer = OrderedRowSerde::new(schema, order_types);
            let row = OwnedRow::new(vec![
                Some(ScalarImpl::Int64(100)),
                Some(ScalarImpl::Utf8("abc".into())),
            ]);
            let mut row_bytes = vec![];
            serializer.serialize(&row, &mut row_bytes);

            let table_prefix = {
                let mut buf = BytesMut::with_capacity(TABLE_PREFIX_LEN);
                buf.put_u32(1);
                buf.to_vec()
            };

            let vnode_prefix = &dummy_vnode()[..];

            let full_key = [&table_prefix, vnode_prefix, &row_bytes].concat();
            let output_key = multi_filter_key_extractor.extract(&full_key);

            let data_types = vec![DataType::Int64];
            let order_types = vec![OrderType::ascending()];
            let deserializer = OrderedRowSerde::new(data_types, order_types);

            let pk_prefix_len = deserializer.deserialize_prefix_len(&row_bytes, 1).unwrap();
            assert_eq!(pk_prefix_len, output_key.len());
        }

        {
            // test table_id 1
            let prost_table = build_table_with_prefix_column_num(2);
            let schema_filter_key_extractor = SchemaFilterKeyExtractor::new(&prost_table);
            multi_filter_key_extractor.register(
                2,
                FilterKeyExtractorImpl::Schema(schema_filter_key_extractor),
            );
            let order_types: Vec<OrderType> = vec![OrderType::ascending(), OrderType::ascending()];
            let schema = vec![DataType::Int64, DataType::Varchar];
            let serializer = OrderedRowSerde::new(schema, order_types);
            let row = OwnedRow::new(vec![
                Some(ScalarImpl::Int64(100)),
                Some(ScalarImpl::Utf8("abc".into())),
            ]);
            let mut row_bytes = vec![];
            serializer.serialize(&row, &mut row_bytes);

            let table_prefix = {
                let mut buf = BytesMut::with_capacity(TABLE_PREFIX_LEN);
                buf.put_u32(2);
                buf.to_vec()
            };

            let vnode_prefix = &dummy_vnode()[..];

            let full_key = [&table_prefix, vnode_prefix, &row_bytes].concat();
            let output_key = multi_filter_key_extractor.extract(&full_key);

            let data_types = vec![DataType::Int64, DataType::Varchar];
            let order_types = vec![OrderType::ascending(), OrderType::ascending()];
            let deserializer = OrderedRowSerde::new(data_types, order_types);

            let pk_prefix_len = deserializer.deserialize_prefix_len(&row_bytes, 1).unwrap();

            assert_eq!(pk_prefix_len, output_key.len());
        }
    }

    #[tokio::test]
    async fn test_compaction_catalog_manager_exception() {
        let compaction_catalog_manager = super::CompactionCatalogManager::default();

        {
            let ret = compaction_catalog_manager.acquire(vec![]).await;
            assert!(ret.is_err());
            if let Err(e) = ret {
                assert_eq!(e.to_string(), "Other error: table_id_set is empty");
            }
        }

        {
            // network error with FakeRemoteTableAccessor
            let ret = compaction_catalog_manager.acquire(vec![1]).await;
            assert!(ret.is_err());
            if let Err(e) = ret {
                assert_eq!(
                    e.to_string(),
                    "Other error: request rpc list_tables for meta failed: fake accessor does not support fetch remote table"
                );
            }
        }
    }
}<|MERGE_RESOLUTION|>--- conflicted
+++ resolved
@@ -679,12 +679,9 @@
             engine: Some(PbEngine::Hummock as i32),
             clean_watermark_index_in_pk: None,
             refreshable: false,
-<<<<<<< HEAD
-            refresh_state: Some(risingwave_pb::catalog::RefreshState::Idle as i32),
-=======
             vector_index_info: None,
             cdc_table_type: None,
->>>>>>> 0a312b1a
+            refresh_state: Some(risingwave_pb::catalog::RefreshState::Idle as i32),
         }
     }
 
