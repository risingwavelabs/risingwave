--- conflicted
+++ resolved
@@ -677,12 +677,9 @@
             job_id: None,
             engine: Some(PbEngine::Hummock as i32),
             clean_watermark_index_in_pk: None,
-<<<<<<< HEAD
             toastable_column_indices: vec![],
-=======
             refreshable: false,
             vector_index_info: None,
->>>>>>> 755c8202
         }
     }
 
