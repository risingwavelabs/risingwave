--- conflicted
+++ resolved
@@ -67,18 +67,9 @@
         }
     }
 
-<<<<<<< HEAD
     pub async fn put(&self, sst: Sstable, data: Bytes, policy: CachePolicy) -> HummockResult<()> {
         let timer = self.stats.sst_store_put_remote_duration.start_timer();
 
-=======
-    pub async fn put(
-        &self,
-        sst: &Sstable,
-        data: Bytes,
-        policy: CachePolicy,
-    ) -> HummockResult<usize> {
->>>>>>> d903a00b
         let meta = Bytes::from(sst.meta.encode_to_bytes());
 
         let data_path = self.get_sst_data_path(sst.id);
