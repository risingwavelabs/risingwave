// Copyright 2024 RisingWave Labs
//
// Licensed under the Apache License, Version 2.0 (the "License");
// you may not use this file except in compliance with the License.
// You may obtain a copy of the License at
//
//     http://www.apache.org/licenses/LICENSE-2.0
//
// Unless required by applicable law or agreed to in writing, software
// distributed under the License is distributed on an "AS IS" BASIS,
// WITHOUT WARRANTIES OR CONDITIONS OF ANY KIND, either express or implied.
// See the License for the specific language governing permissions and
// limitations under the License.
use std::clone::Clone;
use std::collections::hash_map::Entry;
use std::collections::{HashMap, VecDeque};
use std::future::Future;
use std::sync::atomic::{AtomicUsize, Ordering};
use std::sync::Arc;

use await_tree::InstrumentAwait;
use bytes::Bytes;
use fail::fail_point;
use foyer::{
    CacheContext, EventListener, FetchState, HybridCache, HybridCacheBuilder, HybridCacheEntry,
};
use futures::{future, StreamExt};
use itertools::Itertools;
use parking_lot::Mutex;
use risingwave_common::config::StorageMemoryConfig;
use risingwave_hummock_sdk::{HummockSstableObjectId, OBJECT_SUFFIX};
use risingwave_hummock_trace::TracedCachePolicy;
use risingwave_object_store::object::{
    ObjectError, ObjectMetadataIter, ObjectStoreRef, ObjectStreamingUploader,
};
use risingwave_pb::hummock::SstableInfo;
use serde::{Deserialize, Serialize};
use thiserror_ext::AsReport;
use tokio::sync::oneshot;
use tokio::task::JoinHandle;
use tokio::time::Instant;
use zstd::zstd_safe::WriteBuf;

use super::utils::MemoryTracker;
use super::{Block, BlockMeta, BlockResponse, RecentFilter, Sstable, SstableMeta, SstableWriter};
use crate::hummock::block_stream::{
    BlockDataStream, BlockStream, MemoryUsageTracker, PrefetchBlockStream,
};
use crate::hummock::multi_builder::UploadJoinHandle;
use crate::hummock::{BlockHolder, HummockError, HummockResult, MemoryLimiter};
use crate::monitor::{HummockStateStoreMetrics, MemoryCollector, StoreLocalStatistic};

pub type TableHolder = HybridCacheEntry<HummockSstableObjectId, Box<Sstable>>;

#[derive(Debug, Clone, Copy, PartialEq, PartialOrd, Eq, Ord, Hash, Serialize, Deserialize)]
pub struct SstableBlockIndex {
    pub sst_obj_id: HummockSstableObjectId,
    pub blk_idx: u64,
}

pub struct BlockCacheEventListener {
    metrics: Arc<HummockStateStoreMetrics>,
}

impl BlockCacheEventListener {
    pub fn new(metrics: Arc<HummockStateStoreMetrics>) -> Self {
        Self { metrics }
    }
}

impl EventListener for BlockCacheEventListener {
    type Key = SstableBlockIndex;
    type Value = Box<Block>;

    fn on_memory_release(&self, _key: Self::Key, value: Self::Value)
    where
        Self::Key: foyer::Key,
        Self::Value: foyer::Value,
    {
        self.metrics
            .block_efficiency_histogram
            .observe(value.efficiency());
    }
}

// TODO: Define policy based on use cases (read / compaction / ...).
#[derive(Clone, Copy, Eq, PartialEq)]
pub enum CachePolicy {
    /// Disable read cache and not fill the cache afterwards.
    Disable,
    /// Try reading the cache and fill the cache afterwards.
    Fill(CacheContext),
    /// Read the cache but not fill the cache afterwards.
    NotFill,
}

impl Default for CachePolicy {
    fn default() -> Self {
        CachePolicy::Fill(CacheContext::Default)
    }
}

impl From<TracedCachePolicy> for CachePolicy {
    fn from(policy: TracedCachePolicy) -> Self {
        match policy {
            TracedCachePolicy::Disable => Self::Disable,
            TracedCachePolicy::Fill(priority) => Self::Fill(priority.into()),
            TracedCachePolicy::NotFill => Self::NotFill,
        }
    }
}

impl From<CachePolicy> for TracedCachePolicy {
    fn from(policy: CachePolicy) -> Self {
        match policy {
            CachePolicy::Disable => Self::Disable,
            CachePolicy::Fill(priority) => Self::Fill(priority.into()),
            CachePolicy::NotFill => Self::NotFill,
        }
    }
}

pub struct SstableStoreConfig {
    pub store: ObjectStoreRef,
    pub path: String,

    pub prefetch_buffer_capacity: usize,
    pub max_prefetch_block_number: usize,
    pub recent_filter: Option<Arc<RecentFilter<(HummockSstableObjectId, usize)>>>,
    pub state_store_metrics: Arc<HummockStateStoreMetrics>,
    pub use_new_object_prefix_strategy: bool,

    pub meta_cache: HybridCache<HummockSstableObjectId, Box<Sstable>>,
    pub block_cache: HybridCache<SstableBlockIndex, Box<Block>>,

    pub fetch_unit: usize,
    pub fetch_waiter_shards: usize,
}

struct FetchBlockWaiter {
    index: usize,
    tx: oneshot::Sender<Box<Block>>,
}

pub struct SstableStore {
    path: String,
    store: ObjectStoreRef,

    meta_cache: HybridCache<HummockSstableObjectId, Box<Sstable>>,
    block_cache: HybridCache<SstableBlockIndex, Box<Block>>,

    /// Recent filter for `(sst_obj_id, blk_idx)`.
    ///
    /// `blk_idx == USIZE::MAX` stands for `sst_obj_id` only entry.
    recent_filter: Option<Arc<RecentFilter<(HummockSstableObjectId, usize)>>>,
    prefetch_buffer_usage: Arc<AtomicUsize>,
    prefetch_buffer_capacity: usize,
    max_prefetch_block_number: usize,
<<<<<<< HEAD

    fetch_unit: usize,
    #[expect(clippy::type_complexity)]
    fetch_waiters: Arc<Vec<Mutex<HashMap<SstableBlockIndex, Vec<FetchBlockWaiter>>>>>,
=======
    /// Whether the object store is divided into prefixes depends on two factors:
    ///   1. The specific object store type.
    ///   2. Whether the existing cluster is a new cluster.
    ///
    /// The value of `use_new_object_prefix_strategy` is determined by the `use_new_object_prefix_strategy` field in the system parameters.
    /// For a new cluster, `use_new_object_prefix_strategy` is set to True.
    /// For an old cluster, `use_new_object_prefix_strategy` is set to False.
    /// The final decision of whether to divide prefixes is based on this field and the specific object store type, this approach is implemented to ensure backward compatibility.
    use_new_object_prefix_strategy: bool,
>>>>>>> 8735194f
}

impl SstableStore {
    pub fn new(config: SstableStoreConfig) -> Self {
        // TODO: We should validate path early. Otherwise object store won't report invalid path
        // error until first write attempt.

        Self {
            path: config.path,
            store: config.store,

            meta_cache: config.meta_cache,
            block_cache: config.block_cache,

            recent_filter: config.recent_filter,
            prefetch_buffer_usage: Arc::new(AtomicUsize::new(0)),
            prefetch_buffer_capacity: config.prefetch_buffer_capacity,
            max_prefetch_block_number: config.max_prefetch_block_number,
<<<<<<< HEAD

            fetch_unit: config.fetch_unit,
            fetch_waiters: Arc::new(
                std::iter::repeat_with(|| Mutex::new(HashMap::default()))
                    .take(config.fetch_waiter_shards)
                    .collect_vec(),
            ),
=======
            use_new_object_prefix_strategy: config.use_new_object_prefix_strategy,
>>>>>>> 8735194f
        }
    }

    /// For compactor, we do not need a high concurrency load for cache. Instead, we need the cache
    ///  can be evict more effective.
    #[expect(clippy::borrowed_box)]
    pub async fn for_compactor(
        store: ObjectStoreRef,
        path: String,
        block_cache_capacity: usize,
        meta_cache_capacity: usize,
        use_new_object_prefix_strategy: bool,
    ) -> HummockResult<Self> {
        let meta_cache = HybridCacheBuilder::new()
            .memory(meta_cache_capacity)
            .with_shards(1)
            .with_weighter(|_: &HummockSstableObjectId, value: &Box<Sstable>| {
                u64::BITS as usize / 8 + value.estimate_size()
            })
            .storage()
            .build()
            .await
            .map_err(HummockError::foyer_error)?;

        let block_cache = HybridCacheBuilder::new()
            .memory(block_cache_capacity)
            .with_shards(1)
            .with_weighter(|_: &SstableBlockIndex, value: &Box<Block>| {
                // FIXME(MrCroxx): Calculate block weight more accurately.
                u64::BITS as usize * 2 / 8 + value.raw().len()
            })
            .storage()
            .build()
            .await
            .map_err(HummockError::foyer_error)?;

        Ok(Self {
            path,
            store,

            prefetch_buffer_usage: Arc::new(AtomicUsize::new(0)),
            prefetch_buffer_capacity: block_cache_capacity,
            max_prefetch_block_number: 16, /* compactor won't use this parameter, so just assign a default value. */
            recent_filter: None,
            use_new_object_prefix_strategy,

            meta_cache,
            block_cache,

            fetch_unit: 0,
            fetch_waiters: Arc::new(vec![]),
        })
    }

    pub async fn delete(&self, object_id: HummockSstableObjectId) -> HummockResult<()> {
        self.store
            .delete(self.get_sst_data_path(object_id).as_str())
            .await?;
        self.meta_cache.remove(&object_id);
        // TODO(MrCroxx): support group remove in foyer.
        Ok(())
    }

    /// Deletes all SSTs specified in the given list of IDs from storage and cache.
    pub async fn delete_list(
        &self,
        object_id_list: &[HummockSstableObjectId],
    ) -> HummockResult<()> {
        let mut paths = Vec::with_capacity(object_id_list.len() * 2);

        for &object_id in object_id_list {
            paths.push(self.get_sst_data_path(object_id));
        }
        // Delete from storage.
        self.store.delete_objects(&paths).await?;

        // Delete from cache.
        for object_id in object_id_list {
            self.meta_cache.remove(object_id);
        }

        Ok(())
    }

    pub fn delete_cache(&self, object_id: HummockSstableObjectId) -> HummockResult<()> {
        self.meta_cache.remove(&object_id);
        Ok(())
    }

    async fn put_sst_data(
        &self,
        object_id: HummockSstableObjectId,
        data: Bytes,
    ) -> HummockResult<()> {
        let data_path = self.get_sst_data_path(object_id);
        self.store
            .upload(&data_path, data)
            .await
            .map_err(Into::into)
    }

    pub async fn prefetch_blocks(
        &self,
        sst: &TableHolder,
        block_index: usize,
        end_index: usize,
        policy: CachePolicy,
        stats: &mut StoreLocalStatistic,
    ) -> HummockResult<Box<dyn BlockStream>> {
        let object_id = sst.id;
        if self.prefetch_buffer_usage.load(Ordering::Acquire) > self.prefetch_buffer_capacity {
            let block = self.get(sst, block_index, policy, stats).await?;
            return Ok(Box::new(PrefetchBlockStream::new(
                VecDeque::from([block]),
                block_index,
                None,
            )));
        }
        stats.cache_data_block_total += 1;
        if let Some(entry) = self
            .block_cache
            .get(&SstableBlockIndex {
                sst_obj_id: object_id,
                blk_idx: block_index as _,
            })
            .await
            .map_err(HummockError::foyer_error)?
        {
            let block = BlockHolder::from_hybrid_cache_entry(entry);
            return Ok(Box::new(PrefetchBlockStream::new(
                VecDeque::from([block]),
                block_index,
                None,
            )));
        }
        let end_index = std::cmp::min(end_index, block_index + self.max_prefetch_block_number);
        let mut end_index = std::cmp::min(end_index, sst.meta.block_metas.len());
        let start_offset = sst.meta.block_metas[block_index].offset as usize;
        let mut min_hit_index = end_index;
        let mut hit_count = 0;
        for idx in block_index..end_index {
            if self.block_cache.contains(&SstableBlockIndex {
                sst_obj_id: object_id,
                blk_idx: idx as _,
            }) {
                if min_hit_index > idx && idx > block_index {
                    min_hit_index = idx;
                }
                hit_count += 1;
            }
        }

        if hit_count * 3 >= (end_index - block_index) || min_hit_index * 2 > block_index + end_index
        {
            end_index = min_hit_index;
        }
        stats.cache_data_prefetch_count += 1;
        stats.cache_data_prefetch_block_count += (end_index - block_index) as u64;
        let end_offset = start_offset
            + sst.meta.block_metas[block_index..end_index]
                .iter()
                .map(|meta| meta.len as usize)
                .sum::<usize>();
        let data_path = self.get_sst_data_path(object_id);
        let memory_usage = end_offset - start_offset;
        let tracker = MemoryUsageTracker::new(self.prefetch_buffer_usage.clone(), memory_usage);
        let span: await_tree::Span = format!("Prefetch SST-{}", object_id).into();
        let store = self.store.clone();
        let join_handle = tokio::spawn(async move {
            store
                .read(&data_path, start_offset..end_offset)
                .verbose_instrument_await(span)
                .await
        });
        let buf = match join_handle.await {
            Ok(Ok(data)) => data,
            Ok(Err(e)) => {
                tracing::error!(
                    "prefetch meet error when read {}..{} from sst-{} ({})",
                    start_offset,
                    end_offset,
                    object_id,
                    sst.meta.estimated_size,
                );
                return Err(e.into());
            }
            Err(_) => {
                return Err(HummockError::other("cancel by other thread"));
            }
        };
        let mut offset = 0;
        let mut blocks = VecDeque::default();
        for idx in block_index..end_index {
            let end = offset + sst.meta.block_metas[idx].len as usize;
            if end > buf.len() {
                return Err(ObjectError::internal("read unexpected EOF").into());
            }
            // copy again to avoid holding a large data in memory.
            let block = Block::decode_with_copy(
                buf.slice(offset..end),
                sst.meta.block_metas[idx].uncompressed_size as usize,
                true,
            )?;
            let holder = if let CachePolicy::Fill(priority) = policy {
                let cache_priority = if idx == block_index {
                    priority
                } else {
                    CacheContext::LowPriority
                };
                let entry = self.block_cache.insert_with_context(
                    SstableBlockIndex {
                        sst_obj_id: object_id,
                        blk_idx: idx as _,
                    },
                    Box::new(block),
                    cache_priority,
                );
                BlockHolder::from_hybrid_cache_entry(entry)
            } else {
                BlockHolder::from_owned_block(Box::new(block))
            };

            blocks.push_back(holder);
            offset = end;
        }
        Ok(Box::new(PrefetchBlockStream::new(
            blocks,
            block_index,
            Some(tracker),
        )))
    }

    pub async fn get_block_response(
        &self,
        sst: &TableHolder,
        block_index: usize,
        policy: CachePolicy,
        stats: &mut StoreLocalStatistic,
    ) -> HummockResult<BlockResponse> {
        let object_id = sst.id;

        stats.cache_data_block_total += 1;
        let data_path = self.get_sst_data_path(object_id);

        let disable_cache: fn() -> bool = || {
            fail_point!("disable_block_cache", |_| true);
            false
        };

        let policy = if disable_cache() {
            CachePolicy::Disable
        } else {
            policy
        };

        let fetcher = BlockFetcher::new(
            data_path,
            sst.clone(),
            block_index,
            self.fetch_unit,
            self.store.clone(),
            self.fetch_waiters.clone(),
            self.block_cache.clone(),
        );
        let fetch_block = move |context: CacheContext| async move {
            let block = fetcher.fetch().await.map_err(anyhow::Error::from)?;
            Ok((block, context))
        };

        if let Some(filter) = self.recent_filter.as_ref() {
            filter.extend([(object_id, usize::MAX), (object_id, block_index)]);
        }

        match policy {
            CachePolicy::Fill(context) => {
                let entry = self.block_cache.fetch(
                    SstableBlockIndex {
                        sst_obj_id: object_id,
                        blk_idx: block_index as _,
                    },
                    move || fetch_block(context),
                );
                if matches!(entry.state(), FetchState::Miss) {
                    stats.cache_data_block_miss += 1;
                }
                Ok(BlockResponse::Entry(entry))
            }
            CachePolicy::NotFill => {
                if let Some(entry) = self
                    .block_cache
                    .get(&SstableBlockIndex {
                        sst_obj_id: object_id,
                        blk_idx: block_index as _,
                    })
                    .await
                    .map_err(HummockError::foyer_error)?
                {
                    Ok(BlockResponse::Block(BlockHolder::from_hybrid_cache_entry(
                        entry,
                    )))
                } else {
                    let (block, _) = fetch_block(CacheContext::default())
                        .await
                        .map_err(HummockError::foyer_error)?;
                    Ok(BlockResponse::Block(BlockHolder::from_owned_block(block)))
                }
            }
            CachePolicy::Disable => {
                let (block, _) = fetch_block(CacheContext::default())
                    .await
                    .map_err(HummockError::foyer_error)?;
                Ok(BlockResponse::Block(BlockHolder::from_owned_block(block)))
            }
        }
    }

    pub async fn get(
        &self,
        sst: &TableHolder,
        block_index: usize,
        policy: CachePolicy,
        stats: &mut StoreLocalStatistic,
    ) -> HummockResult<BlockHolder> {
        match self
            .get_block_response(sst, block_index, policy, stats)
            .await
        {
            Ok(block_response) => block_response.wait().await,
            Err(err) => Err(err),
        }
    }

    pub fn get_sst_data_path(&self, object_id: HummockSstableObjectId) -> String {
        let obj_prefix = self
            .store
            .get_object_prefix(object_id, self.use_new_object_prefix_strategy);
        format!(
            "{}/{}{}.{}",
            self.path, obj_prefix, object_id, OBJECT_SUFFIX
        )
    }

    pub fn get_object_id_from_path(path: &str) -> HummockSstableObjectId {
        let split = path.split(&['/', '.']).collect_vec();
        assert!(split.len() > 2);
        assert_eq!(split[split.len() - 1], OBJECT_SUFFIX);
        split[split.len() - 2]
            .parse::<HummockSstableObjectId>()
            .expect("valid sst id")
    }

    pub fn store(&self) -> ObjectStoreRef {
        self.store.clone()
    }

    #[cfg(any(test, feature = "test"))]
    pub async fn clear_block_cache(&self) -> HummockResult<()> {
        self.block_cache
            .clear()
            .await
            .map_err(HummockError::foyer_error)
    }

    #[cfg(any(test, feature = "test"))]
    pub async fn clear_meta_cache(&self) -> HummockResult<()> {
        self.meta_cache
            .clear()
            .await
            .map_err(HummockError::foyer_error)
    }

    pub async fn sstable_cached(
        &self,
        sst_obj_id: HummockSstableObjectId,
    ) -> HummockResult<Option<HybridCacheEntry<HummockSstableObjectId, Box<Sstable>>>> {
        self.meta_cache
            .get(&sst_obj_id)
            .await
            .map_err(HummockError::foyer_error)
    }

    /// Returns `table_holder`
    pub fn sstable(
        &self,
        sst: &SstableInfo,
        stats: &mut StoreLocalStatistic,
    ) -> impl Future<Output = HummockResult<TableHolder>> + Send + 'static {
        let object_id = sst.get_object_id();

        let entry = self.meta_cache.fetch(object_id, || {
            let store = self.store.clone();
            let meta_path = self.get_sst_data_path(object_id);
            let stats_ptr = stats.remote_io_time.clone();
            let range = sst.meta_offset as usize..sst.file_size as usize;
            async move {
                let now = Instant::now();
                let buf = store.read(&meta_path, range).await?;
                let meta = SstableMeta::decode(&buf[..])?;

                let sst = Sstable::new(object_id, meta);
                let add = (now.elapsed().as_secs_f64() * 1000.0).ceil();
                stats_ptr.fetch_add(add as u64, Ordering::Relaxed);
                Ok((Box::new(sst), CacheContext::Default))
            }
        });

        if matches! { entry.state(), FetchState::Wait | FetchState::Miss } {
            stats.cache_meta_block_miss += 1;
        }

        stats.cache_meta_block_total += 1;

        async move { entry.await.map_err(HummockError::foyer_error) }
    }

    pub async fn list_object_metadata_from_object_store(
        &self,
    ) -> HummockResult<ObjectMetadataIter> {
        let raw_iter = self.store.list(&format!("{}/", self.path)).await?;
        let iter = raw_iter.filter(|r| match r {
            Ok(i) => future::ready(i.key.ends_with(&format!(".{}", OBJECT_SUFFIX))),
            Err(_) => future::ready(true),
        });
        Ok(Box::pin(iter))
    }

    pub fn create_sst_writer(
        self: Arc<Self>,
        object_id: HummockSstableObjectId,
        options: SstableWriterOptions,
    ) -> BatchUploadWriter {
        BatchUploadWriter::new(object_id, self, options)
    }

    pub fn insert_meta_cache(&self, object_id: HummockSstableObjectId, meta: SstableMeta) {
        let sst = Sstable::new(object_id, meta);
        self.meta_cache.insert(object_id, Box::new(sst));
    }

    pub fn insert_block_cache(
        &self,
        object_id: HummockSstableObjectId,
        block_index: u64,
        block: Box<Block>,
    ) {
        self.block_cache.insert(
            SstableBlockIndex {
                sst_obj_id: object_id,
                blk_idx: block_index,
            },
            block,
        );
    }

    pub fn get_meta_memory_usage(&self) -> u64 {
        self.meta_cache.memory().usage() as _
    }

    pub fn get_prefetch_memory_usage(&self) -> usize {
        self.prefetch_buffer_usage.load(Ordering::Acquire)
    }

    pub async fn get_stream_for_blocks(
        &self,
        object_id: HummockSstableObjectId,
        metas: &[BlockMeta],
    ) -> HummockResult<BlockDataStream> {
        fail_point!("get_stream_err");
        let data_path = self.get_sst_data_path(object_id);
        let store = self.store().clone();
        let block_meta = &metas[0];
        let start_pos = block_meta.offset as usize;
        let end_pos = metas.iter().map(|meta| meta.len as usize).sum::<usize>() + start_pos;
        let range = start_pos..end_pos;
        // spawn to tokio pool because the object-storage sdk may not be safe to cancel.
        let ret = tokio::spawn(async move { store.streaming_read(&data_path, range).await }).await;

        let reader = match ret {
            Ok(Ok(reader)) => reader,
            Ok(Err(e)) => return Err(HummockError::from(e)),
            Err(e) => {
                return Err(HummockError::other(format!(
                    "failed to get result, this read request may be canceled: {}",
                    e.as_report()
                )))
            }
        };
        Ok(BlockDataStream::new(reader, metas.to_vec()))
    }

    pub fn data_recent_filter(
        &self,
    ) -> Option<&Arc<RecentFilter<(HummockSstableObjectId, usize)>>> {
        self.recent_filter.as_ref()
    }

    pub fn meta_cache(&self) -> &HybridCache<HummockSstableObjectId, Box<Sstable>> {
        &self.meta_cache
    }

    pub fn block_cache(&self) -> &HybridCache<SstableBlockIndex, Box<Block>> {
        &self.block_cache
    }
}

struct BlockFetcher {
    path: String,
    sst: TableHolder,
    blk_idx: usize,
    unit: usize,
    store: ObjectStoreRef,
    #[expect(clippy::type_complexity)]
    waiters: Arc<Vec<Mutex<HashMap<SstableBlockIndex, Vec<FetchBlockWaiter>>>>>,
    block_cache: HybridCache<SstableBlockIndex, Box<Block>>,
}

impl BlockFetcher {
    #[expect(clippy::type_complexity)]
    fn new(
        path: String,
        sst: TableHolder,
        blk_idx: usize,
        unit: usize,
        store: ObjectStoreRef,
        waiters: Arc<Vec<Mutex<HashMap<SstableBlockIndex, Vec<FetchBlockWaiter>>>>>,
        block_cache: HybridCache<SstableBlockIndex, Box<Block>>,
    ) -> Self {
        Self {
            path,
            sst,
            blk_idx,
            unit,
            store,
            waiters,
            block_cache,
        }
    }

    async fn fetch(self) -> HummockResult<Box<Block>> {
        if self.unit > 1 {
            self.fetch_unit().await
        } else {
            self.fetch_one().await
        }
    }

    async fn fetch_unit(self) -> HummockResult<Box<Block>> {
        // Calculate unit to fetch.
        let unit = SstableBlockIndex {
            sst_obj_id: self.sst.id,
            blk_idx: (self.blk_idx - (self.blk_idx % self.unit)) as _,
        };

        let (tx, rx) = oneshot::channel();
        let waiter = FetchBlockWaiter {
            index: self.blk_idx,
            tx,
        };

        // Check if the unit is already being fetched.
        let (fetch, rx) = match self.waiters[unit.sst_obj_id as usize % self.waiters.len()]
            .lock()
            .entry(unit)
        {
            Entry::Occupied(mut o) => {
                o.get_mut().push(waiter);
                (false, rx)
            }
            Entry::Vacant(v) => {
                v.insert(vec![waiter]);
                (true, rx)
            }
        };

        if fetch {
            // Spawn a new task to perform unit fetch.
            tokio::spawn(async move {
                let sblk = unit.blk_idx as usize;
                let eblk = (unit.blk_idx as usize + self.unit).min(self.sst.block_count());
                let (sr, _) = self.sst.calculate_block_info(sblk);
                let (er, _) = self.sst.calculate_block_info(eblk - 1);
                let range = sr.start..er.end;

                let data = match self
                    .store
                    .read(&self.path, range.clone())
                    .verbose_instrument_await("get_block_response")
                    .await
                {
                    Ok(data) => data,
                    Err(e) => {
                        tracing::error!(
                            "get_block_response meet error when read {:?} from sst-{}, total length: {}, err: {}",
                            range,
                            self.sst.id,
                            self.sst.meta.estimated_size,
                            e.as_report(),
                        );
                        // Release all waiters.
                        self.waiters[unit.sst_obj_id as usize % self.waiters.len()]
                            .lock()
                            .remove(&unit);
                        return;
                    }
                };

                let blocks = (sblk..eblk)
                    .map(|blk| {
                        let (r, uc) = self.sst.calculate_block_info(blk);
                        let offset = r.start - range.start;
                        let len = r.end - r.start;
                        // Deep copy the underlying slice here to prevent from OOM that is caused by a single block
                        // holding a large buffer.
                        let bytes = Bytes::copy_from_slice(&data[offset..offset + len]);
                        match Block::decode(bytes, uc) {
                            Ok(block) => Some(Box::new(block)),
                            Err(e) => {
                                tracing::error!(
                                    "decode sst {} block {} data error: {}",
                                    self.sst.id,
                                    blk,
                                    e.as_report(),
                                );
                                None
                            }
                        }
                    })
                    .collect_vec();

                if let Some(waiters) = self.waiters[unit.sst_obj_id as usize % self.waiters.len()]
                    .lock()
                    .remove(&unit)
                {
                    for waiter in waiters {
                        if let Some(block) = &blocks[waiter.index - unit.blk_idx as usize] {
                            let _ = waiter.tx.send(block.clone());
                        }
                    }
                }

                for (i, block) in blocks.into_iter().enumerate() {
                    if let Some(block) = block {
                        self.block_cache
                            .storage_writer(SstableBlockIndex {
                                sst_obj_id: self.sst.id,
                                blk_idx: unit.blk_idx + i as u64,
                            })
                            .insert(block);
                    }
                }
            });
        }

        rx.await.map_err(|_| HummockError::other("channel closed"))
    }

    async fn fetch_one(self) -> HummockResult<Box<Block>> {
        let (range, uc) = self.sst.calculate_block_info(self.blk_idx);

        let data = self
            .store
            .read(&self.path, range.clone())
            .verbose_instrument_await("get_block_response")
            .await
            .inspect_err(|e| {
                tracing::error!(
                    "get_block_response meet error when read {:?} from sst-{}, total length: {}, err: {}",
                    range,
                    self.sst.id,
                    self.sst.meta.estimated_size,
                    e.as_report(),
                )
            })?;
        let block = Block::decode(data, uc)?;
        let block = Box::new(block);

        Ok(block)
    }
}

pub type SstableStoreRef = Arc<SstableStore>;

pub struct HummockMemoryCollector {
    sstable_store: SstableStoreRef,
    limiter: Arc<MemoryLimiter>,
    storage_memory_config: StorageMemoryConfig,
}

impl HummockMemoryCollector {
    pub fn new(
        sstable_store: SstableStoreRef,
        limiter: Arc<MemoryLimiter>,
        storage_memory_config: StorageMemoryConfig,
    ) -> Self {
        Self {
            sstable_store,
            limiter,
            storage_memory_config,
        }
    }
}

impl MemoryCollector for HummockMemoryCollector {
    fn get_meta_memory_usage(&self) -> u64 {
        self.sstable_store.get_meta_memory_usage()
    }

    fn get_data_memory_usage(&self) -> u64 {
        self.sstable_store.block_cache.memory().usage() as _
    }

    fn get_uploading_memory_usage(&self) -> u64 {
        self.limiter.get_memory_usage()
    }

    fn get_prefetch_memory_usage(&self) -> usize {
        self.sstable_store.get_prefetch_memory_usage()
    }

    fn get_meta_cache_memory_usage_ratio(&self) -> f64 {
        self.sstable_store.get_meta_memory_usage() as f64
            / (self.storage_memory_config.meta_cache_capacity_mb * 1024 * 1024) as f64
    }

    fn get_block_cache_memory_usage_ratio(&self) -> f64 {
        self.get_data_memory_usage() as f64
            / (self.storage_memory_config.block_cache_capacity_mb * 1024 * 1024) as f64
    }

    fn get_shared_buffer_usage_ratio(&self) -> f64 {
        self.limiter.get_memory_usage() as f64
            / (self.storage_memory_config.shared_buffer_capacity_mb * 1024 * 1024) as f64
    }
}

pub struct SstableWriterOptions {
    /// Total length of SST data.
    pub capacity_hint: Option<usize>,
    pub tracker: Option<MemoryTracker>,
    pub policy: CachePolicy,
}

impl Default for SstableWriterOptions {
    fn default() -> Self {
        Self {
            capacity_hint: None,
            tracker: None,
            policy: CachePolicy::NotFill,
        }
    }
}
#[async_trait::async_trait]
pub trait SstableWriterFactory: Send {
    type Writer: SstableWriter<Output = UploadJoinHandle>;

    async fn create_sst_writer(
        &mut self,
        object_id: HummockSstableObjectId,
        options: SstableWriterOptions,
    ) -> HummockResult<Self::Writer>;
}

pub struct BatchSstableWriterFactory {
    sstable_store: SstableStoreRef,
}

impl BatchSstableWriterFactory {
    pub fn new(sstable_store: SstableStoreRef) -> Self {
        BatchSstableWriterFactory { sstable_store }
    }
}

#[async_trait::async_trait]
impl SstableWriterFactory for BatchSstableWriterFactory {
    type Writer = BatchUploadWriter;

    async fn create_sst_writer(
        &mut self,
        object_id: HummockSstableObjectId,
        options: SstableWriterOptions,
    ) -> HummockResult<Self::Writer> {
        Ok(BatchUploadWriter::new(
            object_id,
            self.sstable_store.clone(),
            options,
        ))
    }
}

/// Buffer SST data and upload it as a whole on `finish`.
/// The upload is finished when the returned `JoinHandle` is joined.
pub struct BatchUploadWriter {
    object_id: HummockSstableObjectId,
    sstable_store: SstableStoreRef,
    policy: CachePolicy,
    buf: Vec<u8>,
    block_info: Vec<Block>,
    tracker: Option<MemoryTracker>,
}

impl BatchUploadWriter {
    pub fn new(
        object_id: HummockSstableObjectId,
        sstable_store: Arc<SstableStore>,
        options: SstableWriterOptions,
    ) -> Self {
        Self {
            object_id,
            sstable_store,
            policy: options.policy,
            buf: Vec::with_capacity(options.capacity_hint.unwrap_or(0)),
            block_info: Vec::new(),
            tracker: options.tracker,
        }
    }
}

#[async_trait::async_trait]
impl SstableWriter for BatchUploadWriter {
    type Output = JoinHandle<HummockResult<()>>;

    async fn write_block(&mut self, block: &[u8], meta: &BlockMeta) -> HummockResult<()> {
        self.buf.extend_from_slice(block);
        if let CachePolicy::Fill(_) = self.policy {
            self.block_info.push(Block::decode(
                Bytes::from(block.to_vec()),
                meta.uncompressed_size as usize,
            )?);
        }
        Ok(())
    }

    async fn write_block_bytes(&mut self, block: Bytes, meta: &BlockMeta) -> HummockResult<()> {
        self.buf.extend_from_slice(&block);
        if let CachePolicy::Fill(_) = self.policy {
            self.block_info
                .push(Block::decode(block, meta.uncompressed_size as usize)?);
        }
        Ok(())
    }

    async fn finish(mut self, meta: SstableMeta) -> HummockResult<Self::Output> {
        fail_point!("data_upload_err");
        let join_handle = tokio::spawn(async move {
            meta.encode_to(&mut self.buf);
            let data = Bytes::from(self.buf);
            let _tracker = self.tracker.map(|mut t| {
                if !t.try_increase_memory(data.capacity() as u64) {
                    tracing::debug!("failed to allocate increase memory for data file, sst object id: {}, file size: {}",
                                    self.object_id, data.capacity());
                }
                t
            });

            // Upload data to object store.
            self.sstable_store
                .clone()
                .put_sst_data(self.object_id, data)
                .await?;
            self.sstable_store.insert_meta_cache(self.object_id, meta);

            // Only update recent filter with sst obj id is okay here, for l0 is only filter by sst obj id with recent filter.
            if let Some(filter) = self.sstable_store.recent_filter.as_ref() {
                filter.insert((self.object_id, usize::MAX));
            }

            // Add block cache.
            if let CachePolicy::Fill(fill_cache_priority) = self.policy {
                // The `block_info` may be empty when there is only range-tombstones, because we
                //  store them in meta-block.
                for (block_idx, block) in self.block_info.into_iter().enumerate() {
                    self.sstable_store.block_cache.insert_with_context(
                        SstableBlockIndex {
                            sst_obj_id: self.object_id,
                            blk_idx: block_idx as _,
                        },
                        Box::new(block),
                        fill_cache_priority,
                    );
                }
            }
            Ok(())
        });
        Ok(join_handle)
    }

    fn data_len(&self) -> usize {
        self.buf.len()
    }
}

pub struct StreamingUploadWriter {
    object_id: HummockSstableObjectId,
    sstable_store: SstableStoreRef,
    policy: CachePolicy,
    /// Data are uploaded block by block, except for the size footer.
    object_uploader: ObjectStreamingUploader,
    /// Compressed blocks to refill block or meta cache. Keep the uncompressed capacity for decode.
    blocks: Vec<Block>,
    data_len: usize,
    tracker: Option<MemoryTracker>,
}

impl StreamingUploadWriter {
    pub fn new(
        object_id: HummockSstableObjectId,
        sstable_store: SstableStoreRef,
        object_uploader: ObjectStreamingUploader,
        options: SstableWriterOptions,
    ) -> Self {
        Self {
            object_id,
            sstable_store,
            policy: options.policy,
            object_uploader,
            blocks: Vec::new(),
            data_len: 0,
            tracker: options.tracker,
        }
    }
}

pub enum UnifiedSstableWriter {
    StreamingSstableWriter(StreamingUploadWriter),
    BatchSstableWriter(BatchUploadWriter),
}

#[async_trait::async_trait]
impl SstableWriter for StreamingUploadWriter {
    type Output = JoinHandle<HummockResult<()>>;

    async fn write_block(&mut self, block_data: &[u8], meta: &BlockMeta) -> HummockResult<()> {
        self.data_len += block_data.len();
        let block_data = Bytes::from(block_data.to_vec());
        if let CachePolicy::Fill(_) = self.policy {
            let block = Block::decode(block_data.clone(), meta.uncompressed_size as usize)?;
            self.blocks.push(block);
        }
        self.object_uploader
            .write_bytes(block_data)
            .await
            .map_err(Into::into)
    }

    async fn write_block_bytes(&mut self, block: Bytes, meta: &BlockMeta) -> HummockResult<()> {
        self.data_len += block.len();
        if let CachePolicy::Fill(_) = self.policy {
            let block = Block::decode(block.clone(), meta.uncompressed_size as usize)?;
            self.blocks.push(block);
        }
        self.object_uploader
            .write_bytes(block)
            .await
            .map_err(Into::into)
    }

    async fn finish(mut self, meta: SstableMeta) -> HummockResult<UploadJoinHandle> {
        let metadata = Bytes::from(meta.encode_to_bytes());

        self.object_uploader.write_bytes(metadata).await?;
        let join_handle = tokio::spawn(async move {
            let uploader_memory_usage = self.object_uploader.get_memory_usage();
            let _tracker = self.tracker.map(|mut t| {
                    if !t.try_increase_memory(uploader_memory_usage) {
                        tracing::debug!("failed to allocate increase memory for data file, sst object id: {}, file size: {}",
                                        self.object_id, uploader_memory_usage);
                    }
                    t
                });

            assert!(!meta.block_metas.is_empty() || !meta.monotonic_tombstone_events.is_empty());

            // Upload data to object store.
            self.object_uploader.finish().await?;
            // Add meta cache.
            self.sstable_store.insert_meta_cache(self.object_id, meta);

            // Add block cache.
            if let CachePolicy::Fill(fill_high_priority_cache) = self.policy
                && !self.blocks.is_empty()
            {
                for (block_idx, block) in self.blocks.into_iter().enumerate() {
                    self.sstable_store.block_cache.insert_with_context(
                        SstableBlockIndex {
                            sst_obj_id: self.object_id,
                            blk_idx: block_idx as _,
                        },
                        Box::new(block),
                        fill_high_priority_cache,
                    );
                }
            }
            Ok(())
        });
        Ok(join_handle)
    }

    fn data_len(&self) -> usize {
        self.data_len
    }
}

pub struct StreamingSstableWriterFactory {
    sstable_store: SstableStoreRef,
}

impl StreamingSstableWriterFactory {
    pub fn new(sstable_store: SstableStoreRef) -> Self {
        StreamingSstableWriterFactory { sstable_store }
    }
}
pub struct UnifiedSstableWriterFactory {
    sstable_store: SstableStoreRef,
}

impl UnifiedSstableWriterFactory {
    pub fn new(sstable_store: SstableStoreRef) -> Self {
        UnifiedSstableWriterFactory { sstable_store }
    }
}

#[async_trait::async_trait]
impl SstableWriterFactory for UnifiedSstableWriterFactory {
    type Writer = UnifiedSstableWriter;

    async fn create_sst_writer(
        &mut self,
        object_id: HummockSstableObjectId,
        options: SstableWriterOptions,
    ) -> HummockResult<Self::Writer> {
        if self.sstable_store.store().support_streaming_upload() {
            let path = self.sstable_store.get_sst_data_path(object_id);
            let uploader = self.sstable_store.store.streaming_upload(&path).await?;
            let streaming_uploader_writer = StreamingUploadWriter::new(
                object_id,
                self.sstable_store.clone(),
                uploader,
                options,
            );

            Ok(UnifiedSstableWriter::StreamingSstableWriter(
                streaming_uploader_writer,
            ))
        } else {
            let batch_uploader_writer =
                BatchUploadWriter::new(object_id, self.sstable_store.clone(), options);
            Ok(UnifiedSstableWriter::BatchSstableWriter(
                batch_uploader_writer,
            ))
        }
    }
}

#[async_trait::async_trait]
impl SstableWriterFactory for StreamingSstableWriterFactory {
    type Writer = StreamingUploadWriter;

    async fn create_sst_writer(
        &mut self,
        object_id: HummockSstableObjectId,
        options: SstableWriterOptions,
    ) -> HummockResult<Self::Writer> {
        let path = self.sstable_store.get_sst_data_path(object_id);
        let uploader = self.sstable_store.store.streaming_upload(&path).await?;
        Ok(StreamingUploadWriter::new(
            object_id,
            self.sstable_store.clone(),
            uploader,
            options,
        ))
    }
}

#[async_trait::async_trait]
impl SstableWriter for UnifiedSstableWriter {
    type Output = JoinHandle<HummockResult<()>>;

    async fn write_block(&mut self, block_data: &[u8], meta: &BlockMeta) -> HummockResult<()> {
        match self {
            UnifiedSstableWriter::StreamingSstableWriter(stream) => {
                stream.write_block(block_data, meta).await
            }
            UnifiedSstableWriter::BatchSstableWriter(batch) => {
                batch.write_block(block_data, meta).await
            }
        }
    }

    async fn write_block_bytes(&mut self, block: Bytes, meta: &BlockMeta) -> HummockResult<()> {
        match self {
            UnifiedSstableWriter::StreamingSstableWriter(stream) => {
                stream.write_block_bytes(block, meta).await
            }
            UnifiedSstableWriter::BatchSstableWriter(batch) => {
                batch.write_block_bytes(block, meta).await
            }
        }
    }

    async fn finish(self, meta: SstableMeta) -> HummockResult<UploadJoinHandle> {
        match self {
            UnifiedSstableWriter::StreamingSstableWriter(stream) => stream.finish(meta).await,
            UnifiedSstableWriter::BatchSstableWriter(batch) => batch.finish(meta).await,
        }
    }

    fn data_len(&self) -> usize {
        match self {
            UnifiedSstableWriter::StreamingSstableWriter(stream) => stream.data_len(),
            UnifiedSstableWriter::BatchSstableWriter(batch) => batch.data_len(),
        }
    }
}

#[cfg(test)]
mod tests {
    use std::ops::Range;
    use std::sync::Arc;

    use risingwave_hummock_sdk::HummockSstableObjectId;
    use risingwave_pb::hummock::SstableInfo;

    use super::{SstableStoreRef, SstableWriterOptions};
    use crate::hummock::iterator::test_utils::{iterator_test_key_of, mock_sstable_store};
    use crate::hummock::iterator::HummockIterator;
    use crate::hummock::sstable::SstableIteratorReadOptions;
    use crate::hummock::test_utils::{
        default_builder_opt_for_test, gen_test_sstable_data, put_sst,
    };
    use crate::hummock::value::HummockValue;
    use crate::hummock::{CachePolicy, SstableIterator, SstableMeta, SstableStore};
    use crate::monitor::StoreLocalStatistic;

    const SST_ID: HummockSstableObjectId = 1;

    fn get_hummock_value(x: usize) -> HummockValue<Vec<u8>> {
        HummockValue::put(format!("overlapped_new_{}", x).as_bytes().to_vec())
    }

    async fn validate_sst(
        sstable_store: SstableStoreRef,
        info: &SstableInfo,
        mut meta: SstableMeta,
        x_range: Range<usize>,
    ) {
        let mut stats = StoreLocalStatistic::default();
        let holder = sstable_store.sstable(info, &mut stats).await.unwrap();
        std::mem::take(&mut meta.bloom_filter);
        assert_eq!(holder.meta, meta);
        let holder = sstable_store.sstable(info, &mut stats).await.unwrap();
        assert_eq!(holder.meta, meta);
        let mut iter = SstableIterator::new(
            holder,
            sstable_store,
            Arc::new(SstableIteratorReadOptions::default()),
        );
        iter.rewind().await.unwrap();
        for i in x_range {
            let key = iter.key();
            let value = iter.value();
            assert_eq!(key, iterator_test_key_of(i).to_ref());
            assert_eq!(value, get_hummock_value(i).as_slice());
            iter.next().await.unwrap();
        }
    }

    #[tokio::test]
    async fn test_batch_upload() {
        let sstable_store = mock_sstable_store().await;
        let x_range = 0..100;
        let (data, meta) = gen_test_sstable_data(
            default_builder_opt_for_test(),
            x_range
                .clone()
                .map(|x| (iterator_test_key_of(x), get_hummock_value(x))),
        )
        .await;
        let writer_opts = SstableWriterOptions {
            capacity_hint: None,
            tracker: None,
            policy: CachePolicy::Disable,
        };
        let info = put_sst(
            SST_ID,
            data.clone(),
            meta.clone(),
            sstable_store.clone(),
            writer_opts,
        )
        .await
        .unwrap();

        validate_sst(sstable_store, &info, meta, x_range).await;
    }

    #[tokio::test]
    async fn test_streaming_upload() {
        // Generate test data.
        let sstable_store = mock_sstable_store().await;
        let x_range = 0..100;
        let (data, meta) = gen_test_sstable_data(
            default_builder_opt_for_test(),
            x_range
                .clone()
                .map(|x| (iterator_test_key_of(x), get_hummock_value(x))),
        )
        .await;
        let writer_opts = SstableWriterOptions {
            capacity_hint: None,
            tracker: None,
            policy: CachePolicy::Disable,
        };
        let info = put_sst(
            SST_ID,
            data.clone(),
            meta.clone(),
            sstable_store.clone(),
            writer_opts,
        )
        .await
        .unwrap();

        validate_sst(sstable_store, &info, meta, x_range).await;
    }

    #[tokio::test]
    async fn test_basic() {
        let sstable_store = mock_sstable_store().await;
        let object_id = 123;
        let data_path = sstable_store.get_sst_data_path(object_id);
        assert_eq!(data_path, "test/123.data");
        assert_eq!(SstableStore::get_object_id_from_path(&data_path), object_id);
    }
}<|MERGE_RESOLUTION|>--- conflicted
+++ resolved
@@ -156,12 +156,6 @@
     prefetch_buffer_usage: Arc<AtomicUsize>,
     prefetch_buffer_capacity: usize,
     max_prefetch_block_number: usize,
-<<<<<<< HEAD
-
-    fetch_unit: usize,
-    #[expect(clippy::type_complexity)]
-    fetch_waiters: Arc<Vec<Mutex<HashMap<SstableBlockIndex, Vec<FetchBlockWaiter>>>>>,
-=======
     /// Whether the object store is divided into prefixes depends on two factors:
     ///   1. The specific object store type.
     ///   2. Whether the existing cluster is a new cluster.
@@ -171,7 +165,9 @@
     /// For an old cluster, `use_new_object_prefix_strategy` is set to False.
     /// The final decision of whether to divide prefixes is based on this field and the specific object store type, this approach is implemented to ensure backward compatibility.
     use_new_object_prefix_strategy: bool,
->>>>>>> 8735194f
+    fetch_unit: usize,
+    #[expect(clippy::type_complexity)]
+    fetch_waiters: Arc<Vec<Mutex<HashMap<SstableBlockIndex, Vec<FetchBlockWaiter>>>>>,
 }
 
 impl SstableStore {
@@ -190,17 +186,13 @@
             prefetch_buffer_usage: Arc::new(AtomicUsize::new(0)),
             prefetch_buffer_capacity: config.prefetch_buffer_capacity,
             max_prefetch_block_number: config.max_prefetch_block_number,
-<<<<<<< HEAD
-
             fetch_unit: config.fetch_unit,
             fetch_waiters: Arc::new(
                 std::iter::repeat_with(|| Mutex::new(HashMap::default()))
                     .take(config.fetch_waiter_shards)
                     .collect_vec(),
             ),
-=======
             use_new_object_prefix_strategy: config.use_new_object_prefix_strategy,
->>>>>>> 8735194f
         }
     }
 
