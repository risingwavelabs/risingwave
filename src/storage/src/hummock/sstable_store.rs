--- conflicted
+++ resolved
@@ -25,12 +25,9 @@
     get_local_path, BlockLocation, ObjectError, ObjectMetadata, ObjectStoreRef,
     ObjectStreamingUploader,
 };
-<<<<<<< HEAD
 use tokio::io::{AsyncRead, AsyncReadExt};
-=======
 use tokio::task::JoinHandle;
 use zstd::zstd_safe::WriteBuf;
->>>>>>> ba9ef437
 
 use super::utils::MemoryTracker;
 use super::{
@@ -311,18 +308,6 @@
             .map_err(HummockError::object_io_error)
     }
 
-<<<<<<< HEAD
-    pub fn add_block_cache(
-        &self,
-        sst_id: HummockSstableId,
-        block_idx: u64,
-        block_data: Bytes,
-    ) -> HummockResult<()> {
-        let block = Box::new(Block::decode(&block_data)?);
-        self.block_cache.insert(sst_id, block_idx, block);
-        Ok(())
-    }
-
     /// Returns a [`BlockHolder`] of the specified block if it is stored in cache, otherwise `None`.
     pub async fn get_from_cache(
         &self,
@@ -348,8 +333,6 @@
         }
     }
 
-=======
->>>>>>> ba9ef437
     pub async fn get(
         &self,
         sst: &Sstable,
@@ -827,11 +810,7 @@
 
     use risingwave_hummock_sdk::HummockSstableId;
 
-<<<<<<< HEAD
-    use super::{SstableStoreRef, SstableStoreWrite};
-=======
     use super::{SstableStoreRef, SstableWriteMode, SstableWriterOptions};
->>>>>>> ba9ef437
     use crate::hummock::iterator::test_utils::{iterator_test_key_of, mock_sstable_store};
     use crate::hummock::iterator::HummockIterator;
     use crate::hummock::sstable::SstableIteratorReadOptions;
@@ -839,11 +818,7 @@
         default_builder_opt_for_test, gen_test_sstable_data, put_sst,
     };
     use crate::hummock::value::HummockValue;
-<<<<<<< HEAD
-    use crate::hummock::{BlockIterator, CachePolicy, Sstable, SstableIterator, SstableMeta};
-=======
-    use crate::hummock::{SstableIterator, SstableMeta};
->>>>>>> ba9ef437
+    use crate::hummock::{BlockIterator, Sstable, SstableIterator, SstableMeta};
     use crate::monitor::StoreLocalStatistic;
 
     const SST_ID: HummockSstableId = 1;
@@ -962,10 +937,8 @@
                 )
             }),
         );
-        sstable_store
-            .put_sst(1, meta.clone(), data, CachePolicy::Fill)
-            .await
-            .unwrap();
+        sstable_store.put_sst_data(1, data).await.unwrap();
+        sstable_store.put_sst_meta(1, meta.clone()).await.unwrap();
         let mut stream = sstable_store
             .get_block_stream(&Sstable::new(1, meta.clone()), None)
             .await
