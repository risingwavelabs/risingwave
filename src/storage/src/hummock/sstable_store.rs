--- conflicted
+++ resolved
@@ -538,7 +538,7 @@
         ))
     }
 
-<<<<<<< HEAD
+
     pub async fn get_stream(
         &self,
         sst: &Sstable,
@@ -547,7 +547,8 @@
         fail_point!("get_stream_err");
         self.get_stream_by_position(sst.id, block_index, &sst.meta.block_metas)
             .await
-=======
+    }
+    
     pub fn data_file_cache_refill_filter(
         &self,
     ) -> Option<&Arc<RecentFilter<HummockSstableObjectId>>> {
@@ -595,7 +596,6 @@
             .insert_with(key, fetch_block, uncompressed_capacity)
             .await
             .map_err(HummockError::file_cache)
->>>>>>> dfec3093
     }
 }
 
