// Copyright 2023 RisingWave Labs
//
// Licensed under the Apache License, Version 2.0 (the "License");
// you may not use this file except in compliance with the License.
// You may obtain a copy of the License at
//
//     http://www.apache.org/licenses/LICENSE-2.0
//
// Unless required by applicable law or agreed to in writing, software
// distributed under the License is distributed on an "AS IS" BASIS,
// WITHOUT WARRANTIES OR CONDITIONS OF ANY KIND, either express or implied.
// See the License for the specific language governing permissions and
// limitations under the License.
use std::clone::Clone;
use std::sync::atomic::Ordering;
use std::sync::Arc;

use await_tree::InstrumentAwait;
use bytes::{Buf, BufMut, Bytes};
use fail::fail_point;
use itertools::Itertools;
use risingwave_common::cache::LruCacheEventListener;
use risingwave_hummock_sdk::HummockSstableId;
use risingwave_object_store::object::{
    BlockLocation, MonitoredStreamingReader, ObjectError, ObjectMetadata, ObjectStoreRef,
    ObjectStreamingUploader,
};
use risingwave_pb::hummock::SstableInfo;
use tokio::task::JoinHandle;
use zstd::zstd_safe::WriteBuf;

use super::utils::MemoryTracker;
use super::{
    Block, BlockCache, BlockMeta, BlockResponse, Sstable, SstableMeta, SstableWriter, TieredCache,
    TieredCacheKey, TieredCacheValue,
};
use crate::hummock::multi_builder::UploadJoinHandle;
use crate::hummock::{
    BlockHolder, CacheableEntry, HummockError, HummockResult, LruCache, MemoryLimiter,
};
use crate::monitor::{MemoryCollector, StoreLocalStatistic};

const MAX_META_CACHE_SHARD_BITS: usize = 2;
const MAX_CACHE_SHARD_BITS: usize = 6; // It means that there will be 64 shards lru-cache to avoid lock conflict.
const MIN_BUFFER_SIZE_PER_SHARD: usize = 256 * 1024 * 1024; // 256MB

pub type TableHolder = CacheableEntry<HummockSstableId, Box<Sstable>>;

// BEGIN section for tiered cache

impl TieredCacheKey for (HummockSstableId, u64) {
    fn encoded_len() -> usize {
        16
    }

    fn encode(&self, mut buf: &mut [u8]) {
        buf.put_u64(self.0);
        buf.put_u64(self.1);
    }

    fn decode(mut buf: &[u8]) -> Self {
        let sst_id = buf.get_u64();
        let block_idx = buf.get_u64();
        (sst_id, block_idx)
    }
}

impl TieredCacheValue for Box<Block> {
    fn len(&self) -> usize {
        self.raw_data().len()
    }

    fn encoded_len(&self) -> usize {
        self.raw_data().len()
    }

    fn encode(&self, mut buf: &mut [u8]) {
        buf.put_slice(self.raw_data());
    }

    fn decode(buf: Vec<u8>) -> Self {
        Box::new(Block::decode_from_raw(Bytes::from(buf)))
    }
}

pub struct BlockCacheEventListener {
    tiered_cache: TieredCache<(HummockSstableId, u64), Box<Block>>,
}

impl LruCacheEventListener for BlockCacheEventListener {
    type K = (HummockSstableId, u64);
    type T = Box<Block>;

    fn on_release(&self, key: Self::K, value: Self::T) {
        // TODO(MrCroxx): handle error?
        self.tiered_cache.insert(key, value).unwrap();
    }
}

// END section for tiered cache

// TODO: Define policy based on use cases (read / compaction / ...).
#[derive(Clone, Copy, Eq, PartialEq)]
pub enum CachePolicy {
    /// Disable read cache and not fill the cache afterwards.
    Disable,
    /// Try reading the cache and fill the cache afterwards.
    Fill,
    /// Read the cache but not fill the cache afterwards.
    NotFill,
}

pub struct SstableStore {
    path: String,
    store: ObjectStoreRef,
    block_cache: BlockCache,
    meta_cache: Arc<LruCache<HummockSstableId, Box<Sstable>>>,
    tiered_cache: TieredCache<(HummockSstableId, u64), Box<Block>>,
}

impl SstableStore {
    pub fn new(
        store: ObjectStoreRef,
        path: String,
        block_cache_capacity: usize,
        meta_cache_capacity: usize,
        tiered_cache: TieredCache<(HummockSstableId, u64), Box<Block>>,
    ) -> Self {
        // TODO: We should validate path early. Otherwise object store won't report invalid path
        // error until first write attempt.
        let mut shard_bits = MAX_META_CACHE_SHARD_BITS;
        while (meta_cache_capacity >> shard_bits) < MIN_BUFFER_SIZE_PER_SHARD && shard_bits > 0 {
            shard_bits -= 1;
        }
        let meta_cache = Arc::new(LruCache::new(shard_bits, meta_cache_capacity));
        let listener = Arc::new(BlockCacheEventListener {
            tiered_cache: tiered_cache.clone(),
        });

        Self {
            path,
            store,
            block_cache: BlockCache::with_event_listener(
                block_cache_capacity,
                MAX_CACHE_SHARD_BITS,
                listener,
            ),
            meta_cache,
            tiered_cache,
        }
    }

    /// For compactor, we do not need a high concurrency load for cache. Instead, we need the cache
    ///  can be evict more effective.
    pub fn for_compactor(
        store: ObjectStoreRef,
        path: String,
        block_cache_capacity: usize,
        meta_cache_capacity: usize,
    ) -> Self {
        let meta_cache = Arc::new(LruCache::new(0, meta_cache_capacity));
        let tiered_cache = TieredCache::none();
        Self {
            path,
            store,
            block_cache: BlockCache::new(block_cache_capacity, 0),
            meta_cache,
            tiered_cache,
        }
    }

    pub async fn delete(&self, sst_id: HummockSstableId) -> HummockResult<()> {
        // Data
        self.store
            .delete(self.get_sst_data_path(sst_id).as_str())
            .await?;
        self.meta_cache.erase(sst_id, &sst_id);
        Ok(())
    }

    /// Deletes all SSTs specified in the given list of IDs from storage and cache.
    pub async fn delete_list(&self, sst_id_list: &[HummockSstableId]) -> HummockResult<()> {
        let mut paths = Vec::with_capacity(sst_id_list.len() * 2);

        for &sst_id in sst_id_list {
            paths.push(self.get_sst_data_path(sst_id));
        }
        // Delete from storage.
        self.store.delete_objects(&paths).await?;

        // Delete from cache.
        for &sst_id in sst_id_list {
            self.meta_cache.erase(sst_id, &sst_id);
        }

        Ok(())
    }

    pub fn delete_cache(&self, sst_id: HummockSstableId) {
        self.meta_cache.erase(sst_id, &sst_id);
    }

    async fn put_sst_data(&self, sst_id: HummockSstableId, data: Bytes) -> HummockResult<()> {
        let data_path = self.get_sst_data_path(sst_id);
        self.store
            .upload(&data_path, data)
            .await
            .map_err(HummockError::object_io_error)
    }

<<<<<<< HEAD
    pub fn prefetch(&self, sst: &Sstable, block_index: u64) {
        let block_meta = sst
            .meta
            .block_metas
            .get(block_index as usize)
            .ok_or_else(HummockError::invalid_block)
            .unwrap(); // FIXME: don't unwrap here.
        let block_loc = BlockLocation {
            offset: block_meta.offset as usize,
            size: block_meta.len as usize,
        };
        let uncompressed_capacity = block_meta.uncompressed_size as usize;
        self.block_cache.prefetch_block(sst.id, block_index, || {
            let data_path = self.get_sst_data_path(sst.id);
            let store = self.store.clone();
            async move {
                let block_data = store.read(&data_path, Some(block_loc)).await?;
                let block = Block::decode(block_data, uncompressed_capacity)?;
                Ok(Box::new(block))
            }
        });
    }

    pub async fn get(
=======
    pub async fn get_block_response(
>>>>>>> 28c539c8
        &self,
        sst: &Sstable,
        block_index: usize,
        policy: CachePolicy,
        stats: &mut StoreLocalStatistic,
    ) -> HummockResult<BlockResponse> {
        let sst_id = sst.id;
        let (block_loc, uncompressed_capacity) = sst.calculate_block_info(block_index);

        stats.cache_data_block_total += 1;
        let mut fetch_block = || {
            let tiered_cache = self.tiered_cache.clone();
            stats.cache_data_block_miss += 1;
            let data_path = self.get_sst_data_path(sst_id);
            let store = self.store.clone();
            let use_tiered_cache = !matches!(policy, CachePolicy::Disable);

            async move {
                if use_tiered_cache && let Some(holder) = tiered_cache
                    .get(&(sst_id, block_index as u64))
                    .await
                    .map_err(HummockError::tiered_cache)?
                {
                    // TODO(MrCroxx): `into_owned()` may perform buffer copy, eliminate it later.
                    return Ok(holder.into_owned());
                }

                let block_data = store.read(&data_path, Some(block_loc)).await?;
                let block = Block::decode(block_data, uncompressed_capacity)?;
                Ok(Box::new(block))
            }
        };

        let disable_cache: fn() -> bool = || {
            fail_point!("disable_block_cache", |_| true);
            false
        };

        let policy = if disable_cache() {
            CachePolicy::Disable
        } else {
            policy
        };

        match policy {
            CachePolicy::Fill => {
                Ok(self
                    .block_cache
                    .get_or_insert_with(sst_id, block_index as u64, fetch_block))
            }
            CachePolicy::NotFill => match self.block_cache.get(sst_id, block_index as u64) {
                Some(block) => Ok(BlockResponse::Block(block)),
                None => match self
                    .tiered_cache
                    .get(&(sst_id, block_index as u64))
                    .await
                    .map_err(HummockError::tiered_cache)?
                {
                    Some(holder) => Ok(BlockResponse::Block(BlockHolder::from_tiered_cache(
                        holder.into_inner(),
                    ))),
                    None => fetch_block()
                        .await
                        .map(BlockHolder::from_owned_block)
                        .map(BlockResponse::Block),
                },
            },
            CachePolicy::Disable => fetch_block()
                .await
                .map(BlockHolder::from_owned_block)
                .map(BlockResponse::Block),
        }
    }

    pub async fn get(
        &self,
        sst: &Sstable,
        block_index: usize,
        policy: CachePolicy,
        stats: &mut StoreLocalStatistic,
    ) -> HummockResult<BlockHolder> {
        match self
            .get_block_response(sst, block_index, policy, stats)
            .await
        {
            Ok(block_response) => block_response.wait().await,
            Err(err) => Err(err),
        }
    }

    pub fn get_sst_data_path(&self, sst_id: HummockSstableId) -> String {
        let obj_prefix = self.store.get_object_prefix(sst_id, true);
        format!("{}/{}{}.data", self.path, obj_prefix, sst_id)
    }

    pub fn get_sst_id_from_path(&self, path: &str) -> HummockSstableId {
        let split = path.split(&['/', '.']).collect_vec();
        debug_assert!(split.len() > 2);
        debug_assert!(split[split.len() - 1] == "meta" || split[split.len() - 1] == "data");
        split[split.len() - 2]
            .parse::<HummockSstableId>()
            .expect("valid sst id")
    }

    pub fn store(&self) -> ObjectStoreRef {
        self.store.clone()
    }

    pub fn get_meta_cache(&self) -> Arc<LruCache<HummockSstableId, Box<Sstable>>> {
        self.meta_cache.clone()
    }

    pub fn get_block_cache(&self) -> BlockCache {
        self.block_cache.clone()
    }

    #[cfg(any(test, feature = "test"))]
    pub fn clear_block_cache(&self) {
        self.block_cache.clear();
    }

    #[cfg(any(test, feature = "test"))]
    pub fn clear_meta_cache(&self) {
        self.meta_cache.clear();
    }

    pub fn lookup_sstable(&self, sst_id: u64) -> Option<TableHolder> {
        self.meta_cache.lookup(sst_id, &sst_id)
    }

    pub fn exists_block(&self, sst_id: u64, block_index: u64) -> bool {
        self.block_cache.exists_block(sst_id, block_index)
    }

    pub async fn sstable_syncable(
        &self,
        sst: &SstableInfo,
        stats: &StoreLocalStatistic,
    ) -> HummockResult<(TableHolder, u64)> {
        let mut local_cache_meta_block_miss = 0;
        let sst_id = sst.id;
        let result = self
            .meta_cache
            .lookup_with_request_dedup::<_, HummockError, _>(sst_id, sst_id, || {
                let store = self.store.clone();
                let meta_path = self.get_sst_data_path(sst_id);
                local_cache_meta_block_miss += 1;
                let stats_ptr = stats.remote_io_time.clone();
                let loc = BlockLocation {
                    offset: sst.meta_offset as usize,
                    size: (sst.file_size - sst.meta_offset) as usize,
                };
                async move {
                    let now = minstant::Instant::now();
                    let buf = store
                        .read(&meta_path, Some(loc))
                        .await
                        .map_err(HummockError::object_io_error)?;
                    let meta = SstableMeta::decode(&mut &buf[..])?;
                    let sst = Sstable::new(sst_id, meta);
                    let charge = sst.estimate_size();
                    let add = (now.elapsed().as_secs_f64() * 1000.0).ceil();
                    stats_ptr.fetch_add(add as u64, Ordering::Relaxed);
                    Ok((Box::new(sst), charge))
                }
            })
            .verbose_instrument_await("meta_cache_lookup")
            .await;
        result.map(|table_holder| (table_holder, local_cache_meta_block_miss))
    }

    pub async fn sstable(
        &self,
        sst: &SstableInfo,
        stats: &mut StoreLocalStatistic,
    ) -> HummockResult<TableHolder> {
        self.sstable_syncable(sst, stats).await.map(
            |(table_holder, local_cache_meta_block_miss)| {
                stats.apply_meta_fetch(local_cache_meta_block_miss);
                table_holder
            },
        )
    }

    pub async fn list_ssts_from_object_store(&self) -> HummockResult<Vec<ObjectMetadata>> {
        self.store
            .list(&format!("{}/", self.path))
            .await
            .map_err(HummockError::object_io_error)
    }

    pub fn create_sst_writer(
        self: Arc<Self>,
        sst_id: HummockSstableId,
        options: SstableWriterOptions,
    ) -> BatchUploadWriter {
        BatchUploadWriter::new(sst_id, self, options)
    }

    pub fn insert_meta_cache(&self, sst_id: HummockSstableId, meta: SstableMeta) {
        let sst = Sstable::new(sst_id, meta);
        let charge = sst.estimate_size();
        self.meta_cache
            .insert(sst_id, sst_id, charge, Box::new(sst));
    }

    pub fn insert_block_cache(
        &self,
        sst_id: HummockSstableId,
        block_index: u64,
        block: Box<Block>,
    ) {
        self.block_cache.insert(sst_id, block_index, block);
    }

    pub fn get_meta_memory_usage(&self) -> u64 {
        self.meta_cache.get_memory_usage() as u64
    }

    pub async fn get_stream(
        &self,
        sst: &Sstable,
        block_index: Option<usize>,
    ) -> HummockResult<BlockStream> {
        let start_pos = match block_index {
            None => None,
            Some(index) => {
                let block_meta = sst
                    .meta
                    .block_metas
                    .get(index)
                    .ok_or_else(HummockError::invalid_block)?;

                Some(block_meta.offset as usize)
            }
        };

        let data_path = self.get_sst_data_path(sst.id);
        let store = self.store().clone();

        Ok(BlockStream::new(
            store
                .streaming_read(&data_path, start_pos)
                .await
                .map_err(HummockError::object_io_error)?,
            block_index.unwrap_or(0),
            &sst.meta,
        ))
    }
}

pub type SstableStoreRef = Arc<SstableStore>;

pub struct HummockMemoryCollector {
    sstable_store: SstableStoreRef,
    limiter: Arc<MemoryLimiter>,
}

impl HummockMemoryCollector {
    pub fn new(sstable_store: SstableStoreRef, limiter: Arc<MemoryLimiter>) -> Self {
        Self {
            sstable_store,
            limiter,
        }
    }
}

impl MemoryCollector for HummockMemoryCollector {
    fn get_meta_memory_usage(&self) -> u64 {
        self.sstable_store.get_meta_memory_usage()
    }

    fn get_data_memory_usage(&self) -> u64 {
        self.sstable_store.block_cache.size() as u64
    }

    fn get_uploading_memory_usage(&self) -> u64 {
        self.limiter.get_memory_usage()
    }
}

pub struct SstableWriterOptions {
    /// Total length of SST data.
    pub capacity_hint: Option<usize>,
    pub tracker: Option<MemoryTracker>,
    pub policy: CachePolicy,
}

pub trait SstableWriterFactory: Send + Sync {
    type Writer: SstableWriter<Output = UploadJoinHandle>;

    fn create_sst_writer(
        &self,
        sst_id: HummockSstableId,
        options: SstableWriterOptions,
    ) -> HummockResult<Self::Writer>;
}

pub struct BatchSstableWriterFactory {
    sstable_store: SstableStoreRef,
}

impl BatchSstableWriterFactory {
    pub fn new(sstable_store: SstableStoreRef) -> Self {
        BatchSstableWriterFactory { sstable_store }
    }
}

impl SstableWriterFactory for BatchSstableWriterFactory {
    type Writer = BatchUploadWriter;

    fn create_sst_writer(
        &self,
        sst_id: HummockSstableId,
        options: SstableWriterOptions,
    ) -> HummockResult<Self::Writer> {
        Ok(BatchUploadWriter::new(
            sst_id,
            self.sstable_store.clone(),
            options,
        ))
    }
}

/// Buffer SST data and upload it as a whole on `finish`.
/// The upload is finished when the returned `JoinHandle` is joined.
pub struct BatchUploadWriter {
    sst_id: HummockSstableId,
    sstable_store: SstableStoreRef,
    policy: CachePolicy,
    buf: Vec<u8>,
    block_info: Vec<Block>,
    tracker: Option<MemoryTracker>,
}

impl BatchUploadWriter {
    pub fn new(
        sst_id: HummockSstableId,
        sstable_store: Arc<SstableStore>,
        options: SstableWriterOptions,
    ) -> Self {
        Self {
            sst_id,
            sstable_store,
            policy: options.policy,
            buf: Vec::with_capacity(options.capacity_hint.unwrap_or(0)),
            block_info: Vec::new(),
            tracker: options.tracker,
        }
    }
}

#[async_trait::async_trait]
impl SstableWriter for BatchUploadWriter {
    type Output = JoinHandle<HummockResult<()>>;

    async fn write_block(&mut self, block: &[u8], meta: &BlockMeta) -> HummockResult<()> {
        self.buf.extend_from_slice(block);
        if let CachePolicy::Fill = self.policy {
            self.block_info.push(Block::decode(
                Bytes::from(block.to_vec()),
                meta.uncompressed_size as usize,
            )?);
        }
        Ok(())
    }

    async fn finish(mut self, meta: SstableMeta) -> HummockResult<Self::Output> {
        fail_point!("data_upload_err");
        let join_handle = tokio::spawn(async move {
            meta.encode_to(&mut self.buf);
            let data = Bytes::from(self.buf);
            let _tracker = self.tracker.map(|mut t| {
                if !t.try_increase_memory(data.capacity() as u64) {
                    tracing::debug!("failed to allocate increase memory for data file, sst id: {}, file size: {}",
                                    self.sst_id, data.capacity());
                }
                t
            });

            // Upload data to object store.
            self.sstable_store
                .clone()
                .put_sst_data(self.sst_id, data)
                .await?;
            self.sstable_store.insert_meta_cache(self.sst_id, meta);

            // Add block cache.
            if CachePolicy::Fill == self.policy {
                // The `block_info` may be empty when there is only range-tombstones, because we
                //  store them in meta-block.
                for (block_idx, block) in self.block_info.into_iter().enumerate() {
                    self.sstable_store.block_cache.insert(
                        self.sst_id,
                        block_idx as u64,
                        Box::new(block),
                    );
                }
            }
            Ok(())
        });
        Ok(join_handle)
    }

    fn data_len(&self) -> usize {
        self.buf.len()
    }
}

pub struct StreamingUploadWriter {
    sst_id: HummockSstableId,
    sstable_store: SstableStoreRef,
    policy: CachePolicy,
    /// Data are uploaded block by block, except for the size footer.
    object_uploader: ObjectStreamingUploader,
    /// Compressed blocks to refill block or meta cache. Keep the uncompressed capacity for decode.
    blocks: Vec<Block>,
    data_len: usize,
    tracker: Option<MemoryTracker>,
}

impl StreamingUploadWriter {
    pub fn new(
        sst_id: HummockSstableId,
        sstable_store: SstableStoreRef,
        object_uploader: ObjectStreamingUploader,
        options: SstableWriterOptions,
    ) -> Self {
        Self {
            sst_id,
            sstable_store,
            policy: options.policy,
            object_uploader,
            blocks: Vec::new(),
            data_len: 0,
            tracker: options.tracker,
        }
    }
}

#[async_trait::async_trait]
impl SstableWriter for StreamingUploadWriter {
    type Output = JoinHandle<HummockResult<()>>;

    async fn write_block(&mut self, block_data: &[u8], meta: &BlockMeta) -> HummockResult<()> {
        self.data_len += block_data.len();
        let block_data = Bytes::from(block_data.to_vec());
        if let CachePolicy::Fill = self.policy {
            let block = Block::decode(block_data.clone(), meta.uncompressed_size as usize)?;
            self.blocks.push(block);
        }
        self.object_uploader
            .write_bytes(block_data)
            .await
            .map_err(HummockError::object_io_error)
    }

    async fn finish(mut self, meta: SstableMeta) -> HummockResult<UploadJoinHandle> {
        let meta_data = Bytes::from(meta.encode_to_bytes());

        self.object_uploader
            .write_bytes(meta_data)
            .await
            .map_err(HummockError::object_io_error)?;
        let join_handle = tokio::spawn(async move {
            let uploader_memory_usage = self.object_uploader.get_memory_usage();
            let _tracker = self.tracker.map(|mut t| {
                    if !t.try_increase_memory(uploader_memory_usage) {
                        tracing::debug!("failed to allocate increase memory for data file, sst id: {}, file size: {}",
                                        self.sst_id, uploader_memory_usage);
                    }
                    t
                });

            // Upload data to object store.
            self.object_uploader
                .finish()
                .await
                .map_err(HummockError::object_io_error)?;
            self.sstable_store.insert_meta_cache(self.sst_id, meta);

            // Add block cache.
            if let CachePolicy::Fill = self.policy {
                debug_assert!(!self.blocks.is_empty());
                for (block_idx, block) in self.blocks.into_iter().enumerate() {
                    self.sstable_store.block_cache.insert(
                        self.sst_id,
                        block_idx as u64,
                        Box::new(block),
                    );
                }
            }
            Ok(())
        });
        Ok(join_handle)
    }

    fn data_len(&self) -> usize {
        self.data_len
    }
}

pub struct StreamingSstableWriterFactory {
    sstable_store: SstableStoreRef,
}

impl StreamingSstableWriterFactory {
    pub fn new(sstable_store: SstableStoreRef) -> Self {
        StreamingSstableWriterFactory { sstable_store }
    }
}

impl SstableWriterFactory for StreamingSstableWriterFactory {
    type Writer = StreamingUploadWriter;

    fn create_sst_writer(
        &self,
        sst_id: HummockSstableId,
        options: SstableWriterOptions,
    ) -> HummockResult<Self::Writer> {
        let path = self.sstable_store.get_sst_data_path(sst_id);
        let uploader = self.sstable_store.store.streaming_upload(&path)?;
        Ok(StreamingUploadWriter::new(
            sst_id,
            self.sstable_store.clone(),
            uploader,
            options,
        ))
    }
}

pub struct CompactorMemoryCollector {
    uploading_memory_limiter: Arc<MemoryLimiter>,
    data_memory_limiter: Arc<MemoryLimiter>,
    sstable_store: SstableStoreRef,
}

impl CompactorMemoryCollector {
    pub fn new(
        uploading_memory_limiter: Arc<MemoryLimiter>,
        sstable_store: SstableStoreRef,
        data_memory_limiter: Arc<MemoryLimiter>,
    ) -> Self {
        Self {
            uploading_memory_limiter,
            data_memory_limiter,
            sstable_store,
        }
    }
}

impl MemoryCollector for CompactorMemoryCollector {
    fn get_meta_memory_usage(&self) -> u64 {
        self.sstable_store.get_meta_memory_usage()
    }

    fn get_data_memory_usage(&self) -> u64 {
        self.data_memory_limiter.get_memory_usage()
    }

    fn get_uploading_memory_usage(&self) -> u64 {
        self.uploading_memory_limiter.get_memory_usage()
    }
}

/// An iterator that reads the blocks of an SST step by step from a given stream of bytes.
pub struct BlockStream {
    /// The stream that provides raw data.
    byte_stream: MonitoredStreamingReader,

    /// The index of the next block. Note that `block_idx` is relative to the start index of the
    /// stream (and is compatible with `block_size_vec`); it is not relative to the corresponding
    /// SST. That is, if streaming starts at block 2 of a given SST `T`, then `block_idx = 0`
    /// refers to the third block of `T`.
    block_idx: usize,

    /// The sizes of each block which the stream reads. The first number states the compressed size
    /// in the stream. The second number is the block's uncompressed size.  Note that the list does
    /// not contain the size of blocks which precede the first streamed block. That is, if
    /// streaming starts at block 2 of a given SST, then the list does not contain information
    /// about block 0 and block 1.
    block_size_vec: Vec<(usize, usize)>,
}

impl BlockStream {
    /// Constructs a new `BlockStream` object that reads from the given `byte_stream` and interprets
    /// the data as blocks of the SST described in `sst_meta`, starting at block `block_index`.
    ///
    /// If `block_index >= sst_meta.block_metas.len()`, then `BlockStream` will not read any data
    /// from `byte_stream`.
    fn new(
        // The stream that provides raw data.
        byte_stream: MonitoredStreamingReader,

        // Index of the SST's block where the stream starts.
        block_index: usize,

        // Meta data of the SST that is streamed.
        sst_meta: &SstableMeta,
    ) -> Self {
        let metas = &sst_meta.block_metas;

        // Avoids panicking if `block_index` is too large.
        let block_index = std::cmp::min(block_index, metas.len());

        let mut block_len_vec = Vec::with_capacity(metas.len() - block_index);
        sst_meta.block_metas[block_index..]
            .iter()
            .for_each(|b_meta| {
                block_len_vec.push((b_meta.len as usize, b_meta.uncompressed_size as usize))
            });

        Self {
            byte_stream,
            block_idx: 0,
            block_size_vec: block_len_vec,
        }
    }

    /// Reads the next block from the stream and returns it. Returns `None` if there are no blocks
    /// left to read.
    pub async fn next(&mut self) -> HummockResult<Option<Box<Block>>> {
        if self.block_idx >= self.block_size_vec.len() {
            return Ok(None);
        }

        let (block_stream_size, block_full_size) =
            *self.block_size_vec.get(self.block_idx).unwrap();
        let mut buffer = vec![0; block_stream_size];

        let bytes_read = self
            .byte_stream
            .read_bytes(&mut buffer[..])
            .await
            .map_err(|e| HummockError::object_io_error(ObjectError::internal(e)))?;

        if bytes_read != block_stream_size {
            return Err(HummockError::object_io_error(ObjectError::internal(
                format!(
                    "unexpected number of bytes: expected: {} read: {}",
                    block_stream_size, bytes_read
                ),
            )));
        }

        let boxed_block = Box::new(Block::decode(Bytes::from(buffer), block_full_size)?);
        self.block_idx += 1;

        Ok(Some(boxed_block))
    }
}

#[cfg(test)]
mod tests {
    use std::ops::Range;
    use std::sync::Arc;

    use risingwave_hummock_sdk::HummockSstableId;
    use risingwave_pb::hummock::SstableInfo;

    use super::{SstableStoreRef, SstableWriterOptions};
    use crate::hummock::iterator::test_utils::{iterator_test_key_of, mock_sstable_store};
    use crate::hummock::iterator::HummockIterator;
    use crate::hummock::sstable::SstableIteratorReadOptions;
    use crate::hummock::test_utils::{
        default_builder_opt_for_test, gen_test_sstable_data, put_sst,
    };
    use crate::hummock::value::HummockValue;
    use crate::hummock::{CachePolicy, SstableIterator, SstableMeta};
    use crate::monitor::StoreLocalStatistic;

    const SST_ID: HummockSstableId = 1;

    fn get_hummock_value(x: usize) -> HummockValue<Vec<u8>> {
        HummockValue::put(format!("overlapped_new_{}", x).as_bytes().to_vec())
    }

    async fn validate_sst(
        sstable_store: SstableStoreRef,
        info: &SstableInfo,
        mut meta: SstableMeta,
        x_range: Range<usize>,
    ) {
        let mut stats = StoreLocalStatistic::default();
        let holder = sstable_store.sstable(info, &mut stats).await.unwrap();
        std::mem::take(&mut meta.bloom_filter);
        assert_eq!(holder.value().meta, meta);
        let holder = sstable_store.sstable(info, &mut stats).await.unwrap();
        assert_eq!(holder.value().meta, meta);
        let mut iter = SstableIterator::new(
            holder,
            sstable_store,
            Arc::new(SstableIteratorReadOptions::default()),
        );
        iter.rewind().await.unwrap();
        for i in x_range {
            let key = iter.key();
            let value = iter.value();
            assert_eq!(key, iterator_test_key_of(i).to_ref());
            assert_eq!(value, get_hummock_value(i).as_slice());
            iter.next().await.unwrap();
        }
    }

    #[tokio::test]
    async fn test_batch_upload() {
        let sstable_store = mock_sstable_store();
        let x_range = 0..100;
        let (data, meta) = gen_test_sstable_data(
            default_builder_opt_for_test(),
            x_range
                .clone()
                .map(|x| (iterator_test_key_of(x), get_hummock_value(x))),
        )
        .await;
        let writer_opts = SstableWriterOptions {
            capacity_hint: None,
            tracker: None,
            policy: CachePolicy::Disable,
        };
        let info = put_sst(
            SST_ID,
            data.clone(),
            meta.clone(),
            sstable_store.clone(),
            writer_opts,
        )
        .await
        .unwrap();

        validate_sst(sstable_store, &info, meta, x_range).await;
    }

    #[tokio::test]
    async fn test_streaming_upload() {
        // Generate test data.
        let sstable_store = mock_sstable_store();
        let x_range = 0..100;
        let (data, meta) = gen_test_sstable_data(
            default_builder_opt_for_test(),
            x_range
                .clone()
                .map(|x| (iterator_test_key_of(x), get_hummock_value(x))),
        )
        .await;
        let writer_opts = SstableWriterOptions {
            capacity_hint: None,
            tracker: None,
            policy: CachePolicy::Disable,
        };
        let info = put_sst(
            SST_ID,
            data.clone(),
            meta.clone(),
            sstable_store.clone(),
            writer_opts,
        )
        .await
        .unwrap();

        validate_sst(sstable_store, &info, meta, x_range).await;
    }

    #[test]
    fn test_basic() {
        let sstable_store = mock_sstable_store();
        let sst_id = 123;
        let data_path = sstable_store.get_sst_data_path(sst_id);
        assert_eq!(data_path, "test/123.data");
        assert_eq!(sstable_store.get_sst_id_from_path(&data_path), sst_id);
    }
}<|MERGE_RESOLUTION|>--- conflicted
+++ resolved
@@ -208,7 +208,6 @@
             .map_err(HummockError::object_io_error)
     }
 
-<<<<<<< HEAD
     pub fn prefetch(&self, sst: &Sstable, block_index: u64) {
         let block_meta = sst
             .meta
@@ -232,10 +231,8 @@
         });
     }
 
-    pub async fn get(
-=======
+
     pub async fn get_block_response(
->>>>>>> 28c539c8
         &self,
         sst: &Sstable,
         block_index: usize,
