--- conflicted
+++ resolved
@@ -23,8 +23,8 @@
 use bytes::Bytes;
 use fail::fail_point;
 use foyer::memory::{
-    Cache, CacheContext, CacheEntry, CacheEventListener, EntryState, Key, LruCacheConfig,
-    LruConfig, Value,
+    Cache, CacheContext, CacheEntry, CacheEventListener, EntryState, Key, LfuCacheConfig,
+    LruCacheConfig, LruConfig, Value,
 };
 use futures::{future, StreamExt};
 use itertools::Itertools;
@@ -191,14 +191,11 @@
     pub store: ObjectStoreRef,
     pub path: String,
     pub block_cache_capacity: usize,
+    pub block_cache_shard_num: usize,
+    pub block_cache_eviction: EvictionConfig,
     pub meta_cache_capacity: usize,
-<<<<<<< HEAD
-    pub eviction: EvictionConfig,
-=======
-    pub high_priority_ratio: usize,
-    pub meta_shard_num: usize,
-    pub block_shard_num: usize,
->>>>>>> a9bdaa8d
+    pub meta_cache_shard_num: usize,
+    pub meta_cache_eviction: EvictionConfig,
     pub prefetch_buffer_capacity: usize,
     pub max_prefetch_block_number: usize,
     pub data_file_cache: FileCache<SstableBlockIndex, CachedBlock>,
@@ -230,35 +227,44 @@
         // TODO: We should validate path early. Otherwise object store won't report invalid path
         // error until first write attempt.
 
-<<<<<<< HEAD
         let block_cache = BlockCache::new(BlockCacheConfig {
             capacity: config.block_cache_capacity,
-            max_shard_bits: MAX_CACHE_SHARD_BITS,
-            eviction: config.eviction,
+            shard_num: config.block_cache_shard_num,
+            eviction: config.block_cache_eviction,
             listener: BlockCacheEventListener::new(
-=======
-        let block_cache = BlockCache::new(
-            config.block_cache_capacity,
-            config.block_shard_num,
-            config.high_priority_ratio,
-            BlockCacheEventListener::new(
->>>>>>> a9bdaa8d
                 config.data_file_cache.clone(),
                 config.state_store_metrics.clone(),
             ),
         });
 
-        // TODO(MrCroxx): support other cache algorithm?
-        let meta_cache = Arc::new(Cache::lru(LruCacheConfig {
-            capacity: config.meta_cache_capacity,
-            shards: config.meta_shard_num,
-            eviction_config: LruConfig {
-                high_priority_pool_ratio: 0.0,
-            },
-            object_pool_capacity: config.meta_shard_num * 1024,
-            hash_builder: RandomState::default(),
-            event_listener: MetaCacheEventListener::from(config.meta_file_cache.clone()),
-        }));
+        // TODO(MrCroxx): reuse BlockCacheConfig here?
+        let meta_cache = {
+            let capacity = config.meta_cache_capacity;
+            let shards = config.meta_cache_shard_num;
+            let object_pool_capacity = config.meta_cache_shard_num * 1024;
+            let hash_builder = RandomState::default();
+            let event_listener = MetaCacheEventListener::from(config.meta_file_cache.clone());
+            match config.meta_cache_eviction {
+                EvictionConfig::Lru(eviction_config) => Cache::lru(LruCacheConfig {
+                    capacity,
+                    shards,
+                    eviction_config,
+                    object_pool_capacity,
+                    hash_builder,
+                    event_listener,
+                }),
+                EvictionConfig::Lfu(eviction_config) => Cache::lfu(LfuCacheConfig {
+                    capacity,
+                    shards,
+                    eviction_config,
+                    object_pool_capacity,
+                    hash_builder,
+                    event_listener,
+                }),
+            }
+        };
+        let meta_cache = Arc::new(meta_cache);
+
         Self {
             path: config.path,
             store: config.store,
@@ -296,21 +302,13 @@
         Self {
             path,
             store,
-<<<<<<< HEAD
             block_cache: BlockCache::new(BlockCacheConfig {
                 capacity: block_cache_capacity,
-                max_shard_bits: 0,
+                shard_num: 1,
                 eviction: EvictionConfig::Lru(LruConfig {
                     high_priority_pool_ratio: 0.0,
                 }),
                 listener: BlockCacheEventListener::new(
-=======
-            block_cache: BlockCache::new(
-                block_cache_capacity,
-                1,
-                0,
-                BlockCacheEventListener::new(
->>>>>>> a9bdaa8d
                     FileCache::none(),
                     Arc::new(HummockStateStoreMetrics::unused()),
                 ),
