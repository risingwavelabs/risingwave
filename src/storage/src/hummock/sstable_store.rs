// Copyright 2022 Singularity Data
//
// Licensed under the Apache License, Version 2.0 (the "License");
// you may not use this file except in compliance with the License.
// You may obtain a copy of the License at
//
// http://www.apache.org/licenses/LICENSE-2.0
//
// Unless required by applicable law or agreed to in writing, software
// distributed under the License is distributed on an "AS IS" BASIS,
// WITHOUT WARRANTIES OR CONDITIONS OF ANY KIND, either express or implied.
// See the License for the specific language governing permissions and
// limitations under the License.
use std::clone::Clone;
use std::sync::atomic::Ordering;
use std::sync::Arc;
use std::time::Instant;

use bytes::{Buf, BufMut, Bytes, BytesMut};
use fail::fail_point;
use itertools::Itertools;
use risingwave_common::cache::LruCacheEventListener;
use risingwave_hummock_sdk::{is_remote_sst_id, HummockSstableId};
use risingwave_object_store::object::{
    get_local_path, BlockLocation, ObjectMetadata, ObjectStoreRef, ObjectStreamingUploader,
};
use tokio::task::JoinHandle;
use zstd::zstd_safe::WriteBuf;

use super::utils::MemoryTracker;
use super::{
    Block, BlockCache, Sstable, SstableBuilderOptions, SstableMeta, SstableWriter, TieredCache,
    TieredCacheKey, TieredCacheValue,
};
use crate::hummock::{BlockHolder, CacheableEntry, HummockError, HummockResult, LruCache};
use crate::monitor::{MemoryCollector, StoreLocalStatistic};

const MAX_META_CACHE_SHARD_BITS: usize = 2;
const MAX_CACHE_SHARD_BITS: usize = 6; // It means that there will be 64 shards lru-cache to avoid lock conflict.
const MIN_BUFFER_SIZE_PER_SHARD: usize = 256 * 1024 * 1024; // 256MB

pub type TableHolder = CacheableEntry<HummockSstableId, Box<Sstable>>;

// BEGIN section for tiered cache

impl TieredCacheKey for (HummockSstableId, u64) {
    fn encoded_len() -> usize {
        16
    }

    fn encode(&self, mut buf: &mut [u8]) {
        buf.put_u64(self.0);
        buf.put_u64(self.1);
    }

    fn decode(mut buf: &[u8]) -> Self {
        let sst_id = buf.get_u64();
        let block_idx = buf.get_u64();
        (sst_id, block_idx)
    }
}

impl TieredCacheValue for Box<Block> {
    fn len(&self) -> usize {
        self.raw_data().len()
    }

    fn encoded_len(&self) -> usize {
        self.raw_data().len()
    }

    fn encode(&self, mut buf: &mut [u8]) {
        buf.put_slice(self.raw_data());
    }

    fn decode(buf: Vec<u8>) -> Self {
        Box::new(Block::decode_from_raw(buf))
    }
}

pub struct BlockCacheEventListener {
    tiered_cache: TieredCache<(HummockSstableId, u64), Box<Block>>,
}

impl LruCacheEventListener for BlockCacheEventListener {
    type K = (HummockSstableId, u64);
    type T = Box<Block>;

    fn on_release(&self, key: Self::K, value: Self::T) {
        // TODO(MrCroxx): handle error?
        self.tiered_cache.insert(key, value).unwrap();
    }
}

// END section for tiered cache

<<<<<<< HEAD
=======
pub struct SstableStreamingUploader {
    id: HummockSstableId,
    /// Data are uploaded block by block, except for the size footer.
    object_uploader: ObjectStreamingUploader,
    /// Compressed blocks to refill block or meta cache.
    blocks: Vec<Bytes>,
    // TODO: do not fill cache in uploader, rewrite this logic in other place.
    policy: CachePolicy,
}

impl SstableStreamingUploader {
    /// Upload compressed block data.
    pub fn upload_block(&mut self, block: Bytes) -> HummockResult<()> {
        if let CachePolicy::Fill = self.policy {
            self.blocks.push(block.clone());
        }
        self.object_uploader
            .write_bytes(block)
            .map_err(HummockError::object_io_error)
    }

    pub fn upload_size_footer(&mut self, size_footer: u32) -> HummockResult<()> {
        self.object_uploader
            .write_bytes(Bytes::from(size_footer.to_le_bytes().to_vec()))
            .map_err(HummockError::object_io_error)
    }
}

>>>>>>> 1b1b9c75
// TODO: Define policy based on use cases (read / compaction / ...).
#[derive(Clone, Copy, Eq, PartialEq)]
pub enum CachePolicy {
    /// Disable read cache and not fill the cache afterwards.
    Disable,
    /// Try reading the cache and fill the cache afterwards.
    Fill,
    /// Read the cache but not fill the cache afterwards.
    NotFill,
}

pub struct SstableStore {
    path: String,
    store: ObjectStoreRef,
    block_cache: BlockCache,
    meta_cache: Arc<LruCache<HummockSstableId, Box<Sstable>>>,
    tiered_cache: TieredCache<(HummockSstableId, u64), Box<Block>>,
}

impl SstableStore {
    pub fn new(
        store: ObjectStoreRef,
        path: String,
        block_cache_capacity: usize,
        meta_cache_capacity: usize,
        tiered_cache: TieredCache<(HummockSstableId, u64), Box<Block>>,
    ) -> Self {
        let mut shard_bits = MAX_META_CACHE_SHARD_BITS;
        while (meta_cache_capacity >> shard_bits) < MIN_BUFFER_SIZE_PER_SHARD && shard_bits > 0 {
            shard_bits -= 1;
        }
        let meta_cache = Arc::new(LruCache::new(shard_bits, meta_cache_capacity));
        let listener = Arc::new(BlockCacheEventListener {
            tiered_cache: tiered_cache.clone(),
        });

        Self {
            path,
            store,
            block_cache: BlockCache::with_event_listener(
                block_cache_capacity,
                MAX_CACHE_SHARD_BITS,
                listener,
            ),
            meta_cache,
            tiered_cache,
        }
    }

    /// For compactor, we do not need a high concurrency load for cache. Instead, we need the cache
    ///  can be evict more effective.
    pub fn for_compactor(
        store: ObjectStoreRef,
        path: String,
        block_cache_capacity: usize,
        meta_cache_capacity: usize,
    ) -> Self {
        let meta_cache = Arc::new(LruCache::new(0, meta_cache_capacity));
        let tiered_cache = TieredCache::none();
        Self {
            path,
            store,
            block_cache: BlockCache::new(block_cache_capacity, 0),
            meta_cache,
            tiered_cache,
        }
    }

<<<<<<< HEAD
=======
    pub async fn put_sst_stream(
        &self,
        sst_id: HummockSstableId,
        policy: CachePolicy,
    ) -> HummockResult<SstableStreamingUploader> {
        let data_path = self.get_sst_data_path(sst_id);
        Ok(SstableStreamingUploader {
            id: sst_id,
            object_uploader: self.store.streaming_upload(&data_path).await?,
            blocks: Vec::new(),
            policy,
        })
    }

    /// Finish uploading by providing size footer and metadata.
    pub async fn finish_put_sst_stream(
        &self,
        uploader: SstableStreamingUploader,
        meta: SstableMeta,
    ) -> HummockResult<()> {
        uploader.object_uploader.finish().await?;
        let sst_id = uploader.id;
        if let Err(e) = self.put_meta(sst_id, &meta).await {
            self.delete_sst_data(sst_id).await?;
            return Err(e);
        }
        let sst = Sstable::new(sst_id, meta);
        let charge = sst.estimate_size();
        self.meta_cache
            .insert(sst_id, sst_id, charge, Box::new(sst));
        Ok(())
    }

>>>>>>> 1b1b9c75
    pub async fn delete(&self, sst_id: HummockSstableId) -> HummockResult<()> {
        // Meta
        self.store
            .delete(self.get_sst_meta_path(sst_id).as_str())
            .await?;
        // Data
        self.store
            .delete(self.get_sst_data_path(sst_id).as_str())
            .await?;
        self.meta_cache.erase(sst_id, &sst_id);
        Ok(())
    }

    /// Deletes all SSTs specified in the given list of IDs from storage and cache.
    pub async fn delete_list(&self, sst_id_list: &[HummockSstableId]) -> HummockResult<()> {
        let mut paths = Vec::with_capacity(sst_id_list.len() * 2);

        for &sst_id in sst_id_list {
            paths.push(self.get_sst_meta_path(sst_id));
            paths.push(self.get_sst_data_path(sst_id));
        }

        // Delete from storage.
        self.store.delete_objects(&paths).await?;

        // Delete from cache.
        for &sst_id in sst_id_list {
            self.meta_cache.erase(sst_id, &sst_id);
        }

        Ok(())
    }

    pub fn delete_cache(&self, sst_id: HummockSstableId) {
        self.meta_cache.erase(sst_id, &sst_id);
    }

    async fn put_meta(&self, sst_id: HummockSstableId, meta: &SstableMeta) -> HummockResult<()> {
        let meta_path = self.get_sst_meta_path(sst_id);
        let meta = Bytes::from(meta.encode_to_bytes());
        self.store
            .upload(&meta_path, meta)
            .await
            .map_err(HummockError::object_io_error)
    }

    async fn put_sst_data(&self, sst_id: HummockSstableId, data: Bytes) -> HummockResult<()> {
        let data_path = self.get_sst_data_path(sst_id);
        self.store
            .upload(&data_path, data)
            .await
            .map_err(HummockError::object_io_error)
    }

    async fn delete_sst_data(&self, sst_id: HummockSstableId) -> HummockResult<()> {
        let data_path = self.get_sst_data_path(sst_id);
        self.store
            .delete(&data_path)
            .await
            .map_err(HummockError::object_io_error)
    }

    pub async fn get(
        &self,
        sst: &Sstable,
        block_index: u64,
        policy: CachePolicy,
        stats: &mut StoreLocalStatistic,
    ) -> HummockResult<BlockHolder> {
        stats.cache_data_block_total += 1;
        let tiered_cache = self.tiered_cache.clone();
        let fetch_block = || {
            stats.cache_data_block_miss += 1;
            let block_meta = sst
                .meta
                .block_metas
                .get(block_index as usize)
                .ok_or_else(HummockError::invalid_block)
                .unwrap(); // FIXME: don't unwrap here.
            let block_loc = BlockLocation {
                offset: block_meta.offset as usize,
                size: block_meta.len as usize,
            };
            let data_path = self.get_sst_data_path(sst.id);
            let store = self.store.clone();
            let sst_id = sst.id;
            let use_tiered_cache = !matches!(policy, CachePolicy::Disable);
            let uncompressed_capacity = block_meta.uncompressed_size as usize;

            async move {
                if use_tiered_cache && let Some(holder) = tiered_cache
                    .get(&(sst_id, block_index))
                    .await
                    .map_err(HummockError::tiered_cache)?
                {
                    // TODO(MrCroxx): `into_owned()` may perform buffer copy, eliminate it later.
                    return Ok(holder.into_owned());
                }

                let block_data = store.read(&data_path, Some(block_loc)).await?;
                let block = Block::decode(&block_data, uncompressed_capacity)?;
                Ok(Box::new(block))
            }
        };

        let disable_cache: fn() -> bool = || {
            fail_point!("disable_block_cache", |_| true);
            false
        };

        let policy = if disable_cache() {
            CachePolicy::Disable
        } else {
            policy
        };

        match policy {
            CachePolicy::Fill => {
                self.block_cache
                    .get_or_insert_with(sst.id, block_index, fetch_block)
                    .await
            }
            CachePolicy::NotFill => match self.block_cache.get(sst.id, block_index) {
                Some(block) => Ok(block),
                None => match self
                    .tiered_cache
                    .get(&(sst.id, block_index))
                    .await
                    .map_err(HummockError::tiered_cache)?
                {
                    Some(holder) => Ok(BlockHolder::from_tiered_cache(holder.into_inner())),
                    None => fetch_block().await.map(BlockHolder::from_owned_block),
                },
            },
            CachePolicy::Disable => fetch_block().await.map(BlockHolder::from_owned_block),
        }
    }

    pub fn get_sst_meta_path(&self, sst_id: HummockSstableId) -> String {
        let mut ret = format!("{}/{}.meta", self.path, sst_id);
        if !is_remote_sst_id(sst_id) {
            ret = get_local_path(&ret);
        }
        ret
    }

    pub fn get_sst_data_path(&self, sst_id: HummockSstableId) -> String {
        let mut ret = format!("{}/{}.data", self.path, sst_id);
        if !is_remote_sst_id(sst_id) {
            ret = get_local_path(&ret);
        }
        ret
    }

    pub fn get_sst_id_from_path(&self, path: &str) -> HummockSstableId {
        let split = path.split(&['/', '.']).collect_vec();
        debug_assert!(split.len() > 2);
        debug_assert!(split[split.len() - 1] == "meta" || split[split.len() - 1] == "data");
        split[split.len() - 2]
            .parse::<HummockSstableId>()
            .expect("valid sst id")
    }

    pub fn store(&self) -> ObjectStoreRef {
        self.store.clone()
    }

    pub fn get_meta_cache(&self) -> Arc<LruCache<HummockSstableId, Box<Sstable>>> {
        self.meta_cache.clone()
    }

    pub fn get_block_cache(&self) -> BlockCache {
        self.block_cache.clone()
    }

    #[cfg(any(test, feature = "test"))]
    pub fn clear_block_cache(&self) {
        self.block_cache.clear();
    }

    #[cfg(any(test, feature = "test"))]
    pub fn clear_meta_cache(&self) {
        self.meta_cache.clear();
    }

    pub async fn sstable(
        &self,
        sst_id: HummockSstableId,
        stats: &mut StoreLocalStatistic,
    ) -> HummockResult<TableHolder> {
        stats.cache_meta_block_total += 1;
        self.meta_cache
            .lookup_with_request_dedup::<_, HummockError, _>(sst_id, sst_id, || {
                let store = self.store.clone();
                let meta_path = self.get_sst_meta_path(sst_id);
                stats.cache_meta_block_miss += 1;
                let stats_ptr = stats.remote_io_time.clone();
                async move {
                    let now = Instant::now();
                    let buf = store
                        .read(&meta_path, None)
                        .await
                        .map_err(HummockError::object_io_error)?;
                    let meta = SstableMeta::decode(&mut &buf[..])?;
                    let sst = Sstable::new(sst_id, meta);
                    let charge = sst.meta.encoded_size();
                    let add = (now.elapsed().as_secs_f64() * 1000.0).ceil();
                    stats_ptr.fetch_add(add as u64, Ordering::Relaxed);
                    Ok((Box::new(sst), charge))
                }
            })
            .await
            .map_err(|e| {
                HummockError::other(format!(
                    "meta cache lookup request dedup get cancel: {:?}",
                    e,
                ))
            })?
    }

    pub async fn list_ssts_from_object_store(&self) -> HummockResult<Vec<ObjectMetadata>> {
        self.store
            .list(&self.path)
            .await
            .map_err(HummockError::object_io_error)
    }
}

pub type SstableStoreRef = Arc<SstableStore>;

impl MemoryCollector for SstableStore {
    fn get_meta_memory_usage(&self) -> u64 {
        self.meta_cache.get_memory_usage() as u64
    }

    fn get_data_memory_usage(&self) -> u64 {
        self.block_cache.size() as u64
    }

    // TODO: limit shared-buffer uploading memory
    fn get_total_memory_usage(&self) -> u64 {
        0
    }
}

pub type BoxedSstableWriter = Box<dyn SstableWriter<Output = JoinHandle<HummockResult<()>>>>;

pub enum SstableWriteMode {
    Batch,
    Streaming,
}

pub struct SstableWriterOptions {
    pub mode: SstableWriteMode,
    /// Total length of SST data.
    pub capacity_hint: Option<usize>,
    pub tracker: Option<MemoryTracker>,
}

impl From<&SstableBuilderOptions> for SstableWriterOptions {
    fn from(builder_opts: &SstableBuilderOptions) -> Self {
        if builder_opts.enable_sst_streaming_upload {
            Self {
                mode: SstableWriteMode::Streaming,
                capacity_hint: None,
                tracker: None,
            }
        } else {
            Self {
                mode: SstableWriteMode::Batch,
                capacity_hint: Some(builder_opts.capacity + builder_opts.block_capacity),
                tracker: None,
            }
        }
    }
}

#[async_trait::async_trait]
pub trait SstableStoreWrite: Send + Sync {
    /// Create a writer for SST data.
    async fn create_sst_writer(
        self: Arc<Self>,
        sst_id: HummockSstableId,
        policy: CachePolicy,
        options: SstableWriterOptions,
    ) -> HummockResult<BoxedSstableWriter>;

    async fn put_sst_meta(&self, sst_id: HummockSstableId, meta: SstableMeta) -> HummockResult<()>;
}

#[async_trait::async_trait]
impl SstableStoreWrite for SstableStore {
    async fn create_sst_writer(
        self: Arc<Self>,
        sst_id: HummockSstableId,
        policy: CachePolicy,
        options: SstableWriterOptions,
    ) -> HummockResult<BoxedSstableWriter> {
        match &options.mode {
            SstableWriteMode::Batch => Ok(Box::new(BatchUploadWriter::new(
                sst_id, self, policy, options,
            ))),
            SstableWriteMode::Streaming => {
                let data_path = self.get_sst_data_path(sst_id);
                let uploader = self.store.streaming_upload(&data_path).await?;
                Ok(Box::new(StreamingUploadWriter::new(
                    sst_id, self, policy, uploader, options,
                )))
            }
        }
    }

    async fn put_sst_meta(&self, sst_id: HummockSstableId, meta: SstableMeta) -> HummockResult<()> {
        fail_point!("metadata_upload_err");
        if let Err(e) = self.put_meta(sst_id, &meta).await {
            self.delete_sst_data(sst_id).await?;
            return Err(e);
        }
<<<<<<< HEAD
=======
        if let CachePolicy::Fill = policy {
            for (block_idx, block_meta) in meta.block_metas.iter().enumerate() {
                let end_offset = (block_meta.offset + block_meta.len) as usize;
                let block = Block::decode(
                    &data[block_meta.offset as usize..end_offset],
                    block_meta.uncompressed_size as usize,
                )?;
                self.block_cache
                    .insert(sst_id, block_idx as u64, Box::new(block));
            }
        }
>>>>>>> 1b1b9c75
        let sst = Sstable::new(sst_id, meta);
        let charge = sst.estimate_size();
        self.meta_cache
            .insert(sst_id, sst_id, charge, Box::new(sst));
        Ok(())
    }
}

pub struct BlockRange {
    begin: usize,
    end: usize,
}

/// Buffer SST data and upload it as a whole on `finish`.
/// The upload is finished when the returned `JoinHandle` is joined.
pub struct BatchUploadWriter {
    sst_id: HummockSstableId,
    sstable_store: SstableStoreRef,
    policy: CachePolicy,
    buf: BytesMut,
    block_ranges: Vec<BlockRange>,
    tracker: Option<MemoryTracker>,
}

impl BatchUploadWriter {
    pub fn new(
        sst_id: HummockSstableId,
        sstable_store: Arc<SstableStore>,
        policy: CachePolicy,
        options: SstableWriterOptions,
    ) -> Self {
        Self {
            sst_id,
            sstable_store,
            policy,
            buf: BytesMut::with_capacity(options.capacity_hint.unwrap_or(0)),
            block_ranges: Vec::new(),
            tracker: options.tracker,
        }
    }
}

impl SstableWriter for BatchUploadWriter {
    type Output = JoinHandle<HummockResult<()>>;

    fn write_block(&mut self, block: &[u8]) -> HummockResult<()> {
        let block_offset = self.buf.len();
        self.buf.put_slice(block);
        if let CachePolicy::Fill = self.policy {
            self.block_ranges.push(BlockRange {
                begin: block_offset,
                end: self.buf.len(),
            });
        }
        Ok(())
    }

    fn finish(mut self: Box<Self>, size_footer: u32) -> HummockResult<Self::Output> {
        let join_handle = tokio::spawn(async move {
            // Upload size footer.
            self.buf.put_slice(&size_footer.to_le_bytes());
            let data = self.buf.freeze();

            let tracker = self.tracker.map(|mut t| {
                if !t.try_increase_memory(data.capacity() as u64) {
                    tracing::debug!("failed to allocate increase memory for data file, sst id: {}, file size: {}",
                                    self.sst_id, data.capacity());
                }
                t
            });

            // Upload data to object store.
            let ret = self
                .sstable_store
                .clone()
                .put_sst_data(self.sst_id, data.clone())
                .await;

            // Add block cache.
            if let CachePolicy::Fill = self.policy && ret.is_ok() {
                debug_assert!(!self.block_ranges.is_empty());
                for (block_idx, block_range) in self.block_ranges.iter().enumerate() {
                    let block = Block::decode(&data[block_range.begin..block_range.end])?;
                self.sstable_store.block_cache
                    .insert(self.sst_id, block_idx as u64, Box::new(block));
                }
            }
            drop(tracker);
            ret
        });
        Ok(join_handle)
    }

    fn data_len(&self) -> usize {
        self.buf.len()
    }
}

pub struct StreamingUploadWriter {
    sst_id: HummockSstableId,
    sstable_store: SstableStoreRef,
    policy: CachePolicy,
    /// Data are uploaded block by block, except for the size footer.
    object_uploader: ObjectStreamingUploader,
    /// Compressed blocks to refill block or meta cache.
    blocks: Vec<Bytes>,
    data_len: usize,
    tracker: Option<MemoryTracker>,
}

impl StreamingUploadWriter {
    pub fn new(
        sst_id: HummockSstableId,
        sstable_store: SstableStoreRef,
        policy: CachePolicy,
        object_uploader: ObjectStreamingUploader,
        options: SstableWriterOptions,
    ) -> Self {
        Self {
            sst_id,
            sstable_store,
            policy,
            object_uploader,
            blocks: Vec::new(),
            data_len: 0,
            tracker: options.tracker,
        }
    }
}

impl SstableWriter for StreamingUploadWriter {
    type Output = JoinHandle<HummockResult<()>>;

    fn write_block(&mut self, block: &[u8]) -> HummockResult<()> {
        self.data_len += block.len();
        let block = BytesMut::from(block).freeze();
        if let CachePolicy::Fill = self.policy {
            self.blocks.push(block.clone());
        }
        self.object_uploader
            .write_bytes(block)
            .map_err(HummockError::object_io_error)
    }

    fn finish(mut self: Box<Self>, size_footer: u32) -> HummockResult<Self::Output> {
        // Upload size footer.
        self.object_uploader
            .write_bytes(Bytes::from(size_footer.to_le_bytes().to_vec()))
            .map_err(HummockError::object_io_error)?;

        let join_handle = tokio::spawn(async move {
            let uploader_memory_usage = self.object_uploader.get_memory_usage();
            let tracker = self.tracker.map(|mut t| {
                    if !t.try_increase_memory(uploader_memory_usage as u64) {
                        tracing::debug!("failed to allocate increase memory for data file, sst id: {}, file size: {}",
                                        self.sst_id, uploader_memory_usage);
                    }
                    t
                });

            // Upload data to object store.
            let ret = self
                .object_uploader
                .finish()
                .await
                .map_err(HummockError::object_io_error);

            // Add block cache.
            if let CachePolicy::Fill = self.policy && ret.is_ok() {
                debug_assert!(!self.blocks.is_empty());
                for (block_idx, block) in self.blocks.iter().enumerate() {
                    let block = Block::decode(block.chunk())?;
                    self.sstable_store.block_cache
                        .insert(self.sst_id, block_idx as u64, Box::new(block));
                }
            }
            drop(tracker);
            ret
        });
        Ok(join_handle)
    }

    fn data_len(&self) -> usize {
        self.data_len
    }
}

#[cfg(test)]
mod tests {
    use std::ops::Range;
    use std::sync::Arc;

    use risingwave_hummock_sdk::HummockSstableId;

    use super::{SstableStoreRef, SstableWriteMode, SstableWriterOptions};
    use crate::hummock::iterator::test_utils::{iterator_test_key_of, mock_sstable_store};
    use crate::hummock::iterator::HummockIterator;
    use crate::hummock::sstable::SstableIteratorReadOptions;
    use crate::hummock::test_utils::{
        default_builder_opt_for_test, gen_test_sstable_data, put_sst,
    };
    use crate::hummock::value::HummockValue;
    use crate::hummock::{SstableIterator, SstableMeta};
    use crate::monitor::StoreLocalStatistic;

    const SST_ID: HummockSstableId = 1;

    fn get_hummock_value(x: usize) -> HummockValue<Vec<u8>> {
        HummockValue::put(format!("overlapped_new_{}", x).as_bytes().to_vec())
    }

    async fn validate_sst(
        sstable_store: SstableStoreRef,
        id: HummockSstableId,
        meta: SstableMeta,
        x_range: Range<usize>,
    ) {
        let mut stats = StoreLocalStatistic::default();
        let holder = sstable_store.sstable(id, &mut stats).await.unwrap();
        assert_eq!(holder.value().meta, meta);
        let holder = sstable_store.sstable(id, &mut stats).await.unwrap();
        assert_eq!(holder.value().meta, meta);
        let mut iter = SstableIterator::new(
            holder,
            sstable_store,
            Arc::new(SstableIteratorReadOptions::default()),
        );
        iter.rewind().await.unwrap();
        for i in x_range {
            let key = iter.key();
            let value = iter.value();
            assert_eq!(key, iterator_test_key_of(i).as_slice());
            assert_eq!(value, get_hummock_value(i).as_slice());
            iter.next().await.unwrap();
        }
    }

    #[tokio::test]
    async fn test_batch_upload() {
        let sstable_store = mock_sstable_store();
        let x_range = 0..100;
        let (data, meta, _) = gen_test_sstable_data(
            default_builder_opt_for_test(),
            x_range
                .clone()
                .map(|x| (iterator_test_key_of(x), get_hummock_value(x))),
        );
        let writer_opts = SstableWriterOptions {
            mode: SstableWriteMode::Batch,
            capacity_hint: None,
            tracker: None,
        };
        put_sst(
            SST_ID,
            data.clone(),
            meta.clone(),
            sstable_store.clone(),
            writer_opts,
        )
        .await
        .unwrap();

        validate_sst(sstable_store, SST_ID, meta, x_range).await;
    }

    #[tokio::test]
    async fn test_streaming_upload() {
        // Generate test data.
        let sstable_store = mock_sstable_store();
        let x_range = 0..100;
        let (data, meta, _) = gen_test_sstable_data(
            default_builder_opt_for_test(),
            x_range
                .clone()
                .map(|x| (iterator_test_key_of(x), get_hummock_value(x))),
        );
        let writer_opts = SstableWriterOptions {
            mode: SstableWriteMode::Streaming,
            capacity_hint: None,
            tracker: None,
        };
        put_sst(
            SST_ID,
            data.clone(),
            meta.clone(),
            sstable_store.clone(),
            writer_opts,
        )
        .await
        .unwrap();

        validate_sst(sstable_store, SST_ID, meta, x_range).await;
    }

    #[test]
    fn test_basic() {
        let sstable_store = mock_sstable_store();
        let sst_id = 123;
        let meta_path = sstable_store.get_sst_meta_path(sst_id);
        let data_path = sstable_store.get_sst_data_path(sst_id);
        assert_eq!(meta_path, "test/123.meta");
        assert_eq!(data_path, "test/123.data");
        assert_eq!(sstable_store.get_sst_id_from_path(&meta_path), sst_id);
        assert_eq!(sstable_store.get_sst_id_from_path(&data_path), sst_id);
    }
}<|MERGE_RESOLUTION|>--- conflicted
+++ resolved
@@ -29,8 +29,8 @@
 
 use super::utils::MemoryTracker;
 use super::{
-    Block, BlockCache, Sstable, SstableBuilderOptions, SstableMeta, SstableWriter, TieredCache,
-    TieredCacheKey, TieredCacheValue,
+    Block, BlockCache, BlockMeta, Sstable, SstableBuilderOptions, SstableMeta, SstableWriter,
+    TieredCache, TieredCacheKey, TieredCacheValue,
 };
 use crate::hummock::{BlockHolder, CacheableEntry, HummockError, HummockResult, LruCache};
 use crate::monitor::{MemoryCollector, StoreLocalStatistic};
@@ -94,37 +94,6 @@
 
 // END section for tiered cache
 
-<<<<<<< HEAD
-=======
-pub struct SstableStreamingUploader {
-    id: HummockSstableId,
-    /// Data are uploaded block by block, except for the size footer.
-    object_uploader: ObjectStreamingUploader,
-    /// Compressed blocks to refill block or meta cache.
-    blocks: Vec<Bytes>,
-    // TODO: do not fill cache in uploader, rewrite this logic in other place.
-    policy: CachePolicy,
-}
-
-impl SstableStreamingUploader {
-    /// Upload compressed block data.
-    pub fn upload_block(&mut self, block: Bytes) -> HummockResult<()> {
-        if let CachePolicy::Fill = self.policy {
-            self.blocks.push(block.clone());
-        }
-        self.object_uploader
-            .write_bytes(block)
-            .map_err(HummockError::object_io_error)
-    }
-
-    pub fn upload_size_footer(&mut self, size_footer: u32) -> HummockResult<()> {
-        self.object_uploader
-            .write_bytes(Bytes::from(size_footer.to_le_bytes().to_vec()))
-            .map_err(HummockError::object_io_error)
-    }
-}
-
->>>>>>> 1b1b9c75
 // TODO: Define policy based on use cases (read / compaction / ...).
 #[derive(Clone, Copy, Eq, PartialEq)]
 pub enum CachePolicy {
@@ -193,42 +162,6 @@
         }
     }
 
-<<<<<<< HEAD
-=======
-    pub async fn put_sst_stream(
-        &self,
-        sst_id: HummockSstableId,
-        policy: CachePolicy,
-    ) -> HummockResult<SstableStreamingUploader> {
-        let data_path = self.get_sst_data_path(sst_id);
-        Ok(SstableStreamingUploader {
-            id: sst_id,
-            object_uploader: self.store.streaming_upload(&data_path).await?,
-            blocks: Vec::new(),
-            policy,
-        })
-    }
-
-    /// Finish uploading by providing size footer and metadata.
-    pub async fn finish_put_sst_stream(
-        &self,
-        uploader: SstableStreamingUploader,
-        meta: SstableMeta,
-    ) -> HummockResult<()> {
-        uploader.object_uploader.finish().await?;
-        let sst_id = uploader.id;
-        if let Err(e) = self.put_meta(sst_id, &meta).await {
-            self.delete_sst_data(sst_id).await?;
-            return Err(e);
-        }
-        let sst = Sstable::new(sst_id, meta);
-        let charge = sst.estimate_size();
-        self.meta_cache
-            .insert(sst_id, sst_id, charge, Box::new(sst));
-        Ok(())
-    }
-
->>>>>>> 1b1b9c75
     pub async fn delete(&self, sst_id: HummockSstableId) -> HummockResult<()> {
         // Meta
         self.store
@@ -547,20 +480,6 @@
             self.delete_sst_data(sst_id).await?;
             return Err(e);
         }
-<<<<<<< HEAD
-=======
-        if let CachePolicy::Fill = policy {
-            for (block_idx, block_meta) in meta.block_metas.iter().enumerate() {
-                let end_offset = (block_meta.offset + block_meta.len) as usize;
-                let block = Block::decode(
-                    &data[block_meta.offset as usize..end_offset],
-                    block_meta.uncompressed_size as usize,
-                )?;
-                self.block_cache
-                    .insert(sst_id, block_idx as u64, Box::new(block));
-            }
-        }
->>>>>>> 1b1b9c75
         let sst = Sstable::new(sst_id, meta);
         let charge = sst.estimate_size();
         self.meta_cache
@@ -581,7 +500,7 @@
     sstable_store: SstableStoreRef,
     policy: CachePolicy,
     buf: BytesMut,
-    block_ranges: Vec<BlockRange>,
+    block_info: Vec<(BlockRange, usize)>,
     tracker: Option<MemoryTracker>,
 }
 
@@ -597,7 +516,7 @@
             sstable_store,
             policy,
             buf: BytesMut::with_capacity(options.capacity_hint.unwrap_or(0)),
-            block_ranges: Vec::new(),
+            block_info: Vec::new(),
             tracker: options.tracker,
         }
     }
@@ -606,14 +525,17 @@
 impl SstableWriter for BatchUploadWriter {
     type Output = JoinHandle<HummockResult<()>>;
 
-    fn write_block(&mut self, block: &[u8]) -> HummockResult<()> {
+    fn write_block(&mut self, block: &[u8], meta: &BlockMeta) -> HummockResult<()> {
         let block_offset = self.buf.len();
         self.buf.put_slice(block);
         if let CachePolicy::Fill = self.policy {
-            self.block_ranges.push(BlockRange {
-                begin: block_offset,
-                end: self.buf.len(),
-            });
+            self.block_info.push((
+                BlockRange {
+                    begin: block_offset,
+                    end: self.buf.len(),
+                },
+                meta.uncompressed_size as usize,
+            ));
         }
         Ok(())
     }
@@ -641,9 +563,9 @@
 
             // Add block cache.
             if let CachePolicy::Fill = self.policy && ret.is_ok() {
-                debug_assert!(!self.block_ranges.is_empty());
-                for (block_idx, block_range) in self.block_ranges.iter().enumerate() {
-                    let block = Block::decode(&data[block_range.begin..block_range.end])?;
+                debug_assert!(!self.block_info.is_empty());
+                for (block_idx, (block_range, uncompressed_size)) in self.block_info.iter().enumerate() {
+                    let block = Block::decode(&data[block_range.begin..block_range.end], *uncompressed_size)?;
                 self.sstable_store.block_cache
                     .insert(self.sst_id, block_idx as u64, Box::new(block));
                 }
@@ -665,8 +587,8 @@
     policy: CachePolicy,
     /// Data are uploaded block by block, except for the size footer.
     object_uploader: ObjectStreamingUploader,
-    /// Compressed blocks to refill block or meta cache.
-    blocks: Vec<Bytes>,
+    /// Compressed blocks to refill block or meta cache. Keep the uncompressed capacity for decode.
+    blocks: Vec<(Bytes, usize)>,
     data_len: usize,
     tracker: Option<MemoryTracker>,
 }
@@ -694,11 +616,12 @@
 impl SstableWriter for StreamingUploadWriter {
     type Output = JoinHandle<HummockResult<()>>;
 
-    fn write_block(&mut self, block: &[u8]) -> HummockResult<()> {
+    fn write_block(&mut self, block: &[u8], meta: &BlockMeta) -> HummockResult<()> {
         self.data_len += block.len();
         let block = BytesMut::from(block).freeze();
         if let CachePolicy::Fill = self.policy {
-            self.blocks.push(block.clone());
+            self.blocks
+                .push((block.clone(), meta.uncompressed_size as usize));
         }
         self.object_uploader
             .write_bytes(block)
@@ -731,8 +654,8 @@
             // Add block cache.
             if let CachePolicy::Fill = self.policy && ret.is_ok() {
                 debug_assert!(!self.blocks.is_empty());
-                for (block_idx, block) in self.blocks.iter().enumerate() {
-                    let block = Block::decode(block.chunk())?;
+                for (block_idx, (block, uncompressed_size)) in self.blocks.iter().enumerate() {
+                    let block = Block::decode(block.chunk(), *uncompressed_size)?;
                     self.sstable_store.block_cache
                         .insert(self.sst_id, block_idx as u64, Box::new(block));
                 }
