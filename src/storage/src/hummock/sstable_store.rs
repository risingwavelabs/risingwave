--- conflicted
+++ resolved
@@ -17,11 +17,10 @@
 
 use bytes::Bytes;
 use fail::fail_point;
-<<<<<<< HEAD
 use futures::future::try_join_all;
-=======
+
 use risingwave_hummock_sdk::{is_remote_sst_id, HummockSSTableId};
->>>>>>> 3191cc9e
+
 
 use super::{Block, BlockCache, Sstable, SstableMeta};
 use crate::hummock::{BlockHolder, CachableEntry, HummockError, HummockResult, LruCache};
@@ -30,12 +29,10 @@
 
 const DEFAULT_META_CACHE_SHARD_BITS: usize = 5;
 const DEFAULT_META_CACHE_OBJECT_POOL_CAPACITY: usize = 16;
-<<<<<<< HEAD
 const PREFETCH_BLOCK_COUNT: usize = 20;
-pub type TableHolder = CachableEntry<u64, Box<Sstable>>;
-=======
+
 pub type TableHolder = CachableEntry<HummockSSTableId, Box<Sstable>>;
->>>>>>> 3191cc9e
+
 
 // TODO: Define policy based on use cases (read / compaction / ...).
 #[derive(Clone, Copy)]
@@ -79,18 +76,8 @@
         }
     }
 
-<<<<<<< HEAD
     pub async fn put(&self, sst: Sstable, data: Bytes, policy: CachePolicy) -> HummockResult<()> {
         let meta = Bytes::from(sst.meta.encode_to_bytes());
-=======
-    pub async fn put(
-        &self,
-        sst: &Sstable,
-        data: Bytes,
-        policy: CachePolicy,
-    ) -> HummockResult<usize> {
-        let len = data.len();
->>>>>>> 3191cc9e
 
         self.put_sst_data(sst.id, data.clone()).await?;
 
@@ -258,7 +245,6 @@
         }
     }
 
-<<<<<<< HEAD
     pub async fn prefetch_sstables(&self, sst_ids: Vec<u64>) -> HummockResult<()> {
         let mut results = vec![];
         for id in sst_ids {
@@ -269,10 +255,8 @@
         Ok(())
     }
 
-    pub async fn sstable(&self, sst_id: u64) -> HummockResult<TableHolder> {
-=======
+
     pub async fn sstable(&self, sst_id: HummockSSTableId) -> HummockResult<TableHolder> {
->>>>>>> 3191cc9e
         let entry = self
             .meta_cache
             .lookup_with_request_dedup(sst_id, sst_id, || async {
