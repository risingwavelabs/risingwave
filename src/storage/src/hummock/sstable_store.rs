--- conflicted
+++ resolved
@@ -79,11 +79,6 @@
         data: Bytes,
         policy: CachePolicy,
     ) -> HummockResult<usize> {
-<<<<<<< HEAD
-        let timer = self.stats.sst_store_put_remote_duration.start_timer();
-=======
-        let meta = Bytes::from(sst.meta.encode_to_bytes());
->>>>>>> 7e239401
         let len = data.len();
 
         self.put_sst_data(sst.id, data.clone()).await?;
