// Copyright 2022 Singularity Data
//
// Licensed under the Apache License, Version 2.0 (the "License");
// you may not use this file except in compliance with the License.
// You may obtain a copy of the License at
//
// http://www.apache.org/licenses/LICENSE-2.0
//
// Unless required by applicable law or agreed to in writing, software
// distributed under the License is distributed on an "AS IS" BASIS,
// WITHOUT WARRANTIES OR CONDITIONS OF ANY KIND, either express or implied.
// See the License for the specific language governing permissions and
// limitations under the License.
use std::clone::Clone;
use std::sync::atomic::Ordering;
use std::sync::Arc;
use std::time::Instant;

use bytes::{Buf, BufMut, Bytes, BytesMut};
use fail::fail_point;
use itertools::Itertools;
use risingwave_common::cache::LruCacheEventListener;
use risingwave_hummock_sdk::{is_remote_sst_id, HummockSstableId};
use risingwave_object_store::object::{
    get_local_path, BlockLocation, ObjectMetadata, ObjectStoreRef, ObjectStreamingUploader,
};
use tokio::task::JoinHandle;
use zstd::zstd_safe::WriteBuf;

use super::compactor::TaskProgressTracker;
use super::utils::MemoryTracker;
use super::{
    Block, BlockCache, BlockMeta, Sstable, SstableMeta, SstableWriter, TieredCache, TieredCacheKey,
    TieredCacheValue,
};
use crate::hummock::multi_builder::UploadJoinHandle;
use crate::hummock::{BlockHolder, CacheableEntry, HummockError, HummockResult, LruCache};
use crate::monitor::{MemoryCollector, StoreLocalStatistic};

const MAX_META_CACHE_SHARD_BITS: usize = 2;
const MAX_CACHE_SHARD_BITS: usize = 6; // It means that there will be 64 shards lru-cache to avoid lock conflict.
const MIN_BUFFER_SIZE_PER_SHARD: usize = 256 * 1024 * 1024; // 256MB

pub type TableHolder = CacheableEntry<HummockSstableId, Box<Sstable>>;

// BEGIN section for tiered cache

impl TieredCacheKey for (HummockSstableId, u64) {
    fn encoded_len() -> usize {
        16
    }

    fn encode(&self, mut buf: &mut [u8]) {
        buf.put_u64(self.0);
        buf.put_u64(self.1);
    }

    fn decode(mut buf: &[u8]) -> Self {
        let sst_id = buf.get_u64();
        let block_idx = buf.get_u64();
        (sst_id, block_idx)
    }
}

impl TieredCacheValue for Box<Block> {
    fn len(&self) -> usize {
        self.raw_data().len()
    }

    fn encoded_len(&self) -> usize {
        self.raw_data().len()
    }

    fn encode(&self, mut buf: &mut [u8]) {
        buf.put_slice(self.raw_data());
    }

    fn decode(buf: Vec<u8>) -> Self {
        Box::new(Block::decode_from_raw(Bytes::from(buf)))
    }
}

pub struct BlockCacheEventListener {
    tiered_cache: TieredCache<(HummockSstableId, u64), Box<Block>>,
}

impl LruCacheEventListener for BlockCacheEventListener {
    type K = (HummockSstableId, u64);
    type T = Box<Block>;

    fn on_release(&self, key: Self::K, value: Self::T) {
        // TODO(MrCroxx): handle error?
        self.tiered_cache.insert(key, value).unwrap();
    }
}

// END section for tiered cache

// TODO: Define policy based on use cases (read / compaction / ...).
#[derive(Clone, Copy, Eq, PartialEq)]
pub enum CachePolicy {
    /// Disable read cache and not fill the cache afterwards.
    Disable,
    /// Try reading the cache and fill the cache afterwards.
    Fill,
    /// Read the cache but not fill the cache afterwards.
    NotFill,
}

pub struct SstableStore {
    path: String,
    store: ObjectStoreRef,
    block_cache: BlockCache,
    meta_cache: Arc<LruCache<HummockSstableId, Box<Sstable>>>,
    tiered_cache: TieredCache<(HummockSstableId, u64), Box<Block>>,
}

impl SstableStore {
    pub fn new(
        store: ObjectStoreRef,
        path: String,
        block_cache_capacity: usize,
        meta_cache_capacity: usize,
        tiered_cache: TieredCache<(HummockSstableId, u64), Box<Block>>,
    ) -> Self {
        let mut shard_bits = MAX_META_CACHE_SHARD_BITS;
        while (meta_cache_capacity >> shard_bits) < MIN_BUFFER_SIZE_PER_SHARD && shard_bits > 0 {
            shard_bits -= 1;
        }
        let meta_cache = Arc::new(LruCache::new(shard_bits, meta_cache_capacity));
        let listener = Arc::new(BlockCacheEventListener {
            tiered_cache: tiered_cache.clone(),
        });

        Self {
            path,
            store,
            block_cache: BlockCache::with_event_listener(
                block_cache_capacity,
                MAX_CACHE_SHARD_BITS,
                listener,
            ),
            meta_cache,
            tiered_cache,
        }
    }

    /// For compactor, we do not need a high concurrency load for cache. Instead, we need the cache
    ///  can be evict more effective.
    pub fn for_compactor(
        store: ObjectStoreRef,
        path: String,
        block_cache_capacity: usize,
        meta_cache_capacity: usize,
    ) -> Self {
        let meta_cache = Arc::new(LruCache::new(0, meta_cache_capacity));
        let tiered_cache = TieredCache::none();
        Self {
            path,
            store,
            block_cache: BlockCache::new(block_cache_capacity, 0),
            meta_cache,
            tiered_cache,
        }
    }

    pub async fn delete(&self, sst_id: HummockSstableId) -> HummockResult<()> {
        // Meta
        self.store
            .delete(self.get_sst_meta_path(sst_id).as_str())
            .await?;
        // Data
        self.store
            .delete(self.get_sst_data_path(sst_id).as_str())
            .await?;
        self.meta_cache.erase(sst_id, &sst_id);
        Ok(())
    }

    /// Deletes all SSTs specified in the given list of IDs from storage and cache.
    pub async fn delete_list(&self, sst_id_list: &[HummockSstableId]) -> HummockResult<()> {
        let mut paths = Vec::with_capacity(sst_id_list.len() * 2);

        for &sst_id in sst_id_list {
            paths.push(self.get_sst_meta_path(sst_id));
            paths.push(self.get_sst_data_path(sst_id));
        }

        // Delete from storage.
        self.store.delete_objects(&paths).await?;

        // Delete from cache.
        for &sst_id in sst_id_list {
            self.meta_cache.erase(sst_id, &sst_id);
        }

        Ok(())
    }

    pub fn delete_cache(&self, sst_id: HummockSstableId) {
        self.meta_cache.erase(sst_id, &sst_id);
    }

    async fn put_meta(&self, sst_id: HummockSstableId, meta: &SstableMeta) -> HummockResult<()> {
        let meta_path = self.get_sst_meta_path(sst_id);
        let meta = Bytes::from(meta.encode_to_bytes());
        self.store
            .upload(&meta_path, meta)
            .await
            .map_err(HummockError::object_io_error)
    }

    async fn put_sst_data(&self, sst_id: HummockSstableId, data: Bytes) -> HummockResult<()> {
        let data_path = self.get_sst_data_path(sst_id);
        self.store
            .upload(&data_path, data)
            .await
            .map_err(HummockError::object_io_error)
    }

    async fn delete_sst_data(&self, sst_id: HummockSstableId) -> HummockResult<()> {
        let data_path = self.get_sst_data_path(sst_id);
        self.store
            .delete(&data_path)
            .await
            .map_err(HummockError::object_io_error)
    }

    pub async fn get(
        &self,
        sst: &Sstable,
        block_index: u64,
        policy: CachePolicy,
        stats: &mut StoreLocalStatistic,
    ) -> HummockResult<BlockHolder> {
        stats.cache_data_block_total += 1;
        let tiered_cache = self.tiered_cache.clone();
        let fetch_block = || {
            stats.cache_data_block_miss += 1;
            let block_meta = sst
                .meta
                .block_metas
                .get(block_index as usize)
                .ok_or_else(HummockError::invalid_block)
                .unwrap(); // FIXME: don't unwrap here.
            let block_loc = BlockLocation {
                offset: block_meta.offset as usize,
                size: block_meta.len as usize,
            };
            let data_path = self.get_sst_data_path(sst.id);
            let store = self.store.clone();
            let sst_id = sst.id;
            let use_tiered_cache = !matches!(policy, CachePolicy::Disable);
            let uncompressed_capacity = block_meta.uncompressed_size as usize;

            async move {
                if use_tiered_cache && let Some(holder) = tiered_cache
                    .get(&(sst_id, block_index))
                    .await
                    .map_err(HummockError::tiered_cache)?
                {
                    // TODO(MrCroxx): `into_owned()` may perform buffer copy, eliminate it later.
                    return Ok(holder.into_owned());
                }

                let block_data = store.read(&data_path, Some(block_loc)).await?;
                let block = Block::decode(block_data, uncompressed_capacity)?;
                Ok(Box::new(block))
            }
        };

        let disable_cache: fn() -> bool = || {
            fail_point!("disable_block_cache", |_| true);
            false
        };

        let policy = if disable_cache() {
            CachePolicy::Disable
        } else {
            policy
        };

        match policy {
            CachePolicy::Fill => {
                self.block_cache
                    .get_or_insert_with(sst.id, block_index, fetch_block)
                    .await
            }
            CachePolicy::NotFill => match self.block_cache.get(sst.id, block_index) {
                Some(block) => Ok(block),
                None => match self
                    .tiered_cache
                    .get(&(sst.id, block_index))
                    .await
                    .map_err(HummockError::tiered_cache)?
                {
                    Some(holder) => Ok(BlockHolder::from_tiered_cache(holder.into_inner())),
                    None => fetch_block().await.map(BlockHolder::from_owned_block),
                },
            },
            CachePolicy::Disable => fetch_block().await.map(BlockHolder::from_owned_block),
        }
    }

    pub fn get_sst_meta_path(&self, sst_id: HummockSstableId) -> String {
        let is_remote = is_remote_sst_id(sst_id);
        let obj_prefix = self.store.get_object_prefix(sst_id, is_remote);
        let mut ret = format!("{}/{}{}.meta", self.path, obj_prefix, sst_id);
        if !is_remote {
            ret = get_local_path(&ret);
        }
        ret
    }

    pub fn get_sst_data_path(&self, sst_id: HummockSstableId) -> String {
        let is_remote = is_remote_sst_id(sst_id);
        let obj_prefix = self.store.get_object_prefix(sst_id, is_remote);
        let mut ret = format!("{}/{}{}.data", self.path, obj_prefix, sst_id);
        if !is_remote {
            ret = get_local_path(&ret);
        }
        ret
    }

    pub fn get_sst_id_from_path(&self, path: &str) -> HummockSstableId {
        let split = path.split(&['/', '.']).collect_vec();
        debug_assert!(split.len() > 2);
        debug_assert!(split[split.len() - 1] == "meta" || split[split.len() - 1] == "data");
        split[split.len() - 2]
            .parse::<HummockSstableId>()
            .expect("valid sst id")
    }

    pub fn store(&self) -> ObjectStoreRef {
        self.store.clone()
    }

    pub fn get_meta_cache(&self) -> Arc<LruCache<HummockSstableId, Box<Sstable>>> {
        self.meta_cache.clone()
    }

    pub fn get_block_cache(&self) -> BlockCache {
        self.block_cache.clone()
    }

    #[cfg(any(test, feature = "test"))]
    pub fn clear_block_cache(&self) {
        self.block_cache.clear();
    }

    #[cfg(any(test, feature = "test"))]
    pub fn clear_meta_cache(&self) {
        self.meta_cache.clear();
    }

    pub async fn sstable(
        &self,
        sst_id: HummockSstableId,
        stats: &mut StoreLocalStatistic,
    ) -> HummockResult<TableHolder> {
        stats.cache_meta_block_total += 1;
        self.meta_cache
            .lookup_with_request_dedup::<_, HummockError, _>(sst_id, sst_id, || {
                let store = self.store.clone();
                let meta_path = self.get_sst_meta_path(sst_id);
                stats.cache_meta_block_miss += 1;
                let stats_ptr = stats.remote_io_time.clone();
                async move {
                    let now = Instant::now();
                    let buf = store
                        .read(&meta_path, None)
                        .await
                        .map_err(HummockError::object_io_error)?;
                    let meta = SstableMeta::decode(&mut &buf[..])?;
                    let sst = Sstable::new(sst_id, meta);
                    let charge = sst.meta.encoded_size();
                    let add = (now.elapsed().as_secs_f64() * 1000.0).ceil();
                    stats_ptr.fetch_add(add as u64, Ordering::Relaxed);
                    Ok((Box::new(sst), charge))
                }
            })
            .await
            .map_err(|e| {
                HummockError::other(format!(
                    "meta cache lookup request dedup get cancel: {:?}",
                    e,
                ))
            })?
    }

    pub async fn list_ssts_from_object_store(&self) -> HummockResult<Vec<ObjectMetadata>> {
        self.store
            .list(&self.path)
            .await
            .map_err(HummockError::object_io_error)
    }

    pub fn create_sst_writer(
        self: Arc<Self>,
        sst_id: HummockSstableId,
        options: SstableWriterOptions,
<<<<<<< HEAD
        task_progress_tracker: Option<TaskProgressTracker>,
    ) -> HummockResult<BoxedSstableWriter> {
        match &options.mode {
            SstableWriteMode::Batch => {
                let writer = BatchUploadWriter::new(sst_id, self, policy, options);
                if let Some(tracker) = task_progress_tracker {
                    Ok(Box::new(TrackedProgressUploadWriter {
                        writer,
                        task_progress_tracker: tracker,
                    }))
                } else {
                    Ok(Box::new(writer))
                }
            }
            SstableWriteMode::Streaming => {
                let data_path = self.get_sst_data_path(sst_id);
                let uploader = self.store.streaming_upload(&data_path).await?;
                let writer = StreamingUploadWriter::new(sst_id, self, policy, uploader, options);
                if let Some(tracker) = task_progress_tracker {
                    Ok(Box::new(TrackedProgressUploadWriter {
                        writer,
                        task_progress_tracker: tracker,
                    }))
                } else {
                    Ok(Box::new(writer))
                }
            }
        }
=======
    ) -> BatchUploadWriter {
        BatchUploadWriter::new(sst_id, self, options)
>>>>>>> c4465ddf
    }

    pub async fn put_sst_meta(
        &self,
        sst_id: HummockSstableId,
        meta: SstableMeta,
    ) -> HummockResult<()> {
        fail_point!("metadata_upload_err");
        if let Err(e) = self.put_meta(sst_id, &meta).await {
            self.delete_sst_data(sst_id).await?;
            return Err(e);
        }
        let sst = Sstable::new(sst_id, meta);
        let charge = sst.estimate_size();
        self.meta_cache
            .insert(sst_id, sst_id, charge, Box::new(sst));
        Ok(())
    }
}

pub type SstableStoreRef = Arc<SstableStore>;

impl MemoryCollector for SstableStore {
    fn get_meta_memory_usage(&self) -> u64 {
        self.meta_cache.get_memory_usage() as u64
    }

    fn get_data_memory_usage(&self) -> u64 {
        self.block_cache.size() as u64
    }

    // TODO: limit shared-buffer uploading memory
    fn get_total_memory_usage(&self) -> u64 {
        0
    }
}

pub struct SstableWriterOptions {
    /// Total length of SST data.
    pub capacity_hint: Option<usize>,
    pub tracker: Option<MemoryTracker>,
    pub policy: CachePolicy,
}

#[async_trait::async_trait]
pub trait SstableWriterFactory: Send + Sync {
    type Writer: SstableWriter<Output = UploadJoinHandle>;

    async fn create_sst_writer(
        &self,
        sst_id: HummockSstableId,
        options: SstableWriterOptions,
    ) -> HummockResult<Self::Writer>;
}

pub struct BatchSstableWriterFactory {
    sstable_store: SstableStoreRef,
}

impl BatchSstableWriterFactory {
    pub fn new(sstable_store: SstableStoreRef) -> Self {
        BatchSstableWriterFactory { sstable_store }
    }
}

#[async_trait::async_trait]
impl SstableWriterFactory for BatchSstableWriterFactory {
    type Writer = BatchUploadWriter;

    async fn create_sst_writer(
        &self,
        sst_id: HummockSstableId,
        options: SstableWriterOptions,
    ) -> HummockResult<Self::Writer> {
        Ok(BatchUploadWriter::new(
            sst_id,
            self.sstable_store.clone(),
            options,
        ))
    }
}

/// Buffer SST data and upload it as a whole on `finish`.
/// The upload is finished when the returned `JoinHandle` is joined.
pub struct BatchUploadWriter {
    sst_id: HummockSstableId,
    sstable_store: SstableStoreRef,
    policy: CachePolicy,
    buf: BytesMut,
    block_info: Vec<Block>,
    tracker: Option<MemoryTracker>,
}

impl BatchUploadWriter {
    pub fn new(
        sst_id: HummockSstableId,
        sstable_store: Arc<SstableStore>,
        options: SstableWriterOptions,
    ) -> Self {
        Self {
            sst_id,
            sstable_store,
            policy: options.policy,
            buf: BytesMut::with_capacity(options.capacity_hint.unwrap_or(0)),
            block_info: Vec::new(),
            tracker: options.tracker,
        }
    }
}

impl SstableWriter for BatchUploadWriter {
    type Output = JoinHandle<HummockResult<()>>;

    fn write_block(&mut self, block: &[u8], meta: &BlockMeta) -> HummockResult<()> {
        self.buf.put_slice(block);
        if let CachePolicy::Fill = self.policy {
            self.block_info.push(Block::decode(
                Bytes::from(block.to_vec()),
                meta.uncompressed_size as usize,
            )?);
        }
        Ok(())
    }

    fn finish(mut self, size_footer: u32) -> HummockResult<Self::Output> {
        let join_handle = tokio::spawn(async move {
            // Upload size footer.
            self.buf.put_slice(&size_footer.to_le_bytes());
            let data = self.buf.freeze();

            let _tracker = self.tracker.map(|mut t| {
                if !t.try_increase_memory(data.capacity() as u64) {
                    tracing::debug!("failed to allocate increase memory for data file, sst id: {}, file size: {}",
                                    self.sst_id, data.capacity());
                }
                t
            });

            // Upload data to object store.
            self.sstable_store
                .clone()
                .put_sst_data(self.sst_id, data.clone())
                .await?;

            // Add block cache.
            if CachePolicy::Fill == self.policy {
                debug_assert!(!self.block_info.is_empty());
                for (block_idx, block) in self.block_info.into_iter().enumerate() {
                    self.sstable_store.block_cache.insert(
                        self.sst_id,
                        block_idx as u64,
                        Box::new(block),
                    );
                }
            }
            Ok(())
        });
        Ok(join_handle)
    }

    fn data_len(&self) -> usize {
        self.buf.len()
    }
}

/// This tracks the blocks written to the upload writer.
/// It does not track the completion of SST upload, which is tracked separately.
pub struct TrackedProgressUploadWriter<W: SstableWriter> {
    writer: W,
    task_progress_tracker: TaskProgressTracker,
}

impl<W: SstableWriter> SstableWriter for TrackedProgressUploadWriter<W> {
    type Output = W::Output;

    fn write_block(&mut self, block: &[u8], meta: &BlockMeta) -> HummockResult<()> {
        self.writer.write_block(block, meta)
    }

    fn finish(self: Box<Self>, size_footer: u32) -> HummockResult<Self::Output> {
        let output = W::finish(Box::new(self.writer), size_footer);
        self.task_progress_tracker.inc_ssts_sealed();
        output
    }

    fn data_len(&self) -> usize {
        self.writer.data_len()
    }
}

pub struct StreamingUploadWriter {
    sst_id: HummockSstableId,
    sstable_store: SstableStoreRef,
    policy: CachePolicy,
    /// Data are uploaded block by block, except for the size footer.
    object_uploader: ObjectStreamingUploader,
    /// Compressed blocks to refill block or meta cache. Keep the uncompressed capacity for decode.
    blocks: Vec<Block>,
    data_len: usize,
    tracker: Option<MemoryTracker>,
}

impl StreamingUploadWriter {
    pub fn new(
        sst_id: HummockSstableId,
        sstable_store: SstableStoreRef,
        object_uploader: ObjectStreamingUploader,
        options: SstableWriterOptions,
    ) -> Self {
        Self {
            sst_id,
            sstable_store,
            policy: options.policy,
            object_uploader,
            blocks: Vec::new(),
            data_len: 0,
            tracker: options.tracker,
        }
    }
}

impl SstableWriter for StreamingUploadWriter {
    type Output = JoinHandle<HummockResult<()>>;

    fn write_block(&mut self, block_data: &[u8], meta: &BlockMeta) -> HummockResult<()> {
        self.data_len += block_data.len();
        let block_data = Bytes::from(block_data.to_vec());
        if let CachePolicy::Fill = self.policy {
            let block = Block::decode(block_data.clone(), meta.uncompressed_size as usize)?;
            self.blocks.push(block);
        }
        self.object_uploader
            .write_bytes(block_data)
            .map_err(HummockError::object_io_error)
    }

    fn finish(mut self, size_footer: u32) -> HummockResult<UploadJoinHandle> {
        // Upload size footer.
        self.object_uploader
            .write_bytes(Bytes::from(size_footer.to_le_bytes().to_vec()))
            .map_err(HummockError::object_io_error)?;

        let join_handle = tokio::spawn(async move {
            let uploader_memory_usage = self.object_uploader.get_memory_usage();
            let tracker = self.tracker.map(|mut t| {
                    if !t.try_increase_memory(uploader_memory_usage as u64) {
                        tracing::debug!("failed to allocate increase memory for data file, sst id: {}, file size: {}",
                                        self.sst_id, uploader_memory_usage);
                    }
                    t
                });

            // Upload data to object store.
            let ret = self
                .object_uploader
                .finish()
                .await
                .map_err(HummockError::object_io_error);

            // Add block cache.
            if let CachePolicy::Fill = self.policy && ret.is_ok() {
                debug_assert!(!self.blocks.is_empty());
                for (block_idx, block) in self.blocks.into_iter().enumerate() {
                    self.sstable_store.block_cache
                        .insert(self.sst_id, block_idx as u64, Box::new(block));
                }
            }
            drop(tracker);
            ret
        });
        Ok(join_handle)
    }

    fn data_len(&self) -> usize {
        self.data_len
    }
}

pub struct StreamingSstableWriterFactory {
    sstable_store: SstableStoreRef,
}

impl StreamingSstableWriterFactory {
    pub fn new(sstable_store: SstableStoreRef) -> Self {
        StreamingSstableWriterFactory { sstable_store }
    }
}

#[async_trait::async_trait]
impl SstableWriterFactory for StreamingSstableWriterFactory {
    type Writer = StreamingUploadWriter;

    async fn create_sst_writer(
        &self,
        sst_id: HummockSstableId,
        options: SstableWriterOptions,
    ) -> HummockResult<Self::Writer> {
        let path = self.sstable_store.get_sst_data_path(sst_id);
        let uploader = self.sstable_store.store.streaming_upload(&path).await?;
        Ok(StreamingUploadWriter::new(
            sst_id,
            self.sstable_store.clone(),
            uploader,
            options,
        ))
    }
}

#[cfg(test)]
mod tests {
    use std::ops::Range;
    use std::sync::Arc;

    use risingwave_hummock_sdk::HummockSstableId;

    use super::{SstableStoreRef, SstableWriterOptions};
    use crate::hummock::iterator::test_utils::{iterator_test_key_of, mock_sstable_store};
    use crate::hummock::iterator::HummockIterator;
    use crate::hummock::sstable::SstableIteratorReadOptions;
    use crate::hummock::test_utils::{
        default_builder_opt_for_test, gen_test_sstable_data, put_sst,
    };
    use crate::hummock::value::HummockValue;
    use crate::hummock::{CachePolicy, SstableIterator, SstableMeta};
    use crate::monitor::StoreLocalStatistic;

    const SST_ID: HummockSstableId = 1;

    fn get_hummock_value(x: usize) -> HummockValue<Vec<u8>> {
        HummockValue::put(format!("overlapped_new_{}", x).as_bytes().to_vec())
    }

    async fn validate_sst(
        sstable_store: SstableStoreRef,
        id: HummockSstableId,
        meta: SstableMeta,
        x_range: Range<usize>,
    ) {
        let mut stats = StoreLocalStatistic::default();
        let holder = sstable_store.sstable(id, &mut stats).await.unwrap();
        assert_eq!(holder.value().meta, meta);
        let holder = sstable_store.sstable(id, &mut stats).await.unwrap();
        assert_eq!(holder.value().meta, meta);
        let mut iter = SstableIterator::new(
            holder,
            sstable_store,
            Arc::new(SstableIteratorReadOptions::default()),
        );
        iter.rewind().await.unwrap();
        for i in x_range {
            let key = iter.key();
            let value = iter.value();
            assert_eq!(key, iterator_test_key_of(i).as_slice());
            assert_eq!(value, get_hummock_value(i).as_slice());
            iter.next().await.unwrap();
        }
    }

    #[tokio::test]
    async fn test_batch_upload() {
        let sstable_store = mock_sstable_store();
        let x_range = 0..100;
        let (data, meta, _) = gen_test_sstable_data(
            default_builder_opt_for_test(),
            x_range
                .clone()
                .map(|x| (iterator_test_key_of(x), get_hummock_value(x))),
        );
        let writer_opts = SstableWriterOptions {
            capacity_hint: None,
            tracker: None,
            policy: CachePolicy::Disable,
        };
        put_sst(
            SST_ID,
            data.clone(),
            meta.clone(),
            sstable_store.clone(),
            writer_opts,
        )
        .await
        .unwrap();

        validate_sst(sstable_store, SST_ID, meta, x_range).await;
    }

    #[tokio::test]
    async fn test_streaming_upload() {
        // Generate test data.
        let sstable_store = mock_sstable_store();
        let x_range = 0..100;
        let (data, meta, _) = gen_test_sstable_data(
            default_builder_opt_for_test(),
            x_range
                .clone()
                .map(|x| (iterator_test_key_of(x), get_hummock_value(x))),
        );
        let writer_opts = SstableWriterOptions {
            capacity_hint: None,
            tracker: None,
            policy: CachePolicy::Disable,
        };
        put_sst(
            SST_ID,
            data.clone(),
            meta.clone(),
            sstable_store.clone(),
            writer_opts,
        )
        .await
        .unwrap();

        validate_sst(sstable_store, SST_ID, meta, x_range).await;
    }

    #[test]
    fn test_basic() {
        let sstable_store = mock_sstable_store();
        let sst_id = 123;
        let meta_path = sstable_store.get_sst_meta_path(sst_id);
        let data_path = sstable_store.get_sst_data_path(sst_id);
        assert_eq!(meta_path, "test/123.meta");
        assert_eq!(data_path, "test/123.data");
        assert_eq!(sstable_store.get_sst_id_from_path(&meta_path), sst_id);
        assert_eq!(sstable_store.get_sst_id_from_path(&data_path), sst_id);
    }
}<|MERGE_RESOLUTION|>--- conflicted
+++ resolved
@@ -399,39 +399,8 @@
         self: Arc<Self>,
         sst_id: HummockSstableId,
         options: SstableWriterOptions,
-<<<<<<< HEAD
-        task_progress_tracker: Option<TaskProgressTracker>,
-    ) -> HummockResult<BoxedSstableWriter> {
-        match &options.mode {
-            SstableWriteMode::Batch => {
-                let writer = BatchUploadWriter::new(sst_id, self, policy, options);
-                if let Some(tracker) = task_progress_tracker {
-                    Ok(Box::new(TrackedProgressUploadWriter {
-                        writer,
-                        task_progress_tracker: tracker,
-                    }))
-                } else {
-                    Ok(Box::new(writer))
-                }
-            }
-            SstableWriteMode::Streaming => {
-                let data_path = self.get_sst_data_path(sst_id);
-                let uploader = self.store.streaming_upload(&data_path).await?;
-                let writer = StreamingUploadWriter::new(sst_id, self, policy, uploader, options);
-                if let Some(tracker) = task_progress_tracker {
-                    Ok(Box::new(TrackedProgressUploadWriter {
-                        writer,
-                        task_progress_tracker: tracker,
-                    }))
-                } else {
-                    Ok(Box::new(writer))
-                }
-            }
-        }
-=======
     ) -> BatchUploadWriter {
         BatchUploadWriter::new(sst_id, self, options)
->>>>>>> c4465ddf
     }
 
     pub async fn put_sst_meta(
