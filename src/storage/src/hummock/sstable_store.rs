// Copyright 2024 RisingWave Labs
//
// Licensed under the Apache License, Version 2.0 (the "License");
// you may not use this file except in compliance with the License.
// You may obtain a copy of the License at
//
//     http://www.apache.org/licenses/LICENSE-2.0
//
// Unless required by applicable law or agreed to in writing, software
// distributed under the License is distributed on an "AS IS" BASIS,
// WITHOUT WARRANTIES OR CONDITIONS OF ANY KIND, either express or implied.
// See the License for the specific language governing permissions and
// limitations under the License.
use std::clone::Clone;
use std::collections::VecDeque;
use std::future::Future;
use std::ops::Deref;
use std::sync::atomic::{AtomicUsize, Ordering};
use std::sync::Arc;

use ahash::RandomState;
use await_tree::InstrumentAwait;
use bytes::Bytes;
use fail::fail_point;
use foyer::memory::{
    Cache, CacheContext, CacheEntry, CacheEventListener, EntryState, Key, LfuCacheConfig,
    LruCacheConfig, LruConfig, S3FifoCacheConfig, Value,
};
use futures::{future, StreamExt};
use itertools::Itertools;
<<<<<<< HEAD
use risingwave_common::cache::{
    CachePriority, LookupResponse, LruCacheEventListener, LruKey, LruValue,
};
use risingwave_common::config::StorageMemoryConfig;
use risingwave_hummock_sdk::version::SstableInfo;
=======
use risingwave_common::config::{EvictionConfig, StorageMemoryConfig};
>>>>>>> f7d9ff7f
use risingwave_hummock_sdk::{HummockSstableObjectId, OBJECT_SUFFIX};
use risingwave_hummock_trace::TracedCachePolicy;
use risingwave_object_store::object::{
    ObjectError, ObjectMetadataIter, ObjectStoreRef, ObjectStreamingUploader,
};
use thiserror_ext::AsReport;
use tokio::task::JoinHandle;
use tokio::time::Instant;
use zstd::zstd_safe::WriteBuf;

use super::utils::MemoryTracker;
use super::{
    Block, BlockCache, BlockCacheConfig, BlockMeta, BlockResponse, CachedBlock, CachedSstable,
    FileCache, RecentFilter, Sstable, SstableBlockIndex, SstableMeta, SstableWriter,
};
use crate::hummock::block_stream::{
    BlockDataStream, BlockStream, MemoryUsageTracker, PrefetchBlockStream,
};
use crate::hummock::file_cache::preclude::*;
use crate::hummock::multi_builder::UploadJoinHandle;
use crate::hummock::{BlockHolder, HummockError, HummockResult, MemoryLimiter};
use crate::monitor::{HummockStateStoreMetrics, MemoryCollector, StoreLocalStatistic};

pub type TableHolder = CacheEntry<HummockSstableObjectId, Box<Sstable>, MetaCacheEventListener>;

// TODO: Define policy based on use cases (read / compaction / ...).
#[derive(Clone, Copy, Eq, PartialEq)]
pub enum CachePolicy {
    /// Disable read cache and not fill the cache afterwards.
    Disable,
    /// Try reading the cache and fill the cache afterwards.
    Fill(CacheContext),
    /// Fill file cache only.
    FillFileCache,
    /// Read the cache but not fill the cache afterwards.
    NotFill,
}

impl Default for CachePolicy {
    fn default() -> Self {
        CachePolicy::Fill(CacheContext::Default)
    }
}

impl From<TracedCachePolicy> for CachePolicy {
    fn from(policy: TracedCachePolicy) -> Self {
        match policy {
            TracedCachePolicy::Disable => Self::Disable,
            TracedCachePolicy::Fill(priority) => Self::Fill(priority.into()),
            TracedCachePolicy::FileFileCache => Self::FillFileCache,
            TracedCachePolicy::NotFill => Self::NotFill,
        }
    }
}

impl From<CachePolicy> for TracedCachePolicy {
    fn from(policy: CachePolicy) -> Self {
        match policy {
            CachePolicy::Disable => Self::Disable,
            CachePolicy::FillFileCache => Self::FileFileCache,
            CachePolicy::Fill(priority) => Self::Fill(priority.into()),
            CachePolicy::NotFill => Self::NotFill,
        }
    }
}

#[derive(Debug)]
pub struct BlockCacheEventListener {
    data_file_cache: FileCache<SstableBlockIndex, CachedBlock>,
    metrics: Arc<HummockStateStoreMetrics>,
}

impl BlockCacheEventListener {
    pub fn new(
        data_file_cache: FileCache<SstableBlockIndex, CachedBlock>,
        metrics: Arc<HummockStateStoreMetrics>,
    ) -> Self {
        Self {
            data_file_cache,
            metrics,
        }
    }
}

impl CacheEventListener<(HummockSstableObjectId, u64), Box<Block>> for BlockCacheEventListener {
    fn on_release(
        &self,
        key: (HummockSstableObjectId, u64),
        value: Box<Block>,
        _context: CacheContext,
        _charges: usize,
    ) {
        let key = SstableBlockIndex {
            sst_id: key.0,
            block_idx: key.1,
        };
        self.metrics
            .block_efficiency_histogram
            .with_label_values(&[&value.table_id().to_string()])
            .observe(value.efficiency());
        // temporarily avoid spawn task while task drop with madsim
        // FYI: https://github.com/madsim-rs/madsim/issues/182
        #[cfg(not(madsim))]
        self.data_file_cache
            .insert_if_not_exists_async(key, CachedBlock::Loaded { block: value });
    }
}

pub struct MetaCacheEventListener(FileCache<HummockSstableObjectId, CachedSstable>);

impl From<FileCache<HummockSstableObjectId, CachedSstable>> for MetaCacheEventListener {
    fn from(value: FileCache<HummockSstableObjectId, CachedSstable>) -> Self {
        Self(value)
    }
}

impl CacheEventListener<HummockSstableObjectId, Box<Sstable>> for MetaCacheEventListener {
    fn on_release(
        &self,
        key: HummockSstableObjectId,
        value: Box<Sstable>,
        _context: CacheContext,
        _charges: usize,
    ) {
        // temporarily avoid spawn task while task drop with madsim
        // FYI: https://github.com/madsim-rs/madsim/issues/182
        #[cfg(not(madsim))]
        self.0.insert_if_not_exists_async(key, value.into());
    }
}

pub enum CachedOrShared<K, V, L>
where
    K: Key,
    V: Value,
    L: CacheEventListener<K, Box<V>>,
{
    Cached(CacheEntry<K, Box<V>, L>),
    Shared(Arc<V>),
}

impl<K, V, L> Deref for CachedOrShared<K, V, L>
where
    K: Key,
    V: Value,
    L: CacheEventListener<K, Box<V>>,
{
    type Target = V;

    fn deref(&self) -> &Self::Target {
        match self {
            CachedOrShared::Cached(entry) => entry,
            CachedOrShared::Shared(v) => v,
        }
    }
}

pub struct SstableStoreConfig {
    pub store: ObjectStoreRef,
    pub path: String,
    pub block_cache_capacity: usize,
    pub block_cache_shard_num: usize,
    pub block_cache_eviction: EvictionConfig,
    pub meta_cache_capacity: usize,
    pub meta_cache_shard_num: usize,
    pub meta_cache_eviction: EvictionConfig,
    pub prefetch_buffer_capacity: usize,
    pub max_prefetch_block_number: usize,
    pub data_file_cache: FileCache<SstableBlockIndex, CachedBlock>,
    pub meta_file_cache: FileCache<HummockSstableObjectId, CachedSstable>,
    pub recent_filter: Option<Arc<RecentFilter<(HummockSstableObjectId, usize)>>>,
    pub state_store_metrics: Arc<HummockStateStoreMetrics>,
}

pub struct SstableStore {
    path: String,
    store: ObjectStoreRef,
    block_cache: BlockCache,
    // TODO(MrCroxx): use no hash random state
    meta_cache: Arc<Cache<HummockSstableObjectId, Box<Sstable>, MetaCacheEventListener>>,

    data_file_cache: FileCache<SstableBlockIndex, CachedBlock>,
    meta_file_cache: FileCache<HummockSstableObjectId, CachedSstable>,
    /// Recent filter for `(sst_obj_id, blk_idx)`.
    ///
    /// `blk_idx == USIZE::MAX` stands for `sst_obj_id` only entry.
    recent_filter: Option<Arc<RecentFilter<(HummockSstableObjectId, usize)>>>,
    prefetch_buffer_usage: Arc<AtomicUsize>,
    prefetch_buffer_capacity: usize,
    max_prefetch_block_number: usize,
}

impl SstableStore {
    pub fn new(config: SstableStoreConfig) -> Self {
        // TODO: We should validate path early. Otherwise object store won't report invalid path
        // error until first write attempt.

        let block_cache = BlockCache::new(BlockCacheConfig {
            capacity: config.block_cache_capacity,
            shard_num: config.block_cache_shard_num,
            eviction: config.block_cache_eviction,
            listener: BlockCacheEventListener::new(
                config.data_file_cache.clone(),
                config.state_store_metrics.clone(),
            ),
        });

        // TODO(MrCroxx): reuse BlockCacheConfig here?
        let meta_cache = {
            let capacity = config.meta_cache_capacity;
            let shards = config.meta_cache_shard_num;
            let object_pool_capacity = config.meta_cache_shard_num * 1024;
            let hash_builder = RandomState::default();
            let event_listener = MetaCacheEventListener::from(config.meta_file_cache.clone());
            match config.meta_cache_eviction {
                EvictionConfig::Lru(eviction_config) => Cache::lru(LruCacheConfig {
                    capacity,
                    shards,
                    eviction_config,
                    object_pool_capacity,
                    hash_builder,
                    event_listener,
                }),
                EvictionConfig::Lfu(eviction_config) => Cache::lfu(LfuCacheConfig {
                    capacity,
                    shards,
                    eviction_config,
                    object_pool_capacity,
                    hash_builder,
                    event_listener,
                }),
                EvictionConfig::S3Fifo(eviction_config) => Cache::s3fifo(S3FifoCacheConfig {
                    capacity,
                    shards,
                    eviction_config,
                    object_pool_capacity,
                    hash_builder,
                    event_listener,
                }),
            }
        };
        let meta_cache = Arc::new(meta_cache);

        Self {
            path: config.path,
            store: config.store,
            block_cache,
            meta_cache,

            data_file_cache: config.data_file_cache,
            meta_file_cache: config.meta_file_cache,

            recent_filter: config.recent_filter,
            prefetch_buffer_usage: Arc::new(AtomicUsize::new(0)),
            prefetch_buffer_capacity: config.prefetch_buffer_capacity,
            max_prefetch_block_number: config.max_prefetch_block_number,
        }
    }

    /// For compactor, we do not need a high concurrency load for cache. Instead, we need the cache
    ///  can be evict more effective.
    pub fn for_compactor(
        store: ObjectStoreRef,
        path: String,
        block_cache_capacity: usize,
        meta_cache_capacity: usize,
    ) -> Self {
        let meta_cache = Arc::new(Cache::lru(LruCacheConfig {
            capacity: meta_cache_capacity,
            shards: 1,
            eviction_config: LruConfig {
                high_priority_pool_ratio: 0.0,
            },
            object_pool_capacity: 1024,
            hash_builder: RandomState::default(),
            event_listener: FileCache::none().into(),
        }));
        Self {
            path,
            store,
            block_cache: BlockCache::new(BlockCacheConfig {
                capacity: block_cache_capacity,
                shard_num: 1,
                eviction: EvictionConfig::Lru(LruConfig {
                    high_priority_pool_ratio: 0.0,
                }),
                listener: BlockCacheEventListener::new(
                    FileCache::none(),
                    Arc::new(HummockStateStoreMetrics::unused()),
                ),
            }),
            meta_cache,
            data_file_cache: FileCache::none(),
            meta_file_cache: FileCache::none(),
            prefetch_buffer_usage: Arc::new(AtomicUsize::new(0)),
            prefetch_buffer_capacity: block_cache_capacity,
            max_prefetch_block_number: 16, /* compactor won't use this parameter, so just assign a default value. */
            recent_filter: None,
        }
    }

    pub async fn delete(&self, object_id: HummockSstableObjectId) -> HummockResult<()> {
        // Data
        self.store
            .delete(self.get_sst_data_path(object_id).as_str())
            .await?;
        self.meta_cache.remove(&object_id);
        self.meta_file_cache
            .remove(&object_id)
            .map_err(HummockError::file_cache)?;
        Ok(())
    }

    /// Deletes all SSTs specified in the given list of IDs from storage and cache.
    pub async fn delete_list(
        &self,
        object_id_list: &[HummockSstableObjectId],
    ) -> HummockResult<()> {
        let mut paths = Vec::with_capacity(object_id_list.len() * 2);

        for &object_id in object_id_list {
            paths.push(self.get_sst_data_path(object_id));
        }
        // Delete from storage.
        self.store.delete_objects(&paths).await?;

        // Delete from cache.
        for &object_id in object_id_list {
            self.meta_cache.remove(&object_id);
            self.meta_file_cache
                .remove(&object_id)
                .map_err(HummockError::file_cache)?;
        }

        Ok(())
    }

    pub fn delete_cache(&self, object_id: HummockSstableObjectId) {
        self.meta_cache.remove(&object_id);
        if let Err(e) = self.meta_file_cache.remove(&object_id) {
            tracing::warn!(error = %e.as_report(), "meta file cache remove error");
        }
    }

    async fn put_sst_data(
        &self,
        object_id: HummockSstableObjectId,
        data: Bytes,
    ) -> HummockResult<()> {
        let data_path = self.get_sst_data_path(object_id);
        self.store
            .upload(&data_path, data)
            .await
            .map_err(Into::into)
    }

    pub async fn prefetch_blocks(
        &self,
        sst: &Sstable,
        block_index: usize,
        end_index: usize,
        policy: CachePolicy,
        stats: &mut StoreLocalStatistic,
    ) -> HummockResult<Box<dyn BlockStream>> {
        let object_id = sst.id;
        if self.prefetch_buffer_usage.load(Ordering::Acquire) > self.prefetch_buffer_capacity {
            let block = self.get(sst, block_index, policy, stats).await?;
            return Ok(Box::new(PrefetchBlockStream::new(
                VecDeque::from([block]),
                block_index,
                None,
            )));
        }
        stats.cache_data_block_total += 1;
        if let Some(block) = self.block_cache.get(object_id, block_index as u64) {
            return Ok(Box::new(PrefetchBlockStream::new(
                VecDeque::from([block]),
                block_index,
                None,
            )));
        }
        let end_index = std::cmp::min(end_index, block_index + self.max_prefetch_block_number);
        let mut end_index = std::cmp::min(end_index, sst.meta.block_metas.len());
        let start_offset = sst.meta.block_metas[block_index].offset as usize;
        let mut min_hit_index = end_index;
        let mut hit_count = 0;
        for idx in block_index..end_index {
            if self.block_cache.exists_block(object_id, idx as u64) {
                if min_hit_index > idx && idx > block_index {
                    min_hit_index = idx;
                }
                hit_count += 1;
            }
        }

        if hit_count * 3 >= (end_index - block_index) || min_hit_index * 2 > block_index + end_index
        {
            end_index = min_hit_index;
        }
        stats.cache_data_prefetch_count += 1;
        stats.cache_data_prefetch_block_count += (end_index - block_index) as u64;
        let end_offset = start_offset
            + sst.meta.block_metas[block_index..end_index]
                .iter()
                .map(|meta| meta.len as usize)
                .sum::<usize>();
        let data_path = self.get_sst_data_path(object_id);
        let memory_usage = end_offset - start_offset;
        let tracker = MemoryUsageTracker::new(self.prefetch_buffer_usage.clone(), memory_usage);
        let span: await_tree::Span = format!("Prefetch SST-{}", object_id).into();
        let store = self.store.clone();
        let join_handle = tokio::spawn(async move {
            store
                .read(&data_path, start_offset..end_offset)
                .verbose_instrument_await(span)
                .await
        });
        let buf = match join_handle.await {
            Ok(Ok(data)) => data,
            Ok(Err(e)) => {
                tracing::error!(
                    "prefetch meet error when read {}..{} from sst-{} ({})",
                    start_offset,
                    end_offset,
                    object_id,
                    sst.meta.estimated_size,
                );
                return Err(e.into());
            }
            Err(_) => {
                return Err(HummockError::other("cancel by other thread"));
            }
        };
        let mut offset = 0;
        let mut blocks = VecDeque::default();
        for idx in block_index..end_index {
            let end = offset + sst.meta.block_metas[idx].len as usize;
            if end > buf.len() {
                return Err(ObjectError::internal("read unexpected EOF").into());
            }
            // copy again to avoid holding a large data in memory.
            let block = Block::decode_with_copy(
                buf.slice(offset..end),
                sst.meta.block_metas[idx].uncompressed_size as usize,
                true,
            )?;
            let holder = if let CachePolicy::Fill(priority) = policy {
                let cache_priority = if idx == block_index {
                    priority
                } else {
                    CacheContext::LruPriorityLow
                };
                self.block_cache
                    .insert(object_id, idx as u64, Box::new(block), cache_priority)
            } else {
                BlockHolder::from_owned_block(Box::new(block))
            };

            blocks.push_back(holder);
            offset = end;
        }
        Ok(Box::new(PrefetchBlockStream::new(
            blocks,
            block_index,
            Some(tracker),
        )))
    }

    pub async fn get_block_response(
        &self,
        sst: &Sstable,
        block_index: usize,
        policy: CachePolicy,
        stats: &mut StoreLocalStatistic,
    ) -> HummockResult<BlockResponse> {
        let object_id = sst.id;
        let (range, uncompressed_capacity) = sst.calculate_block_info(block_index);

        stats.cache_data_block_total += 1;
        let file_size = sst.meta.estimated_size;
        let mut fetch_block = || {
            let file_cache = self.data_file_cache.clone();
            stats.cache_data_block_miss += 1;
            let data_path = self.get_sst_data_path(object_id);
            let store = self.store.clone();
            let use_file_cache = !matches!(policy, CachePolicy::Disable);
            let range = range.clone();

            async move {
                let key = SstableBlockIndex {
                    sst_id: object_id,
                    block_idx: block_index as u64,
                };
                if use_file_cache
                    && let Some(block) = file_cache
                        .lookup(&key)
                        .await
                        .map_err(HummockError::file_cache)?
                {
                    let block = block.try_into_block()?;
                    return Ok(block);
                }

                let block_data = match store
                    .read(&data_path, range.clone())
                    .verbose_instrument_await("get_block_response")
                    .await
                {
                    Ok(data) => data,
                    Err(e) => {
                        tracing::error!(
                            "get_block_response meet error when read {:?} from sst-{}, total length: {}",
                            range,
                            object_id,
                            file_size
                        );
                        return Err(HummockError::from(e));
                    }
                };
                let block = Box::new(Block::decode(block_data, uncompressed_capacity)?);

                Ok(block)
            }
        };

        let disable_cache: fn() -> bool = || {
            fail_point!("disable_block_cache", |_| true);
            false
        };

        let policy = if disable_cache() {
            CachePolicy::Disable
        } else {
            policy
        };

        if let Some(filter) = self.recent_filter.as_ref() {
            filter.extend([(object_id, usize::MAX), (object_id, block_index)]);
        }

        match policy {
            CachePolicy::Fill(priority) => Ok(self.block_cache.get_or_insert_with(
                object_id,
                block_index as u64,
                priority,
                fetch_block,
            )),
            CachePolicy::FillFileCache => {
                let block = fetch_block().await?;
                self.data_file_cache.insert_async(
                    SstableBlockIndex {
                        sst_id: object_id,
                        block_idx: block_index as u64,
                    },
                    CachedBlock::Loaded {
                        block: block.clone(),
                    },
                );
                Ok(BlockResponse::Block(BlockHolder::from_owned_block(block)))
            }
            CachePolicy::NotFill => match self.block_cache.get(object_id, block_index as u64) {
                Some(block) => Ok(BlockResponse::Block(block)),
                None => fetch_block()
                    .await
                    .map(BlockHolder::from_owned_block)
                    .map(BlockResponse::Block),
            },
            CachePolicy::Disable => fetch_block()
                .await
                .map(BlockHolder::from_owned_block)
                .map(BlockResponse::Block),
        }
    }

    pub async fn get(
        &self,
        sst: &Sstable,
        block_index: usize,
        policy: CachePolicy,
        stats: &mut StoreLocalStatistic,
    ) -> HummockResult<BlockHolder> {
        match self
            .get_block_response(sst, block_index, policy, stats)
            .await
        {
            Ok(block_response) => block_response.wait().await,
            Err(err) => Err(err),
        }
    }

    pub fn get_sst_data_path(&self, object_id: HummockSstableObjectId) -> String {
        let obj_prefix = self.store.get_object_prefix(object_id);
        format!(
            "{}/{}{}.{}",
            self.path, obj_prefix, object_id, OBJECT_SUFFIX
        )
    }

    pub fn get_object_id_from_path(path: &str) -> HummockSstableObjectId {
        let split = path.split(&['/', '.']).collect_vec();
        assert!(split.len() > 2);
        assert_eq!(split[split.len() - 1], OBJECT_SUFFIX);
        split[split.len() - 2]
            .parse::<HummockSstableObjectId>()
            .expect("valid sst id")
    }

    pub fn store(&self) -> ObjectStoreRef {
        self.store.clone()
    }

    #[cfg(any(test, feature = "test"))]
    pub fn clear_block_cache(&self) {
        self.block_cache.clear();
        if let Err(e) = self.data_file_cache.clear() {
            tracing::warn!(error = %e.as_report(), "data file cache clear error");
        }
    }

    #[cfg(any(test, feature = "test"))]
    pub fn clear_meta_cache(&self) {
        self.meta_cache.clear();
        if let Err(e) = self.meta_file_cache.clear() {
            tracing::warn!(error = %e.as_report(), "meta file cache clear error");
        }
    }

    pub async fn sstable_cached(
        &self,
        sst_obj_id: HummockSstableObjectId,
    ) -> HummockResult<
        Option<CachedOrShared<HummockSstableObjectId, Sstable, MetaCacheEventListener>>,
    > {
        if let Some(sst) = self.meta_cache.get(&sst_obj_id) {
            return Ok(Some(CachedOrShared::Cached(sst)));
        }

        if let Some(sst) = self
            .meta_file_cache
            .lookup(&sst_obj_id)
            .await
            .map_err(HummockError::file_cache)?
        {
            return Ok(Some(CachedOrShared::Shared(sst.into_inner())));
        }

        Ok(None)
    }

    /// Returns `table_holder`
    pub fn sstable(
        &self,
        sst: &SstableInfo,
        stats: &mut StoreLocalStatistic,
    ) -> impl Future<Output = HummockResult<TableHolder>> + Send + 'static {
<<<<<<< HEAD
        let object_id = sst.object_id;
        let lookup_response = self
            .meta_cache
            .lookup_with_request_dedup::<_, HummockError, _>(
                object_id,
                object_id,
                CachePriority::High,
                || {
                    let meta_file_cache = self.meta_file_cache.clone();
                    let store = self.store.clone();
                    let meta_path = self.get_sst_data_path(object_id);
                    let stats_ptr = stats.remote_io_time.clone();
                    let range = sst.meta_offset as usize..sst.file_size as usize;
                    async move {
                        if let Some(sst) = meta_file_cache
                            .lookup(&object_id)
                            .await
                            .map_err(HummockError::file_cache)?
                        {
                            // TODO(MrCroxx): Make meta cache receives Arc<Sstable> to reduce copy?
                            let sst: Box<Sstable> = sst.into();
                            let charge = sst.estimate_size();
                            return Ok((sst, charge));
                        }

                        let now = Instant::now();
                        let buf = store.read(&meta_path, range).await?;
                        let meta = SstableMeta::decode(&buf[..])?;

                        let sst = Sstable::new(object_id, meta);
                        let charge = sst.estimate_size();
                        let add = (now.elapsed().as_secs_f64() * 1000.0).ceil();
                        stats_ptr.fetch_add(add as u64, Ordering::Relaxed);
                        Ok((Box::new(sst), charge))
                    }
                },
            );
        match &lookup_response {
            LookupResponse::Miss(_) | LookupResponse::WaitPendingRequest(_) => {
                stats.cache_meta_block_miss += 1;
=======
        let object_id = sst.get_object_id();
        let entry = self.meta_cache.entry(object_id, || {
            let meta_file_cache = self.meta_file_cache.clone();
            let store = self.store.clone();
            let meta_path = self.get_sst_data_path(object_id);
            let stats_ptr = stats.remote_io_time.clone();
            let range = sst.meta_offset as usize..sst.file_size as usize;
            async move {
                if let Some(sst) = meta_file_cache
                    .lookup(&object_id)
                    .await
                    .map_err(HummockError::file_cache)?
                {
                    // TODO(MrCroxx): Make meta cache receives Arc<Sstable> to reduce copy?
                    let sst: Box<Sstable> = sst.into();
                    let charge = sst.estimate_size();
                    return Ok((sst, charge, CacheContext::Default));
                }

                let now = Instant::now();
                let buf = store.read(&meta_path, range).await?;
                let meta = SstableMeta::decode(&buf[..])?;

                let sst = Sstable::new(object_id, meta);
                let charge = sst.estimate_size();
                let add = (now.elapsed().as_secs_f64() * 1000.0).ceil();
                stats_ptr.fetch_add(add as u64, Ordering::Relaxed);
                Ok((Box::new(sst), charge, CacheContext::Default))
>>>>>>> f7d9ff7f
            }
        });

        if matches! { entry.state(), EntryState::Wait | EntryState::Miss } {
            stats.cache_meta_block_miss += 1;
        }

        stats.cache_meta_block_total += 1;

        entry
    }

    pub async fn list_object_metadata_from_object_store(
        &self,
    ) -> HummockResult<ObjectMetadataIter> {
        let raw_iter = self.store.list(&format!("{}/", self.path)).await?;
        let iter = raw_iter.filter(|r| match r {
            Ok(i) => future::ready(i.key.ends_with(&format!(".{}", OBJECT_SUFFIX))),
            Err(_) => future::ready(true),
        });
        Ok(Box::pin(iter))
    }

    pub fn create_sst_writer(
        self: Arc<Self>,
        object_id: HummockSstableObjectId,
        options: SstableWriterOptions,
    ) -> BatchUploadWriter {
        BatchUploadWriter::new(object_id, self, options)
    }

    pub fn insert_meta_cache(&self, object_id: HummockSstableObjectId, meta: SstableMeta) {
        let sst = Sstable::new(object_id, meta);
        let charge = sst.estimate_size();
        self.meta_cache.insert_with_context(
            object_id,
            Box::new(sst),
            charge,
            CacheContext::Default,
        );
    }

    pub fn insert_block_cache(
        &self,
        object_id: HummockSstableObjectId,
        block_index: u64,
        block: Box<Block>,
    ) {
        if let Some(filter) = self.recent_filter.as_ref() {
            filter.extend([(object_id, usize::MAX), (object_id, block_index as usize)]);
        }
        self.block_cache
            .insert(object_id, block_index, block, CacheContext::Default);
    }

    pub fn get_meta_memory_usage(&self) -> u64 {
        self.meta_cache.usage() as u64
    }

    pub async fn get_stream_for_blocks(
        &self,
        object_id: HummockSstableObjectId,
        metas: &[BlockMeta],
    ) -> HummockResult<BlockDataStream> {
        fail_point!("get_stream_err");
        let data_path = self.get_sst_data_path(object_id);
        let store = self.store().clone();
        let block_meta = &metas[0];
        let start_pos = block_meta.offset as usize;
        let end_pos = metas.iter().map(|meta| meta.len as usize).sum::<usize>() + start_pos;
        let range = start_pos..end_pos;
        // spawn to tokio pool because the object-storage sdk may not be safe to cancel.
        let ret = tokio::spawn(async move { store.streaming_read(&data_path, range).await }).await;

        let reader = match ret {
            Ok(Ok(reader)) => reader,
            Ok(Err(e)) => return Err(HummockError::from(e)),
            Err(e) => {
                return Err(HummockError::other(format!(
                    "failed to get result, this read request may be canceled: {}",
                    e.as_report()
                )))
            }
        };
        Ok(BlockDataStream::new(reader, metas.to_vec()))
    }

    pub fn data_recent_filter(
        &self,
    ) -> Option<&Arc<RecentFilter<(HummockSstableObjectId, usize)>>> {
        self.recent_filter.as_ref()
    }

    pub fn data_file_cache(&self) -> &FileCache<SstableBlockIndex, CachedBlock> {
        &self.data_file_cache
    }

    pub fn data_cache(&self) -> &BlockCache {
        &self.block_cache
    }
}

pub type SstableStoreRef = Arc<SstableStore>;

pub struct HummockMemoryCollector {
    sstable_store: SstableStoreRef,
    limiter: Arc<MemoryLimiter>,
    storage_memory_config: StorageMemoryConfig,
}

impl HummockMemoryCollector {
    pub fn new(
        sstable_store: SstableStoreRef,
        limiter: Arc<MemoryLimiter>,
        storage_memory_config: StorageMemoryConfig,
    ) -> Self {
        Self {
            sstable_store,
            limiter,
            storage_memory_config,
        }
    }
}

impl MemoryCollector for HummockMemoryCollector {
    fn get_meta_memory_usage(&self) -> u64 {
        self.sstable_store.get_meta_memory_usage()
    }

    fn get_data_memory_usage(&self) -> u64 {
        self.sstable_store.block_cache.size() as u64
    }

    fn get_uploading_memory_usage(&self) -> u64 {
        self.limiter.get_memory_usage()
    }

    fn get_meta_cache_memory_usage_ratio(&self) -> f64 {
        self.sstable_store.get_meta_memory_usage() as f64
            / (self.storage_memory_config.meta_cache_capacity_mb * 1024 * 1024) as f64
    }

    fn get_block_cache_memory_usage_ratio(&self) -> f64 {
        self.sstable_store.block_cache.size() as f64
            / (self.storage_memory_config.block_cache_capacity_mb * 1024 * 1024) as f64
    }

    fn get_shared_buffer_usage_ratio(&self) -> f64 {
        self.limiter.get_memory_usage() as f64
            / (self.storage_memory_config.shared_buffer_capacity_mb * 1024 * 1024) as f64
    }
}

pub struct SstableWriterOptions {
    /// Total length of SST data.
    pub capacity_hint: Option<usize>,
    pub tracker: Option<MemoryTracker>,
    pub policy: CachePolicy,
}

impl Default for SstableWriterOptions {
    fn default() -> Self {
        Self {
            capacity_hint: None,
            tracker: None,
            policy: CachePolicy::NotFill,
        }
    }
}
#[async_trait::async_trait]
pub trait SstableWriterFactory: Send {
    type Writer: SstableWriter<Output = UploadJoinHandle>;

    async fn create_sst_writer(
        &mut self,
        object_id: HummockSstableObjectId,
        options: SstableWriterOptions,
    ) -> HummockResult<Self::Writer>;
}

pub struct BatchSstableWriterFactory {
    sstable_store: SstableStoreRef,
}

impl BatchSstableWriterFactory {
    pub fn new(sstable_store: SstableStoreRef) -> Self {
        BatchSstableWriterFactory { sstable_store }
    }
}

#[async_trait::async_trait]
impl SstableWriterFactory for BatchSstableWriterFactory {
    type Writer = BatchUploadWriter;

    async fn create_sst_writer(
        &mut self,
        object_id: HummockSstableObjectId,
        options: SstableWriterOptions,
    ) -> HummockResult<Self::Writer> {
        Ok(BatchUploadWriter::new(
            object_id,
            self.sstable_store.clone(),
            options,
        ))
    }
}

/// Buffer SST data and upload it as a whole on `finish`.
/// The upload is finished when the returned `JoinHandle` is joined.
pub struct BatchUploadWriter {
    object_id: HummockSstableObjectId,
    sstable_store: SstableStoreRef,
    policy: CachePolicy,
    buf: Vec<u8>,
    block_info: Vec<Block>,
    tracker: Option<MemoryTracker>,
}

impl BatchUploadWriter {
    pub fn new(
        object_id: HummockSstableObjectId,
        sstable_store: Arc<SstableStore>,
        options: SstableWriterOptions,
    ) -> Self {
        Self {
            object_id,
            sstable_store,
            policy: options.policy,
            buf: Vec::with_capacity(options.capacity_hint.unwrap_or(0)),
            block_info: Vec::new(),
            tracker: options.tracker,
        }
    }
}

#[async_trait::async_trait]
impl SstableWriter for BatchUploadWriter {
    type Output = JoinHandle<HummockResult<()>>;

    async fn write_block(&mut self, block: &[u8], meta: &BlockMeta) -> HummockResult<()> {
        self.buf.extend_from_slice(block);
        if let CachePolicy::Fill(_) = self.policy {
            self.block_info.push(Block::decode(
                Bytes::from(block.to_vec()),
                meta.uncompressed_size as usize,
            )?);
        }
        Ok(())
    }

    async fn write_block_bytes(&mut self, block: Bytes, meta: &BlockMeta) -> HummockResult<()> {
        self.buf.extend_from_slice(&block);
        if let CachePolicy::Fill(_) = self.policy {
            self.block_info
                .push(Block::decode(block, meta.uncompressed_size as usize)?);
        }
        Ok(())
    }

    async fn finish(mut self, meta: SstableMeta) -> HummockResult<Self::Output> {
        fail_point!("data_upload_err");
        let join_handle = tokio::spawn(async move {
            meta.encode_to(&mut self.buf);
            let data = Bytes::from(self.buf);
            let _tracker = self.tracker.map(|mut t| {
                if !t.try_increase_memory(data.capacity() as u64) {
                    tracing::debug!("failed to allocate increase memory for data file, sst object id: {}, file size: {}",
                                    self.object_id, data.capacity());
                }
                t
            });

            // Upload data to object store.
            self.sstable_store
                .clone()
                .put_sst_data(self.object_id, data)
                .await?;
            self.sstable_store.insert_meta_cache(self.object_id, meta);

            // Only update recent filter with sst obj id is okay here, for l0 is only filter by sst obj id with recent filter.
            if let Some(filter) = self.sstable_store.recent_filter.as_ref() {
                filter.insert((self.object_id, usize::MAX));
            }

            // Add block cache.
            if let CachePolicy::Fill(fill_cache_priority) = self.policy {
                // The `block_info` may be empty when there is only range-tombstones, because we
                //  store them in meta-block.
                for (block_idx, block) in self.block_info.into_iter().enumerate() {
                    self.sstable_store.block_cache.insert(
                        self.object_id,
                        block_idx as u64,
                        Box::new(block),
                        fill_cache_priority,
                    );
                }
            }
            Ok(())
        });
        Ok(join_handle)
    }

    fn data_len(&self) -> usize {
        self.buf.len()
    }
}

pub struct StreamingUploadWriter {
    object_id: HummockSstableObjectId,
    sstable_store: SstableStoreRef,
    policy: CachePolicy,
    /// Data are uploaded block by block, except for the size footer.
    object_uploader: ObjectStreamingUploader,
    /// Compressed blocks to refill block or meta cache. Keep the uncompressed capacity for decode.
    blocks: Vec<Block>,
    data_len: usize,
    tracker: Option<MemoryTracker>,
}

impl StreamingUploadWriter {
    pub fn new(
        object_id: HummockSstableObjectId,
        sstable_store: SstableStoreRef,
        object_uploader: ObjectStreamingUploader,
        options: SstableWriterOptions,
    ) -> Self {
        Self {
            object_id,
            sstable_store,
            policy: options.policy,
            object_uploader,
            blocks: Vec::new(),
            data_len: 0,
            tracker: options.tracker,
        }
    }
}

pub enum UnifiedSstableWriter {
    StreamingSstableWriter(StreamingUploadWriter),
    BatchSstableWriter(BatchUploadWriter),
}

#[async_trait::async_trait]
impl SstableWriter for StreamingUploadWriter {
    type Output = JoinHandle<HummockResult<()>>;

    async fn write_block(&mut self, block_data: &[u8], meta: &BlockMeta) -> HummockResult<()> {
        self.data_len += block_data.len();
        let block_data = Bytes::from(block_data.to_vec());
        if let CachePolicy::Fill(_) = self.policy {
            let block = Block::decode(block_data.clone(), meta.uncompressed_size as usize)?;
            self.blocks.push(block);
        }
        self.object_uploader
            .write_bytes(block_data)
            .await
            .map_err(Into::into)
    }

    async fn write_block_bytes(&mut self, block: Bytes, meta: &BlockMeta) -> HummockResult<()> {
        self.data_len += block.len();
        if let CachePolicy::Fill(_) = self.policy {
            let block = Block::decode(block.clone(), meta.uncompressed_size as usize)?;
            self.blocks.push(block);
        }
        self.object_uploader
            .write_bytes(block)
            .await
            .map_err(Into::into)
    }

    async fn finish(mut self, meta: SstableMeta) -> HummockResult<UploadJoinHandle> {
        let metadata = Bytes::from(meta.encode_to_bytes());

        self.object_uploader.write_bytes(metadata).await?;
        let join_handle = tokio::spawn(async move {
            let uploader_memory_usage = self.object_uploader.get_memory_usage();
            let _tracker = self.tracker.map(|mut t| {
                    if !t.try_increase_memory(uploader_memory_usage) {
                        tracing::debug!("failed to allocate increase memory for data file, sst object id: {}, file size: {}",
                                        self.object_id, uploader_memory_usage);
                    }
                    t
                });

            assert!(!meta.block_metas.is_empty() || !meta.monotonic_tombstone_events.is_empty());

            // Upload data to object store.
            self.object_uploader.finish().await?;
            // Add meta cache.
            self.sstable_store.insert_meta_cache(self.object_id, meta);

            // Add block cache.
            if let CachePolicy::Fill(fill_high_priority_cache) = self.policy
                && !self.blocks.is_empty()
            {
                for (block_idx, block) in self.blocks.into_iter().enumerate() {
                    self.sstable_store.block_cache.insert(
                        self.object_id,
                        block_idx as u64,
                        Box::new(block),
                        fill_high_priority_cache,
                    );
                }
            }
            Ok(())
        });
        Ok(join_handle)
    }

    fn data_len(&self) -> usize {
        self.data_len
    }
}

pub struct StreamingSstableWriterFactory {
    sstable_store: SstableStoreRef,
}

impl StreamingSstableWriterFactory {
    pub fn new(sstable_store: SstableStoreRef) -> Self {
        StreamingSstableWriterFactory { sstable_store }
    }
}
pub struct UnifiedSstableWriterFactory {
    sstable_store: SstableStoreRef,
}

impl UnifiedSstableWriterFactory {
    pub fn new(sstable_store: SstableStoreRef) -> Self {
        UnifiedSstableWriterFactory { sstable_store }
    }
}

#[async_trait::async_trait]
impl SstableWriterFactory for UnifiedSstableWriterFactory {
    type Writer = UnifiedSstableWriter;

    async fn create_sst_writer(
        &mut self,
        object_id: HummockSstableObjectId,
        options: SstableWriterOptions,
    ) -> HummockResult<Self::Writer> {
        if self.sstable_store.store().support_streaming_upload() {
            let path = self.sstable_store.get_sst_data_path(object_id);
            let uploader = self.sstable_store.store.streaming_upload(&path).await?;
            let streaming_uploader_writer = StreamingUploadWriter::new(
                object_id,
                self.sstable_store.clone(),
                uploader,
                options,
            );

            Ok(UnifiedSstableWriter::StreamingSstableWriter(
                streaming_uploader_writer,
            ))
        } else {
            let batch_uploader_writer =
                BatchUploadWriter::new(object_id, self.sstable_store.clone(), options);
            Ok(UnifiedSstableWriter::BatchSstableWriter(
                batch_uploader_writer,
            ))
        }
    }
}

#[async_trait::async_trait]
impl SstableWriterFactory for StreamingSstableWriterFactory {
    type Writer = StreamingUploadWriter;

    async fn create_sst_writer(
        &mut self,
        object_id: HummockSstableObjectId,
        options: SstableWriterOptions,
    ) -> HummockResult<Self::Writer> {
        let path = self.sstable_store.get_sst_data_path(object_id);
        let uploader = self.sstable_store.store.streaming_upload(&path).await?;
        Ok(StreamingUploadWriter::new(
            object_id,
            self.sstable_store.clone(),
            uploader,
            options,
        ))
    }
}

#[async_trait::async_trait]
impl SstableWriter for UnifiedSstableWriter {
    type Output = JoinHandle<HummockResult<()>>;

    async fn write_block(&mut self, block_data: &[u8], meta: &BlockMeta) -> HummockResult<()> {
        match self {
            UnifiedSstableWriter::StreamingSstableWriter(stream) => {
                stream.write_block(block_data, meta).await
            }
            UnifiedSstableWriter::BatchSstableWriter(batch) => {
                batch.write_block(block_data, meta).await
            }
        }
    }

    async fn write_block_bytes(&mut self, block: Bytes, meta: &BlockMeta) -> HummockResult<()> {
        match self {
            UnifiedSstableWriter::StreamingSstableWriter(stream) => {
                stream.write_block_bytes(block, meta).await
            }
            UnifiedSstableWriter::BatchSstableWriter(batch) => {
                batch.write_block_bytes(block, meta).await
            }
        }
    }

    async fn finish(self, meta: SstableMeta) -> HummockResult<UploadJoinHandle> {
        match self {
            UnifiedSstableWriter::StreamingSstableWriter(stream) => stream.finish(meta).await,
            UnifiedSstableWriter::BatchSstableWriter(batch) => batch.finish(meta).await,
        }
    }

    fn data_len(&self) -> usize {
        match self {
            UnifiedSstableWriter::StreamingSstableWriter(stream) => stream.data_len(),
            UnifiedSstableWriter::BatchSstableWriter(batch) => batch.data_len(),
        }
    }
}

#[cfg(test)]
mod tests {
    use std::ops::Range;
    use std::sync::Arc;

    use risingwave_hummock_sdk::version::SstableInfo;
    use risingwave_hummock_sdk::HummockSstableObjectId;

    use super::{SstableStoreRef, SstableWriterOptions};
    use crate::hummock::iterator::test_utils::{iterator_test_key_of, mock_sstable_store};
    use crate::hummock::iterator::HummockIterator;
    use crate::hummock::sstable::SstableIteratorReadOptions;
    use crate::hummock::test_utils::{
        default_builder_opt_for_test, gen_test_sstable_data, put_sst,
    };
    use crate::hummock::value::HummockValue;
    use crate::hummock::{CachePolicy, SstableIterator, SstableMeta, SstableStore};
    use crate::monitor::StoreLocalStatistic;

    const SST_ID: HummockSstableObjectId = 1;

    fn get_hummock_value(x: usize) -> HummockValue<Vec<u8>> {
        HummockValue::put(format!("overlapped_new_{}", x).as_bytes().to_vec())
    }

    async fn validate_sst(
        sstable_store: SstableStoreRef,
        info: &SstableInfo,
        mut meta: SstableMeta,
        x_range: Range<usize>,
    ) {
        let mut stats = StoreLocalStatistic::default();
        let holder = sstable_store.sstable(info, &mut stats).await.unwrap();
        std::mem::take(&mut meta.bloom_filter);
        assert_eq!(holder.meta, meta);
        let holder = sstable_store.sstable(info, &mut stats).await.unwrap();
        assert_eq!(holder.meta, meta);
        let mut iter = SstableIterator::new(
            holder,
            sstable_store,
            Arc::new(SstableIteratorReadOptions::default()),
        );
        iter.rewind().await.unwrap();
        for i in x_range {
            let key = iter.key();
            let value = iter.value();
            assert_eq!(key, iterator_test_key_of(i).to_ref());
            assert_eq!(value, get_hummock_value(i).as_slice());
            iter.next().await.unwrap();
        }
    }

    #[tokio::test]
    async fn test_batch_upload() {
        let sstable_store = mock_sstable_store();
        let x_range = 0..100;
        let (data, meta) = gen_test_sstable_data(
            default_builder_opt_for_test(),
            x_range
                .clone()
                .map(|x| (iterator_test_key_of(x), get_hummock_value(x))),
        )
        .await;
        let writer_opts = SstableWriterOptions {
            capacity_hint: None,
            tracker: None,
            policy: CachePolicy::Disable,
        };
        let info = put_sst(
            SST_ID,
            data.clone(),
            meta.clone(),
            sstable_store.clone(),
            writer_opts,
        )
        .await
        .unwrap();

        validate_sst(sstable_store, &info, meta, x_range).await;
    }

    #[tokio::test]
    async fn test_streaming_upload() {
        // Generate test data.
        let sstable_store = mock_sstable_store();
        let x_range = 0..100;
        let (data, meta) = gen_test_sstable_data(
            default_builder_opt_for_test(),
            x_range
                .clone()
                .map(|x| (iterator_test_key_of(x), get_hummock_value(x))),
        )
        .await;
        let writer_opts = SstableWriterOptions {
            capacity_hint: None,
            tracker: None,
            policy: CachePolicy::Disable,
        };
        let info = put_sst(
            SST_ID,
            data.clone(),
            meta.clone(),
            sstable_store.clone(),
            writer_opts,
        )
        .await
        .unwrap();

        validate_sst(sstable_store, &info, meta, x_range).await;
    }

    #[test]
    fn test_basic() {
        let sstable_store = mock_sstable_store();
        let object_id = 123;
        let data_path = sstable_store.get_sst_data_path(object_id);
        assert_eq!(data_path, "test/123.data");
        assert_eq!(SstableStore::get_object_id_from_path(&data_path), object_id);
    }
}<|MERGE_RESOLUTION|>--- conflicted
+++ resolved
@@ -28,15 +28,11 @@
 };
 use futures::{future, StreamExt};
 use itertools::Itertools;
-<<<<<<< HEAD
 use risingwave_common::cache::{
     CachePriority, LookupResponse, LruCacheEventListener, LruKey, LruValue,
 };
-use risingwave_common::config::StorageMemoryConfig;
+use risingwave_common::config::{EvictionConfig, StorageMemoryConfig};
 use risingwave_hummock_sdk::version::SstableInfo;
-=======
-use risingwave_common::config::{EvictionConfig, StorageMemoryConfig};
->>>>>>> f7d9ff7f
 use risingwave_hummock_sdk::{HummockSstableObjectId, OBJECT_SUFFIX};
 use risingwave_hummock_trace::TracedCachePolicy;
 use risingwave_object_store::object::{
@@ -692,48 +688,6 @@
         sst: &SstableInfo,
         stats: &mut StoreLocalStatistic,
     ) -> impl Future<Output = HummockResult<TableHolder>> + Send + 'static {
-<<<<<<< HEAD
-        let object_id = sst.object_id;
-        let lookup_response = self
-            .meta_cache
-            .lookup_with_request_dedup::<_, HummockError, _>(
-                object_id,
-                object_id,
-                CachePriority::High,
-                || {
-                    let meta_file_cache = self.meta_file_cache.clone();
-                    let store = self.store.clone();
-                    let meta_path = self.get_sst_data_path(object_id);
-                    let stats_ptr = stats.remote_io_time.clone();
-                    let range = sst.meta_offset as usize..sst.file_size as usize;
-                    async move {
-                        if let Some(sst) = meta_file_cache
-                            .lookup(&object_id)
-                            .await
-                            .map_err(HummockError::file_cache)?
-                        {
-                            // TODO(MrCroxx): Make meta cache receives Arc<Sstable> to reduce copy?
-                            let sst: Box<Sstable> = sst.into();
-                            let charge = sst.estimate_size();
-                            return Ok((sst, charge));
-                        }
-
-                        let now = Instant::now();
-                        let buf = store.read(&meta_path, range).await?;
-                        let meta = SstableMeta::decode(&buf[..])?;
-
-                        let sst = Sstable::new(object_id, meta);
-                        let charge = sst.estimate_size();
-                        let add = (now.elapsed().as_secs_f64() * 1000.0).ceil();
-                        stats_ptr.fetch_add(add as u64, Ordering::Relaxed);
-                        Ok((Box::new(sst), charge))
-                    }
-                },
-            );
-        match &lookup_response {
-            LookupResponse::Miss(_) | LookupResponse::WaitPendingRequest(_) => {
-                stats.cache_meta_block_miss += 1;
-=======
         let object_id = sst.get_object_id();
         let entry = self.meta_cache.entry(object_id, || {
             let meta_file_cache = self.meta_file_cache.clone();
@@ -762,7 +716,6 @@
                 let add = (now.elapsed().as_secs_f64() * 1000.0).ceil();
                 stats_ptr.fetch_add(add as u64, Ordering::Relaxed);
                 Ok((Box::new(sst), charge, CacheContext::Default))
->>>>>>> f7d9ff7f
             }
         });
 
