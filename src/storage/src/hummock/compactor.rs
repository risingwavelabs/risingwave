// Copyright 2022 Singularity Data
//
// Licensed under the Apache License, Version 2.0 (the "License");
// you may not use this file except in compliance with the License.
// You may obtain a copy of the License at
//
// http://www.apache.org/licenses/LICENSE-2.0
//
// Unless required by applicable law or agreed to in writing, software
// distributed under the License is distributed on an "AS IS" BASIS,
// WITHOUT WARRANTIES OR CONDITIONS OF ANY KIND, either express or implied.
// See the License for the specific language governing permissions and
// limitations under the License.

use std::collections::{HashMap, HashSet};
use std::future::Future;
use std::sync::atomic::{AtomicU64, Ordering};
use std::sync::Arc;
use std::time::{Duration, Instant};

use bytes::{Bytes, BytesMut};
use dyn_clone::DynClone;
use futures::future::{try_join_all, BoxFuture};
use futures::{stream, FutureExt, StreamExt, TryFutureExt};
use itertools::Itertools;
use parking_lot::RwLock;
use risingwave_common::config::constant::hummock::{CompactionFilterFlag, TABLE_OPTION_DUMMY_TTL};
use risingwave_common::config::StorageConfig;
use risingwave_hummock_sdk::compact::compact_task_to_string;
use risingwave_hummock_sdk::compaction_group::StaticCompactionGroupId;
use risingwave_hummock_sdk::key::{
    extract_table_id_and_epoch, get_epoch, get_table_id, Epoch, FullKey,
};
use risingwave_hummock_sdk::key_range::KeyRange;
use risingwave_hummock_sdk::slice_transform::SliceTransform;
use risingwave_hummock_sdk::{CompactionGroupId, HummockSSTableId, VersionedComparator};
use risingwave_pb::hummock::{
    CompactTask, LevelType, SstableInfo, SubscribeCompactTasksResponse, VacuumTask,
};
use risingwave_rpc_client::HummockMetaClient;
use tokio::sync::oneshot::Sender;
use tokio::task::JoinHandle;

use super::multi_builder::CapacitySplitTableBuilder;
use super::{CompressionAlgorithm, HummockResult, SSTableBuilder, SSTableBuilderOptions, Sstable};
use crate::hummock::compaction_executor::CompactionExecutor;
use crate::hummock::iterator::{
    FastMergeConcatIterator, HummockIterator, MergeIteratorNext, OrderedAwareMergeIterator,
    ReadOptions,
};
use crate::hummock::multi_builder::SealedSstableBuilder;
use crate::hummock::shared_buffer::shared_buffer_uploader::UploadTaskPayload;
use crate::hummock::shared_buffer::{build_ordered_merge_iter, UncommittedData};
use crate::hummock::sstable_store::SstableStoreRef;
use crate::hummock::state_store::ForwardIter;
use crate::hummock::utils::can_concat;
use crate::hummock::vacuum::Vacuum;
use crate::hummock::{CachePolicy, HummockError};
use crate::monitor::{StateStoreMetrics, StoreLocalStatistic};

pub type SstableIdGenerator =
    Arc<dyn Fn() -> BoxFuture<'static, HummockResult<HummockSSTableId>> + Send + Sync>;

pub fn get_remote_sstable_id_generator(
    meta_client: Arc<dyn HummockMetaClient>,
) -> SstableIdGenerator {
    Arc::new(move || {
        let meta_client = meta_client.clone();
        async move {
            meta_client
                .get_new_table_id()
                .await
                .map_err(HummockError::meta_error)
        }
        .boxed()
    })
}

/// A `CompactorContext` describes the context of a compactor.
#[derive(Clone)]
pub struct CompactorContext {
    /// Storage configurations.
    pub options: Arc<StorageConfig>,

    /// The meta client.
    pub hummock_meta_client: Arc<dyn HummockMetaClient>,

    /// SSTable store that manages the sstables.
    pub sstable_store: SstableStoreRef,

    /// Statistics.
    pub stats: Arc<StateStoreMetrics>,

    /// True if it is a memory compaction (from shared buffer).
    pub is_share_buffer_compact: bool,

    pub sstable_id_generator: SstableIdGenerator,

    pub compaction_executor: Option<Arc<CompactionExecutor>>,

    pub table_id_to_slice_transform: Arc<RwLock<HashMap<u32, Arc<dyn SliceTransform>>>>,
}

pub trait CompactionFilter: Send + DynClone {
    fn should_delete(&mut self, _: &[u8]) -> bool {
        false
    }
}

dyn_clone::clone_trait_object!(CompactionFilter);

#[derive(Clone)]
pub struct DummyCompactionFilter;

impl CompactionFilter for DummyCompactionFilter {}

#[derive(Clone)]
pub struct StateCleanUpCompactionFilter {
    existing_table_ids: HashSet<u32>,
    last_table: Option<(u32, bool)>,
}

impl StateCleanUpCompactionFilter {
    fn new(table_id_set: HashSet<u32>) -> Self {
        StateCleanUpCompactionFilter {
            existing_table_ids: table_id_set,
            last_table: None,
        }
    }
}

impl CompactionFilter for StateCleanUpCompactionFilter {
    fn should_delete(&mut self, key: &[u8]) -> bool {
        let table_id_option = get_table_id(key);
        match table_id_option {
            None => false,
            Some(table_id) => {
                if let Some((last_table_id, removed)) = self.last_table.as_ref() {
                    if *last_table_id == table_id {
                        return *removed;
                    }
                }
                let removed = !self.existing_table_ids.contains(&table_id);
                self.last_table = Some((table_id, removed));
                removed
            }
        }
    }
}

#[derive(Clone)]
pub struct TTLCompactionFilter {
    table_id_to_ttl: HashMap<u32, u32>,
    expire_epoch: u64,
    last_table_and_ttl: Option<(u32, u64)>,
}

impl CompactionFilter for TTLCompactionFilter {
    fn should_delete(&mut self, key: &[u8]) -> bool {
        pub use risingwave_common::util::epoch::Epoch;
        let (table_id, epoch) = extract_table_id_and_epoch(key);
        match table_id {
            Some(table_id) => {
                if let Some((last_table_id, ttl_mill)) = self.last_table_and_ttl.as_ref() {
                    if *last_table_id == table_id {
                        let min_epoch = Epoch(self.expire_epoch).subtract_ms(*ttl_mill);
                        return Epoch(epoch) <= min_epoch;
                    }
                }
                match self.table_id_to_ttl.get(&table_id) {
                    Some(ttl_second_u32) => {
                        assert!(*ttl_second_u32 != TABLE_OPTION_DUMMY_TTL);
                        // default to zero.
                        let ttl_mill = (*ttl_second_u32 * 1000) as u64;
                        let min_epoch = Epoch(self.expire_epoch).subtract_ms(ttl_mill);
                        self.last_table_and_ttl = Some((table_id, ttl_mill));
                        Epoch(epoch) <= min_epoch
                    }
                    None => false,
                }
            }
            None => false,
        }
    }
}

impl TTLCompactionFilter {
    fn new(table_id_to_ttl: HashMap<u32, u32>, expire: u64) -> Self {
        Self {
            table_id_to_ttl,
            expire_epoch: expire,
            last_table_and_ttl: None,
        }
    }
}

#[derive(Default, Clone)]
struct MultiCompactionFilter {
    filter_vec: Vec<Box<dyn CompactionFilter>>,
}

impl CompactionFilter for MultiCompactionFilter {
    fn should_delete(&mut self, key: &[u8]) -> bool {
        self.filter_vec
            .iter_mut()
            .any(|filter| filter.should_delete(key))
    }
}

impl MultiCompactionFilter {
    fn register(&mut self, filter: Box<dyn CompactionFilter>) {
        self.filter_vec.push(filter);
    }
}

#[derive(Clone)]
/// Implementation of Hummock compaction.
pub struct Compactor {
    /// The context of the compactor.
    context: Arc<CompactorContext>,

    /// A compaction task received from the hummock manager.
    /// When it's local compaction from memory, it uses a locally
    /// constructed compaction task.
    compact_task: CompactTask,
}

pub type CompactOutput = (usize, Vec<(Sstable, Vec<u32>)>);

impl Compactor {
    /// Create a new compactor.
    pub fn new(context: Arc<CompactorContext>, compact_task: CompactTask) -> Self {
        Self {
            context,
            compact_task,
        }
    }

    /// Flush shared buffer to level0. Resulted SSTs are grouped by compaction group.
    pub async fn compact_shared_buffer_by_compaction_group(
        context: Arc<CompactorContext>,
        payload: UploadTaskPayload,
    ) -> HummockResult<Vec<(CompactionGroupId, Sstable, Vec<u32>)>> {
        let mut grouped_payload: HashMap<CompactionGroupId, UploadTaskPayload> = HashMap::new();
        for uncommitted_list in payload {
            let mut next_inner = HashSet::new();
            for uncommitted in uncommitted_list {
                let compaction_group_id = match &uncommitted {
                    UncommittedData::Sst((compaction_group_id, _)) => *compaction_group_id,
                    UncommittedData::Batch(batch) => batch.compaction_group_id(),
                };
                let group = grouped_payload
                    .entry(compaction_group_id)
                    .or_insert_with(std::vec::Vec::new);
                if !next_inner.contains(&compaction_group_id) {
                    group.push(vec![]);
                    next_inner.insert(compaction_group_id);
                }
                group.last_mut().unwrap().push(uncommitted);
            }
        }

        let mut futures = vec![];
        for (id, group_payload) in grouped_payload {
            let id_copy = id;
            futures.push(
                Compactor::compact_shared_buffer(context.clone(), group_payload).map_ok(
                    move |results| {
                        results
                            .into_iter()
                            .map(move |result| (id_copy, result.0, result.1))
                            .collect_vec()
                    },
                ),
            );
        }
        // Note that the output is reordered compared with input `payload`.
        let result = try_join_all(futures)
            .await?
            .into_iter()
            .flatten()
            .collect_vec();
        Ok(result)
    }

    /// For compaction from shared buffer to level 0, this is the only function gets called.
    pub async fn compact_shared_buffer(
        context: Arc<CompactorContext>,
        payload: UploadTaskPayload,
    ) -> HummockResult<Vec<(Sstable, Vec<u32>)>> {
        let mut start_user_keys = payload
            .iter()
            .flat_map(|data_list| data_list.iter().map(UncommittedData::start_user_key))
            .collect_vec();
        start_user_keys.sort();
        start_user_keys.dedup();
        let mut splits = Vec::with_capacity(start_user_keys.len());
        splits.push(KeyRange::new(Bytes::new(), Bytes::new()));
        let mut key_split_append = |key_before_last: &Bytes| {
            splits.last_mut().unwrap().right = key_before_last.clone();
            splits.push(KeyRange::new(key_before_last.clone(), Bytes::new()));
        };
        if start_user_keys.len() > 1 {
            let split_num = context.options.share_buffers_sync_parallelism as usize;
            let buffer_per_split = start_user_keys.len() / split_num;
            for i in 1..split_num {
                key_split_append(
                    &FullKey::from_user_key_slice(
                        start_user_keys[i * buffer_per_split],
                        Epoch::MAX,
                    )
                    .into_inner()
                    .into(),
                );
            }
        }

        // Local memory compaction looks at all key ranges.
        let compact_task = CompactTask {
            input_ssts: vec![],
            splits: splits.into_iter().map(|v| v.into()).collect_vec(),
            watermark: u64::MAX,
            sorted_output_ssts: vec![],
            task_id: 0,
            target_level: 0,
            gc_delete_keys: false,
            task_status: false,
            compaction_group_id: StaticCompactionGroupId::SharedBuffer.into(),
            existing_table_ids: vec![],
            target_file_size: context.options.sstable_size_mb as u64 * (1 << 20),
            compression_algorithm: 0,
            compaction_filter_mask: 0,
            table_options: HashMap::default(),
            current_epoch_time: 0,
        };

        let sstable_store = context.sstable_store.clone();
        let stats = context.stats.clone();

        let parallelism = compact_task.splits.len();
        let mut compact_success = true;
        let mut output_ssts = Vec::with_capacity(parallelism);
        let mut compaction_futures = vec![];
        let compactor = Compactor::new(context, compact_task.clone());

        let mut local_stats = StoreLocalStatistic::default();
        for (split_index, _) in compact_task.splits.iter().enumerate() {
            let compactor = compactor.clone();
            let iter = build_ordered_merge_iter::<ForwardIter>(
                &payload,
                sstable_store.clone(),
                stats.clone(),
                &mut local_stats,
                Arc::new(ReadOptions::default()),
            )
            .await?;
            let compaction_executor = compactor.context.compaction_executor.as_ref().cloned();

            let split_task = async move { compactor.compact_key_range(split_index, iter).await };
            let rx = Compactor::request_execution(compaction_executor, split_task)?;
            compaction_futures.push(rx);
        }
        local_stats.report(stats.as_ref());

        let mut buffered = stream::iter(compaction_futures).buffer_unordered(parallelism);
        let mut err = None;
        while let Some(future_result) = buffered.next().await {
            match future_result.unwrap() {
                Ok((split_index, ssts)) => {
                    output_ssts.push((split_index, ssts));
                }
                Err(e) => {
                    compact_success = false;
                    tracing::warn!("Shared Buffer Compaction failed with error: {:#?}", e);
                    err = Some(e);
                }
            }
        }

        // Sort by split/key range index.
        output_ssts.sort_by_key(|(split_index, _)| *split_index);

        if compact_success {
            let mut level0 = Vec::with_capacity(parallelism);

            for (_, sst) in output_ssts {
                for (table, _) in &sst {
                    compactor
                        .context
                        .stats
                        .write_build_l0_bytes
                        .inc_by(table.meta.estimated_size as u64);
                }
                level0.extend(sst);
            }

            Ok(level0)
        } else {
            Err(err.unwrap())
        }
    }

    /// Tries to schedule on `compaction_executor` if `compaction_executor` is not None.
    ///
    /// Tries to schedule on current runtime if `compaction_executor` is None.
    fn request_execution(
        compaction_executor: Option<Arc<CompactionExecutor>>,
        split_task: impl Future<Output = HummockResult<CompactOutput>> + Send + 'static,
    ) -> HummockResult<JoinHandle<HummockResult<CompactOutput>>> {
        match compaction_executor {
            None => Ok(tokio::spawn(split_task)),
            Some(compaction_executor) => {
                let rx = compaction_executor
                    .send_request(split_task)
                    .map_err(HummockError::compaction_executor)?;
                Ok(tokio::spawn(async move {
                    match rx.await {
                        Ok(result) => result,
                        Err(err) => Err(HummockError::compaction_executor(err)),
                    }
                }))
            }
        }
    }

    /// Handle a compaction task and report its status to hummock manager.
    /// Always return `Ok` and let hummock manager handle errors.
    pub async fn compact(context: Arc<CompactorContext>, compact_task: CompactTask) -> bool {
        use risingwave_common::catalog::TableOption;
        tracing::info!("Ready to handle compaction task: {}", compact_task.task_id,);
        let group_label = compact_task.compaction_group_id.to_string();
        let cur_level_label = compact_task.input_ssts[0].level_idx.to_string();
        let compaction_read_bytes = compact_task.input_ssts[0]
            .table_infos
            .iter()
            .map(|t| t.file_size)
            .sum::<u64>();
        context
            .stats
            .compact_read_current_level
            .with_label_values(&[group_label.as_str(), cur_level_label.as_str()])
            .inc_by(compaction_read_bytes);
        context
            .stats
            .compact_read_sstn_current_level
            .with_label_values(&[group_label.as_str(), cur_level_label.as_str()])
            .inc_by(compact_task.input_ssts[0].table_infos.len() as u64);
        context
            .stats
            .compact_frequency
            .with_label_values(&[group_label.as_str(), cur_level_label.as_str()])
            .inc();

        if compact_task.input_ssts.len() > 1 {
            let sec_level_read_bytes: u64 = compact_task.input_ssts[1]
                .table_infos
                .iter()
                .map(|t| t.file_size)
                .sum();
            let next_level_label = compact_task.input_ssts[1].level_idx.to_string();
            context
                .stats
                .compact_read_next_level
                .with_label_values(&[group_label.as_str(), next_level_label.as_str()])
                .inc_by(sec_level_read_bytes);
            context
                .stats
                .compact_read_sstn_next_level
                .with_label_values(&[group_label.as_str(), next_level_label.as_str()])
                .inc_by(compact_task.input_ssts[1].table_infos.len() as u64);
        }

        let timer = context
            .stats
            .compact_task_duration
            .with_label_values(&[compact_task.input_ssts[0].level_idx.to_string().as_str()])
            .start_timer();

        // Number of splits (key ranges) is equal to number of compaction tasks
        let parallelism = compact_task.splits.len();
        assert_ne!(parallelism, 0, "splits cannot be empty");
        context.stats.compact_parallelism.inc_by(parallelism as u64);
        let mut compact_success = true;
        let mut output_ssts = Vec::with_capacity(parallelism);
        let mut compaction_futures = vec![];
        let mut compactor = Compactor::new(context, compact_task.clone());

        let mut multi_filter = MultiCompactionFilter::default();
        let compaction_filter_flag =
            CompactionFilterFlag::from_bits(compact_task.compaction_filter_mask)
                .unwrap_or_default();
        if compaction_filter_flag.contains(CompactionFilterFlag::STATE_CLEAN) {
            let state_clean_up_filter = Box::new(StateCleanUpCompactionFilter::new(
                HashSet::from_iter(compact_task.existing_table_ids),
            ));

            multi_filter.register(state_clean_up_filter);
        }

        if compaction_filter_flag.contains(CompactionFilterFlag::TTL) {
            let id_to_ttl = compact_task
                .table_options
                .iter()
                .filter(|id_to_option| {
                    let table_option: TableOption = id_to_option.1.into();
                    table_option.ttl.is_some()
                })
                .map(|id_to_option| (*id_to_option.0, id_to_option.1.ttl))
                .collect();
            let ttl_filter = Box::new(TTLCompactionFilter::new(
                id_to_ttl,
                compact_task.current_epoch_time,
            ));
            multi_filter.register(ttl_filter);
        }

        for (split_index, _) in compact_task.splits.iter().enumerate() {
            let compactor = compactor.clone();
            let compaction_executor = compactor.context.compaction_executor.as_ref().cloned();
            let filter = multi_filter.clone();
            let split_task = async move {
                let merge_iter = compactor.build_sst_iter()?;
                compactor
                    .compact_key_range_with_filter(split_index, merge_iter, filter)
                    .await
            };
            let rx = match Compactor::request_execution(compaction_executor, split_task) {
                Ok(rx) => rx,
                Err(err) => {
                    tracing::warn!("Failed to schedule compaction execution: {:#?}", err);
                    return false;
                }
            };
            compaction_futures.push(rx);
        }

        let mut buffered = stream::iter(compaction_futures).buffer_unordered(parallelism);
        while let Some(future_result) = buffered.next().await {
            match future_result.unwrap() {
                Ok((split_index, ssts)) => {
                    output_ssts.push((split_index, ssts));
                }
                Err(e) => {
                    compact_success = false;
                    tracing::warn!(
                        "Compaction task {} failed with error: {:#?}",
                        compact_task.task_id,
                        e
                    );
                }
            }
        }

        // Sort by split/key range index.
        output_ssts.sort_by_key(|(split_index, _)| *split_index);

        // After a compaction is done, mutate the compaction task.
        compactor.compact_done(output_ssts, compact_success).await;
        let cost_time = timer.stop_and_record() * 1000.0;
        tracing::info!(
            "Finished compaction task in {:?}ms: \n{}",
            cost_time,
            compact_task_to_string(&compactor.compact_task)
        );
        compact_success
    }

    /// Fill in the compact task and let hummock manager know the compaction output ssts.
    async fn compact_done(&mut self, output_ssts: Vec<CompactOutput>, task_ok: bool) {
        self.compact_task.task_status = task_ok;
        self.compact_task
            .sorted_output_ssts
            .reserve(self.compact_task.splits.len());
        let mut compaction_write_bytes = 0;
        for (_, ssts) in output_ssts {
            for (sst, table_ids) in ssts {
                let sst_info = SstableInfo {
                    id: sst.id,
                    key_range: Some(risingwave_pb::hummock::KeyRange {
                        left: sst.meta.smallest_key.clone(),
                        right: sst.meta.largest_key.clone(),
                        inf: false,
                    }),
                    file_size: sst.meta.estimated_size as u64,
                    table_ids,
                };
                compaction_write_bytes += sst_info.file_size;
                self.compact_task.sorted_output_ssts.push(sst_info);
            }
        }

        let group_label = self.compact_task.compaction_group_id.to_string();
        let level_label = self.compact_task.target_level.to_string();
        self.context
            .stats
            .compact_write_bytes
            .with_label_values(&[group_label.as_str(), level_label.as_str()])
            .inc_by(compaction_write_bytes);
        self.context
            .stats
            .compact_write_sstn
            .with_label_values(&[group_label.as_str(), level_label.as_str()])
            .inc_by(self.compact_task.sorted_output_ssts.len() as u64);

        if let Err(e) = self
            .context
            .hummock_meta_client
            .report_compaction_task(self.compact_task.to_owned())
            .await
        {
            tracing::warn!(
                "Failed to report compaction task: {}, error: {}",
                self.compact_task.task_id,
                e
            );
        }
    }

    /// Compact the given key range and merge iterator.
    /// Upon a successful return, the built SSTs are already uploaded to object store.
    async fn compact_key_range_impl<I: MergeIteratorNext>(
        &self,
        split_index: usize,
        iter: Box<I>,
        kr: KeyRange,
        compaction_filter: impl CompactionFilter,
    ) -> HummockResult<CompactOutput> {
        let get_id_time = Arc::new(AtomicU64::new(0));
        let max_target_file_size = self.context.options.sstable_size_mb as usize * (1 << 20);
        let cache_policy = if !self.context.is_share_buffer_compact
            && (self.compact_task.target_file_size as usize) < max_target_file_size
        {
            CachePolicy::Fill
        } else {
            CachePolicy::NotFill
        };
        let target_file_size = std::cmp::min(
            self.compact_task.target_file_size as usize,
            max_target_file_size,
        );

        // NOTICE: should be user_key overlap, NOT full_key overlap!
        let mut builder = CapacitySplitTableBuilder::new(
            || async {
                let timer = Instant::now();
                let table_id = (self.context.sstable_id_generator)().await?;
                let cost = (timer.elapsed().as_secs_f64() * 1000000.0).round() as u64;
                let mut options: SSTableBuilderOptions = self.context.options.as_ref().into();

                options.capacity = target_file_size;
                options.compression_algorithm = match self.compact_task.compression_algorithm {
                    0 => CompressionAlgorithm::None,
                    1 => CompressionAlgorithm::Lz4,
                    _ => CompressionAlgorithm::Zstd,
                };
                let builder = SSTableBuilder::new(table_id, options);
                get_id_time.fetch_add(cost, Ordering::Relaxed);
                Ok(builder)
            },
            cache_policy,
            self.context.sstable_store.clone(),
        );

        // Monitor time cost building shared buffer to SSTs.
        let compact_timer = if self.context.is_share_buffer_compact {
            self.context.stats.write_build_l0_sst_duration.start_timer()
        } else {
            self.context.stats.compact_sst_duration.start_timer()
        };

        Compactor::compact_and_build_sst(
            &mut builder,
            kr,
            iter,
            self.compact_task.gc_delete_keys,
            self.compact_task.watermark,
            compaction_filter,
        )
        .await?;
        let builder_len = builder.len();
        let sealed_builders = builder.finish();
        compact_timer.observe_duration();

        let mut ssts = Vec::with_capacity(builder_len);
        let mut upload_join_handles = vec![];
        for SealedSstableBuilder {
            id: table_id,
            meta,
            table_ids,
            upload_join_handle,
            data_len,
        } in sealed_builders
        {
            let sst = Sstable::new(table_id, meta);
            let len = data_len;
            ssts.push((sst, table_ids));
            upload_join_handles.push(upload_join_handle);

            if self.context.is_share_buffer_compact {
                self.context
                    .stats
                    .shared_buffer_to_sstable_size
                    .observe(len as _);
            } else {
                self.context.stats.compaction_upload_sst_counts.inc();
            }
        }

        // Wait for all upload to finish
        try_join_all(upload_join_handles.into_iter().map(|join_handle| {
            join_handle.map(|result| match result {
                Ok(upload_result) => upload_result,
                Err(e) => Err(HummockError::other(format!(
                    "fail to receive from upload join handle: {:?}",
                    e
                ))),
            })
        }))
        .await?;

        self.context
            .stats
            .get_table_id_total_time_duration
            .observe(get_id_time.load(Ordering::Relaxed) as f64 / 1000.0 / 1000.0);
        Ok((split_index, ssts))
    }

    async fn compact_key_range(
        &self,
        split_index: usize,
        mut iter: Box<OrderedAwareMergeIterator>,
    ) -> HummockResult<CompactOutput> {
        let dummy_compaction_filter = DummyCompactionFilter {};
        let split = self.compact_task.splits[split_index].clone();
        let kr = KeyRange {
            left: Bytes::copy_from_slice(split.get_left()),
            right: Bytes::copy_from_slice(split.get_right()),
            inf: split.get_inf(),
        };
        if !kr.left.is_empty() {
            iter.seek(&kr.left).await?;
        } else {
            iter.rewind().await?;
        }
        self.compact_key_range_impl(split_index, iter, kr, dummy_compaction_filter)
            .await
    }

    async fn compact_key_range_with_filter(
        &self,
        split_index: usize,
        mut iter: Box<FastMergeConcatIterator>,
        compaction_filter: impl CompactionFilter,
    ) -> HummockResult<CompactOutput> {
        let split = self.compact_task.splits[split_index].clone();
        let kr = KeyRange {
            left: Bytes::copy_from_slice(split.get_left()),
            right: Bytes::copy_from_slice(split.get_right()),
            inf: split.get_inf(),
        };
        if !kr.left.is_empty() {
            iter.seek(&kr.left).await?;
        } else {
            iter.rewind().await?;
        }
        self.compact_key_range_impl(split_index, iter, kr, compaction_filter)
            .await
    }

    /// Build the merge iterator based on the given input ssts.
    fn build_sst_iter(&self) -> HummockResult<Box<FastMergeConcatIterator>> {
        let mut table_iters = Vec::new();
        let read_options = Arc::new(ReadOptions { prefetch: true });

        // TODO: check memory limit
        for level in &self.compact_task.input_ssts {
            if level.table_infos.is_empty() {
                continue;
            }
            // Do not need to filter the table because manager has done it.

<<<<<<< HEAD
            if can_concat(&level.table_infos.iter().collect_vec()) {
                table_iters.push(level.table_infos.clone());
=======
            if level.level_type == LevelType::Nonoverlapping as i32 {
                debug_assert!(can_concat(&level.table_infos.iter().collect_vec()));
                table_iters.push(Box::new(ConcatIterator::new(
                    level.table_infos.clone(),
                    self.context.sstable_store.clone(),
                    read_options.clone(),
                )) as BoxedForwardHummockIterator);
>>>>>>> 4fcb8c6c
            } else {
                for table_info in &level.table_infos {
                    table_iters.push(vec![table_info.clone()]);
                }
            }
        }
        Ok(Box::new(FastMergeConcatIterator::new(
            table_iters,
            self.context.sstable_store.clone(),
            read_options,
            self.context.stats.clone(),
        )))
    }

    pub async fn try_vacuum(
        vacuum_task: Option<VacuumTask>,
        sstable_store: SstableStoreRef,
        hummock_meta_client: Arc<dyn HummockMetaClient>,
    ) {
        if let Some(vacuum_task) = vacuum_task {
            tracing::info!("Try to vacuum SSTs {:?}", vacuum_task.sstable_ids);
            match Vacuum::vacuum(
                sstable_store.clone(),
                vacuum_task,
                hummock_meta_client.clone(),
            )
            .await
            {
                Ok(_) => {
                    tracing::info!("Finish vacuuming SSTs");
                }
                Err(e) => {
                    tracing::warn!("Failed to vacuum SSTs. {:#?}", e);
                }
            }
        }
    }

    /// The background compaction thread that receives compaction tasks from hummock compaction
    /// manager and runs compaction tasks.
    pub fn start_compactor(
        options: Arc<StorageConfig>,
        hummock_meta_client: Arc<dyn HummockMetaClient>,
        sstable_store: SstableStoreRef,
        stats: Arc<StateStoreMetrics>,
        compaction_executor: Option<Arc<CompactionExecutor>>,
        table_id_to_slice_transform: Arc<RwLock<HashMap<u32, Arc<dyn SliceTransform>>>>,
    ) -> (JoinHandle<()>, Sender<()>) {
        let compactor_context = Arc::new(CompactorContext {
            options,
            hummock_meta_client: hummock_meta_client.clone(),
            sstable_store: sstable_store.clone(),
            stats,
            is_share_buffer_compact: false,
            sstable_id_generator: get_remote_sstable_id_generator(hummock_meta_client.clone()),
            compaction_executor,
            table_id_to_slice_transform: table_id_to_slice_transform.clone(),
        });
        let (shutdown_tx, mut shutdown_rx) = tokio::sync::oneshot::channel();
        let stream_retry_interval = Duration::from_secs(60);
        let join_handle = tokio::spawn(async move {
            let process_task = |compact_task,
                                vacuum_task,
                                compactor_context,
                                sstable_store,
                                hummock_meta_client| async {
                if let Some(compact_task) = compact_task {
                    Compactor::compact(compactor_context, compact_task).await;
                }

                Compactor::try_vacuum(vacuum_task, sstable_store, hummock_meta_client).await;
            };
            let mut min_interval = tokio::time::interval(stream_retry_interval);
            // This outer loop is to recreate stream.
            'start_stream: loop {
                tokio::select! {
                    // Wait for interval.
                    _ = min_interval.tick() => {},
                    // Shutdown compactor.
                    _ = &mut shutdown_rx => {
                        tracing::info!("Compactor is shutting down");
                        return;
                    }
                }

                let mut stream = match compactor_context
                    .hummock_meta_client
                    .subscribe_compact_tasks()
                    .await
                {
                    Ok(stream) => {
                        tracing::debug!("Succeeded subscribe_compact_tasks.");
                        stream
                    }
                    Err(e) => {
                        tracing::warn!(
                            "Subscribing to compaction tasks failed with error: {}. Will retry.",
                            e
                        );
                        continue 'start_stream;
                    }
                };

                // This inner loop is to consume stream.
                loop {
                    let message = tokio::select! {
                        message = stream.message() => {
                            message
                        },
                        // Shutdown compactor
                        _ = &mut shutdown_rx => {
                            tracing::info!("Compactor is shutting down");
                            return
                        }
                    };
                    match message {
                        // The inner Some is the side effect of generated code.
                        Ok(Some(SubscribeCompactTasksResponse {
                            compact_task,
                            vacuum_task,
                        })) => {
                            tokio::spawn(process_task(
                                compact_task,
                                vacuum_task,
                                compactor_context.clone(),
                                sstable_store.clone(),
                                hummock_meta_client.clone(),
                            ));
                        }
                        Err(e) => {
                            tracing::warn!("Failed to consume stream. {}", e.message());
                            continue 'start_stream;
                        }
                        _ => {
                            // The stream is exhausted
                            continue 'start_stream;
                        }
                    }
                }
            }
        });

        (join_handle, shutdown_tx)
    }

    pub async fn compact_and_build_sst<B, F, I: MergeIteratorNext>(
        sst_builder: &mut CapacitySplitTableBuilder<B>,
        kr: KeyRange,
        mut iter: Box<I>,
        gc_delete_keys: bool,
        watermark: Epoch,
        mut compaction_filter: impl CompactionFilter,
    ) -> HummockResult<()>
    where
        B: Clone + Fn() -> F,
        F: Future<Output = HummockResult<SSTableBuilder>>,
    {
        let mut last_key = BytesMut::new();
        let mut watermark_can_see_last_key = false;

        while iter.is_valid_inner() {
            let iter_key = iter.key_inner();

            let is_new_user_key =
                last_key.is_empty() || !VersionedComparator::same_user_key(iter_key, &last_key);

            let mut drop = false;
            let epoch = get_epoch(iter_key);
            if is_new_user_key {
                if !kr.right.is_empty()
                    && VersionedComparator::compare_key(iter_key, &kr.right)
                        != std::cmp::Ordering::Less
                {
                    break;
                }

                last_key.clear();
                last_key.extend_from_slice(iter_key);
                watermark_can_see_last_key = false;
            }

            // Among keys with same user key, only retain keys which satisfy `epoch` >= `watermark`.
            // If there is no keys whose epoch is equal than `watermark`, keep the latest key which
            // satisfies `epoch` < `watermark`
            // in our design, frontend avoid to access keys which had be deleted, so we dont
            // need to consider the epoch when the compaction_filter match (it
            // means that mv had drop)
            if (epoch <= watermark && gc_delete_keys && iter.value_inner().is_delete())
                || (epoch < watermark && watermark_can_see_last_key)
            {
                drop = true;
            }

            if !drop && compaction_filter.should_delete(iter_key) {
                drop = true;
            }

            if epoch <= watermark {
                watermark_can_see_last_key = true;
            }

            if drop {
                iter.next_inner().await?;
                continue;
            }

            // Don't allow two SSTs to share same user key
            sst_builder
                .add_full_key(
                    FullKey::from_slice(iter_key),
                    iter.value_inner(),
                    is_new_user_key,
                )
                .await?;

            iter.next_inner().await?;
        }
        Ok(())
    }
}<|MERGE_RESOLUTION|>--- conflicted
+++ resolved
@@ -779,18 +779,9 @@
             }
             // Do not need to filter the table because manager has done it.
 
-<<<<<<< HEAD
-            if can_concat(&level.table_infos.iter().collect_vec()) {
-                table_iters.push(level.table_infos.clone());
-=======
             if level.level_type == LevelType::Nonoverlapping as i32 {
                 debug_assert!(can_concat(&level.table_infos.iter().collect_vec()));
-                table_iters.push(Box::new(ConcatIterator::new(
-                    level.table_infos.clone(),
-                    self.context.sstable_store.clone(),
-                    read_options.clone(),
-                )) as BoxedForwardHummockIterator);
->>>>>>> 4fcb8c6c
+                table_iters.push(level.table_infos.clone());
             } else {
                 for table_info in &level.table_infos {
                     table_iters.push(vec![table_info.clone()]);
