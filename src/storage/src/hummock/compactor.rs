// Copyright 2022 Singularity Data
//
// Licensed under the Apache License, Version 2.0 (the "License");
// you may not use this file except in compliance with the License.
// You may obtain a copy of the License at
//
// http://www.apache.org/licenses/LICENSE-2.0
//
// Unless required by applicable law or agreed to in writing, software
// distributed under the License is distributed on an "AS IS" BASIS,
// WITHOUT WARRANTIES OR CONDITIONS OF ANY KIND, either express or implied.
// See the License for the specific language governing permissions and
// limitations under the License.

use std::collections::{HashMap, HashSet};
use std::future::Future;
use std::sync::atomic::{AtomicU64, Ordering};
use std::sync::Arc;
use std::time::{Duration, Instant};

use bytes::{Bytes, BytesMut};
use dyn_clone::DynClone;
use futures::future::{try_join_all, BoxFuture};
use futures::{stream, FutureExt, StreamExt, TryFutureExt};
use itertools::Itertools;
use parking_lot::RwLock;
use risingwave_common::config::constant::hummock::{CompactionFilterFlag, TABLE_OPTION_DUMMY_TTL};
use risingwave_common::config::StorageConfig;
use risingwave_hummock_sdk::compact::compact_task_to_string;
use risingwave_hummock_sdk::compaction_group::StaticCompactionGroupId;
use risingwave_hummock_sdk::key::{
    extract_table_id_and_epoch, get_epoch, get_table_id, Epoch, FullKey,
};
use risingwave_hummock_sdk::key_range::KeyRange;
use risingwave_hummock_sdk::slice_transform::SliceTransformImpl;
use risingwave_hummock_sdk::{CompactionGroupId, HummockSstableId, VersionedComparator};
use risingwave_pb::hummock::{
    CompactTask, LevelType, SstableInfo, SubscribeCompactTasksResponse, VacuumTask,
};
use risingwave_rpc_client::HummockMetaClient;
use tokio::sync::oneshot::Sender;
use tokio::task::JoinHandle;

use super::multi_builder::CapacitySplitTableBuilder;
<<<<<<< HEAD
use super::{CompressionAlgorithm, HummockResult, SSTableBuilder, SSTableBuilderOptions, Sstable};
=======
use super::{
    CompressionAlgorithm, HummockResult, Sstable, SstableBuilder, SstableBuilderOptions,
    SstableIterator, SstableIteratorType,
};
>>>>>>> 093addfa
use crate::hummock::compaction_executor::CompactionExecutor;
use crate::hummock::iterator::{
    FastMergeConcatIterator, HummockIterator, MergeIteratorNext, OrderedAwareMergeIterator,
    ReadOptions,
};
use crate::hummock::multi_builder::SealedSstableBuilder;
use crate::hummock::shared_buffer::shared_buffer_uploader::UploadTaskPayload;
use crate::hummock::shared_buffer::{build_ordered_merge_iter, UncommittedData};
use crate::hummock::sstable_store::SstableStoreRef;
use crate::hummock::state_store::ForwardIter;
use crate::hummock::utils::can_concat;
use crate::hummock::vacuum::Vacuum;
use crate::hummock::{CachePolicy, HummockError};
use crate::monitor::{StateStoreMetrics, StoreLocalStatistic};

pub type SstableIdGenerator =
    Arc<dyn Fn() -> BoxFuture<'static, HummockResult<HummockSstableId>> + Send + Sync>;

pub fn get_remote_sstable_id_generator(
    meta_client: Arc<dyn HummockMetaClient>,
) -> SstableIdGenerator {
    Arc::new(move || {
        let meta_client = meta_client.clone();
        async move {
            meta_client
                .get_new_table_id()
                .await
                .map_err(HummockError::meta_error)
        }
        .boxed()
    })
}

/// A `CompactorContext` describes the context of a compactor.
#[derive(Clone)]
pub struct CompactorContext {
    /// Storage configurations.
    pub options: Arc<StorageConfig>,

    /// The meta client.
    pub hummock_meta_client: Arc<dyn HummockMetaClient>,

    /// Sstable store that manages the sstables.
    pub sstable_store: SstableStoreRef,

    /// Statistics.
    pub stats: Arc<StateStoreMetrics>,

    /// True if it is a memory compaction (from shared buffer).
    pub is_share_buffer_compact: bool,

    pub sstable_id_generator: SstableIdGenerator,

    pub compaction_executor: Option<Arc<CompactionExecutor>>,

    pub table_id_to_slice_transform: Arc<RwLock<HashMap<u32, SliceTransformImpl>>>,
}

pub trait CompactionFilter: Send + DynClone {
    fn should_delete(&mut self, _: &[u8]) -> bool {
        false
    }
}

dyn_clone::clone_trait_object!(CompactionFilter);

#[derive(Clone)]
pub struct DummyCompactionFilter;

impl CompactionFilter for DummyCompactionFilter {}

#[derive(Clone)]
pub struct StateCleanUpCompactionFilter {
    existing_table_ids: HashSet<u32>,
    last_table: Option<(u32, bool)>,
}

impl StateCleanUpCompactionFilter {
    fn new(table_id_set: HashSet<u32>) -> Self {
        StateCleanUpCompactionFilter {
            existing_table_ids: table_id_set,
            last_table: None,
        }
    }
}

impl CompactionFilter for StateCleanUpCompactionFilter {
    fn should_delete(&mut self, key: &[u8]) -> bool {
        let table_id_option = get_table_id(key);
        match table_id_option {
            None => false,
            Some(table_id) => {
                if let Some((last_table_id, removed)) = self.last_table.as_ref() {
                    if *last_table_id == table_id {
                        return *removed;
                    }
                }
                let removed = !self.existing_table_ids.contains(&table_id);
                self.last_table = Some((table_id, removed));
                removed
            }
        }
    }
}

#[derive(Clone)]
pub struct TTLCompactionFilter {
    table_id_to_ttl: HashMap<u32, u32>,
    expire_epoch: u64,
    last_table_and_ttl: Option<(u32, u64)>,
}

impl CompactionFilter for TTLCompactionFilter {
    fn should_delete(&mut self, key: &[u8]) -> bool {
        pub use risingwave_common::util::epoch::Epoch;
        let (table_id, epoch) = extract_table_id_and_epoch(key);
        match table_id {
            Some(table_id) => {
                if let Some((last_table_id, ttl_mill)) = self.last_table_and_ttl.as_ref() {
                    if *last_table_id == table_id {
                        let min_epoch = Epoch(self.expire_epoch).subtract_ms(*ttl_mill);
                        return Epoch(epoch) <= min_epoch;
                    }
                }
                match self.table_id_to_ttl.get(&table_id) {
                    Some(ttl_second_u32) => {
                        assert!(*ttl_second_u32 != TABLE_OPTION_DUMMY_TTL);
                        // default to zero.
                        let ttl_mill = (*ttl_second_u32 * 1000) as u64;
                        let min_epoch = Epoch(self.expire_epoch).subtract_ms(ttl_mill);
                        self.last_table_and_ttl = Some((table_id, ttl_mill));
                        Epoch(epoch) <= min_epoch
                    }
                    None => false,
                }
            }
            None => false,
        }
    }
}

impl TTLCompactionFilter {
    fn new(table_id_to_ttl: HashMap<u32, u32>, expire: u64) -> Self {
        Self {
            table_id_to_ttl,
            expire_epoch: expire,
            last_table_and_ttl: None,
        }
    }
}

#[derive(Default, Clone)]
struct MultiCompactionFilter {
    filter_vec: Vec<Box<dyn CompactionFilter>>,
}

impl CompactionFilter for MultiCompactionFilter {
    fn should_delete(&mut self, key: &[u8]) -> bool {
        self.filter_vec
            .iter_mut()
            .any(|filter| filter.should_delete(key))
    }
}

impl MultiCompactionFilter {
    fn register(&mut self, filter: Box<dyn CompactionFilter>) {
        self.filter_vec.push(filter);
    }
}

#[derive(Clone)]
/// Implementation of Hummock compaction.
pub struct Compactor {
    /// The context of the compactor.
    context: Arc<CompactorContext>,

    /// A compaction task received from the hummock manager.
    /// When it's local compaction from memory, it uses a locally
    /// constructed compaction task.
    compact_task: CompactTask,
}

pub type CompactOutput = (usize, Vec<(Sstable, Vec<u32>)>);

impl Compactor {
    /// Create a new compactor.
    pub fn new(context: Arc<CompactorContext>, compact_task: CompactTask) -> Self {
        Self {
            context,
            compact_task,
        }
    }

    /// Flush shared buffer to level0. Resulted SSTs are grouped by compaction group.
    pub async fn compact_shared_buffer_by_compaction_group(
        context: Arc<CompactorContext>,
        payload: UploadTaskPayload,
    ) -> HummockResult<Vec<(CompactionGroupId, Sstable, Vec<u32>)>> {
        let mut grouped_payload: HashMap<CompactionGroupId, UploadTaskPayload> = HashMap::new();
        for uncommitted_list in payload {
            let mut next_inner = HashSet::new();
            for uncommitted in uncommitted_list {
                let compaction_group_id = match &uncommitted {
                    UncommittedData::Sst((compaction_group_id, _)) => *compaction_group_id,
                    UncommittedData::Batch(batch) => batch.compaction_group_id(),
                };
                let group = grouped_payload
                    .entry(compaction_group_id)
                    .or_insert_with(std::vec::Vec::new);
                if !next_inner.contains(&compaction_group_id) {
                    group.push(vec![]);
                    next_inner.insert(compaction_group_id);
                }
                group.last_mut().unwrap().push(uncommitted);
            }
        }

        let mut futures = vec![];
        for (id, group_payload) in grouped_payload {
            let id_copy = id;
            futures.push(
                Compactor::compact_shared_buffer(context.clone(), group_payload).map_ok(
                    move |results| {
                        results
                            .into_iter()
                            .map(move |result| (id_copy, result.0, result.1))
                            .collect_vec()
                    },
                ),
            );
        }
        // Note that the output is reordered compared with input `payload`.
        let result = try_join_all(futures)
            .await?
            .into_iter()
            .flatten()
            .collect_vec();
        Ok(result)
    }

    /// For compaction from shared buffer to level 0, this is the only function gets called.
    pub async fn compact_shared_buffer(
        context: Arc<CompactorContext>,
        payload: UploadTaskPayload,
    ) -> HummockResult<Vec<(Sstable, Vec<u32>)>> {
        let mut start_user_keys = payload
            .iter()
            .flat_map(|data_list| data_list.iter().map(UncommittedData::start_user_key))
            .collect_vec();
        start_user_keys.sort();
        start_user_keys.dedup();
        let mut splits = Vec::with_capacity(start_user_keys.len());
        splits.push(KeyRange::new(Bytes::new(), Bytes::new()));
        let mut key_split_append = |key_before_last: &Bytes| {
            splits.last_mut().unwrap().right = key_before_last.clone();
            splits.push(KeyRange::new(key_before_last.clone(), Bytes::new()));
        };
        if start_user_keys.len() > 1 {
            let split_num = context.options.share_buffers_sync_parallelism as usize;
            let buffer_per_split = start_user_keys.len() / split_num;
            for i in 1..split_num {
                key_split_append(
                    &FullKey::from_user_key_slice(
                        start_user_keys[i * buffer_per_split],
                        Epoch::MAX,
                    )
                    .into_inner()
                    .into(),
                );
            }
        }

        // Local memory compaction looks at all key ranges.
        let compact_task = CompactTask {
            input_ssts: vec![],
            splits: splits.into_iter().map(|v| v.into()).collect_vec(),
            watermark: u64::MAX,
            sorted_output_ssts: vec![],
            task_id: 0,
            target_level: 0,
            gc_delete_keys: false,
            task_status: false,
            compaction_group_id: StaticCompactionGroupId::SharedBuffer.into(),
            existing_table_ids: vec![],
            target_file_size: context.options.sstable_size_mb as u64 * (1 << 20),
            compression_algorithm: 0,
            compaction_filter_mask: 0,
            table_options: HashMap::default(),
            current_epoch_time: 0,
        };

        let sstable_store = context.sstable_store.clone();
        let stats = context.stats.clone();

        let parallelism = compact_task.splits.len();
        let mut compact_success = true;
        let mut output_ssts = Vec::with_capacity(parallelism);
        let mut compaction_futures = vec![];
        let compactor = Compactor::new(context, compact_task.clone());

        let mut local_stats = StoreLocalStatistic::default();
        for (split_index, _) in compact_task.splits.iter().enumerate() {
            let compactor = compactor.clone();
            let iter = build_ordered_merge_iter::<ForwardIter>(
                &payload,
                sstable_store.clone(),
                stats.clone(),
                &mut local_stats,
                Arc::new(ReadOptions::default()),
            )
            .await?;
            let compaction_executor = compactor.context.compaction_executor.as_ref().cloned();

            let split_task = async move { compactor.compact_key_range(split_index, iter).await };
            let rx = Compactor::request_execution(compaction_executor, split_task)?;
            compaction_futures.push(rx);
        }
        local_stats.report(stats.as_ref());

        let mut buffered = stream::iter(compaction_futures).buffer_unordered(parallelism);
        let mut err = None;
        while let Some(future_result) = buffered.next().await {
            match future_result.unwrap() {
                Ok((split_index, ssts)) => {
                    output_ssts.push((split_index, ssts));
                }
                Err(e) => {
                    compact_success = false;
                    tracing::warn!("Shared Buffer Compaction failed with error: {:#?}", e);
                    err = Some(e);
                }
            }
        }

        // Sort by split/key range index.
        output_ssts.sort_by_key(|(split_index, _)| *split_index);

        if compact_success {
            let mut level0 = Vec::with_capacity(parallelism);

            for (_, sst) in output_ssts {
                for (table, _) in &sst {
                    compactor
                        .context
                        .stats
                        .write_build_l0_bytes
                        .inc_by(table.meta.estimated_size as u64);
                }
                level0.extend(sst);
            }

            Ok(level0)
        } else {
            Err(err.unwrap())
        }
    }

    /// Tries to schedule on `compaction_executor` if `compaction_executor` is not None.
    ///
    /// Tries to schedule on current runtime if `compaction_executor` is None.
    fn request_execution(
        compaction_executor: Option<Arc<CompactionExecutor>>,
        split_task: impl Future<Output = HummockResult<CompactOutput>> + Send + 'static,
    ) -> HummockResult<JoinHandle<HummockResult<CompactOutput>>> {
        match compaction_executor {
            None => Ok(tokio::spawn(split_task)),
            Some(compaction_executor) => {
                let rx = compaction_executor
                    .send_request(split_task)
                    .map_err(HummockError::compaction_executor)?;
                Ok(tokio::spawn(async move {
                    match rx.await {
                        Ok(result) => result,
                        Err(err) => Err(HummockError::compaction_executor(err)),
                    }
                }))
            }
        }
    }

    /// Handle a compaction task and report its status to hummock manager.
    /// Always return `Ok` and let hummock manager handle errors.
    pub async fn compact(context: Arc<CompactorContext>, compact_task: CompactTask) -> bool {
        use risingwave_common::catalog::TableOption;
        tracing::info!("Ready to handle compaction task: {}", compact_task.task_id,);
        let group_label = compact_task.compaction_group_id.to_string();
        let cur_level_label = compact_task.input_ssts[0].level_idx.to_string();
        let compaction_read_bytes = compact_task.input_ssts[0]
            .table_infos
            .iter()
            .map(|t| t.file_size)
            .sum::<u64>();
        context
            .stats
            .compact_read_current_level
            .with_label_values(&[group_label.as_str(), cur_level_label.as_str()])
            .inc_by(compaction_read_bytes);
        context
            .stats
            .compact_read_sstn_current_level
            .with_label_values(&[group_label.as_str(), cur_level_label.as_str()])
            .inc_by(compact_task.input_ssts[0].table_infos.len() as u64);
        context
            .stats
            .compact_frequency
            .with_label_values(&[group_label.as_str(), cur_level_label.as_str()])
            .inc();

        if compact_task.input_ssts.len() > 1 {
            let sec_level_read_bytes: u64 = compact_task.input_ssts[1]
                .table_infos
                .iter()
                .map(|t| t.file_size)
                .sum();
            let next_level_label = compact_task.input_ssts[1].level_idx.to_string();
            context
                .stats
                .compact_read_next_level
                .with_label_values(&[group_label.as_str(), next_level_label.as_str()])
                .inc_by(sec_level_read_bytes);
            context
                .stats
                .compact_read_sstn_next_level
                .with_label_values(&[group_label.as_str(), next_level_label.as_str()])
                .inc_by(compact_task.input_ssts[1].table_infos.len() as u64);
        }

        let timer = context
            .stats
            .compact_task_duration
            .with_label_values(&[compact_task.input_ssts[0].level_idx.to_string().as_str()])
            .start_timer();

        // Number of splits (key ranges) is equal to number of compaction tasks
        let parallelism = compact_task.splits.len();
        assert_ne!(parallelism, 0, "splits cannot be empty");
        context.stats.compact_parallelism.inc_by(parallelism as u64);
        let mut compact_success = true;
        let mut output_ssts = Vec::with_capacity(parallelism);
        let mut compaction_futures = vec![];
        let mut compactor = Compactor::new(context, compact_task.clone());

        let mut multi_filter = MultiCompactionFilter::default();
        let compaction_filter_flag =
            CompactionFilterFlag::from_bits(compact_task.compaction_filter_mask)
                .unwrap_or_default();
        if compaction_filter_flag.contains(CompactionFilterFlag::STATE_CLEAN) {
            let state_clean_up_filter = Box::new(StateCleanUpCompactionFilter::new(
                HashSet::from_iter(compact_task.existing_table_ids),
            ));

            multi_filter.register(state_clean_up_filter);
        }

        if compaction_filter_flag.contains(CompactionFilterFlag::TTL) {
            let id_to_ttl = compact_task
                .table_options
                .iter()
                .filter(|id_to_option| {
                    let table_option: TableOption = id_to_option.1.into();
                    table_option.ttl.is_some()
                })
                .map(|id_to_option| (*id_to_option.0, id_to_option.1.ttl))
                .collect();
            let ttl_filter = Box::new(TTLCompactionFilter::new(
                id_to_ttl,
                compact_task.current_epoch_time,
            ));
            multi_filter.register(ttl_filter);
        }

        for (split_index, _) in compact_task.splits.iter().enumerate() {
            let compactor = compactor.clone();
            let compaction_executor = compactor.context.compaction_executor.as_ref().cloned();
            let filter = multi_filter.clone();
            let split_task = async move {
                let merge_iter = compactor.build_sst_iter()?;
                compactor
                    .compact_key_range_with_filter(split_index, merge_iter, filter)
                    .await
            };
            let rx = match Compactor::request_execution(compaction_executor, split_task) {
                Ok(rx) => rx,
                Err(err) => {
                    tracing::warn!("Failed to schedule compaction execution: {:#?}", err);
                    return false;
                }
            };
            compaction_futures.push(rx);
        }

        let mut buffered = stream::iter(compaction_futures).buffer_unordered(parallelism);
        while let Some(future_result) = buffered.next().await {
            match future_result.unwrap() {
                Ok((split_index, ssts)) => {
                    output_ssts.push((split_index, ssts));
                }
                Err(e) => {
                    compact_success = false;
                    tracing::warn!(
                        "Compaction task {} failed with error: {:#?}",
                        compact_task.task_id,
                        e
                    );
                }
            }
        }

        // Sort by split/key range index.
        output_ssts.sort_by_key(|(split_index, _)| *split_index);

        // After a compaction is done, mutate the compaction task.
        compactor.compact_done(output_ssts, compact_success).await;
        let cost_time = timer.stop_and_record() * 1000.0;
        tracing::info!(
            "Finished compaction task in {:?}ms: \n{}",
            cost_time,
            compact_task_to_string(&compactor.compact_task)
        );
        compact_success
    }

    /// Fill in the compact task and let hummock manager know the compaction output ssts.
    async fn compact_done(&mut self, output_ssts: Vec<CompactOutput>, task_ok: bool) {
        self.compact_task.task_status = task_ok;
        self.compact_task
            .sorted_output_ssts
            .reserve(self.compact_task.splits.len());
        let mut compaction_write_bytes = 0;
        for (_, ssts) in output_ssts {
            for (sst, table_ids) in ssts {
                let sst_info = SstableInfo {
                    id: sst.id,
                    key_range: Some(risingwave_pb::hummock::KeyRange {
                        left: sst.meta.smallest_key.clone(),
                        right: sst.meta.largest_key.clone(),
                        inf: false,
                    }),
                    file_size: sst.meta.estimated_size as u64,
                    table_ids,
                };
                compaction_write_bytes += sst_info.file_size;
                self.compact_task.sorted_output_ssts.push(sst_info);
            }
        }

        let group_label = self.compact_task.compaction_group_id.to_string();
        let level_label = self.compact_task.target_level.to_string();
        self.context
            .stats
            .compact_write_bytes
            .with_label_values(&[group_label.as_str(), level_label.as_str()])
            .inc_by(compaction_write_bytes);
        self.context
            .stats
            .compact_write_sstn
            .with_label_values(&[group_label.as_str(), level_label.as_str()])
            .inc_by(self.compact_task.sorted_output_ssts.len() as u64);

        if let Err(e) = self
            .context
            .hummock_meta_client
            .report_compaction_task(self.compact_task.to_owned())
            .await
        {
            tracing::warn!(
                "Failed to report compaction task: {}, error: {}",
                self.compact_task.task_id,
                e
            );
        }
    }

    /// Compact the given key range and merge iterator.
    /// Upon a successful return, the built SSTs are already uploaded to object store.
    async fn compact_key_range_impl<I: MergeIteratorNext>(
        &self,
        split_index: usize,
        iter: Box<I>,
        kr: KeyRange,
        compaction_filter: impl CompactionFilter,
    ) -> HummockResult<CompactOutput> {
        let get_id_time = Arc::new(AtomicU64::new(0));
        let max_target_file_size = self.context.options.sstable_size_mb as usize * (1 << 20);
        let cache_policy = if !self.context.is_share_buffer_compact
            && (self.compact_task.target_file_size as usize) < max_target_file_size
        {
            CachePolicy::Fill
        } else {
            CachePolicy::NotFill
        };
        let target_file_size = std::cmp::min(
            self.compact_task.target_file_size as usize,
            max_target_file_size,
        );

        // NOTICE: should be user_key overlap, NOT full_key overlap!
        let mut builder = CapacitySplitTableBuilder::new(
            || async {
                let timer = Instant::now();
                let table_id = (self.context.sstable_id_generator)().await?;
                let cost = (timer.elapsed().as_secs_f64() * 1000000.0).round() as u64;
                let mut options: SstableBuilderOptions = self.context.options.as_ref().into();

                options.capacity = target_file_size;
                options.compression_algorithm = match self.compact_task.compression_algorithm {
                    0 => CompressionAlgorithm::None,
                    1 => CompressionAlgorithm::Lz4,
                    _ => CompressionAlgorithm::Zstd,
                };
                let builder = SstableBuilder::new(table_id, options);
                get_id_time.fetch_add(cost, Ordering::Relaxed);
                Ok(builder)
            },
            cache_policy,
            self.context.sstable_store.clone(),
        );

        // Monitor time cost building shared buffer to SSTs.
        let compact_timer = if self.context.is_share_buffer_compact {
            self.context.stats.write_build_l0_sst_duration.start_timer()
        } else {
            self.context.stats.compact_sst_duration.start_timer()
        };

        Compactor::compact_and_build_sst(
            &mut builder,
            kr,
            iter,
            self.compact_task.gc_delete_keys,
            self.compact_task.watermark,
            compaction_filter,
        )
        .await?;
        let builder_len = builder.len();
        let sealed_builders = builder.finish();
        compact_timer.observe_duration();

        let mut ssts = Vec::with_capacity(builder_len);
        let mut upload_join_handles = vec![];
        for SealedSstableBuilder {
            id: table_id,
            meta,
            table_ids,
            upload_join_handle,
            data_len,
        } in sealed_builders
        {
            let sst = Sstable::new(table_id, meta);
            let len = data_len;
            ssts.push((sst, table_ids));
            upload_join_handles.push(upload_join_handle);

            if self.context.is_share_buffer_compact {
                self.context
                    .stats
                    .shared_buffer_to_sstable_size
                    .observe(len as _);
            } else {
                self.context.stats.compaction_upload_sst_counts.inc();
            }
        }

        // Wait for all upload to finish
        try_join_all(upload_join_handles.into_iter().map(|join_handle| {
            join_handle.map(|result| match result {
                Ok(upload_result) => upload_result,
                Err(e) => Err(HummockError::other(format!(
                    "fail to receive from upload join handle: {:?}",
                    e
                ))),
            })
        }))
        .await?;

        self.context
            .stats
            .get_table_id_total_time_duration
            .observe(get_id_time.load(Ordering::Relaxed) as f64 / 1000.0 / 1000.0);
        Ok((split_index, ssts))
    }

    async fn compact_key_range(
        &self,
        split_index: usize,
        mut iter: Box<OrderedAwareMergeIterator>,
    ) -> HummockResult<CompactOutput> {
        let dummy_compaction_filter = DummyCompactionFilter {};
        let split = self.compact_task.splits[split_index].clone();
        let kr = KeyRange {
            left: Bytes::copy_from_slice(split.get_left()),
            right: Bytes::copy_from_slice(split.get_right()),
            inf: split.get_inf(),
        };
        if !kr.left.is_empty() {
            iter.seek(&kr.left).await?;
        } else {
            iter.rewind().await?;
        }
        self.compact_key_range_impl(split_index, iter, kr, dummy_compaction_filter)
            .await
    }

    async fn compact_key_range_with_filter(
        &self,
        split_index: usize,
        mut iter: Box<FastMergeConcatIterator>,
        compaction_filter: impl CompactionFilter,
    ) -> HummockResult<CompactOutput> {
        let split = self.compact_task.splits[split_index].clone();
        let kr = KeyRange {
            left: Bytes::copy_from_slice(split.get_left()),
            right: Bytes::copy_from_slice(split.get_right()),
            inf: split.get_inf(),
        };
        if !kr.left.is_empty() {
            iter.seek(&kr.left).await?;
        } else {
            iter.rewind().await?;
        }
        self.compact_key_range_impl(split_index, iter, kr, compaction_filter)
            .await
    }

    /// Build the merge iterator based on the given input ssts.
    fn build_sst_iter(&self) -> HummockResult<Box<FastMergeConcatIterator>> {
        let mut table_iters = Vec::new();
        let read_options = Arc::new(ReadOptions { prefetch: true });

        // TODO: check memory limit
        for level in &self.compact_task.input_ssts {
            if level.table_infos.is_empty() {
                continue;
            }
            // Do not need to filter the table because manager has done it.

            if level.level_type == LevelType::Nonoverlapping as i32 {
                debug_assert!(can_concat(&level.table_infos.iter().collect_vec()));
                table_iters.push(level.table_infos.clone());
            } else {
                for table_info in &level.table_infos {
<<<<<<< HEAD
                    table_iters.push(vec![table_info.clone()]);
=======
                    let table = self
                        .context
                        .sstable_store
                        .load_table(table_info.id, true, &mut stats)
                        .await?;
                    table_iters.push(Box::new(SstableIterator::create(
                        table,
                        self.context.sstable_store.clone(),
                        read_options.clone(),
                    )));
>>>>>>> 093addfa
                }
            }
        }
        Ok(Box::new(FastMergeConcatIterator::new(
            table_iters,
            self.context.sstable_store.clone(),
            read_options,
            self.context.stats.clone(),
        )))
    }

    pub async fn try_vacuum(
        vacuum_task: Option<VacuumTask>,
        sstable_store: SstableStoreRef,
        hummock_meta_client: Arc<dyn HummockMetaClient>,
    ) {
        if let Some(vacuum_task) = vacuum_task {
            tracing::info!("Try to vacuum SSTs {:?}", vacuum_task.sstable_ids);
            match Vacuum::vacuum(
                sstable_store.clone(),
                vacuum_task,
                hummock_meta_client.clone(),
            )
            .await
            {
                Ok(_) => {
                    tracing::info!("Finish vacuuming SSTs");
                }
                Err(e) => {
                    tracing::warn!("Failed to vacuum SSTs. {:#?}", e);
                }
            }
        }
    }

    /// The background compaction thread that receives compaction tasks from hummock compaction
    /// manager and runs compaction tasks.
    pub fn start_compactor(
        options: Arc<StorageConfig>,
        hummock_meta_client: Arc<dyn HummockMetaClient>,
        sstable_store: SstableStoreRef,
        stats: Arc<StateStoreMetrics>,
        compaction_executor: Option<Arc<CompactionExecutor>>,
        table_id_to_slice_transform: Arc<RwLock<HashMap<u32, SliceTransformImpl>>>,
    ) -> (JoinHandle<()>, Sender<()>) {
        let compactor_context = Arc::new(CompactorContext {
            options,
            hummock_meta_client: hummock_meta_client.clone(),
            sstable_store: sstable_store.clone(),
            stats,
            is_share_buffer_compact: false,
            sstable_id_generator: get_remote_sstable_id_generator(hummock_meta_client.clone()),
            compaction_executor,
            table_id_to_slice_transform,
        });
        let (shutdown_tx, mut shutdown_rx) = tokio::sync::oneshot::channel();
        let stream_retry_interval = Duration::from_secs(60);
        let join_handle = tokio::spawn(async move {
            let process_task = |compact_task,
                                vacuum_task,
                                compactor_context,
                                sstable_store,
                                hummock_meta_client| async {
                if let Some(compact_task) = compact_task {
                    Compactor::compact(compactor_context, compact_task).await;
                }

                Compactor::try_vacuum(vacuum_task, sstable_store, hummock_meta_client).await;
            };
            let mut min_interval = tokio::time::interval(stream_retry_interval);
            // This outer loop is to recreate stream.
            'start_stream: loop {
                tokio::select! {
                    // Wait for interval.
                    _ = min_interval.tick() => {},
                    // Shutdown compactor.
                    _ = &mut shutdown_rx => {
                        tracing::info!("Compactor is shutting down");
                        return;
                    }
                }

                let mut stream = match compactor_context
                    .hummock_meta_client
                    .subscribe_compact_tasks()
                    .await
                {
                    Ok(stream) => {
                        tracing::debug!("Succeeded subscribe_compact_tasks.");
                        stream
                    }
                    Err(e) => {
                        tracing::warn!(
                            "Subscribing to compaction tasks failed with error: {}. Will retry.",
                            e
                        );
                        continue 'start_stream;
                    }
                };

                // This inner loop is to consume stream.
                loop {
                    let message = tokio::select! {
                        message = stream.message() => {
                            message
                        },
                        // Shutdown compactor
                        _ = &mut shutdown_rx => {
                            tracing::info!("Compactor is shutting down");
                            return
                        }
                    };
                    match message {
                        // The inner Some is the side effect of generated code.
                        Ok(Some(SubscribeCompactTasksResponse {
                            compact_task,
                            vacuum_task,
                        })) => {
                            tokio::spawn(process_task(
                                compact_task,
                                vacuum_task,
                                compactor_context.clone(),
                                sstable_store.clone(),
                                hummock_meta_client.clone(),
                            ));
                        }
                        Err(e) => {
                            tracing::warn!("Failed to consume stream. {}", e.message());
                            continue 'start_stream;
                        }
                        _ => {
                            // The stream is exhausted
                            continue 'start_stream;
                        }
                    }
                }
            }
        });

        (join_handle, shutdown_tx)
    }

    pub async fn compact_and_build_sst<B, F, I: MergeIteratorNext>(
        sst_builder: &mut CapacitySplitTableBuilder<B>,
        kr: KeyRange,
        mut iter: Box<I>,
        gc_delete_keys: bool,
        watermark: Epoch,
        mut compaction_filter: impl CompactionFilter,
    ) -> HummockResult<()>
    where
        B: Clone + Fn() -> F,
        F: Future<Output = HummockResult<SstableBuilder>>,
    {
        let mut last_key = BytesMut::new();
        let mut watermark_can_see_last_key = false;

        while iter.is_valid_inner() {
            let iter_key = iter.key_inner();

            let is_new_user_key =
                last_key.is_empty() || !VersionedComparator::same_user_key(iter_key, &last_key);

            let mut drop = false;
            let epoch = get_epoch(iter_key);
            if is_new_user_key {
                if !kr.right.is_empty()
                    && VersionedComparator::compare_key(iter_key, &kr.right)
                        != std::cmp::Ordering::Less
                {
                    break;
                }

                last_key.clear();
                last_key.extend_from_slice(iter_key);
                watermark_can_see_last_key = false;
            }

            // Among keys with same user key, only retain keys which satisfy `epoch` >= `watermark`.
            // If there is no keys whose epoch is equal than `watermark`, keep the latest key which
            // satisfies `epoch` < `watermark`
            // in our design, frontend avoid to access keys which had be deleted, so we dont
            // need to consider the epoch when the compaction_filter match (it
            // means that mv had drop)
            if (epoch <= watermark && gc_delete_keys && iter.value_inner().is_delete())
                || (epoch < watermark && watermark_can_see_last_key)
            {
                drop = true;
            }

            if !drop && compaction_filter.should_delete(iter_key) {
                drop = true;
            }

            if epoch <= watermark {
                watermark_can_see_last_key = true;
            }

            if drop {
                iter.next_inner().await?;
                continue;
            }

            // Don't allow two SSTs to share same user key
            sst_builder
                .add_full_key(
                    FullKey::from_slice(iter_key),
                    iter.value_inner(),
                    is_new_user_key,
                )
                .await?;

            iter.next_inner().await?;
        }
        Ok(())
    }
}<|MERGE_RESOLUTION|>--- conflicted
+++ resolved
@@ -42,14 +42,7 @@
 use tokio::task::JoinHandle;
 
 use super::multi_builder::CapacitySplitTableBuilder;
-<<<<<<< HEAD
 use super::{CompressionAlgorithm, HummockResult, SSTableBuilder, SSTableBuilderOptions, Sstable};
-=======
-use super::{
-    CompressionAlgorithm, HummockResult, Sstable, SstableBuilder, SstableBuilderOptions,
-    SstableIterator, SstableIteratorType,
-};
->>>>>>> 093addfa
 use crate::hummock::compaction_executor::CompactionExecutor;
 use crate::hummock::iterator::{
     FastMergeConcatIterator, HummockIterator, MergeIteratorNext, OrderedAwareMergeIterator,
@@ -791,20 +784,7 @@
                 table_iters.push(level.table_infos.clone());
             } else {
                 for table_info in &level.table_infos {
-<<<<<<< HEAD
                     table_iters.push(vec![table_info.clone()]);
-=======
-                    let table = self
-                        .context
-                        .sstable_store
-                        .load_table(table_info.id, true, &mut stats)
-                        .await?;
-                    table_iters.push(Box::new(SstableIterator::create(
-                        table,
-                        self.context.sstable_store.clone(),
-                        read_options.clone(),
-                    )));
->>>>>>> 093addfa
                 }
             }
         }
