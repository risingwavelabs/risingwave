--- conflicted
+++ resolved
@@ -808,25 +808,11 @@
                 ));
             } else {
                 for table_info in &level.table_infos {
-<<<<<<< HEAD
-                    let table = self
-                        .context
-                        .sstable_store
-                        .load_table(table_info.id, true, &mut stats)
-                        .await?;
-                    let iter = HummockIteratorUnion::Second(SstableIterator::create(
-                        table,
-                        self.context.sstable_store.clone(),
-                        read_options.clone(),
-                    ));
-                    table_iters.push(iter);
-=======
                     table_iters.push(ConcatSstableIterator::new(
                         vec![table_info.clone()],
                         self.context.sstable_store.clone(),
                         read_options.clone(),
                     ));
->>>>>>> 4fe30139
                 }
             }
         }
