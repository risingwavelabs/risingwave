// Copyright 2022 Singularity Data
//
// Licensed under the Apache License, Version 2.0 (the "License");
// you may not use this file except in compliance with the License.
// You may obtain a copy of the License at
//
// http://www.apache.org/licenses/LICENSE-2.0
//
// Unless required by applicable law or agreed to in writing, software
// distributed under the License is distributed on an "AS IS" BASIS,
// WITHOUT WARRANTIES OR CONDITIONS OF ANY KIND, either express or implied.
// See the License for the specific language governing permissions and
// limitations under the License.

use std::assert_matches::assert_matches;
use std::collections::{BTreeMap, BTreeSet};
use std::ops::RangeBounds;
use std::sync::atomic::AtomicUsize;
use std::sync::Arc;

use itertools::Itertools;
use parking_lot::RwLock;
use risingwave_hummock_sdk::compaction_group::hummock_version_ext::HummockVersionExt;
use risingwave_hummock_sdk::{CompactionGroupId, HummockEpoch, HummockVersionId};
use risingwave_pb::hummock::{HummockVersion, Level};
use tokio::sync::mpsc::UnboundedSender;

use super::shared_buffer::SharedBuffer;
use crate::hummock::shared_buffer::shared_buffer_batch::SharedBufferBatch;
use crate::hummock::shared_buffer::{
    KeyIndexedUncommittedData, OrderSortedUncommittedData, UncommittedData,
};
use crate::hummock::utils::{filter_single_sst, range_overlap};

#[derive(Debug, Clone)]
pub struct LocalVersion {
    shared_buffer: BTreeMap<HummockEpoch, SharedBuffer>,
    pinned_version: Arc<PinnedVersion>,
    pub version_ids_in_use: BTreeSet<HummockVersionId>,
    // TODO: save uncommitted data that needs to be flushed to disk.
    /// Save uncommitted data that needs to be synced or finished syncing.
    pub sync_uncommitted_data: Vec<(HummockEpoch, SyncUncommittedData)>,
    max_sync_epoch: u64,
}

#[derive(Debug, Clone)]
pub enum SyncUncommittedData {
    /// Before we start syncing, we need to mv data from shared buffer to `sync_uncommitted_data`
    /// as `Syncing`.
    Syncing(KeyIndexedUncommittedData),
    /// After we finish syncing, we changed `Syncing` to `Synced`.
    Synced(Vec<UncommittedData>),
}

impl SyncUncommittedData {
    pub fn get_overlap_data<R, B>(&self, key_range: &R) -> OrderSortedUncommittedData
    where
        R: RangeBounds<B>,
        B: AsRef<[u8]>,
    {
        match self {
            SyncUncommittedData::Syncing(task) => {
                let local_data_iter = task
                    .iter()
                    .filter(|(_, data)| match data {
                        UncommittedData::Batch(batch) => {
                            range_overlap(key_range, batch.start_user_key(), batch.end_user_key())
                        }
                        UncommittedData::Sst((_, info)) => filter_single_sst(info, key_range),
                    })
                    .map(|((_, order_index), data)| (*order_index, data.clone()));

                let mut uncommitted_data = BTreeMap::new();
                for (order_index, data) in local_data_iter {
                    uncommitted_data
                        .entry(order_index)
                        .or_insert_with(Vec::new)
                        .push(data);
                }
                uncommitted_data.into_values().rev().collect()
            }
            SyncUncommittedData::Synced(ssts) => vec![ssts
                .iter()
                .filter(|data| match data {
                    UncommittedData::Batch(_) => {
                        panic!("sync uncommitted states can't save batch")
                    }
                    UncommittedData::Sst((_, info)) => filter_single_sst(info, key_range),
                })
                .cloned()
                .collect()],
        }
    }
}

impl LocalVersion {
    pub fn new(
        version: HummockVersion,
        unpin_worker_tx: UnboundedSender<HummockVersionId>,
    ) -> Self {
        let mut version_ids_in_use = BTreeSet::new();
        version_ids_in_use.insert(version.id);
        Self {
            shared_buffer: BTreeMap::default(),
            pinned_version: Arc::new(PinnedVersion::new(version, unpin_worker_tx)),
            version_ids_in_use,
            sync_uncommitted_data: Default::default(),
            max_sync_epoch: 0,
        }
    }

    pub fn pinned_version(&self) -> &Arc<PinnedVersion> {
        &self.pinned_version
    }

    pub fn get_min_unsynced_epoch(&self) -> Option<HummockEpoch> {
        self.shared_buffer
            .iter()
            .find(|(key, _)| key > &&self.max_sync_epoch)
            .map(|(key, _)| key)
            .cloned()
    }

    pub fn set_max_sync_epoch(&mut self, epoch: HummockEpoch) {
        self.max_sync_epoch = epoch;
    }

    pub fn get_mut_shared_buffer(&mut self, epoch: HummockEpoch) -> Option<&mut SharedBuffer> {
        self.shared_buffer.get_mut(&epoch)
    }

    pub fn get_shared_buffer(&self, epoch: HummockEpoch) -> Option<&SharedBuffer> {
        self.shared_buffer.get(&epoch)
    }

    pub fn add_sync_state(
        &mut self,
        sync_epoch: HummockEpoch,
        sync_uncommitted_data: SyncUncommittedData,
    ) {
        let node = self
            .sync_uncommitted_data
            .iter_mut()
            .find(|(epoch, _)| epoch == &sync_epoch);
        match &node {
            None => {
                assert_matches!(sync_uncommitted_data, SyncUncommittedData::Syncing(_));
                if let Some(last) = self.sync_uncommitted_data.last() {
                    assert!(last.0 < sync_epoch)
                }
                self.sync_uncommitted_data
                    .push((sync_epoch, sync_uncommitted_data));
                return;
            }
            Some((_, SyncUncommittedData::Syncing(_))) => {
                assert_matches!(sync_uncommitted_data, SyncUncommittedData::Synced(_));
            }
            Some((_, SyncUncommittedData::Synced(_))) => {
                panic!("sync over, can't modify uncommitted sst state");
            }
        }
        *node.unwrap() = (sync_epoch, sync_uncommitted_data);
    }

    pub fn iter_shared_buffer(&self) -> impl Iterator<Item = (&HummockEpoch, &SharedBuffer)> {
        self.shared_buffer.iter()
    }

    pub fn iter_mut_shared_buffer(
        &mut self,
    ) -> impl Iterator<Item = (&HummockEpoch, &mut SharedBuffer)> {
        self.shared_buffer.iter_mut()
    }

    pub fn new_shared_buffer(
        &mut self,
        epoch: HummockEpoch,
        global_upload_task_size: Arc<AtomicUsize>,
    ) -> &mut SharedBuffer {
        self.shared_buffer
            .entry(epoch)
            .or_insert_with(|| SharedBuffer::new(global_upload_task_size))
    }

    /// Returns epochs cleaned from shared buffer.
    pub fn set_pinned_version(&mut self, new_pinned_version: HummockVersion) -> Vec<HummockEpoch> {
        // Clean shared buffer and uncommitted ssts below (<=) new max committed epoch
<<<<<<< HEAD
        if self.pinned_version.max_committed_epoch_for_checkpoint()
            < new_pinned_version.max_committed_epoch
        {
=======
        let mut cleaned_epoch = vec![];
        if self.pinned_version.max_committed_epoch() < new_pinned_version.max_committed_epoch {
            cleaned_epoch.append(
                &mut self
                    .shared_buffer
                    .keys()
                    .filter(|e| **e <= new_pinned_version.max_committed_epoch)
                    .cloned()
                    .collect_vec(),
            );
>>>>>>> c3d51a49
            self.shared_buffer
                .retain(|epoch, _| epoch > &new_pinned_version.max_committed_epoch);
            self.sync_uncommitted_data
                .retain(|(epoch, _)| epoch > &new_pinned_version.max_committed_epoch);
        }

        self.version_ids_in_use.insert(new_pinned_version.id);

        // update pinned version
        self.pinned_version = Arc::new(PinnedVersion {
            version: new_pinned_version,
            unpin_worker_tx: self.pinned_version.unpin_worker_tx.clone(),
        });
        cleaned_epoch
    }

    pub fn read_filter<R, B>(
        this: &RwLock<Self>,
        read_epoch: HummockEpoch,
        key_range: &R,
    ) -> ReadVersion
    where
        R: RangeBounds<B>,
        B: AsRef<[u8]>,
    {
        use parking_lot::RwLockReadGuard;
        let (pinned_version, (shared_buffer_datas, sync_uncommitted_datas)) = {
            let guard = this.read();
            let smallest_uncommitted_epoch =
                guard.pinned_version.max_committed_epoch_for_checkpoint() + 1;
            let pinned_version = guard.pinned_version.clone();
            (
                pinned_version,
                if read_epoch >= smallest_uncommitted_epoch {
                    let result = guard
                        .shared_buffer
                        .range(smallest_uncommitted_epoch..=read_epoch)
                        .rev() // Important: order by epoch descendingly
                        .map(|(_, shared_buffer)| shared_buffer.get_overlap_data(key_range))
                        .collect();
                    let result_sync: Vec<OrderSortedUncommittedData> = guard
                        .sync_uncommitted_data
                        .iter()
                        .filter(|&node| {
                            node.0 <= read_epoch && node.0 >= smallest_uncommitted_epoch
                        })
                        .map(|(_, value)| value.get_overlap_data(key_range))
                        .collect();
                    RwLockReadGuard::unlock_fair(guard);
                    (result, result_sync)
                } else {
                    RwLockReadGuard::unlock_fair(guard);
                    (Vec::new(), Vec::new())
                },
            )
        };

        ReadVersion {
            shared_buffer_datas,
            pinned_version,
            sync_uncommitted_datas,
        }
    }

    pub fn clear_shared_buffer(&mut self) -> Vec<HummockEpoch> {
        let cleaned_epochs = self.shared_buffer.keys().cloned().collect_vec();
        self.shared_buffer.clear();
        cleaned_epochs
    }
}

#[derive(Debug)]
pub struct PinnedVersion {
    version: HummockVersion,
    unpin_worker_tx: UnboundedSender<HummockVersionId>,
}

impl Drop for PinnedVersion {
    fn drop(&mut self) {
        self.unpin_worker_tx.send(self.version.id).ok();
    }
}

impl PinnedVersion {
    fn new(
        version: HummockVersion,
        unpin_worker_tx: UnboundedSender<HummockVersionId>,
    ) -> PinnedVersion {
        PinnedVersion {
            version,
            unpin_worker_tx,
        }
    }

    pub fn id(&self) -> HummockVersionId {
        self.version.id
    }

    pub fn levels(&self, compaction_group_id: Option<CompactionGroupId>) -> Vec<&Level> {
        match compaction_group_id {
            None => self.version.get_combined_levels(),
            Some(compaction_group_id) => {
                let levels = self
                    .version
                    .get_compaction_group_levels(compaction_group_id);
                let mut ret = vec![];
                ret.extend(levels.l0.as_ref().unwrap().sub_levels.iter().rev());
                ret.extend(levels.levels.iter());
                ret
            }
        }
    }

    pub fn max_committed_epoch_for_checkpoint(&self) -> u64 {
        self.version.max_committed_epoch
    }

    pub fn max_committed_epoch_for_read(&self) -> u64 {
        self.version.max_current_epoch
    }

    pub fn safe_epoch(&self) -> u64 {
        self.version.safe_epoch
    }

    /// ret value can't be used as `HummockVersion`. it must be modified with delta
    pub fn version(&self) -> HummockVersion {
        self.version.clone()
    }
}

pub struct ReadVersion {
    /// The shared buffer is sorted by epoch descendingly
    pub shared_buffer_datas: Vec<(Vec<SharedBufferBatch>, OrderSortedUncommittedData)>,
    pub pinned_version: Arc<PinnedVersion>,
    pub sync_uncommitted_datas: Vec<OrderSortedUncommittedData>,
}<|MERGE_RESOLUTION|>--- conflicted
+++ resolved
@@ -185,13 +185,10 @@
     /// Returns epochs cleaned from shared buffer.
     pub fn set_pinned_version(&mut self, new_pinned_version: HummockVersion) -> Vec<HummockEpoch> {
         // Clean shared buffer and uncommitted ssts below (<=) new max committed epoch
-<<<<<<< HEAD
+        let mut cleaned_epoch = vec![];
         if self.pinned_version.max_committed_epoch_for_checkpoint()
             < new_pinned_version.max_committed_epoch
         {
-=======
-        let mut cleaned_epoch = vec![];
-        if self.pinned_version.max_committed_epoch() < new_pinned_version.max_committed_epoch {
             cleaned_epoch.append(
                 &mut self
                     .shared_buffer
@@ -200,7 +197,6 @@
                     .cloned()
                     .collect_vec(),
             );
->>>>>>> c3d51a49
             self.shared_buffer
                 .retain(|epoch, _| epoch > &new_pinned_version.max_committed_epoch);
             self.sync_uncommitted_data
