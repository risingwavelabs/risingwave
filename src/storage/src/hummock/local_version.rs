// Copyright 2022 Singularity Data
//
// Licensed under the Apache License, Version 2.0 (the "License");
// you may not use this file except in compliance with the License.
// You may obtain a copy of the License at
//
// http://www.apache.org/licenses/LICENSE-2.0
//
// Unless required by applicable law or agreed to in writing, software
// distributed under the License is distributed on an "AS IS" BASIS,
// WITHOUT WARRANTIES OR CONDITIONS OF ANY KIND, either express or implied.
// See the License for the specific language governing permissions and
// limitations under the License.

use std::collections::{BTreeMap, BTreeSet};
use std::sync::atomic::AtomicUsize;
use std::sync::Arc;

use itertools::Itertools;
use parking_lot::RwLock;
use risingwave_hummock_sdk::compaction_group::hummock_version_ext::HummockVersionExt;
use risingwave_hummock_sdk::{CompactionGroupId, HummockEpoch, HummockVersionId};
use risingwave_pb::hummock::{HummockVersion, Level};
use tokio::sync::mpsc::UnboundedSender;

use super::shared_buffer::SharedBuffer;
use crate::hummock::shared_buffer::{KeyIndexedUncommittedData, UncommittedData};

#[derive(Debug, Clone)]
pub struct LocalVersion {
    shared_buffer: BTreeMap<HummockEpoch, SharedBuffer>,
    pinned_version: Arc<PinnedVersion>,
    pub version_ids_in_use: BTreeSet<HummockVersionId>,
    // TODO: save uncommitted data that needs to be flushed to disk.
    /// Save uncommitted data that needs to be synced or finished syncing.
    pub sync_uncommitted_tasks_ssts: Vec<(HummockEpoch, SyncUncommittedTaskSst)>,
}

#[derive(Debug, Clone)]
pub enum SyncUncommittedTaskSst {
    SyncTask(KeyIndexedUncommittedData),
    SyncSst(Vec<UncommittedData>),
}

impl LocalVersion {
    pub fn new(
        version: HummockVersion,
        unpin_worker_tx: UnboundedSender<HummockVersionId>,
    ) -> Self {
        let mut version_ids_in_use = BTreeSet::new();
        version_ids_in_use.insert(version.id);
        Self {
            shared_buffer: BTreeMap::default(),
            pinned_version: Arc::new(PinnedVersion::new(version, unpin_worker_tx)),
            version_ids_in_use,
            sync_uncommitted_tasks_ssts: Default::default(),
        }
    }

    pub fn pinned_version(&self) -> &Arc<PinnedVersion> {
        &self.pinned_version
    }

    pub fn get_mut_shared_buffer(&mut self, epoch: HummockEpoch) -> Option<&mut SharedBuffer> {
        self.shared_buffer.get_mut(&epoch)
    }

    pub fn get_shared_buffer(&self, epoch: HummockEpoch) -> Option<&SharedBuffer> {
        self.shared_buffer.get(&epoch)
    }

<<<<<<< HEAD
    pub fn add_sync_state(
        &mut self,
        sync_epoch: HummockEpoch,
        sync_uncommitted_task_sst: SyncUncommittedTaskSst,
    ) {
        let node = self
            .sync_uncommitted_tasks_ssts
            .iter_mut()
            .find(|(epoch, _)| epoch == &sync_epoch);
        match &node {
            None => {
                assert!(matches!(
                    sync_uncommitted_task_sst,
                    SyncUncommittedTaskSst::SyncTask(_)
                ));
                if let Some(last) = self.sync_uncommitted_tasks_ssts.last() {
                    assert!(last.0 < sync_epoch)
                }
                self.sync_uncommitted_tasks_ssts
                    .push((sync_epoch, sync_uncommitted_task_sst));
                return;
            }
            Some((_, SyncUncommittedTaskSst::SyncTask(_))) => {
                assert!(matches!(
                    sync_uncommitted_task_sst,
                    SyncUncommittedTaskSst::SyncSst(_)
                ));
            }
            Some((_, SyncUncommittedTaskSst::SyncSst(_))) => {
                panic!("sync over, can't modify uncommitted sst state");
            }
        }
        *node.unwrap() = (sync_epoch, sync_uncommitted_task_sst);
    }

    pub fn iter_shared_buffer(
        &self,
    ) -> impl Iterator<Item = (&HummockEpoch, &Arc<RwLock<SharedBuffer>>)> {
=======
    pub fn iter_shared_buffer(&self) -> impl Iterator<Item = (&HummockEpoch, &SharedBuffer)> {
>>>>>>> 4f97fe4f
        self.shared_buffer.iter()
    }

    pub fn iter_mut_shared_buffer(
        &mut self,
    ) -> impl Iterator<Item = (&HummockEpoch, &mut SharedBuffer)> {
        self.shared_buffer.iter_mut()
    }

    pub fn new_shared_buffer(
        &mut self,
        epoch: HummockEpoch,
        global_upload_task_size: Arc<AtomicUsize>,
    ) -> &mut SharedBuffer {
        self.shared_buffer
            .entry(epoch)
            .or_insert_with(|| SharedBuffer::new(global_upload_task_size))
    }

    /// Returns epochs cleaned from shared buffer.
    pub fn set_pinned_version(&mut self, new_pinned_version: HummockVersion) -> Vec<HummockEpoch> {
        // Clean shared buffer and uncommitted ssts below (<=) new max committed epoch
        let mut cleaned_epoch = vec![];
        if self.pinned_version.max_committed_epoch() < new_pinned_version.max_committed_epoch {
            cleaned_epoch.append(
                &mut self
                    .shared_buffer
                    .keys()
                    .filter(|e| **e <= new_pinned_version.max_committed_epoch)
                    .cloned()
                    .collect_vec(),
            );
            self.shared_buffer
                .retain(|epoch, _| epoch > &new_pinned_version.max_committed_epoch);
            self.sync_uncommitted_tasks_ssts
                .retain(|(epoch, _)| epoch > &new_pinned_version.max_committed_epoch);
        }

        self.version_ids_in_use.insert(new_pinned_version.id);

        // update pinned version
        self.pinned_version = Arc::new(PinnedVersion {
            version: new_pinned_version,
            unpin_worker_tx: self.pinned_version.unpin_worker_tx.clone(),
        });
        cleaned_epoch
    }

    pub fn read_version(this: &RwLock<Self>, read_epoch: HummockEpoch) -> ReadVersion {
        use parking_lot::RwLockReadGuard;
        let (pinned_version, (shared_buffer, sync_uncommitted_task_sst)) = {
            let guard = this.read();
            let smallest_uncommitted_epoch = guard.pinned_version.max_committed_epoch() + 1;
            let pinned_version = guard.pinned_version.clone();
            (
                pinned_version,
                if read_epoch >= smallest_uncommitted_epoch {
                    let result = guard
                        .shared_buffer
                        .range(smallest_uncommitted_epoch..=read_epoch)
                        .rev() // Important: order by epoch descendingly
                        .map(|(_, shared_buffer)| shared_buffer.clone())
                        .collect();
                    let result_sync: Vec<SyncUncommittedTaskSst> = guard
                        .sync_uncommitted_tasks_ssts
                        .iter()
                        .filter(|&node| {
                            node.0 <= read_epoch && node.0 >= smallest_uncommitted_epoch
                        })
                        .map(|(_, value)| value.clone())
                        .collect();
                    RwLockReadGuard::unlock_fair(guard);
                    (result, result_sync)
                } else {
                    RwLockReadGuard::unlock_fair(guard);
                    (Vec::new(), Vec::new())
                },
            )
        };

        ReadVersion {
            shared_buffer: shared_buffer.into_iter().collect(),
            pinned_version,
            sync_uncommitted_tasks_ssts: sync_uncommitted_task_sst,
        }
    }

    pub fn clear_shared_buffer(&mut self) -> Vec<HummockEpoch> {
        let cleaned_epochs = self.shared_buffer.keys().cloned().collect_vec();
        self.shared_buffer.clear();
        cleaned_epochs
    }
}

#[derive(Debug)]
pub struct PinnedVersion {
    version: HummockVersion,
    unpin_worker_tx: UnboundedSender<HummockVersionId>,
}

impl Drop for PinnedVersion {
    fn drop(&mut self) {
        self.unpin_worker_tx.send(self.version.id).ok();
    }
}

impl PinnedVersion {
    fn new(
        version: HummockVersion,
        unpin_worker_tx: UnboundedSender<HummockVersionId>,
    ) -> PinnedVersion {
        PinnedVersion {
            version,
            unpin_worker_tx,
        }
    }

    pub fn id(&self) -> HummockVersionId {
        self.version.id
    }

    pub fn levels(&self, compaction_group_id: Option<CompactionGroupId>) -> Vec<&Level> {
        match compaction_group_id {
            None => self.version.get_combined_levels(),
            Some(compaction_group_id) => {
                let levels = self
                    .version
                    .get_compaction_group_levels(compaction_group_id);
                let mut ret = vec![];
                ret.extend(levels.l0.as_ref().unwrap().sub_levels.iter().rev());
                ret.extend(levels.levels.iter());
                ret
            }
        }
    }

    pub fn max_committed_epoch(&self) -> u64 {
        self.version.max_committed_epoch
    }

    pub fn safe_epoch(&self) -> u64 {
        self.version.safe_epoch
    }

    /// ret value can't be used as `HummockVersion`. it must be modified with delta
    pub fn version(&self) -> HummockVersion {
        self.version.clone()
    }
}

pub struct ReadVersion {
    /// The shared buffer is sorted by epoch descendingly
    pub shared_buffer: Vec<SharedBuffer>,
    pub pinned_version: Arc<PinnedVersion>,
    pub sync_uncommitted_tasks_ssts: Vec<SyncUncommittedTaskSst>,
}<|MERGE_RESOLUTION|>--- conflicted
+++ resolved
@@ -69,7 +69,6 @@
         self.shared_buffer.get(&epoch)
     }
 
-<<<<<<< HEAD
     pub fn add_sync_state(
         &mut self,
         sync_epoch: HummockEpoch,
@@ -105,12 +104,7 @@
         *node.unwrap() = (sync_epoch, sync_uncommitted_task_sst);
     }
 
-    pub fn iter_shared_buffer(
-        &self,
-    ) -> impl Iterator<Item = (&HummockEpoch, &Arc<RwLock<SharedBuffer>>)> {
-=======
     pub fn iter_shared_buffer(&self) -> impl Iterator<Item = (&HummockEpoch, &SharedBuffer)> {
->>>>>>> 4f97fe4f
         self.shared_buffer.iter()
     }
 
