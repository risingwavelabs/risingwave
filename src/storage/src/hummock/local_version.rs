// Copyright 2022 Singularity Data
//
// Licensed under the Apache License, Version 2.0 (the "License");
// you may not use this file except in compliance with the License.
// You may obtain a copy of the License at
//
// http://www.apache.org/licenses/LICENSE-2.0
//
// Unless required by applicable law or agreed to in writing, software
// distributed under the License is distributed on an "AS IS" BASIS,
// WITHOUT WARRANTIES OR CONDITIONS OF ANY KIND, either express or implied.
// See the License for the specific language governing permissions and
// limitations under the License.

use std::assert_matches::assert_matches;
use std::collections::{BTreeMap, BTreeSet, HashMap};
use std::ops::{Deref, RangeBounds};
use std::sync::atomic::AtomicUsize;
use std::sync::Arc;

use itertools::Itertools;
use parking_lot::RwLock;
use risingwave_hummock_sdk::compaction_group::hummock_version_ext::{
    add_new_sub_level, summarize_level_deltas, HummockLevelsExt, HummockVersionExt,
    LevelDeltasSummary,
};
use risingwave_hummock_sdk::{CompactionGroupId, HummockEpoch, HummockVersionId, LocalSstableInfo};
use risingwave_pb::hummock::{HummockVersion, HummockVersionDelta, Level};
use tokio::sync::mpsc::UnboundedSender;

use super::shared_buffer::SharedBuffer;
use crate::hummock::shared_buffer::shared_buffer_batch::SharedBufferBatch;
use crate::hummock::shared_buffer::{
    KeyIndexSharedBufferBatch, KeyIndexedUncommittedData, OrderSortedUncommittedData,
    UncommittedData,
};
use crate::hummock::utils::{check_subset_preserve_order, filter_single_sst, range_overlap};

#[derive(Clone)]
pub struct LocalVersion {
    replicated_batches: BTreeMap<HummockEpoch, KeyIndexSharedBufferBatch>,
    shared_buffer: BTreeMap<HummockEpoch, SharedBuffer>,
    pinned_version: PinnedVersion,
    local_related_version: PinnedVersion,
    pub version_ids_in_use: BTreeSet<HummockVersionId>,
    // TODO: save uncommitted data that needs to be flushed to disk.
    /// Save uncommitted data that needs to be synced or finished syncing.
    pub sync_uncommitted_data: Vec<(Vec<HummockEpoch>, SyncUncommittedData)>,
    max_sync_epoch: u64,
}

#[derive(Debug, Clone)]
pub enum SyncUncommittedData {
    /// Before we start syncing, we need to mv data from shared buffer to `sync_uncommitted_data`
    /// as `Syncing`.
    Syncing(Vec<KeyIndexedUncommittedData>),
    /// After we finish syncing, we changed `Syncing` to `Synced`.
    Synced(Vec<LocalSstableInfo>),
}

impl SyncUncommittedData {
    pub fn get_overlap_data<R, B>(&self, key_range: &R) -> OrderSortedUncommittedData
    where
        R: RangeBounds<B>,
        B: AsRef<[u8]>,
    {
        match self {
            SyncUncommittedData::Syncing(task) => {
                let local_data_iter = task
                    .iter()
                    .flatten()
                    .filter(|(_, data)| match data {
                        UncommittedData::Batch(batch) => {
                            range_overlap(key_range, batch.start_user_key(), batch.end_user_key())
                        }
                        UncommittedData::Sst((_, info)) => filter_single_sst(info, key_range),
                    })
                    .map(|((_, order_index), data)| (*order_index, data.clone()));

                let mut uncommitted_data = BTreeMap::new();
                for (order_index, data) in local_data_iter {
                    uncommitted_data
                        .entry(order_index)
                        .or_insert_with(Vec::new)
                        .push(data);
                }
                uncommitted_data.into_values().rev().collect()
            }
            SyncUncommittedData::Synced(ssts) => vec![ssts
                .iter()
                .filter(|(_, info)| filter_single_sst(info, key_range))
                .map(|info| UncommittedData::Sst(info.clone()))
                .collect()],
        }
    }
}

impl LocalVersion {
    pub fn new(
        version: HummockVersion,
        unpin_worker_tx: UnboundedSender<HummockVersionId>,
    ) -> Self {
        let mut version_ids_in_use = BTreeSet::new();
        version_ids_in_use.insert(version.id);
        let local_related_version = version.clone();
        let pinned_version = PinnedVersion::new(version, unpin_worker_tx);
        let local_related_version =
            pinned_version.new_local_related_pin_version(local_related_version);
        Self {
            replicated_batches: BTreeMap::default(),
            shared_buffer: BTreeMap::default(),
            pinned_version,
            local_related_version,
            version_ids_in_use,
            sync_uncommitted_data: Default::default(),
            max_sync_epoch: 0,
        }
    }

    pub fn pinned_version(&self) -> &PinnedVersion {
        &self.pinned_version
    }

    pub fn swap_max_sync_epoch(&mut self, epoch: HummockEpoch) -> Option<HummockEpoch> {
        if self.max_sync_epoch > epoch {
            None
        } else {
            let last_epoch = self.max_sync_epoch;
            self.max_sync_epoch = epoch;
            Some(last_epoch)
        }
    }

    pub fn get_max_sync_epoch(&self) -> HummockEpoch {
        self.max_sync_epoch
    }

    pub fn get_mut_shared_buffer(&mut self, epoch: HummockEpoch) -> Option<&mut SharedBuffer> {
        self.shared_buffer.get_mut(&epoch)
    }

    pub fn get_shared_buffer(&self, epoch: HummockEpoch) -> Option<&SharedBuffer> {
        self.shared_buffer.get(&epoch)
    }

    /// Returns all shared buffer less than or equal to epoch
    pub fn drain_shared_buffer<'a, R>(
        &'a mut self,
        epoch_range: R,
    ) -> impl Iterator<Item = (HummockEpoch, SharedBuffer)> + 'a
    where
        R: RangeBounds<u64> + 'a,
    {
        self.shared_buffer
            .drain_filter(move |epoch, _| epoch_range.contains(epoch))
    }

    /// Returns all shared buffer less than or equal to epoch
    pub fn scan_shared_buffer<R>(
        &self,
        epoch_range: R,
    ) -> impl Iterator<Item = (&HummockEpoch, &SharedBuffer)>
    where
        R: RangeBounds<u64>,
    {
        self.shared_buffer.range(epoch_range)
    }

    pub fn add_sync_state(
        &mut self,
        sync_epoch: Vec<HummockEpoch>,
        sync_uncommitted_data: SyncUncommittedData,
    ) {
        let node = self
            .sync_uncommitted_data
            .iter_mut()
            .find(|(epoch, _)| epoch == &sync_epoch);
        match &node {
            None => {
                assert_matches!(sync_uncommitted_data, SyncUncommittedData::Syncing(_));
                if let Some(last) = self.sync_uncommitted_data.last() {
                    assert!(
                        last.0.first().lt(&sync_epoch.first()),
                        "last epoch:{:?} >= sync epoch:{:?}",
                        last,
                        sync_epoch
                    );
                }
                self.sync_uncommitted_data
                    .push((sync_epoch, sync_uncommitted_data));
                return;
            }
            Some((_, SyncUncommittedData::Syncing(_))) => {
                assert_matches!(sync_uncommitted_data, SyncUncommittedData::Synced(_));
            }
            Some((_, SyncUncommittedData::Synced(_))) => {
                panic!("sync over, can't modify uncommitted sst state");
            }
        }
        *node.unwrap() = (sync_epoch, sync_uncommitted_data);
    }

    pub fn iter_shared_buffer(&self) -> impl Iterator<Item = (&HummockEpoch, &SharedBuffer)> {
        self.shared_buffer.iter()
    }

    pub fn iter_mut_shared_buffer(
        &mut self,
    ) -> impl Iterator<Item = (&HummockEpoch, &mut SharedBuffer)> {
        self.shared_buffer.iter_mut()
    }

    pub fn new_shared_buffer(
        &mut self,
        epoch: HummockEpoch,
        global_upload_task_size: Arc<AtomicUsize>,
    ) -> &mut SharedBuffer {
        self.shared_buffer
            .entry(epoch)
            .or_insert_with(|| SharedBuffer::new(global_upload_task_size))
    }

    /// Returns epochs cleaned from shared buffer.
<<<<<<< HEAD
    pub fn set_pinned_version(
        &mut self,
        new_pinned_version: HummockVersion,
        version_deltas: Option<Vec<HummockVersionDelta>>,
    ) -> Vec<HummockEpoch> {
        let new_max_committed_epoch = new_pinned_version.max_committed_epoch;
        if self.pinned_version.max_committed_epoch() < new_max_committed_epoch {
=======
    pub fn set_pinned_version(&mut self, new_pinned_version: HummockVersion) -> Vec<HummockEpoch> {
        // Clean shared buffer and uncommitted ssts below (<=) new max committed epoch
        let mut cleaned_epoch = vec![];
        if self.pinned_version.max_committed_epoch() < new_pinned_version.max_committed_epoch {
            for (epochs, _) in &self.sync_uncommitted_data {
                for epoch in epochs {
                    if *epoch <= new_pinned_version.max_committed_epoch {
                        cleaned_epoch.push(*epoch);
                    }
                }
            }

>>>>>>> 0a0f3a56
            self.replicated_batches
                .retain(|epoch, _| *epoch > new_pinned_version.max_committed_epoch);
            assert!(self
                .shared_buffer
                .iter()
                .all(|(epoch, _)| *epoch > new_pinned_version.max_committed_epoch));
<<<<<<< HEAD
=======
            self.sync_uncommitted_data.retain(|(epoch, _)| {
                epoch
                    .last()
                    .gt(&Some(&new_pinned_version.max_committed_epoch))
            });
>>>>>>> 0a0f3a56
        }

        self.version_ids_in_use.insert(new_pinned_version.id);

        let new_pinned_version = self.pinned_version.pin_new_version(new_pinned_version);

        let cleaned_epoch =
            match version_deltas {
                Some(version_deltas) => {
                    let mut new_local_related_version = self.local_related_version.version();
                    let mut clean_epochs = Vec::new();
                    for delta in version_deltas {
                        clean_epochs.extend(self.apply_version_delta_local_related(
                            &mut new_local_related_version,
                            &delta,
                        ));
                    }
                    assert_eq!(
                        clean_epochs.len(),
                        clean_epochs.iter().sorted().dedup().count(),
                        "some epochs are clean in two version delta: {:?}",
                        clean_epochs
                    );
                    self.local_related_version =
                        new_pinned_version.new_local_related_pin_version(new_local_related_version);
                    clean_epochs
                }
                None => {
                    let cleaned_epochs = self
                        .clear_committed_data(new_max_committed_epoch)
                        .into_iter()
                        .flat_map(|(epochs, _)| epochs.into_iter())
                        .sorted()
                        .dedup()
                        .collect_vec();
                    self.local_related_version = new_pinned_version
                        .new_local_related_pin_version(new_pinned_version.version());
                    cleaned_epochs
                }
            };

        // update pinned version
        self.pinned_version = new_pinned_version;

        cleaned_epoch
    }

    pub fn read_filter<R, B>(
        this: &RwLock<Self>,
        read_epoch: HummockEpoch,
        key_range: &R,
    ) -> ReadVersion
    where
        R: RangeBounds<B>,
        B: AsRef<[u8]>,
    {
        use parking_lot::RwLockReadGuard;
        let (pinned_version, (replicated_batches, shared_buffer_data, sync_uncommitted_data)) = {
            let guard = this.read();
            let smallest_uncommitted_epoch = guard.pinned_version.max_committed_epoch() + 1;
            let pinned_version = guard.pinned_version.clone();
            (
                pinned_version,
                if read_epoch >= smallest_uncommitted_epoch {
                    let replicated_batches = guard
                        .replicated_batches
                        .range(smallest_uncommitted_epoch..=read_epoch)
                        .rev() // Important: order by epoch descendingly
                        .map(|(_, key_indexed_batches)| {
                            key_indexed_batches
                                .range((
                                    key_range.start_bound().map(|b| b.as_ref().to_vec()),
                                    std::ops::Bound::Unbounded,
                                ))
                                .filter(|(_, batch)| {
                                    range_overlap(
                                        key_range,
                                        batch.start_user_key(),
                                        batch.end_user_key(),
                                    )
                                })
                                .map(|(_, batches)| batches.clone())
                                .collect_vec()
                        })
                        .collect_vec();

                    let shared_buffer_data = guard
                        .shared_buffer
                        .range(smallest_uncommitted_epoch..=read_epoch)
                        .rev() // Important: order by epoch descendingly
                        .map(|(_, shared_buffer)| shared_buffer.get_overlap_data(key_range))
                        .collect();
                    let sync_data: Vec<OrderSortedUncommittedData> = guard
                        .sync_uncommitted_data
                        .iter()
                        .filter(|&node| {
                            node.0.first().le(&Some(&read_epoch))
                                && node.0.first().ge(&Some(&smallest_uncommitted_epoch))
                        })
                        .map(|(_, value)| value.get_overlap_data(key_range))
                        .collect();
                    RwLockReadGuard::unlock_fair(guard);
                    (replicated_batches, shared_buffer_data, sync_data)
                } else {
                    RwLockReadGuard::unlock_fair(guard);
                    (Vec::new(), Vec::new(), Vec::new())
                },
            )
        };

        ReadVersion {
            replicated_batches,
            shared_buffer_data,
            pinned_version,
            sync_uncommitted_data,
        }
    }

    pub fn replicate_batch(&mut self, epoch: HummockEpoch, batch: SharedBufferBatch) {
        self.replicated_batches
            .entry(epoch)
            .or_default()
            .insert(batch.end_user_key().to_vec(), batch);
    }

    pub fn clear_shared_buffer(&mut self) -> Vec<HummockEpoch> {
        let mut cleaned_epoch = self.shared_buffer.keys().cloned().collect_vec();
        for (epochs, _) in &self.sync_uncommitted_data {
            for epoch in epochs {
                cleaned_epoch.push(*epoch);
            }
        }
        self.sync_uncommitted_data.clear();
        self.shared_buffer.clear();
        self.replicated_batches.clear();
        cleaned_epoch
    }

    pub fn clear_committed_data(
        &mut self,
        max_committed_epoch: HummockEpoch,
    ) -> Vec<(Vec<HummockEpoch>, Vec<LocalSstableInfo>)> {
        self
            .sync_uncommitted_data
            .drain_filter(|(epoch, data)| {
                let max_epoch = *epoch.first().expect("epoch list should not be empty");
                let min_epoch = *epoch.last().expect("epoch list should not be empty");
                assert!(
                    max_epoch <= max_committed_epoch
                        || min_epoch > max_committed_epoch,
                    "new_max_committed_epoch {} lays within max_epoch {} and min_epoch {} of data {:?}",
                    max_committed_epoch,
                    max_epoch,
                    min_epoch,
                    data,
                );
                max_epoch <= max_committed_epoch
            })
            .map(|(epoch, data)| {
                (epoch, match data {
                    SyncUncommittedData::Syncing(_) => {
                        unreachable!("an epoch is synced while some data of it is not synced yet")
                    }
                    SyncUncommittedData::Synced(ssts) => ssts,
                })
            })
            .collect_vec()
    }

    fn apply_version_delta_local_related(
        &mut self,
        version: &mut HummockVersion,
        version_delta: &HummockVersionDelta,
    ) -> Vec<HummockEpoch> {
        assert!(version.max_committed_epoch <= version_delta.max_committed_epoch);
        let (clean_epochs, mut compaction_group_synced_ssts) =
            if version.max_committed_epoch < version_delta.max_committed_epoch {
                let (clean_epochs, synced_ssts) = self
                    .clear_committed_data(version_delta.max_committed_epoch)
                    .into_iter()
                    .fold(
                        (Vec::new(), Vec::new()),
                        |(mut clean_epochs, mut synced_ssts), (epochs, ssts)| {
                            clean_epochs.extend(epochs);
                            synced_ssts.extend(ssts);
                            (clean_epochs, synced_ssts)
                        },
                    );
                let clean_epochs = clean_epochs.into_iter().sorted().dedup().collect();
                let mut compaction_group_ssts: HashMap<_, Vec<_>> = HashMap::new();
                for (compaction_group_id, sst) in synced_ssts {
                    compaction_group_ssts
                        .entry(compaction_group_id)
                        .or_default()
                        .push(sst);
                }
                (clean_epochs, Some(compaction_group_ssts))
            } else {
                (Vec::new(), None)
            };

        for (compaction_group_id, level_deltas) in &version_delta.level_deltas {
            let levels = version
                .levels
                .get_mut(compaction_group_id)
                .expect("compaction group id should exist");

            let summary = summarize_level_deltas(level_deltas);

            match &mut compaction_group_synced_ssts {
                Some(compaction_group_ssts) => {
                    // The version delta is generated from a `commit_epoch` call.
                    let LevelDeltasSummary {
                        delete_sst_levels,
                        delete_sst_ids_set,
                        insert_sst_level_id,
                        insert_sub_level_id,
                        insert_table_infos,
                    } = summary;
                    assert!(
                        delete_sst_levels.is_empty() && delete_sst_ids_set.is_empty(),
                        "there should not be any sst deleted in a commit_epoch call. Epoch: {}",
                        version_delta.max_committed_epoch
                    );
                    assert_eq!(
                        0, insert_sst_level_id,
                        "an commit_epoch call should always insert sst into L0, but not insert to {}",
                        insert_sst_level_id
                    );
                    if let Some(ssts) = compaction_group_ssts.remove(compaction_group_id) {
                        assert!(
                            check_subset_preserve_order(
                                ssts.iter().map(|info| info.id),
                                insert_table_infos.iter().map(|info| info.id)
                            ),
                            "order of local synced ssts is not preserved in the global inserted sst. local ssts: {:?}, global: {:?}",
                            ssts.iter().map(|info| info.id).collect_vec(),
                            insert_table_infos.iter().map(|info| info.id).collect_vec()
                        );
                        add_new_sub_level(levels.l0.as_mut().unwrap(), insert_sub_level_id, ssts);
                    }
                }
                None => {
                    // The version delta is generated from a compaction
                    levels.apply_compact_ssts(summary, true);
                }
            }
        }
        version.id = version_delta.id;
        version.max_committed_epoch = version_delta.max_committed_epoch;
        version.safe_epoch = version_delta.safe_epoch;

        clean_epochs
    }
}

struct PinnedVersionGuard {
    version_id: HummockVersionId,
    unpin_worker_tx: UnboundedSender<HummockVersionId>,
}

impl Drop for PinnedVersionGuard {
    fn drop(&mut self) {
        self.unpin_worker_tx.send(self.version_id).ok();
    }
}

#[derive(Clone)]
pub struct PinnedVersion {
    version: Arc<HummockVersion>,
    guard: Arc<PinnedVersionGuard>,
}

impl PinnedVersion {
    fn new(version: HummockVersion, unpin_worker_tx: UnboundedSender<HummockVersionId>) -> Self {
        let version_id = version.id;
        PinnedVersion {
            version: Arc::new(version),
            guard: Arc::new(PinnedVersionGuard {
                version_id,
                unpin_worker_tx,
            }),
        }
    }

    fn pin_new_version(&self, version: HummockVersion) -> Self {
        assert!(
            version.id > self.version.id,
            "pinning a older version {}. Current is {}",
            version.id,
            self.version.id
        );
        let version_id = version.id;
        PinnedVersion {
            version: Arc::new(version),
            guard: Arc::new(PinnedVersionGuard {
                version_id,
                unpin_worker_tx: self.guard.unpin_worker_tx.clone(),
            }),
        }
    }

    fn new_local_related_pin_version(&self, version: HummockVersion) -> Self {
        assert_eq!(
            self.version.id, version.id,
            "local related version {} to pin not equal to current version id {}",
            version.id, self.version.id
        );
        PinnedVersion {
            version: Arc::new(version),
            guard: self.guard.clone(),
        }
    }

    pub fn id(&self) -> HummockVersionId {
        self.version.id
    }

    pub fn levels(&self, compaction_group_id: Option<CompactionGroupId>) -> Vec<&Level> {
        match compaction_group_id {
            None => self.version.get_combined_levels(),
            Some(compaction_group_id) => {
                let levels = self
                    .version
                    .get_compaction_group_levels(compaction_group_id);
                let mut ret = vec![];
                ret.extend(levels.l0.as_ref().unwrap().sub_levels.iter().rev());
                ret.extend(levels.levels.iter());
                ret
            }
        }
    }

    pub fn max_committed_epoch(&self) -> u64 {
        self.version.max_committed_epoch
    }

    pub fn max_current_epoch(&self) -> u64 {
        self.version.max_current_epoch
    }

    pub fn safe_epoch(&self) -> u64 {
        self.version.safe_epoch
    }

    /// ret value can't be used as `HummockVersion`. it must be modified with delta
    pub fn version(&self) -> HummockVersion {
        self.version.deref().clone()
    }
}

pub struct ReadVersion {
    // The replicated batches are sorted by epoch descendingly
    pub replicated_batches: Vec<Vec<SharedBufferBatch>>,
    // The shared buffers are sorted by epoch descendingly
    pub shared_buffer_data: Vec<OrderSortedUncommittedData>,
    pub pinned_version: PinnedVersion,
    pub sync_uncommitted_data: Vec<OrderSortedUncommittedData>,
}<|MERGE_RESOLUTION|>--- conflicted
+++ resolved
@@ -221,7 +221,6 @@
     }
 
     /// Returns epochs cleaned from shared buffer.
-<<<<<<< HEAD
     pub fn set_pinned_version(
         &mut self,
         new_pinned_version: HummockVersion,
@@ -229,34 +228,12 @@
     ) -> Vec<HummockEpoch> {
         let new_max_committed_epoch = new_pinned_version.max_committed_epoch;
         if self.pinned_version.max_committed_epoch() < new_max_committed_epoch {
-=======
-    pub fn set_pinned_version(&mut self, new_pinned_version: HummockVersion) -> Vec<HummockEpoch> {
-        // Clean shared buffer and uncommitted ssts below (<=) new max committed epoch
-        let mut cleaned_epoch = vec![];
-        if self.pinned_version.max_committed_epoch() < new_pinned_version.max_committed_epoch {
-            for (epochs, _) in &self.sync_uncommitted_data {
-                for epoch in epochs {
-                    if *epoch <= new_pinned_version.max_committed_epoch {
-                        cleaned_epoch.push(*epoch);
-                    }
-                }
-            }
-
->>>>>>> 0a0f3a56
             self.replicated_batches
                 .retain(|epoch, _| *epoch > new_pinned_version.max_committed_epoch);
             assert!(self
                 .shared_buffer
                 .iter()
                 .all(|(epoch, _)| *epoch > new_pinned_version.max_committed_epoch));
-<<<<<<< HEAD
-=======
-            self.sync_uncommitted_data.retain(|(epoch, _)| {
-                epoch
-                    .last()
-                    .gt(&Some(&new_pinned_version.max_committed_epoch))
-            });
->>>>>>> 0a0f3a56
         }
 
         self.version_ids_in_use.insert(new_pinned_version.id);
