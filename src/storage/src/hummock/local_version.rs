// Copyright 2022 Singularity Data
//
// Licensed under the Apache License, Version 2.0 (the "License");
// you may not use this file except in compliance with the License.
// You may obtain a copy of the License at
//
// http://www.apache.org/licenses/LICENSE-2.0
//
// Unless required by applicable law or agreed to in writing, software
// distributed under the License is distributed on an "AS IS" BASIS,
// WITHOUT WARRANTIES OR CONDITIONS OF ANY KIND, either express or implied.
// See the License for the specific language governing permissions and
// limitations under the License.

use std::assert_matches::assert_matches;
<<<<<<< HEAD
use std::collections::{BTreeMap, BTreeSet, HashMap};
use std::mem::swap;
=======
use std::collections::{BTreeMap, HashMap, VecDeque};
>>>>>>> c734f3fb
use std::ops::{Deref, RangeBounds};
use std::sync::atomic::AtomicUsize;
use std::sync::Arc;

use itertools::Itertools;
use parking_lot::RwLock;
use risingwave_hummock_sdk::compaction_group::hummock_version_ext::{
    add_new_sub_level, summarize_level_deltas, HummockLevelsExt, HummockVersionExt,
    LevelDeltasSummary,
};
use risingwave_hummock_sdk::{
    CompactionGroupId, HummockEpoch, HummockVersionId, LocalSstableInfo, INVALID_VERSION_ID,
};
use risingwave_pb::hummock::{HummockVersion, HummockVersionDelta, Level};
use tokio::sync::mpsc::UnboundedSender;

use super::shared_buffer::SharedBuffer;
use crate::hummock::shared_buffer::{to_order_sorted, OrderSortedUncommittedData, UncommittedData};
use crate::hummock::utils::{check_subset_preserve_order, filter_single_sst, range_overlap};

#[derive(Clone)]
pub struct LocalVersion {
    shared_buffer: BTreeMap<HummockEpoch, SharedBuffer>,
    pinned_version: PinnedVersion,
    local_related_version: PinnedVersion,
    // TODO: save uncommitted data that needs to be flushed to disk.
    /// Save uncommitted data that needs to be synced or finished syncing.
    /// We need to save data in reverse order of epoch,
    /// because we will traverse `sync_uncommitted_data` in the forward direction and return the
    /// key when we find it
    pub sync_uncommitted_data: BTreeMap<HummockEpoch, SyncUncommittedData>,
    max_sync_epoch: HummockEpoch,
    /// The max readable epoch, and epochs smaller than it will not be written again.
    sealed_epoch: HummockEpoch,
}

#[derive(Debug, Clone)]
<<<<<<< HEAD
pub enum SyncUncommittedDataStage {
    /// Before we start syncing, we need to mv the shared buffer to `sync_uncommitted_data` and
    /// wait for flush task to complete
    CheckpointEpochSealed(BTreeMap<HummockEpoch, SharedBuffer>),
    /// Task payload when we start syncing
=======
pub enum PinVersionAction {
    Pin(HummockVersionId),
    Unpin(HummockVersionId),
}

#[derive(Debug, Clone)]
pub enum SyncUncommittedData {
    /// Before we start syncing, we need to mv data from shared buffer to `sync_uncommitted_data`
    /// as `Syncing`.
>>>>>>> c734f3fb
    Syncing(OrderSortedUncommittedData),
    /// After we finish syncing, we changed `Syncing` to `Synced`.
    Synced(Vec<LocalSstableInfo>),
}

#[derive(Debug, Clone)]
pub struct SyncUncommittedData {
    #[allow(dead_code)]
    sync_epoch: HummockEpoch,
    // newer epochs come first
    epochs: Vec<HummockEpoch>,
    stage: SyncUncommittedDataStage,
}

// state transition
impl SyncUncommittedData {
    fn new(
        sync_epoch: HummockEpoch,
        shared_buffer_data: BTreeMap<HummockEpoch, SharedBuffer>,
    ) -> Self {
        let epochs = shared_buffer_data.keys().rev().cloned().collect_vec(); // newer epoch comes first
        SyncUncommittedData {
            sync_epoch,
            epochs,
            stage: SyncUncommittedDataStage::CheckpointEpochSealed(shared_buffer_data),
        }
    }

    fn start_syncing(&mut self) -> (OrderSortedUncommittedData, usize) {
        let (new_stage, task_payload, task_size) = match &mut self.stage {
            SyncUncommittedDataStage::CheckpointEpochSealed(shared_buffer_data) => {
                let mut sync_size = 0;
                let mut all_uncommitted_data = vec![];
                for (_, shared_buffer) in shared_buffer_data.drain_filter(|_, _| true) {
                    if let Some((uncommitted_data, size)) = shared_buffer.into_uncommitted_data() {
                        all_uncommitted_data.push(uncommitted_data);
                        sync_size += size;
                    };
                }
                // Data of smaller epoch was added first. Take a `reverse` to make the data of
                // greater epoch appear first.
                all_uncommitted_data.reverse();
                let task_payload = all_uncommitted_data
                    .into_iter()
                    .flat_map(to_order_sorted)
                    .collect_vec();
                (
                    SyncUncommittedDataStage::Syncing(task_payload.clone()),
                    task_payload,
                    sync_size,
                )
            }
            invalid_stage => {
                unreachable!("start syncing from an invalid stage: {:?}", invalid_stage)
            }
        };
        self.stage = new_stage;
        (task_payload, task_size)
    }

    fn synced(&mut self, ssts: Vec<LocalSstableInfo>) {
        assert_matches!(self.stage, SyncUncommittedDataStage::Syncing(_));
        self.stage = SyncUncommittedDataStage::Synced(ssts);
    }
}

impl SyncUncommittedData {
    pub fn get_overlap_data<R, B>(
        &self,
        key_range: &R,
        epoch: HummockEpoch,
    ) -> OrderSortedUncommittedData
    where
        R: RangeBounds<B>,
        B: AsRef<[u8]>,
    {
        match &self.stage {
            SyncUncommittedDataStage::CheckpointEpochSealed(shared_buffer_data) => {
                shared_buffer_data
                    .range(..=epoch)
                    .rev() // take rev so that data of newer epoch comes first
                    .flat_map(|(_, shared_buffer)| shared_buffer.get_overlap_data(key_range))
                    .collect()
            }
            SyncUncommittedDataStage::Syncing(task) => task
                .iter()
                .map(|order_vec_data| {
                    order_vec_data
                        .iter()
                        .filter(|data| match data {
                            UncommittedData::Batch(batch) => {
                                batch.epoch() <= epoch
                                    && range_overlap(
                                        key_range,
                                        batch.start_user_key(),
                                        batch.end_user_key(),
                                    )
                            }
                            UncommittedData::Sst((_, info)) => filter_single_sst(info, key_range),
                        })
                        .cloned()
                        .collect_vec()
                })
                .collect_vec(),
            SyncUncommittedDataStage::Synced(ssts) => vec![ssts
                .iter()
                .filter(|(_, info)| filter_single_sst(info, key_range))
                .map(|info| UncommittedData::Sst(info.clone()))
                .collect()],
        }
    }
}

impl LocalVersion {
    pub fn new(
        version: HummockVersion,
        pinned_version_manager_tx: UnboundedSender<PinVersionAction>,
    ) -> Self {
        let local_related_version = version.clone();
        let pinned_version = PinnedVersion::new(version, pinned_version_manager_tx);
        let local_related_version =
            pinned_version.new_local_related_pin_version(local_related_version);
        Self {
            shared_buffer: BTreeMap::default(),
            pinned_version,
            local_related_version,
            sync_uncommitted_data: Default::default(),
            max_sync_epoch: 0,
            sealed_epoch: 0,
        }
    }

    pub fn seal_epoch(&mut self, epoch: HummockEpoch) {
        self.sealed_epoch = self.sealed_epoch.max(epoch);
    }

    pub fn get_sealed_epoch(&self) -> HummockEpoch {
        self.sealed_epoch
    }

    pub fn pinned_version(&self) -> &PinnedVersion {
        &self.pinned_version
    }

    /// Advance the `max_sync_epoch` to at least `new_epoch`.
    ///
    /// Return `Some(prev max_sync_epoch)` if `new_epoch > max_sync_epoch`
    /// Return `None` if `new_epoch <= max_sync_epoch`
    pub fn advance_max_sync_epoch(&mut self, new_epoch: HummockEpoch) -> Option<HummockEpoch> {
        if self.max_sync_epoch >= new_epoch {
            None
        } else {
            let last_epoch = self.max_sync_epoch;
            let mut shared_buffer_to_sync = self.shared_buffer.split_off(&(new_epoch + 1));
            // After `split_off`, epochs greater than `epoch` will be in `shared_buffer_to_sync`. We
            // want epoch with `epoch > new_sync_epoch` to stay in `self.shared_buffer`, so we
            // use a swap to reach the expected setting.
            swap(&mut shared_buffer_to_sync, &mut self.shared_buffer);
            let insert_result = self.sync_uncommitted_data.insert(
                new_epoch,
                SyncUncommittedData::new(new_epoch, shared_buffer_to_sync),
            );
            assert_matches!(insert_result, None);
            self.max_sync_epoch = new_epoch;
            Some(last_epoch)
        }
    }

    pub fn get_min_shared_buffer_epoch(&self) -> Option<HummockEpoch> {
        self.shared_buffer
            .first_key_value()
            .map(|(&epoch, _)| epoch)
    }

    pub fn get_max_sync_epoch(&self) -> HummockEpoch {
        self.max_sync_epoch
    }

    pub fn get_mut_shared_buffer(&mut self, epoch: HummockEpoch) -> Option<&mut SharedBuffer> {
        if epoch > self.max_sync_epoch {
            self.shared_buffer.get_mut(&epoch)
        } else {
            for sync_data in self.sync_uncommitted_data.values_mut() {
                if let SyncUncommittedDataStage::CheckpointEpochSealed(shared_buffer_data) =
                    &mut sync_data.stage
                {
                    if let Some(shared_buffer) = shared_buffer_data.get_mut(&epoch) {
                        return Some(shared_buffer);
                    }
                }
            }
            None
        }
    }

    #[cfg(any(test, feature = "test"))]
    pub fn get_shared_buffer(&self, epoch: HummockEpoch) -> Option<&SharedBuffer> {
        if epoch > self.max_sync_epoch {
            self.shared_buffer.get(&epoch)
        } else {
            for sync_data in self.sync_uncommitted_data.values() {
                if let SyncUncommittedDataStage::CheckpointEpochSealed(shared_buffer_data) =
                    &sync_data.stage
                {
                    if let Some(shared_buffer) = shared_buffer_data.get(&epoch) {
                        return Some(shared_buffer);
                    }
                }
            }
            None
        }
    }

    pub fn start_syncing(
        &mut self,
        sync_epoch: HummockEpoch,
    ) -> (OrderSortedUncommittedData, usize) {
        let data = self
            .sync_uncommitted_data
            .get_mut(&sync_epoch)
            .expect("should find");
        data.start_syncing()
    }

    pub fn data_synced(&mut self, sync_epoch: HummockEpoch, ssts: Vec<LocalSstableInfo>) {
        let data = self
            .sync_uncommitted_data
            .get_mut(&sync_epoch)
            .expect("should find");
        data.synced(ssts);
    }

    #[cfg(any(test, feature = "test"))]
    pub fn iter_shared_buffer(&self) -> impl Iterator<Item = (&HummockEpoch, &SharedBuffer)> {
        self.shared_buffer.iter().chain(
            self.sync_uncommitted_data
                .iter()
                .filter_map(|(_, data)| match &data.stage {
                    SyncUncommittedDataStage::CheckpointEpochSealed(shared_buffer_data) => {
                        Some(shared_buffer_data)
                    }
                    _ => None,
                })
                .flatten(),
        )
    }

    pub fn iter_mut_unsynced_shared_buffer(
        &mut self,
    ) -> impl Iterator<Item = (&HummockEpoch, &mut SharedBuffer)> {
        self.shared_buffer.iter_mut()
    }

    pub fn new_shared_buffer(
        &mut self,
        epoch: HummockEpoch,
        global_upload_task_size: Arc<AtomicUsize>,
    ) -> &mut SharedBuffer {
        self.shared_buffer
            .entry(epoch)
            .or_insert_with(|| SharedBuffer::new(global_upload_task_size))
    }

    /// Returns epochs cleaned from shared buffer.
    pub fn set_pinned_version(
        &mut self,
        new_pinned_version: HummockVersion,
        version_deltas: Option<Vec<HummockVersionDelta>>,
    ) -> Vec<HummockEpoch> {
        let new_max_committed_epoch = new_pinned_version.max_committed_epoch;
        if self.pinned_version.max_committed_epoch() < new_max_committed_epoch {
            assert!(self
                .shared_buffer
                .iter()
                .all(|(epoch, _)| *epoch > new_pinned_version.max_committed_epoch));
        }

        let new_pinned_version = self.pinned_version.new_pin_version(new_pinned_version);

        let cleaned_epoch =
            match version_deltas {
                Some(version_deltas) => {
                    let mut new_local_related_version = self.local_related_version.version();
                    let mut clean_epochs = Vec::new();
                    for delta in version_deltas {
                        assert_eq!(new_local_related_version.id, delta.prev_id);
                        clean_epochs.extend(self.apply_version_delta_local_related(
                            &mut new_local_related_version,
                            &delta,
                        ));
                    }
                    assert_eq!(
                        clean_epochs.len(),
                        clean_epochs.iter().sorted().dedup().count(),
                        "some epochs are clean in two version delta: {:?}",
                        clean_epochs
                    );
                    self.local_related_version =
                        new_pinned_version.new_local_related_pin_version(new_local_related_version);
                    clean_epochs
                }
                None => {
                    let cleaned_epochs = self
                        .clear_committed_data(new_max_committed_epoch)
                        .into_iter()
                        .flat_map(|(epochs, _)| epochs.into_iter())
                        .sorted()
                        .dedup()
                        .collect_vec();
                    self.local_related_version = new_pinned_version
                        .new_local_related_pin_version(new_pinned_version.version());
                    cleaned_epochs
                }
            };
        // update pinned version
        self.pinned_version = new_pinned_version;

        cleaned_epoch
    }

    pub fn read_filter<R, B>(
        this: &RwLock<Self>,
        read_epoch: HummockEpoch,
        key_range: &R,
    ) -> ReadVersion
    where
        R: RangeBounds<B>,
        B: AsRef<[u8]>,
    {
        use parking_lot::RwLockReadGuard;
        let (pinned_version, (shared_buffer_data, sync_uncommitted_data)) = {
            let guard = this.read();
            let smallest_uncommitted_epoch = guard.pinned_version.max_committed_epoch() + 1;
            let pinned_version = guard.pinned_version.clone();
            (
                pinned_version,
                if read_epoch >= smallest_uncommitted_epoch {
                    let shared_buffer_data = guard
                        .shared_buffer
                        .range(smallest_uncommitted_epoch..=read_epoch)
                        .rev() // Important: order by epoch descendingly
                        .map(|(_, shared_buffer)| shared_buffer.get_overlap_data(key_range))
                        .collect();
                    let sync_data: Vec<OrderSortedUncommittedData> = guard
                        .sync_uncommitted_data
                        .iter()
                        .rev() // Take rev so that newer epoch comes first
                        .filter(|(_, data)| {
                            if let Some(&min_epoch) = data.epochs.last() {
                                min_epoch <= read_epoch
                            } else {
                                false
                            }
                        })
                        .map(|(_, value)| value.get_overlap_data(key_range, read_epoch))
                        .collect();
                    RwLockReadGuard::unlock_fair(guard);
                    (shared_buffer_data, sync_data)
                } else {
                    RwLockReadGuard::unlock_fair(guard);
                    (Vec::new(), Vec::new())
                },
            )
        };

        ReadVersion {
            shared_buffer_data,
            pinned_version,
            sync_uncommitted_data,
        }
    }

    pub fn clear_shared_buffer(&mut self) -> Vec<HummockEpoch> {
        let mut cleaned_epoch = self.shared_buffer.keys().cloned().collect_vec();
        for data in self.sync_uncommitted_data.values() {
            for epoch in &data.epochs {
                cleaned_epoch.push(*epoch);
            }
        }
        self.sync_uncommitted_data.clear();
        self.shared_buffer.clear();
        cleaned_epoch
    }

    pub fn clear_committed_data(
        &mut self,
        max_committed_epoch: HummockEpoch,
    ) -> Vec<(Vec<HummockEpoch>, Vec<LocalSstableInfo>)> {
        match self.sync_uncommitted_data
            .iter()
            .rev() // Take rev so that newer epochs come first
            .find(|(sync_epoch, data)| {
            if data.epochs.is_empty() {
                **sync_epoch <= max_committed_epoch
            } else {
                let min_epoch = *data.epochs.last().expect("epoch list should not be empty");
                let max_epoch = *data.epochs.first().expect("epoch list should not be empty");
                assert!(
                    max_epoch <= max_committed_epoch || min_epoch > max_committed_epoch,
                    "new_max_committed_epoch {} lays within max_epoch {} and min_epoch {} of data {:?}",
                    max_committed_epoch,
                    max_epoch,
                    min_epoch,
                    data,
                );
                max_epoch <= max_committed_epoch
            }
        }) {
            Some((&sync_epoch, _)) => {
                let mut synced_ssts = self
                    .sync_uncommitted_data
                    .drain_filter(|&epoch, _| epoch <= sync_epoch)
                    .map(|(_, data)| {
                        (
                            data.epochs,
                            match data.stage {
                                SyncUncommittedDataStage::Synced(ssts) => ssts,
                                invalid_stage => {
                                    unreachable!("expect synced. Now is {:?}", invalid_stage)
                                }
                            },
                        )
                    })
                    .collect_vec();
                synced_ssts.reverse(); // Take reverse so that newer epoch comes first
                synced_ssts
            },
            None => vec![],
        }
    }

    fn apply_version_delta_local_related(
        &mut self,
        version: &mut HummockVersion,
        version_delta: &HummockVersionDelta,
    ) -> Vec<HummockEpoch> {
        assert!(version.max_committed_epoch <= version_delta.max_committed_epoch);
        let (clean_epochs, mut compaction_group_synced_ssts) =
            if version.max_committed_epoch < version_delta.max_committed_epoch {
                let (clean_epochs, synced_ssts) = self
                    .clear_committed_data(version_delta.max_committed_epoch)
                    .into_iter()
                    .fold(
                        (Vec::new(), Vec::new()),
                        |(mut clean_epochs, mut synced_ssts), (epochs, ssts)| {
                            clean_epochs.extend(epochs);
                            synced_ssts.extend(ssts);
                            (clean_epochs, synced_ssts)
                        },
                    );
                let clean_epochs = clean_epochs.into_iter().sorted().dedup().collect();
                let mut compaction_group_ssts: HashMap<_, Vec<_>> = HashMap::new();
                for (compaction_group_id, sst) in synced_ssts {
                    compaction_group_ssts
                        .entry(compaction_group_id)
                        .or_default()
                        .push(sst);
                }
                (clean_epochs, Some(compaction_group_ssts))
            } else {
                (Vec::new(), None)
            };

        for (compaction_group_id, level_deltas) in &version_delta.level_deltas {
            let levels = version
                .levels
                .get_mut(compaction_group_id)
                .expect("compaction group id should exist");

            let summary = summarize_level_deltas(level_deltas);

            match &mut compaction_group_synced_ssts {
                Some(compaction_group_ssts) => {
                    // The version delta is generated from a `commit_epoch` call.
                    let LevelDeltasSummary {
                        delete_sst_levels,
                        delete_sst_ids_set,
                        insert_sst_level_id,
                        insert_sub_level_id,
                        insert_table_infos,
                    } = summary;
                    assert!(
                        delete_sst_levels.is_empty() && delete_sst_ids_set.is_empty(),
                        "there should not be any sst deleted in a commit_epoch call. Epoch: {}",
                        version_delta.max_committed_epoch
                    );
                    assert_eq!(
                        0, insert_sst_level_id,
                        "an commit_epoch call should always insert sst into L0, but not insert to {}",
                        insert_sst_level_id
                    );
                    if let Some(ssts) = compaction_group_ssts.remove(compaction_group_id) {
                        assert!(
                            check_subset_preserve_order(
                                ssts.iter().map(|info| info.id),
                                insert_table_infos.iter().map(|info| info.id)
                            ),
                            "order of local synced ssts is not preserved in the global inserted sst. local ssts: {:?}, global: {:?}",
                            ssts.iter().map(|info| info.id).collect_vec(),
                            insert_table_infos.iter().map(|info| info.id).collect_vec()
                        );
                        add_new_sub_level(levels.l0.as_mut().unwrap(), insert_sub_level_id, ssts);
                    }
                }
                None => {
                    // The version delta is generated from a compaction
                    levels.apply_compact_ssts(summary, true);
                }
            }
        }
        version.id = version_delta.id;
        version.max_committed_epoch = version_delta.max_committed_epoch;
        version.safe_epoch = version_delta.safe_epoch;

        clean_epochs
    }
}

struct PinnedVersionGuard {
    version_id: HummockVersionId,
    pinned_version_manager_tx: UnboundedSender<PinVersionAction>,
}

impl PinnedVersionGuard {
    /// Creates a new `PinnedVersionGuard` and send a pin request to `pinned_version_worker`.
    fn new(
        version_id: HummockVersionId,
        pinned_version_manager_tx: UnboundedSender<PinVersionAction>,
    ) -> Self {
        if pinned_version_manager_tx
            .send(PinVersionAction::Pin(version_id))
            .is_err()
        {
            tracing::warn!("failed to send req pin version id{}", version_id);
        }

        Self {
            version_id,
            pinned_version_manager_tx,
        }
    }
}

impl Drop for PinnedVersionGuard {
    fn drop(&mut self) {
        if self
            .pinned_version_manager_tx
            .send(PinVersionAction::Unpin(self.version_id))
            .is_err()
        {
            tracing::warn!("failed to send req unpin version id:{}", self.version_id);
        }
    }
}

#[derive(Clone)]
pub struct PinnedVersion {
    version: Arc<HummockVersion>,
    guard: Arc<PinnedVersionGuard>,
}

impl PinnedVersion {
    fn new(
        version: HummockVersion,
        pinned_version_manager_tx: UnboundedSender<PinVersionAction>,
    ) -> Self {
        let version_id = version.id;

        PinnedVersion {
            version: Arc::new(version),
            guard: Arc::new(PinnedVersionGuard::new(
                version_id,
                pinned_version_manager_tx,
            )),
        }
    }

    fn new_pin_version(&self, version: HummockVersion) -> Self {
        assert!(
            version.id > self.version.id,
            "pinning a older version {}. Current is {}",
            version.id,
            self.version.id
        );
        let version_id = version.id;
        PinnedVersion {
            version: Arc::new(version),
            guard: Arc::new(PinnedVersionGuard::new(
                version_id,
                self.guard.pinned_version_manager_tx.clone(),
            )),
        }
    }

    fn new_local_related_pin_version(&self, version: HummockVersion) -> Self {
        assert_eq!(
            self.version.id, version.id,
            "local related version {} to pin not equal to current version id {}",
            version.id, self.version.id
        );
        PinnedVersion {
            version: Arc::new(version),
            guard: self.guard.clone(),
        }
    }

    pub fn id(&self) -> HummockVersionId {
        self.version.id
    }

    pub fn is_valid(&self) -> bool {
        self.version.id != INVALID_VERSION_ID
    }

    pub fn levels(&self, compaction_group_id: Option<CompactionGroupId>) -> Vec<&Level> {
        match compaction_group_id {
            None => self.version.get_combined_levels(),
            Some(compaction_group_id) => {
                let levels = self
                    .version
                    .get_compaction_group_levels(compaction_group_id);
                let mut ret = vec![];
                ret.extend(levels.l0.as_ref().unwrap().sub_levels.iter().rev());
                ret.extend(levels.levels.iter());
                ret
            }
        }
    }

    pub fn max_committed_epoch(&self) -> u64 {
        self.version.max_committed_epoch
    }

    pub fn safe_epoch(&self) -> u64 {
        self.version.safe_epoch
    }

    /// ret value can't be used as `HummockVersion`. it must be modified with delta
    pub fn version(&self) -> HummockVersion {
        self.version.deref().clone()
    }
}

pub struct ReadVersion {
    // The shared buffers are sorted by epoch descendingly
    pub shared_buffer_data: Vec<OrderSortedUncommittedData>,
    pub pinned_version: PinnedVersion,
    pub sync_uncommitted_data: Vec<OrderSortedUncommittedData>,
}<|MERGE_RESOLUTION|>--- conflicted
+++ resolved
@@ -13,12 +13,8 @@
 // limitations under the License.
 
 use std::assert_matches::assert_matches;
-<<<<<<< HEAD
-use std::collections::{BTreeMap, BTreeSet, HashMap};
+use std::collections::{BTreeMap, HashMap, VecDeque};
 use std::mem::swap;
-=======
-use std::collections::{BTreeMap, HashMap, VecDeque};
->>>>>>> c734f3fb
 use std::ops::{Deref, RangeBounds};
 use std::sync::atomic::AtomicUsize;
 use std::sync::Arc;
@@ -56,23 +52,17 @@
 }
 
 #[derive(Debug, Clone)]
-<<<<<<< HEAD
+pub enum PinVersionAction {
+    Pin(HummockVersionId),
+    Unpin(HummockVersionId),
+}
+
+#[derive(Debug, Clone)]
 pub enum SyncUncommittedDataStage {
     /// Before we start syncing, we need to mv the shared buffer to `sync_uncommitted_data` and
     /// wait for flush task to complete
     CheckpointEpochSealed(BTreeMap<HummockEpoch, SharedBuffer>),
     /// Task payload when we start syncing
-=======
-pub enum PinVersionAction {
-    Pin(HummockVersionId),
-    Unpin(HummockVersionId),
-}
-
-#[derive(Debug, Clone)]
-pub enum SyncUncommittedData {
-    /// Before we start syncing, we need to mv data from shared buffer to `sync_uncommitted_data`
-    /// as `Syncing`.
->>>>>>> c734f3fb
     Syncing(OrderSortedUncommittedData),
     /// After we finish syncing, we changed `Syncing` to `Synced`.
     Synced(Vec<LocalSstableInfo>),
