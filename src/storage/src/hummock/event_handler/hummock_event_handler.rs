// Copyright 2022 Singularity Data
//
// Licensed under the Apache License, Version 2.0 (the "License");
// you may not use this file except in compliance with the License.
// You may obtain a copy of the License at
//
// http://www.apache.org/licenses/LICENSE-2.0
//
// Unless required by applicable law or agreed to in writing, software
// distributed under the License is distributed on an "AS IS" BASIS,
// WITHOUT WARRANTIES OR CONDITIONS OF ANY KIND, either express or implied.
// See the License for the specific language governing permissions and
// limitations under the License.

use std::collections::BTreeMap;
use std::sync::atomic::{AtomicU64, AtomicUsize, Ordering};
use std::sync::Arc;

use arc_swap::ArcSwap;
use futures::future::{select, Either};
use futures::FutureExt;
use parking_lot::RwLock;
use risingwave_common::catalog::TableId;
use risingwave_common::config::StorageConfig;
use risingwave_hummock_sdk::compaction_group::hummock_version_ext::HummockVersionExt;
use risingwave_hummock_sdk::{HummockEpoch, LocalSstableInfo};
use risingwave_pb::hummock::pin_version_response::Payload;
use tokio::spawn;
use tokio::sync::{mpsc, oneshot};
use tracing::{error, info};

use crate::hummock::compactor::{compact, Context};
use crate::hummock::conflict_detector::ConflictDetector;
use crate::hummock::event_handler::uploader::{
    HummockUploader, UploadTaskInfo, UploadTaskPayload, UploaderEvent,
};
use crate::hummock::event_handler::HummockEvent;
use crate::hummock::local_version::pinned_version::PinnedVersion;
<<<<<<< HEAD
use crate::hummock::local_version::upload_handle_manager::UploadHandleManager;
use crate::hummock::local_version::SyncUncommittedDataStage;
use crate::hummock::store::memtable::ImmutableMemtable;
use crate::hummock::store::state_store::LocalHummockStorage;
use crate::hummock::store::version::{HummockReadVersion, VersionUpdate};
=======
use crate::hummock::shared_buffer::UncommittedData;
use crate::hummock::store::version::{
    HummockReadVersion, StagingData, StagingSstableInfo, VersionUpdate,
};
>>>>>>> a05f1c22
use crate::hummock::utils::validate_table_key_range;
use crate::hummock::{HummockError, HummockResult, MemoryLimiter, TrackerId};
use crate::store::SyncResult;

#[derive(Clone)]
pub struct BufferTracker {
    flush_threshold: usize,
    global_buffer: Arc<MemoryLimiter>,
    global_upload_task_size: Arc<AtomicUsize>,
}

impl BufferTracker {
    pub fn from_storage_config(config: &StorageConfig) -> Self {
        let capacity = config.shared_buffer_capacity_mb as usize * (1 << 20);
        let flush_threshold = capacity * 4 / 5;
        Self::new(capacity, flush_threshold)
    }

    pub fn new(capacity: usize, flush_threshold: usize) -> Self {
        assert!(capacity >= flush_threshold);
        Self {
            flush_threshold,
            global_buffer: Arc::new(MemoryLimiter::new(capacity as u64)),
            global_upload_task_size: Arc::new(AtomicUsize::new(0)),
        }
    }

    pub fn for_test() -> Self {
        Self::from_storage_config(&StorageConfig::default())
    }

    pub fn get_buffer_size(&self) -> usize {
        self.global_buffer.get_memory_usage() as usize
    }

    pub fn get_memory_limiter(&self) -> &Arc<MemoryLimiter> {
        &self.global_buffer
    }

    pub fn global_upload_task_size(&self) -> &Arc<AtomicUsize> {
        &self.global_upload_task_size
    }

    /// Return true when the buffer size minus current upload task size is still greater than the
    /// flush threshold.
    pub fn need_more_flush(&self) -> bool {
        self.get_buffer_size()
            > self.flush_threshold + self.global_upload_task_size.load(Ordering::Relaxed)
    }
}

type InstanceId = u64;
pub type ReadVersionMappingType =
    RwLock<HashMap<TableId, HashMap<InstanceId, Arc<RwLock<HummockReadVersion>>>>>;

pub struct HummockEventHandler {
<<<<<<< HEAD
    buffer_tracker: BufferTracker,
    hummock_event_rx: mpsc::UnboundedReceiver<HummockEvent>,
    upload_handle_manager: UploadHandleManager,
    pending_sync_requests: HashMap<HummockEpoch, oneshot::Sender<HummockResult<SyncResult>>>,
    read_version_mapping: Arc<ReadVersionMappingType>,
=======
    sstable_id_manager: SstableIdManagerRef,
    hummock_event_rx: mpsc::UnboundedReceiver<HummockEvent>,
    pending_sync_requests: BTreeMap<HummockEpoch, oneshot::Sender<HummockResult<SyncResult>>>,

    // TODO: replace it with hashmap<id, read_version>
    read_version: Arc<RwLock<HummockReadVersion>>,

>>>>>>> a05f1c22
    version_update_notifier_tx: Arc<tokio::sync::watch::Sender<HummockEpoch>>,
    seal_epoch: Arc<AtomicU64>,
    pinned_version: Arc<ArcSwap<PinnedVersion>>,
    write_conflict_detector: Option<Arc<ConflictDetector>>,
<<<<<<< HEAD
    local_version_manager: Arc<LocalVersionManager>,
    context: Arc<Context>,
=======

    uploader: HummockUploader,
}

async fn flush_imms(
    payload: UploadTaskPayload,
    task_info: UploadTaskInfo,
    compactor_context: Arc<crate::hummock::compactor::Context>,
) -> HummockResult<Vec<LocalSstableInfo>> {
    for epoch in &task_info.epochs {
        let _ = compactor_context
            .sstable_id_manager
            .add_watermark_sst_id(Some(*epoch))
            .await
            .inspect_err(|e| {
                error!("unable to set watermark sst id. epoch: {}, {:?}", epoch, e);
            });
    }
    compact(
        compactor_context,
        payload
            .into_iter()
            .map(|imm| vec![UncommittedData::Batch(imm)])
            .collect(),
        task_info.compaction_group_index,
    )
    .await
>>>>>>> a05f1c22
}

impl HummockEventHandler {
    pub fn new(
        hummock_event_rx: mpsc::UnboundedReceiver<HummockEvent>,
        pinned_version: PinnedVersion,
        compactor_context: Arc<Context>,
    ) -> Self {
        let seal_epoch = Arc::new(AtomicU64::new(pinned_version.max_committed_epoch()));
        let (version_update_notifier_tx, _) =
            tokio::sync::watch::channel(pinned_version.max_committed_epoch());
        let version_update_notifier_tx = Arc::new(version_update_notifier_tx);
<<<<<<< HEAD
        let write_conflict_detector = ConflictDetector::new_from_config(&compactor_context.options);
        let read_version_mapping = Arc::new(RwLock::new(HashMap::default()));
        Self {
            buffer_tracker: local_version_manager.buffer_tracker().clone(),
=======
        let sstable_id_manager = compactor_context.sstable_id_manager.clone();
        let buffer_tracker = BufferTracker::from_storage_config(&compactor_context.options);
        let write_conflict_detector = ConflictDetector::new_from_config(&compactor_context.options);
        let uploader = HummockUploader::new(
            pinned_version.clone(),
            Arc::new(move |payload, task_info| {
                spawn(flush_imms(payload, task_info, compactor_context.clone()))
            }),
            buffer_tracker,
        );
        Self {
            sstable_id_manager,
>>>>>>> a05f1c22
            hummock_event_rx,
            pending_sync_requests: Default::default(),
            version_update_notifier_tx,
            seal_epoch,
            pinned_version: Arc::new(ArcSwap::from_pointee(pinned_version)),
            write_conflict_detector,
<<<<<<< HEAD
            local_version_manager,
            read_version_mapping,
            context: compactor_context,
=======
            uploader,
>>>>>>> a05f1c22
        }
    }

    pub fn sealed_epoch(&self) -> Arc<AtomicU64> {
        self.seal_epoch.clone()
    }

    pub fn version_update_notifier_tx(&self) -> Arc<tokio::sync::watch::Sender<HummockEpoch>> {
        self.version_update_notifier_tx.clone()
    }

    pub fn pinned_version(&self) -> Arc<ArcSwap<PinnedVersion>> {
        self.pinned_version.clone()
    }

    pub fn read_version_mapping(&self) -> Arc<ReadVersionMappingType> {
        self.read_version_mapping.clone()
    }

    pub fn buffer_tracker(&self) -> &BufferTracker {
        self.uploader.buffer_tracker()
    }
}

impl HummockEventHandler {
    async fn next_event(&mut self) -> Option<Either<UploaderEvent, HummockEvent>> {
        match select(
            self.uploader.next_event(),
            self.hummock_event_rx.recv().boxed(),
        )
        .await
        {
            Either::Left((event, _)) => Some(Either::Left(event)),
            Either::Right((event, _)) => event.map(Either::Right),
        }
    }
}

// Handler for different events
impl HummockEventHandler {
    fn handle_epoch_synced(
        &mut self,
        epoch: HummockEpoch,
        newly_uploaded_sstables: Vec<StagingSstableInfo>,
    ) {
        if !newly_uploaded_sstables.is_empty() {
            let mut read_version_guard = self.read_version.write();
            newly_uploaded_sstables
                .into_iter()
                // Take rev because newer data come first in `newly_uploaded_sstables` but we apply
                // older data first
                .rev()
                .for_each(|staging_sstable_info| {
                    read_version_guard.update(VersionUpdate::Staging(StagingData::Sst(
                        staging_sstable_info,
                    )))
                });
        }
        let result = self
            .uploader
            .get_synced_data(epoch)
            .expect("data just synced. must exist");
        // clear the pending sync epoch that is older than newly synced epoch
        while let Some((smallest_pending_sync_epoch, _)) =
            self.pending_sync_requests.first_key_value()
        {
            if *smallest_pending_sync_epoch > epoch {
                // The smallest pending sync epoch has not synced yet. Wait later
                break;
            }
            let (pending_sync_epoch, result_sender) =
                self.pending_sync_requests.pop_first().expect("must exist");
            if pending_sync_epoch == epoch {
                send_sync_result(result_sender, to_sync_result(result));
                break;
            } else {
                send_sync_result(
                    result_sender,
                    Err(HummockError::other(format!(
                        "epoch {} is not a checkpoint epoch",
                        pending_sync_epoch
                    ))),
                );
            }
        }
    }

    fn handle_data_spilled(&mut self, staging_sstable_info: StagingSstableInfo) {
        self.read_version
            .write()
            .update(VersionUpdate::Staging(StagingData::Sst(
                staging_sstable_info,
            )));
    }

    fn handle_await_sync_epoch(
        &mut self,
        new_sync_epoch: HummockEpoch,
        sync_result_sender: oneshot::Sender<HummockResult<SyncResult>>,
    ) {
        // The epoch to sync has been committed already.
        if new_sync_epoch <= self.uploader.max_committed_epoch() {
            send_sync_result(
                sync_result_sender,
                Err(HummockError::other(format!(
                    "epoch {} has been committed. {}",
                    new_sync_epoch,
                    self.uploader.max_committed_epoch()
                ))),
            );
            return;
        }
        // The epoch has been synced
        if new_sync_epoch <= self.uploader.max_synced_epoch() {
            if let Some(result) = self.uploader.get_synced_data(new_sync_epoch) {
                let result = to_sync_result(result);
                send_sync_result(sync_result_sender, result);
            } else {
                send_sync_result(
                    sync_result_sender,
                    Err(HummockError::other(
                        "the requested sync epoch is not a checkpoint epoch",
                    )),
                );
            }
            return;
        }

        // If the epoch is not synced, we add to the `pending_sync_requests` anyway. If the epoch is
        // not a checkpoint epoch, it will be clear with the max synced epoch bumps up.
        if let Some(old_sync_result_sender) = self
            .pending_sync_requests
            .insert(new_sync_epoch, sync_result_sender)
        {
            let _ = old_sync_result_sender
                .send(Err(HummockError::other(
                    "the sync rx is overwritten by an new rx",
                )))
                .inspect_err(|e| {
                    error!(
                        "unable to send sync result: {}. Err: {:?}",
                        new_sync_epoch, e
                    );
                });
        }
    }

    fn handle_clear(&mut self, notifier: oneshot::Sender<()>) {
        self.uploader.clear();

        for (epoch, result_sender) in self.pending_sync_requests.drain_filter(|_, _| true) {
            send_sync_result(
                result_sender,
                Err(HummockError::other(format!(
                    "the sync epoch {} has been cleared",
                    epoch
                ))),
            );
        }

<<<<<<< HEAD
        // Clear shared buffer
        self.local_version_manager
            .local_version
            .write()
            .clear_shared_buffer();

        {
            let read_version_mapping_guard = self.read_version_mapping.write();
            read_version_mapping_guard
                .values()
                .flat_map(HashMap::values)
                .for_each(|read_version| read_version.write().clear_uncommitted());
        }

        self.context
            .sstable_id_manager
=======
        // Clear read version
        self.read_version.write().clear_uncommitted();
        self.sstable_id_manager
>>>>>>> a05f1c22
            .remove_watermark_sst_id(TrackerId::Epoch(HummockEpoch::MAX));

        // Notify completion of the Clear event.
        let _ = notifier.send(()).inspect_err(|e| {
            error!("failed to notify completion of clear event: {:?}", e);
        });
    }

    fn handle_version_update(&mut self, version_payload: Payload) {
        let pinned_version = self.pinned_version.load();

        let prev_max_committed_epoch = pinned_version.max_committed_epoch();
        let newly_pinned_version = match version_payload {
            Payload::VersionDeltas(version_deltas) => {
                let mut version_to_apply = pinned_version.version();
                for version_delta in &version_deltas.version_deltas {
                    assert_eq!(version_to_apply.id, version_delta.prev_id);
                    version_to_apply.apply_version_delta(version_delta);
                }
                version_to_apply
            }
            Payload::PinnedVersion(version) => version,
        };

        validate_table_key_range(&newly_pinned_version);

        let new_pinned_version = pinned_version.new_pin_version(newly_pinned_version);
        self.pinned_version
            .store(Arc::new(new_pinned_version.clone()));

        {
            let read_version_mapping_guard = self.read_version_mapping.write();
            // todo: do some prune for version update
            read_version_mapping_guard
                .values()
                .flat_map(HashMap::values)
                .for_each(|read_version| {
                    read_version
                        .write()
                        .update(VersionUpdate::CommittedSnapshot(new_pinned_version.clone()))
                });
        }

        let max_committed_epoch = new_pinned_version.max_committed_epoch();

        // only notify local_version_manager when MCE change
        self.version_update_notifier_tx.send_if_modified(|state| {
            assert_eq!(prev_max_committed_epoch, *state);
            if max_committed_epoch > *state {
                *state = max_committed_epoch;
                true
            } else {
                false
            }
        });

        if let Some(conflict_detector) = self.write_conflict_detector.as_ref() {
            conflict_detector.set_watermark(max_committed_epoch);
        }
        self.context
            .sstable_id_manager
            .remove_watermark_sst_id(TrackerId::Epoch(
                self.pinned_version.load().max_committed_epoch(),
            ));

        self.uploader.update_pinned_version(new_pinned_version);
    }
}

impl HummockEventHandler {
    pub async fn start_hummock_event_handler_worker(mut self) {
        while let Some(event) = self.next_event().await {
            match event {
                Either::Left(event) => match event {
                    UploaderEvent::SyncFinish(epoch, newly_uploaded_sstables) => {
                        self.handle_epoch_synced(epoch, newly_uploaded_sstables);
                    }
                    UploaderEvent::DataSpilled(staging_sstable_info) => {
                        self.handle_data_spilled(staging_sstable_info);
                    }
                },
                Either::Right(event) => match event {
                    HummockEvent::BufferMayFlush => {
                        self.uploader.try_flush();
                    }
<<<<<<< HEAD

                    HummockEvent::SyncEpoch {
=======
                    HummockEvent::AwaitSyncEpoch {
>>>>>>> a05f1c22
                        new_sync_epoch,
                        sync_result_sender,
                    } => {
                        self.handle_await_sync_epoch(new_sync_epoch, sync_result_sender);
                    }
                    HummockEvent::Clear(notifier) => {
                        self.handle_clear(notifier);
                    }
                    HummockEvent::Shutdown => {
                        info!("buffer tracker shutdown");
                        break;
                    }

                    HummockEvent::VersionUpdate(version_payload) => {
                        self.handle_version_update(version_payload);
                    }

                    HummockEvent::ImmToUploader(imm) => {
                        self.uploader.add_imm(imm);
                    }

                    HummockEvent::SealEpoch {
                        epoch,
                        is_checkpoint,
                    } => {
                        self.uploader.seal_epoch(epoch);
                        if is_checkpoint {
                            self.uploader.start_sync_epoch(epoch);
                        }
                        self.seal_epoch.store(epoch, Ordering::SeqCst);
                    }
                    #[cfg(any(test, feature = "test"))]
                    HummockEvent::FlushEvent(sender) => {
                        let _ = sender.send(()).inspect_err(|e| {
                            error!("unable to send flush result: {:?}", e);
                        });
                    }

                    HummockEvent::RegisterHummockInstance {
                        table_id,
                        instance_id,
                        hummock_version_reader,
                        event_tx_for_instance,
                        sync_result_sender,
                    } => {
                        let pinned_version = self.pinned_version.load();
                        let basic_read_version = Arc::new(RwLock::new(HummockReadVersion::new(
                            (**pinned_version).clone(),
                        )));

                        let storage_instance = LocalHummockStorage::new(
                            basic_read_version.clone(),
                            hummock_version_reader,
                            event_tx_for_instance.clone(),
                            self.buffer_tracker().get_memory_limiter().clone(),
                            #[cfg(not(madsim))]
                            self.context.tracing.clone(),
                        );

                        let mut read_version_mapping_guard = self.read_version_mapping.write();

                        read_version_mapping_guard
                            .entry(table_id)
                            .or_default()
                            .insert(instance_id, basic_read_version);

                        match sync_result_sender.send(storage_instance) {
                            Ok(_) => {}
                            Err(_) => {
                                panic!("RegisterHummockInstance send fail")
                            }
                        }
                    }

                    HummockEvent::DestroyHummockInstance {
                        table_id,
                        instance_id,
                    } => {
                        let mut read_version_mapping_guard = self.read_version_mapping.write();
                        read_version_mapping_guard
                            .get_mut(&table_id)
                            .unwrap_or_else(|| {
                                panic!(
                                    "DestroyHummockInstance table_id {} instance_id {} fail",
                                    table_id, instance_id
                                )
                            })
                            .remove(&instance_id);
                    }
                },
            };
        }
    }
}

fn send_sync_result(
    sender: oneshot::Sender<HummockResult<SyncResult>>,
    result: HummockResult<SyncResult>,
) {
    let _ = sender.send(result).inspect_err(|e| {
        error!("unable to send sync result. Err: {:?}", e);
    });
}

fn to_sync_result(
    staging_sstable_infos: &HummockResult<Vec<StagingSstableInfo>>,
) -> HummockResult<SyncResult> {
    match staging_sstable_infos {
        Ok(staging_sstable_infos) => {
            let sync_size = staging_sstable_infos
                .iter()
                .map(StagingSstableInfo::imm_size)
                .sum();
            Ok(SyncResult {
                sync_size,
                uncommitted_ssts: staging_sstable_infos
                    .iter()
                    .flat_map(|staging_sstable_info| staging_sstable_info.sstable_infos().clone())
                    .collect(),
            })
        }
        Err(e) => Err(HummockError::other(format!("sync task failed for {:?}", e))),
    }
}<|MERGE_RESOLUTION|>--- conflicted
+++ resolved
@@ -12,7 +12,7 @@
 // See the License for the specific language governing permissions and
 // limitations under the License.
 
-use std::collections::BTreeMap;
+use std::collections::{BTreeMap, HashMap};
 use std::sync::atomic::{AtomicU64, AtomicUsize, Ordering};
 use std::sync::Arc;
 
@@ -36,18 +36,11 @@
 };
 use crate::hummock::event_handler::HummockEvent;
 use crate::hummock::local_version::pinned_version::PinnedVersion;
-<<<<<<< HEAD
-use crate::hummock::local_version::upload_handle_manager::UploadHandleManager;
-use crate::hummock::local_version::SyncUncommittedDataStage;
-use crate::hummock::store::memtable::ImmutableMemtable;
+use crate::hummock::shared_buffer::UncommittedData;
 use crate::hummock::store::state_store::LocalHummockStorage;
-use crate::hummock::store::version::{HummockReadVersion, VersionUpdate};
-=======
-use crate::hummock::shared_buffer::UncommittedData;
 use crate::hummock::store::version::{
     HummockReadVersion, StagingData, StagingSstableInfo, VersionUpdate,
 };
->>>>>>> a05f1c22
 use crate::hummock::utils::validate_table_key_range;
 use crate::hummock::{HummockError, HummockResult, MemoryLimiter, TrackerId};
 use crate::store::SyncResult;
@@ -104,29 +97,15 @@
     RwLock<HashMap<TableId, HashMap<InstanceId, Arc<RwLock<HummockReadVersion>>>>>;
 
 pub struct HummockEventHandler {
-<<<<<<< HEAD
-    buffer_tracker: BufferTracker,
-    hummock_event_rx: mpsc::UnboundedReceiver<HummockEvent>,
-    upload_handle_manager: UploadHandleManager,
-    pending_sync_requests: HashMap<HummockEpoch, oneshot::Sender<HummockResult<SyncResult>>>,
-    read_version_mapping: Arc<ReadVersionMappingType>,
-=======
-    sstable_id_manager: SstableIdManagerRef,
     hummock_event_rx: mpsc::UnboundedReceiver<HummockEvent>,
     pending_sync_requests: BTreeMap<HummockEpoch, oneshot::Sender<HummockResult<SyncResult>>>,
-
-    // TODO: replace it with hashmap<id, read_version>
-    read_version: Arc<RwLock<HummockReadVersion>>,
-
->>>>>>> a05f1c22
+    read_version_mapping: Arc<ReadVersionMappingType>,
+
     version_update_notifier_tx: Arc<tokio::sync::watch::Sender<HummockEpoch>>,
     seal_epoch: Arc<AtomicU64>,
     pinned_version: Arc<ArcSwap<PinnedVersion>>,
     write_conflict_detector: Option<Arc<ConflictDetector>>,
-<<<<<<< HEAD
-    local_version_manager: Arc<LocalVersionManager>,
     context: Arc<Context>,
-=======
 
     uploader: HummockUploader,
 }
@@ -154,7 +133,6 @@
         task_info.compaction_group_index,
     )
     .await
->>>>>>> a05f1c22
 }
 
 impl HummockEventHandler {
@@ -167,15 +145,10 @@
         let (version_update_notifier_tx, _) =
             tokio::sync::watch::channel(pinned_version.max_committed_epoch());
         let version_update_notifier_tx = Arc::new(version_update_notifier_tx);
-<<<<<<< HEAD
-        let write_conflict_detector = ConflictDetector::new_from_config(&compactor_context.options);
         let read_version_mapping = Arc::new(RwLock::new(HashMap::default()));
-        Self {
-            buffer_tracker: local_version_manager.buffer_tracker().clone(),
-=======
-        let sstable_id_manager = compactor_context.sstable_id_manager.clone();
         let buffer_tracker = BufferTracker::from_storage_config(&compactor_context.options);
         let write_conflict_detector = ConflictDetector::new_from_config(&compactor_context.options);
+        let context = compactor_context.clone();
         let uploader = HummockUploader::new(
             pinned_version.clone(),
             Arc::new(move |payload, task_info| {
@@ -184,21 +157,15 @@
             buffer_tracker,
         );
         Self {
-            sstable_id_manager,
->>>>>>> a05f1c22
             hummock_event_rx,
             pending_sync_requests: Default::default(),
             version_update_notifier_tx,
             seal_epoch,
             pinned_version: Arc::new(ArcSwap::from_pointee(pinned_version)),
             write_conflict_detector,
-<<<<<<< HEAD
-            local_version_manager,
             read_version_mapping,
-            context: compactor_context,
-=======
+            context,
             uploader,
->>>>>>> a05f1c22
         }
     }
 
@@ -245,16 +212,24 @@
         newly_uploaded_sstables: Vec<StagingSstableInfo>,
     ) {
         if !newly_uploaded_sstables.is_empty() {
-            let mut read_version_guard = self.read_version.write();
             newly_uploaded_sstables
                 .into_iter()
                 // Take rev because newer data come first in `newly_uploaded_sstables` but we apply
                 // older data first
                 .rev()
                 .for_each(|staging_sstable_info| {
-                    read_version_guard.update(VersionUpdate::Staging(StagingData::Sst(
-                        staging_sstable_info,
-                    )))
+                    let read_version_mapping_guard = self.read_version_mapping.write();
+                    // todo: do some prune for version update
+                    read_version_mapping_guard
+                        .values()
+                        .flat_map(HashMap::values)
+                        .for_each(|read_version| {
+                            read_version
+                                .write()
+                                .update(VersionUpdate::Staging(StagingData::Sst(
+                                    staging_sstable_info.clone(),
+                                )))
+                        });
                 });
         }
         let result = self
@@ -287,11 +262,18 @@
     }
 
     fn handle_data_spilled(&mut self, staging_sstable_info: StagingSstableInfo) {
-        self.read_version
-            .write()
-            .update(VersionUpdate::Staging(StagingData::Sst(
-                staging_sstable_info,
-            )));
+        let read_version_mapping_guard = self.read_version_mapping.write();
+        // todo: do some prune for version update
+        read_version_mapping_guard
+            .values()
+            .flat_map(HashMap::values)
+            .for_each(|read_version| {
+                read_version
+                    .write()
+                    .update(VersionUpdate::Staging(StagingData::Sst(
+                        staging_sstable_info.clone(),
+                    )))
+            });
     }
 
     fn handle_await_sync_epoch(
@@ -359,13 +341,6 @@
             );
         }
 
-<<<<<<< HEAD
-        // Clear shared buffer
-        self.local_version_manager
-            .local_version
-            .write()
-            .clear_shared_buffer();
-
         {
             let read_version_mapping_guard = self.read_version_mapping.write();
             read_version_mapping_guard
@@ -376,11 +351,6 @@
 
         self.context
             .sstable_id_manager
-=======
-        // Clear read version
-        self.read_version.write().clear_uncommitted();
-        self.sstable_id_manager
->>>>>>> a05f1c22
             .remove_watermark_sst_id(TrackerId::Epoch(HummockEpoch::MAX));
 
         // Notify completion of the Clear event.
@@ -458,6 +428,7 @@
                     UploaderEvent::SyncFinish(epoch, newly_uploaded_sstables) => {
                         self.handle_epoch_synced(epoch, newly_uploaded_sstables);
                     }
+
                     UploaderEvent::DataSpilled(staging_sstable_info) => {
                         self.handle_data_spilled(staging_sstable_info);
                     }
@@ -466,12 +437,7 @@
                     HummockEvent::BufferMayFlush => {
                         self.uploader.try_flush();
                     }
-<<<<<<< HEAD
-
-                    HummockEvent::SyncEpoch {
-=======
                     HummockEvent::AwaitSyncEpoch {
->>>>>>> a05f1c22
                         new_sync_epoch,
                         sync_result_sender,
                     } => {
