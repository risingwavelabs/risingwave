--- conflicted
+++ resolved
@@ -12,7 +12,7 @@
 // See the License for the specific language governing permissions and
 // limitations under the License.
 
-use std::collections::{HashMap, VecDeque};
+use std::collections::{HashMap, HashSet, VecDeque};
 use std::pin::pin;
 use std::sync::atomic::AtomicUsize;
 use std::sync::atomic::Ordering::Relaxed;
@@ -465,12 +465,8 @@
     fn handle_sync_epoch(
         &mut self,
         new_sync_epoch: HummockEpoch,
-<<<<<<< HEAD
-        sync_result_sender: oneshot::Sender<HummockResult<SyncResult>>,
+        sync_result_sender: oneshot::Sender<HummockResult<SyncedData>>,
         table_ids: HashSet<TableId>,
-=======
-        sync_result_sender: oneshot::Sender<HummockResult<SyncedData>>,
->>>>>>> 6d8c9ab7
     ) {
         debug!(
             "awaiting for epoch to be synced: {}, max_synced_epoch: {}",
