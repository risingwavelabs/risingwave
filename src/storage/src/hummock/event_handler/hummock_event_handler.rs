// Copyright 2023 RisingWave Labs
//
// Licensed under the Apache License, Version 2.0 (the "License");
// you may not use this file except in compliance with the License.
// You may obtain a copy of the License at
//
//     http://www.apache.org/licenses/LICENSE-2.0
//
// Unless required by applicable law or agreed to in writing, software
// distributed under the License is distributed on an "AS IS" BASIS,
// WITHOUT WARRANTIES OR CONDITIONS OF ANY KIND, either express or implied.
// See the License for the specific language governing permissions and
// limitations under the License.

use std::collections::{BTreeMap, HashMap};
use std::ops::DerefMut;
use std::sync::atomic::{AtomicUsize, Ordering};
use std::sync::Arc;

use arc_swap::ArcSwap;
use await_tree::InstrumentAwait;
use futures::future::{select, Either};
use futures::FutureExt;
use parking_lot::RwLock;
use risingwave_hummock_sdk::compaction_group::hummock_version_ext::HummockVersionUpdateExt;
use risingwave_hummock_sdk::{info_in_release, HummockEpoch, LocalSstableInfo};
use risingwave_pb::hummock::version_update_payload::Payload;
use tokio::spawn;
use tokio::sync::{mpsc, oneshot};
use tracing::{error, info};

use super::{LocalInstanceGuard, LocalInstanceId, ReadVersionMappingType};
use crate::hummock::compactor::{compact, CompactorContext};
use crate::hummock::conflict_detector::ConflictDetector;
use crate::hummock::event_handler::cache_fill_policy::CacheFillPolicy;
use crate::hummock::event_handler::uploader::{
    HummockUploader, UploadTaskInfo, UploadTaskPayload, UploaderEvent,
};
use crate::hummock::event_handler::HummockEvent;
use crate::hummock::local_version::pinned_version::PinnedVersion;
use crate::hummock::store::version::{
    HummockReadVersion, StagingData, StagingSstableInfo, VersionUpdate,
};
use crate::hummock::utils::validate_table_key_range;
use crate::hummock::{
    HummockError, HummockResult, MemoryLimiter, SstableObjectIdManagerRef, TrackerId,
};
use crate::opts::StorageOpts;
use crate::store::SyncResult;

#[derive(Clone)]
pub struct BufferTracker {
    flush_threshold: usize,
    global_buffer: Arc<MemoryLimiter>,
    global_upload_task_size: Arc<AtomicUsize>,
}

impl BufferTracker {
    pub fn from_storage_opts(config: &StorageOpts) -> Self {
        let capacity = config.shared_buffer_capacity_mb * (1 << 20);
        let flush_threshold = capacity * 4 / 5;
        Self::new(capacity, flush_threshold)
    }

    pub fn new(capacity: usize, flush_threshold: usize) -> Self {
        assert!(capacity >= flush_threshold);
        Self {
            flush_threshold,
            global_buffer: Arc::new(MemoryLimiter::new(capacity as u64)),
            global_upload_task_size: Arc::new(AtomicUsize::new(0)),
        }
    }

    pub fn for_test() -> Self {
        Self::from_storage_opts(&StorageOpts::default())
    }

    pub fn get_buffer_size(&self) -> usize {
        self.global_buffer.get_memory_usage() as usize
    }

    pub fn get_memory_limiter(&self) -> &Arc<MemoryLimiter> {
        &self.global_buffer
    }

    pub fn global_upload_task_size(&self) -> &Arc<AtomicUsize> {
        &self.global_upload_task_size
    }

    /// Return true when the buffer size minus current upload task size is still greater than the
    /// flush threshold.
    pub fn need_more_flush(&self) -> bool {
        self.get_buffer_size()
            > self.flush_threshold + self.global_upload_task_size.load(Ordering::Relaxed)
    }
}

pub struct HummockEventHandler {
    hummock_event_tx: mpsc::UnboundedSender<HummockEvent>,
    hummock_event_rx: mpsc::UnboundedReceiver<HummockEvent>,
    pending_sync_requests: BTreeMap<HummockEpoch, oneshot::Sender<HummockResult<SyncResult>>>,
    read_version_mapping: Arc<ReadVersionMappingType>,

    version_update_notifier_tx: Arc<tokio::sync::watch::Sender<HummockEpoch>>,
    pinned_version: Arc<ArcSwap<PinnedVersion>>,
    write_conflict_detector: Option<Arc<ConflictDetector>>,

    uploader: HummockUploader,

    last_instance_id: LocalInstanceId,

<<<<<<< HEAD
    sstable_id_manager: SstableIdManagerRef,
    cache_fill_policy: Arc<CacheFillPolicy>,
=======
    sstable_object_id_manager: SstableObjectIdManagerRef,
>>>>>>> c683098c
}

async fn flush_imms(
    payload: UploadTaskPayload,
    task_info: UploadTaskInfo,
    compactor_context: Arc<crate::hummock::compactor::CompactorContext>,
) -> HummockResult<Vec<LocalSstableInfo>> {
    for epoch in &task_info.epochs {
        let _ = compactor_context
            .sstable_object_id_manager
            .add_watermark_object_id(Some(*epoch))
            .await
            .inspect_err(|e| {
                error!("unable to set watermark sst id. epoch: {}, {:?}", epoch, e);
            });
    }
    compact(compactor_context, payload, task_info.compaction_group_index)
        .verbose_instrument_await("shared_buffer_compact")
        .await
}

impl HummockEventHandler {
    pub fn new(
        hummock_event_tx: mpsc::UnboundedSender<HummockEvent>,
        hummock_event_rx: mpsc::UnboundedReceiver<HummockEvent>,
        pinned_version: PinnedVersion,
        compactor_context: Arc<CompactorContext>,
    ) -> Self {
        let (version_update_notifier_tx, _) =
            tokio::sync::watch::channel(pinned_version.max_committed_epoch());
        let version_update_notifier_tx = Arc::new(version_update_notifier_tx);
        let read_version_mapping = Arc::new(RwLock::new(HashMap::default()));
        let buffer_tracker = BufferTracker::from_storage_opts(&compactor_context.storage_opts);
        let cache_refill_io_count_limit = compactor_context.storage_opts.cache_refill_max_io_count;
        let write_conflict_detector =
            ConflictDetector::new_from_config(&compactor_context.storage_opts);
<<<<<<< HEAD
        let sstable_id_manager = compactor_context.sstable_id_manager.clone();
        let sstable_store = compactor_context.sstable_store.clone();
        let metrics = compactor_context.compactor_metrics.clone();
=======
        let sstable_object_id_manager = compactor_context.sstable_object_id_manager.clone();
>>>>>>> c683098c
        let uploader = HummockUploader::new(
            pinned_version.clone(),
            Arc::new(move |payload, task_info| {
                spawn(flush_imms(payload, task_info, compactor_context.clone()))
            }),
            buffer_tracker,
        );
        let cache_fill_policy = Arc::new(CacheFillPolicy::new(
            sstable_store,
            metrics.clone(),
            cache_refill_io_count_limit,
        ));

        Self {
            hummock_event_tx,
            hummock_event_rx,
            pending_sync_requests: Default::default(),
            version_update_notifier_tx,
            pinned_version: Arc::new(ArcSwap::from_pointee(pinned_version)),
            write_conflict_detector,
            read_version_mapping,
            uploader,
            last_instance_id: 0,
<<<<<<< HEAD
            sstable_id_manager,
            cache_fill_policy,
=======
            sstable_object_id_manager,
>>>>>>> c683098c
        }
    }

    pub fn version_update_notifier_tx(&self) -> Arc<tokio::sync::watch::Sender<HummockEpoch>> {
        self.version_update_notifier_tx.clone()
    }

    pub fn pinned_version(&self) -> Arc<ArcSwap<PinnedVersion>> {
        self.pinned_version.clone()
    }

    pub fn read_version_mapping(&self) -> Arc<ReadVersionMappingType> {
        self.read_version_mapping.clone()
    }

    pub fn buffer_tracker(&self) -> &BufferTracker {
        self.uploader.buffer_tracker()
    }
}

impl HummockEventHandler {
    async fn next_event(&mut self) -> Option<Either<UploaderEvent, HummockEvent>> {
        match select(
            self.uploader.next_event(),
            self.hummock_event_rx.recv().boxed(),
        )
        .await
        {
            Either::Left((event, _)) => Some(Either::Left(event)),
            Either::Right((event, _)) => event.map(Either::Right),
        }
    }
}

// Handler for different events
impl HummockEventHandler {
    fn handle_epoch_synced(
        &mut self,
        epoch: HummockEpoch,
        newly_uploaded_sstables: Vec<StagingSstableInfo>,
    ) {
        info_in_release!("epoch has been synced: {}.", epoch);
        if !newly_uploaded_sstables.is_empty() {
            newly_uploaded_sstables
                .into_iter()
                // Take rev because newer data come first in `newly_uploaded_sstables` but we apply
                // older data first
                .rev()
                .for_each(|staging_sstable_info| {
                    Self::for_each_read_version(&self.read_version_mapping, |read_version| {
                        read_version.update(VersionUpdate::Staging(StagingData::Sst(
                            staging_sstable_info.clone(),
                        )))
                    });
                });
        }
        let result = self
            .uploader
            .get_synced_data(epoch)
            .expect("data just synced. must exist");
        // clear the pending sync epoch that is older than newly synced epoch
        while let Some((smallest_pending_sync_epoch, _)) =
            self.pending_sync_requests.first_key_value()
        {
            if *smallest_pending_sync_epoch > epoch {
                // The smallest pending sync epoch has not synced yet. Wait later
                break;
            }
            let (pending_sync_epoch, result_sender) =
                self.pending_sync_requests.pop_first().expect("must exist");
            if pending_sync_epoch == epoch {
                send_sync_result(result_sender, to_sync_result(result));
                break;
            } else {
                send_sync_result(
                    result_sender,
                    Err(HummockError::other(format!(
                        "epoch {} is not a checkpoint epoch",
                        pending_sync_epoch
                    ))),
                );
            }
        }
    }

    /// This function will be performed under the protection of the `read_version_mapping` read
    /// lock, and add write lock on each `read_version` operation
    fn for_each_read_version<F>(read_version: &Arc<ReadVersionMappingType>, mut f: F)
    where
        F: FnMut(&mut HummockReadVersion),
    {
        let read_version_mapping_guard = read_version.read();

        read_version_mapping_guard
            .values()
            .flat_map(HashMap::values)
            .for_each(|read_version| f(read_version.write().deref_mut()));
    }

    fn handle_data_spilled(&mut self, staging_sstable_info: StagingSstableInfo) {
        // todo: do some prune for version update
        Self::for_each_read_version(&self.read_version_mapping, |read_version| {
            read_version.update(VersionUpdate::Staging(StagingData::Sst(
                staging_sstable_info.clone(),
            )))
        })
    }

    fn handle_await_sync_epoch(
        &mut self,
        new_sync_epoch: HummockEpoch,
        sync_result_sender: oneshot::Sender<HummockResult<SyncResult>>,
    ) {
        info_in_release!("receive await sync epoch: {}", new_sync_epoch);
        // The epoch to sync has been committed already.
        if new_sync_epoch <= self.uploader.max_committed_epoch() {
            send_sync_result(
                sync_result_sender,
                Err(HummockError::other(format!(
                    "epoch {} has been committed. {}",
                    new_sync_epoch,
                    self.uploader.max_committed_epoch()
                ))),
            );
            return;
        }
        // The epoch has been synced
        if new_sync_epoch <= self.uploader.max_synced_epoch() {
            info_in_release!(
                "epoch {} has been synced. Current max_sync_epoch {}",
                new_sync_epoch,
                self.uploader.max_synced_epoch()
            );
            if let Some(result) = self.uploader.get_synced_data(new_sync_epoch) {
                let result = to_sync_result(result);
                send_sync_result(sync_result_sender, result);
            } else {
                send_sync_result(
                    sync_result_sender,
                    Err(HummockError::other(
                        "the requested sync epoch is not a checkpoint epoch",
                    )),
                );
            }
            return;
        }

        info_in_release!(
            "awaiting for epoch to be synced: {}, max_synced_epoch: {}",
            new_sync_epoch,
            self.uploader.max_synced_epoch()
        );

        // If the epoch is not synced, we add to the `pending_sync_requests` anyway. If the epoch is
        // not a checkpoint epoch, it will be clear with the max synced epoch bumps up.
        if let Some(old_sync_result_sender) = self
            .pending_sync_requests
            .insert(new_sync_epoch, sync_result_sender)
        {
            let _ = old_sync_result_sender
                .send(Err(HummockError::other(
                    "the sync rx is overwritten by an new rx",
                )))
                .inspect_err(|e| {
                    error!(
                        "unable to send sync result: {}. Err: {:?}",
                        new_sync_epoch, e
                    );
                });
        }
    }

    fn handle_clear(&mut self, notifier: oneshot::Sender<()>) {
        info!(
            "handle clear event. max_committed_epoch: {}, max_synced_epoch: {}, max_sealed_epoch: {}",
            self.uploader.max_committed_epoch(),
            self.uploader.max_synced_epoch(),
            self.uploader.max_sealed_epoch(),
        );
        self.uploader.clear();

        for (epoch, result_sender) in self.pending_sync_requests.drain_filter(|_, _| true) {
            send_sync_result(
                result_sender,
                Err(HummockError::other(format!(
                    "the sync epoch {} has been cleared",
                    epoch
                ))),
            );
        }

        {
            Self::for_each_read_version(&self.read_version_mapping, |read_version| {
                read_version.clear_uncommitted()
            });
        }

        self.sstable_object_id_manager
            .remove_watermark_object_id(TrackerId::Epoch(HummockEpoch::MAX));

        // Notify completion of the Clear event.
        let _ = notifier.send(()).inspect_err(|e| {
            error!("failed to notify completion of clear event: {:?}", e);
        });
    }

    fn handle_version_update(&mut self, version_payload: Payload) {
        let pinned_version = self.pinned_version.load().clone();

        let prev_max_committed_epoch = pinned_version.max_committed_epoch();
        let newly_pinned_version = match version_payload {
            Payload::VersionDeltas(version_deltas) => {
                let mut version_to_apply = pinned_version.version();
                for version_delta in &version_deltas.version_deltas {
                    assert_eq!(version_to_apply.id, version_delta.prev_id);
                    if version_to_apply.max_committed_epoch == version_delta.max_committed_epoch {
                        self.cache_fill_policy.execute(version_delta.clone());
                    }
                    version_to_apply.apply_version_delta(version_delta);
                }
                version_to_apply
            }
            Payload::PinnedVersion(version) => version,
        };

        validate_table_key_range(&newly_pinned_version);

        let new_pinned_version = pinned_version.new_pin_version(newly_pinned_version);
        self.pinned_version
            .store(Arc::new(new_pinned_version.clone()));

        {
            Self::for_each_read_version(&self.read_version_mapping, |read_version| {
                read_version.update(VersionUpdate::CommittedSnapshot(new_pinned_version.clone()))
            });
        }

        let max_committed_epoch = new_pinned_version.max_committed_epoch();

        // only notify local_version_manager when MCE change
        self.version_update_notifier_tx.send_if_modified(|state| {
            assert_eq!(prev_max_committed_epoch, *state);
            if max_committed_epoch > *state {
                *state = max_committed_epoch;
                true
            } else {
                false
            }
        });

        if let Some(conflict_detector) = self.write_conflict_detector.as_ref() {
            conflict_detector.set_watermark(max_committed_epoch);
        }
        self.sstable_object_id_manager
            .remove_watermark_object_id(TrackerId::Epoch(
                self.pinned_version.load().max_committed_epoch(),
            ));

        info_in_release!(
            "update to hummock version: {}, epoch: {}",
            new_pinned_version.id(),
            new_pinned_version.max_committed_epoch()
        );

        self.uploader.update_pinned_version(new_pinned_version);
    }
}

impl HummockEventHandler {
    pub async fn start_hummock_event_handler_worker(mut self) {
        while let Some(event) = self.next_event().await {
            match event {
                Either::Left(event) => match event {
                    UploaderEvent::SyncFinish(epoch, newly_uploaded_sstables) => {
                        self.handle_epoch_synced(epoch, newly_uploaded_sstables);
                    }

                    UploaderEvent::DataSpilled(staging_sstable_info) => {
                        self.handle_data_spilled(staging_sstable_info);
                    }
                },
                Either::Right(event) => {
                    match event {
                        HummockEvent::BufferMayFlush => {
                            self.uploader.may_flush();
                        }
                        HummockEvent::AwaitSyncEpoch {
                            new_sync_epoch,
                            sync_result_sender,
                        } => {
                            self.handle_await_sync_epoch(new_sync_epoch, sync_result_sender);
                        }
                        HummockEvent::Clear(notifier) => {
                            self.handle_clear(notifier);
                        }
                        HummockEvent::Shutdown => {
                            info!("buffer tracker shutdown");
                            break;
                        }

                        HummockEvent::VersionUpdate(version_payload) => {
                            self.handle_version_update(version_payload);
                        }

                        HummockEvent::ImmToUploader(imm) => {
                            self.uploader.add_imm(imm);
                            self.uploader.may_flush();
                        }

                        HummockEvent::SealEpoch {
                            epoch,
                            is_checkpoint,
                        } => {
                            self.uploader.seal_epoch(epoch);
                            if is_checkpoint {
                                self.uploader.start_sync_epoch(epoch);
                            }
                        }
                        #[cfg(any(test, feature = "test"))]
                        HummockEvent::FlushEvent(sender) => {
                            let _ = sender.send(()).inspect_err(|e| {
                                error!("unable to send flush result: {:?}", e);
                            });
                        }

                        HummockEvent::RegisterReadVersion {
                            table_id,
                            new_read_version_sender,
                        } => {
                            let pinned_version = self.pinned_version.load();
                            let basic_read_version = Arc::new(RwLock::new(
                                HummockReadVersion::new((**pinned_version).clone()),
                            ));

                            let instance_id = self.generate_instance_id();

                            info_in_release!(
                                "new read version registered: table_id: {}, instance_id: {}",
                                table_id,
                                instance_id
                            );

                            {
                                let mut read_version_mapping_guard =
                                    self.read_version_mapping.write();

                                read_version_mapping_guard
                                    .entry(table_id)
                                    .or_default()
                                    .insert(instance_id, basic_read_version.clone());
                            }

                            match new_read_version_sender.send((
                                basic_read_version,
                                LocalInstanceGuard {
                                    table_id,
                                    instance_id,
                                    event_sender: self.hummock_event_tx.clone(),
                                },
                            )) {
                                Ok(_) => {}
                                Err(_) => {
                                    panic!("RegisterReadVersion send fail table_id {:?} instance_is {:?}", table_id, instance_id)
                                }
                            }
                        }

                        HummockEvent::DestroyReadVersion {
                            table_id,
                            instance_id,
                        } => {
                            info_in_release!(
                                "read version deregister: table_id: {}, instance_id: {}",
                                table_id,
                                instance_id
                            );
                            let mut read_version_mapping_guard = self.read_version_mapping.write();
                            let entry = read_version_mapping_guard
                                .get_mut(&table_id)
                                .unwrap_or_else(|| {
                                    panic!(
                                        "DestroyHummockInstance table_id {} instance_id {} fail",
                                        table_id, instance_id
                                    )
                                });
                            entry.remove(&instance_id).unwrap_or_else(|| panic!("DestroyHummockInstance inexist instance table_id {} instance_id {}",  table_id, instance_id));
                            if entry.is_empty() {
                                read_version_mapping_guard.remove(&table_id);
                            }
                        }
                    }
                }
            };
        }
    }

    fn generate_instance_id(&mut self) -> LocalInstanceId {
        self.last_instance_id += 1;
        self.last_instance_id
    }
}

fn send_sync_result(
    sender: oneshot::Sender<HummockResult<SyncResult>>,
    result: HummockResult<SyncResult>,
) {
    let _ = sender.send(result).inspect_err(|e| {
        error!("unable to send sync result. Err: {:?}", e);
    });
}

fn to_sync_result(
    staging_sstable_infos: &HummockResult<Vec<StagingSstableInfo>>,
) -> HummockResult<SyncResult> {
    match staging_sstable_infos {
        Ok(staging_sstable_infos) => {
            let sync_size = staging_sstable_infos
                .iter()
                .map(StagingSstableInfo::imm_size)
                .sum();
            Ok(SyncResult {
                sync_size,
                uncommitted_ssts: staging_sstable_infos
                    .iter()
                    .flat_map(|staging_sstable_info| staging_sstable_info.sstable_infos().clone())
                    .collect(),
            })
        }
        Err(e) => Err(HummockError::other(format!("sync task failed for {:?}", e))),
    }
}<|MERGE_RESOLUTION|>--- conflicted
+++ resolved
@@ -109,12 +109,8 @@
 
     last_instance_id: LocalInstanceId,
 
-<<<<<<< HEAD
-    sstable_id_manager: SstableIdManagerRef,
     cache_fill_policy: Arc<CacheFillPolicy>,
-=======
     sstable_object_id_manager: SstableObjectIdManagerRef,
->>>>>>> c683098c
 }
 
 async fn flush_imms(
@@ -151,13 +147,9 @@
         let cache_refill_io_count_limit = compactor_context.storage_opts.cache_refill_max_io_count;
         let write_conflict_detector =
             ConflictDetector::new_from_config(&compactor_context.storage_opts);
-<<<<<<< HEAD
-        let sstable_id_manager = compactor_context.sstable_id_manager.clone();
         let sstable_store = compactor_context.sstable_store.clone();
         let metrics = compactor_context.compactor_metrics.clone();
-=======
         let sstable_object_id_manager = compactor_context.sstable_object_id_manager.clone();
->>>>>>> c683098c
         let uploader = HummockUploader::new(
             pinned_version.clone(),
             Arc::new(move |payload, task_info| {
@@ -181,12 +173,8 @@
             read_version_mapping,
             uploader,
             last_instance_id: 0,
-<<<<<<< HEAD
-            sstable_id_manager,
             cache_fill_policy,
-=======
             sstable_object_id_manager,
->>>>>>> c683098c
         }
     }
 
