// Copyright 2025 RisingWave Labs
//
// Licensed under the Apache License, Version 2.0 (the "License");
// you may not use this file except in compliance with the License.
// You may obtain a copy of the License at
//
//     http://www.apache.org/licenses/LICENSE-2.0
//
// Unless required by applicable law or agreed to in writing, software
// distributed under the License is distributed on an "AS IS" BASIS,
// WITHOUT WARRANTIES OR CONDITIONS OF ANY KIND, either express or implied.
// See the License for the specific language governing permissions and
// limitations under the License.

use std::collections::{HashMap, HashSet, VecDeque};
use std::future::poll_fn;
use std::ops::Range;
use std::sync::{Arc, LazyLock};
use std::task::{Poll, ready};
use std::time::{Duration, Instant};

use foyer::{HybridCacheEntry, RangeBoundsExt};
use futures::future::{join_all, try_join_all};
use futures::{Future, FutureExt};
use itertools::Itertools;
use prometheus::core::{AtomicU64, GenericCounter, GenericCounterVec};
use prometheus::{
    Histogram, HistogramVec, IntGauge, Registry, register_histogram_vec_with_registry,
    register_int_counter_vec_with_registry, register_int_gauge_with_registry,
};
use risingwave_common::license::Feature;
use risingwave_common::monitor::GLOBAL_METRICS_REGISTRY;
use risingwave_hummock_sdk::compaction_group::hummock_version_ext::SstDeltaInfo;
use risingwave_hummock_sdk::{HummockSstableObjectId, KeyComparator};
use thiserror_ext::AsReport;
use tokio::sync::Semaphore;
use tokio::task::JoinHandle;

use crate::hummock::local_version::pinned_version::PinnedVersion;
use crate::hummock::{
    Block, HummockError, HummockResult, RecentFilterTrait, Sstable, SstableBlockIndex,
    SstableStoreRef, TableHolder,
};
use crate::monitor::StoreLocalStatistic;
use crate::opts::StorageOpts;

pub static GLOBAL_CACHE_REFILL_METRICS: LazyLock<CacheRefillMetrics> =
    LazyLock::new(|| CacheRefillMetrics::new(&GLOBAL_METRICS_REGISTRY));

pub struct CacheRefillMetrics {
    pub refill_duration: HistogramVec,
    pub refill_total: GenericCounterVec<AtomicU64>,
    pub refill_bytes: GenericCounterVec<AtomicU64>,

    pub data_refill_success_duration: Histogram,
    pub meta_refill_success_duration: Histogram,

    pub data_refill_filtered_total: GenericCounter<AtomicU64>,
    pub data_refill_attempts_total: GenericCounter<AtomicU64>,
    pub data_refill_started_total: GenericCounter<AtomicU64>,
    pub meta_refill_attempts_total: GenericCounter<AtomicU64>,

    pub data_refill_parent_meta_lookup_hit_total: GenericCounter<AtomicU64>,
    pub data_refill_parent_meta_lookup_miss_total: GenericCounter<AtomicU64>,
    pub data_refill_unit_inheritance_hit_total: GenericCounter<AtomicU64>,
    pub data_refill_unit_inheritance_miss_total: GenericCounter<AtomicU64>,

    pub data_refill_block_unfiltered_total: GenericCounter<AtomicU64>,
    pub data_refill_block_success_total: GenericCounter<AtomicU64>,

    pub data_refill_ideal_bytes: GenericCounter<AtomicU64>,
    pub data_refill_success_bytes: GenericCounter<AtomicU64>,

    pub refill_queue_total: IntGauge,
}

impl CacheRefillMetrics {
    pub fn new(registry: &Registry) -> Self {
        let refill_duration = register_histogram_vec_with_registry!(
            "refill_duration",
            "refill duration",
            &["type", "op"],
            registry,
        )
        .unwrap();
        let refill_total = register_int_counter_vec_with_registry!(
            "refill_total",
            "refill total",
            &["type", "op"],
            registry,
        )
        .unwrap();
        let refill_bytes = register_int_counter_vec_with_registry!(
            "refill_bytes",
            "refill bytes",
            &["type", "op"],
            registry,
        )
        .unwrap();

        let data_refill_success_duration = refill_duration
            .get_metric_with_label_values(&["data", "success"])
            .unwrap();
        let meta_refill_success_duration = refill_duration
            .get_metric_with_label_values(&["meta", "success"])
            .unwrap();

        let data_refill_filtered_total = refill_total
            .get_metric_with_label_values(&["data", "filtered"])
            .unwrap();
        let data_refill_attempts_total = refill_total
            .get_metric_with_label_values(&["data", "attempts"])
            .unwrap();
        let data_refill_started_total = refill_total
            .get_metric_with_label_values(&["data", "started"])
            .unwrap();
        let meta_refill_attempts_total = refill_total
            .get_metric_with_label_values(&["meta", "attempts"])
            .unwrap();

        let data_refill_parent_meta_lookup_hit_total = refill_total
            .get_metric_with_label_values(&["parent_meta", "hit"])
            .unwrap();
        let data_refill_parent_meta_lookup_miss_total = refill_total
            .get_metric_with_label_values(&["parent_meta", "miss"])
            .unwrap();
        let data_refill_unit_inheritance_hit_total = refill_total
            .get_metric_with_label_values(&["unit_inheritance", "hit"])
            .unwrap();
        let data_refill_unit_inheritance_miss_total = refill_total
            .get_metric_with_label_values(&["unit_inheritance", "miss"])
            .unwrap();

        let data_refill_block_unfiltered_total = refill_total
            .get_metric_with_label_values(&["block", "unfiltered"])
            .unwrap();
        let data_refill_block_success_total = refill_total
            .get_metric_with_label_values(&["block", "success"])
            .unwrap();

        let data_refill_ideal_bytes = refill_bytes
            .get_metric_with_label_values(&["data", "ideal"])
            .unwrap();
        let data_refill_success_bytes = refill_bytes
            .get_metric_with_label_values(&["data", "success"])
            .unwrap();

        let refill_queue_total = register_int_gauge_with_registry!(
            "refill_queue_total",
            "refill queue total",
            registry,
        )
        .unwrap();

        Self {
            refill_duration,
            refill_total,
            refill_bytes,

            data_refill_success_duration,
            meta_refill_success_duration,
            data_refill_filtered_total,
            data_refill_attempts_total,
            data_refill_started_total,
            meta_refill_attempts_total,

            data_refill_parent_meta_lookup_hit_total,
            data_refill_parent_meta_lookup_miss_total,
            data_refill_unit_inheritance_hit_total,
            data_refill_unit_inheritance_miss_total,

            data_refill_block_unfiltered_total,
            data_refill_block_success_total,

            data_refill_ideal_bytes,
            data_refill_success_bytes,

            refill_queue_total,
        }
    }
}

#[derive(Debug)]
pub struct CacheRefillConfig {
    /// Cache refill timeout.
    pub timeout: Duration,

    /// Data file cache refill levels.
    pub data_refill_levels: HashSet<u32>,

    /// Data file cache refill concurrency.
    pub concurrency: usize,

    /// Data file cache refill unit (blocks).
    pub unit: usize,

    /// Data file cache reill unit threshold.
    ///
    /// Only units whose admit rate > threshold will be refilled.
    pub threshold: f64,

    /// Skip recent filter.
    pub skip_recent_filter: bool,

    pub data_refill_table_ids: HashSet<u32>,

    pub meta_refill_table_ids: HashSet<u32>,
}

impl CacheRefillConfig {
    pub fn from_storage_opts(options: &StorageOpts) -> Self {
        let data_refill_levels = match Feature::ElasticDiskCache.check_available() {
            Ok(_) => options
                .cache_refill_data_refill_levels
                .iter()
                .copied()
                .collect(),
            Err(e) => {
                tracing::warn!(error = %e.as_report(), "ElasticDiskCache is not available.");
                HashSet::new()
            }
        };

        let data_refill_table_ids = match Feature::ElasticDiskCache.check_available() {
            Ok(_) => options
                .cache_refill_data_refill_table_ids
                .iter()
                .copied()
                .collect(),
            Err(e) => {
                tracing::warn!(error = %e.as_report(), "ElasticDiskCache is not available.");
                HashSet::new()
            }
        };

        // The meta refill doesn't require ElasticDiskCache feature.
        let meta_refill_table_ids = options
            .cache_refill_meta_refill_table_ids
            .iter()
            .copied()
            .collect();

        Self {
            timeout: Duration::from_millis(options.cache_refill_timeout_ms),
            data_refill_levels,
            concurrency: options.cache_refill_concurrency,
            unit: options.cache_refill_unit,
            threshold: options.cache_refill_threshold,
            skip_recent_filter: options.cache_refill_skip_recent_filter,
            data_refill_table_ids,
            meta_refill_table_ids,
        }
    }
}

struct Item {
    handle: JoinHandle<()>,
    event: CacheRefillerEvent,
}

pub(crate) type SpawnRefillTask = Arc<
    // first current version, second new version
    dyn Fn(Vec<SstDeltaInfo>, CacheRefillContext, PinnedVersion, PinnedVersion) -> JoinHandle<()>
        + Send
        + Sync
        + 'static,
>;

/// A cache refiller for hummock data.
pub(crate) struct CacheRefiller {
    /// order: old => new
    queue: VecDeque<Item>,

    context: CacheRefillContext,

    spawn_refill_task: SpawnRefillTask,
}

impl CacheRefiller {
    pub(crate) fn new(
        config: CacheRefillConfig,
        sstable_store: SstableStoreRef,
        spawn_refill_task: SpawnRefillTask,
    ) -> Self {
        let config = Arc::new(config);
        let concurrency = Arc::new(Semaphore::new(config.concurrency));
        Self {
            queue: VecDeque::new(),
            context: CacheRefillContext {
                config,
                concurrency,
                sstable_store,
            },
            spawn_refill_task,
        }
    }

    pub(crate) fn default_spawn_refill_task() -> SpawnRefillTask {
        Arc::new(|deltas, context, _, _| {
            let task = CacheRefillTask { deltas, context };
            tokio::spawn(task.run())
        })
    }

    pub(crate) fn start_cache_refill(
        &mut self,
        deltas: Vec<SstDeltaInfo>,
        pinned_version: PinnedVersion,
        new_pinned_version: PinnedVersion,
    ) {
        let handle = (self.spawn_refill_task)(
            deltas,
            self.context.clone(),
            pinned_version.clone(),
            new_pinned_version.clone(),
        );
        let event = CacheRefillerEvent {
            pinned_version,
            new_pinned_version,
        };
        let item = Item { handle, event };
        self.queue.push_back(item);
        GLOBAL_CACHE_REFILL_METRICS.refill_queue_total.add(1);
    }

    pub(crate) fn last_new_pinned_version(&self) -> Option<&PinnedVersion> {
        self.queue.back().map(|item| &item.event.new_pinned_version)
    }
}

impl CacheRefiller {
    pub(crate) fn next_event(&mut self) -> impl Future<Output = CacheRefillerEvent> + '_ {
        poll_fn(|cx| {
            if let Some(item) = self.queue.front_mut() {
                ready!(item.handle.poll_unpin(cx)).unwrap();
                let item = self.queue.pop_front().unwrap();
                GLOBAL_CACHE_REFILL_METRICS.refill_queue_total.sub(1);
                return Poll::Ready(item.event);
            }
            Poll::Pending
        })
    }
}

pub struct CacheRefillerEvent {
    pub pinned_version: PinnedVersion,
    pub new_pinned_version: PinnedVersion,
}

#[derive(Clone)]
pub(crate) struct CacheRefillContext {
    config: Arc<CacheRefillConfig>,
    concurrency: Arc<Semaphore>,
    sstable_store: SstableStoreRef,
}

struct CacheRefillTask {
    deltas: Vec<SstDeltaInfo>,
    context: CacheRefillContext,
}

impl CacheRefillTask {
    async fn run(self) {
        let tasks = self
            .deltas
            .iter()
            .map(|delta| {
                let context = self.context.clone();
                async move {
                    let holders = match Self::meta_cache_refill(&context, delta).await {
                        Ok(holders) => holders,
                        Err(e) => {
                            tracing::warn!(error = %e.as_report(), "meta cache refill error");
                            return;
                        }
                    };
                    Self::data_cache_refill(&context, delta, holders).await;
                }
            })
            .collect_vec();
        let future = join_all(tasks);

        let _ = tokio::time::timeout(self.context.config.timeout, future).await;
    }

    async fn meta_cache_refill(
        context: &CacheRefillContext,
        delta: &SstDeltaInfo,
    ) -> HummockResult<Vec<TableHolder>> {
        let tasks = delta
            .insert_sst_infos
            .iter()
            .filter(|info| {
                // Skip if the table ids don't overlap.
                context.config.meta_refill_table_ids.is_empty()
<<<<<<< HEAD
                    || context
                        .config
                        .meta_refill_table_ids
                        .iter()
                        .any(|id| info.table_ids.contains(id))
=======
                    || info
                        .table_ids
                        .iter()
                        .any(|id| context.config.meta_refill_table_ids.contains(id))
>>>>>>> 2672cce6
            })
            .map(|info| async {
                let mut stats = StoreLocalStatistic::default();
                GLOBAL_CACHE_REFILL_METRICS.meta_refill_attempts_total.inc();

                let now = Instant::now();
                let res = context.sstable_store.sstable(info, &mut stats).await;
                stats.discard();
                GLOBAL_CACHE_REFILL_METRICS
                    .meta_refill_success_duration
                    .observe(now.elapsed().as_secs_f64());
                res
            })
            .collect_vec();
        let holders = try_join_all(tasks).await?;
        Ok(holders)
    }

    /// Get sstable inheritance info in unit level.
    fn get_units_to_refill_by_inheritance(
        context: &CacheRefillContext,
        ssts: &[TableHolder],
        parent_ssts: impl IntoIterator<Item = HybridCacheEntry<HummockSstableObjectId, Box<Sstable>>>,
    ) -> HashSet<SstableUnit> {
        let mut res = HashSet::default();

        let recent_filter = context.sstable_store.recent_filter();

        let units = {
            let unit = context.config.unit;
            ssts.iter()
                .flat_map(|sst| {
                    let units = Unit::units(sst, unit);
                    (0..units).map(|uidx| Unit::new(sst, unit, uidx))
                })
                .collect_vec()
        };

        if cfg!(debug_assertions) {
            // assert units in asc order
            units.iter().tuple_windows().for_each(|(a, b)| {
                debug_assert_ne!(
                    KeyComparator::compare_encoded_full_key(a.largest_key(), b.smallest_key()),
                    std::cmp::Ordering::Greater
                )
            });
        }

        for psst in parent_ssts {
            for pblk in 0..psst.block_count() {
                let pleft = &psst.meta.block_metas[pblk].smallest_key;
                let pright = if pblk + 1 == psst.block_count() {
                    // `largest_key` can be included or excluded, both are treated as included here
                    &psst.meta.largest_key
                } else {
                    &psst.meta.block_metas[pblk + 1].smallest_key
                };

                // partition point: unit.right < pblk.left
                let uleft = units.partition_point(|unit| {
                    KeyComparator::compare_encoded_full_key(unit.largest_key(), pleft)
                        == std::cmp::Ordering::Less
                });
                // partition point: unit.left <= pblk.right
                let uright = units.partition_point(|unit| {
                    KeyComparator::compare_encoded_full_key(unit.smallest_key(), pright)
                        != std::cmp::Ordering::Greater
                });

                // overlapping: uleft..uright
                for u in units.iter().take(uright).skip(uleft) {
                    let unit = SstableUnit {
                        sst_obj_id: u.sst.id,
                        blks: u.blks.clone(),
                    };
                    if res.contains(&unit) {
                        continue;
                    }
                    if context.config.skip_recent_filter || recent_filter.contains(&(psst.id, pblk))
                    {
                        res.insert(unit);
                    }
                }
            }
        }

        let hit = res.len();
        let miss = units.len() - res.len();
        GLOBAL_CACHE_REFILL_METRICS
            .data_refill_unit_inheritance_hit_total
            .inc_by(hit as u64);
        GLOBAL_CACHE_REFILL_METRICS
            .data_refill_unit_inheritance_miss_total
            .inc_by(miss as u64);

        res
    }

    /// Data cache refill entry point.
    async fn data_cache_refill(
        context: &CacheRefillContext,
        delta: &SstDeltaInfo,
        holders: Vec<TableHolder>,
    ) {
        // Skip data cache refill if data disk cache is not enabled.
        if !context.sstable_store.block_cache().is_hybrid() {
            return;
        }

        // Return if no data to refill.
        if delta.insert_sst_infos.is_empty() || delta.delete_sst_object_ids.is_empty() {
            return;
        }

        // Return if the target level is not in the refill levels
        if !context
            .config
            .data_refill_levels
            .contains(&delta.insert_sst_level)
        {
            return;
        }

        let recent_filter = context.sstable_store.recent_filter();

        // Return if recent filter is required and no deleted sst ids are in the recent filter.
        let targets = delta
            .delete_sst_object_ids
            .iter()
            .map(|id| (*id, usize::MAX))
            .collect_vec();
        if !context.config.skip_recent_filter && !recent_filter.contains_any(targets.iter()) {
            GLOBAL_CACHE_REFILL_METRICS
                .data_refill_filtered_total
                .inc_by(delta.delete_sst_object_ids.len() as _);
            return;
        }

        GLOBAL_CACHE_REFILL_METRICS
            .data_refill_block_unfiltered_total
            .inc_by(
                holders
                    .iter()
                    .map(|sst| sst.block_count() as u64)
                    .sum::<u64>(),
            );

        if delta.insert_sst_level == 0 || context.config.skip_recent_filter {
            Self::data_file_cache_refill_full_impl(context, delta, holders).await;
        } else {
            Self::data_file_cache_impl(context, delta, holders).await;
        }
    }

    async fn data_file_cache_refill_full_impl(
        context: &CacheRefillContext,
        _delta: &SstDeltaInfo,
        holders: Vec<TableHolder>,
    ) {
        let unit = context.config.unit;

        let mut futures = vec![];

        for sst in &holders {
            for blk_start in (0..sst.block_count()).step_by(unit) {
                let blk_end = std::cmp::min(sst.block_count(), blk_start + unit);
                let unit = SstableUnit {
                    sst_obj_id: sst.id,
                    blks: blk_start..blk_end,
                };
                futures.push(
                    async move { Self::data_file_cache_refill_unit(context, sst, unit).await },
                );
            }
        }
        join_all(futures).await;
    }

    async fn data_file_cache_impl(
        context: &CacheRefillContext,
        delta: &SstDeltaInfo,
        holders: Vec<TableHolder>,
    ) {
        let sstable_store = context.sstable_store.clone();
        let futures = delta.delete_sst_object_ids.iter().map(|sst_obj_id| {
            let store = &sstable_store;
            async move {
                let res = store.sstable_cached(*sst_obj_id).await;
                match res {
                    Ok(Some(_)) => GLOBAL_CACHE_REFILL_METRICS
                        .data_refill_parent_meta_lookup_hit_total
                        .inc(),
                    Ok(None) => GLOBAL_CACHE_REFILL_METRICS
                        .data_refill_parent_meta_lookup_miss_total
                        .inc(),
                    _ => {}
                }
                res
            }
        });
        let parent_ssts = match try_join_all(futures).await {
            Ok(parent_ssts) => parent_ssts.into_iter().flatten(),
            Err(e) => {
                return tracing::error!(error = %e.as_report(), "get old meta from cache error");
            }
        };
        let units = Self::get_units_to_refill_by_inheritance(context, &holders, parent_ssts);

        let ssts: HashMap<HummockSstableObjectId, TableHolder> =
            holders.into_iter().map(|meta| (meta.id, meta)).collect();
        let futures = units.into_iter().map(|unit| {
            let ssts = &ssts;
            async move {
                let sst = ssts.get(&unit.sst_obj_id).unwrap();
                if let Err(e) = Self::data_file_cache_refill_unit(context, sst, unit).await {
                    tracing::error!(error = %e.as_report(), "data file cache unit refill error");
                }
            }
        });
        join_all(futures).await;
    }

    async fn data_file_cache_refill_unit(
        context: &CacheRefillContext,
        sst: &Sstable,
        unit: SstableUnit,
    ) -> HummockResult<()> {
        let sstable_store = &context.sstable_store;
        let threshold = context.config.threshold;
        let recent_filter = sstable_store.recent_filter();

        // update filter for sst id only
        recent_filter.insert((sst.id, usize::MAX));

        let blocks = unit.blks.size().unwrap();

        let mut tasks = vec![];
        let mut contexts = Vec::with_capacity(blocks);
        let mut admits = 0;

        let (range_first, _) = sst.calculate_block_info(unit.blks.start);
        let (range_last, _) = sst.calculate_block_info(unit.blks.end - 1);
        let range = range_first.start..range_last.end;

        let size = range.size().unwrap();

        GLOBAL_CACHE_REFILL_METRICS
            .data_refill_ideal_bytes
            .inc_by(size as _);
        let mut data_refill_ideal_bytes = 0;

        for blk in unit.blks {
            let block_meta = &sst.meta.block_metas[blk];
            // skip if the block is not in the target table ids
            if !context.config.data_refill_table_ids.is_empty()
                && !context
                    .config
                    .data_refill_table_ids
                    .contains(&block_meta.table_id().table_id())
            {
                continue;
            }

            let (range, uncompressed_capacity) = sst.calculate_block_info(blk);
            let key = SstableBlockIndex {
                sst_id: sst.id,
                block_idx: blk as u64,
            };

            let mut writer = sstable_store.block_cache().storage_writer(key);

            if writer.filter(size).is_admitted() {
                admits += 1;
            }

            data_refill_ideal_bytes += range.size().unwrap() as u64;
            contexts.push((writer, range, uncompressed_capacity))
        }

        GLOBAL_CACHE_REFILL_METRICS
            .data_refill_ideal_bytes
            .inc_by(data_refill_ideal_bytes);

        if admits as f64 / contexts.len() as f64 >= threshold {
            let task = async move {
                GLOBAL_CACHE_REFILL_METRICS.data_refill_attempts_total.inc();

                let permit = context.concurrency.acquire().await.unwrap();

                GLOBAL_CACHE_REFILL_METRICS.data_refill_started_total.inc();

                let timer = GLOBAL_CACHE_REFILL_METRICS
                    .data_refill_success_duration
                    .start_timer();

                // Notes: We still read data from the entire range to reduce IOPS. However, this cannot reduce the access throughput to the object store.
                let data = sstable_store
                    .store()
                    .read(&sstable_store.get_sst_data_path(sst.id), range.clone())
                    .await?;
                let mut futures = vec![];
                for (w, r, uc) in contexts {
                    let offset = r.start - range.start;
                    let len = r.end - r.start;
                    let bytes = data.slice(offset..offset + len);
                    let future = async move {
                        let value = Box::new(Block::decode(bytes, uc)?);
                        // The entry should always be `Some(..)`, use if here for compatible.
                        if let Some(_entry) = w.force().insert(value) {
                            GLOBAL_CACHE_REFILL_METRICS
                                .data_refill_success_bytes
                                .inc_by(len as u64);
                            GLOBAL_CACHE_REFILL_METRICS
                                .data_refill_block_success_total
                                .inc();
                        }
                        Ok::<_, HummockError>(())
                    };
                    futures.push(future);
                }
                try_join_all(futures)
                    .await
                    .map_err(HummockError::file_cache)?;

                drop(permit);
                drop(timer);

                Ok::<_, HummockError>(())
            };
            tasks.push(task);
        }

        try_join_all(tasks).await?;

        Ok(())
    }
}

#[derive(Debug)]
pub struct SstableBlock {
    pub sst_obj_id: HummockSstableObjectId,
    pub blk_idx: usize,
}

#[derive(Debug, Hash, PartialEq, Eq)]
pub struct SstableUnit {
    pub sst_obj_id: HummockSstableObjectId,
    pub blks: Range<usize>,
}

impl Ord for SstableUnit {
    fn cmp(&self, other: &Self) -> std::cmp::Ordering {
        match self.sst_obj_id.cmp(&other.sst_obj_id) {
            std::cmp::Ordering::Equal => {}
            ord => return ord,
        }
        match self.blks.start.cmp(&other.blks.start) {
            std::cmp::Ordering::Equal => {}
            ord => return ord,
        }
        self.blks.end.cmp(&other.blks.end)
    }
}

impl PartialOrd for SstableUnit {
    fn partial_cmp(&self, other: &Self) -> Option<std::cmp::Ordering> {
        Some(self.cmp(other))
    }
}

#[derive(Debug)]
struct Unit<'a> {
    sst: &'a Sstable,
    blks: Range<usize>,
}

impl<'a> Unit<'a> {
    fn new(sst: &'a Sstable, unit: usize, uidx: usize) -> Self {
        let blks = unit * uidx..std::cmp::min(unit * (uidx + 1), sst.block_count());
        Self { sst, blks }
    }

    fn smallest_key(&self) -> &Vec<u8> {
        &self.sst.meta.block_metas[self.blks.start].smallest_key
    }

    // `largest_key` can be included or excluded, both are treated as included here
    fn largest_key(&self) -> &Vec<u8> {
        if self.blks.end == self.sst.block_count() {
            &self.sst.meta.largest_key
        } else {
            &self.sst.meta.block_metas[self.blks.end].smallest_key
        }
    }

    fn units(sst: &Sstable, unit: usize) -> usize {
        sst.block_count() / unit + if sst.block_count() % unit == 0 { 0 } else { 1 }
    }
}<|MERGE_RESOLUTION|>--- conflicted
+++ resolved
@@ -393,18 +393,10 @@
             .filter(|info| {
                 // Skip if the table ids don't overlap.
                 context.config.meta_refill_table_ids.is_empty()
-<<<<<<< HEAD
-                    || context
-                        .config
-                        .meta_refill_table_ids
-                        .iter()
-                        .any(|id| info.table_ids.contains(id))
-=======
                     || info
                         .table_ids
                         .iter()
                         .any(|id| context.config.meta_refill_table_ids.contains(id))
->>>>>>> 2672cce6
             })
             .map(|info| async {
                 let mut stats = StoreLocalStatistic::default();
