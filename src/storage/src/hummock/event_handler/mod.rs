--- conflicted
+++ resolved
@@ -60,12 +60,8 @@
     /// handle sender.
     SyncEpoch {
         new_sync_epoch: HummockEpoch,
-<<<<<<< HEAD
-        sync_result_sender: oneshot::Sender<HummockResult<SyncResult>>,
+        sync_result_sender: oneshot::Sender<HummockResult<SyncedData>>,
         table_ids: HashSet<TableId>,
-=======
-        sync_result_sender: oneshot::Sender<HummockResult<SyncedData>>,
->>>>>>> 6d8c9ab7
     },
 
     /// Clear shared buffer and reset all states
