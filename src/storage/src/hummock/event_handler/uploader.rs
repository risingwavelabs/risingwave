--- conflicted
+++ resolved
@@ -1119,12 +1119,8 @@
     pub(super) fn start_sync_epoch(
         &mut self,
         epoch: HummockEpoch,
-<<<<<<< HEAD
-        sync_result_sender: oneshot::Sender<HummockResult<SyncResult>>,
+        sync_result_sender: oneshot::Sender<HummockResult<SyncedData>>,
         table_ids: HashSet<TableId>,
-=======
-        sync_result_sender: oneshot::Sender<HummockResult<SyncedData>>,
->>>>>>> 6d8c9ab7
     ) {
         let data = match &mut self.state {
             UploaderState::Working(data) => data,
@@ -1485,17 +1481,6 @@
         fn data(&self) -> &UploaderData {
             must_match!(&self.state, UploaderState::Working(data) => data)
         }
-<<<<<<< HEAD
-
-        fn start_sync_epoch_for_test(&mut self, epoch: HummockEpoch) {
-            self.start_sync_epoch(
-                epoch,
-                oneshot::channel().0,
-                HashSet::from_iter([TEST_TABLE_ID]),
-            )
-        }
-=======
->>>>>>> 6d8c9ab7
     }
 
     fn test_hummock_version(epoch: HummockEpoch) -> HummockVersion {
@@ -1727,7 +1712,7 @@
         uploader.local_seal_epoch_for_test(TEST_LOCAL_INSTANCE_ID, epoch1);
 
         let (sync_tx, sync_rx) = oneshot::channel();
-        uploader.start_sync_epoch(epoch1, sync_tx);
+        uploader.start_sync_epoch(epoch1, sync_tx, HashSet::from_iter([TEST_TABLE_ID]));
         assert_eq!(epoch1 as HummockEpoch, uploader.max_syncing_epoch);
         assert_eq!(1, uploader.data().syncing_data.len());
         let syncing_data = uploader.data().syncing_data.front().unwrap();
@@ -1783,7 +1768,7 @@
         let epoch1 = INITIAL_EPOCH.next_epoch();
 
         let (sync_tx, sync_rx) = oneshot::channel();
-        uploader.start_sync_epoch(epoch1, sync_tx);
+        uploader.start_sync_epoch(epoch1, sync_tx, HashSet::from_iter([TEST_TABLE_ID]));
         assert_eq!(epoch1, uploader.max_syncing_epoch);
 
         assert_uploader_pending(&mut uploader).await;
@@ -1816,7 +1801,7 @@
         uploader.add_imm(TEST_LOCAL_INSTANCE_ID, imm);
 
         let (sync_tx, sync_rx) = oneshot::channel();
-        uploader.start_sync_epoch(epoch1, sync_tx);
+        uploader.start_sync_epoch(epoch1, sync_tx, HashSet::from_iter([TEST_TABLE_ID]));
         assert_eq!(epoch1, uploader.max_syncing_epoch);
 
         assert_uploader_pending(&mut uploader).await;
@@ -1881,7 +1866,7 @@
         assert_eq!(epoch3, uploader.max_syncing_epoch);
 
         let (sync_tx, sync_rx) = oneshot::channel();
-        uploader.start_sync_epoch(epoch6, sync_tx);
+        uploader.start_sync_epoch(epoch6, sync_tx, HashSet::from_iter([TEST_TABLE_ID]));
         assert_eq!(epoch6, uploader.max_syncing_epoch);
         uploader.update_pinned_version(version4);
         assert_eq!(epoch4, uploader.max_synced_epoch);
@@ -2049,7 +2034,7 @@
             new_task_notifier(get_payload_imm_ids(&epoch1_sync_payload));
         uploader.local_seal_epoch_for_test(instance_id1, epoch1);
         let (sync_tx1, mut sync_rx1) = oneshot::channel();
-        uploader.start_sync_epoch(epoch1, sync_tx1);
+        uploader.start_sync_epoch(epoch1, sync_tx1, HashSet::from_iter([TEST_TABLE_ID]));
         await_start1_4.await;
         let epoch3 = epoch2.next_epoch();
 
@@ -2135,7 +2120,7 @@
         // synced: epoch1: sst([imm1_4]), sst([imm1_3]), sst([imm1_2, imm1_1])
 
         let (sync_tx2, sync_rx2) = oneshot::channel();
-        uploader.start_sync_epoch(epoch2, sync_tx2);
+        uploader.start_sync_epoch(epoch2, sync_tx2, HashSet::from_iter([TEST_TABLE_ID]));
         uploader.local_seal_epoch_for_test(instance_id2, epoch3);
         let sst = uploader.next_uploaded_sst().await;
         assert_eq!(&get_payload_imm_ids(&epoch3_spill_payload1), sst.imm_ids());
@@ -2164,7 +2149,7 @@
         let (await_start4_with_3_3, finish_tx4_with_3_3) =
             new_task_notifier(get_payload_imm_ids(&epoch4_sync_payload));
         let (sync_tx4, mut sync_rx4) = oneshot::channel();
-        uploader.start_sync_epoch(epoch4, sync_tx4);
+        uploader.start_sync_epoch(epoch4, sync_tx4, HashSet::from_iter([TEST_TABLE_ID]));
         await_start4_with_3_3.await;
 
         // current uploader state:
