--- conflicted
+++ resolved
@@ -20,7 +20,6 @@
 use derive_builder::Builder;
 use iceberg::spec::MAIN_BRANCH;
 use iceberg::{Catalog, TableIdent};
-use iceberg_compaction_core::FileStrategyFactory;
 use iceberg_compaction_core::compaction::{
     CommitConsistencyParams, CommitManagerRetryConfig, CompactionBuilder, CompactionPlan,
     CompactionPlanner, CompactionResult, CompactionType,
@@ -29,7 +28,6 @@
     CompactionBaseConfig, CompactionExecutionConfigBuilder, CompactionPlanningConfigBuilder,
 };
 use iceberg_compaction_core::executor::RewriteFilesStat;
-use iceberg_compaction_core::file_selection::FileSelector;
 use mixtrics::registry::prometheus::PrometheusMetricsRegistry;
 use parquet::basic::Compression;
 use parquet::file::properties::WriterProperties;
@@ -92,12 +90,10 @@
     pub max_record_batch_rows: usize,
     #[builder(default = "default_writer_properties()")]
     pub write_parquet_properties: WriterProperties,
-<<<<<<< HEAD
     #[builder(default = "32 * 1024 * 1024")] // 32MB
     pub small_file_threshold: u64,
     #[builder(default = "50 * 1024 * 1024 * 1024")] // 50GB
     pub max_task_total_size: u64,
-=======
     #[builder(default = "iceberg_compaction_enable_heuristic_output_parallelism()")]
     pub enable_heuristic_output_parallelism: bool,
     #[builder(default = "iceberg_compaction_max_concurrent_closes()")]
@@ -106,7 +102,6 @@
     pub enable_dynamic_size_estimation: bool,
     #[builder(default = "iceberg_compaction_size_estimation_smoothing_factor()")]
     pub size_estimation_smoothing_factor: f64,
->>>>>>> 92816018
 }
 
 #[derive(Debug, Clone)]
@@ -182,9 +177,6 @@
         let now = std::time::Instant::now();
 
         let compact = async move {
-<<<<<<< HEAD
-            let retry_config = RewriteDataFilesCommitManagerRetryConfig::default();
-
             let compaction_type = match self.task_type {
                 TaskType::SmallDataFileCompaction => CompactionType::MergeSmallDataFiles,
                 TaskType::FullCompaction => CompactionType::Full,
@@ -196,9 +188,6 @@
                 }
             };
 
-            let statistics = self
-                .analyze_task_input(compaction_type)
-=======
             let planning_config = CompactionPlanningConfigBuilder::default()
                 .max_parallelism(self.config.max_parallelism as usize)
                 .min_size_per_partition(self.config.min_size_per_partition)
@@ -209,6 +198,8 @@
                 .enable_heuristic_output_parallelism(
                     self.config.enable_heuristic_output_parallelism,
                 )
+                .small_file_threshold(self.config.small_file_threshold)
+                .max_task_total_size(self.config.max_task_total_size)
                 .build()
                 .unwrap_or_else(|e| {
                     panic!(
@@ -227,12 +218,11 @@
             let table = self
                 .catalog
                 .load_table(&self.table_ident)
->>>>>>> 92816018
                 .await
                 .map_err(|e| HummockError::compaction_executor(e.as_report()))?;
 
             let compaction_plan = planner
-                .plan_compaction_with_branch(&table, CompactionType::Full, &branch)
+                .plan_compaction_with_branch(&table, compaction_type, &branch)
                 .await
                 .map_err(|e| HummockError::compaction_executor(e.as_report()))?;
 
@@ -255,26 +245,6 @@
                 ));
             }
 
-<<<<<<< HEAD
-            let compaction_config = Arc::new(
-                CompactionConfigBuilder::default()
-                    .output_parallelism(output_parallelism as usize)
-                    .executor_parallelism(input_parallelism as usize)
-                    .target_file_size(self.config.target_file_size_bytes)
-                    .enable_validate_compaction(self.config.enable_validate_compaction)
-                    .max_record_batch_rows(self.config.max_record_batch_rows)
-                    .write_parquet_properties(self.config.write_parquet_properties.clone())
-                    .small_file_threshold(self.config.small_file_threshold)
-                    .max_task_total_size(self.config.max_task_total_size)
-                    .build()
-                    .unwrap_or_else(|e| {
-                        panic!(
-                            "Failed to build iceberg compaction write props: {:?}",
-                            e.as_report()
-                        );
-                    }),
-            );
-=======
             let compaction_execution_config = CompactionExecutionConfigBuilder::default()
                 .enable_validate_compaction(self.config.enable_validate_compaction)
                 .max_record_batch_rows(self.config.max_record_batch_rows)
@@ -292,7 +262,6 @@
                         e.as_report()
                     );
                 });
->>>>>>> 92816018
 
             tracing::info!(
                 task_id = task_id,
@@ -305,20 +274,6 @@
                 "Iceberg compaction task started",
             );
 
-<<<<<<< HEAD
-            let compaction = Compaction::builder()
-                .with_catalog(self.catalog.clone())
-                .with_catalog_name(self.iceberg_config.catalog_name())
-                .with_compaction_type(compaction_type)
-                .with_config(compaction_config)
-                .with_table_ident(self.table_ident.clone())
-                .with_executor_type(iceberg_compaction_core::executor::ExecutorType::DataFusion)
-                .with_registry(BERGLOOM_METRICS_REGISTRY.clone())
-                .with_retry_config(retry_config)
-                .build()
-                .await
-                .map_err(|e| HummockError::compaction_executor(e.as_report()))?;
-=======
             let retry_config = CommitManagerRetryConfig::default();
             let compaction = CompactionBuilder::new(
                 self.catalog.clone(),
@@ -331,7 +286,6 @@
             .with_retry_config(retry_config)
             .with_to_branch(branch)
             .build();
->>>>>>> 92816018
 
             context.incr_running_task_parallelism(input_parallelism);
             self.metrics.compact_task_pending_num.inc();
@@ -469,63 +423,6 @@
         Ok(())
     }
 
-<<<<<<< HEAD
-    // This function analyzes the input files for the compaction task is a workaround
-    // Refactor it after selecting input files in meta node
-    async fn analyze_task_input(
-        &self,
-        compaction_type: CompactionType,
-    ) -> HummockResult<IcebergCompactionTaskStatistics> {
-        let table = self
-            .catalog
-            .load_table(&self.table_ident)
-            .await
-            .map_err(|e| HummockError::compaction_executor(e.as_report()))?;
-
-        let current_snapshot = table.metadata().current_snapshot().ok_or_else(|| {
-            HummockError::compaction_executor("Don't find current_snapshot".to_owned())
-        })?;
-
-        let snapshot_id = current_snapshot.snapshot_id();
-
-        let compaction_config = CompactionConfigBuilder::default()
-            .target_file_size(self.config.target_file_size_bytes)
-            .enable_validate_compaction(self.config.enable_validate_compaction)
-            .max_record_batch_rows(self.config.max_record_batch_rows)
-            .write_parquet_properties(self.config.write_parquet_properties.clone())
-            .build()
-            .unwrap_or_else(|e| {
-                panic!(
-                    "Failed to build iceberg compaction write props: {:?}",
-                    e.as_report()
-                );
-            });
-
-        let strategy =
-            FileStrategyFactory::create_files_strategy(compaction_type, &compaction_config);
-        let input_files = FileSelector::get_scan_tasks_with_strategy(&table, snapshot_id, strategy)
-            .await
-            .map_err(|e| HummockError::compaction_executor(e.as_report()))?;
-
-        let total_data_file_size: u64 = input_files
-            .data_files
-            .iter()
-            .map(|f| f.file_size_in_bytes)
-            .sum();
-        let total_data_file_count = input_files.data_files.len() as u32;
-        let total_pos_del_file_size: u64 = input_files
-            .position_delete_files
-            .iter()
-            .map(|f| f.file_size_in_bytes)
-            .sum();
-        let total_pos_del_file_count = input_files.position_delete_files.len() as u32;
-        let total_eq_del_file_size: u64 = input_files
-            .equality_delete_files
-            .iter()
-            .map(|f| f.file_size_in_bytes)
-            .sum();
-        let total_eq_del_file_count = input_files.equality_delete_files.len() as u32;
-=======
     fn analyze_task_statistics(&self, plan: &CompactionPlan) -> IcebergCompactionTaskStatistics {
         let mut total_data_file_size: u64 = 0;
         let mut total_data_file_count = 0;
@@ -548,7 +445,6 @@
             total_eq_del_file_size += eq_del_file.file_size_in_bytes;
             total_eq_del_file_count += 1;
         }
->>>>>>> 92816018
 
         IcebergCompactionTaskStatistics {
             total_data_file_size,
@@ -556,13 +452,8 @@
             total_pos_del_file_size,
             total_pos_del_file_count,
             total_eq_del_file_size,
-<<<<<<< HEAD
             total_eq_del_file_count,
-        })
-=======
-            total_eq_del_file_count: total_eq_del_file_count as u32,
-        }
->>>>>>> 92816018
+        }
     }
 }
 
