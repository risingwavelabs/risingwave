// Copyright 2022 Singularity Data
//
// Licensed under the Apache License, Version 2.0 (the "License");
// you may not use this file except in compliance with the License.
// You may obtain a copy of the License at
//
// http://www.apache.org/licenses/LICENSE-2.0
//
// Unless required by applicable law or agreed to in writing, software
// distributed under the License is distributed on an "AS IS" BASIS,
// WITHOUT WARRANTIES OR CONDITIONS OF ANY KIND, either express or implied.
// See the License for the specific language governing permissions and
// limitations under the License.

//! Hummock is the state store of the streaming system.

use std::fmt;
use std::sync::Arc;
use std::time::Duration;

use bytes::Bytes;
use risingwave_common::config::StorageConfig;
use risingwave_hummock_sdk::*;
use risingwave_rpc_client::HummockMetaClient;

mod block_cache;
pub use block_cache::*;
mod sstable;
pub use sstable::*;

pub mod compaction_executor;
pub mod compaction_group_client;
pub mod compactor;
#[cfg(test)]
mod compactor_tests;
mod conflict_detector;
mod error;
pub mod hummock_meta_client;
pub mod iterator;
mod local_version;
pub mod local_version_manager;
pub mod shared_buffer;
#[cfg(test)]
mod snapshot_tests;
pub mod sstable_store;
mod state_store;
#[cfg(test)]
mod state_store_tests;
#[cfg(test)]
pub(crate) mod test_utils;
mod utils;
mod vacuum;
pub mod value;

#[cfg(target_os = "linux")]
pub mod file_cache;

pub use error::*;
pub use risingwave_common::cache::{CachableEntry, LookupResult, LruCache};
use risingwave_common::catalog::TableId;
use value::*;

use self::iterator::HummockIterator;
use self::key::user_key;
pub use self::sstable_store::*;
pub use self::state_store::HummockStateStoreIter;
use super::monitor::StateStoreMetrics;
use crate::hummock::compaction_group_client::CompactionGroupClient;
use crate::hummock::conflict_detector::ConflictDetector;
use crate::hummock::iterator::ReadOptions;
use crate::hummock::local_version_manager::LocalVersionManager;
use crate::hummock::sstable_store::{SstableStoreRef, TableHolder};
use crate::monitor::StoreLocalStatistic;

/// Hummock is the state store backend.
#[derive(Clone)]
pub struct HummockStorage {
    options: Arc<StorageConfig>,

    local_version_manager: Arc<LocalVersionManager>,

    hummock_meta_client: Arc<dyn HummockMetaClient>,

    sstable_store: SstableStoreRef,

    /// Statistics
    stats: Arc<StateStoreMetrics>,

    compaction_group_client: Arc<dyn CompactionGroupClient>,
}

impl HummockStorage {
    /// Creates a [`HummockStorage`] with default stats. Should only be used by tests.
    pub async fn with_default_stats(
        options: Arc<StorageConfig>,
        sstable_store: SstableStoreRef,
        hummock_meta_client: Arc<dyn HummockMetaClient>,
        hummock_metrics: Arc<StateStoreMetrics>,
        compaction_group_client: Arc<dyn CompactionGroupClient>,
    ) -> HummockResult<Self> {
        Self::new(
            options,
            sstable_store,
            hummock_meta_client,
            hummock_metrics,
            compaction_group_client,
        )
        .await
    }

    /// Creates a [`HummockStorage`].
    pub async fn new(
        options: Arc<StorageConfig>,
        sstable_store: SstableStoreRef,
        hummock_meta_client: Arc<dyn HummockMetaClient>,
        // TODO: separate `HummockStats` from `StateStoreMetrics`.
        stats: Arc<StateStoreMetrics>,
        compaction_group_client: Arc<dyn CompactionGroupClient>,
    ) -> HummockResult<Self> {
        // For conflict key detection. Enabled by setting `write_conflict_detection_enabled` to
        // true in `StorageConfig`
        let write_conflict_detector = ConflictDetector::new_from_config(options.clone());

        let local_version_manager = LocalVersionManager::new(
            options.clone(),
            sstable_store.clone(),
            stats.clone(),
            hummock_meta_client.clone(),
            write_conflict_detector,
        )
        .await;

        let instance = Self {
            options: options.clone(),
            local_version_manager,
            hummock_meta_client,
            sstable_store,
            stats,
            compaction_group_client,
        };
        Ok(instance)
    }

    async fn get_from_table(
        &self,
        table: TableHolder,
        internal_key: &[u8],
        key: &[u8],
        read_options: Arc<ReadOptions>,
        stats: &mut StoreLocalStatistic,
    ) -> HummockResult<Option<Option<Bytes>>> {
        if table.value().surely_not_have_user_key(key) {
            stats.bloom_filter_true_negative_count += 1;
            return Ok(None);
        }
        // Might have the key, take it as might positive.
        stats.bloom_filter_might_positive_count += 1;
        let mut iter = SSTableIterator::create(table, self.sstable_store.clone(), read_options);
        iter.seek(internal_key).await?;
        // Iterator has seeked passed the borders.
        if !iter.is_valid() {
            return Ok(None);
        }

        // Iterator gets us the key, we tell if it's the key we want
        // or key next to it.
        let value = match user_key(iter.key()) == key {
            true => Some(iter.value().into_user_value().map(Bytes::copy_from_slice)),
            false => None,
        };
        iter.collect_local_statistic(stats);
        Ok(value)
    }

    pub fn hummock_meta_client(&self) -> &Arc<dyn HummockMetaClient> {
        &self.hummock_meta_client
    }

    pub fn options(&self) -> &Arc<StorageConfig> {
        &self.options
    }

    pub fn sstable_store(&self) -> SstableStoreRef {
        self.sstable_store.clone()
    }

    pub fn local_version_manager(&self) -> &Arc<LocalVersionManager> {
        &self.local_version_manager
    }

<<<<<<< HEAD
    fn get_compaction_group_id(&self, table_id: TableId) -> CompactionGroupId {
        self.compaction_group_client
            .get_compaction_group_id(table_id.table_id)
            .unwrap_or_else(|| panic!("{} does not match a compaction group", table_id.table_id))
    }

    pub async fn update_compaction_group_cache(&self) -> HummockResult<()> {
        self.compaction_group_client.update().await
=======
    async fn get_compaction_group_id(&self, table_id: TableId) -> HummockResult<CompactionGroupId> {
        match tokio::time::timeout(
            Duration::from_secs(10),
            self.compaction_group_client
                .get_compaction_group_id(table_id.table_id),
        )
        .await
        {
            Err(_) => Err(HummockError::other(format!(
                "get_compaction_group_id {} timeout",
                table_id
            ))),
            Ok(resp) => resp,
        }
>>>>>>> 7715827d
    }
}

impl fmt::Debug for HummockStorage {
    fn fmt(&self, _f: &mut fmt::Formatter<'_>) -> fmt::Result {
        todo!()
    }
}<|MERGE_RESOLUTION|>--- conflicted
+++ resolved
@@ -188,16 +188,6 @@
         &self.local_version_manager
     }
 
-<<<<<<< HEAD
-    fn get_compaction_group_id(&self, table_id: TableId) -> CompactionGroupId {
-        self.compaction_group_client
-            .get_compaction_group_id(table_id.table_id)
-            .unwrap_or_else(|| panic!("{} does not match a compaction group", table_id.table_id))
-    }
-
-    pub async fn update_compaction_group_cache(&self) -> HummockResult<()> {
-        self.compaction_group_client.update().await
-=======
     async fn get_compaction_group_id(&self, table_id: TableId) -> HummockResult<CompactionGroupId> {
         match tokio::time::timeout(
             Duration::from_secs(10),
@@ -212,7 +202,6 @@
             ))),
             Ok(resp) => resp,
         }
->>>>>>> 7715827d
     }
 }
 
