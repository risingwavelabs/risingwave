--- conflicted
+++ resolved
@@ -148,10 +148,6 @@
         sstable: TableHolder,
         internal_key: &[u8],
         key: &[u8],
-<<<<<<< HEAD
-=======
-        _read_options: &ReadOptions,
->>>>>>> 71ad7f31
         stats: &mut StoreLocalStatistic,
     ) -> HummockResult<Option<Option<Bytes>>> {
         // TODO: via read_options to determine whether to check bloom_filter next PR
