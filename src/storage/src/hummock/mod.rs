// Copyright 2022 Singularity Data
//
// Licensed under the Apache License, Version 2.0 (the "License");
// you may not use this file except in compliance with the License.
// You may obtain a copy of the License at
//
// http://www.apache.org/licenses/LICENSE-2.0
//
// Unless required by applicable law or agreed to in writing, software
// distributed under the License is distributed on an "AS IS" BASIS,
// WITHOUT WARRANTIES OR CONDITIONS OF ANY KIND, either express or implied.
// See the License for the specific language governing permissions and
// limitations under the License.

//! Hummock is the state store of the streaming system.

use std::ops::Deref;
use std::sync::atomic::AtomicU64;
use std::sync::Arc;

use arc_swap::ArcSwap;
use bytes::Bytes;
use parking_lot::RwLock;
use risingwave_common::catalog::TableId;
use risingwave_common::config::StorageConfig;
use risingwave_hummock_sdk::{HummockEpoch, *};
#[cfg(any(test, feature = "test"))]
use risingwave_pb::hummock::HummockVersion;
use risingwave_pb::hummock::{pin_version_response, SstableInfo};
use risingwave_rpc_client::HummockMetaClient;
use tokio::sync::mpsc::{unbounded_channel, UnboundedSender};
use tracing::log::error;

mod block_cache;
pub use block_cache::*;

#[cfg(target_os = "linux")]
pub mod file_cache;

mod tiered_cache;
pub use tiered_cache::*;

pub mod sstable;
pub use sstable::*;

pub mod compaction_group_client;
pub mod compactor;
pub mod conflict_detector;
mod error;
pub mod hummock_meta_client;
pub mod iterator;
pub mod shared_buffer;
pub mod sstable_store;
mod state_store;
mod state_store_v1;
#[cfg(any(test, feature = "test"))]
pub mod test_utils;
pub mod utils;
pub use compactor::{CompactorMemoryCollector, CompactorSstableStore};
pub use utils::MemoryLimiter;
pub mod event_handler;
pub mod local_version;
pub mod observer_manager;
pub mod store;
pub mod vacuum;
mod validator;
pub mod value;

pub use error::*;
use local_version::local_version_manager::{LocalVersionManager, LocalVersionManagerRef};
pub use risingwave_common::cache::{CacheableEntry, LookupResult, LruCache};
use risingwave_common_service::observer_manager::{NotificationClient, ObserverManager};
use risingwave_hummock_sdk::filter_key_extractor::{
    FilterKeyExtractorManager, FilterKeyExtractorManagerRef,
};
pub use validator::*;
use value::*;

use self::iterator::{BackwardUserIterator, HummockIterator, UserIterator};
use self::key::user_key;
pub use self::sstable_store::*;
use super::monitor::StateStoreMetrics;
use crate::error::StorageResult;
use crate::hummock::compactor::Context;
use crate::hummock::event_handler::hummock_event_handler::{BufferTracker, ReadVersionMappingType};
use crate::hummock::event_handler::{HummockEvent, HummockEventHandler};
use crate::hummock::iterator::{
    Backward, BackwardUserIteratorType, DirectedUserIteratorBuilder, DirectionEnum, Forward,
    ForwardUserIteratorType, HummockIteratorDirection,
};
use crate::hummock::local_version::pinned_version::{start_pinned_version_worker, PinnedVersion};
use crate::hummock::observer_manager::HummockObserverNode;
use crate::hummock::shared_buffer::shared_buffer_batch::SharedBufferBatch;
use crate::hummock::shared_buffer::{OrderSortedUncommittedData, UncommittedData};
use crate::hummock::sstable::SstableIteratorReadOptions;
use crate::hummock::sstable_store::{SstableStoreRef, TableHolder};
use crate::hummock::store::version::{HummockReadVersion, HummockVersionReader};
use crate::monitor::StoreLocalStatistic;

struct HummockStorageShutdownGuard {
    shutdown_sender: UnboundedSender<HummockEvent>,
}

impl Drop for HummockStorageShutdownGuard {
    fn drop(&mut self) {
        let _ = self
            .shutdown_sender
            .send(HummockEvent::Shutdown)
            .inspect_err(|e| error!("unable to send shutdown: {:?}", e));
    }
}

/// Hummock is the state store backend.
#[derive(Clone)]
pub struct HummockStorage {
    hummock_event_sender: UnboundedSender<HummockEvent>,

    // TODO: replace it with version mapping
    read_version: Arc<RwLock<HummockReadVersion>>,

    context: Arc<Context>,

<<<<<<< HEAD
    // storage_core: LocalHummockStorage,
=======
    buffer_tracker: BufferTracker,
>>>>>>> 7fbee0aa

    // storage_mapping: RwLock<HashMap<TableId, HashMap<InstanceId,
    // Arc<RwLock<HummockStorageV2>>>>>;
    version_update_notifier_tx: Arc<tokio::sync::watch::Sender<HummockEpoch>>,

    seal_epoch: Arc<AtomicU64>,

    pinned_version: Arc<ArcSwap<PinnedVersion>>,

    hummock_version_reader: HummockVersionReader,

    _shutdown_guard: Arc<HummockStorageShutdownGuard>,

    #[cfg(not(madsim))]
<<<<<<< HEAD
    _tracing: Arc<risingwave_tracing::RwTracingService>,
    // TODO: serving batch_query with read_version_mapping
    #[allow(dead_code)]
    read_version_mapping: Arc<ReadVersionMappingType>,

    instance_id_generator: Arc<AtomicU64>,

    context: Arc<Context>,
=======
    tracing: Arc<risingwave_tracing::RwTracingService>,
>>>>>>> 7fbee0aa
}

impl HummockStorage {
    /// Creates a [`HummockStorage`].
    pub async fn new(
        options: Arc<StorageConfig>,
        sstable_store: SstableStoreRef,
        hummock_meta_client: Arc<dyn HummockMetaClient>,
        notification_client: impl NotificationClient,
        // TODO: separate `HummockStats` from `StateStoreMetrics`.
        stats: Arc<StateStoreMetrics>,
    ) -> HummockResult<Self> {
        let sstable_id_manager = Arc::new(SstableIdManager::new(
            hummock_meta_client.clone(),
            options.sstable_id_remote_fetch_number,
        ));

        let filter_key_extractor_manager = Arc::new(FilterKeyExtractorManager::default());
        let (event_tx, mut event_rx) = unbounded_channel();

        let observer_manager = ObserverManager::new(
            notification_client,
            HummockObserverNode::new(filter_key_extractor_manager.clone(), event_tx.clone()),
        )
        .await;
        let _ = observer_manager
            .start()
            .await
            .expect("should be able to start the observer manager");

        let hummock_version = match event_rx.recv().await {
            Some(HummockEvent::VersionUpdate(pin_version_response::Payload::PinnedVersion(version))) => version,
            _ => unreachable!("the hummock observer manager is the first one to take the event tx. Should be full hummock version")
        };

        let (pin_version_tx, pin_version_rx) = unbounded_channel();
        let pinned_version = PinnedVersion::new(hummock_version, pin_version_tx);
        tokio::spawn(start_pinned_version_worker(
            pin_version_rx,
            hummock_meta_client.clone(),
        ));

        #[cfg(not(madsim))]
        let tracing = Arc::new(risingwave_tracing::RwTracingService::new());

        let compactor_context = Arc::new(Context::new_local_compact_context(
            options.clone(),
            sstable_store.clone(),
            hummock_meta_client.clone(),
            stats.clone(),
            sstable_id_manager.clone(),
            filter_key_extractor_manager.clone(),
            tracing.clone(),
        ));

        let buffer_tracker = BufferTracker::from_storage_config(&options);

        let local_version_manager = LocalVersionManager::new(
            pinned_version.clone(),
            compactor_context.clone(),
            buffer_tracker,
            event_tx.clone(),
        );

        let hummock_event_handler = HummockEventHandler::new(
            local_version_manager,
            event_rx,
            pinned_version,
            compactor_context.clone(),
        );
        let version_update_notifier_tx = hummock_event_handler.version_update_notifier_tx();
        let seal_epoch = hummock_event_handler.sealed_epoch();
        let read_version_mapping = hummock_event_handler.read_version_mapping();

<<<<<<< HEAD
        let pinned_version = hummock_event_handler.pinned_version();
        tokio::spawn(hummock_event_handler.start_hummock_event_handler_worker());

        let instance = Self {
            local_version_manager,
            filter_key_extractor_manager,
            _shutdown_guard: Arc::new(HummockStorageShutdownGuard {
                shutdown_sender: event_tx.clone(),
            }),
            // storage_core,
            version_update_notifier_tx,
            seal_epoch,
            hummock_event_sender: event_tx,
            pinned_version,
=======
        let read_version = hummock_event_handler.read_version();

        #[cfg(not(madsim))]
        let tracing = Arc::new(risingwave_tracing::RwTracingService::new());

        let instance = Self {
            read_version,
            context: compactor_context,
            buffer_tracker: hummock_event_handler.buffer_tracker().clone(),
            version_update_notifier_tx: hummock_event_handler.version_update_notifier_tx(),
            seal_epoch: hummock_event_handler.sealed_epoch(),
            hummock_event_sender: event_tx.clone(),
            pinned_version: hummock_event_handler.pinned_version(),
>>>>>>> 7fbee0aa
            hummock_version_reader: HummockVersionReader::new(sstable_store, stats.clone()),
            _shutdown_guard: Arc::new(HummockStorageShutdownGuard {
                shutdown_sender: event_tx,
            }),
            #[cfg(not(madsim))]
<<<<<<< HEAD
            _tracing: tracing,
            read_version_mapping,
            instance_id_generator: Arc::new(AtomicU64::new(0)),
            context: compactor_context,
=======
            tracing,
>>>>>>> 7fbee0aa
        };

        Ok(instance)
    }

    // TODO: make it self function and remove hummock_event_sender parameter
    async fn new_local_inner(&self, table_id: TableId) -> LocalHummockStorage {
        use std::sync::atomic::Ordering;

        let instance_id = self.instance_id_generator.fetch_add(1, Ordering::SeqCst);
        let (tx, rx) = tokio::sync::oneshot::channel::<LocalHummockStorage>();
        self.hummock_event_sender
            .send(HummockEvent::RegisterHummockInstance {
                table_id,
                instance_id,
                event_tx_for_instance: self.hummock_event_sender.clone(),
                sync_result_sender: tx,
            })
            .unwrap();

        rx.await.unwrap()
    }

    pub fn sstable_store(&self) -> SstableStoreRef {
<<<<<<< HEAD
        // self.storage_core.sstable_store()
        // unimplemented!()
=======
>>>>>>> 7fbee0aa
        self.context.sstable_store.clone()
    }

    pub fn sstable_id_manager(&self) -> &SstableIdManagerRef {
<<<<<<< HEAD
        // self.storage_core.sstable_id_manager()
        // unimplemented!()
=======
>>>>>>> 7fbee0aa
        &self.context.sstable_id_manager
    }

    pub fn filter_key_extractor_manager(&self) -> &FilterKeyExtractorManagerRef {
        &self.context.filter_key_extractor_manager
    }

    pub fn get_memory_limiter(&self) -> Arc<MemoryLimiter> {
<<<<<<< HEAD
        // self.storage_core.get_memory_limiter()
        // unimplemented!()
        self.context.read_memory_limiter.clone()
    }

    pub fn get_pinned_version(&self) -> PinnedVersion {
        // self.storage_core.read_version().read().committed().clone()
        unimplemented!()
=======
        self.buffer_tracker.get_memory_limiter().clone()
    }

    pub fn get_pinned_version(&self) -> PinnedVersion {
        self.pinned_version.load().deref().deref().clone()
>>>>>>> 7fbee0aa
    }
}

#[cfg(any(test, feature = "test"))]
impl HummockStorage {
    /// Used in the compaction test tool
    pub async fn update_version_and_wait(&self, version: HummockVersion, table_id: TableId) {
        use tokio::task::yield_now;
        let version_id = version.id;
        self.hummock_event_sender
            .send(HummockEvent::VersionUpdate(
                pin_version_response::Payload::PinnedVersion(version),
            ))
            .unwrap();

        loop {
<<<<<<< HEAD
            let read_guard = self.read_version_mapping.read();
            let read_versions = read_guard.get(&table_id).unwrap();
            if read_versions
                .iter()
                .all(|(_id, read_version)| read_version.read().committed().id() >= version_id)
            {
=======
            if self.pinned_version.load().id() >= version_id {
>>>>>>> 7fbee0aa
                break;
            }

            // if self.storage_core.read_version().read().committed().id() >= version_id {
            //     break;
            // }
            yield_now().await
        }
    }

    pub async fn wait_version(&self, version: HummockVersion, table_id: TableId) {
        use tokio::task::yield_now;

        let version_id = version.id;
        loop {
<<<<<<< HEAD
            let read_guard = self.read_version_mapping.read();
            let read_versions = read_guard.get(&table_id).unwrap();

            if read_versions
                .iter()
                .all(|(_id, read_version)| read_version.read().committed().id() >= version_id)
            {
=======
            if self.pinned_version.load().id() >= version.id {
>>>>>>> 7fbee0aa
                break;
            }

            // if self.storage_core.read_version().read().committed().id() >= version.id {
            //     break;
            // }
            yield_now().await
        }
    }

    pub fn get_shared_buffer_size(&self) -> usize {
        self.buffer_tracker.get_buffer_size()
    }

    /// Creates a [`HummockStorage`] with default stats. Should only be used by tests.
    pub async fn for_test(
        options: Arc<StorageConfig>,
        sstable_store: SstableStoreRef,
        hummock_meta_client: Arc<dyn HummockMetaClient>,
        notification_client: impl NotificationClient,
    ) -> HummockResult<Self> {
        Self::new(
            options,
            sstable_store,
            hummock_meta_client,
            notification_client,
            Arc::new(StateStoreMetrics::unused()),
        )
        .await
    }

<<<<<<< HEAD
    pub fn get_read_version(&self) -> Arc<RwLock<HummockReadVersion>> {
        // self.storage_core.read_version()
        unimplemented!()
    }

=======
>>>>>>> 7fbee0aa
    pub fn options(&self) -> &Arc<StorageConfig> {
        &self.context.options
    }
}

pub async fn get_from_sstable_info(
    sstable_store_ref: SstableStoreRef,
    sstable_info: &SstableInfo,
    internal_key: &[u8],
    check_bloom_filter: bool,
    local_stats: &mut StoreLocalStatistic,
) -> HummockResult<Option<HummockValue<Bytes>>> {
    let sstable = sstable_store_ref.sstable(sstable_info, local_stats).await?;

    let ukey = user_key(internal_key);
    if check_bloom_filter && !hit_sstable_bloom_filter(sstable.value(), ukey, local_stats) {
        return Ok(None);
    }

    // TODO: now SstableIterator does not use prefetch through SstableIteratorReadOptions, so we
    // use default before refinement.
    let mut iter = SstableIterator::create(
        sstable,
        sstable_store_ref.clone(),
        Arc::new(SstableIteratorReadOptions::default()),
    );
    iter.seek(internal_key).await?;
    // Iterator has sought passed the borders.
    if !iter.is_valid() {
        return Ok(None);
    }

    // Iterator gets us the key, we tell if it's the key we want
    // or key next to it.
    let value = match key::user_key(iter.key()) == ukey {
        true => Some(iter.value().to_bytes()),
        false => None,
    };
    iter.collect_local_statistic(local_stats);

    Ok(value)
}

pub fn hit_sstable_bloom_filter(
    sstable_info_ref: &Sstable,
    key: &[u8],
    local_stats: &mut StoreLocalStatistic,
) -> bool {
    local_stats.bloom_filter_check_counts += 1;
    let surely_not_have = sstable_info_ref.surely_not_have_user_key(key);

    if surely_not_have {
        local_stats.bloom_filter_true_negative_count += 1;
    }

    !surely_not_have
}

/// Get `user_value` from `OrderSortedUncommittedData`. If not get successful, return None.
pub async fn get_from_order_sorted_uncommitted_data(
    sstable_store_ref: SstableStoreRef,
    order_sorted_uncommitted_data: OrderSortedUncommittedData,
    internal_key: &[u8],
    local_stats: &mut StoreLocalStatistic,
    key: &[u8],
    check_bloom_filter: bool,
) -> StorageResult<(Option<HummockValue<Bytes>>, i32)> {
    let mut table_counts = 0;
    let epoch = key::get_epoch(internal_key);
    for data_list in order_sorted_uncommitted_data {
        for data in data_list {
            match data {
                UncommittedData::Batch(batch) => {
                    assert!(batch.epoch() <= epoch, "batch'epoch greater than epoch");
                    if let Some(data) = get_from_batch(&batch, key, local_stats) {
                        return Ok((Some(data), table_counts));
                    }
                }

                UncommittedData::Sst((_, sstable_info)) => {
                    table_counts += 1;

                    if let Some(data) = get_from_sstable_info(
                        sstable_store_ref.clone(),
                        &sstable_info,
                        internal_key,
                        check_bloom_filter,
                        local_stats,
                    )
                    .await?
                    {
                        return Ok((Some(data), table_counts));
                    }
                }
            }
        }
    }
    Ok((None, table_counts))
}

/// Get `user_value` from `SharedBufferBatch`
pub fn get_from_batch(
    batch: &SharedBufferBatch,
    key: &[u8],
    local_stats: &mut StoreLocalStatistic,
) -> Option<HummockValue<Bytes>> {
    batch.get(key).map(|v| {
        local_stats.get_shared_buffer_hit_counts += 1;
        v
    })
}

#[derive(Clone)]
pub struct HummockStorageV1 {
    options: Arc<StorageConfig>,

    local_version_manager: LocalVersionManagerRef,

    sstable_store: SstableStoreRef,

    /// Statistics
    stats: Arc<StateStoreMetrics>,

    sstable_id_manager: SstableIdManagerRef,

    filter_key_extractor_manager: FilterKeyExtractorManagerRef,

    hummock_event_sender: UnboundedSender<HummockEvent>,

    _shutdown_guard: Arc<HummockStorageShutdownGuard>,

    version_update_notifier_tx: Arc<tokio::sync::watch::Sender<HummockEpoch>>,

    seal_epoch: Arc<AtomicU64>,

    #[cfg(not(madsim))]
    tracing: Arc<risingwave_tracing::RwTracingService>,
}

impl HummockStorageV1 {
    /// Creates a [`HummockStorageV1`].
    pub async fn new(
        options: Arc<StorageConfig>,
        sstable_store: SstableStoreRef,
        hummock_meta_client: Arc<dyn HummockMetaClient>,
        notification_client: impl NotificationClient,
        // TODO: separate `HummockStats` from `StateStoreMetrics`.
        stats: Arc<StateStoreMetrics>,
    ) -> HummockResult<Self> {
        // For conflict key detection. Enabled by setting `write_conflict_detection_enabled` to
        // true in `StorageConfig`
        let sstable_id_manager = Arc::new(SstableIdManager::new(
            hummock_meta_client.clone(),
            options.sstable_id_remote_fetch_number,
        ));

        let filter_key_extractor_manager = Arc::new(FilterKeyExtractorManager::default());
        let (event_tx, mut event_rx) = unbounded_channel();

        let observer_manager = ObserverManager::new(
            notification_client,
            HummockObserverNode::new(filter_key_extractor_manager.clone(), event_tx.clone()),
        )
        .await;
        let _ = observer_manager
            .start()
            .await
            .expect("should be able to start the observer manager");

        let hummock_version = match event_rx.recv().await {
            Some(HummockEvent::VersionUpdate(pin_version_response::Payload::PinnedVersion(version))) => version,
            _ => unreachable!("the hummock observer manager is the first one to take the event tx. Should be full hummock version")
        };

        let (pin_version_tx, pin_version_rx) = unbounded_channel();
        let pinned_version = PinnedVersion::new(hummock_version, pin_version_tx);
        tokio::spawn(start_pinned_version_worker(
            pin_version_rx,
            hummock_meta_client.clone(),
        ));

        let tracing = Arc::new(risingwave_tracing::RwTracingService::new());

        let compactor_context = Arc::new(Context::new_local_compact_context(
            options.clone(),
            sstable_store.clone(),
            hummock_meta_client.clone(),
            stats.clone(),
            sstable_id_manager.clone(),
            filter_key_extractor_manager.clone(),
            tracing.clone(),
        ));

        let buffer_tracker = BufferTracker::from_storage_config(&options);

        let local_version_manager = LocalVersionManager::new(
            pinned_version.clone(),
            compactor_context.clone(),
            buffer_tracker,
            event_tx.clone(),
        );

        let hummock_event_handler = HummockEventHandler::new(
            local_version_manager.clone(),
            event_rx,
            pinned_version,
            compactor_context,
        );

        let instance = Self {
            options,
            local_version_manager,
            sstable_store,
            stats,
            sstable_id_manager,
            filter_key_extractor_manager,
            _shutdown_guard: Arc::new(HummockStorageShutdownGuard {
                shutdown_sender: event_tx.clone(),
            }),
            version_update_notifier_tx: hummock_event_handler.version_update_notifier_tx(),
            seal_epoch: hummock_event_handler.sealed_epoch(),
            hummock_event_sender: event_tx,
            #[cfg(not(madsim))]
            tracing,
        };

        tokio::spawn(hummock_event_handler.start_hummock_event_handler_worker());

        Ok(instance)
    }

    pub fn options(&self) -> &Arc<StorageConfig> {
        &self.options
    }

    pub fn sstable_store(&self) -> SstableStoreRef {
        self.sstable_store.clone()
    }

    pub fn sstable_id_manager(&self) -> &SstableIdManagerRef {
        &self.sstable_id_manager
    }

    pub fn filter_key_extractor_manager(&self) -> &FilterKeyExtractorManagerRef {
        &self.filter_key_extractor_manager
    }

    pub fn get_memory_limiter(&self) -> Arc<MemoryLimiter> {
        self.local_version_manager
            .buffer_tracker()
            .get_memory_limiter()
            .clone()
    }

    pub fn get_pinned_version(&self) -> PinnedVersion {
        self.local_version_manager.get_pinned_version()
    }
}

pub(crate) trait HummockIteratorType: 'static {
    type Direction: HummockIteratorDirection;
    type SstableIteratorType: SstableIteratorType<Direction = Self::Direction>;
    type UserIteratorBuilder: DirectedUserIteratorBuilder<
        Direction = Self::Direction,
        SstableIteratorType = Self::SstableIteratorType,
    >;

    fn direction() -> DirectionEnum {
        Self::Direction::direction()
    }
}

pub(crate) struct ForwardIter;
pub(crate) struct BackwardIter;

impl HummockIteratorType for ForwardIter {
    type Direction = Forward;
    type SstableIteratorType = SstableIterator;
    type UserIteratorBuilder = UserIterator<ForwardUserIteratorType>;
}

impl HummockIteratorType for BackwardIter {
    type Direction = Backward;
    type SstableIteratorType = BackwardSstableIterator;
    type UserIteratorBuilder = BackwardUserIterator<BackwardUserIteratorType>;
}<|MERGE_RESOLUTION|>--- conflicted
+++ resolved
@@ -20,7 +20,6 @@
 
 use arc_swap::ArcSwap;
 use bytes::Bytes;
-use parking_lot::RwLock;
 use risingwave_common::catalog::TableId;
 use risingwave_common::config::StorageConfig;
 use risingwave_hummock_sdk::{HummockEpoch, *};
@@ -33,6 +32,8 @@
 
 mod block_cache;
 pub use block_cache::*;
+
+use crate::hummock::store::state_store::LocalHummockStorage;
 
 #[cfg(target_os = "linux")]
 pub mod file_cache;
@@ -94,7 +95,7 @@
 use crate::hummock::shared_buffer::{OrderSortedUncommittedData, UncommittedData};
 use crate::hummock::sstable::SstableIteratorReadOptions;
 use crate::hummock::sstable_store::{SstableStoreRef, TableHolder};
-use crate::hummock::store::version::{HummockReadVersion, HummockVersionReader};
+use crate::hummock::store::version::HummockVersionReader;
 use crate::monitor::StoreLocalStatistic;
 
 struct HummockStorageShutdownGuard {
@@ -115,19 +116,10 @@
 pub struct HummockStorage {
     hummock_event_sender: UnboundedSender<HummockEvent>,
 
-    // TODO: replace it with version mapping
-    read_version: Arc<RwLock<HummockReadVersion>>,
-
     context: Arc<Context>,
 
-<<<<<<< HEAD
-    // storage_core: LocalHummockStorage,
-=======
     buffer_tracker: BufferTracker,
->>>>>>> 7fbee0aa
-
-    // storage_mapping: RwLock<HashMap<TableId, HashMap<InstanceId,
-    // Arc<RwLock<HummockStorageV2>>>>>;
+
     version_update_notifier_tx: Arc<tokio::sync::watch::Sender<HummockEpoch>>,
 
     seal_epoch: Arc<AtomicU64>,
@@ -138,19 +130,11 @@
 
     _shutdown_guard: Arc<HummockStorageShutdownGuard>,
 
-    #[cfg(not(madsim))]
-<<<<<<< HEAD
-    _tracing: Arc<risingwave_tracing::RwTracingService>,
     // TODO: serving batch_query with read_version_mapping
     #[allow(dead_code)]
     read_version_mapping: Arc<ReadVersionMappingType>,
 
     instance_id_generator: Arc<AtomicU64>,
-
-    context: Arc<Context>,
-=======
-    tracing: Arc<risingwave_tracing::RwTracingService>,
->>>>>>> 7fbee0aa
 }
 
 impl HummockStorage {
@@ -203,7 +187,7 @@
             stats.clone(),
             sstable_id_manager.clone(),
             filter_key_extractor_manager.clone(),
-            tracing.clone(),
+            tracing,
         ));
 
         let buffer_tracker = BufferTracker::from_storage_config(&options);
@@ -221,54 +205,23 @@
             pinned_version,
             compactor_context.clone(),
         );
-        let version_update_notifier_tx = hummock_event_handler.version_update_notifier_tx();
-        let seal_epoch = hummock_event_handler.sealed_epoch();
-        let read_version_mapping = hummock_event_handler.read_version_mapping();
-
-<<<<<<< HEAD
-        let pinned_version = hummock_event_handler.pinned_version();
-        tokio::spawn(hummock_event_handler.start_hummock_event_handler_worker());
 
         let instance = Self {
-            local_version_manager,
-            filter_key_extractor_manager,
-            _shutdown_guard: Arc::new(HummockStorageShutdownGuard {
-                shutdown_sender: event_tx.clone(),
-            }),
-            // storage_core,
-            version_update_notifier_tx,
-            seal_epoch,
-            hummock_event_sender: event_tx,
-            pinned_version,
-=======
-        let read_version = hummock_event_handler.read_version();
-
-        #[cfg(not(madsim))]
-        let tracing = Arc::new(risingwave_tracing::RwTracingService::new());
-
-        let instance = Self {
-            read_version,
             context: compactor_context,
             buffer_tracker: hummock_event_handler.buffer_tracker().clone(),
             version_update_notifier_tx: hummock_event_handler.version_update_notifier_tx(),
             seal_epoch: hummock_event_handler.sealed_epoch(),
             hummock_event_sender: event_tx.clone(),
             pinned_version: hummock_event_handler.pinned_version(),
->>>>>>> 7fbee0aa
             hummock_version_reader: HummockVersionReader::new(sstable_store, stats.clone()),
             _shutdown_guard: Arc::new(HummockStorageShutdownGuard {
                 shutdown_sender: event_tx,
             }),
-            #[cfg(not(madsim))]
-<<<<<<< HEAD
-            _tracing: tracing,
-            read_version_mapping,
+            read_version_mapping: hummock_event_handler.read_version_mapping(),
             instance_id_generator: Arc::new(AtomicU64::new(0)),
-            context: compactor_context,
-=======
-            tracing,
->>>>>>> 7fbee0aa
         };
+
+        tokio::spawn(hummock_event_handler.start_hummock_event_handler_worker());
 
         Ok(instance)
     }
@@ -276,14 +229,15 @@
     // TODO: make it self function and remove hummock_event_sender parameter
     async fn new_local_inner(&self, table_id: TableId) -> LocalHummockStorage {
         use std::sync::atomic::Ordering;
-
         let instance_id = self.instance_id_generator.fetch_add(1, Ordering::SeqCst);
-        let (tx, rx) = tokio::sync::oneshot::channel::<LocalHummockStorage>();
+
+        let (tx, rx) = tokio::sync::oneshot::channel();
         self.hummock_event_sender
             .send(HummockEvent::RegisterHummockInstance {
                 table_id,
                 instance_id,
                 event_tx_for_instance: self.hummock_event_sender.clone(),
+                hummock_version_reader: self.hummock_version_reader.clone(),
                 sync_result_sender: tx,
             })
             .unwrap();
@@ -292,20 +246,10 @@
     }
 
     pub fn sstable_store(&self) -> SstableStoreRef {
-<<<<<<< HEAD
-        // self.storage_core.sstable_store()
-        // unimplemented!()
-=======
->>>>>>> 7fbee0aa
         self.context.sstable_store.clone()
     }
 
     pub fn sstable_id_manager(&self) -> &SstableIdManagerRef {
-<<<<<<< HEAD
-        // self.storage_core.sstable_id_manager()
-        // unimplemented!()
-=======
->>>>>>> 7fbee0aa
         &self.context.sstable_id_manager
     }
 
@@ -314,29 +258,18 @@
     }
 
     pub fn get_memory_limiter(&self) -> Arc<MemoryLimiter> {
-<<<<<<< HEAD
-        // self.storage_core.get_memory_limiter()
-        // unimplemented!()
-        self.context.read_memory_limiter.clone()
-    }
-
-    pub fn get_pinned_version(&self) -> PinnedVersion {
-        // self.storage_core.read_version().read().committed().clone()
-        unimplemented!()
-=======
         self.buffer_tracker.get_memory_limiter().clone()
     }
 
     pub fn get_pinned_version(&self) -> PinnedVersion {
         self.pinned_version.load().deref().deref().clone()
->>>>>>> 7fbee0aa
     }
 }
 
 #[cfg(any(test, feature = "test"))]
 impl HummockStorage {
     /// Used in the compaction test tool
-    pub async fn update_version_and_wait(&self, version: HummockVersion, table_id: TableId) {
+    pub async fn update_version_and_wait(&self, version: HummockVersion) {
         use tokio::task::yield_now;
         let version_id = version.id;
         self.hummock_event_sender
@@ -346,48 +279,21 @@
             .unwrap();
 
         loop {
-<<<<<<< HEAD
-            let read_guard = self.read_version_mapping.read();
-            let read_versions = read_guard.get(&table_id).unwrap();
-            if read_versions
-                .iter()
-                .all(|(_id, read_version)| read_version.read().committed().id() >= version_id)
-            {
-=======
             if self.pinned_version.load().id() >= version_id {
->>>>>>> 7fbee0aa
                 break;
             }
 
-            // if self.storage_core.read_version().read().committed().id() >= version_id {
-            //     break;
-            // }
             yield_now().await
         }
     }
 
-    pub async fn wait_version(&self, version: HummockVersion, table_id: TableId) {
+    pub async fn wait_version(&self, version: HummockVersion) {
         use tokio::task::yield_now;
-
-        let version_id = version.id;
         loop {
-<<<<<<< HEAD
-            let read_guard = self.read_version_mapping.read();
-            let read_versions = read_guard.get(&table_id).unwrap();
-
-            if read_versions
-                .iter()
-                .all(|(_id, read_version)| read_version.read().committed().id() >= version_id)
-            {
-=======
             if self.pinned_version.load().id() >= version.id {
->>>>>>> 7fbee0aa
                 break;
             }
 
-            // if self.storage_core.read_version().read().committed().id() >= version.id {
-            //     break;
-            // }
             yield_now().await
         }
     }
@@ -413,14 +319,6 @@
         .await
     }
 
-<<<<<<< HEAD
-    pub fn get_read_version(&self) -> Arc<RwLock<HummockReadVersion>> {
-        // self.storage_core.read_version()
-        unimplemented!()
-    }
-
-=======
->>>>>>> 7fbee0aa
     pub fn options(&self) -> &Arc<StorageConfig> {
         &self.context.options
     }
