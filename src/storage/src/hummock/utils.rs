--- conflicted
+++ resolved
@@ -230,18 +230,14 @@
     quota: u64,
 }
 
-<<<<<<< HEAD
+impl<const ALLOW_EXCEED: bool> Debug for MemoryTrackerGeneric<ALLOW_EXCEED> {
+    fn fmt(&self, f: &mut Formatter<'_>) -> std::fmt::Result {
+        f.debug_struct("quota").field("quota", &self.quota).finish()
+    }
+}
+
 pub type MemoryLimiter = MemoryLimiterGeneric<false>;
 pub type MemoryTracker = MemoryTrackerGeneric<false>;
-=======
-impl Debug for MemoryTracker {
-    fn fmt(&self, f: &mut Formatter<'_>) -> std::fmt::Result {
-        f.debug_struct("quota").field("quota", &self.quota).finish()
-    }
-}
-
-use std::sync::atomic::Ordering as AtomicOrdering;
->>>>>>> 6572710c
 
 pub type LooseMemoryLimiter = MemoryLimiterGeneric<true>;
 pub type LooseMemoryTracker = MemoryTrackerGeneric<true>;
