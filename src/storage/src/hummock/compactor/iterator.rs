--- conflicted
+++ resolved
@@ -237,8 +237,7 @@
             .get_stream(table.value(), Some(start_index))
             .await?;
 
-        let mut sstable_iter =
-            SstableStreamIterator::new(block_stream, end_index - start_index);
+        let mut sstable_iter = SstableStreamIterator::new(block_stream, end_index - start_index);
         sstable_iter.start(seek_key).await?;
 
         self.sstable_iter = Some(sstable_iter);
@@ -264,11 +263,7 @@
             if sstable_iter.is_valid() {
                 Ok(())
             } else {
-<<<<<<< HEAD
                 // No, seek to next table.
-=======
-                // seek to next table
->>>>>>> ba9ef437
                 self.seek_idx(self.cur_idx + 1, None).await?;
                 Ok(())
             }
@@ -294,7 +289,6 @@
     /// Resets the iterator and seeks to the first position where the stored key >= `key`.
     fn seek<'a>(&'a mut self, key: &'a [u8]) -> Self::SeekFuture<'a> {
         async {
-<<<<<<< HEAD
             let table_idx = self.tables.partition_point(|table| {
                 // We use the maximum key of an SST for the search. That way, we guarantee that the
                 // resulting SST either contains that key or the next-larger KV-pair. Subsequently,
@@ -313,23 +307,6 @@
             });
 
             self.seek_idx(table_idx, Some(key)).await
-=======
-            let table_idx = self
-                .tables
-                .partition_point(|table| {
-                    let ord = VersionedComparator::compare_key(
-                        &table.key_range.as_ref().unwrap().left,
-                        key,
-                    );
-                    ord == Ordering::Less || ord == Ordering::Equal
-                })
-                .saturating_sub(1); // considering the boundary of 0
-            self.seek_idx(table_idx, Some(key)).await?;
-            if self.sstable_iter.is_none() && table_idx + 1 < self.tables.len() {
-                self.seek_idx(table_idx + 1, Some(key)).await?;
-            }
-            Ok(())
->>>>>>> ba9ef437
         }
     }
 
