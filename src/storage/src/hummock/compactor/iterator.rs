// Copyright 2022 Singularity Data
//
// Licensed under the Apache License, Version 2.0 (the "License");
// you may not use this file except in compliance with the License.
// You may obtain a copy of the License at
//
// http://www.apache.org/licenses/LICENSE-2.0
//
// Unless required by applicable law or agreed to in writing, software
// distributed under the License is distributed on an "AS IS" BASIS,
// WITHOUT WARRANTIES OR CONDITIONS OF ANY KIND, either express or implied.
// See the License for the specific language governing permissions and
// limitations under the License.

use std::cmp::Ordering;
use std::future::Future;
use std::sync::atomic::AtomicU64;
use std::sync::{atomic, Arc};
use std::time::Instant;

use risingwave_hummock_sdk::key::FullKey;
use risingwave_hummock_sdk::key_range::KeyRange;
use risingwave_hummock_sdk::KeyComparator;
use risingwave_pb::hummock::SstableInfo;

use super::sstable_store::BlockStream;
use crate::hummock::compactor::CompactorSstableStoreRef;
use crate::hummock::iterator::{Forward, HummockIterator};
use crate::hummock::value::HummockValue;
use crate::hummock::{BlockHolder, BlockIterator, HummockResult};
use crate::monitor::StoreLocalStatistic;

/// Iterates over the KV-pairs of an SST while downloading it.
struct SstableStreamIterator {
    /// The downloading stream.
    block_stream: BlockStream,

    /// Iterates over the KV-pairs of the current block.
    block_iter: Option<BlockIterator>,

    /// The maximum number of remaining blocks that iterator will download and read.
    remaining_blocks: usize,

    /// Counts the time used for IO.
    stats_ptr: Arc<AtomicU64>,
}

impl SstableStreamIterator {
    // We have to handle two internal iterators.
    //   `block_stream`: iterates over the blocks of the table.
    //     `block_iter`: iterates over the KV-pairs of the current block.
    // These iterators work in different ways.

    // BlockIterator works as follows: After new(), we call seek(). That brings us
    // to the first element. Calling next() then brings us to the second element and does not
    // return anything.

    // BlockStream follows a different approach. After new(), we do not seek, instead next()
    // returns the first value.

    /// Initialises a new [`SstableStreamIterator`] which iterates over the given [`BlockStream`].
    /// The iterator reads at most `max_block_count` from the stream.
    pub fn new(
        block_stream: BlockStream,
        max_block_count: usize,
        stats: &StoreLocalStatistic,
    ) -> Self {
        Self {
            block_stream,
            block_iter: None,
            remaining_blocks: max_block_count,
            stats_ptr: stats.remote_io_time.clone(),
        }
    }

    /// Initialises the iterator by moving it to the first KV-pair in the stream's first block where
    /// key >= `seek_key`. If that block does not contain such a KV-pair, the iterator continues to
    /// the first KV-pair of the next block. If `seek_key` is not given, the iterator will move to
    /// the very first KV-pair of the stream's first block.
    pub async fn seek(&mut self, seek_key: Option<&[u8]>) -> HummockResult<()> {
        // Load first block.
        self.next_block().await?;

        // We assume that a block always contains at least one KV pair. Subsequently, if
        // `next_block()` loads a new block (i.e., `block_iter` is not `None`), then `block_iter` is
        // also valid and pointing on the block's first KV-pair.

        if let (Some(block_iter), Some(seek_key)) = (self.block_iter.as_mut(), seek_key) {
            block_iter.seek(seek_key);
            if !block_iter.is_valid() {
                // `seek_key` is larger than everything in the first block.
                self.next_block().await?;
            }
        }

        if self.block_iter.is_none() {
            // End of stream.
            self.remaining_blocks = 0;
        }

        Ok(())
    }

    /// Loads a new block, creates a new iterator for it, and stores that iterator in
    /// `self.block_iter`. The created iterator points to the block's first KV-pair. If the end of
    /// the stream is reached or `self.remaining_blocks` is zero, then the function sets
    /// `self.block_iter` to `None`.
    async fn next_block(&mut self) -> HummockResult<()> {
        // Check if we want and if we can load the next block.
        if self.remaining_blocks > 0 && let Some(block) = self.download_next_block().await? {
            let mut block_iter = BlockIterator::new(block);
            block_iter.seek_to_first();

            self.remaining_blocks -= 1;
            self.block_iter = Some(block_iter);
        } else {
            self.remaining_blocks = 0;
            self.block_iter = None;
        }

        Ok(())
    }

    /// Wrapper function for `self.block_stream.next()` which allows us to measure the time needed.
    async fn download_next_block(&mut self) -> HummockResult<Option<BlockHolder>> {
        let now = Instant::now();
        let result = self.block_stream.next().await;
        let add = (now.elapsed().as_secs_f64() * 1000.0).ceil();
        self.stats_ptr
            .fetch_add(add as u64, atomic::Ordering::Relaxed);

        result
    }

    /// Moves to the next KV-pair in the table. Assumes that the current position is valid. Even if
    /// the next position is invalid, the function returns `Ok(())`.
    ///
    /// Do not use `next()` to initialise the iterator (i.e. do not use it to find the first
    /// KV-pair). Instead, use `seek()`. Afterwards, use `next()` to reach the second KV-pair and
    /// onwards.
    pub async fn next(&mut self) -> HummockResult<()> {
        if !self.is_valid() {
            return Ok(());
        }

        let block_iter = self.block_iter.as_mut().expect("no block iter");
        block_iter.next();
        if !block_iter.is_valid() {
            self.next_block().await?;
        }

        Ok(())
    }

    fn key(&self) -> &[u8] {
        self.block_iter.as_ref().expect("no block iter").key()
    }

    fn value(&self) -> HummockValue<&[u8]> {
        let raw_value = self.block_iter.as_ref().expect("no block iter").value();
        HummockValue::from_slice(raw_value).expect("decode error")
    }

    fn is_valid(&self) -> bool {
        // True iff block_iter exists and is valid.
        self.block_iter.as_ref().map_or(false, |i| i.is_valid())
    }
}

/// Iterates over the KV-pairs of a given list of SSTs. The key-ranges of these SSTs are assumed to
/// be consecutive and non-overlapping.
pub struct ConcatSstableIterator {
    key_range: KeyRange,

    /// The iterator of the current table.
    sstable_iter: Option<SstableStreamIterator>,

    /// Current table index.
    cur_idx: usize,

    /// All non-overlapping tables.
    tables: Vec<SstableInfo>,

    sstable_store: CompactorSstableStoreRef,

    stats: StoreLocalStatistic,
}

impl ConcatSstableIterator {
    /// Caller should make sure that `tables` are non-overlapping,
    /// arranged in ascending order when it serves as a forward iterator,
    /// and arranged in descending order when it serves as a backward iterator.
    pub fn new(
        tables: Vec<SstableInfo>,
        key_range: KeyRange,
        sstable_store: CompactorSstableStoreRef,
    ) -> Self {
        Self {
            key_range,
            sstable_iter: None,
            cur_idx: 0,
            tables,
            sstable_store,
            stats: StoreLocalStatistic::default(),
        }
    }

    /// Resets the iterator, loads the specified SST, and seeks in that SST to `seek_key` if given.
    async fn seek_idx(&mut self, idx: usize, seek_key: Option<&[u8]>) -> HummockResult<()> {
        self.sstable_iter.take();
        let seek_key: Option<&[u8]> = match (seek_key, self.key_range.left.is_empty()) {
            (Some(seek_key), false) => {
                match KeyComparator::compare_encoded_full_key(seek_key, &self.key_range.left) {
                    Ordering::Less | Ordering::Equal => Some(&self.key_range.left),
                    Ordering::Greater => Some(seek_key),
                }
            }
            (Some(seek_key), true) => Some(seek_key),
            (None, true) => None,
            (None, false) => Some(&self.key_range.left),
        };

        if idx < self.tables.len() {
            let table_info = &self.tables[idx];
            let table = self
                .sstable_store
                .sstable(table_info, &mut self.stats)
                .await?;
            let block_metas = &table.value().meta.block_metas;
            let start_index = match seek_key {
                None => 0,
                Some(seek_key) => {
                    // start_index points to the greatest block whose smallest_key <= seek_key.
                    block_metas
                        .partition_point(|block| {
                            KeyComparator::compare_encoded_full_key(&block.smallest_key, seek_key)
                                != Ordering::Greater
                        })
                        .saturating_sub(1)
                }
            };
            let end_index = if self.key_range.right.is_empty() {
                block_metas.len()
            } else {
                block_metas.partition_point(|block| {
                    KeyComparator::compare_encoded_full_key(
                        &block.smallest_key,
                        &self.key_range.right,
                    ) != Ordering::Greater
                })
            };
            if end_index <= start_index {
                return Ok(());
            }

            let stats_ptr = self.stats.remote_io_time.clone();
            let now = Instant::now();

            let block_stream = self
                .sstable_store
                .get_stream(table.value(), Some(start_index))
                .await?;

            // Determine time needed to open stream.
            let add = (now.elapsed().as_secs_f64() * 1000.0).ceil();
            stats_ptr.fetch_add(add as u64, atomic::Ordering::Relaxed);

            let mut sstable_iter =
                SstableStreamIterator::new(block_stream, end_index - start_index, &self.stats);
            sstable_iter.seek(seek_key).await?;

            self.sstable_iter = Some(sstable_iter);
            self.cur_idx = idx;
        }
        Ok(())
    }
}

impl HummockIterator for ConcatSstableIterator {
    type Direction = Forward;

    type NextFuture<'a> = impl Future<Output = HummockResult<()>> + 'a;
    type RewindFuture<'a> = impl Future<Output = HummockResult<()>> + 'a;
    type SeekFuture<'a> = impl Future<Output = HummockResult<()>> + 'a;

    fn next(&mut self) -> Self::NextFuture<'_> {
        async {
            let sstable_iter = self.sstable_iter.as_mut().expect("no table iter");

            // Does just calling `next()` suffice?
            sstable_iter.next().await?;
            if sstable_iter.is_valid() {
                Ok(())
            } else {
                // No, seek to next table.
                self.seek_idx(self.cur_idx + 1, None).await?;
                Ok(())
            }
        }
    }

    fn key(&self) -> FullKey<&[u8]> {
        FullKey::decode(self.sstable_iter.as_ref().expect("no table iter").key())
    }

    fn value(&self) -> HummockValue<&[u8]> {
        self.sstable_iter.as_ref().expect("no table iter").value()
    }

    fn is_valid(&self) -> bool {
        self.sstable_iter.as_ref().map_or(false, |i| i.is_valid())
    }

    fn rewind(&mut self) -> Self::RewindFuture<'_> {
        async { self.seek_idx(0, None).await }
    }

    /// Resets the iterator and seeks to the first position where the stored key >= `key`.
    fn seek<'a>(&'a mut self, key: &'a FullKey<&'a [u8]>) -> Self::SeekFuture<'a> {
        async {
            let encoded_key = key.encode();
            let key_slice = encoded_key.as_slice();
            let seek_key: &[u8] = if self.key_range.left.is_empty() {
                key_slice
            } else {
                match KeyComparator::compare_encoded_full_key(key_slice, &self.key_range.left) {
                    Ordering::Less | Ordering::Equal => &self.key_range.left,
                    Ordering::Greater => key_slice,
                }
            };
            let table_idx = self.tables.partition_point(|table| {
                // We use the maximum key of an SST for the search. That way, we guarantee that the
                // resulting SST contains either that key or the next-larger KV-pair. Subsequently,
                // we avoid calling `seek_idx()` twice if the determined SST does not contain `key`.

                // Note that we need to use `<` instead of `<=` to ensure that all keys in an SST
                // (including its max. key) produce the same search result.
                let max_sst_key = &table.key_range.as_ref().unwrap().right;
                KeyComparator::compare_encoded_full_key(max_sst_key, seek_key) == Ordering::Less
            });

            self.seek_idx(table_idx, Some(key_slice)).await
        }
    }

    fn collect_local_statistic(&self, stats: &mut StoreLocalStatistic) {
        stats.add(&self.stats)
    }
}

#[cfg(test)]
mod tests {
    use std::cmp::Ordering;
    use std::sync::Arc;

<<<<<<< HEAD
    use risingwave_hummock_sdk::key::{next_key, prev_key, FullKey};
=======
    use risingwave_hummock_sdk::key::{next_full_key, prev_full_key};
>>>>>>> c9116100
    use risingwave_hummock_sdk::key_range::KeyRange;
    use risingwave_hummock_sdk::VersionedComparator;

    use crate::hummock::compactor::ConcatSstableIterator;
    use crate::hummock::iterator::test_utils::mock_sstable_store;
    use crate::hummock::iterator::HummockIterator;
    use crate::hummock::test_utils::{
        default_builder_opt_for_test, gen_test_sstable, test_key_of, test_value_of, TEST_KEYS_COUNT,
    };
    use crate::hummock::value::HummockValue;
    use crate::hummock::{CompactorSstableStore, MemoryLimiter};

    #[tokio::test]
    async fn test_concat_iterator() {
        let sstable_store = mock_sstable_store();
        let mut table_infos = vec![];
        for sst_id in 0..3 {
            let start_index = sst_id * TEST_KEYS_COUNT;
            let end_index = (sst_id + 1) * TEST_KEYS_COUNT;
            let table = gen_test_sstable(
                default_builder_opt_for_test(),
                sst_id as u64,
                (start_index..end_index)
                    .map(|i| (test_key_of(i), HummockValue::put(test_value_of(i)))),
                sstable_store.clone(),
            )
            .await;
            table_infos.push(table.get_sstable_info());
        }
        let compact_store = Arc::new(CompactorSstableStore::new(
            sstable_store.clone(),
            MemoryLimiter::unlimit(),
        ));
        let start_index = 5000;
        let end_index = 25000;

        let kr = KeyRange::new(
            test_key_of(start_index).encode().into(),
            test_key_of(end_index).encode().into(),
        );
        let mut iter =
            ConcatSstableIterator::new(table_infos.clone(), kr.clone(), compact_store.clone());
        iter.seek(&FullKey::decode(&kr.left)).await.unwrap();

        for idx in start_index..end_index {
            let key = iter.key();
            let val = iter.value();
            assert_eq!(
                key,
                test_key_of(idx).table_key_as_slice(),
                "failed at {}",
                idx
            );
            assert_eq!(
                val.into_user_value().unwrap(),
                test_value_of(idx).as_slice()
            );
            iter.next().await.unwrap();
        }

        // seek non-overlap range
        let kr = KeyRange::new(
            test_key_of(30000).encode().into(),
            test_key_of(40000).encode().into(),
        );
        let mut iter =
            ConcatSstableIterator::new(table_infos.clone(), kr.clone(), compact_store.clone());
        iter.seek(&FullKey::decode(&kr.left)).await.unwrap();
        assert!(!iter.is_valid());
        let kr = KeyRange::new(
            test_key_of(start_index).encode().into(),
            test_key_of(40000).encode().into(),
        );
        let mut iter =
            ConcatSstableIterator::new(table_infos.clone(), kr.clone(), compact_store.clone());
        iter.seek(&FullKey::decode(&kr.left)).await.unwrap();
        for idx in start_index..30000 {
            let key = iter.key();
            let val = iter.value();
            assert_eq!(
                key,
                test_key_of(idx).table_key_as_slice(),
                "failed at {}",
                idx
            );
            assert_eq!(
                val.into_user_value().unwrap(),
                test_value_of(idx).as_slice()
            );
            iter.next().await.unwrap();
        }
        assert!(!iter.is_valid());

        // Test seek. Result is dominated by given seek key rather than key range.
        let kr = KeyRange::new(
            test_key_of(0).encode().into(),
            test_key_of(40000).encode().into(),
        );
        let mut iter =
            ConcatSstableIterator::new(table_infos.clone(), kr.clone(), compact_store.clone());
        iter.seek(&test_key_of(10000).table_key_as_slice())
            .await
            .unwrap();
        assert!(
            iter.is_valid()
                && iter.cur_idx == 1
                && iter.key() == test_key_of(10000).table_key_as_slice()
        );
        iter.seek(&test_key_of(10001).table_key_as_slice())
            .await
            .unwrap();
        assert!(
            iter.is_valid()
                && iter.cur_idx == 1
                && iter.key() == test_key_of(10001).table_key_as_slice()
        );
        iter.seek(&test_key_of(9999).table_key_as_slice())
            .await
            .unwrap();
        assert!(
            iter.is_valid()
                && iter.cur_idx == 0
                && iter.key() == test_key_of(9999).table_key_as_slice()
        );
        iter.seek(&test_key_of(1).table_key_as_slice())
            .await
            .unwrap();
        assert!(
            iter.is_valid()
                && iter.cur_idx == 0
                && iter.key() == test_key_of(1).table_key_as_slice()
        );
        iter.seek(&test_key_of(29999).table_key_as_slice())
            .await
            .unwrap();
        assert!(
            iter.is_valid()
                && iter.cur_idx == 2
                && iter.key() == test_key_of(29999).table_key_as_slice()
        );
        iter.seek(&test_key_of(30000).table_key_as_slice())
            .await
            .unwrap();
        assert!(!iter.is_valid());

        // Test seek. Result is dominated by key range rather than given seek key.
        let kr = KeyRange::new(
            test_key_of(6000).encode().into(),
            test_key_of(16000).encode().into(),
        );
        let mut iter =
            ConcatSstableIterator::new(table_infos.clone(), kr.clone(), compact_store.clone());
        iter.seek(&test_key_of(17000).table_key_as_slice())
            .await
            .unwrap();
        assert!(!iter.is_valid());
        iter.seek(&test_key_of(1).table_key_as_slice())
            .await
            .unwrap();
        assert!(iter.is_valid() && iter.cur_idx == 0 && iter.key() == FullKey::decode(&kr.left));
    }

    #[tokio::test]
    async fn test_concat_iterator_seek_idx() {
        let sstable_store = mock_sstable_store();
        let mut table_infos = vec![];
        for sst_id in 0..3 {
            let start_index = sst_id * TEST_KEYS_COUNT + TEST_KEYS_COUNT / 2;
            let end_index = (sst_id + 1) * TEST_KEYS_COUNT;
            let table = gen_test_sstable(
                default_builder_opt_for_test(),
                sst_id as u64,
                (start_index..end_index)
                    .map(|i| (test_key_of(i), HummockValue::put(test_value_of(i)))),
                sstable_store.clone(),
            )
            .await;
            table_infos.push(table.get_sstable_info());
        }
        let compact_store = Arc::new(CompactorSstableStore::new(
            sstable_store.clone(),
            MemoryLimiter::unlimit(),
        ));

        // Test seek_idx. Result is dominated by given seek key rather than key range.
        let kr = KeyRange::new(
            test_key_of(0).encode().into(),
            test_key_of(40000).encode().into(),
        );
        let mut iter =
            ConcatSstableIterator::new(table_infos.clone(), kr.clone(), compact_store.clone());
        let sst = sstable_store
            .sstable(&iter.tables[0], &mut iter.stats)
            .await
            .unwrap();
        let block_metas = &sst.value().meta.block_metas;
        let block_1_smallest_key = block_metas[1].smallest_key.clone();
        let block_2_smallest_key = block_metas[2].smallest_key.clone();
        // Use block_1_smallest_key as seek key and result in the first KV of block 1.
        let seek_key = block_1_smallest_key.clone();
        iter.seek_idx(0, Some(seek_key.as_slice())).await.unwrap();
<<<<<<< HEAD
        assert!(iter.is_valid() && iter.key() == FullKey::decode(block_1_smallest_key.as_slice()));
        // Use prev_key(block_1_smallest_key) as seek key and result in the first KV of block 1.
        let seek_key = prev_key(block_1_smallest_key.as_slice());
=======
        assert!(iter.is_valid() && iter.key() == block_1_smallest_key.as_slice());
        // Use prev_full_key(block_1_smallest_key) as seek key and result in the first KV of block
        // 1.
        let seek_key = prev_full_key(block_1_smallest_key.as_slice());
>>>>>>> c9116100
        iter.seek_idx(0, Some(seek_key.as_slice())).await.unwrap();
        assert!(iter.is_valid() && iter.key() == FullKey::decode(block_1_smallest_key.as_slice()));
        iter.next().await.unwrap();
        let block_1_second_key = iter.key().table_key_as_vec();
        // Use a big enough seek key and result in invalid iterator.
        let seek_key = test_key_of(30001);
        iter.seek_idx(0, Some(seek_key.encode().as_slice()))
            .await
            .unwrap();
        assert!(!iter.is_valid());

        // Test seek_idx. Result is dominated by key range rather than given seek key.
        let kr = KeyRange::new(
            next_full_key(&block_1_smallest_key).into(),
            prev_full_key(&block_2_smallest_key).into(),
        );
        let mut iter =
            ConcatSstableIterator::new(table_infos.clone(), kr.clone(), compact_store.clone());
        // Use block_2_smallest_key as seek key and result in invalid iterator.
        let seek_key = block_2_smallest_key.clone();
        assert!(VersionedComparator::compare_key(&seek_key, &kr.right) == Ordering::Greater);
        iter.seek_idx(0, Some(seek_key.as_slice())).await.unwrap();
        assert!(!iter.is_valid());
        // Use a small enough seek key and result in the second KV of block 1.
        let seek_key = test_key_of(0).encode();
        iter.seek_idx(0, Some(seek_key.as_slice())).await.unwrap();
        assert!(iter.is_valid());
        assert_eq!(iter.key(), block_1_second_key.table_key_as_slice());
        // Use None seek key and result in the second KV of block 1.
        iter.seek_idx(0, None).await.unwrap();
        assert!(iter.is_valid());
        assert_eq!(iter.key(), block_1_second_key.table_key_as_slice());
    }
}<|MERGE_RESOLUTION|>--- conflicted
+++ resolved
@@ -353,13 +353,9 @@
     use std::cmp::Ordering;
     use std::sync::Arc;
 
-<<<<<<< HEAD
-    use risingwave_hummock_sdk::key::{next_key, prev_key, FullKey};
-=======
-    use risingwave_hummock_sdk::key::{next_full_key, prev_full_key};
->>>>>>> c9116100
+    use risingwave_hummock_sdk::key::{next_full_key, prev_full_key, FullKey};
     use risingwave_hummock_sdk::key_range::KeyRange;
-    use risingwave_hummock_sdk::VersionedComparator;
+    use risingwave_hummock_sdk::KeyComparator;
 
     use crate::hummock::compactor::ConcatSstableIterator;
     use crate::hummock::iterator::test_utils::mock_sstable_store;
@@ -559,16 +555,10 @@
         // Use block_1_smallest_key as seek key and result in the first KV of block 1.
         let seek_key = block_1_smallest_key.clone();
         iter.seek_idx(0, Some(seek_key.as_slice())).await.unwrap();
-<<<<<<< HEAD
         assert!(iter.is_valid() && iter.key() == FullKey::decode(block_1_smallest_key.as_slice()));
-        // Use prev_key(block_1_smallest_key) as seek key and result in the first KV of block 1.
-        let seek_key = prev_key(block_1_smallest_key.as_slice());
-=======
-        assert!(iter.is_valid() && iter.key() == block_1_smallest_key.as_slice());
         // Use prev_full_key(block_1_smallest_key) as seek key and result in the first KV of block
         // 1.
         let seek_key = prev_full_key(block_1_smallest_key.as_slice());
->>>>>>> c9116100
         iter.seek_idx(0, Some(seek_key.as_slice())).await.unwrap();
         assert!(iter.is_valid() && iter.key() == FullKey::decode(block_1_smallest_key.as_slice()));
         iter.next().await.unwrap();
@@ -589,7 +579,7 @@
             ConcatSstableIterator::new(table_infos.clone(), kr.clone(), compact_store.clone());
         // Use block_2_smallest_key as seek key and result in invalid iterator.
         let seek_key = block_2_smallest_key.clone();
-        assert!(VersionedComparator::compare_key(&seek_key, &kr.right) == Ordering::Greater);
+        assert!(KeyComparator::compare_encoded_full_key(&seek_key, &kr.right) == Ordering::Greater);
         iter.seek_idx(0, Some(seek_key.as_slice())).await.unwrap();
         assert!(!iter.is_valid());
         // Use a small enough seek key and result in the second KV of block 1.
