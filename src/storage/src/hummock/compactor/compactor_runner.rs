// Copyright 2023 RisingWave Labs
//
// Licensed under the Apache License, Version 2.0 (the "License");
// you may not use this file except in compliance with the License.
// You may obtain a copy of the License at
//
//     http://www.apache.org/licenses/LICENSE-2.0
//
// Unless required by applicable law or agreed to in writing, software
// distributed under the License is distributed on an "AS IS" BASIS,
// WITHOUT WARRANTIES OR CONDITIONS OF ANY KIND, either express or implied.
// See the License for the specific language governing permissions and
// limitations under the License.

use std::collections::HashSet;
use std::sync::Arc;

use bytes::Bytes;
use itertools::Itertools;
use risingwave_hummock_sdk::can_concat;
use risingwave_hummock_sdk::filter_key_extractor::FilterKeyExtractorImpl;
use risingwave_hummock_sdk::key::FullKey;
use risingwave_hummock_sdk::key_range::{KeyRange, KeyRangeCommon};
use risingwave_pb::hummock::{CompactTask, LevelType};

use super::task_progress::TaskProgress;
use super::TaskConfig;
use crate::hummock::compactor::iterator::ConcatSstableIterator;
use crate::hummock::compactor::{CompactOutput, CompactionFilter, Compactor, CompactorContext};
use crate::hummock::iterator::{Forward, HummockIterator, UnorderedMergeIteratorInner};
use crate::hummock::sstable::DeleteRangeAggregatorBuilder;
use crate::hummock::{
    CachePolicy, CompressionAlgorithm, HummockResult, RangeTombstonesCollector,
    SstableBuilderOptions, SstableStoreRef,
};
use crate::monitor::StoreLocalStatistic;

pub struct CompactorRunner {
    compact_task: CompactTask,
    compactor: Compactor,
    sstable_store: SstableStoreRef,
    key_range: KeyRange,
    split_index: usize,
}

impl CompactorRunner {
    pub fn new(split_index: usize, context: Arc<CompactorContext>, task: CompactTask) -> Self {
        let max_target_file_size = context.storage_opts.sstable_size_mb as usize * (1 << 20);
        let total_file_size = task
            .input_ssts
            .iter()
            .flat_map(|level| level.table_infos.iter())
            .map(|table| table.file_size)
            .sum::<u64>();

        let mut options: SstableBuilderOptions = context.storage_opts.as_ref().into();
        options.capacity = std::cmp::min(task.target_file_size as usize, max_target_file_size);
        options.compression_algorithm = match task.compression_algorithm {
            0 => CompressionAlgorithm::None,
            1 => CompressionAlgorithm::Lz4,
            _ => CompressionAlgorithm::Zstd,
        };
        let total_file_size = (total_file_size as f64 * 1.2).round() as usize;
        if options.compression_algorithm == CompressionAlgorithm::None {
            options.capacity = std::cmp::min(options.capacity, total_file_size);
        }
        let key_range = KeyRange {
            left: Bytes::copy_from_slice(task.splits[split_index].get_left()),
            right: Bytes::copy_from_slice(task.splits[split_index].get_right()),
            right_exclusive: true,
        };

        let compactor = Compactor::new(
            context.clone(),
            options,
            TaskConfig {
                key_range: key_range.clone(),
                cache_policy: CachePolicy::NotFill,
                gc_delete_keys: task.gc_delete_keys,
                watermark: task.watermark,
                stats_target_table_ids: Some(HashSet::from_iter(task.existing_table_ids.clone())),
<<<<<<< HEAD
                fill_high_priority_cache: false,
=======
>>>>>>> b3f4fd92
                task_type: task.task_type(),
                split_by_table: task.split_by_state_table,
            },
        );

        Self {
            compactor,
            compact_task: task,
            sstable_store: context.sstable_store.clone(),
            key_range,
            split_index,
        }
    }

    pub async fn run(
        &self,
        compaction_filter: impl CompactionFilter,
        filter_key_extractor: Arc<FilterKeyExtractorImpl>,
        del_agg: Arc<RangeTombstonesCollector>,
        task_progress: Arc<TaskProgress>,
    ) -> HummockResult<CompactOutput> {
        let iter = self.build_sst_iter()?;
        let (ssts, compaction_stat) = self
            .compactor
            .compact_key_range(
                iter,
                compaction_filter,
                del_agg,
                filter_key_extractor,
                Some(task_progress),
            )
            .await?;
        Ok((self.split_index, ssts, compaction_stat))
    }

    pub async fn build_delete_range_iter<F: CompactionFilter>(
        compact_task: &CompactTask,
        sstable_store: &SstableStoreRef,
        filter: &mut F,
    ) -> HummockResult<Arc<RangeTombstonesCollector>> {
        let mut builder = DeleteRangeAggregatorBuilder::default();
        let mut local_stats = StoreLocalStatistic::default();
        for level in &compact_task.input_ssts {
            if level.table_infos.is_empty() {
                continue;
            }

            for table_info in &level.table_infos {
                let table = sstable_store.sstable(table_info, &mut local_stats).await?;
                let range_tombstone_list = table
                    .value()
                    .meta
                    .range_tombstone_list
                    .iter()
                    .filter(|tombstone| {
                        !filter.should_delete(FullKey::from_user_key(
                            tombstone.start_user_key.as_ref(),
                            tombstone.sequence,
                        ))
                    })
                    .cloned()
                    .collect_vec();
                builder.add_tombstone(range_tombstone_list);
            }
        }
        let aggregator = builder.build(compact_task.watermark, compact_task.gc_delete_keys);
        Ok(aggregator)
    }

    /// Build the merge iterator based on the given input ssts.
    fn build_sst_iter(&self) -> HummockResult<impl HummockIterator<Direction = Forward>> {
        let mut table_iters = Vec::new();

        for level in &self.compact_task.input_ssts {
            if level.table_infos.is_empty() {
                continue;
            }

            // Do not need to filter the table because manager has done it.
            if level.level_type == LevelType::Nonoverlapping as i32 {
                debug_assert!(can_concat(&level.table_infos));
                let tables = level
                    .table_infos
                    .iter()
                    .filter(|info| {
                        let key_range = KeyRange::from(info.key_range.as_ref().unwrap());
                        self.key_range.full_key_overlap(&key_range)
                    })
                    .cloned()
                    .collect_vec();
                table_iters.push(ConcatSstableIterator::new(
                    self.compact_task.existing_table_ids.clone(),
                    tables,
                    self.compactor.task_config.key_range.clone(),
                    self.sstable_store.clone(),
                ));
            } else {
                for table_info in &level.table_infos {
                    let key_range = KeyRange::from(table_info.key_range.as_ref().unwrap());
                    if !self.key_range.full_key_overlap(&key_range) {
                        continue;
                    }
                    table_iters.push(ConcatSstableIterator::new(
                        self.compact_task.existing_table_ids.clone(),
                        vec![table_info.clone()],
                        self.compactor.task_config.key_range.clone(),
                        self.sstable_store.clone(),
                    ));
                }
            }
        }
        Ok(UnorderedMergeIteratorInner::for_compactor(table_iters))
    }
}
#[cfg(test)]
mod tests {
    use std::collections::HashSet;

    use risingwave_common::catalog::TableId;
    use risingwave_hummock_sdk::key::UserKey;
    use risingwave_pb::hummock::InputLevel;

    use super::*;
    use crate::hummock::compactor::StateCleanUpCompactionFilter;
    use crate::hummock::iterator::test_utils::mock_sstable_store;
    use crate::hummock::test_utils::{
        default_builder_opt_for_test, gen_test_sstable_with_range_tombstone,
    };
    use crate::hummock::DeleteRangeTombstone;

    #[tokio::test]
    async fn test_delete_range_aggregator_with_filter() {
        let sstable_store = mock_sstable_store();
        let kv_pairs = vec![];
        let range_tombstones = vec![
            DeleteRangeTombstone::new(TableId::new(1), b"abc".to_vec(), b"cde".to_vec(), 1),
            DeleteRangeTombstone::new(TableId::new(2), b"abc".to_vec(), b"def".to_vec(), 1),
        ];
        let sstable_info = gen_test_sstable_with_range_tombstone(
            default_builder_opt_for_test(),
            1,
            kv_pairs.into_iter(),
            range_tombstones.clone(),
            sstable_store.clone(),
        )
        .await
        .get_sstable_info();
        let compact_task = CompactTask {
            input_ssts: vec![InputLevel {
                level_idx: 0,
                level_type: 0,
                table_infos: vec![sstable_info],
            }],
            existing_table_ids: vec![2],
            ..Default::default()
        };
        let mut state_clean_up_filter = StateCleanUpCompactionFilter::new(HashSet::from_iter(
            compact_task.existing_table_ids.clone(),
        ));
        let collector = CompactorRunner::build_delete_range_iter(
            &compact_task,
            &sstable_store,
            &mut state_clean_up_filter,
        )
        .await
        .unwrap();
        let ret = collector.get_tombstone_between(
            &UserKey::<Bytes>::default().as_ref(),
            &UserKey::<Bytes>::default().as_ref(),
        );
        assert_eq!(ret.len(), 1);
        assert_eq!(ret[0], range_tombstones[1]);
    }
}<|MERGE_RESOLUTION|>--- conflicted
+++ resolved
@@ -79,10 +79,6 @@
                 gc_delete_keys: task.gc_delete_keys,
                 watermark: task.watermark,
                 stats_target_table_ids: Some(HashSet::from_iter(task.existing_table_ids.clone())),
-<<<<<<< HEAD
-                fill_high_priority_cache: false,
-=======
->>>>>>> b3f4fd92
                 task_type: task.task_type(),
                 split_by_table: task.split_by_state_table,
             },
