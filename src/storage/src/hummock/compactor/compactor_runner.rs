// Copyright 2025 RisingWave Labs
//
// Licensed under the Apache License, Version 2.0 (the "License");
// you may not use this file except in compliance with the License.
// You may obtain a copy of the License at
//
//     http://www.apache.org/licenses/LICENSE-2.0
//
// Unless required by applicable law or agreed to in writing, software
// distributed under the License is distributed on an "AS IS" BASIS,
// WITHOUT WARRANTIES OR CONDITIONS OF ANY KIND, either express or implied.
// See the License for the specific language governing permissions and
// limitations under the License.

use std::collections::{BinaryHeap, HashMap, HashSet};
use std::sync::Arc;

use await_tree::{InstrumentAwait, SpanExt};
use bytes::Bytes;
use futures::{FutureExt, StreamExt, stream};
use itertools::Itertools;
use risingwave_common::catalog::TableId;
use risingwave_common::util::value_encoding::column_aware_row_encoding::try_drop_invalid_columns;
use risingwave_hummock_sdk::compact::{
    compact_task_to_string, estimate_memory_for_compact_task, statistics_compact_task,
};
use risingwave_hummock_sdk::compact_task::CompactTask;
use risingwave_hummock_sdk::compaction_group::StateTableId;
use risingwave_hummock_sdk::key::{FullKey, FullKeyTracker};
use risingwave_hummock_sdk::key_range::{KeyRange, KeyRangeCommon};
use risingwave_hummock_sdk::sstable_info::SstableInfo;
use risingwave_hummock_sdk::table_stats::{TableStats, TableStatsMap, add_table_stats_map};
use risingwave_hummock_sdk::{
    HummockSstableObjectId, KeyComparator, can_concat, compact_task_output_to_string,
    full_key_can_concat,
};
use risingwave_pb::hummock::LevelType;
use risingwave_pb::hummock::compact_task::TaskStatus;
use thiserror_ext::AsReport;
use tokio::sync::oneshot::Receiver;

use super::iterator::MonitoredCompactorIterator;
use super::task_progress::TaskProgress;
use super::{CompactionStatistics, TaskConfig};
use crate::compaction_catalog_manager::{CompactionCatalogAgentRef, CompactionCatalogManagerRef};
use crate::hummock::compactor::compaction_utils::{
    build_multi_compaction_filter, effective_vnode_key_range_limit, estimate_task_output_capacity,
    generate_splits_for_task, metrics_report_for_task, optimize_by_copy_block,
};
use crate::hummock::compactor::iterator::ConcatSstableIterator;
use crate::hummock::compactor::task_progress::TaskProgressGuard;
use crate::hummock::compactor::{
    CompactOutput, CompactionFilter, Compactor, CompactorContext, await_tree_key,
    fast_compactor_runner,
};
use crate::hummock::iterator::{
    Forward, HummockIterator, MergeIterator, NonPkPrefixSkipWatermarkIterator,
    NonPkPrefixSkipWatermarkState, PkPrefixSkipWatermarkIterator, PkPrefixSkipWatermarkState,
    ValueMeta,
};
use crate::hummock::multi_builder::{CapacitySplitTableBuilder, TableBuilderFactory};
use crate::hummock::utils::MemoryTracker;
use crate::hummock::value::HummockValue;
use crate::hummock::{
    CachePolicy, CompressionAlgorithm, GetObjectId, HummockResult, SstableBuilderOptions,
    SstableStoreRef,
};
use crate::monitor::{CompactorMetrics, StoreLocalStatistic};
pub struct CompactorRunner {
    compact_task: CompactTask,
    compactor: Compactor,
    sstable_store: SstableStoreRef,
    key_range: KeyRange,
    split_index: usize,
}

impl CompactorRunner {
    pub fn new(
        split_index: usize,
        context: CompactorContext,
        task: CompactTask,
        object_id_getter: Arc<dyn GetObjectId>,
    ) -> Self {
        let mut options: SstableBuilderOptions = context.storage_opts.as_ref().into();
        options.compression_algorithm = match task.compression_algorithm {
            0 => CompressionAlgorithm::None,
            1 => CompressionAlgorithm::Lz4,
            _ => CompressionAlgorithm::Zstd,
        };

        options.capacity = estimate_task_output_capacity(context.clone(), &task);
<<<<<<< HEAD
        options.max_vnode_key_range_bytes = effective_vnode_key_range_limit(&task);
        let kv_count = task
            .input_ssts
            .iter()
            .flat_map(|level| level.table_infos.iter())
            .map(|sst| sst.total_key_count)
            .sum::<u64>() as usize;
        let use_block_based_filter =
            BlockedXor16FilterBuilder::is_kv_count_too_large(kv_count) || task.target_level > 0;
=======
        let use_block_based_filter = task.should_use_block_based_filter();
>>>>>>> 026111e9

        let key_range = KeyRange {
            left: task.splits[split_index].left.clone(),
            right: task.splits[split_index].right.clone(),
            right_exclusive: true,
        };

        let compactor = Compactor::new(
            context.clone(),
            options,
            TaskConfig {
                key_range: key_range.clone(),
                cache_policy: CachePolicy::NotFill,
                gc_delete_keys: task.gc_delete_keys,
                retain_multiple_version: false,
                stats_target_table_ids: Some(HashSet::from_iter(task.existing_table_ids.clone())),
                task_type: task.task_type,
                use_block_based_filter,
                table_vnode_partition: task.table_vnode_partition.clone(),
                table_schemas: task
                    .table_schemas
                    .iter()
                    .map(|(k, v)| (*k, v.clone()))
                    .collect(),
                disable_drop_column_optimization: false,
                max_vnode_key_range_bytes: effective_vnode_key_range_limit(&task),
            },
            object_id_getter,
        );

        Self {
            compactor,
            compact_task: task,
            sstable_store: context.sstable_store,
            key_range,
            split_index,
        }
    }

    pub async fn run(
        &self,
        compaction_filter: impl CompactionFilter,
        compaction_catalog_agent_ref: CompactionCatalogAgentRef,
        task_progress: Arc<TaskProgress>,
    ) -> HummockResult<CompactOutput> {
        let iter =
            self.build_sst_iter(task_progress.clone(), compaction_catalog_agent_ref.clone())?;
        let (ssts, compaction_stat) = self
            .compactor
            .compact_key_range(
                iter,
                compaction_filter,
                compaction_catalog_agent_ref,
                Some(task_progress),
                Some(self.compact_task.task_id),
                Some(self.split_index),
            )
            .await?;
        Ok((self.split_index, ssts, compaction_stat))
    }

    /// Build the merge iterator based on the given input ssts.
    fn build_sst_iter(
        &self,
        task_progress: Arc<TaskProgress>,
        compaction_catalog_agent_ref: CompactionCatalogAgentRef,
    ) -> HummockResult<impl HummockIterator<Direction = Forward> + use<>> {
        let compactor_iter_max_io_retry_times = self
            .compactor
            .context
            .storage_opts
            .compactor_iter_max_io_retry_times;
        let mut table_iters = Vec::new();
        for level in &self.compact_task.input_ssts {
            if level.table_infos.is_empty() {
                continue;
            }

            let tables = level
                .table_infos
                .iter()
                .filter(|table_info| {
                    let table_ids = &table_info.table_ids;
                    let exist_table = table_ids
                        .iter()
                        .any(|table_id| self.compact_task.existing_table_ids.contains(table_id));

                    self.key_range.full_key_overlap(&table_info.key_range) && exist_table
                })
                .cloned()
                .collect_vec();
            // Do not need to filter the table because manager has done it.
            if level.level_type == LevelType::Nonoverlapping {
                debug_assert!(can_concat(&level.table_infos));
                table_iters.push(ConcatSstableIterator::new(
                    self.compact_task.existing_table_ids.clone(),
                    tables,
                    self.compactor.task_config.key_range.clone(),
                    self.sstable_store.clone(),
                    task_progress.clone(),
                    compactor_iter_max_io_retry_times,
                ));
            } else if tables.len()
                > self
                    .compactor
                    .context
                    .storage_opts
                    .compactor_max_overlap_sst_count
            {
                let sst_groups = partition_overlapping_sstable_infos(tables);
                tracing::warn!(
                    "COMPACT A LARGE OVERLAPPING LEVEL: try to partition {} ssts with {} groups",
                    level.table_infos.len(),
                    sst_groups.len()
                );
                for (idx, table_infos) in sst_groups.into_iter().enumerate() {
                    // Overlapping sstables may contains ssts with same user key (generated by spilled), so we need to check concat with full key.
                    assert!(
                        full_key_can_concat(&table_infos),
                        "sst_group idx {:?} table_infos: {:?}",
                        idx,
                        table_infos
                    );
                    table_iters.push(ConcatSstableIterator::new(
                        self.compact_task.existing_table_ids.clone(),
                        table_infos,
                        self.compactor.task_config.key_range.clone(),
                        self.sstable_store.clone(),
                        task_progress.clone(),
                        compactor_iter_max_io_retry_times,
                    ));
                }
            } else {
                for table_info in tables {
                    table_iters.push(ConcatSstableIterator::new(
                        self.compact_task.existing_table_ids.clone(),
                        vec![table_info],
                        self.compactor.task_config.key_range.clone(),
                        self.sstable_store.clone(),
                        task_progress.clone(),
                        compactor_iter_max_io_retry_times,
                    ));
                }
            }
        }

        // The `Pk/NonPkPrefixSkipWatermarkIterator` is used to handle the table watermark state cleaning introduced
        // in https://github.com/risingwavelabs/risingwave/issues/13148
        let combine_iter = {
            let skip_watermark_iter = PkPrefixSkipWatermarkIterator::new(
                MonitoredCompactorIterator::new(
                    MergeIterator::for_compactor(table_iters),
                    task_progress,
                ),
                PkPrefixSkipWatermarkState::from_safe_epoch_watermarks(
                    self.compact_task.pk_prefix_table_watermarks.clone(),
                ),
            );

            NonPkPrefixSkipWatermarkIterator::new(
                skip_watermark_iter,
                NonPkPrefixSkipWatermarkState::from_safe_epoch_watermarks(
                    self.compact_task.non_pk_prefix_table_watermarks.clone(),
                    compaction_catalog_agent_ref,
                ),
            )
        };

        Ok(combine_iter)
    }
}

pub fn partition_overlapping_sstable_infos(
    mut origin_infos: Vec<SstableInfo>,
) -> Vec<Vec<SstableInfo>> {
    pub struct SstableGroup {
        ssts: Vec<SstableInfo>,
        max_right_bound: Bytes,
    }

    impl PartialEq for SstableGroup {
        fn eq(&self, other: &SstableGroup) -> bool {
            self.max_right_bound == other.max_right_bound
        }
    }
    impl PartialOrd for SstableGroup {
        fn partial_cmp(&self, other: &SstableGroup) -> Option<std::cmp::Ordering> {
            Some(self.cmp(other))
        }
    }
    impl Eq for SstableGroup {}
    impl Ord for SstableGroup {
        fn cmp(&self, other: &SstableGroup) -> std::cmp::Ordering {
            // Pick group with the smallest right bound for every new sstable.
            KeyComparator::compare_encoded_full_key(&other.max_right_bound, &self.max_right_bound)
        }
    }
    let mut groups: BinaryHeap<SstableGroup> = BinaryHeap::default();
    origin_infos.sort_by(|a, b| {
        let x = &a.key_range;
        let y = &b.key_range;
        KeyComparator::compare_encoded_full_key(&x.left, &y.left)
    });
    for sst in origin_infos {
        // Pick group with the smallest right bound for every new sstable. So do not check the larger one if the smallest one does not meet condition.
        if let Some(mut prev_group) = groups.peek_mut()
            && KeyComparator::encoded_full_key_less_than(
                &prev_group.max_right_bound,
                &sst.key_range.left,
            )
        {
            prev_group.max_right_bound.clone_from(&sst.key_range.right);
            prev_group.ssts.push(sst);
            continue;
        }
        groups.push(SstableGroup {
            max_right_bound: sst.key_range.right.clone(),
            ssts: vec![sst],
        });
    }
    assert!(!groups.is_empty());
    groups.into_iter().map(|group| group.ssts).collect_vec()
}

/// Handles a compaction task and reports its status to hummock manager.
/// Always return `Ok` and let hummock manager handle errors.
pub async fn compact_with_agent(
    compactor_context: CompactorContext,
    mut compact_task: CompactTask,
    mut shutdown_rx: Receiver<()>,
    object_id_getter: Arc<dyn GetObjectId>,
    compaction_catalog_agent_ref: CompactionCatalogAgentRef,
) -> (
    (
        CompactTask,
        HashMap<TableId, TableStats>,
        HashMap<HummockSstableObjectId, u64>,
    ),
    Option<MemoryTracker>,
) {
    let context = compactor_context.clone();
    let group_label = compact_task.compaction_group_id.to_string();
    metrics_report_for_task(&compact_task, &context);

    let timer = context
        .compactor_metrics
        .compact_task_duration
        .with_label_values(&[
            &group_label,
            &compact_task.input_ssts[0].level_idx.to_string(),
        ])
        .start_timer();

    let multi_filter = build_multi_compaction_filter(&compact_task);
    let mut task_status = TaskStatus::Success;
    let optimize_by_copy_block = optimize_by_copy_block(&compact_task, &context);

    if let Err(e) =
        generate_splits_for_task(&mut compact_task, &context, optimize_by_copy_block).await
    {
        tracing::warn!(error = %e.as_report(), "Failed to generate_splits");
        task_status = TaskStatus::ExecuteFailed;
        return (
            compact_done(compact_task, context.clone(), vec![], task_status),
            None,
        );
    }

    let compact_task_statistics = statistics_compact_task(&compact_task);
    // Number of splits (key ranges) is equal to number of compaction tasks
    let parallelism = compact_task.splits.len();
    assert_ne!(parallelism, 0, "splits cannot be empty");
    let mut output_ssts = Vec::with_capacity(parallelism);
    let mut compaction_futures = vec![];
    let mut abort_handles = vec![];
    let task_progress_guard =
        TaskProgressGuard::new(compact_task.task_id, context.task_progress_manager.clone());

    let capacity = estimate_task_output_capacity(context.clone(), &compact_task);

    let task_memory_capacity_with_parallelism = estimate_memory_for_compact_task(
        &compact_task,
        (context.storage_opts.block_size_kb as u64) * (1 << 10),
        context
            .storage_opts
            .object_store_config
            .s3
            .recv_buffer_size
            .unwrap_or(6 * 1024 * 1024) as u64,
        capacity as u64,
    ) * compact_task.splits.len() as u64;

    tracing::info!(
        "Ready to handle task: {} compact_task_statistics {:?} compression_algorithm {:?}  parallelism {} task_memory_capacity_with_parallelism {}, enable fast runner: {}, {}",
        compact_task.task_id,
        compact_task_statistics,
        compact_task.compression_algorithm,
        parallelism,
        task_memory_capacity_with_parallelism,
        optimize_by_copy_block,
        compact_task_to_string(&compact_task),
    );

    // If the task does not have enough memory, it should cancel the task and let the meta
    // reschedule it, so that it does not occupy the compactor's resources.
    let memory_detector = context
        .memory_limiter
        .try_require_memory(task_memory_capacity_with_parallelism);
    if memory_detector.is_none() {
        tracing::warn!(
            "Not enough memory to serve the task {} task_memory_capacity_with_parallelism {}  memory_usage {} memory_quota {}",
            compact_task.task_id,
            task_memory_capacity_with_parallelism,
            context.memory_limiter.get_memory_usage(),
            context.memory_limiter.quota()
        );
        task_status = TaskStatus::NoAvailMemoryResourceCanceled;
        return (
            compact_done(compact_task, context.clone(), output_ssts, task_status),
            memory_detector,
        );
    }

    context.compactor_metrics.compact_task_pending_num.inc();
    context
        .compactor_metrics
        .compact_task_pending_parallelism
        .add(parallelism as _);
    let _release_metrics_guard =
        scopeguard::guard((parallelism, context.clone()), |(parallelism, context)| {
            context.compactor_metrics.compact_task_pending_num.dec();
            context
                .compactor_metrics
                .compact_task_pending_parallelism
                .sub(parallelism as _);
        });

    if optimize_by_copy_block {
        let runner = fast_compactor_runner::CompactorRunner::new(
            context.clone(),
            compact_task.clone(),
            compaction_catalog_agent_ref.clone(),
            object_id_getter.clone(),
            task_progress_guard.progress.clone(),
            multi_filter,
        );

        tokio::select! {
            _ = &mut shutdown_rx => {
                tracing::warn!("Compaction task cancelled externally:\n{}", compact_task_to_string(&compact_task));
                task_status = TaskStatus::ManualCanceled;
            },

            ret = runner.run() => {
                match ret {
                    Ok((ssts, statistics)) => {
                        output_ssts.push((0, ssts, statistics));
                    }
                    Err(e) => {
                        task_status = TaskStatus::ExecuteFailed;
                        tracing::warn!(
                            error = %e.as_report(),
                            "Compaction task {} failed with error",
                            compact_task.task_id,
                        );
                    }
                }
            }
        }

        // After a compaction is done, mutate the compaction task.
        let (compact_task, table_stats, object_timestamps) =
            compact_done(compact_task, context.clone(), output_ssts, task_status);
        let cost_time = timer.stop_and_record() * 1000.0;
        tracing::info!(
            "Finished fast compaction task in {:?}ms: {}",
            cost_time,
            compact_task_to_string(&compact_task)
        );
        return (
            (compact_task, table_stats, object_timestamps),
            memory_detector,
        );
    }
    for (split_index, _) in compact_task.splits.iter().enumerate() {
        let filter = multi_filter.clone();
        let compaction_catalog_agent_ref = compaction_catalog_agent_ref.clone();
        let compactor_runner = CompactorRunner::new(
            split_index,
            compactor_context.clone(),
            compact_task.clone(),
            object_id_getter.clone(),
        );
        let task_progress = task_progress_guard.progress.clone();
        let runner = async move {
            compactor_runner
                .run(filter, compaction_catalog_agent_ref, task_progress)
                .await
        };
        let traced = match context.await_tree_reg.as_ref() {
            None => runner.right_future(),
            Some(await_tree_reg) => await_tree_reg
                .register(
                    await_tree_key::CompactRunner {
                        task_id: compact_task.task_id,
                        split_index,
                    },
                    format!(
                        "Compaction Task {} Split {} ",
                        compact_task.task_id, split_index
                    ),
                )
                .instrument(runner)
                .left_future(),
        };
        let handle = tokio::spawn(traced);
        abort_handles.push(handle.abort_handle());
        compaction_futures.push(handle);
    }

    let mut buffered = stream::iter(compaction_futures).buffer_unordered(parallelism);
    loop {
        tokio::select! {
            _ = &mut shutdown_rx => {
                tracing::warn!("Compaction task cancelled externally:\n{}", compact_task_to_string(&compact_task));
                task_status = TaskStatus::ManualCanceled;
                break;
            }
            future_result = buffered.next() => {
                match future_result {
                    Some(Ok(Ok((split_index, ssts, compact_stat)))) => {
                        output_ssts.push((split_index, ssts, compact_stat));
                    }
                    Some(Ok(Err(e))) => {
                        task_status = TaskStatus::ExecuteFailed;
                        tracing::warn!(
                            error = %e.as_report(),
                            "Compaction task {} failed with error",
                            compact_task.task_id,
                        );
                        break;
                    }
                    Some(Err(e)) => {
                        task_status = TaskStatus::JoinHandleFailed;
                        tracing::warn!(
                            error = %e.as_report(),
                            "Compaction task {} failed with join handle error",
                            compact_task.task_id,
                        );
                        break;
                    }
                    None => break,
                }
            }
        }
    }

    if task_status != TaskStatus::Success {
        for abort_handle in abort_handles {
            abort_handle.abort();
        }
        output_ssts.clear();
    }
    // Sort by split/key range index.
    if !output_ssts.is_empty() {
        output_ssts.sort_by_key(|(split_index, ..)| *split_index);
    }

    // After a compaction is done, mutate the compaction task.
    let (compact_task, table_stats, object_timestamps) =
        compact_done(compact_task, context.clone(), output_ssts, task_status);
    let cost_time = timer.stop_and_record() * 1000.0;
    tracing::info!(
        "Finished compaction task in {:?}ms: {}",
        cost_time,
        compact_task_output_to_string(&compact_task)
    );
    (
        (compact_task, table_stats, object_timestamps),
        memory_detector,
    )
}

/// Handles a compaction task and reports its status to hummock manager.
/// Always return `Ok` and let hummock manager handle errors.
pub async fn compact(
    compactor_context: CompactorContext,
    mut compact_task: CompactTask,
    shutdown_rx: Receiver<()>,
    object_id_getter: Arc<dyn GetObjectId>,
    compaction_catalog_manager_ref: CompactionCatalogManagerRef,
) -> (
    (
        CompactTask,
        HashMap<TableId, TableStats>,
        HashMap<HummockSstableObjectId, u64>,
    ),
    Option<MemoryTracker>,
) {
    let table_ids_to_be_compacted = compact_task.build_compact_table_ids();
    let compaction_catalog_agent_ref = match compaction_catalog_manager_ref
        .acquire(table_ids_to_be_compacted.clone())
        .await
    {
        Ok(compaction_catalog_agent_ref) => {
            let acquire_table_ids: HashSet<StateTableId> =
                compaction_catalog_agent_ref.table_ids().collect();
            if acquire_table_ids.len() != table_ids_to_be_compacted.len() {
                let diff = table_ids_to_be_compacted
                    .into_iter()
                    .collect::<HashSet<_>>()
                    .symmetric_difference(&acquire_table_ids)
                    .cloned()
                    .collect::<Vec<_>>();
                tracing::warn!(
                    dif= ?diff,
                    "Some table ids are not acquired."
                );
                return (
                    compact_done(
                        compact_task,
                        compactor_context.clone(),
                        vec![],
                        TaskStatus::ExecuteFailed,
                    ),
                    None,
                );
            }

            compaction_catalog_agent_ref
        }
        Err(e) => {
            tracing::warn!(
                error = %e.as_report(),
                "Failed to acquire compaction catalog agent"
            );
            return (
                compact_done(
                    compact_task,
                    compactor_context.clone(),
                    vec![],
                    TaskStatus::ExecuteFailed,
                ),
                None,
            );
        }
    };

    // rewrite compact_task watermarks
    {
        compact_task
            .pk_prefix_table_watermarks
            .retain(|table_id, _| table_ids_to_be_compacted.contains(table_id));

        compact_task
            .non_pk_prefix_table_watermarks
            .retain(|table_id, _| table_ids_to_be_compacted.contains(table_id));
    }

    compact_with_agent(
        compactor_context,
        compact_task,
        shutdown_rx,
        object_id_getter,
        compaction_catalog_agent_ref,
    )
    .await
}

/// Fills in the compact task and tries to report the task result to meta node.
pub(crate) fn compact_done(
    mut compact_task: CompactTask,
    context: CompactorContext,
    output_ssts: Vec<CompactOutput>,
    task_status: TaskStatus,
) -> (
    CompactTask,
    HashMap<TableId, TableStats>,
    HashMap<HummockSstableObjectId, u64>,
) {
    let mut table_stats_map = TableStatsMap::default();
    let mut object_timestamps = HashMap::default();
    compact_task.task_status = task_status;
    compact_task
        .sorted_output_ssts
        .reserve(compact_task.splits.len());
    let mut compaction_write_bytes = 0;
    for (
        _,
        ssts,
        CompactionStatistics {
            delta_drop_stat, ..
        },
    ) in output_ssts
    {
        add_table_stats_map(&mut table_stats_map, &delta_drop_stat);
        for sst_info in ssts {
            compaction_write_bytes += sst_info.file_size();
            object_timestamps.insert(sst_info.sst_info.object_id, sst_info.created_at);
            compact_task.sorted_output_ssts.push(sst_info.sst_info);
        }
    }

    let group_label = compact_task.compaction_group_id.to_string();
    let level_label = compact_task.target_level.to_string();
    context
        .compactor_metrics
        .compact_write_bytes
        .with_label_values(&[&group_label, &level_label])
        .inc_by(compaction_write_bytes);
    context
        .compactor_metrics
        .compact_write_sstn
        .with_label_values(&[&group_label, &level_label])
        .inc_by(compact_task.sorted_output_ssts.len() as u64);

    (compact_task, table_stats_map, object_timestamps)
}

pub async fn compact_and_build_sst<F>(
    sst_builder: &mut CapacitySplitTableBuilder<F>,
    task_config: &TaskConfig,
    compactor_metrics: Arc<CompactorMetrics>,
    mut iter: impl HummockIterator<Direction = Forward>,
    mut compaction_filter: impl CompactionFilter,
) -> HummockResult<CompactionStatistics>
where
    F: TableBuilderFactory,
{
    if !task_config.key_range.left.is_empty() {
        let full_key = FullKey::decode(&task_config.key_range.left);
        iter.seek(full_key)
            .instrument_await("iter_seek".verbose())
            .await?;
    } else {
        iter.rewind().instrument_await("rewind".verbose()).await?;
    };

    let end_key = if task_config.key_range.right.is_empty() {
        FullKey::default()
    } else {
        FullKey::decode(&task_config.key_range.right).to_vec()
    };
    let max_key = end_key.to_ref();

    let mut full_key_tracker = FullKeyTracker::<Vec<u8>>::new(FullKey::default());
    let mut local_stats = StoreLocalStatistic::default();

    // Keep table stats changes due to dropping KV.
    let mut table_stats_drop = TableStatsMap::default();
    let mut last_table_stats = TableStats::default();
    let mut last_table_id = None;
    let mut compaction_statistics = CompactionStatistics::default();
    // object id -> block id. For an object id, block id is updated in a monotonically increasing manner.
    let mut skip_schema_check: HashMap<HummockSstableObjectId, u64> = HashMap::default();
    let schemas: HashMap<TableId, HashSet<i32>> = task_config
        .table_schemas
        .iter()
        .map(|(table_id, schema)| (*table_id, schema.column_ids.iter().copied().collect()))
        .collect();
    while iter.is_valid() {
        let iter_key = iter.key();
        compaction_statistics.iter_total_key_counts += 1;

        let is_new_user_key = full_key_tracker.observe(iter.key());
        let mut drop = false;

        // CRITICAL WARN: Because of memtable spill, there may be several versions of the same user-key share the same `pure_epoch`. Do not change this code unless necessary.
        let value = iter.value();
        let ValueMeta {
            object_id,
            block_id,
        } = iter.value_meta();
        if is_new_user_key {
            if !max_key.is_empty() && iter_key >= max_key {
                break;
            }
            if value.is_delete() {
                local_stats.skip_delete_key_count += 1;
            }
        } else {
            local_stats.skip_multi_version_key_count += 1;
        }

        if last_table_id != Some(iter_key.user_key.table_id) {
            if let Some(last_table_id) = last_table_id.take() {
                table_stats_drop.insert(last_table_id, std::mem::take(&mut last_table_stats));
            }
            last_table_id = Some(iter_key.user_key.table_id);
        }

        // Among keys with same user key, only keep the latest key unless retain_multiple_version is true.
        // In our design, frontend avoid to access keys which had be deleted, so we don't
        // need to consider the epoch when the compaction_filter match (it
        // means that mv had drop)
        // Because of memtable spill, there may be a PUT key share the same `pure_epoch` with DELETE key.
        // Do not assume that "the epoch of keys behind must be smaller than the current key."
        if (!task_config.retain_multiple_version && task_config.gc_delete_keys && value.is_delete())
            || (!task_config.retain_multiple_version && !is_new_user_key)
        {
            drop = true;
        }

        if !drop && compaction_filter.should_delete(iter_key) {
            drop = true;
        }

        if drop {
            compaction_statistics.iter_drop_key_counts += 1;

            let should_count = match task_config.stats_target_table_ids.as_ref() {
                Some(target_table_ids) => target_table_ids.contains(&iter_key.user_key.table_id),
                None => true,
            };
            if should_count {
                last_table_stats.total_key_count -= 1;
                last_table_stats.total_key_size -= iter_key.encoded_len() as i64;
                last_table_stats.total_value_size -= iter.value().encoded_len() as i64;
            }
            iter.next()
                .instrument_await("iter_next_in_drop".verbose())
                .await?;
            continue;
        }

        // May drop stale columns
        let check_table_id = iter_key.user_key.table_id;
        let mut is_value_rewritten = false;
        if let HummockValue::Put(v) = value
            && let Some(object_id) = object_id
            && let Some(block_id) = block_id
            && !skip_schema_check
                .get(&object_id)
                .map(|prev_block_id| {
                    assert!(*prev_block_id <= block_id);
                    *prev_block_id == block_id
                })
                .unwrap_or(false)
            && let Some(schema) = schemas.get(&check_table_id)
        {
            let value_size = v.len();
            match try_drop_invalid_columns(v, schema) {
                None => {
                    if !task_config.disable_drop_column_optimization {
                        // Under the assumption that all values in the same (object, block) group should share the same schema,
                        // if one value drops no columns during a compaction, no need to check other values in the same group.
                        skip_schema_check.insert(object_id, block_id);
                    }
                }
                Some(new_value) => {
                    is_value_rewritten = true;
                    let new_put = HummockValue::put(new_value.as_slice());
                    sst_builder
                        .add_full_key(iter_key, new_put, is_new_user_key)
                        .instrument_await("add_rewritten_full_key".verbose())
                        .await?;
                    let value_size_change = value_size as i64 - new_value.len() as i64;
                    assert!(value_size_change >= 0);
                    last_table_stats.total_value_size -= value_size_change;
                }
            }
        }

        if !is_value_rewritten {
            // Don't allow two SSTs to share same user key
            sst_builder
                .add_full_key(iter_key, value, is_new_user_key)
                .instrument_await("add_full_key".verbose())
                .await?;
        }

        iter.next().instrument_await("iter_next".verbose()).await?;
    }

    if let Some(last_table_id) = last_table_id.take() {
        table_stats_drop.insert(last_table_id, std::mem::take(&mut last_table_stats));
    }
    iter.collect_local_statistic(&mut local_stats);
    add_table_stats_map(
        &mut table_stats_drop,
        &local_stats.skipped_by_watermark_table_stats,
    );
    local_stats.report_compactor(compactor_metrics.as_ref());
    compaction_statistics.delta_drop_stat = table_stats_drop;

    Ok(compaction_statistics)
}

#[cfg(test)]
pub mod tests {
    use risingwave_hummock_sdk::can_concat;

    use crate::hummock::compactor::compactor_runner::partition_overlapping_sstable_infos;
    use crate::hummock::iterator::test_utils::mock_sstable_store;
    use crate::hummock::test_utils::{
        default_builder_opt_for_test, gen_test_sstable_info, test_key_of, test_value_of,
    };
    use crate::hummock::value::HummockValue;

    #[tokio::test]
    async fn test_partition_overlapping_level() {
        const TEST_KEYS_COUNT: usize = 10;
        let sstable_store = mock_sstable_store().await;
        let mut table_infos = vec![];
        for object_id in 0..10 {
            let start_index = object_id * TEST_KEYS_COUNT;
            let end_index = start_index + 2 * TEST_KEYS_COUNT;
            let table_info = gen_test_sstable_info(
                default_builder_opt_for_test(),
                object_id as u64,
                (start_index..end_index)
                    .map(|i| (test_key_of(i), HummockValue::put(test_value_of(i)))),
                sstable_store.clone(),
            )
            .await;
            table_infos.push(table_info);
        }
        let table_infos = partition_overlapping_sstable_infos(table_infos);
        assert_eq!(table_infos.len(), 2);
        for ssts in table_infos {
            assert!(can_concat(&ssts));
        }
    }
}<|MERGE_RESOLUTION|>--- conflicted
+++ resolved
@@ -89,19 +89,8 @@
         };
 
         options.capacity = estimate_task_output_capacity(context.clone(), &task);
-<<<<<<< HEAD
         options.max_vnode_key_range_bytes = effective_vnode_key_range_limit(&task);
-        let kv_count = task
-            .input_ssts
-            .iter()
-            .flat_map(|level| level.table_infos.iter())
-            .map(|sst| sst.total_key_count)
-            .sum::<u64>() as usize;
-        let use_block_based_filter =
-            BlockedXor16FilterBuilder::is_kv_count_too_large(kv_count) || task.target_level > 0;
-=======
         let use_block_based_filter = task.should_use_block_based_filter();
->>>>>>> 026111e9
 
         let key_range = KeyRange {
             left: task.splits[split_index].left.clone(),
