// Copyright 2024 RisingWave Labs
//
// Licensed under the Apache License, Version 2.0 (the "License");
// you may not use this file except in compliance with the License.
// You may obtain a copy of the License at
//
//     http://www.apache.org/licenses/LICENSE-2.0
//
// Unless required by applicable law or agreed to in writing, software
// distributed under the License is distributed on an "AS IS" BASIS,
// WITHOUT WARRANTIES OR CONDITIONS OF ANY KIND, either express or implied.
// See the License for the specific language governing permissions and
// limitations under the License.

use std::collections::{BinaryHeap, HashMap, HashSet};
use std::sync::Arc;

use await_tree::InstrumentAwait;
use bytes::Bytes;
use futures::{stream, FutureExt, StreamExt};
use itertools::Itertools;
use risingwave_common::util::value_encoding::column_aware_row_encoding::try_drop_invalid_columns;
use risingwave_hummock_sdk::compact::{
    compact_task_to_string, estimate_memory_for_compact_task, statistics_compact_task,
};
use risingwave_hummock_sdk::key::{FullKey, FullKeyTracker};
use risingwave_hummock_sdk::key_range::{KeyRange, KeyRangeCommon};
use risingwave_hummock_sdk::table_stats::{add_table_stats_map, TableStats, TableStatsMap};
use risingwave_hummock_sdk::version::{CompactTask, SstableInfo};
use risingwave_hummock_sdk::{
    can_concat, compact_task_output_to_string, HummockSstableObjectId, KeyComparator,
};
<<<<<<< HEAD
use risingwave_pb::hummock::compact_task::{TaskStatus, TaskType};
use risingwave_pb::hummock::{BloomFilterType, LevelType};
=======
use risingwave_pb::hummock::compact_task::TaskStatus;
use risingwave_pb::hummock::{CompactTask, LevelType, SstableInfo};
>>>>>>> 2ad3d872
use thiserror_ext::AsReport;
use tokio::sync::oneshot::Receiver;

use super::iterator::MonitoredCompactorIterator;
use super::task_progress::TaskProgress;
use super::{CompactionStatistics, TaskConfig};
use crate::filter_key_extractor::{FilterKeyExtractorImpl, FilterKeyExtractorManager};
use crate::hummock::compactor::compaction_utils::{
    build_multi_compaction_filter, estimate_task_output_capacity, generate_splits_for_task,
    metrics_report_for_task, optimize_by_copy_block,
};
use crate::hummock::compactor::iterator::ConcatSstableIterator;
use crate::hummock::compactor::task_progress::TaskProgressGuard;
use crate::hummock::compactor::{
    await_tree_key, fast_compactor_runner, CompactOutput, CompactionFilter, Compactor,
    CompactorContext,
};
use crate::hummock::iterator::{
    Forward, HummockIterator, MergeIterator, SkipWatermarkIterator, ValueMeta,
};
use crate::hummock::multi_builder::{CapacitySplitTableBuilder, TableBuilderFactory};
use crate::hummock::utils::MemoryTracker;
use crate::hummock::value::HummockValue;
use crate::hummock::{
    BlockedXor16FilterBuilder, CachePolicy, CompressionAlgorithm, GetObjectId, HummockResult,
    SstableBuilderOptions, SstableStoreRef,
};
use crate::monitor::{CompactorMetrics, StoreLocalStatistic};
pub struct CompactorRunner {
    compact_task: CompactTask,
    compactor: Compactor,
    sstable_store: SstableStoreRef,
    key_range: KeyRange,
    split_index: usize,
}

const MAX_OVERLAPPING_SST: usize = 64;

impl CompactorRunner {
    pub fn new(
        split_index: usize,
        context: CompactorContext,
        task: CompactTask,
        object_id_getter: Box<dyn GetObjectId>,
    ) -> Self {
        let mut options: SstableBuilderOptions = context.storage_opts.as_ref().into();
        options.compression_algorithm = match task.compression_algorithm {
            0 => CompressionAlgorithm::None,
            1 => CompressionAlgorithm::Lz4,
            _ => CompressionAlgorithm::Zstd,
        };

        options.capacity = estimate_task_output_capacity(context.clone(), &task);
        let kv_count = task
            .input_ssts
            .iter()
            .flat_map(|level| level.table_infos.iter())
            .map(|sst| sst.total_key_count)
            .sum::<u64>() as usize;
        let use_block_based_filter =
            BlockedXor16FilterBuilder::is_kv_count_too_large(kv_count) || task.target_level > 0;

        let key_range = KeyRange {
            left: task.splits[split_index].left.clone(),
            right: task.splits[split_index].right.clone(),
            right_exclusive: true,
        };

        let compactor = Compactor::new(
            context.clone(),
            options,
            TaskConfig {
                key_range: key_range.clone(),
                cache_policy: CachePolicy::NotFill,
                gc_delete_keys: task.gc_delete_keys,
                watermark: task.watermark,
                stats_target_table_ids: Some(HashSet::from_iter(task.existing_table_ids.clone())),
                task_type: task.task_type,
                is_target_l0_or_lbase: task.target_level == 0
                    || task.target_level == task.base_level,
                use_block_based_filter,
                table_vnode_partition: task.table_vnode_partition.clone(),
                table_schemas: task
                    .table_schemas
                    .iter()
                    .map(|(k, v)| (*k, v.clone()))
                    .collect(),
                disable_drop_column_optimization: false,
            },
            object_id_getter,
        );

        Self {
            compactor,
            compact_task: task,
            sstable_store: context.sstable_store,
            key_range,
            split_index,
        }
    }

    pub async fn run(
        &self,
        compaction_filter: impl CompactionFilter,
        filter_key_extractor: Arc<FilterKeyExtractorImpl>,
        task_progress: Arc<TaskProgress>,
    ) -> HummockResult<CompactOutput> {
        let iter = self.build_sst_iter(task_progress.clone())?;
        let (ssts, compaction_stat) = self
            .compactor
            .compact_key_range(
                iter,
                compaction_filter,
                filter_key_extractor,
                Some(task_progress),
                Some(self.compact_task.task_id),
                Some(self.split_index),
            )
            .await?;
        Ok((self.split_index, ssts, compaction_stat))
    }

    /// Build the merge iterator based on the given input ssts.
    fn build_sst_iter(
        &self,
        task_progress: Arc<TaskProgress>,
    ) -> HummockResult<impl HummockIterator<Direction = Forward>> {
        let compactor_iter_max_io_retry_times = self
            .compactor
            .context
            .storage_opts
            .compactor_iter_max_io_retry_times;
        let mut table_iters = Vec::new();
        for level in &self.compact_task.input_ssts {
            if level.table_infos.is_empty() {
                continue;
            }

            let tables = level
                .table_infos
                .iter()
                .filter(|table_info| {
                    let table_ids = &table_info.table_ids;
                    let exist_table = table_ids
                        .iter()
                        .any(|table_id| self.compact_task.existing_table_ids.contains(table_id));

                    self.key_range
                        .full_key_overlap(table_info.key_range.as_ref().unwrap())
                        && exist_table
                })
                .cloned()
                .collect_vec();
            // Do not need to filter the table because manager has done it.
            if level.level_type == LevelType::Nonoverlapping {
                debug_assert!(can_concat(&level.table_infos));
                table_iters.push(ConcatSstableIterator::new(
                    self.compact_task.existing_table_ids.clone(),
                    tables,
                    self.compactor.task_config.key_range.clone(),
                    self.sstable_store.clone(),
                    task_progress.clone(),
                    compactor_iter_max_io_retry_times,
                ));
            } else if tables.len() > MAX_OVERLAPPING_SST {
                let sst_groups = partition_overlapping_sstable_infos(tables);
                tracing::warn!(
                    "COMPACT A LARGE OVERLAPPING LEVEL: try to partition {} ssts with {} groups",
                    level.table_infos.len(),
                    sst_groups.len()
                );
                for table_infos in sst_groups {
                    assert!(can_concat(table_infos.as_slice()));
                    table_iters.push(ConcatSstableIterator::new(
                        self.compact_task.existing_table_ids.clone(),
                        table_infos,
                        self.compactor.task_config.key_range.clone(),
                        self.sstable_store.clone(),
                        task_progress.clone(),
                        compactor_iter_max_io_retry_times,
                    ));
                }
            } else {
                for table_info in tables {
                    table_iters.push(ConcatSstableIterator::new(
                        self.compact_task.existing_table_ids.clone(),
                        vec![table_info],
                        self.compactor.task_config.key_range.clone(),
                        self.sstable_store.clone(),
                        task_progress.clone(),
                        compactor_iter_max_io_retry_times,
                    ));
                }
            }
        }

        // The `SkipWatermarkIterator` is used to handle the table watermark state cleaning introduced
        // in https://github.com/risingwavelabs/risingwave/issues/13148
        Ok(SkipWatermarkIterator::from_safe_epoch_watermarks(
            MonitoredCompactorIterator::new(
                MergeIterator::for_compactor(table_iters),
                task_progress.clone(),
            ),
            &self.compact_task.table_watermarks,
        ))
    }
}

pub fn partition_overlapping_sstable_infos(
    mut origin_infos: Vec<SstableInfo>,
) -> Vec<Vec<SstableInfo>> {
    pub struct SstableGroup {
        ssts: Vec<SstableInfo>,
        max_right_bound: Bytes,
    }

    impl PartialEq for SstableGroup {
        fn eq(&self, other: &SstableGroup) -> bool {
            self.max_right_bound == other.max_right_bound
        }
    }
    impl PartialOrd for SstableGroup {
        fn partial_cmp(&self, other: &SstableGroup) -> Option<std::cmp::Ordering> {
            Some(self.cmp(other))
        }
    }
    impl Eq for SstableGroup {}
    impl Ord for SstableGroup {
        fn cmp(&self, other: &SstableGroup) -> std::cmp::Ordering {
            // Pick group with the smallest right bound for every new sstable.
            KeyComparator::compare_encoded_full_key(&other.max_right_bound, &self.max_right_bound)
        }
    }
    let mut groups: BinaryHeap<SstableGroup> = BinaryHeap::default();
    origin_infos.sort_by(|a, b| {
        let x = a.key_range.as_ref().unwrap();
        let y = b.key_range.as_ref().unwrap();
        KeyComparator::compare_encoded_full_key(&x.left, &y.left)
    });
    for sst in origin_infos {
        // Pick group with the smallest right bound for every new sstable. So do not check the larger one if the smallest one does not meet condition.
        if let Some(mut prev_group) = groups.peek_mut() {
            if KeyComparator::encoded_full_key_less_than(
                &prev_group.max_right_bound,
                &sst.key_range.as_ref().unwrap().left,
            ) {
                prev_group
                    .max_right_bound
                    .clone_from(&sst.key_range.as_ref().unwrap().right);
                prev_group.ssts.push(sst);
                continue;
            }
        }
        groups.push(SstableGroup {
            max_right_bound: sst.key_range.as_ref().unwrap().right.clone(),
            ssts: vec![sst],
        });
    }
    assert!(!groups.is_empty());
    groups.into_iter().map(|group| group.ssts).collect_vec()
}

/// Handles a compaction task and reports its status to hummock manager.
/// Always return `Ok` and let hummock manager handle errors.
pub async fn compact(
    compactor_context: CompactorContext,
    mut compact_task: CompactTask,
    mut shutdown_rx: Receiver<()>,
    object_id_getter: Box<dyn GetObjectId>,
    filter_key_extractor_manager: FilterKeyExtractorManager,
) -> (
    (CompactTask, HashMap<u32, TableStats>),
    Option<MemoryTracker>,
) {
    let context = compactor_context.clone();
    let group_label = compact_task.compaction_group_id.to_string();
    metrics_report_for_task(&compact_task, &context);

    let timer = context
        .compactor_metrics
        .compact_task_duration
        .with_label_values(&[
            &group_label,
            &compact_task.input_ssts[0].level_idx.to_string(),
        ])
        .start_timer();

    let multi_filter = build_multi_compaction_filter(&compact_task);

    let existing_table_ids: HashSet<u32> =
        HashSet::from_iter(compact_task.existing_table_ids.clone());
    let compact_table_ids = HashSet::from_iter(
        compact_task
            .input_ssts
            .iter()
            .flat_map(|level| level.table_infos.iter())
            .flat_map(|sst| sst.table_ids.clone())
            .filter(|table_id| existing_table_ids.contains(table_id)),
    );

    let multi_filter_key_extractor = match build_filter_key_extractor(
        &compact_task,
        filter_key_extractor_manager,
        &compact_table_ids,
    )
    .await
    {
        Some(multi_filter_key_extractor) => multi_filter_key_extractor,
        None => {
            let task_status = TaskStatus::ExecuteFailed;
            return (
                compact_done(compact_task, context.clone(), vec![], task_status),
                None,
            );
        }
    };

    let mut task_status = TaskStatus::Success;
<<<<<<< HEAD
    // skip sst related to non-existent able_id to reduce io
    let sstable_infos = compact_task
        .input_ssts
        .iter()
        .flat_map(|level| level.table_infos.iter())
        .filter(|table_info| {
            let table_ids = &table_info.table_ids;
            table_ids
                .iter()
                .any(|table_id| existing_table_ids.contains(table_id))
        })
        .cloned()
        .collect_vec();
    let compaction_size = sstable_infos
        .iter()
        .map(|table_info| table_info.file_size)
        .sum::<u64>();
    let all_ssts_are_blocked_filter = sstable_infos
        .iter()
        .all(|table_info| table_info.bloom_filter_kind == BloomFilterType::Blocked);

    let delete_key_count = sstable_infos
        .iter()
        .map(|table_info| table_info.stale_key_count + table_info.range_tombstone_count)
        .sum::<u64>();
    let total_key_count = sstable_infos
        .iter()
        .map(|table_info| table_info.total_key_count)
        .sum::<u64>();
    let optimize_by_copy_block = context.storage_opts.enable_fast_compaction
        && all_ssts_are_blocked_filter
        && !has_tombstone
        && !has_ttl
        && single_table
        && compact_task.target_level > 0
        && compact_task.input_ssts.len() == 2
        && compaction_size < context.storage_opts.compactor_fast_max_compact_task_size
        && delete_key_count * 100
            < context.storage_opts.compactor_fast_max_compact_delete_ratio as u64 * total_key_count
        && compact_task.task_type == TaskType::Dynamic;

    if !optimize_by_copy_block {
        match generate_splits(&sstable_infos, compaction_size, context.clone()).await {
            Ok(splits) => {
                if !splits.is_empty() {
                    compact_task.splits = splits;
                }
            }
            Err(e) => {
                tracing::warn!(error = %e.as_report(), "Failed to generate_splits");
                task_status = TaskStatus::ExecuteFailed;
                return (
                    compact_done(compact_task, context.clone(), vec![], task_status),
                    None,
                );
            }
        }
    }
    let compact_task_statistics = statistics_compact_task(&compact_task);
    // Number of splits (key ranges) is equal to number of compaction tasks
    let parallelism = compact_task.splits.len();
    assert_ne!(parallelism, 0, "splits cannot be empty");
    if !context.acquire_task_quota(parallelism as u32) {
        tracing::warn!(
            "Not enough core parallelism to serve the task {} task_parallelism {} running_task_parallelism {} max_task_parallelism {}",
            compact_task.task_id,
            parallelism,
            context.running_task_parallelism.load(Ordering::Relaxed),
            context.max_task_parallelism.load(Ordering::Relaxed),
        );
=======
    let optimize_by_copy_block = optimize_by_copy_block(&compact_task, &context);

    if let Err(e) =
        generate_splits_for_task(&mut compact_task, &context, optimize_by_copy_block).await
    {
        tracing::warn!(error = %e.as_report(), "Failed to generate_splits");
        task_status = TaskStatus::ExecuteFailed;
>>>>>>> 2ad3d872
        return (
            compact_done(compact_task, context.clone(), vec![], task_status),
            None,
        );
    }

    let compact_task_statistics = statistics_compact_task(&compact_task);
    // Number of splits (key ranges) is equal to number of compaction tasks
    let parallelism = compact_task.splits.len();
    assert_ne!(parallelism, 0, "splits cannot be empty");
    let mut output_ssts = Vec::with_capacity(parallelism);
    let mut compaction_futures = vec![];
    let mut abort_handles = vec![];
    let task_progress_guard =
        TaskProgressGuard::new(compact_task.task_id, context.task_progress_manager.clone());

    let capacity = estimate_task_output_capacity(context.clone(), &compact_task);

    let task_memory_capacity_with_parallelism = estimate_memory_for_compact_task(
        &compact_task,
        (context.storage_opts.block_size_kb as u64) * (1 << 10),
        context
            .storage_opts
            .object_store_config
            .s3
            .recv_buffer_size
            .unwrap_or(6 * 1024 * 1024) as u64,
        capacity as u64,
    ) * compact_task.splits.len() as u64;

    tracing::info!(
        "Ready to handle task: {} compact_task_statistics {:?} compression_algorithm {:?}  parallelism {} task_memory_capacity_with_parallelism {}, enable fast runner: {}, {}",
            compact_task.task_id,
            compact_task_statistics,
            compact_task.compression_algorithm,
            parallelism,
            task_memory_capacity_with_parallelism,
            optimize_by_copy_block,
            compact_task_to_string(&compact_task),
    );

    // If the task does not have enough memory, it should cancel the task and let the meta
    // reschedule it, so that it does not occupy the compactor's resources.
    let memory_detector = context
        .memory_limiter
        .try_require_memory(task_memory_capacity_with_parallelism);
    if memory_detector.is_none() {
        tracing::warn!(
                "Not enough memory to serve the task {} task_memory_capacity_with_parallelism {}  memory_usage {} memory_quota {}",
                compact_task.task_id,
                task_memory_capacity_with_parallelism,
                context.memory_limiter.get_memory_usage(),
                context.memory_limiter.quota()
            );
        task_status = TaskStatus::NoAvailMemoryResourceCanceled;
        return (
            compact_done(compact_task, context.clone(), output_ssts, task_status),
            memory_detector,
        );
    }

    context.compactor_metrics.compact_task_pending_num.inc();
    context
        .compactor_metrics
        .compact_task_pending_parallelism
        .add(parallelism as _);
    let _release_metrics_guard =
        scopeguard::guard((parallelism, context.clone()), |(parallelism, context)| {
            context.compactor_metrics.compact_task_pending_num.dec();
            context
                .compactor_metrics
                .compact_task_pending_parallelism
                .sub(parallelism as _);
        });

    if optimize_by_copy_block {
        let runner = fast_compactor_runner::CompactorRunner::new(
            context.clone(),
            compact_task.clone(),
            multi_filter_key_extractor.clone(),
            object_id_getter.clone(),
            task_progress_guard.progress.clone(),
        );

        tokio::select! {
            _ = &mut shutdown_rx => {
                tracing::warn!("Compaction task cancelled externally:\n{}", compact_task_to_string(&compact_task));
                task_status = TaskStatus::ManualCanceled;
            },

            ret = runner.run() => {
                match ret {
                    Ok((ssts, statistics)) => {
                        output_ssts.push((0, ssts, statistics));
                    }
                    Err(e) => {
                        task_status = TaskStatus::ExecuteFailed;
                        tracing::warn!(
                            error = %e.as_report(),
                            "Compaction task {} failed with error",
                            compact_task.task_id,
                        );
                    }
                }
            }
        }

        // After a compaction is done, mutate the compaction task.
        let (compact_task, table_stats) =
            compact_done(compact_task, context.clone(), output_ssts, task_status);
        let cost_time = timer.stop_and_record() * 1000.0;
        tracing::info!(
            "Finished fast compaction task in {:?}ms: {}",
            cost_time,
            compact_task_to_string(&compact_task)
        );
        return ((compact_task, table_stats), memory_detector);
    }
    for (split_index, _) in compact_task.splits.iter().enumerate() {
        let filter = multi_filter.clone();
        let multi_filter_key_extractor = multi_filter_key_extractor.clone();
        let compactor_runner = CompactorRunner::new(
            split_index,
            compactor_context.clone(),
            compact_task.clone(),
            object_id_getter.clone(),
        );
        let task_progress = task_progress_guard.progress.clone();
        let runner = async move {
            compactor_runner
                .run(filter, multi_filter_key_extractor, task_progress)
                .await
        };
        let traced = match context.await_tree_reg.as_ref() {
            None => runner.right_future(),
            Some(await_tree_reg) => await_tree_reg
                .register(
                    await_tree_key::CompactRunner {
                        task_id: compact_task.task_id,
                        split_index,
                    },
                    format!(
                        "Compaction Task {} Split {} ",
                        compact_task.task_id, split_index
                    ),
                )
                .instrument(runner)
                .left_future(),
        };
        let handle = tokio::spawn(traced);
        abort_handles.push(handle.abort_handle());
        compaction_futures.push(handle);
    }

    let mut buffered = stream::iter(compaction_futures).buffer_unordered(parallelism);
    loop {
        tokio::select! {
            _ = &mut shutdown_rx => {
                tracing::warn!("Compaction task cancelled externally:\n{}", compact_task_to_string(&compact_task));
                task_status = TaskStatus::ManualCanceled;
                break;
            }
            future_result = buffered.next() => {
                match future_result {
                    Some(Ok(Ok((split_index, ssts, compact_stat)))) => {
                        output_ssts.push((split_index, ssts, compact_stat));
                    }
                    Some(Ok(Err(e))) => {
                        task_status = TaskStatus::ExecuteFailed;
                        tracing::warn!(
                            error = %e.as_report(),
                            "Compaction task {} failed with error",
                            compact_task.task_id,
                        );
                        break;
                    }
                    Some(Err(e)) => {
                        task_status = TaskStatus::JoinHandleFailed;
                        tracing::warn!(
                            error = %e.as_report(),
                            "Compaction task {} failed with join handle error",
                            compact_task.task_id,
                        );
                        break;
                    }
                    None => break,
                }
            }
        }
    }

    if task_status != TaskStatus::Success {
        for abort_handle in abort_handles {
            abort_handle.abort();
        }
        output_ssts.clear();
    }
    // Sort by split/key range index.
    if !output_ssts.is_empty() {
        output_ssts.sort_by_key(|(split_index, ..)| *split_index);
    }

    // After a compaction is done, mutate the compaction task.
    let (compact_task, table_stats) =
        compact_done(compact_task, context.clone(), output_ssts, task_status);
    let cost_time = timer.stop_and_record() * 1000.0;
    tracing::info!(
        "Finished compaction task in {:?}ms: {}",
        cost_time,
        compact_task_output_to_string(&compact_task)
    );
    ((compact_task, table_stats), memory_detector)
}

/// Fills in the compact task and tries to report the task result to meta node.
pub(crate) fn compact_done(
    mut compact_task: CompactTask,
    context: CompactorContext,
    output_ssts: Vec<CompactOutput>,
    task_status: TaskStatus,
) -> (CompactTask, HashMap<u32, TableStats>) {
    let mut table_stats_map = TableStatsMap::default();
    compact_task.task_status = task_status;
    compact_task
        .sorted_output_ssts
        .reserve(compact_task.splits.len());
    let mut compaction_write_bytes = 0;
    for (
        _,
        ssts,
        CompactionStatistics {
            delta_drop_stat, ..
        },
    ) in output_ssts
    {
        add_table_stats_map(&mut table_stats_map, &delta_drop_stat);
        for sst_info in ssts {
            compaction_write_bytes += sst_info.file_size();
            compact_task.sorted_output_ssts.push(sst_info.sst_info);
        }
    }

    let group_label = compact_task.compaction_group_id.to_string();
    let level_label = compact_task.target_level.to_string();
    context
        .compactor_metrics
        .compact_write_bytes
        .with_label_values(&[&group_label, level_label.as_str()])
        .inc_by(compaction_write_bytes);
    context
        .compactor_metrics
        .compact_write_sstn
        .with_label_values(&[&group_label, level_label.as_str()])
        .inc_by(compact_task.sorted_output_ssts.len() as u64);

    (compact_task, table_stats_map)
}

pub async fn compact_and_build_sst<F>(
    sst_builder: &mut CapacitySplitTableBuilder<F>,
    task_config: &TaskConfig,
    compactor_metrics: Arc<CompactorMetrics>,
    mut iter: impl HummockIterator<Direction = Forward>,
    mut compaction_filter: impl CompactionFilter,
) -> HummockResult<CompactionStatistics>
where
    F: TableBuilderFactory,
{
    if !task_config.key_range.left.is_empty() {
        let full_key = FullKey::decode(&task_config.key_range.left);
        iter.seek(full_key)
            .verbose_instrument_await("iter_seek")
            .await?;
    } else {
        iter.rewind().verbose_instrument_await("rewind").await?;
    };

    let end_key = if task_config.key_range.right.is_empty() {
        FullKey::default()
    } else {
        FullKey::decode(&task_config.key_range.right).to_vec()
    };
    let max_key = end_key.to_ref();

    let mut full_key_tracker = FullKeyTracker::<Vec<u8>>::new(FullKey::default());
    let mut watermark_can_see_last_key = false;
    let mut local_stats = StoreLocalStatistic::default();

    // Keep table stats changes due to dropping KV.
    let mut table_stats_drop = TableStatsMap::default();
    let mut last_table_stats = TableStats::default();
    let mut last_table_id = None;
    let mut compaction_statistics = CompactionStatistics::default();
    // object id -> block id. For an object id, block id is updated in a monotonically increasing manner.
    let mut skip_schema_check: HashMap<HummockSstableObjectId, u64> = HashMap::default();
    let schemas: HashMap<u32, HashSet<i32>> = task_config
        .table_schemas
        .iter()
        .map(|(table_id, schema)| (*table_id, schema.column_ids.iter().copied().collect()))
        .collect();
    while iter.is_valid() {
        let iter_key = iter.key();
        compaction_statistics.iter_total_key_counts += 1;

        let is_new_user_key = full_key_tracker.observe(iter.key());
        let mut drop = false;

        // CRITICAL WARN: Because of memtable spill, there may be several versions of the same user-key share the same `pure_epoch`. Do not change this code unless necessary.
        let epoch = iter_key.epoch_with_gap.pure_epoch();
        let value = iter.value();
        let ValueMeta {
            object_id,
            block_id,
        } = iter.value_meta();
        if is_new_user_key {
            if !max_key.is_empty() && iter_key >= max_key {
                break;
            }
            watermark_can_see_last_key = false;
            if value.is_delete() {
                local_stats.skip_delete_key_count += 1;
            }
        } else {
            local_stats.skip_multi_version_key_count += 1;
        }

        if last_table_id.map_or(true, |last_table_id| {
            last_table_id != iter_key.user_key.table_id.table_id
        }) {
            if let Some(last_table_id) = last_table_id.take() {
                table_stats_drop.insert(last_table_id, std::mem::take(&mut last_table_stats));
            }
            last_table_id = Some(iter_key.user_key.table_id.table_id);
        }

        // Among keys with same user key, only retain keys which satisfy `epoch` >= `watermark`.
        // If there is no keys whose epoch is equal or greater than `watermark`, keep the latest
        // key which satisfies `epoch` < `watermark`
        // in our design, frontend avoid to access keys which had be deleted, so we dont
        // need to consider the epoch when the compaction_filter match (it
        // means that mv had drop)
        // Because of memtable spill, there may be a PUT key share the same `pure_epoch` with DELETE key.
        // Do not assume that "the epoch of keys behind must be smaller than the current key."
        if (epoch < task_config.watermark && task_config.gc_delete_keys && value.is_delete())
            || (epoch < task_config.watermark && watermark_can_see_last_key)
        {
            drop = true;
        }

        if !drop && compaction_filter.should_delete(iter_key) {
            drop = true;
        }

        if epoch <= task_config.watermark {
            watermark_can_see_last_key = true;
        }
        if drop {
            compaction_statistics.iter_drop_key_counts += 1;

            let should_count = match task_config.stats_target_table_ids.as_ref() {
                Some(target_table_ids) => {
                    target_table_ids.contains(&iter_key.user_key.table_id.table_id)
                }
                None => true,
            };
            if should_count {
                last_table_stats.total_key_count -= 1;
                last_table_stats.total_key_size -= iter_key.encoded_len() as i64;
                last_table_stats.total_value_size -= iter.value().encoded_len() as i64;
            }
            iter.next()
                .verbose_instrument_await("iter_next_in_drop")
                .await?;
            continue;
        }

        // May drop stale columns
        let check_table_id = iter_key.user_key.table_id.table_id;
        let mut is_value_rewritten = false;
        if let HummockValue::Put(v) = value
            && let Some(object_id) = object_id
            && let Some(block_id) = block_id
            && !skip_schema_check
                .get(&object_id)
                .map(|prev_block_id| {
                    assert!(*prev_block_id <= block_id);
                    *prev_block_id == block_id
                })
                .unwrap_or(false)
            && let Some(schema) = schemas.get(&check_table_id)
        {
            let value_size = v.len();
            match try_drop_invalid_columns(v, schema) {
                None => {
                    if !task_config.disable_drop_column_optimization {
                        // Under the assumption that all values in the same (object, block) group should share the same schema,
                        // if one value drops no columns during a compaction, no need to check other values in the same group.
                        skip_schema_check.insert(object_id, block_id);
                    }
                }
                Some(new_value) => {
                    is_value_rewritten = true;
                    let new_put = HummockValue::put(new_value.as_slice());
                    sst_builder
                        .add_full_key(iter_key, new_put, is_new_user_key)
                        .verbose_instrument_await("add_rewritten_full_key")
                        .await?;
                    let value_size_change = value_size as i64 - new_value.len() as i64;
                    assert!(value_size_change >= 0);
                    last_table_stats.total_value_size -= value_size_change;
                }
            }
        }

        if !is_value_rewritten {
            // Don't allow two SSTs to share same user key
            sst_builder
                .add_full_key(iter_key, value, is_new_user_key)
                .verbose_instrument_await("add_full_key")
                .await?;
        }

        iter.next().verbose_instrument_await("iter_next").await?;
    }

    if let Some(last_table_id) = last_table_id.take() {
        table_stats_drop.insert(last_table_id, std::mem::take(&mut last_table_stats));
    }
    iter.collect_local_statistic(&mut local_stats);
    add_table_stats_map(
        &mut table_stats_drop,
        &local_stats.skipped_by_watermark_table_stats,
    );
    local_stats.report_compactor(compactor_metrics.as_ref());
    compaction_statistics.delta_drop_stat = table_stats_drop;

    Ok(compaction_statistics)
}

async fn build_filter_key_extractor(
    compact_task: &CompactTask,
    filter_key_extractor_manager: FilterKeyExtractorManager,
    compact_table_ids: &HashSet<u32>,
) -> Option<Arc<FilterKeyExtractorImpl>> {
    let multi_filter_key_extractor = match filter_key_extractor_manager
        .acquire(compact_table_ids.clone())
        .await
    {
        Err(e) => {
            tracing::error!(error = %e.as_report(), "Failed to fetch filter key extractor tables [{:?}], it may caused by some RPC error", compact_task.existing_table_ids);
            return None;
        }
        Ok(extractor) => extractor,
    };

    if let FilterKeyExtractorImpl::Multi(multi) = &multi_filter_key_extractor {
        let found_tables = multi.get_existing_table_ids();
        let removed_tables = compact_table_ids
            .iter()
            .filter(|table_id| !found_tables.contains(table_id))
            .collect_vec();
        if !removed_tables.is_empty() {
            tracing::error!("Failed to fetch filter key extractor tables [{:?}. [{:?}] may be removed by meta-service. ", compact_table_ids, removed_tables);
            return None;
        }
    }

    let multi_filter_key_extractor = Arc::new(multi_filter_key_extractor);

    Some(multi_filter_key_extractor)
}

#[cfg(test)]
pub mod tests {
    use risingwave_hummock_sdk::can_concat;

    use crate::hummock::compactor::compactor_runner::partition_overlapping_sstable_infos;
    use crate::hummock::iterator::test_utils::mock_sstable_store;
    use crate::hummock::test_utils::{
        default_builder_opt_for_test, gen_test_sstable_info, test_key_of, test_value_of,
    };
    use crate::hummock::value::HummockValue;

    #[tokio::test]
    async fn test_partition_overlapping_level() {
        const TEST_KEYS_COUNT: usize = 10;
        let sstable_store = mock_sstable_store().await;
        let mut table_infos = vec![];
        for object_id in 0..10 {
            let start_index = object_id * TEST_KEYS_COUNT;
            let end_index = start_index + 2 * TEST_KEYS_COUNT;
            let table_info = gen_test_sstable_info(
                default_builder_opt_for_test(),
                object_id as u64,
                (start_index..end_index)
                    .map(|i| (test_key_of(i), HummockValue::put(test_value_of(i)))),
                sstable_store.clone(),
            )
            .await;
            table_infos.push(table_info);
        }
        let table_infos = partition_overlapping_sstable_infos(table_infos);
        assert_eq!(table_infos.len(), 2);
        for ssts in table_infos {
            assert!(can_concat(&ssts));
        }
    }
}<|MERGE_RESOLUTION|>--- conflicted
+++ resolved
@@ -30,13 +30,8 @@
 use risingwave_hummock_sdk::{
     can_concat, compact_task_output_to_string, HummockSstableObjectId, KeyComparator,
 };
-<<<<<<< HEAD
-use risingwave_pb::hummock::compact_task::{TaskStatus, TaskType};
-use risingwave_pb::hummock::{BloomFilterType, LevelType};
-=======
 use risingwave_pb::hummock::compact_task::TaskStatus;
-use risingwave_pb::hummock::{CompactTask, LevelType, SstableInfo};
->>>>>>> 2ad3d872
+use risingwave_pb::hummock::LevelType;
 use thiserror_ext::AsReport;
 use tokio::sync::oneshot::Receiver;
 
@@ -355,78 +350,6 @@
     };
 
     let mut task_status = TaskStatus::Success;
-<<<<<<< HEAD
-    // skip sst related to non-existent able_id to reduce io
-    let sstable_infos = compact_task
-        .input_ssts
-        .iter()
-        .flat_map(|level| level.table_infos.iter())
-        .filter(|table_info| {
-            let table_ids = &table_info.table_ids;
-            table_ids
-                .iter()
-                .any(|table_id| existing_table_ids.contains(table_id))
-        })
-        .cloned()
-        .collect_vec();
-    let compaction_size = sstable_infos
-        .iter()
-        .map(|table_info| table_info.file_size)
-        .sum::<u64>();
-    let all_ssts_are_blocked_filter = sstable_infos
-        .iter()
-        .all(|table_info| table_info.bloom_filter_kind == BloomFilterType::Blocked);
-
-    let delete_key_count = sstable_infos
-        .iter()
-        .map(|table_info| table_info.stale_key_count + table_info.range_tombstone_count)
-        .sum::<u64>();
-    let total_key_count = sstable_infos
-        .iter()
-        .map(|table_info| table_info.total_key_count)
-        .sum::<u64>();
-    let optimize_by_copy_block = context.storage_opts.enable_fast_compaction
-        && all_ssts_are_blocked_filter
-        && !has_tombstone
-        && !has_ttl
-        && single_table
-        && compact_task.target_level > 0
-        && compact_task.input_ssts.len() == 2
-        && compaction_size < context.storage_opts.compactor_fast_max_compact_task_size
-        && delete_key_count * 100
-            < context.storage_opts.compactor_fast_max_compact_delete_ratio as u64 * total_key_count
-        && compact_task.task_type == TaskType::Dynamic;
-
-    if !optimize_by_copy_block {
-        match generate_splits(&sstable_infos, compaction_size, context.clone()).await {
-            Ok(splits) => {
-                if !splits.is_empty() {
-                    compact_task.splits = splits;
-                }
-            }
-            Err(e) => {
-                tracing::warn!(error = %e.as_report(), "Failed to generate_splits");
-                task_status = TaskStatus::ExecuteFailed;
-                return (
-                    compact_done(compact_task, context.clone(), vec![], task_status),
-                    None,
-                );
-            }
-        }
-    }
-    let compact_task_statistics = statistics_compact_task(&compact_task);
-    // Number of splits (key ranges) is equal to number of compaction tasks
-    let parallelism = compact_task.splits.len();
-    assert_ne!(parallelism, 0, "splits cannot be empty");
-    if !context.acquire_task_quota(parallelism as u32) {
-        tracing::warn!(
-            "Not enough core parallelism to serve the task {} task_parallelism {} running_task_parallelism {} max_task_parallelism {}",
-            compact_task.task_id,
-            parallelism,
-            context.running_task_parallelism.load(Ordering::Relaxed),
-            context.max_task_parallelism.load(Ordering::Relaxed),
-        );
-=======
     let optimize_by_copy_block = optimize_by_copy_block(&compact_task, &context);
 
     if let Err(e) =
@@ -434,7 +357,6 @@
     {
         tracing::warn!(error = %e.as_report(), "Failed to generate_splits");
         task_status = TaskStatus::ExecuteFailed;
->>>>>>> 2ad3d872
         return (
             compact_done(compact_task, context.clone(), vec![], task_status),
             None,
