--- conflicted
+++ resolved
@@ -47,12 +47,8 @@
     fast_compactor_runner, CompactOutput, CompactionFilter, Compactor, CompactorContext,
 };
 use crate::hummock::iterator::{
-<<<<<<< HEAD
-    Forward, ForwardMergeRangeIterator, HummockIterator, SkipWatermarkIterator,
-    UnorderedMergeIteratorInner, ValueMeta,
-=======
     Forward, ForwardMergeRangeIterator, HummockIterator, MergeIterator, SkipWatermarkIterator,
->>>>>>> 5fd1fc34
+    ValueMeta,
 };
 use crate::hummock::multi_builder::{CapacitySplitTableBuilder, TableBuilderFactory};
 use crate::hummock::utils::MemoryTracker;
@@ -771,18 +767,12 @@
     let mut last_table_stats = TableStats::default();
     let mut last_table_id = None;
     let mut compaction_statistics = CompactionStatistics::default();
-<<<<<<< HEAD
-    let mut progress_key_num: u64 = 0;
-    // object id -> block id. block is is updated in a monotonically non-decreasing manner.
     let mut skip_schema_check: HashMap<HummockSstableObjectId, u64> = HashMap::default();
     let schemas: HashMap<u32, HashSet<i32>> = task_config
         .table_schemas
         .iter()
         .map(|(table_id, schema)| (*table_id, schema.column_ids.iter().copied().collect()))
         .collect();
-    const PROGRESS_KEY_INTERVAL: u64 = 100;
-=======
->>>>>>> 5fd1fc34
     while iter.is_valid() {
         let mut iter_key = iter.key();
         compaction_statistics.iter_total_key_counts += 1;
@@ -912,13 +902,17 @@
         }
 
         // May drop stale columns
-        let check_table_id = last_key.user_key.table_id.table_id;
+        let check_table_id = full_key_tracker.latest_full_key.user_key.table_id.table_id;
         let mut is_value_rewritten = false;
         if let HummockValue::Put(v) = value
             && let Some(object_id) = object_id
             && let Some(block_id) = block_id
-            && skip_schema_check.get(&object_id).map(|prev_block_id|*prev_block_id != block_id).unwrap_or(true)
-            && let Some(schema) = schemas.get(&check_table_id) {
+            && skip_schema_check
+                .get(&object_id)
+                .map(|prev_block_id| *prev_block_id != block_id)
+                .unwrap_or(true)
+            && let Some(schema) = schemas.get(&check_table_id)
+        {
             match try_drop_invalid_columns(v, schema) {
                 None => {
                     if !task_config.disable_drop_column_optimization {
