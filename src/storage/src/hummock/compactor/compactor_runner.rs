--- conflicted
+++ resolved
@@ -17,6 +17,7 @@
 use std::sync::Arc;
 
 use await_tree::InstrumentAwait;
+use bytes::Bytes;
 use futures::{stream, FutureExt, StreamExt};
 use itertools::Itertools;
 use risingwave_common::util::value_encoding::column_aware_row_encoding::try_drop_invalid_columns;
@@ -26,18 +27,12 @@
 use risingwave_hummock_sdk::key::{FullKey, FullKeyTracker};
 use risingwave_hummock_sdk::key_range::{KeyRange, KeyRangeCommon};
 use risingwave_hummock_sdk::table_stats::{add_table_stats_map, TableStats, TableStatsMap};
-<<<<<<< HEAD
-use risingwave_hummock_sdk::version::CompactTask;
-use risingwave_hummock_sdk::{can_concat, EpochWithGap, HummockEpoch, HummockSstableObjectId};
-use risingwave_pb::hummock::compact_task::{TaskStatus, TaskType};
-use risingwave_pb::hummock::{BloomFilterType, LevelType};
-=======
+use risingwave_hummock_sdk::version::{CompactTask, SstableInfo};
 use risingwave_hummock_sdk::{
     can_concat, compact_task_output_to_string, HummockSstableObjectId, KeyComparator,
 };
 use risingwave_pb::hummock::compact_task::{TaskStatus, TaskType};
-use risingwave_pb::hummock::{BloomFilterType, CompactTask, LevelType, SstableInfo};
->>>>>>> f7d9ff7f
+use risingwave_pb::hummock::{BloomFilterType, LevelType};
 use thiserror_ext::AsReport;
 use tokio::sync::oneshot::Receiver;
 
@@ -179,45 +174,20 @@
                 .table_infos
                 .iter()
                 .filter(|table_info| {
-                    let key_range = KeyRange::from(table_info.key_range.as_ref().unwrap());
                     let table_ids = &table_info.table_ids;
                     let exist_table = table_ids
                         .iter()
                         .any(|table_id| self.compact_task.existing_table_ids.contains(table_id));
 
-                    self.key_range.full_key_overlap(&key_range) && exist_table
+                    self.key_range
+                        .full_key_overlap(table_info.key_range.as_ref().unwrap())
+                        && exist_table
                 })
                 .cloned()
                 .collect_vec();
             // Do not need to filter the table because manager has done it.
             if level.level_type == LevelType::Nonoverlapping {
                 debug_assert!(can_concat(&level.table_infos));
-<<<<<<< HEAD
-                let tables = level
-                    .table_infos
-                    .iter()
-                    .filter(|table_info| {
-                        let table_ids = &table_info.table_ids;
-                        let exist_table = table_ids.iter().any(|table_id| {
-                            self.compact_task.existing_table_ids.contains(table_id)
-                        });
-
-                        self.key_range
-                            .full_key_overlap(table_info.key_range.as_ref().unwrap())
-                            && exist_table
-                    })
-                    .cloned()
-                    .collect_vec();
-                let delete_range_ssts = tables
-                    .iter()
-                    .filter(|sst| sst.range_tombstone_count > 0)
-                    .cloned()
-                    .collect_vec();
-                if !delete_range_ssts.is_empty() {
-                    del_iter.add_concat_iter(delete_range_ssts, self.sstable_store.clone());
-                }
-=======
->>>>>>> f7d9ff7f
                 table_iters.push(ConcatSstableIterator::new(
                     self.compact_task.existing_table_ids.clone(),
                     tables,
@@ -234,7 +204,7 @@
                     sst_groups.len()
                 );
                 for table_infos in sst_groups {
-                    assert!(can_concat(&table_infos));
+                    assert!(can_concat(table_infos.as_slice()));
                     table_iters.push(ConcatSstableIterator::new(
                         self.compact_task.existing_table_ids.clone(),
                         table_infos,
@@ -245,30 +215,7 @@
                     ));
                 }
             } else {
-<<<<<<< HEAD
-                for table_info in &level.table_infos {
-                    let table_ids = &table_info.table_ids;
-                    let exist_table = table_ids
-                        .iter()
-                        .any(|table_id| self.compact_task.existing_table_ids.contains(table_id));
-
-                    if !self
-                        .key_range
-                        .full_key_overlap(table_info.key_range.as_ref().unwrap())
-                        || !exist_table
-                    {
-                        continue;
-                    }
-                    if table_info.range_tombstone_count > 0 {
-                        let table = self
-                            .sstable_store
-                            .sstable(table_info, &mut local_stats)
-                            .await?;
-                        del_iter.add_sst_iter(SstableDeleteRangeIterator::new(table));
-                    }
-=======
                 for table_info in tables {
->>>>>>> f7d9ff7f
                     table_iters.push(ConcatSstableIterator::new(
                         self.compact_task.existing_table_ids.clone(),
                         vec![table_info],
@@ -298,7 +245,7 @@
 ) -> Vec<Vec<SstableInfo>> {
     pub struct SstableGroup {
         ssts: Vec<SstableInfo>,
-        max_right_bound: Vec<u8>,
+        max_right_bound: Bytes,
     }
 
     impl PartialEq for SstableGroup {
@@ -988,20 +935,16 @@
 
 #[cfg(test)]
 pub mod tests {
-    use risingwave_hummock_sdk::can_concat;
-
-<<<<<<< HEAD
     use bytes::Bytes;
     use risingwave_common::catalog::TableId;
+    use risingwave_hummock_sdk::can_concat;
     use risingwave_hummock_sdk::key::{TableKey, UserKey};
     use risingwave_hummock_sdk::version::InputLevel;
 
     use super::*;
     use crate::filter_key_extractor::FullKeyFilterKeyExtractor;
+    use crate::hummock::compactor::compactor_runner::partition_overlapping_sstable_infos;
     use crate::hummock::compactor::StateCleanUpCompactionFilter;
-=======
-    use crate::hummock::compactor::compactor_runner::partition_overlapping_sstable_infos;
->>>>>>> f7d9ff7f
     use crate::hummock::iterator::test_utils::mock_sstable_store;
     use crate::hummock::test_utils::{
         default_builder_opt_for_test, gen_test_sstable_info, test_key_of, test_value_of,
@@ -1012,95 +955,6 @@
     async fn test_partition_overlapping_level() {
         const TEST_KEYS_COUNT: usize = 10;
         let sstable_store = mock_sstable_store();
-<<<<<<< HEAD
-        let kv_pairs = vec![];
-
-        let mut sstable_info_1 = gen_test_sstable_impl::<Bytes, Xor16FilterBuilder>(
-            default_builder_opt_for_test(),
-            1,
-            kv_pairs.clone().into_iter(),
-            vec![
-                DeleteRangeTombstone::new_for_test(
-                    TableId::new(1),
-                    b"abc".to_vec(),
-                    b"ccc".to_vec(),
-                    2,
-                ),
-                DeleteRangeTombstone::new_for_test(
-                    TableId::new(1),
-                    b"ddd".to_vec(),
-                    b"eee".to_vec(),
-                    2,
-                ),
-            ],
-            sstable_store.clone(),
-            CachePolicy::NotFill,
-        )
-        .await;
-        sstable_info_1.table_ids = vec![1];
-        let tombstone = DeleteRangeTombstone::new_for_test(
-            TableId::new(2),
-            b"abc".to_vec(),
-            b"def".to_vec(),
-            1,
-        );
-        let mut sstable_info_2 = gen_test_sstable_impl::<Bytes, Xor16FilterBuilder>(
-            default_builder_opt_for_test(),
-            2,
-            vec![(
-                FullKey::from_user_key(
-                    UserKey::new(TableId::new(1), TableKey(Bytes::copy_from_slice(b"bbb"))),
-                    1,
-                ),
-                HummockValue::put(Bytes::copy_from_slice(b"value")),
-            )]
-            .into_iter(),
-            vec![tombstone.clone()],
-            sstable_store.clone(),
-            CachePolicy::NotFill,
-        )
-        .await;
-        sstable_info_2.table_ids = vec![1, 2];
-
-        let compact_task = CompactTask {
-            input_ssts: vec![InputLevel {
-                level_idx: 0,
-                level_type: LevelType::Nonoverlapping,
-                table_infos: vec![sstable_info_1, sstable_info_2],
-            }],
-            existing_table_ids: vec![2],
-            splits: vec![KeyRange::inf()],
-            watermark: 10,
-            ..Default::default()
-        };
-        let state_clean_up_filter = StateCleanUpCompactionFilter::new(HashSet::from_iter(
-            compact_task.existing_table_ids.clone(),
-        ));
-        let opts = StorageOpts {
-            share_buffer_compaction_worker_threads_number: 1,
-            ..Default::default()
-        };
-        let context = CompactorContext::new_local_compact_context(
-            Arc::new(opts),
-            sstable_store.clone(),
-            Arc::new(CompactorMetrics::unused()),
-        );
-        let runner = CompactorRunner::new(
-            0,
-            context,
-            compact_task,
-            Box::new(SharedComapctorObjectIdManager::for_test(
-                VecDeque::from_iter([5, 6, 7, 8, 9, 10, 11, 12, 13]),
-            )),
-        );
-        let multi_filter_key_extractor =
-            Arc::new(FilterKeyExtractorImpl::FullKey(FullKeyFilterKeyExtractor));
-        let (_, sst_infos, _) = runner
-            .run(
-                state_clean_up_filter,
-                multi_filter_key_extractor,
-                Arc::new(TaskProgress::default()),
-=======
         let mut table_infos = vec![];
         for object_id in 0..10 {
             let start_index = object_id * TEST_KEYS_COUNT;
@@ -1111,7 +965,6 @@
                 (start_index..end_index)
                     .map(|i| (test_key_of(i), HummockValue::put(test_value_of(i)))),
                 sstable_store.clone(),
->>>>>>> f7d9ff7f
             )
             .await;
             table_infos.push(table_info);
