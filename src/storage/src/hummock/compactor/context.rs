// Copyright 2023 RisingWave Labs
//
// Licensed under the Apache License, Version 2.0 (the "License");
// you may not use this file except in compliance with the License.
// You may obtain a copy of the License at
//
//     http://www.apache.org/licenses/LICENSE-2.0
//
// Unless required by applicable law or agreed to in writing, software
// distributed under the License is distributed on an "AS IS" BASIS,
// WITHOUT WARRANTIES OR CONDITIONS OF ANY KIND, either express or implied.
// See the License for the specific language governing permissions and
// limitations under the License.

use std::sync::atomic::AtomicU32;
use std::sync::Arc;

use parking_lot::RwLock;
use risingwave_rpc_client::HummockMetaClient;

use super::task_progress::TaskProgressManagerRef;
use crate::filter_key_extractor::FilterKeyExtractorManagerRef;
use crate::hummock::compactor::CompactionExecutor;
use crate::hummock::sstable_store::SstableStoreRef;
use crate::hummock::{MemoryLimiter, SstableObjectIdManagerRef};
use crate::monitor::CompactorMetrics;
use crate::opts::StorageOpts;

/// A `CompactorContext` describes the context of a compactor.
#[derive(Clone)]
pub struct CompactorContext {
    /// Storage options.
    pub storage_opts: Arc<StorageOpts>,

    /// The meta client.
    pub hummock_meta_client: Arc<dyn HummockMetaClient>,

    /// Sstable store that manages the sstables.
    pub sstable_store: SstableStoreRef,

    /// Statistics.
    pub compactor_metrics: Arc<CompactorMetrics>,

    /// True if it is a memory compaction (from shared buffer).
    pub is_share_buffer_compact: bool,

    pub compaction_executor: Arc<CompactionExecutor>,

    pub filter_key_extractor_manager: FilterKeyExtractorManagerRef,

    pub memory_limiter: Arc<MemoryLimiter>,

    pub sstable_object_id_manager: SstableObjectIdManagerRef,

    pub task_progress_manager: TaskProgressManagerRef,

    pub await_tree_reg: Option<Arc<RwLock<await_tree::Registry<String>>>>,

    pub running_task_count: Arc<AtomicU32>,
}

impl CompactorContext {
    pub fn new_local_compact_context(
        storage_opts: Arc<StorageOpts>,
        sstable_store: SstableStoreRef,
        hummock_meta_client: Arc<dyn HummockMetaClient>,
        compactor_metrics: Arc<CompactorMetrics>,
        sstable_object_id_manager: SstableObjectIdManagerRef,
        filter_key_extractor_manager: FilterKeyExtractorManagerRef,
        output_memory_limiter: Arc<MemoryLimiter>,
    ) -> Self {
        let compaction_executor = if storage_opts.share_buffer_compaction_worker_threads_number == 0
        {
            Arc::new(CompactionExecutor::new(None))
        } else {
            Arc::new(CompactionExecutor::new(Some(
                storage_opts.share_buffer_compaction_worker_threads_number as usize,
            )))
        };
<<<<<<< HEAD
=======

        // not limit memory for local compact
>>>>>>> b8c3c680
        Self {
            storage_opts,
            hummock_meta_client,
            sstable_store,
            compactor_metrics,
            is_share_buffer_compact: true,
            compaction_executor,
            filter_key_extractor_manager,
<<<<<<< HEAD
            output_memory_limiter,
=======
            memory_limiter: MemoryLimiter::unlimit(),
>>>>>>> b8c3c680
            sstable_object_id_manager,
            task_progress_manager: Default::default(),
            await_tree_reg: None,
            running_task_count: Arc::new(AtomicU32::new(0)),
        }
    }
}<|MERGE_RESOLUTION|>--- conflicted
+++ resolved
@@ -77,11 +77,6 @@
                 storage_opts.share_buffer_compaction_worker_threads_number as usize,
             )))
         };
-<<<<<<< HEAD
-=======
-
-        // not limit memory for local compact
->>>>>>> b8c3c680
         Self {
             storage_opts,
             hummock_meta_client,
@@ -90,11 +85,7 @@
             is_share_buffer_compact: true,
             compaction_executor,
             filter_key_extractor_manager,
-<<<<<<< HEAD
             output_memory_limiter,
-=======
-            memory_limiter: MemoryLimiter::unlimit(),
->>>>>>> b8c3c680
             sstable_object_id_manager,
             task_progress_manager: Default::default(),
             await_tree_reg: None,
