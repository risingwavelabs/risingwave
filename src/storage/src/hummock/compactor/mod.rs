// Copyright 2022 Singularity Data
//
// Licensed under the Apache License, Version 2.0 (the "License");
// you may not use this file except in compliance with the License.
// You may obtain a copy of the License at
//
// http://www.apache.org/licenses/LICENSE-2.0
//
// Unless required by applicable law or agreed to in writing, software
// distributed under the License is distributed on an "AS IS" BASIS,
// WITHOUT WARRANTIES OR CONDITIONS OF ANY KIND, either express or implied.
// See the License for the specific language governing permissions and
// limitations under the License.

mod compaction_executor;
mod compaction_filter;
mod compactor_runner;
mod context;
mod iterator;
mod shared_buffer_compact;
mod sstable_store;

use std::collections::HashSet;
use std::future::Future;
use std::sync::atomic::{AtomicU64, Ordering};
use std::sync::Arc;
use std::time::{Duration, Instant};

use bytes::BytesMut;
pub use compaction_executor::CompactionExecutor;
pub use compaction_filter::{
    CompactionFilter, DummyCompactionFilter, MultiCompactionFilter, StateCleanUpCompactionFilter,
    TTLCompactionFilter,
};
pub use context::{CompactorContext, Context};
use futures::future::try_join_all;
use futures::{stream, FutureExt, StreamExt};
pub use iterator::ConcatSstableIterator;
use risingwave_common::config::constant::hummock::CompactionFilterFlag;
use risingwave_hummock_sdk::compact::compact_task_to_string;
use risingwave_hummock_sdk::filter_key_extractor::FilterKeyExtractorImpl;
use risingwave_hummock_sdk::key::{get_epoch, FullKey};
use risingwave_hummock_sdk::key_range::KeyRange;
use risingwave_hummock_sdk::{HummockEpoch, VersionedComparator};
use risingwave_pb::hummock::subscribe_compact_tasks_response::Task;
use risingwave_pb::hummock::{CompactTask, LevelType, SstableInfo, SubscribeCompactTasksResponse};
use risingwave_rpc_client::HummockMetaClient;
pub use shared_buffer_compact::compact;
pub use sstable_store::{
    CompactorMemoryCollector, CompactorSstableStore, CompactorSstableStoreRef,
};
use tokio::sync::oneshot::Sender;
use tokio::task::JoinHandle;

use super::multi_builder::CapacitySplitTableBuilder;
use super::{HummockResult, SstableBuilderOptions, SstableWriter, SstableWriterBuilder};
use crate::hummock::compactor::compactor_runner::CompactorRunner;
use crate::hummock::iterator::{Forward, HummockIterator};
use crate::hummock::multi_builder::{
    get_writer_builder_for_batch_upload, get_writer_builder_for_streaming_upload, SplitTableOutput,
    TableBuilderFactory,
};
use crate::hummock::utils::{MemoryLimiter, MemoryTracker};
use crate::hummock::vacuum::Vacuum;
use crate::hummock::{
    CachePolicy, HummockError, SstableBuilder, SstableIdManagerRef, SstableStoreWrite,
    DEFAULT_ENTRY_SIZE,
};

pub struct RemoteBuilderFactory<B>
where
    B: SstableWriterBuilder,
{
    sstable_id_manager: SstableIdManagerRef,
    limiter: Arc<MemoryLimiter>,
    options: SstableBuilderOptions,
    remote_rpc_cost: Arc<AtomicU64>,
    writer_builder: B,
    filter_key_extractor: Arc<FilterKeyExtractorImpl>,
}

#[async_trait::async_trait]
impl<B> TableBuilderFactory for RemoteBuilderFactory<B>
where
    B: SstableWriterBuilder,
{
    type Writer = <B as SstableWriterBuilder>::Writer;
    type WriterBuilder = B;

    async fn open_builder(&self) -> HummockResult<(MemoryTracker, SstableBuilder<B::Writer>)> {
        // TODO: memory consumption may vary based on `SstableWriter`, `ObjectStore` and cache
        let tracker = self
            .limiter
            .require_memory(
                (self.options.capacity
                    + self.options.block_capacity
                    + self.options.estimate_bloom_filter_capacity) as u64,
            )
            .await
            .unwrap();
        let timer = Instant::now();
        let table_id = self.sstable_id_manager.get_new_sst_id().await?;
        let cost = (timer.elapsed().as_secs_f64() * 1000000.0).round() as u64;
        self.remote_rpc_cost.fetch_add(cost, Ordering::Relaxed);
        let builder = SstableBuilder::new(
            table_id,
            self.writer_builder.build(table_id).await?,
            self.options.clone(),
            self.filter_key_extractor.clone(),
        );
        Ok((tracker, builder))
    }
}

#[derive(Clone)]
/// Implementation of Hummock compaction.
pub struct Compactor {
    /// The context of the compactor.
    context: Arc<Context>,

    options: SstableBuilderOptions,

    sstable_store: Arc<dyn SstableStoreWrite>,
    key_range: KeyRange,
    cache_policy: CachePolicy,
    gc_delete_keys: bool,
    watermark: u64,
}

pub type CompactOutput = (usize, Vec<SstableInfo>);

impl Compactor {
    /// Tries to schedule on current runtime if `compaction_executor` is None.
    fn request_execution(
        compaction_executor: Arc<CompactionExecutor>,
        split_task: impl Future<Output = HummockResult<CompactOutput>> + Send + 'static,
    ) -> HummockResult<JoinHandle<HummockResult<CompactOutput>>> {
        let rx = compaction_executor
            .send_request(split_task)
            .map_err(HummockError::compaction_executor)?;
        Ok(tokio::spawn(async move {
            match rx.await {
                Ok(result) => result,
                Err(err) => Err(HummockError::compaction_executor(err)),
            }
        }))
    }

    /// Handles a compaction task and reports its status to hummock manager.
    /// Always return `Ok` and let hummock manager handle errors.
    pub async fn compact(
        compactor_context: Arc<CompactorContext>,
        mut compact_task: CompactTask,
    ) -> bool {
        let context = compactor_context.context.clone();
        // Set a watermark SST id to prevent full GC from accidentally deleting SSTs for in-progress
        // write op. The watermark is invalidated when this method exits.
        let tracker_id = match context.sstable_id_manager.add_watermark_sst_id(None).await {
            Ok(tracker_id) => tracker_id,
            Err(err) => {
                tracing::warn!("Failed to track pending SST id. {:#?}", err);
                return false;
            }
        };
        let sstable_id_manager_clone = context.sstable_id_manager.clone();
        let _guard = scopeguard::guard(
            (tracker_id, sstable_id_manager_clone),
            |(tracker_id, sstable_id_manager)| {
                tokio::spawn(async move {
                    sstable_id_manager.remove_watermark_sst_id(tracker_id).await;
                });
            },
        );

        let group_label = compact_task.compaction_group_id.to_string();
        let cur_level_label = compact_task.input_ssts[0].level_idx.to_string();
        let compaction_read_bytes = compact_task
            .input_ssts
            .iter()
            .filter(|level| level.level_idx != compact_task.target_level)
            .flat_map(|level| level.table_infos.iter())
            .map(|t| t.file_size)
            .sum::<u64>();
        context
            .stats
            .compact_read_current_level
            .with_label_values(&[group_label.as_str(), cur_level_label.as_str()])
            .inc_by(compaction_read_bytes);
        context
            .stats
            .compact_read_sstn_current_level
            .with_label_values(&[group_label.as_str(), cur_level_label.as_str()])
            .inc_by(compact_task.input_ssts[0].table_infos.len() as u64);
        context
            .stats
            .compact_frequency
            .with_label_values(&[group_label.as_str(), cur_level_label.as_str()])
            .inc();

        if compact_task.input_ssts.len() > 1 {
            let target_input_level = compact_task.input_ssts.last().unwrap();
            let sec_level_read_bytes: u64 = target_input_level
                .table_infos
                .iter()
                .map(|t| t.file_size)
                .sum();
            let next_level_label = target_input_level.level_idx.to_string();
            context
                .stats
                .compact_read_next_level
                .with_label_values(&[group_label.as_str(), next_level_label.as_str()])
                .inc_by(sec_level_read_bytes);
            context
                .stats
                .compact_read_sstn_next_level
                .with_label_values(&[group_label.as_str(), next_level_label.as_str()])
                .inc_by(compact_task.input_ssts[1].table_infos.len() as u64);
        }

        let timer = context
            .stats
            .compact_task_duration
            .with_label_values(&[compact_task.input_ssts[0].level_idx.to_string().as_str()])
            .start_timer();

        let need_quota = estimate_memory_use_for_compaction(&compact_task);
        tracing::info!(
            "Ready to handle compaction task: {} need memory: {}",
            compact_task.task_id,
            need_quota
        );

        let multi_filter = build_multi_compaction_filter(&compact_task);

        let multi_filter_key_extractor = context
            .filter_key_extractor_manager
            .acquire(HashSet::from_iter(compact_task.existing_table_ids.clone()))
            .await;
        let multi_filter_key_extractor = Arc::new(multi_filter_key_extractor);

        // Number of splits (key ranges) is equal to number of compaction tasks
        let parallelism = compact_task.splits.len();
        assert_ne!(parallelism, 0, "splits cannot be empty");
        context.stats.compact_task_pending_num.inc();
        let mut compact_success = true;
        let mut output_ssts = Vec::with_capacity(parallelism);
        let mut compaction_futures = vec![];

        for (split_index, _) in compact_task.splits.iter().enumerate() {
            let compaction_executor = context.compaction_executor.clone();
            let filter = multi_filter.clone();
            let multi_filter_key_extractor = multi_filter_key_extractor.clone();
            let compactor_runner = CompactorRunner::new(
                split_index,
                compactor_context.as_ref(),
                compact_task.clone(),
            );
            let rx = match Compactor::request_execution(compaction_executor, async move {
                compactor_runner
                    .run(filter, multi_filter_key_extractor)
                    .await
            }) {
                Ok(rx) => rx,
                Err(err) => {
                    tracing::warn!("Failed to schedule compaction execution: {:#?}", err);
                    return false;
                }
            };
            compaction_futures.push(rx);
        }

        let mut buffered = stream::iter(compaction_futures).buffer_unordered(parallelism);
        while let Some(future_result) = buffered.next().await {
            match future_result.unwrap() {
                Ok((split_index, ssts)) => {
                    output_ssts.push((split_index, ssts));
                }
                Err(e) => {
                    compact_success = false;
                    tracing::warn!(
                        "Compaction task {} failed with error: {:#?}",
                        compact_task.task_id,
                        e
                    );
                }
            }
        }

        // Sort by split/key range index.
        output_ssts.sort_by_key(|(split_index, _)| *split_index);

        // After a compaction is done, mutate the compaction task.
        Self::compact_done(
            &mut compact_task,
            context.clone(),
            output_ssts,
            compact_success,
        )
        .await;
        let cost_time = timer.stop_and_record() * 1000.0;
        tracing::info!(
            "Finished compaction task in {:?}ms: \n{}",
            cost_time,
            compact_task_to_string(&compact_task)
        );
        context.stats.compact_task_pending_num.dec();
        for level in &compact_task.input_ssts {
            for table in &level.table_infos {
                context.sstable_store.delete_cache(table.id);
            }
        }
        compact_success
    }

    /// Fill in the compact task and let hummock manager know the compaction output ssts.
    async fn compact_done(
        compact_task: &mut CompactTask,
        context: Arc<Context>,
        output_ssts: Vec<CompactOutput>,
        task_ok: bool,
    ) {
        compact_task.task_status = task_ok;
        compact_task
            .sorted_output_ssts
            .reserve(compact_task.splits.len());
        let mut compaction_write_bytes = 0;
        for (_, ssts) in output_ssts {
            for sst_info in ssts {
                compaction_write_bytes += sst_info.file_size;
                compact_task.sorted_output_ssts.push(sst_info);
            }
        }

        let group_label = compact_task.compaction_group_id.to_string();
        let level_label = compact_task.target_level.to_string();
        context
            .stats
            .compact_write_bytes
            .with_label_values(&[group_label.as_str(), level_label.as_str()])
            .inc_by(compaction_write_bytes);
        context
            .stats
            .compact_write_sstn
            .with_label_values(&[group_label.as_str(), level_label.as_str()])
            .inc_by(compact_task.sorted_output_ssts.len() as u64);

        if let Err(e) = context
            .hummock_meta_client
            .report_compaction_task(compact_task.clone())
            .await
        {
            tracing::warn!(
                "Failed to report compaction task: {}, error: {}",
                compact_task.task_id,
                e
            );
        }
    }

    /// The background compaction thread that receives compaction tasks from hummock compaction
    /// manager and runs compaction tasks.
    pub fn start_compactor(
        compactor_context: Arc<CompactorContext>,
        hummock_meta_client: Arc<dyn HummockMetaClient>,
        max_concurrent_task_number: u64,
    ) -> (JoinHandle<()>, Sender<()>) {
        let (shutdown_tx, mut shutdown_rx) = tokio::sync::oneshot::channel();
        let stream_retry_interval = Duration::from_secs(60);
        let join_handle = tokio::spawn(async move {
            let process_task = |task, compactor_context, hummock_meta_client| async {
                match task {
                    Task::CompactTask(compact_task) => {
                        Compactor::compact(compactor_context, compact_task).await;
                    }
                    Task::VacuumTask(vacuum_task) => {
                        Vacuum::vacuum(
                            vacuum_task,
                            compactor_context.context.sstable_store.clone(),
                            hummock_meta_client,
                        )
                        .await;
                    }
                    Task::FullScanTask(full_scan_task) => {
                        Vacuum::full_scan(
                            full_scan_task,
                            compactor_context.context.sstable_store.clone(),
                            hummock_meta_client,
                        )
                        .await;
                    }
                }
            };
            let mut min_interval = tokio::time::interval(stream_retry_interval);
            // This outer loop is to recreate stream.
            'start_stream: loop {
                tokio::select! {
                    // Wait for interval.
                    _ = min_interval.tick() => {},
                    // Shutdown compactor.
                    _ = &mut shutdown_rx => {
                        tracing::info!("Compactor is shutting down");
                        return;
                    }
                }

                let mut stream = match hummock_meta_client
                    .subscribe_compact_tasks(max_concurrent_task_number)
                    .await
                {
                    Ok(stream) => {
                        tracing::debug!("Succeeded subscribe_compact_tasks.");
                        stream
                    }
                    Err(e) => {
                        tracing::warn!(
                            "Subscribing to compaction tasks failed with error: {}. Will retry.",
                            e
                        );
                        continue 'start_stream;
                    }
                };

                // This inner loop is to consume stream.
                'consume_stream: loop {
                    let message = tokio::select! {
                        message = stream.message() => {
                            message
                        },
                        // Shutdown compactor
                        _ = &mut shutdown_rx => {
                            tracing::info!("Compactor is shutting down");
                            return
                        }
                    };
                    match message {
                        // The inner Some is the side effect of generated code.
                        Ok(Some(SubscribeCompactTasksResponse { task })) => {
                            let task = match task {
                                Some(task) => task,
                                None => continue 'consume_stream,
                            };
                            tokio::spawn(process_task(
                                task,
                                compactor_context.clone(),
                                hummock_meta_client.clone(),
                            ));
                        }
                        Err(e) => {
                            tracing::warn!("Failed to consume stream. {}", e.message());
                            continue 'start_stream;
                        }
                        _ => {
                            // The stream is exhausted
                            continue 'start_stream;
                        }
                    }
                }
            }
        });

        (join_handle, shutdown_tx)
    }

<<<<<<< HEAD
    pub async fn compact_and_build_sst<F>(
        sst_builder: &mut CapacitySplitTableBuilder<F>,
        kr: KeyRange,
=======
    pub async fn compact_and_build_sst<T: TableBuilderFactory>(
        sst_builder: &mut CapacitySplitTableBuilder<T>,
        kr: &KeyRange,
>>>>>>> 2c75b12c
        mut iter: impl HummockIterator<Direction = Forward>,
        gc_delete_keys: bool,
        watermark: HummockEpoch,
        mut compaction_filter: impl CompactionFilter,
    ) -> HummockResult<()>
    where
        F: TableBuilderFactory,
    // Limit writer output to `impl Into<JoinHandle<HummockResult<()>>>`
        <<<F as TableBuilderFactory>::WriterBuilder as SstableWriterBuilder>::Writer as SstableWriter>::Output:
        Into<JoinHandle<HummockResult<()>>>,
    {
        if !kr.left.is_empty() {
            iter.seek(&kr.left).await?;
        } else {
            iter.rewind().await?;
        }

        let mut last_key = BytesMut::new();
        let mut watermark_can_see_last_key = false;

        while iter.is_valid() {
            let iter_key = iter.key();

            let is_new_user_key =
                last_key.is_empty() || !VersionedComparator::same_user_key(iter_key, &last_key);

            let mut drop = false;
            let epoch = get_epoch(iter_key);
            if is_new_user_key {
                if !kr.right.is_empty()
                    && VersionedComparator::compare_key(iter_key, &kr.right)
                        != std::cmp::Ordering::Less
                {
                    break;
                }

                last_key.clear();
                last_key.extend_from_slice(iter_key);
                watermark_can_see_last_key = false;
            }

            // Among keys with same user key, only retain keys which satisfy `epoch` >= `watermark`.
            // If there is no keys whose epoch is equal than `watermark`, keep the latest key which
            // satisfies `epoch` < `watermark`
            // in our design, frontend avoid to access keys which had be deleted, so we dont
            // need to consider the epoch when the compaction_filter match (it
            // means that mv had drop)
            if (epoch <= watermark && gc_delete_keys && iter.value().is_delete())
                || (epoch < watermark && watermark_can_see_last_key)
            {
                drop = true;
            }

            if !drop && compaction_filter.should_delete(iter_key) {
                drop = true;
            }

            if epoch <= watermark {
                watermark_can_see_last_key = true;
            }

            if drop {
                iter.next().await?;
                continue;
            }

            // Don't allow two SSTs to share same user key
            sst_builder
                .add_full_key(FullKey::from_slice(iter_key), iter.value(), is_new_user_key)
                .await?;

            iter.next().await?;
        }
        Ok(())
    }
}

impl Compactor {
    /// Create a new compactor.
    pub fn new(
        context: Arc<Context>,
        options: SstableBuilderOptions,
        sstable_store: Arc<dyn SstableStoreWrite>,
        key_range: KeyRange,
        cache_policy: CachePolicy,
        gc_delete_keys: bool,
        watermark: u64,
    ) -> Self {
        Self {
            context,
            options,
            sstable_store,
            key_range,
            cache_policy,
            gc_delete_keys,
            watermark,
        }
    }

    /// Compact the given key range and merge iterator.
    /// Upon a successful return, the built SSTs are already uploaded to object store.
    async fn compact_key_range_impl(
        &self,
        iter: impl HummockIterator<Direction = Forward>,
        compaction_filter: impl CompactionFilter,
        filter_key_extractor: Arc<FilterKeyExtractorImpl>,
    ) -> HummockResult<Vec<SstableInfo>> {
        let get_id_time = Arc::new(AtomicU64::new(0));
        let mut options = self.options.clone();
        options.estimate_bloom_filter_capacity = self
            .context
            .filter_key_extractor_manager
            .estimate_bloom_filter_size(options.capacity);
        if options.estimate_bloom_filter_capacity == 0 {
            options.estimate_bloom_filter_capacity = options.capacity / DEFAULT_ENTRY_SIZE;
        }
<<<<<<< HEAD

        macro_rules! make_builder_and_compact {
            ($writer_builder:expr) => {{
                // Monitor time cost building shared buffer to SSTs.
                let compact_timer = if self.context.is_share_buffer_compact {
                    self.context.stats.write_build_l0_sst_duration.start_timer()
                } else {
                    self.context.stats.compact_sst_duration.start_timer()
                };

                let mut builder = self.get_multi_builder(
                    $writer_builder,
                    options,
                    get_id_time.clone(),
                    filter_key_extractor,
                );

                Compactor::compact_and_build_sst(
                    &mut builder,
                    kr,
                    iter,
                    self.gc_delete_keys,
                    self.watermark,
                    compaction_filter,
                )
                .await?;
                let ret = builder.finish()?;
                compact_timer.observe_duration();
                ret
            }};
        }
=======
        let builder_factory = RemoteBuilderFactory {
            sstable_id_manager: self.context.sstable_id_manager.clone(),
            limiter: self.context.read_memory_limiter.clone(),
            options,
            remote_rpc_cost: get_id_time.clone(),
            filter_key_extractor,
        };

        // NOTICE: should be user_key overlap, NOT full_key overlap!
        let mut builder = CapacitySplitTableBuilder::new(
            builder_factory,
            self.cache_policy,
            self.sstable_store.clone(),
            self.context.stats.clone(),
        );
>>>>>>> 2c75b12c

        let split_table_outputs = if self.context.options.enable_sst_streaming_upload {
            let writer_builder = get_writer_builder_for_streaming_upload(
                self.context.sstable_store.clone(),
                self.cache_policy,
            );
            make_builder_and_compact!(writer_builder)
        } else {
            let writer_builder = get_writer_builder_for_batch_upload(
                &options,
                self.context.sstable_store.clone(),
                self.cache_policy,
            );
            make_builder_and_compact!(writer_builder)
        };

<<<<<<< HEAD
        let mut ssts = Vec::with_capacity(split_table_outputs.len());
=======
        Compactor::compact_and_build_sst(
            &mut builder,
            &self.key_range,
            iter,
            self.gc_delete_keys,
            self.watermark,
            compaction_filter,
        )
        .await?;
        let builder_len = builder.len();
        let sealed_builders = builder.finish();
        compact_timer.observe_duration();

        let mut ssts = Vec::with_capacity(builder_len);
>>>>>>> 2c75b12c
        let mut upload_join_handles = vec![];
        for SplitTableOutput::<JoinHandle<HummockResult<()>>> {
            sst_info,
            writer_output,
            bloom_filter_size,
        } in split_table_outputs
        {
            // bloomfilter occuppy per thousand keys
            self.context
                .filter_key_extractor_manager
                .update_bloom_filter_avg_size(sst_info.file_size as usize, bloom_filter_size);
            let sst_size = sst_info.file_size;
            ssts.push(sst_info);
            upload_join_handles.push(writer_output);

            if self.context.is_share_buffer_compact {
                self.context
                    .stats
                    .shared_buffer_to_sstable_size
                    .observe(sst_size as _);
            } else {
                self.context.stats.compaction_upload_sst_counts.inc();
            }
        }

        // Wait for all upload to finish
        try_join_all(upload_join_handles.into_iter().map(|join_handle| {
            join_handle.map(|result| match result {
                Ok(upload_result) => upload_result,
                Err(e) => Err(HummockError::other(format!(
                    "fail to receive from upload join handle: {:?}",
                    e
                ))),
            })
        }))
        .await?;

        self.context
            .stats
            .get_table_id_total_time_duration
            .observe(get_id_time.load(Ordering::Relaxed) as f64 / 1000.0 / 1000.0);
        Ok(ssts)
    }

    fn get_multi_builder<B>(
        &self,
        writer_builder: B,
        options: SstableBuilderOptions,
        remote_rpc_cost: Arc<AtomicU64>,
        filter_key_extractor: Arc<FilterKeyExtractorImpl>,
    ) -> CapacitySplitTableBuilder<RemoteBuilderFactory<B>>
    where
        B: SstableWriterBuilder,
    {
        let builder_factory = RemoteBuilderFactory {
            sstable_id_manager: self.context.sstable_id_manager.clone(),
            limiter: self.memory_limiter.clone(),
            options,
            remote_rpc_cost,
            writer_builder,
            filter_key_extractor,
        };

        // NOTICE: should be user_key overlap, NOT full_key overlap!
        CapacitySplitTableBuilder::new(builder_factory)
    }
}

pub fn estimate_memory_use_for_compaction(task: &CompactTask) -> u64 {
    let mut total_memory_size = 0;
    for level in &task.input_ssts {
        if level.level_type == LevelType::Nonoverlapping as i32 {
            if let Some(table) = level.table_infos.first() {
                total_memory_size += table.file_size * task.splits.len() as u64;
            }
        } else {
            for table in &level.table_infos {
                total_memory_size += table.file_size;
            }
        }
    }
    total_memory_size
}

fn build_multi_compaction_filter(compact_task: &CompactTask) -> MultiCompactionFilter {
    use risingwave_common::catalog::TableOption;
    let mut multi_filter = MultiCompactionFilter::default();
    let compaction_filter_flag =
        CompactionFilterFlag::from_bits(compact_task.compaction_filter_mask).unwrap_or_default();
    if compaction_filter_flag.contains(CompactionFilterFlag::STATE_CLEAN) {
        let state_clean_up_filter = Box::new(StateCleanUpCompactionFilter::new(
            HashSet::from_iter(compact_task.existing_table_ids.clone()),
        ));

        multi_filter.register(state_clean_up_filter);
    }

    if compaction_filter_flag.contains(CompactionFilterFlag::TTL) {
        let id_to_ttl = compact_task
            .table_options
            .iter()
            .filter(|id_to_option| {
                let table_option: TableOption = id_to_option.1.into();
                table_option.retention_seconds.is_some()
            })
            .map(|id_to_option| (*id_to_option.0, id_to_option.1.retention_seconds))
            .collect();

        let ttl_filter = Box::new(TTLCompactionFilter::new(
            id_to_ttl,
            compact_task.current_epoch_time,
        ));
        multi_filter.register(ttl_filter);
    }

    multi_filter
}<|MERGE_RESOLUTION|>--- conflicted
+++ resolved
@@ -53,7 +53,7 @@
 use tokio::task::JoinHandle;
 
 use super::multi_builder::CapacitySplitTableBuilder;
-use super::{HummockResult, SstableBuilderOptions, SstableWriter, SstableWriterBuilder};
+use super::{HummockResult, SstableBuilderOptions, SstableWriterBuilder};
 use crate::hummock::compactor::compactor_runner::CompactorRunner;
 use crate::hummock::iterator::{Forward, HummockIterator};
 use crate::hummock::multi_builder::{
@@ -461,15 +461,9 @@
         (join_handle, shutdown_tx)
     }
 
-<<<<<<< HEAD
     pub async fn compact_and_build_sst<F>(
         sst_builder: &mut CapacitySplitTableBuilder<F>,
-        kr: KeyRange,
-=======
-    pub async fn compact_and_build_sst<T: TableBuilderFactory>(
-        sst_builder: &mut CapacitySplitTableBuilder<T>,
         kr: &KeyRange,
->>>>>>> 2c75b12c
         mut iter: impl HummockIterator<Direction = Forward>,
         gc_delete_keys: bool,
         watermark: HummockEpoch,
@@ -477,9 +471,6 @@
     ) -> HummockResult<()>
     where
         F: TableBuilderFactory,
-    // Limit writer output to `impl Into<JoinHandle<HummockResult<()>>>`
-        <<<F as TableBuilderFactory>::WriterBuilder as SstableWriterBuilder>::Writer as SstableWriter>::Output:
-        Into<JoinHandle<HummockResult<()>>>,
     {
         if !kr.left.is_empty() {
             iter.seek(&kr.left).await?;
@@ -586,7 +577,6 @@
         if options.estimate_bloom_filter_capacity == 0 {
             options.estimate_bloom_filter_capacity = options.capacity / DEFAULT_ENTRY_SIZE;
         }
-<<<<<<< HEAD
 
         macro_rules! make_builder_and_compact {
             ($writer_builder:expr) => {{
@@ -606,7 +596,7 @@
 
                 Compactor::compact_and_build_sst(
                     &mut builder,
-                    kr,
+                    &self.key_range,
                     iter,
                     self.gc_delete_keys,
                     self.watermark,
@@ -618,57 +608,23 @@
                 ret
             }};
         }
-=======
-        let builder_factory = RemoteBuilderFactory {
-            sstable_id_manager: self.context.sstable_id_manager.clone(),
-            limiter: self.context.read_memory_limiter.clone(),
-            options,
-            remote_rpc_cost: get_id_time.clone(),
-            filter_key_extractor,
-        };
-
-        // NOTICE: should be user_key overlap, NOT full_key overlap!
-        let mut builder = CapacitySplitTableBuilder::new(
-            builder_factory,
-            self.cache_policy,
-            self.sstable_store.clone(),
-            self.context.stats.clone(),
-        );
->>>>>>> 2c75b12c
 
         let split_table_outputs = if self.context.options.enable_sst_streaming_upload {
             let writer_builder = get_writer_builder_for_streaming_upload(
-                self.context.sstable_store.clone(),
+                self.sstable_store.clone(),
                 self.cache_policy,
             );
             make_builder_and_compact!(writer_builder)
         } else {
             let writer_builder = get_writer_builder_for_batch_upload(
                 &options,
-                self.context.sstable_store.clone(),
+                self.sstable_store.clone(),
                 self.cache_policy,
             );
             make_builder_and_compact!(writer_builder)
         };
 
-<<<<<<< HEAD
         let mut ssts = Vec::with_capacity(split_table_outputs.len());
-=======
-        Compactor::compact_and_build_sst(
-            &mut builder,
-            &self.key_range,
-            iter,
-            self.gc_delete_keys,
-            self.watermark,
-            compaction_filter,
-        )
-        .await?;
-        let builder_len = builder.len();
-        let sealed_builders = builder.finish();
-        compact_timer.observe_duration();
-
-        let mut ssts = Vec::with_capacity(builder_len);
->>>>>>> 2c75b12c
         let mut upload_join_handles = vec![];
         for SplitTableOutput::<JoinHandle<HummockResult<()>>> {
             sst_info,
@@ -725,7 +681,7 @@
     {
         let builder_factory = RemoteBuilderFactory {
             sstable_id_manager: self.context.sstable_id_manager.clone(),
-            limiter: self.memory_limiter.clone(),
+            limiter: self.context.read_memory_limiter.clone(),
             options,
             remote_rpc_cost,
             writer_builder,
@@ -733,7 +689,7 @@
         };
 
         // NOTICE: should be user_key overlap, NOT full_key overlap!
-        CapacitySplitTableBuilder::new(builder_factory)
+        CapacitySplitTableBuilder::new(builder_factory, self.context.stats.clone())
     }
 }
 
