--- conflicted
+++ resolved
@@ -474,27 +474,7 @@
                                                         sstable_object_id_manager.remove_watermark_object_id(tracker_id);
                                                     },
                                                 );
-<<<<<<< HEAD
-                                                let enable_check_compaction_result = context.storage_opts.check_compaction_result;
-                                                let compact_result = compactor_runner::compact(context.clone(), compact_task, rx, Box::new(sstable_object_id_manager.clone()), filter_key_extractor_manager.clone()).await;
-                                                let need_check_task =  !compact_result.0.sorted_output_ssts.is_empty() && compact_result.0.task_status() == TaskStatus::Success;
-
-                                                if enable_check_compaction_result && need_check_task {
-                                                    match check_compaction_result(&compact_result.0, context.clone()).await {
-                                                        Err(e) => {
-                                                            tracing::warn!(error = %e.as_report(), "Failed to check compaction task {}", compact_result.0.task_id);
-                                                        },
-                                                        Ok(true) => (),
-                                                        Ok(false) => {
-                                                            panic!("Failed to pass consistency check for result of compaction task:\n{:?}", compact_task_to_string(&compact_result.0));
-                                                        }
-                                                    }
-                                                }
-
-                                                compact_result
-=======
                                                 compactor_runner::compact(context.clone(), compact_task, rx, Box::new(sstable_object_id_manager.clone()), filter_key_extractor_manager.clone()).await
->>>>>>> f35fb9e9
                                             },
                                             Err(err) => {
                                                 tracing::warn!(error = %err.as_report(), "Failed to track pending SST object id");
@@ -521,14 +501,11 @@
                                                 .expect("Clock may have gone backwards")
                                                 .as_millis() as u64,
                                         }) {
-<<<<<<< HEAD
                                             tracing::warn!(error = %e.as_report(), "Failed to report task {task_id:?}");
-=======
-                                            tracing::warn!("Failed to report task {task_id:?} . {e:?}");
                                             if enable_check_compaction_result && need_check_task {
                                                 match check_compaction_result(&compact_task, context.clone()).await {
                                                     Err(e) => {
-                                                        tracing::warn!("Failed to check compaction task {} because: {:?}",compact_task.task_id, e);
+                                                        tracing::warn!(error = %e.as_report(), "Failed to check compaction task {}",compact_task.task_id);
                                                     },
                                                     Ok(true) => (),
                                                     Ok(false) => {
@@ -537,7 +514,6 @@
                                                 }
                                             }
 
->>>>>>> f35fb9e9
                                         }
                                     }
                                     ResponseEvent::VacuumTask(vacuum_task) => {
