--- conflicted
+++ resolved
@@ -520,12 +520,7 @@
                                         let (tx, rx) = tokio::sync::oneshot::channel();
                                         let task_id = compact_task.task_id;
                                         shutdown.lock().unwrap().insert(task_id, tx);
-<<<<<<< HEAD
-                                        let (compact_task, table_stats) = compactor_runner::compact(context.clone(), compact_task, rx).await;
-=======
-                                        let (compact_task, table_stats) = match sstable_object_id_manager
-                                        .add_watermark_object_id(None)
-                                        .await
+                                        let (compact_task, table_stats) = match sstable_object_id_manager.add_watermark_object_id(None).await
                                         {
                                             Ok(tracker_id) => {
                                                 let sstable_object_id_manager_clone = sstable_object_id_manager.clone();
@@ -545,7 +540,6 @@
                                                 (compact_task, HashMap::default())
                                             }
                                         };
->>>>>>> 2601ccdb
                                         shutdown.lock().unwrap().remove(&task_id);
                                         running_task_count.fetch_sub(1, Ordering::SeqCst);
 
