--- conflicted
+++ resolved
@@ -205,43 +205,6 @@
 
         compact_timer.observe_duration();
 
-<<<<<<< HEAD
-        let mut ssts = Vec::with_capacity(split_table_outputs.len());
-        let mut upload_join_handles = vec![];
-
-        for SplitTableOutput {
-            sst_info,
-            upload_join_handle,
-        } in split_table_outputs
-        {
-            let sst_size = sst_info.file_size();
-            ssts.push(sst_info);
-
-            let tracker_cloned = task_progress.clone();
-            let compactor_metrics_cloned = self.context.compactor_metrics.clone();
-            let is_share_buffer_compact = self.context.is_share_buffer_compact;
-            upload_join_handles.push(async move {
-                upload_join_handle
-                    .verbose_instrument_await("upload")
-                    .await
-                    .map_err(HummockError::sstable_upload_error)??;
-                if let Some(tracker) = tracker_cloned {
-                    tracker.inc_ssts_uploaded();
-                    tracker
-                        .num_pending_write_io
-                        .fetch_sub(1, std::sync::atomic::Ordering::SeqCst);
-                }
-                if is_share_buffer_compact {
-                    compactor_metrics_cloned
-                        .shared_buffer_to_sstable_size
-                        .observe(sst_size as _);
-                } else {
-                    compactor_metrics_cloned.compaction_upload_sst_counts.inc();
-                }
-                Ok::<_, HummockError>(())
-            });
-        }
-=======
         let ssts = Self::report_progress(
             self.context.compactor_metrics.clone(),
             task_progress,
@@ -249,7 +212,6 @@
             self.context.is_share_buffer_compact,
         )
         .await?;
->>>>>>> f075a6b9
 
         self.context
             .compactor_metrics
@@ -656,7 +618,6 @@
 /// The background compaction thread that receives compaction tasks from hummock compaction
 /// manager and runs compaction tasks.
 #[cfg_attr(coverage, no_coverage)]
-#[allow(clippy::too_many_arguments)]
 pub fn start_shared_compactor(
     grpc_proxy_client: GrpcCompactorProxyClient,
     mut receiver: mpsc::UnboundedReceiver<Request<DispatchCompactionTaskRequest>>,
