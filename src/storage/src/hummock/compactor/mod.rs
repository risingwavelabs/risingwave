// Copyright 2025 RisingWave Labs
//
// Licensed under the Apache License, Version 2.0 (the "License");
// you may not use this file except in compliance with the License.
// You may obtain a copy of the License at
//
//     http://www.apache.org/licenses/LICENSE-2.0
//
// Unless required by applicable law or agreed to in writing, software
// distributed under the License is distributed on an "AS IS" BASIS,
// WITHOUT WARRANTIES OR CONDITIONS OF ANY KIND, either express or implied.
// See the License for the specific language governing permissions and
// limitations under the License.

mod compaction_executor;
mod compaction_filter;
pub mod compaction_utils;
mod iceberg_compaction;
use parquet::basic::Compression;
use parquet::file::properties::WriterProperties;
use risingwave_hummock_sdk::compact_task::{CompactTask, ValidationTask};
use risingwave_pb::compactor::{DispatchCompactionTaskRequest, dispatch_compaction_task_request};
use risingwave_pb::hummock::PbCompactTask;
use risingwave_pb::hummock::report_compaction_task_request::{
    Event as ReportCompactionTaskEvent, HeartBeat as SharedHeartBeat,
    ReportTask as ReportSharedTask,
};
use risingwave_pb::iceberg_compaction::{
    SubscribeIcebergCompactionEventRequest, SubscribeIcebergCompactionEventResponse,
    subscribe_iceberg_compaction_event_request,
};
use risingwave_rpc_client::GrpcCompactorProxyClient;
use thiserror_ext::AsReport;
use tokio::sync::mpsc;
use tonic::Request;

pub mod compactor_runner;
mod context;
pub mod fast_compactor_runner;
mod iterator;
mod shared_buffer_compact;
pub(super) mod task_progress;

use std::collections::{HashMap, VecDeque};
use std::marker::PhantomData;
use std::sync::atomic::{AtomicU32, AtomicU64, Ordering};
use std::sync::{Arc, Mutex};
use std::time::{Duration, SystemTime};

use await_tree::{InstrumentAwait, SpanExt};
pub use compaction_executor::CompactionExecutor;
pub use compaction_filter::{
    CompactionFilter, DummyCompactionFilter, MultiCompactionFilter, StateCleanUpCompactionFilter,
    TtlCompactionFilter,
};
pub use context::{
    CompactionAwaitTreeRegRef, CompactorContext, await_tree_key, new_compaction_await_tree_reg_ref,
};
use futures::{StreamExt, pin_mut};
// Import iceberg compactor runner types from the local `iceberg_compaction` module.
use iceberg_compaction::iceberg_compactor_runner::{
    IcebergCompactorRunner, IcebergCompactorRunnerConfigBuilder,
};
use iceberg_compaction::{IcebergTaskQueue, PushResult};
pub use iterator::{ConcatSstableIterator, SstableStreamIterator};
use more_asserts::assert_ge;
use risingwave_hummock_sdk::table_stats::{TableStatsMap, to_prost_table_stats_map};
use risingwave_hummock_sdk::{
    HummockCompactionTaskId, HummockSstableObjectId, LocalSstableInfo, compact_task_to_string,
};
use risingwave_pb::hummock::compact_task::TaskStatus;
use risingwave_pb::hummock::subscribe_compaction_event_request::{
    Event as RequestEvent, HeartBeat, PullTask, ReportTask,
};
use risingwave_pb::hummock::subscribe_compaction_event_response::Event as ResponseEvent;
use risingwave_pb::hummock::{
    CompactTaskProgress, ReportCompactionTaskRequest, SubscribeCompactionEventRequest,
    SubscribeCompactionEventResponse,
};
use risingwave_rpc_client::HummockMetaClient;
pub use shared_buffer_compact::{compact, merge_imms_in_memory};
use tokio::sync::oneshot::Sender;
use tokio::task::JoinHandle;
use tokio::time::Instant;

pub use self::compaction_utils::{
    CompactionStatistics, RemoteBuilderFactory, TaskConfig, check_compaction_result,
    check_flush_result,
};
pub use self::task_progress::TaskProgress;
use super::multi_builder::CapacitySplitTableBuilder;
use super::{
    GetObjectId, HummockResult, ObjectIdManager, SstableBuilderOptions, Xor16FilterBuilder,
};
use crate::compaction_catalog_manager::{
    CompactionCatalogAgentRef, CompactionCatalogManager, CompactionCatalogManagerRef,
};
use crate::hummock::compactor::compaction_utils::calculate_task_parallelism;
use crate::hummock::compactor::compactor_runner::{compact_and_build_sst, compact_done};
use crate::hummock::iterator::{Forward, HummockIterator};
use crate::hummock::{
    BlockedXor16FilterBuilder, FilterBuilder, SharedComapctorObjectIdManager, SstableWriterFactory,
    UnifiedSstableWriterFactory, validate_ssts,
};
use crate::monitor::CompactorMetrics;

/// Implementation of Hummock compaction.
pub struct Compactor {
    /// The context of the compactor.
    context: CompactorContext,
    object_id_getter: Arc<dyn GetObjectId>,
    task_config: TaskConfig,
    options: SstableBuilderOptions,
    get_id_time: Arc<AtomicU64>,
}

pub type CompactOutput = (usize, Vec<LocalSstableInfo>, CompactionStatistics);

impl Compactor {
    /// Create a new compactor.
    pub fn new(
        context: CompactorContext,
        options: SstableBuilderOptions,
        task_config: TaskConfig,
        object_id_getter: Arc<dyn GetObjectId>,
    ) -> Self {
        Self {
            context,
            options,
            task_config,
            get_id_time: Arc::new(AtomicU64::new(0)),
            object_id_getter,
        }
    }

    /// Compact the given key range and merge iterator.
    /// Upon a successful return, the built SSTs are already uploaded to object store.
    ///
    /// `task_progress` is only used for tasks on the compactor.
    async fn compact_key_range(
        &self,
        iter: impl HummockIterator<Direction = Forward>,
        compaction_filter: impl CompactionFilter,
        compaction_catalog_agent_ref: CompactionCatalogAgentRef,
        task_progress: Option<Arc<TaskProgress>>,
        task_id: Option<HummockCompactionTaskId>,
        split_index: Option<usize>,
    ) -> HummockResult<(Vec<LocalSstableInfo>, CompactionStatistics)> {
        // Monitor time cost building shared buffer to SSTs.
        let compact_timer = if self.context.is_share_buffer_compact {
            self.context
                .compactor_metrics
                .write_build_l0_sst_duration
                .start_timer()
        } else {
            self.context
                .compactor_metrics
                .compact_sst_duration
                .start_timer()
        };

        let (split_table_outputs, table_stats_map) = {
            let factory = UnifiedSstableWriterFactory::new(self.context.sstable_store.clone());
            if self.task_config.use_block_based_filter {
                self.compact_key_range_impl::<_, BlockedXor16FilterBuilder>(
                    factory,
                    iter,
                    compaction_filter,
                    compaction_catalog_agent_ref,
                    task_progress.clone(),
                    self.object_id_getter.clone(),
                )
                .instrument_await("compact".verbose())
                .await?
            } else {
                self.compact_key_range_impl::<_, Xor16FilterBuilder>(
                    factory,
                    iter,
                    compaction_filter,
                    compaction_catalog_agent_ref,
                    task_progress.clone(),
                    self.object_id_getter.clone(),
                )
                .instrument_await("compact".verbose())
                .await?
            }
        };

        compact_timer.observe_duration();

        Self::report_progress(
            self.context.compactor_metrics.clone(),
            task_progress,
            &split_table_outputs,
            self.context.is_share_buffer_compact,
        );

        self.context
            .compactor_metrics
            .get_table_id_total_time_duration
            .observe(self.get_id_time.load(Ordering::Relaxed) as f64 / 1000.0 / 1000.0);

        debug_assert!(
            split_table_outputs
                .iter()
                .all(|table_info| table_info.sst_info.table_ids.is_sorted())
        );

        if task_id.is_some() {
            // skip shared buffer compaction
            tracing::info!(
                "Finish Task {:?} split_index {:?} sst count {}",
                task_id,
                split_index,
                split_table_outputs.len()
            );
        }
        Ok((split_table_outputs, table_stats_map))
    }

    pub fn report_progress(
        metrics: Arc<CompactorMetrics>,
        task_progress: Option<Arc<TaskProgress>>,
        ssts: &Vec<LocalSstableInfo>,
        is_share_buffer_compact: bool,
    ) {
        for sst_info in ssts {
            let sst_size = sst_info.file_size();
            if let Some(tracker) = &task_progress {
                tracker.inc_ssts_uploaded();
                tracker.dec_num_pending_write_io();
            }
            if is_share_buffer_compact {
                metrics.shared_buffer_to_sstable_size.observe(sst_size as _);
            } else {
                metrics.compaction_upload_sst_counts.inc();
            }
        }
    }

    async fn compact_key_range_impl<F: SstableWriterFactory, B: FilterBuilder>(
        &self,
        writer_factory: F,
        iter: impl HummockIterator<Direction = Forward>,
        compaction_filter: impl CompactionFilter,
        compaction_catalog_agent_ref: CompactionCatalogAgentRef,
        task_progress: Option<Arc<TaskProgress>>,
        object_id_getter: Arc<dyn GetObjectId>,
    ) -> HummockResult<(Vec<LocalSstableInfo>, CompactionStatistics)> {
        let builder_factory = RemoteBuilderFactory::<F, B> {
            object_id_getter,
            limiter: self.context.memory_limiter.clone(),
            options: self.options.clone(),
            policy: self.task_config.cache_policy,
            remote_rpc_cost: self.get_id_time.clone(),
            compaction_catalog_agent_ref: compaction_catalog_agent_ref.clone(),
            sstable_writer_factory: writer_factory,
            _phantom: PhantomData,
        };

        let mut sst_builder = CapacitySplitTableBuilder::new(
            builder_factory,
            self.context.compactor_metrics.clone(),
            task_progress.clone(),
            self.task_config.table_vnode_partition.clone(),
            self.context
                .storage_opts
                .compactor_concurrent_uploading_sst_count,
            compaction_catalog_agent_ref,
        );
        let compaction_statistics = compact_and_build_sst(
            &mut sst_builder,
            &self.task_config,
            self.context.compactor_metrics.clone(),
            iter,
            compaction_filter,
        )
        .instrument_await("compact_and_build_sst".verbose())
        .await?;

        let ssts = sst_builder
            .finish()
            .instrument_await("builder_finish".verbose())
            .await?;

        Ok((ssts, compaction_statistics))
    }
}

/// The background compaction thread that receives compaction tasks from hummock compaction
/// manager and runs compaction tasks.
#[must_use]
pub fn start_iceberg_compactor(
    compactor_context: CompactorContext,
    hummock_meta_client: Arc<dyn HummockMetaClient>,
) -> (JoinHandle<()>, Sender<()>) {
    let (shutdown_tx, mut shutdown_rx) = tokio::sync::oneshot::channel();
    let stream_retry_interval = Duration::from_secs(30);
    let periodic_event_update_interval = Duration::from_millis(1000);
    let worker_num = compactor_context.compaction_executor.worker_num();

    let max_task_parallelism: u32 = (worker_num as f32
        * compactor_context.storage_opts.compactor_max_task_multiplier)
        .ceil() as u32;

    const MAX_PULL_TASK_COUNT: u32 = 4;
    let max_pull_task_count = std::cmp::min(max_task_parallelism, MAX_PULL_TASK_COUNT);

    assert_ge!(
        compactor_context.storage_opts.compactor_max_task_multiplier,
        0.0
    );

    let join_handle = tokio::spawn(async move {
        // Initialize task queue with event-driven scheduling using Notify
        let pending_parallelism_budget = (max_task_parallelism as f32
            * compactor_context
                .storage_opts
                .iceberg_compaction_pending_parallelism_budget_multiplier)
            .ceil() as u32;
        let (mut task_queue, _schedule_notify) =
            IcebergTaskQueue::new_with_notify(max_task_parallelism, pending_parallelism_budget);

        // Shutdown tracking for running tasks (task_id -> shutdown_sender)
        let shutdown_map = Arc::new(Mutex::new(
            HashMap::<u64, tokio::sync::oneshot::Sender<()>>::new(),
        ));

        // Channel for task completion notifications
        let (task_completion_tx, mut task_completion_rx) =
            tokio::sync::mpsc::unbounded_channel::<u64>();

        let mut min_interval = tokio::time::interval(stream_retry_interval);
        let mut periodic_event_interval = tokio::time::interval(periodic_event_update_interval);

        // Track last logged state to avoid duplicate logs
        let mut last_logged_state: Option<(u32, bool, u32)> = None;
        let mut last_heartbeat_log = Instant::now();
        const HEARTBEAT_LOG_INTERVAL: Duration = Duration::from_secs(60);

        // This outer loop is to recreate stream.
        'start_stream: loop {
            // reset state
            // pull_task_ack.store(true, Ordering::SeqCst);
            let mut pull_task_ack = true;
            tokio::select! {
                // Wait for interval.
                _ = min_interval.tick() => {},
                // Shutdown compactor.
                _ = &mut shutdown_rx => {
                    tracing::info!("Compactor is shutting down");
                    return;
                }
            }

            let (request_sender, response_event_stream) = match hummock_meta_client
                .subscribe_iceberg_compaction_event()
                .await
            {
                Ok((request_sender, response_event_stream)) => {
                    tracing::debug!("Succeeded subscribe_iceberg_compaction_event.");
                    (request_sender, response_event_stream)
                }

                Err(e) => {
                    tracing::warn!(
                        error = %e.as_report(),
                        "Subscribing to iceberg compaction tasks failed with error. Will retry.",
                    );
                    continue 'start_stream;
                }
            };

            pin_mut!(response_event_stream);

            let _executor = compactor_context.compaction_executor.clone();

            // This inner loop is to consume stream or report task progress.
            let mut event_loop_iteration_now = Instant::now();
            'consume_stream: loop {
                {
                    // report
                    compactor_context
                        .compactor_metrics
                        .compaction_event_loop_iteration_latency
                        .observe(event_loop_iteration_now.elapsed().as_millis() as _);
                    event_loop_iteration_now = Instant::now();
                }

                let request_sender = request_sender.clone();
                let event: Option<Result<SubscribeIcebergCompactionEventResponse, _>> = tokio::select! {
                    // Handle task completion notifications
                    Some(completed_task_id) = task_completion_rx.recv() => {
                        tracing::debug!(task_id = completed_task_id, "Task completed, updating queue state");
                        task_queue.finish_running(completed_task_id);
                        continue 'consume_stream;
                    }

                    // Event-driven task scheduling - wait for tasks to become schedulable
                    _ = task_queue.wait_schedulable() => {
                        schedule_queued_tasks(
                            &mut task_queue,
                            &compactor_context,
                            &shutdown_map,
                            &task_completion_tx,
                        );
                        continue 'consume_stream;
                    }

<<<<<<< HEAD
                        let running_count = running_task_parallelism.load(Ordering::SeqCst);
                        let current_state = (running_count, pull_task_ack, pending_pull_task_count);

                        // Log only when state changes or periodically as heartbeat
                        let should_log = last_logged_state.as_ref() != Some(&current_state)
                            || last_heartbeat_log.elapsed() >= HEARTBEAT_LOG_INTERVAL;

                        if should_log {
                            tracing::info!(
                                running_parallelism_count = %running_count,
                                pull_task_ack = %pull_task_ack,
                                pending_pull_task_count = %pending_pull_task_count,
                                "Iceberg compactor periodic pull task",
                            );
                            last_logged_state = Some(current_state);
                            last_heartbeat_log = Instant::now();
                        }
=======
                    _ = periodic_event_interval.tick() => {
                        // Only handle meta task pulling in periodic tick
                        let should_restart_stream = handle_meta_task_pulling(
                            &mut pull_task_ack,
                            &task_queue,
                            max_task_parallelism,
                            max_pull_task_count,
                            &request_sender,
                        );
>>>>>>> be60f7ee

                        if should_restart_stream {
                            continue 'start_stream;
                        }
                        continue;
                    }
                    event = response_event_stream.next() => {
                        event
                    }

                    _ = &mut shutdown_rx => {
                        tracing::info!("Iceberg Compactor is shutting down");
                        return
                    }
                };

                match event {
                    Some(Ok(SubscribeIcebergCompactionEventResponse {
                        event,
                        create_at: _create_at,
                    })) => {
                        let event = match event {
                            Some(event) => event,
                            None => continue 'consume_stream,
                        };

                        match event {
                            risingwave_pb::iceberg_compaction::subscribe_iceberg_compaction_event_response::Event::CompactTask(iceberg_compaction_task) => {
                                let task_id = iceberg_compaction_task.task_id;
                                 let write_parquet_properties = WriterProperties::builder()
                                        .set_created_by(concat!(
                                            "risingwave version ",
                                            env!("CARGO_PKG_VERSION")
                                        )
                                        .to_owned())
                                        .set_max_row_group_size(
                                            compactor_context.storage_opts.iceberg_compaction_write_parquet_max_row_group_rows
                                        )
                                        .set_compression(Compression::SNAPPY) // TODO: make it configurable
                                        .build();

                                let compactor_runner_config = match IcebergCompactorRunnerConfigBuilder::default()
                                    .max_parallelism((worker_num as f32 * compactor_context.storage_opts.iceberg_compaction_task_parallelism_ratio) as u32)
                                    .min_size_per_partition(compactor_context.storage_opts.iceberg_compaction_min_size_per_partition_mb as u64 * 1024 * 1024)
                                    .max_file_count_per_partition(compactor_context.storage_opts.iceberg_compaction_max_file_count_per_partition)
                                    .target_file_size_bytes(compactor_context.storage_opts.iceberg_compaction_target_file_size_mb as u64 * 1024 * 1024)
                                    .enable_validate_compaction(compactor_context.storage_opts.iceberg_compaction_enable_validate)
                                    .max_record_batch_rows(compactor_context.storage_opts.iceberg_compaction_max_record_batch_rows)
                                    .write_parquet_properties(write_parquet_properties)
                                    .small_file_threshold(compactor_context.storage_opts.iceberg_compaction_small_file_threshold_mb as u64 * 1024 * 1024)
                                    .max_task_total_size(
                                        compactor_context.storage_opts.iceberg_compaction_max_task_total_size_mb as u64 * 1024 * 1024,
                                    )
                                    .enable_heuristic_output_parallelism(compactor_context.storage_opts.iceberg_compaction_enable_heuristic_output_parallelism)
                                    .max_concurrent_closes(compactor_context.storage_opts.iceberg_compaction_max_concurrent_closes)
                                    .enable_dynamic_size_estimation(compactor_context.storage_opts.iceberg_compaction_enable_dynamic_size_estimation)
                                    .size_estimation_smoothing_factor(compactor_context.storage_opts.iceberg_compaction_size_estimation_smoothing_factor)
                                    .build() {
                                    Ok(config) => config,
                                    Err(e) => {
                                        tracing::warn!(error = %e.as_report(), "Failed to build iceberg compactor runner config {}", task_id);
                                        continue 'consume_stream;
                                    }
                                };

                                let iceberg_runner = match IcebergCompactorRunner::new(
                                    iceberg_compaction_task,
                                    compactor_runner_config,
                                    compactor_context.compactor_metrics.clone(),
                                ).await {
                                    Ok(runner) => runner,
                                    Err(e) => {
                                        tracing::warn!(error = %e.as_report(), "Failed to create iceberg compactor runner {}", task_id);
                                        continue 'consume_stream;
                                    }
                                };

                                // Push task to queue instead of directly spawning
                                let meta = iceberg_runner.to_meta();
                                let push_result = task_queue.push(meta.clone(), Some(iceberg_runner));

                                match push_result {
                                    PushResult::Added => {
                                        tracing::info!(
                                            task_id = task_id,
                                            unique_ident = %meta.unique_ident,
                                            required_parallelism = meta.required_parallelism,
                                            "Iceberg compaction task added to queue"
                                        );
                                    },
                                    PushResult::Replaced { old_task_id } => {
                                        tracing::info!(
                                            task_id = task_id,
                                            old_task_id = old_task_id,
                                            unique_ident = %meta.unique_ident,
                                            required_parallelism = meta.required_parallelism,
                                            "Iceberg compaction task replaced in queue"
                                        );
                                    },
                                    PushResult::RejectedRunningDuplicate => {
                                        tracing::warn!(
                                            task_id = task_id,
                                            unique_ident = %meta.unique_ident,
                                            "Iceberg compaction task rejected - duplicate already running"
                                        );
                                    },
                                    PushResult::RejectedCapacity => {
                                        tracing::warn!(
                                            task_id = task_id,
                                            unique_ident = %meta.unique_ident,
                                            required_parallelism = meta.required_parallelism,
                                            pending_budget = pending_parallelism_budget,
                                            "Iceberg compaction task rejected - queue capacity exceeded"
                                        );
                                    },
                                    PushResult::RejectedTooLarge => {
                                        tracing::error!(
                                            task_id = task_id,
                                            unique_ident = %meta.unique_ident,
                                            required_parallelism = meta.required_parallelism,
                                            max_parallelism = max_task_parallelism,
                                            "Iceberg compaction task rejected - parallelism requirement exceeds max"
                                        );
                                    },
                                    PushResult::RejectedInvalidParallelism => {
                                        tracing::error!(
                                            task_id = task_id,
                                            unique_ident = %meta.unique_ident,
                                            required_parallelism = meta.required_parallelism,
                                            "Iceberg compaction task rejected - invalid parallelism (must be > 0)"
                                        );
                                    }
                                }
                            },
                            risingwave_pb::iceberg_compaction::subscribe_iceberg_compaction_event_response::Event::PullTaskAck(_) => {
                                // set flag
                                pull_task_ack = true;
                            },
                    }
                    }
                    Some(Err(e)) => {
                        tracing::warn!("Failed to consume stream. {}", e.message());
                        continue 'start_stream;
                    }
                    _ => {
                        // The stream is exhausted
                        continue 'start_stream;
                    }
                }
            }
        }
    });

    (join_handle, shutdown_tx)
}

/// The background compaction thread that receives compaction tasks from hummock compaction
/// manager and runs compaction tasks.
#[must_use]
pub fn start_compactor(
    compactor_context: CompactorContext,
    hummock_meta_client: Arc<dyn HummockMetaClient>,
    object_id_manager: Arc<ObjectIdManager>,
    compaction_catalog_manager_ref: CompactionCatalogManagerRef,
) -> (JoinHandle<()>, Sender<()>) {
    type CompactionShutdownMap = Arc<Mutex<HashMap<u64, Sender<()>>>>;
    let (shutdown_tx, mut shutdown_rx) = tokio::sync::oneshot::channel();
    let stream_retry_interval = Duration::from_secs(30);
    let task_progress = compactor_context.task_progress_manager.clone();
    let periodic_event_update_interval = Duration::from_millis(1000);

    let max_task_parallelism: u32 = (compactor_context.compaction_executor.worker_num() as f32
        * compactor_context.storage_opts.compactor_max_task_multiplier)
        .ceil() as u32;
    let running_task_parallelism = Arc::new(AtomicU32::new(0));

    const MAX_PULL_TASK_COUNT: u32 = 4;
    let max_pull_task_count = std::cmp::min(max_task_parallelism, MAX_PULL_TASK_COUNT);

    assert_ge!(
        compactor_context.storage_opts.compactor_max_task_multiplier,
        0.0
    );

    let join_handle = tokio::spawn(async move {
        let shutdown_map = CompactionShutdownMap::default();
        let mut min_interval = tokio::time::interval(stream_retry_interval);
        let mut periodic_event_interval = tokio::time::interval(periodic_event_update_interval);

        // Track last logged state to avoid duplicate logs
        let mut last_logged_state: Option<(u32, bool, u32)> = None;
        let mut last_heartbeat_log = Instant::now();
        const HEARTBEAT_LOG_INTERVAL: Duration = Duration::from_secs(60);

        // This outer loop is to recreate stream.
        'start_stream: loop {
            // reset state
            // pull_task_ack.store(true, Ordering::SeqCst);
            let mut pull_task_ack = true;
            tokio::select! {
                // Wait for interval.
                _ = min_interval.tick() => {},
                // Shutdown compactor.
                _ = &mut shutdown_rx => {
                    tracing::info!("Compactor is shutting down");
                    return;
                }
            }

            let (request_sender, response_event_stream) =
                match hummock_meta_client.subscribe_compaction_event().await {
                    Ok((request_sender, response_event_stream)) => {
                        tracing::debug!("Succeeded subscribe_compaction_event.");
                        (request_sender, response_event_stream)
                    }

                    Err(e) => {
                        tracing::warn!(
                            error = %e.as_report(),
                            "Subscribing to compaction tasks failed with error. Will retry.",
                        );
                        continue 'start_stream;
                    }
                };

            pin_mut!(response_event_stream);

            let executor = compactor_context.compaction_executor.clone();
            let object_id_manager = object_id_manager.clone();

            // This inner loop is to consume stream or report task progress.
            let mut event_loop_iteration_now = Instant::now();
            'consume_stream: loop {
                {
                    // report
                    compactor_context
                        .compactor_metrics
                        .compaction_event_loop_iteration_latency
                        .observe(event_loop_iteration_now.elapsed().as_millis() as _);
                    event_loop_iteration_now = Instant::now();
                }

                let running_task_parallelism = running_task_parallelism.clone();
                let request_sender = request_sender.clone();
                let event: Option<Result<SubscribeCompactionEventResponse, _>> = tokio::select! {
                    _ = periodic_event_interval.tick() => {
                        let progress_list = get_task_progress(task_progress.clone());

                        if let Err(e) = request_sender.send(SubscribeCompactionEventRequest {
                            event: Some(RequestEvent::HeartBeat(
                                HeartBeat {
                                    progress: progress_list
                                }
                            )),
                            create_at: SystemTime::now()
                                .duration_since(std::time::UNIX_EPOCH)
                                .expect("Clock may have gone backwards")
                                .as_millis() as u64,
                        }) {
                            tracing::warn!(error = %e.as_report(), "Failed to report task progress");
                            // re subscribe stream
                            continue 'start_stream;
                        }


                        let mut pending_pull_task_count = 0;
                        if pull_task_ack {
                            // TODO: Compute parallelism on meta side
                            pending_pull_task_count = (max_task_parallelism - running_task_parallelism.load(Ordering::SeqCst)).min(max_pull_task_count);

                            if pending_pull_task_count > 0 {
                                if let Err(e) = request_sender.send(SubscribeCompactionEventRequest {
                                    event: Some(RequestEvent::PullTask(
                                        PullTask {
                                            pull_task_count: pending_pull_task_count,
                                        }
                                    )),
                                    create_at: SystemTime::now()
                                        .duration_since(std::time::UNIX_EPOCH)
                                        .expect("Clock may have gone backwards")
                                        .as_millis() as u64,
                                }) {
                                    tracing::warn!(error = %e.as_report(), "Failed to pull task");

                                    // re subscribe stream
                                    continue 'start_stream;
                                } else {
                                    pull_task_ack = false;
                                }
                            }
                        }

                        let running_count = running_task_parallelism.load(Ordering::SeqCst);
                        let current_state = (running_count, pull_task_ack, pending_pull_task_count);

                        // Log only when state changes or periodically as heartbeat
                        let should_log = last_logged_state.as_ref() != Some(&current_state)
                            || last_heartbeat_log.elapsed() >= HEARTBEAT_LOG_INTERVAL;

                        if should_log {
                            tracing::info!(
                                running_parallelism_count = %running_count,
                                pull_task_ack = %pull_task_ack,
                                pending_pull_task_count = %pending_pull_task_count
                            );
                            last_logged_state = Some(current_state);
                            last_heartbeat_log = Instant::now();
                        }

                        continue;
                    }
                    event = response_event_stream.next() => {
                        event
                    }

                    _ = &mut shutdown_rx => {
                        tracing::info!("Compactor is shutting down");
                        return
                    }
                };

                fn send_report_task_event(
                    compact_task: &CompactTask,
                    table_stats: TableStatsMap,
                    object_timestamps: HashMap<HummockSstableObjectId, u64>,
                    request_sender: &mpsc::UnboundedSender<SubscribeCompactionEventRequest>,
                ) {
                    if let Err(e) = request_sender.send(SubscribeCompactionEventRequest {
                        event: Some(RequestEvent::ReportTask(ReportTask {
                            task_id: compact_task.task_id,
                            task_status: compact_task.task_status.into(),
                            sorted_output_ssts: compact_task
                                .sorted_output_ssts
                                .iter()
                                .map(|sst| sst.into())
                                .collect(),
                            table_stats_change: to_prost_table_stats_map(table_stats),
                            object_timestamps: object_timestamps
                                .into_iter()
                                .map(|(object_id, timestamp)| (object_id.inner(), timestamp))
                                .collect(),
                        })),
                        create_at: SystemTime::now()
                            .duration_since(std::time::UNIX_EPOCH)
                            .expect("Clock may have gone backwards")
                            .as_millis() as u64,
                    }) {
                        let task_id = compact_task.task_id;
                        tracing::warn!(error = %e.as_report(), "Failed to report task {task_id:?}");
                    }
                }

                match event {
                    Some(Ok(SubscribeCompactionEventResponse { event, create_at })) => {
                        let event = match event {
                            Some(event) => event,
                            None => continue 'consume_stream,
                        };
                        let shutdown = shutdown_map.clone();
                        let context = compactor_context.clone();
                        let consumed_latency_ms = SystemTime::now()
                            .duration_since(std::time::UNIX_EPOCH)
                            .expect("Clock may have gone backwards")
                            .as_millis() as u64
                            - create_at;
                        context
                            .compactor_metrics
                            .compaction_event_consumed_latency
                            .observe(consumed_latency_ms as _);

                        let object_id_manager = object_id_manager.clone();
                        let compaction_catalog_manager_ref = compaction_catalog_manager_ref.clone();

                        match event {
                            ResponseEvent::CompactTask(compact_task) => {
                                let compact_task = CompactTask::from(compact_task);
                                let parallelism =
                                    calculate_task_parallelism(&compact_task, &context);

                                assert_ne!(parallelism, 0, "splits cannot be empty");

                                if (max_task_parallelism
                                    - running_task_parallelism.load(Ordering::SeqCst))
                                    < parallelism as u32
                                {
                                    tracing::warn!(
                                        "Not enough core parallelism to serve the task {} task_parallelism {} running_task_parallelism {} max_task_parallelism {}",
                                        compact_task.task_id,
                                        parallelism,
                                        max_task_parallelism,
                                        running_task_parallelism.load(Ordering::Relaxed),
                                    );
                                    let (compact_task, table_stats, object_timestamps) =
                                        compact_done(
                                            compact_task,
                                            context.clone(),
                                            vec![],
                                            TaskStatus::NoAvailCpuResourceCanceled,
                                        );

                                    send_report_task_event(
                                        &compact_task,
                                        table_stats,
                                        object_timestamps,
                                        &request_sender,
                                    );

                                    continue 'consume_stream;
                                }

                                running_task_parallelism
                                    .fetch_add(parallelism as u32, Ordering::SeqCst);
                                executor.spawn(async move {
                                    let (tx, rx) = tokio::sync::oneshot::channel();
                                    let task_id = compact_task.task_id;
                                    shutdown.lock().unwrap().insert(task_id, tx);

                                    let ((compact_task, table_stats, object_timestamps), _memory_tracker)= compactor_runner::compact(
                                        context.clone(),
                                        compact_task,
                                        rx,
                                        object_id_manager.clone(),
                                        compaction_catalog_manager_ref.clone(),
                                    )
                                    .await;

                                    shutdown.lock().unwrap().remove(&task_id);
                                    running_task_parallelism.fetch_sub(parallelism as u32, Ordering::SeqCst);

                                    send_report_task_event(
                                        &compact_task,
                                        table_stats,
                                        object_timestamps,
                                        &request_sender,
                                    );

                                    let enable_check_compaction_result =
                                    context.storage_opts.check_compaction_result;
                                    let need_check_task = !compact_task.sorted_output_ssts.is_empty() && compact_task.task_status == TaskStatus::Success;

                                    if enable_check_compaction_result && need_check_task {
                                        let compact_table_ids = compact_task.build_compact_table_ids();
                                        match compaction_catalog_manager_ref.acquire(compact_table_ids).await {
                                            Ok(compaction_catalog_agent_ref) =>  {
                                                match check_compaction_result(&compact_task, context.clone(), compaction_catalog_agent_ref).await
                                                {
                                                    Err(e) => {
                                                        tracing::warn!(error = %e.as_report(), "Failed to check compaction task {}",compact_task.task_id);
                                                    }
                                                    Ok(true) => (),
                                                    Ok(false) => {
                                                        panic!("Failed to pass consistency check for result of compaction task:\n{:?}", compact_task_to_string(&compact_task));
                                                    }
                                                }
                                            },
                                            Err(e) => {
                                                tracing::warn!(error = %e.as_report(), "failed to acquire compaction catalog agent");
                                            }
                                        }
                                    }
                                });
                            }
                            ResponseEvent::VacuumTask(_) => {
                                unreachable!("unexpected vacuum task");
                            }
                            ResponseEvent::FullScanTask(_) => {
                                unreachable!("unexpected scan task");
                            }
                            ResponseEvent::ValidationTask(validation_task) => {
                                let validation_task = ValidationTask::from(validation_task);
                                executor.spawn(async move {
                                    validate_ssts(validation_task, context.sstable_store.clone())
                                        .await;
                                });
                            }
                            ResponseEvent::CancelCompactTask(cancel_compact_task) => match shutdown
                                .lock()
                                .unwrap()
                                .remove(&cancel_compact_task.task_id)
                            {
                                Some(tx) => {
                                    if tx.send(()).is_err() {
                                        tracing::warn!(
                                            "Cancellation of compaction task failed. task_id: {}",
                                            cancel_compact_task.task_id
                                        );
                                    }
                                }
                                _ => {
                                    tracing::warn!(
                                        "Attempting to cancel non-existent compaction task. task_id: {}",
                                        cancel_compact_task.task_id
                                    );
                                }
                            },

                            ResponseEvent::PullTaskAck(_pull_task_ack) => {
                                // set flag
                                pull_task_ack = true;
                            }
                        }
                    }
                    Some(Err(e)) => {
                        tracing::warn!("Failed to consume stream. {}", e.message());
                        continue 'start_stream;
                    }
                    _ => {
                        // The stream is exhausted
                        continue 'start_stream;
                    }
                }
            }
        }
    });

    (join_handle, shutdown_tx)
}

/// The background compaction thread that receives compaction tasks from hummock compaction
/// manager and runs compaction tasks.
#[must_use]
pub fn start_shared_compactor(
    grpc_proxy_client: GrpcCompactorProxyClient,
    mut receiver: mpsc::UnboundedReceiver<Request<DispatchCompactionTaskRequest>>,
    context: CompactorContext,
) -> (JoinHandle<()>, Sender<()>) {
    type CompactionShutdownMap = Arc<Mutex<HashMap<u64, Sender<()>>>>;
    let task_progress = context.task_progress_manager.clone();
    let (shutdown_tx, mut shutdown_rx) = tokio::sync::oneshot::channel();
    let periodic_event_update_interval = Duration::from_millis(1000);

    let join_handle = tokio::spawn(async move {
        let shutdown_map = CompactionShutdownMap::default();

        let mut periodic_event_interval = tokio::time::interval(periodic_event_update_interval);
        let executor = context.compaction_executor.clone();
        let report_heartbeat_client = grpc_proxy_client.clone();
        'consume_stream: loop {
            let request: Option<Request<DispatchCompactionTaskRequest>> = tokio::select! {
                _ = periodic_event_interval.tick() => {
                    let progress_list = get_task_progress(task_progress.clone());
                    let report_compaction_task_request = ReportCompactionTaskRequest{
                        event: Some(ReportCompactionTaskEvent::HeartBeat(
                            SharedHeartBeat {
                                progress: progress_list
                            }
                        )),
                     };
                    if let Err(e) = report_heartbeat_client.report_compaction_task(report_compaction_task_request).await{
                        tracing::warn!(error = %e.as_report(), "Failed to report heartbeat");
                    }
                    continue
                }


                _ = &mut shutdown_rx => {
                    tracing::info!("Compactor is shutting down");
                    return
                }

                request = receiver.recv() => {
                    request
                }

            };
            match request {
                Some(request) => {
                    let context = context.clone();
                    let shutdown = shutdown_map.clone();

                    let cloned_grpc_proxy_client = grpc_proxy_client.clone();
                    executor.spawn(async move {
                        let DispatchCompactionTaskRequest {
                            tables,
                            output_object_ids,
                            task: dispatch_task,
                        } = request.into_inner();
                        let table_id_to_catalog = tables.into_iter().fold(HashMap::new(), |mut acc, table| {
                            acc.insert(table.id, table);
                            acc
                        });

                        let mut output_object_ids_deque: VecDeque<_> = VecDeque::new();
                        output_object_ids_deque.extend(output_object_ids.into_iter().map(Into::<HummockSstableObjectId>::into));
                        let shared_compactor_object_id_manager =
                            SharedComapctorObjectIdManager::new(output_object_ids_deque, cloned_grpc_proxy_client.clone(), context.storage_opts.sstable_id_remote_fetch_number);
                            match dispatch_task.unwrap() {
                                dispatch_compaction_task_request::Task::CompactTask(compact_task) => {
                                    let compact_task = CompactTask::from(&compact_task);
                                    let (tx, rx) = tokio::sync::oneshot::channel();
                                    let task_id = compact_task.task_id;
                                    shutdown.lock().unwrap().insert(task_id, tx);

                                    let compaction_catalog_agent_ref = CompactionCatalogManager::build_compaction_catalog_agent(table_id_to_catalog);
                                    let ((compact_task, table_stats, object_timestamps), _memory_tracker)= compactor_runner::compact_with_agent(
                                        context.clone(),
                                        compact_task,
                                        rx,
                                        shared_compactor_object_id_manager,
                                        compaction_catalog_agent_ref.clone(),
                                    )
                                    .await;
                                    shutdown.lock().unwrap().remove(&task_id);
                                    let report_compaction_task_request = ReportCompactionTaskRequest {
                                        event: Some(ReportCompactionTaskEvent::ReportTask(ReportSharedTask {
                                            compact_task: Some(PbCompactTask::from(&compact_task)),
                                            table_stats_change: to_prost_table_stats_map(table_stats),
                                            object_timestamps: object_timestamps
                                            .into_iter()
                                            .map(|(object_id, timestamp)| (object_id.inner(), timestamp))
                                            .collect(),
                                    })),
                                    };

                                    match cloned_grpc_proxy_client
                                        .report_compaction_task(report_compaction_task_request)
                                        .await
                                    {
                                        Ok(_) => {
                                            // TODO: remove this method after we have running risingwave cluster with fast compact algorithm stably for a long time.
                                            let enable_check_compaction_result = context.storage_opts.check_compaction_result;
                                            let need_check_task = !compact_task.sorted_output_ssts.is_empty() && compact_task.task_status == TaskStatus::Success;
                                            if enable_check_compaction_result && need_check_task {
                                                match check_compaction_result(&compact_task, context.clone(),compaction_catalog_agent_ref).await {
                                                    Err(e) => {
                                                        tracing::warn!(error = %e.as_report(), "Failed to check compaction task {}", task_id);
                                                    },
                                                    Ok(true) => (),
                                                    Ok(false) => {
                                                        panic!("Failed to pass consistency check for result of compaction task:\n{:?}", compact_task_to_string(&compact_task));
                                                    }
                                                }
                                            }
                                        }
                                        Err(e) => tracing::warn!(error = %e.as_report(), "Failed to report task {task_id:?}"),
                                    }

                                }
                                dispatch_compaction_task_request::Task::VacuumTask(_) => {
                                    unreachable!("unexpected vacuum task");
                                }
                                dispatch_compaction_task_request::Task::FullScanTask(_) => {
                                    unreachable!("unexpected scan task");
                                }
                                dispatch_compaction_task_request::Task::ValidationTask(validation_task) => {
                                    let validation_task = ValidationTask::from(validation_task);
                                    validate_ssts(validation_task, context.sstable_store.clone()).await;
                                }
                                dispatch_compaction_task_request::Task::CancelCompactTask(cancel_compact_task) => {
                                    match shutdown
                                        .lock()
                                        .unwrap()
                                        .remove(&cancel_compact_task.task_id)
                                    { Some(tx) => {
                                        if tx.send(()).is_err() {
                                            tracing::warn!(
                                                "Cancellation of compaction task failed. task_id: {}",
                                                cancel_compact_task.task_id
                                            );
                                        }
                                    } _ => {
                                        tracing::warn!(
                                            "Attempting to cancel non-existent compaction task. task_id: {}",
                                            cancel_compact_task.task_id
                                        );
                                    }}
                                }
                            }
                    });
                }
                None => continue 'consume_stream,
            }
        }
    });
    (join_handle, shutdown_tx)
}

fn get_task_progress(
    task_progress: Arc<
        parking_lot::lock_api::Mutex<parking_lot::RawMutex, HashMap<u64, Arc<TaskProgress>>>,
    >,
) -> Vec<CompactTaskProgress> {
    let mut progress_list = Vec::new();
    for (&task_id, progress) in &*task_progress.lock() {
        progress_list.push(progress.snapshot(task_id));
    }
    progress_list
}

/// Schedule queued tasks if we have capacity
fn schedule_queued_tasks(
    task_queue: &mut IcebergTaskQueue,
    compactor_context: &CompactorContext,
    shutdown_map: &Arc<Mutex<HashMap<u64, tokio::sync::oneshot::Sender<()>>>>,
    task_completion_tx: &tokio::sync::mpsc::UnboundedSender<u64>,
) {
    while let Some(popped_task) = task_queue.pop() {
        let task_id = popped_task.meta.task_id;
        let Some(runner) = popped_task.runner else {
            tracing::error!(
                task_id = task_id,
                "Popped task missing runner - this should not happen"
            );
            task_queue.finish_running(task_id);
            continue;
        };

        let executor = compactor_context.compaction_executor.clone();
        let shutdown_map_clone = shutdown_map.clone();
        let completion_tx_clone = task_completion_tx.clone();

        tracing::info!(
            task_id = task_id,
            unique_ident = %popped_task.meta.unique_ident,
            required_parallelism = popped_task.meta.required_parallelism,
            "Starting iceberg compaction task from queue"
        );

        executor.spawn(async move {
            let (tx, rx) = tokio::sync::oneshot::channel();
            {
                let mut shutdown_guard = shutdown_map_clone.lock().unwrap();
                shutdown_guard.insert(task_id, tx);
            }

            let _cleanup_guard = scopeguard::guard(
                (task_id, shutdown_map_clone, completion_tx_clone),
                move |(task_id, shutdown_map, completion_tx)| {
                    {
                        let mut shutdown_guard = shutdown_map.lock().unwrap();
                        shutdown_guard.remove(&task_id);
                    }
                    // Notify main loop that task is completed
                    // Multiple tasks can send completion notifications concurrently via mpsc
                    if completion_tx.send(task_id).is_err() {
                        tracing::warn!(task_id = task_id, "Failed to notify task completion - main loop may have shut down");
                    }
                },
            );

            if let Err(e) = runner.compact(rx).await {
                tracing::warn!(error = %e.as_report(), "Failed to compact iceberg runner {}", task_id);
            }
        });
    }
}

/// Handle pulling new tasks from meta service
/// Returns true if the stream should be restarted
fn handle_meta_task_pulling(
    pull_task_ack: &mut bool,
    task_queue: &IcebergTaskQueue,
    max_task_parallelism: u32,
    max_pull_task_count: u32,
    request_sender: &mpsc::UnboundedSender<SubscribeIcebergCompactionEventRequest>,
) -> bool {
    let mut pending_pull_task_count = 0;
    if *pull_task_ack {
        // Use queue's running parallelism for pull decision
        let current_running_parallelism = task_queue.running_parallelism_sum();
        pending_pull_task_count =
            (max_task_parallelism - current_running_parallelism).min(max_pull_task_count);

        if pending_pull_task_count > 0 {
            if let Err(e) = request_sender.send(SubscribeIcebergCompactionEventRequest {
                event: Some(subscribe_iceberg_compaction_event_request::Event::PullTask(
                    subscribe_iceberg_compaction_event_request::PullTask {
                        pull_task_count: pending_pull_task_count,
                    },
                )),
                create_at: SystemTime::now()
                    .duration_since(std::time::UNIX_EPOCH)
                    .expect("Clock may have gone backwards")
                    .as_millis() as u64,
            }) {
                tracing::warn!(error = %e.as_report(), "Failed to pull task - will retry on stream restart");
                return true; // Signal to restart stream
            } else {
                *pull_task_ack = false;
            }
        }
    }

    tracing::info!(
        running_parallelism_count = %task_queue.running_parallelism_sum(),
        waiting_parallelism_count = %task_queue.waiting_parallelism_sum(),
        available_parallelism = %(max_task_parallelism.saturating_sub(task_queue.running_parallelism_sum())),
        pull_task_ack = %*pull_task_ack,
        pending_pull_task_count = %pending_pull_task_count
    );

    false // No need to restart stream
}<|MERGE_RESOLUTION|>--- conflicted
+++ resolved
@@ -333,11 +333,6 @@
         let mut min_interval = tokio::time::interval(stream_retry_interval);
         let mut periodic_event_interval = tokio::time::interval(periodic_event_update_interval);
 
-        // Track last logged state to avoid duplicate logs
-        let mut last_logged_state: Option<(u32, bool, u32)> = None;
-        let mut last_heartbeat_log = Instant::now();
-        const HEARTBEAT_LOG_INTERVAL: Duration = Duration::from_secs(60);
-
         // This outer loop is to recreate stream.
         'start_stream: loop {
             // reset state
@@ -407,25 +402,6 @@
                         continue 'consume_stream;
                     }
 
-<<<<<<< HEAD
-                        let running_count = running_task_parallelism.load(Ordering::SeqCst);
-                        let current_state = (running_count, pull_task_ack, pending_pull_task_count);
-
-                        // Log only when state changes or periodically as heartbeat
-                        let should_log = last_logged_state.as_ref() != Some(&current_state)
-                            || last_heartbeat_log.elapsed() >= HEARTBEAT_LOG_INTERVAL;
-
-                        if should_log {
-                            tracing::info!(
-                                running_parallelism_count = %running_count,
-                                pull_task_ack = %pull_task_ack,
-                                pending_pull_task_count = %pending_pull_task_count,
-                                "Iceberg compactor periodic pull task",
-                            );
-                            last_logged_state = Some(current_state);
-                            last_heartbeat_log = Instant::now();
-                        }
-=======
                     _ = periodic_event_interval.tick() => {
                         // Only handle meta task pulling in periodic tick
                         let should_restart_stream = handle_meta_task_pulling(
@@ -435,7 +411,6 @@
                             max_pull_task_count,
                             &request_sender,
                         );
->>>>>>> be60f7ee
 
                         if should_restart_stream {
                             continue 'start_stream;
@@ -506,7 +481,13 @@
                                     compactor_runner_config,
                                     compactor_context.compactor_metrics.clone(),
                                 ).await {
-                                    Ok(runner) => runner,
+                                    Ok(runner) => match runner {
+                                        Some(runner) => runner,
+                                        None => {
+                                            tracing::info!("No compaction needed for iceberg compaction task {}", task_id);
+                                            continue 'consume_stream;
+                                        }
+                                    }
                                     Err(e) => {
                                         tracing::warn!(error = %e.as_report(), "Failed to create iceberg compactor runner {}", task_id);
                                         continue 'consume_stream;
