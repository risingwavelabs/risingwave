--- conflicted
+++ resolved
@@ -70,7 +70,7 @@
 use super::{CompactionDeleteRanges, HummockResult, SstableBuilderOptions, Xor16FilterBuilder};
 use crate::filter_key_extractor::FilterKeyExtractorImpl;
 use crate::hummock::compactor::compaction_utils::{
-    build_multi_compaction_filter, estimate_task_memory_capacity, generate_splits,
+    build_multi_compaction_filter, estimate_task_output_capacity, generate_splits,
 };
 use crate::hummock::compactor::compactor_runner::CompactorRunner;
 use crate::hummock::compactor::task_progress::TaskProgressGuard;
@@ -256,11 +256,7 @@
             }
         }
 
-<<<<<<< HEAD
         let compact_task_estimated_state = estimate_state_for_compaction(&compact_task);
-=======
-        let (_, total_file_count, total_key_count) = estimate_state_for_compaction(&compact_task);
->>>>>>> 9380d01a
         // Number of splits (key ranges) is equal to number of compaction tasks
         let parallelism = compact_task.splits.len();
         assert_ne!(parallelism, 0, "splits cannot be empty");
@@ -284,17 +280,7 @@
             }
         };
 
-<<<<<<< HEAD
-        let capacity = estimate_task_memory_capacity(context.clone(), &compact_task);
-        let task_memory_capacity_with_parallelism = capacity * parallelism;
-
-        tracing::info!(
-                "Ready to handle compaction task: {} compact_task_estimated_state {:?} target_level {} compression_algorithm {:?} parallelism {} task_memory_capacity_with_parallelism {}",
-                compact_task.task_id,
-                compact_task_estimated_state,
-=======
-        let (capacity, total_file_size, total_file_size_uncompressed) =
-            estimate_task_memory_capacity(context.clone(), &compact_task);
+        let capacity = estimate_task_output_capacity(context.clone(), &compact_task);
 
         let task_memory_capacity_with_parallelism = estimate_memory_for_compact_task(
             &compact_task,
@@ -308,17 +294,13 @@
         ) * compact_task.splits.len() as u64;
 
         tracing::info!(
-                "Ready to handle compaction task: {} need memory: {} input_file_counts {} input_file_size {} input_file_size_uncompressed {} total_key_count {} target_level {} compression_algorithm {:?} parallelism {}",
+            "Ready to handle compaction task: {} compact_task_estimated_state {:?} target_level {} compression_algorithm {:?} parallelism {} task_memory_capacity_with_parallelism {}",
                 compact_task.task_id,
-                task_memory_capacity_with_parallelism,
-                total_file_count,
-                total_file_size,
-                total_file_size_uncompressed,
-                total_key_count,
->>>>>>> 9380d01a
+                compact_task_estimated_state,
                 compact_task.target_level,
                 compact_task.compression_algorithm,
                 parallelism,
+                task_memory_capacity_with_parallelism
             );
 
         // If the task does not have enough memory, it should cancel the task and let the meta
