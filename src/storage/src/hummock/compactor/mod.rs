// Copyright 2022 Singularity Data
//
// Licensed under the Apache License, Version 2.0 (the "License");
// you may not use this file except in compliance with the License.
// You may obtain a copy of the License at
//
// http://www.apache.org/licenses/LICENSE-2.0
//
// Unless required by applicable law or agreed to in writing, software
// distributed under the License is distributed on an "AS IS" BASIS,
// WITHOUT WARRANTIES OR CONDITIONS OF ANY KIND, either express or implied.
// See the License for the specific language governing permissions and
// limitations under the License.

mod compaction_executor;
mod compaction_filter;
mod compactor_runner;
mod context;
mod iterator;
mod shared_buffer_compact;
mod sstable_store;
pub(super) mod task_progress;

use std::collections::{HashMap, HashSet};
use std::sync::atomic::{AtomicU64, Ordering};
use std::sync::{Arc, Mutex};
use std::time::{Duration, Instant};

pub use compaction_executor::CompactionExecutor;
pub use compaction_filter::{
    CompactionFilter, DummyCompactionFilter, MultiCompactionFilter, StateCleanUpCompactionFilter,
    TtlCompactionFilter,
};
pub use context::{CompactorContext, Context};
use futures::future::try_join_all;
use futures::{stream, StreamExt, TryFutureExt};
pub use iterator::ConcatSstableIterator;
use itertools::Itertools;
use risingwave_common::config::constant::hummock::CompactionFilterFlag;
use risingwave_hummock_sdk::compact::compact_task_to_string;
use risingwave_hummock_sdk::filter_key_extractor::FilterKeyExtractorImpl;
use risingwave_hummock_sdk::key::FullKey;
use risingwave_hummock_sdk::key_range::KeyRange;
use risingwave_hummock_sdk::prost_key_range::KeyRangeExt;
use risingwave_hummock_sdk::{HummockEpoch, KeyComparator};
use risingwave_pb::hummock::compact_task::TaskStatus;
use risingwave_pb::hummock::subscribe_compact_tasks_response::Task;
use risingwave_pb::hummock::{
    CompactTask, CompactTaskProgress, KeyRange as KeyRange_vec, LevelType, SstableInfo,
    SubscribeCompactTasksResponse,
};
use risingwave_rpc_client::HummockMetaClient;
pub use shared_buffer_compact::compact;
pub use sstable_store::{
    CompactorMemoryCollector, CompactorSstableStore, CompactorSstableStoreRef,
};
use tokio::sync::oneshot::{Receiver, Sender};
use tokio::task::JoinHandle;

use self::task_progress::TaskProgress;
use super::multi_builder::CapacitySplitTableBuilder;
use super::{HummockResult, SstableBuilderOptions, SstableWriterOptions};
use crate::hummock::compactor::compactor_runner::CompactorRunner;
use crate::hummock::compactor::task_progress::TaskProgressGuard;
use crate::hummock::iterator::{Forward, HummockIterator};
use crate::hummock::multi_builder::{SplitTableOutput, TableBuilderFactory};
use crate::hummock::utils::MemoryLimiter;
use crate::hummock::vacuum::Vacuum;
use crate::hummock::{
    validate_ssts, BatchSstableWriterFactory, CachePolicy, DeleteRangeAggregator, HummockError,
    RangeTombstonesCollector, SstableBuilder, SstableIdManagerRef, SstableWriterFactory,
    StreamingSstableWriterFactory,
};
use crate::monitor::{StateStoreMetrics, StoreLocalStatistic};

pub struct RemoteBuilderFactory<F: SstableWriterFactory> {
    sstable_id_manager: SstableIdManagerRef,
    limiter: Arc<MemoryLimiter>,
    options: SstableBuilderOptions,
    policy: CachePolicy,
    remote_rpc_cost: Arc<AtomicU64>,
    filter_key_extractor: Arc<FilterKeyExtractorImpl>,
    sstable_writer_factory: F,
}

#[async_trait::async_trait]
impl<F: SstableWriterFactory> TableBuilderFactory for RemoteBuilderFactory<F> {
    type Writer = F::Writer;

    async fn open_builder(&self) -> HummockResult<SstableBuilder<Self::Writer>> {
        // TODO: memory consumption may vary based on `SstableWriter`, `ObjectStore` and cache
        let tracker = self
            .limiter
            .require_memory((self.options.capacity + self.options.block_capacity) as u64)
            .await
            .unwrap();
        let timer = Instant::now();
        let table_id = self.sstable_id_manager.get_new_sst_id().await?;
        let cost = (timer.elapsed().as_secs_f64() * 1000000.0).round() as u64;
        self.remote_rpc_cost.fetch_add(cost, Ordering::Relaxed);
        let writer_options = SstableWriterOptions {
            capacity_hint: Some(self.options.capacity + self.options.block_capacity),
            tracker: Some(tracker),
            policy: self.policy,
        };
        let writer = self
            .sstable_writer_factory
            .create_sst_writer(table_id, writer_options)?;
        let builder = SstableBuilder::new(
            table_id,
            writer,
            self.options.clone(),
            self.filter_key_extractor.clone(),
        );
        Ok(builder)
    }
}

#[derive(Clone)]
pub struct TaskConfig {
    pub key_range: KeyRange,
    pub cache_policy: CachePolicy,
    pub gc_delete_keys: bool,
    pub watermark: u64,
}

#[derive(Clone)]
/// Implementation of Hummock compaction.
pub struct Compactor {
    /// The context of the compactor.
    context: Arc<Context>,
    task_config: TaskConfig,
    options: SstableBuilderOptions,
    get_id_time: Arc<AtomicU64>,
}

pub type CompactOutput = (usize, Vec<SstableInfo>);

impl Compactor {
    /// Handles a compaction task and reports its status to hummock manager.
    /// Always return `Ok` and let hummock manager handle errors.
    pub async fn compact(
        compactor_context: Arc<CompactorContext>,
        mut compact_task: CompactTask,
        mut shutdown_rx: Receiver<()>,
    ) -> TaskStatus {
        let context = compactor_context.context.clone();
        // Set a watermark SST id to prevent full GC from accidentally deleting SSTs for in-progress
        // write op. The watermark is invalidated when this method exits.
        let tracker_id = match context.sstable_id_manager.add_watermark_sst_id(None).await {
            Ok(tracker_id) => tracker_id,
            Err(err) => {
                tracing::warn!("Failed to track pending SST id. {:#?}", err);
                return TaskStatus::TrackSstIdFailed;
            }
        };
        let sstable_id_manager_clone = context.sstable_id_manager.clone();
        let _guard = scopeguard::guard(
            (tracker_id, sstable_id_manager_clone),
            |(tracker_id, sstable_id_manager)| {
                sstable_id_manager.remove_watermark_sst_id(tracker_id);
            },
        );
        let group_label = compact_task.compaction_group_id.to_string();
        let cur_level_label = compact_task.input_ssts[0].level_idx.to_string();
        let select_table_infos = compact_task
            .input_ssts
            .iter()
            .filter(|level| level.level_idx != compact_task.target_level)
            .flat_map(|level| level.table_infos.iter())
            .collect_vec();
        let target_table_infos = compact_task
            .input_ssts
            .iter()
            .filter(|level| level.level_idx == compact_task.target_level)
            .flat_map(|level| level.table_infos.iter())
            .collect_vec();
        context
            .stats
            .compact_read_current_level
            .with_label_values(&[group_label.as_str(), cur_level_label.as_str()])
            .inc_by(
                select_table_infos
                    .iter()
                    .map(|table| table.file_size)
                    .sum::<u64>(),
            );
        context
            .stats
            .compact_read_sstn_current_level
            .with_label_values(&[group_label.as_str(), cur_level_label.as_str()])
            .inc_by(select_table_infos.len() as u64);

        let sec_level_read_bytes = target_table_infos.iter().map(|t| t.file_size).sum::<u64>();
        let next_level_label = compact_task.target_level.to_string();
        context
            .stats
            .compact_read_next_level
            .with_label_values(&[group_label.as_str(), next_level_label.as_str()])
            .inc_by(sec_level_read_bytes);
        context
            .stats
            .compact_read_sstn_next_level
            .with_label_values(&[group_label.as_str(), next_level_label.as_str()])
            .inc_by(target_table_infos.len() as u64);

        let timer = context
            .stats
            .compact_task_duration
            .with_label_values(&[compact_task.input_ssts[0].level_idx.to_string().as_str()])
            .start_timer();

        let need_quota = estimate_memory_use_for_compaction(&compact_task);
        tracing::info!(
            "Ready to handle compaction task: {} need memory: {}",
            compact_task.task_id,
            need_quota
        );

        let multi_filter = build_multi_compaction_filter(&compact_task);

        let multi_filter_key_extractor = context
            .filter_key_extractor_manager
            .acquire(HashSet::from_iter(compact_task.existing_table_ids.clone()))
            .await;
        let multi_filter_key_extractor = Arc::new(multi_filter_key_extractor);

        generate_splits(&mut compact_task, context.clone()).await;
        // Number of splits (key ranges) is equal to number of compaction tasks
        let parallelism = compact_task.splits.len();
        assert_ne!(parallelism, 0, "splits cannot be empty");
        context.stats.compact_task_pending_num.inc();
        let mut task_status = TaskStatus::Success;
        let mut output_ssts = Vec::with_capacity(parallelism);
        let mut compaction_futures = vec![];
        let task_progress_guard =
            TaskProgressGuard::new(compact_task.task_id, context.task_progress_manager.clone());
        let delete_range_agg = match CompactorRunner::build_delete_range_iter(
            &compact_task,
            &compactor_context.sstable_store,
        )
        .await
        {
            Ok(agg) => agg,
            Err(err) => {
                tracing::warn!("Failed to build delete range aggregator {:#?}", err);
                return TaskStatus::ExecuteFailed;
            }
        };

        for (split_index, _) in compact_task.splits.iter().enumerate() {
            let filter = multi_filter.clone();
            let multi_filter_key_extractor = multi_filter_key_extractor.clone();
            let compactor_runner = CompactorRunner::new(
                split_index,
                compactor_context.as_ref(),
                compact_task.clone(),
            );
            let del_agg = delete_range_agg.clone();
            let task_progress = task_progress_guard.progress.clone();
            let handle = tokio::spawn(async move {
                compactor_runner
                    .run(filter, multi_filter_key_extractor, del_agg, task_progress)
                    .await
            });
            compaction_futures.push(handle);
        }

        let mut buffered = stream::iter(compaction_futures).buffer_unordered(parallelism);
        loop {
            tokio::select! {
                _ = &mut shutdown_rx => {
                    tracing::warn!("Compaction task cancelled externally:\n{}", compact_task_to_string(&compact_task));
                    task_status = TaskStatus::ManualCanceled;
                    break;
                }
                future_result = buffered.next() => {
                    match future_result {
                        Some(Ok(Ok((split_index, ssts)))) => {
                            output_ssts.push((split_index, ssts));
                        }
                        Some(Ok(Err(e))) => {
                            task_status = TaskStatus::ExecuteFailed;
                            tracing::warn!(
                                "Compaction task {} failed with error: {:#?}",
                                compact_task.task_id,
                                e
                            );
                            break;
                        }
                        Some(Err(e)) => {
                            task_status = TaskStatus::JoinHandleFailed;
                            tracing::warn!(
                                "Compaction task {} failed with join handle error: {:#?}",
                                compact_task.task_id,
                                e
                            );
                            break;
                        }
                        None => break,
                    }
                }
            }
        }

        // Sort by split/key range index.
        output_ssts.sort_by_key(|(split_index, _)| *split_index);

        sync_point::sync_point!("BEFORE_COMPACT_REPORT");
        // After a compaction is done, mutate the compaction task.
        Self::compact_done(&mut compact_task, context.clone(), output_ssts, task_status).await;
        sync_point::sync_point!("AFTER_COMPACT_REPORT");
        let cost_time = timer.stop_and_record() * 1000.0;
        tracing::info!(
            "Finished compaction task in {:?}ms: \n{}",
            cost_time,
            compact_task_to_string(&compact_task)
        );
        context.stats.compact_task_pending_num.dec();
        for level in &compact_task.input_ssts {
            for table in &level.table_infos {
                context.sstable_store.delete_cache(table.id);
            }
        }
        task_status
    }

    /// Fill in the compact task and let hummock manager know the compaction output ssts.
    async fn compact_done(
        compact_task: &mut CompactTask,
        context: Arc<Context>,
        output_ssts: Vec<CompactOutput>,
        task_status: TaskStatus,
    ) {
        compact_task.set_task_status(task_status);
        compact_task
            .sorted_output_ssts
            .reserve(compact_task.splits.len());
        let mut compaction_write_bytes = 0;
        for (_, ssts) in output_ssts {
            for sst_info in ssts {
                compaction_write_bytes += sst_info.file_size;
                compact_task.sorted_output_ssts.push(sst_info);
            }
        }

        let group_label = compact_task.compaction_group_id.to_string();
        let level_label = compact_task.target_level.to_string();
        context
            .stats
            .compact_write_bytes
            .with_label_values(&[group_label.as_str(), level_label.as_str()])
            .inc_by(compaction_write_bytes);
        context
            .stats
            .compact_write_sstn
            .with_label_values(&[group_label.as_str(), level_label.as_str()])
            .inc_by(compact_task.sorted_output_ssts.len() as u64);

        if let Err(e) = context
            .hummock_meta_client
            .report_compaction_task(compact_task.clone())
            .await
        {
            tracing::warn!(
                "Failed to report compaction task: {}, error: {}",
                compact_task.task_id,
                e
            );
        }
    }

    /// The background compaction thread that receives compaction tasks from hummock compaction
    /// manager and runs compaction tasks.
    #[cfg_attr(coverage, no_coverage)]
    pub fn start_compactor(
        compactor_context: Arc<CompactorContext>,
        hummock_meta_client: Arc<dyn HummockMetaClient>,
    ) -> (JoinHandle<()>, Sender<()>) {
        type CompactionShutdownMap = Arc<Mutex<HashMap<u64, Sender<()>>>>;
        let (shutdown_tx, mut shutdown_rx) = tokio::sync::oneshot::channel();
        let stream_retry_interval = Duration::from_secs(60);
        let task_progress = compactor_context.context.task_progress_manager.clone();
        let task_progress_update_interval = Duration::from_millis(1000);
        let join_handle = tokio::spawn(async move {
            let shutdown_map = CompactionShutdownMap::default();
            let mut min_interval = tokio::time::interval(stream_retry_interval);
            let mut task_progress_interval = tokio::time::interval(task_progress_update_interval);
            // This outer loop is to recreate stream.
            'start_stream: loop {
                tokio::select! {
                    // Wait for interval.
                    _ = min_interval.tick() => {},
                    // Shutdown compactor.
                    _ = &mut shutdown_rx => {
                        tracing::info!("Compactor is shutting down");
                        return;
                    }
                }

                let config = compactor_context.lock_config().await;
                let mut stream = match hummock_meta_client
                    .subscribe_compact_tasks(config.max_concurrent_task_number)
                    .await
                {
                    Ok(stream) => {
                        tracing::debug!("Succeeded subscribe_compact_tasks.");
                        stream
                    }
                    Err(e) => {
                        tracing::warn!(
                            "Subscribing to compaction tasks failed with error: {}. Will retry.",
                            e
                        );
                        continue 'start_stream;
                    }
                };
                drop(config);

                let executor = compactor_context.context.compaction_executor.clone();
                // This inner loop is to consume stream or report task progress.
                'consume_stream: loop {
                    let message = tokio::select! {
                        _ = task_progress_interval.tick() => {
                            let mut progress_list = Vec::new();
                            for (&task_id, progress) in task_progress.lock().iter() {
                                progress_list.push(CompactTaskProgress {
                                    task_id,
                                    num_ssts_sealed: progress.num_ssts_sealed.load(Ordering::Relaxed),
                                    num_ssts_uploaded: progress.num_ssts_uploaded.load(Ordering::Relaxed),
                                });
                            }
                            if let Err(e) = hummock_meta_client.report_compaction_task_progress(progress_list).await {
                                // ignore any errors while trying to report task progress
                                tracing::warn!("Failed to report task progress. {e:?}");
                            }
                            continue;
                        }
                        message = stream.message() => {
                            message
                        },
                        _ = &mut shutdown_rx => {
                            tracing::info!("Compactor is shutting down");
                            return
                        }
                    };
                    match message {
                        Ok(Some(SubscribeCompactTasksResponse { task })) => {
                            let task = match task {
                                Some(task) => task,
                                None => continue 'consume_stream,
                            };

                            let shutdown = shutdown_map.clone();
                            let context = compactor_context.clone();
                            let meta_client = hummock_meta_client.clone();
                            executor.spawn(async move {
                                match task {
                                    Task::CompactTask(compact_task) => {
                                        let (tx, rx) = tokio::sync::oneshot::channel();
                                        let task_id = compact_task.task_id;
                                        shutdown
                                            .lock()
                                            .unwrap()
                                            .insert(task_id, tx);
                                        Compactor::compact(context, compact_task, rx).await;
                                        shutdown.lock().unwrap().remove(&task_id);
                                    }
                                    Task::VacuumTask(vacuum_task) => {
                                        Vacuum::vacuum(
                                            vacuum_task,
                                            context.context.sstable_store.clone(),
                                            meta_client,
                                        )
                                        .await;
                                    }
                                    Task::FullScanTask(full_scan_task) => {
                                        Vacuum::full_scan(
                                            full_scan_task,
                                            context.context.sstable_store.clone(),
                                            meta_client,
                                        )
                                        .await;
                                    }
                                    Task::ValidationTask(validation_task) => {
                                        validate_ssts(
                                            validation_task,
                                            context.context.sstable_store.clone(),
                                        )
                                        .await;
                                    }
                                    Task::CancelCompactTask(cancel_compact_task) => {
                                        if let Some(tx) = shutdown
                                            .lock()
                                            .unwrap()
                                            .remove(&cancel_compact_task.task_id)
                                        {
                                            if tx.send(()).is_err() {
                                                tracing::warn!(
                                                    "Cancellation of compaction task failed. task_id: {}",
                                                    cancel_compact_task.task_id
                                                );
                                            }
                                        } else {
                                            tracing::warn!(
                                                "Attempting to cancel non-existent compaction task. task_id: {}",
                                                cancel_compact_task.task_id
                                            );
                                        }
                                    }
                                }
                            });
                        }
                        Err(e) => {
                            tracing::warn!("Failed to consume stream. {}", e.message());
                            continue 'start_stream;
                        }
                        _ => {
                            // The stream is exhausted
                            continue 'start_stream;
                        }
                    }
                }
            }
        });

        (join_handle, shutdown_tx)
    }

    pub async fn compact_and_build_sst<F>(
        sst_builder: &mut CapacitySplitTableBuilder<F>,
        task_config: &TaskConfig,
        stats: Arc<StateStoreMetrics>,
        mut iter: impl HummockIterator<Direction = Forward>,
        mut compaction_filter: impl CompactionFilter,
    ) -> HummockResult<()>
    where
        F: TableBuilderFactory,
    {
        if !task_config.key_range.left.is_empty() {
            iter.seek(&FullKey::decode(&task_config.key_range.left))
                .await?;
        } else {
            iter.rewind().await?;
        }
        let max_key = if task_config.key_range.right.is_empty() {
            FullKey::default()
        } else {
            FullKey::decode(&task_config.key_range.right).table_key_as_vec()
        };

        let mut last_key = FullKey::default();
        let mut watermark_can_see_last_key = false;
        let mut local_stats = StoreLocalStatistic::default();
        let del_iter = sst_builder.del_agg.iter();
        let mut del_agg = DeleteRangeAggregator::new(del_iter, task_config.watermark);

        while iter.is_valid() {
            let iter_key = iter.key();

            let is_new_user_key = last_key.is_empty()
                || KeyComparator::compare_user_key(&iter_key.user_key, &last_key.user_key)
                    != std::cmp::Ordering::Equal;

            let mut drop = false;
            let epoch = iter_key.epoch;
            let value = iter.value();
            if is_new_user_key {
                if !max_key.is_empty()
                    && KeyComparator::compare_full_key(&iter_key, &max_key)
                        != std::cmp::Ordering::Less
                {
                    break;
                }

                last_key.set(&iter_key);
                watermark_can_see_last_key = false;
                if value.is_delete() {
                    local_stats.skip_delete_key_count += 1;
                }
            } else {
                local_stats.skip_multi_version_key_count += 1;
            }
            // Among keys with same user key, only retain keys which satisfy `epoch` >= `watermark`.
            // If there is no keys whose epoch is equal or greater than `watermark`, keep the latest
            // key which satisfies `epoch` < `watermark`
            // in our design, frontend avoid to access keys which had be deleted, so we dont
            // need to consider the epoch when the compaction_filter match (it
            // means that mv had drop)
            if (epoch <= task_config.watermark && task_config.gc_delete_keys && value.is_delete())
                || (epoch < task_config.watermark
                    && (watermark_can_see_last_key
<<<<<<< HEAD
                        || del_iter.should_delete(&iter_key.user_key, epoch)))
=======
                        || del_agg.should_delete(current_user_key, epoch)))
>>>>>>> c77c76c5
            {
                drop = true;
            }

            if !drop && compaction_filter.should_delete(&iter_key) {
                drop = true;
            }

            if epoch <= task_config.watermark {
                watermark_can_see_last_key = true;
            }

            if drop {
                iter.next().await?;
                continue;
            }

            // Don't allow two SSTs to share same user key
            sst_builder
                .add_full_key(&iter_key, value, is_new_user_key)
                .await?;

            iter.next().await?;
        }
        iter.collect_local_statistic(&mut local_stats);
        local_stats.report(stats.as_ref());
        Ok(())
    }
}

impl Compactor {
    /// Create a new compactor.
    pub fn new(
        context: Arc<Context>,
        options: SstableBuilderOptions,
        key_range: KeyRange,
        cache_policy: CachePolicy,
        gc_delete_keys: bool,
        watermark: u64,
    ) -> Self {
        Self {
            context,
            options,
            task_config: TaskConfig {
                key_range,
                cache_policy,
                gc_delete_keys,
                watermark,
            },
            get_id_time: Arc::new(AtomicU64::new(0)),
        }
    }

    /// Compact the given key range and merge iterator.
    /// Upon a successful return, the built SSTs are already uploaded to object store.
    ///
    /// `task_progress` is only used for tasks on the compactor.
    async fn compact_key_range(
        &self,
        iter: impl HummockIterator<Direction = Forward>,
        compaction_filter: impl CompactionFilter,
        del_agg: Arc<RangeTombstonesCollector>,
        filter_key_extractor: Arc<FilterKeyExtractorImpl>,
        task_progress: Option<Arc<TaskProgress>>,
    ) -> HummockResult<Vec<SstableInfo>> {
        // Monitor time cost building shared buffer to SSTs.
        let compact_timer = if self.context.is_share_buffer_compact {
            self.context.stats.write_build_l0_sst_duration.start_timer()
        } else {
            self.context.stats.compact_sst_duration.start_timer()
        };

        let split_table_outputs = if self.options.capacity as u64
            > self.context.options.min_sst_size_for_streaming_upload
        {
            self.compact_key_range_impl(
                StreamingSstableWriterFactory::new(self.context.sstable_store.clone()),
                iter,
                compaction_filter,
                del_agg,
                filter_key_extractor,
                task_progress.clone(),
            )
            .await?
        } else {
            self.compact_key_range_impl(
                BatchSstableWriterFactory::new(self.context.sstable_store.clone()),
                iter,
                compaction_filter,
                del_agg,
                filter_key_extractor,
                task_progress.clone(),
            )
            .await?
        };

        compact_timer.observe_duration();

        let mut ssts = Vec::with_capacity(split_table_outputs.len());
        let mut upload_join_handles = vec![];

        for SplitTableOutput {
            sst_info,
            upload_join_handle,
        } in split_table_outputs
        {
            let sst_size = sst_info.file_size;
            ssts.push(sst_info);

            let tracker_cloned = task_progress.clone();
            let context_cloned = self.context.clone();
            upload_join_handles.push(
                upload_join_handle
                    .map_err(HummockError::sstable_upload_error)
                    .and_then(move |upload_result| async move {
                        upload_result?;
                        if let Some(tracker) = tracker_cloned {
                            tracker.inc_ssts_uploaded();
                        }
                        if context_cloned.is_share_buffer_compact {
                            context_cloned
                                .stats
                                .shared_buffer_to_sstable_size
                                .observe(sst_size as _);
                        } else {
                            context_cloned.stats.compaction_upload_sst_counts.inc();
                        }
                        Ok(())
                    }),
            );
        }

        // Check if there are any failed uploads. Report all of those SSTs.
        try_join_all(upload_join_handles).await?;
        self.context
            .stats
            .get_table_id_total_time_duration
            .observe(self.get_id_time.load(Ordering::Relaxed) as f64 / 1000.0 / 1000.0);

        debug_assert!(ssts
            .iter()
            .all(|table_info| table_info.get_table_ids().is_sorted()));
        Ok(ssts)
    }

    async fn compact_key_range_impl<F: SstableWriterFactory>(
        &self,
        writer_factory: F,
        iter: impl HummockIterator<Direction = Forward>,
        compaction_filter: impl CompactionFilter,
        del_agg: Arc<RangeTombstonesCollector>,
        filter_key_extractor: Arc<FilterKeyExtractorImpl>,
        task_progress: Option<Arc<TaskProgress>>,
    ) -> HummockResult<Vec<SplitTableOutput>> {
        let builder_factory = RemoteBuilderFactory {
            sstable_id_manager: self.context.sstable_id_manager.clone(),
            limiter: self.context.read_memory_limiter.clone(),
            options: self.options.clone(),
            policy: self.task_config.cache_policy,
            remote_rpc_cost: self.get_id_time.clone(),
            filter_key_extractor,
            sstable_writer_factory: writer_factory,
        };

        let mut sst_builder = CapacitySplitTableBuilder::new(
            builder_factory,
            self.context.stats.clone(),
            task_progress,
            del_agg,
            self.task_config.key_range.clone(),
        );
        Compactor::compact_and_build_sst(
            &mut sst_builder,
            &self.task_config,
            self.context.stats.clone(),
            iter,
            compaction_filter,
        )
        .await?;
        sst_builder.finish().await
    }
}

pub fn estimate_memory_use_for_compaction(task: &CompactTask) -> u64 {
    let mut total_memory_size = 0;
    for level in &task.input_ssts {
        if level.level_type == LevelType::Nonoverlapping as i32 {
            if let Some(table) = level.table_infos.first() {
                total_memory_size += table.file_size * task.splits.len() as u64;
            }
        } else {
            for table in &level.table_infos {
                total_memory_size += table.file_size;
            }
        }
    }
    total_memory_size
}

fn build_multi_compaction_filter(compact_task: &CompactTask) -> MultiCompactionFilter {
    use risingwave_common::catalog::TableOption;
    let mut multi_filter = MultiCompactionFilter::default();
    let compaction_filter_flag =
        CompactionFilterFlag::from_bits(compact_task.compaction_filter_mask).unwrap_or_default();
    if compaction_filter_flag.contains(CompactionFilterFlag::STATE_CLEAN) {
        let state_clean_up_filter = Box::new(StateCleanUpCompactionFilter::new(
            HashSet::from_iter(compact_task.existing_table_ids.clone()),
        ));

        multi_filter.register(state_clean_up_filter);
    }

    if compaction_filter_flag.contains(CompactionFilterFlag::TTL) {
        let id_to_ttl = compact_task
            .table_options
            .iter()
            .filter(|id_to_option| {
                let table_option: TableOption = id_to_option.1.into();
                table_option.retention_seconds.is_some()
            })
            .map(|id_to_option| (*id_to_option.0, id_to_option.1.retention_seconds))
            .collect();

        let ttl_filter = Box::new(TtlCompactionFilter::new(
            id_to_ttl,
            compact_task.current_epoch_time,
        ));
        multi_filter.register(ttl_filter);
    }

    multi_filter
}

async fn generate_splits(compact_task: &mut CompactTask, context: Arc<Context>) {
    let sstable_infos = compact_task
        .input_ssts
        .iter()
        .flat_map(|level| level.table_infos.iter())
        .collect_vec();

    let compaction_size = compact_task
        .input_ssts
        .iter()
        .flat_map(|level| level.table_infos.iter())
        .map(|table_info| table_info.file_size)
        .sum::<u64>();

    let sstable_size = (context.options.sstable_size_mb as u64) << 20;
    if compaction_size > sstable_size * 2 {
        let mut indexes = vec![];
        // preload the meta and get the smallest key to split sub_compaction
        for sstable_info in sstable_infos {
            indexes.extend(
                context
                    .sstable_store
                    .sstable(sstable_info, &mut StoreLocalStatistic::default())
                    .await
                    .unwrap()
                    .value()
                    .meta
                    .block_metas
                    .iter()
                    .map(|block| {
                        let data_size = block.len;
                        let full_key = FullKey {
                            user_key: FullKey::decode(&block.smallest_key).user_key,
                            epoch: HummockEpoch::MAX,
                        }
                        .encode();
                        (data_size as u64, full_key)
                    })
                    .collect_vec(),
            );
        }
        // sort by key, as for every data block has the same size;
        indexes.sort_by(|a, b| KeyComparator::compare_encoded_full_key(a.1.as_ref(), b.1.as_ref()));
        let mut splits: Vec<KeyRange_vec> = vec![];
        splits.push(KeyRange_vec::new(vec![], vec![]));
        let parallelism = std::cmp::min(
            indexes.len() as u64,
            context.options.max_sub_compaction as u64,
        );
        let sub_compaction_data_size = std::cmp::max(compaction_size / parallelism, sstable_size);
        let parallelism = compaction_size / sub_compaction_data_size;

        if parallelism > 1 {
            let mut last_buffer_size = 0;
            let mut last_key: Vec<u8> = vec![];
            let mut remaining_size = indexes.iter().map(|block| block.0).sum::<u64>();
            for (data_size, key) in indexes {
                if last_buffer_size >= sub_compaction_data_size
                    && !last_key.eq(&key)
                    && remaining_size > sstable_size
                {
                    splits.last_mut().unwrap().right = key.clone();
                    splits.push(KeyRange_vec::new(key.clone(), vec![]));
                    last_buffer_size = data_size;
                } else {
                    last_buffer_size += data_size;
                }
                remaining_size -= data_size;
                last_key = key;
            }
            compact_task.splits = splits;
        }
    }
}<|MERGE_RESOLUTION|>--- conflicted
+++ resolved
@@ -590,11 +590,7 @@
             if (epoch <= task_config.watermark && task_config.gc_delete_keys && value.is_delete())
                 || (epoch < task_config.watermark
                     && (watermark_can_see_last_key
-<<<<<<< HEAD
-                        || del_iter.should_delete(&iter_key.user_key, epoch)))
-=======
-                        || del_agg.should_delete(current_user_key, epoch)))
->>>>>>> c77c76c5
+                        || del_agg.should_delete(&iter_key.user_key, epoch)))
             {
                 drop = true;
             }
