--- conflicted
+++ resolved
@@ -18,13 +18,9 @@
 mod context;
 mod iterator;
 mod shared_buffer_compact;
-<<<<<<< HEAD
+mod sstable_store;
+
 use std::collections::{HashMap, HashSet};
-=======
-mod sstable_store;
-
-use std::collections::HashSet;
->>>>>>> d42fe7c7
 use std::future::Future;
 use std::sync::atomic::{AtomicU64, Ordering};
 use std::sync::{Arc, Mutex};
@@ -36,11 +32,7 @@
     CompactionFilter, DummyCompactionFilter, MultiCompactionFilter, StateCleanUpCompactionFilter,
     TTLCompactionFilter,
 };
-<<<<<<< HEAD
-pub use context::{CompactorContext, TaskProgressTracker};
-=======
-pub use context::{CompactorContext, Context};
->>>>>>> d42fe7c7
+pub use context::CompactorContext;
 use futures::future::try_join_all;
 use futures::{stream, FutureExt, StreamExt};
 pub use iterator::ConcatSstableIterator;
@@ -56,14 +48,10 @@
 };
 use risingwave_rpc_client::HummockMetaClient;
 pub use shared_buffer_compact::compact;
-<<<<<<< HEAD
-use tokio::sync::oneshot::{Receiver, Sender};
-=======
 pub use sstable_store::{
     CompactorMemoryCollector, CompactorSstableStore, CompactorSstableStoreRef,
 };
-use tokio::sync::oneshot::Sender;
->>>>>>> d42fe7c7
+use tokio::sync::oneshot::{Receiver, Sender};
 use tokio::task::JoinHandle;
 
 use super::multi_builder::CapacitySplitTableBuilder;
@@ -148,17 +136,11 @@
     /// Handles a compaction task and reports its status to hummock manager.
     /// Always return `Ok` and let hummock manager handle errors.
     pub async fn compact(
-<<<<<<< HEAD
         context: Arc<CompactorContext>,
         mut compact_task: CompactTask,
         mut shutdown_rx: Receiver<()>,
     ) -> bool {
-=======
-        compactor_context: Arc<CompactorContext>,
-        mut compact_task: CompactTask,
-    ) -> bool {
         let context = compactor_context.context.clone();
->>>>>>> d42fe7c7
         // Set a watermark SST id to prevent full GC from accidentally deleting SSTs for in-progress
         // write op. The watermark is invalidated when this method exits.
         let tracker_id = match context.sstable_id_manager.add_watermark_sst_id(None).await {
@@ -388,7 +370,6 @@
         let task_progress_update_interval = Duration::from_millis(1000);
         let shutdown_map = CompactionShutdownMap::default();
         let join_handle = tokio::spawn(async move {
-<<<<<<< HEAD
             let process_task =
                 |task,
                  compactor_context,
@@ -406,7 +387,7 @@
                         Task::VacuumTask(vacuum_task) => {
                             Vacuum::vacuum(
                                 vacuum_task,
-                                compactor_context.sstable_store.clone(),
+                                compactor_context.context.sstable_store.clone(),
                                 hummock_meta_client,
                             )
                             .await;
@@ -414,7 +395,7 @@
                         Task::FullScanTask(full_scan_task) => {
                             Vacuum::full_scan(
                                 full_scan_task,
-                                compactor_context.sstable_store.clone(),
+                                compactor_context.context.sstable_store.clone(),
                                 hummock_meta_client,
                             )
                             .await;
@@ -438,28 +419,6 @@
                                 );
                             }
                         }
-=======
-            let process_task = |task, compactor_context, hummock_meta_client| async {
-                match task {
-                    Task::CompactTask(compact_task) => {
-                        Compactor::compact(compactor_context, compact_task).await;
-                    }
-                    Task::VacuumTask(vacuum_task) => {
-                        Vacuum::vacuum(
-                            vacuum_task,
-                            compactor_context.context.sstable_store.clone(),
-                            hummock_meta_client,
-                        )
-                        .await;
-                    }
-                    Task::FullScanTask(full_scan_task) => {
-                        Vacuum::full_scan(
-                            full_scan_task,
-                            compactor_context.context.sstable_store.clone(),
-                            hummock_meta_client,
-                        )
-                        .await;
->>>>>>> d42fe7c7
                     }
                 };
             let mut min_interval = tokio::time::interval(stream_retry_interval);
@@ -654,13 +613,8 @@
         iter: impl HummockIterator<Direction = Forward>,
         compaction_filter: impl CompactionFilter,
         filter_key_extractor: Arc<FilterKeyExtractorImpl>,
-<<<<<<< HEAD
-        progress_tracker: Option<TaskProgressTracker>,
     ) -> HummockResult<CompactOutput> {
         let kr = self.splits[split_index].clone();
-=======
-    ) -> HummockResult<Vec<SstableInfo>> {
->>>>>>> d42fe7c7
         let get_id_time = Arc::new(AtomicU64::new(0));
         let mut options = self.options.clone();
         options.estimate_bloom_filter_capacity = self
@@ -682,12 +636,8 @@
         let mut builder = CapacitySplitTableBuilder::new(
             builder_factory,
             self.cache_policy,
-<<<<<<< HEAD
-            self.context.sstable_store.clone(),
+            self.sstable_store.clone(),
             progress_tracker,
-=======
-            self.sstable_store.clone(),
->>>>>>> d42fe7c7
         );
 
         // Monitor time cost building shared buffer to SSTs.
