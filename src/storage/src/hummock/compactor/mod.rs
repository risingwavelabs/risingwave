// Copyright 2025 RisingWave Labs
//
// Licensed under the Apache License, Version 2.0 (the "License");
// you may not use this file except in compliance with the License.
// You may obtain a copy of the License at
//
//     http://www.apache.org/licenses/LICENSE-2.0
//
// Unless required by applicable law or agreed to in writing, software
// distributed under the License is distributed on an "AS IS" BASIS,
// WITHOUT WARRANTIES OR CONDITIONS OF ANY KIND, either express or implied.
// See the License for the specific language governing permissions and
// limitations under the License.

mod compaction_executor;
mod compaction_filter;
pub mod compaction_utils;
use parquet::basic::Compression;
use parquet::file::properties::WriterProperties;
use risingwave_hummock_sdk::compact_task::{CompactTask, ValidationTask};
use risingwave_pb::compactor::{DispatchCompactionTaskRequest, dispatch_compaction_task_request};
use risingwave_pb::hummock::PbCompactTask;
use risingwave_pb::hummock::report_compaction_task_request::{
    Event as ReportCompactionTaskEvent, HeartBeat as SharedHeartBeat,
    ReportTask as ReportSharedTask,
};
use risingwave_pb::iceberg_compaction::{
    SubscribeIcebergCompactionEventRequest, SubscribeIcebergCompactionEventResponse,
    subscribe_iceberg_compaction_event_request,
};
use risingwave_rpc_client::GrpcCompactorProxyClient;
use thiserror_ext::AsReport;
use tokio::sync::mpsc;
use tonic::Request;

pub mod compactor_runner;
mod context;
pub mod fast_compactor_runner;
mod iterator;
mod shared_buffer_compact;
pub(super) mod task_progress;

use std::collections::{HashMap, HashSet, VecDeque};
use std::marker::PhantomData;
use std::sync::atomic::{AtomicU32, AtomicU64, Ordering};
use std::sync::{Arc, Mutex};
use std::time::{Duration, SystemTime};

use await_tree::{InstrumentAwait, SpanExt};
pub use compaction_executor::CompactionExecutor;
pub use compaction_filter::{
    CompactionFilter, DummyCompactionFilter, MultiCompactionFilter, StateCleanUpCompactionFilter,
    TtlCompactionFilter,
};
pub use context::{
    CompactionAwaitTreeRegRef, CompactorContext, await_tree_key, new_compaction_await_tree_reg_ref,
};
use futures::{StreamExt, pin_mut};
pub use iterator::{ConcatSstableIterator, SstableStreamIterator};
use more_asserts::assert_ge;
use risingwave_hummock_sdk::table_stats::{TableStatsMap, to_prost_table_stats_map};
use risingwave_hummock_sdk::{
    HummockCompactionTaskId, HummockSstableObjectId, LocalSstableInfo, compact_task_to_string,
};
use risingwave_pb::hummock::compact_task::TaskStatus;
use risingwave_pb::hummock::subscribe_compaction_event_request::{
    Event as RequestEvent, HeartBeat, PullTask, ReportTask,
};
use risingwave_pb::hummock::subscribe_compaction_event_response::Event as ResponseEvent;
use risingwave_pb::hummock::{
    CompactTaskProgress, ReportCompactionTaskRequest, SubscribeCompactionEventRequest,
    SubscribeCompactionEventResponse,
};
use risingwave_rpc_client::HummockMetaClient;
pub use shared_buffer_compact::{compact, merge_imms_in_memory};
use tokio::sync::oneshot::Sender;
use tokio::task::JoinHandle;
use tokio::time::Instant;

pub use self::compaction_utils::{
    CompactionStatistics, RemoteBuilderFactory, TaskConfig, check_compaction_result,
    check_flush_result,
};
pub use self::task_progress::TaskProgress;
use super::multi_builder::CapacitySplitTableBuilder;
use super::{
    GetObjectId, HummockResult, ObjectIdManager, SstableBuilderOptions, Xor16FilterBuilder,
};
use crate::compaction_catalog_manager::{
    CompactionCatalogAgentRef, CompactionCatalogManager, CompactionCatalogManagerRef,
};
use crate::hummock::compactor::compaction_utils::calculate_task_parallelism;
use crate::hummock::compactor::compactor_runner::{compact_and_build_sst, compact_done};
use crate::hummock::iceberg_compactor_runner::{
    IcebergCompactorRunner, IcebergCompactorRunnerConfigBuilder, RunnerContext,
};
use crate::hummock::iterator::{Forward, HummockIterator};
use crate::hummock::{
    BlockedXor16FilterBuilder, FilterBuilder, SharedComapctorObjectIdManager, SstableWriterFactory,
    UnifiedSstableWriterFactory, validate_ssts,
};
use crate::monitor::CompactorMetrics;

/// Implementation of Hummock compaction.
pub struct Compactor {
    /// The context of the compactor.
    context: CompactorContext,
    object_id_getter: Arc<dyn GetObjectId>,
    task_config: TaskConfig,
    options: SstableBuilderOptions,
    get_id_time: Arc<AtomicU64>,
}

pub type CompactOutput = (usize, Vec<LocalSstableInfo>, CompactionStatistics);

impl Compactor {
    /// Create a new compactor.
    pub fn new(
        context: CompactorContext,
        options: SstableBuilderOptions,
        task_config: TaskConfig,
        object_id_getter: Arc<dyn GetObjectId>,
    ) -> Self {
        Self {
            context,
            options,
            task_config,
            get_id_time: Arc::new(AtomicU64::new(0)),
            object_id_getter,
        }
    }

    /// Compact the given key range and merge iterator.
    /// Upon a successful return, the built SSTs are already uploaded to object store.
    ///
    /// `task_progress` is only used for tasks on the compactor.
    async fn compact_key_range(
        &self,
        iter: impl HummockIterator<Direction = Forward>,
        compaction_filter: impl CompactionFilter,
        compaction_catalog_agent_ref: CompactionCatalogAgentRef,
        task_progress: Option<Arc<TaskProgress>>,
        task_id: Option<HummockCompactionTaskId>,
        split_index: Option<usize>,
    ) -> HummockResult<(Vec<LocalSstableInfo>, CompactionStatistics)> {
        // Monitor time cost building shared buffer to SSTs.
        let compact_timer = if self.context.is_share_buffer_compact {
            self.context
                .compactor_metrics
                .write_build_l0_sst_duration
                .start_timer()
        } else {
            self.context
                .compactor_metrics
                .compact_sst_duration
                .start_timer()
        };

        let (split_table_outputs, table_stats_map) = {
            let factory = UnifiedSstableWriterFactory::new(self.context.sstable_store.clone());
            if self.task_config.use_block_based_filter {
                self.compact_key_range_impl::<_, BlockedXor16FilterBuilder>(
                    factory,
                    iter,
                    compaction_filter,
                    compaction_catalog_agent_ref,
                    task_progress.clone(),
                    self.object_id_getter.clone(),
                )
                .instrument_await("compact".verbose())
                .await?
            } else {
                self.compact_key_range_impl::<_, Xor16FilterBuilder>(
                    factory,
                    iter,
                    compaction_filter,
                    compaction_catalog_agent_ref,
                    task_progress.clone(),
                    self.object_id_getter.clone(),
                )
                .instrument_await("compact".verbose())
                .await?
            }
        };

        compact_timer.observe_duration();

        Self::report_progress(
            self.context.compactor_metrics.clone(),
            task_progress,
            &split_table_outputs,
            self.context.is_share_buffer_compact,
        );

        self.context
            .compactor_metrics
            .get_table_id_total_time_duration
            .observe(self.get_id_time.load(Ordering::Relaxed) as f64 / 1000.0 / 1000.0);

        debug_assert!(
            split_table_outputs
                .iter()
                .all(|table_info| table_info.sst_info.table_ids.is_sorted())
        );

        if task_id.is_some() {
            // skip shared buffer compaction
            tracing::info!(
                "Finish Task {:?} split_index {:?} sst count {}",
                task_id,
                split_index,
                split_table_outputs.len()
            );
        }
        Ok((split_table_outputs, table_stats_map))
    }

    pub fn report_progress(
        metrics: Arc<CompactorMetrics>,
        task_progress: Option<Arc<TaskProgress>>,
        ssts: &Vec<LocalSstableInfo>,
        is_share_buffer_compact: bool,
    ) {
        for sst_info in ssts {
            let sst_size = sst_info.file_size();
            if let Some(tracker) = &task_progress {
                tracker.inc_ssts_uploaded();
                tracker.dec_num_pending_write_io();
            }
            if is_share_buffer_compact {
                metrics.shared_buffer_to_sstable_size.observe(sst_size as _);
            } else {
                metrics.compaction_upload_sst_counts.inc();
            }
        }
    }

    async fn compact_key_range_impl<F: SstableWriterFactory, B: FilterBuilder>(
        &self,
        writer_factory: F,
        iter: impl HummockIterator<Direction = Forward>,
        compaction_filter: impl CompactionFilter,
        compaction_catalog_agent_ref: CompactionCatalogAgentRef,
        task_progress: Option<Arc<TaskProgress>>,
        object_id_getter: Arc<dyn GetObjectId>,
    ) -> HummockResult<(Vec<LocalSstableInfo>, CompactionStatistics)> {
        let builder_factory = RemoteBuilderFactory::<F, B> {
            object_id_getter,
            limiter: self.context.memory_limiter.clone(),
            options: self.options.clone(),
            policy: self.task_config.cache_policy,
            remote_rpc_cost: self.get_id_time.clone(),
            compaction_catalog_agent_ref: compaction_catalog_agent_ref.clone(),
            sstable_writer_factory: writer_factory,
            _phantom: PhantomData,
        };

        let mut sst_builder = CapacitySplitTableBuilder::new(
            builder_factory,
            self.context.compactor_metrics.clone(),
            task_progress.clone(),
            self.task_config.table_vnode_partition.clone(),
            self.context
                .storage_opts
                .compactor_concurrent_uploading_sst_count,
            compaction_catalog_agent_ref,
        );
        let compaction_statistics = compact_and_build_sst(
            &mut sst_builder,
            &self.task_config,
            self.context.compactor_metrics.clone(),
            iter,
            compaction_filter,
        )
        .instrument_await("compact_and_build_sst".verbose())
        .await?;

        let ssts = sst_builder
            .finish()
            .instrument_await("builder_finish".verbose())
            .await?;

        Ok((ssts, compaction_statistics))
    }
}

/// The background compaction thread that receives compaction tasks from hummock compaction
/// manager and runs compaction tasks.
#[must_use]
pub fn start_iceberg_compactor(
    compactor_context: CompactorContext,
    hummock_meta_client: Arc<dyn HummockMetaClient>,
) -> (JoinHandle<()>, Sender<()>) {
    let (shutdown_tx, mut shutdown_rx) = tokio::sync::oneshot::channel();
    let stream_retry_interval = Duration::from_secs(30);
    let periodic_event_update_interval = Duration::from_millis(1000);
    let worker_num = compactor_context.compaction_executor.worker_num();

    let max_task_parallelism: u32 = (worker_num as f32
        * compactor_context.storage_opts.compactor_max_task_multiplier)
        .ceil() as u32;
    let running_task_parallelism = Arc::new(AtomicU32::new(0));

    const MAX_PULL_TASK_COUNT: u32 = 4;
    let max_pull_task_count = std::cmp::min(max_task_parallelism, MAX_PULL_TASK_COUNT);

    assert_ge!(
        compactor_context.storage_opts.compactor_max_task_multiplier,
        0.0
    );

    let join_handle = tokio::spawn(async move {
        // TODO: It's a workaround to use HashSet for filtering out duplicate tasks.
        let iceberg_compaction_running_task_tracker =
            Arc::new(Mutex::new((HashMap::new(), HashSet::new())));
        let mut min_interval = tokio::time::interval(stream_retry_interval);
        let mut periodic_event_interval = tokio::time::interval(periodic_event_update_interval);

        // This outer loop is to recreate stream.
        'start_stream: loop {
            // reset state
            // pull_task_ack.store(true, Ordering::SeqCst);
            let mut pull_task_ack = true;
            tokio::select! {
                // Wait for interval.
                _ = min_interval.tick() => {},
                // Shutdown compactor.
                _ = &mut shutdown_rx => {
                    tracing::info!("Compactor is shutting down");
                    return;
                }
            }

            let (request_sender, response_event_stream) = match hummock_meta_client
                .subscribe_iceberg_compaction_event()
                .await
            {
                Ok((request_sender, response_event_stream)) => {
                    tracing::debug!("Succeeded subscribe_iceberg_compaction_event.");
                    (request_sender, response_event_stream)
                }

                Err(e) => {
                    tracing::warn!(
                        error = %e.as_report(),
                        "Subscribing to iceberg compaction tasks failed with error. Will retry.",
                    );
                    continue 'start_stream;
                }
            };

            pin_mut!(response_event_stream);

            let executor = compactor_context.compaction_executor.clone();

            // This inner loop is to consume stream or report task progress.
            let mut event_loop_iteration_now = Instant::now();
            'consume_stream: loop {
                {
                    // report
                    compactor_context
                        .compactor_metrics
                        .compaction_event_loop_iteration_latency
                        .observe(event_loop_iteration_now.elapsed().as_millis() as _);
                    event_loop_iteration_now = Instant::now();
                }

                let running_task_parallelism = running_task_parallelism.clone();
                let request_sender = request_sender.clone();
                let event: Option<Result<SubscribeIcebergCompactionEventResponse, _>> = tokio::select! {
                    _ = periodic_event_interval.tick() => {
                        let mut pending_pull_task_count = 0;
                        if pull_task_ack {
                            // TODO: Compute parallelism on meta side
                            pending_pull_task_count = (max_task_parallelism - running_task_parallelism.load(Ordering::SeqCst)).min(max_pull_task_count);

                            if pending_pull_task_count > 0 {
                                if let Err(e) = request_sender.send(SubscribeIcebergCompactionEventRequest {
                                    event: Some(subscribe_iceberg_compaction_event_request::Event::PullTask(
                                        subscribe_iceberg_compaction_event_request::PullTask {
                                            pull_task_count: pending_pull_task_count,
                                        }
                                    )),
                                    create_at: SystemTime::now()
                                        .duration_since(std::time::UNIX_EPOCH)
                                        .expect("Clock may have gone backwards")
                                        .as_millis() as u64,
                                }) {
                                    tracing::warn!(error = %e.as_report(), "Failed to pull task");

                                    // re subscribe stream
                                    continue 'start_stream;
                                } else {
                                    pull_task_ack = false;
                                }
                            }
                        }

                        tracing::info!(
                            running_parallelism_count = %running_task_parallelism.load(Ordering::SeqCst),
                            pull_task_ack = %pull_task_ack,
                            pending_pull_task_count = %pending_pull_task_count
                        );

                        continue;
                    }
                    event = response_event_stream.next() => {
                        event
                    }

                    _ = &mut shutdown_rx => {
                        tracing::info!("Iceberg Compactor is shutting down");
                        return
                    }
                };

                match event {
                    Some(Ok(SubscribeIcebergCompactionEventResponse {
                        event,
                        create_at: _create_at,
                    })) => {
                        let event = match event {
                            Some(event) => event,
                            None => continue 'consume_stream,
                        };

                        let iceberg_running_task_tracker =
                            iceberg_compaction_running_task_tracker.clone();
                        match event {
                            risingwave_pb::iceberg_compaction::subscribe_iceberg_compaction_event_response::Event::CompactTask(iceberg_compaction_task) => {
                                let task_id = iceberg_compaction_task.task_id;
                                 let write_parquet_properties = WriterProperties::builder()
                                        .set_created_by(concat!(
                                            "risingwave version ",
                                            env!("CARGO_PKG_VERSION")
                                        )
                                        .to_owned())
                                        .set_max_row_group_size(
                                            compactor_context.storage_opts.iceberg_compaction_write_parquet_max_row_group_rows
                                        )
                                        .set_compression(Compression::SNAPPY) // TODO: make it configurable
                                        .build();

                                let compactor_runner_config = match IcebergCompactorRunnerConfigBuilder::default()
                                    .max_parallelism((worker_num as f32 * compactor_context.storage_opts.iceberg_compaction_task_parallelism_ratio) as u32)
                                    .min_size_per_partition(compactor_context.storage_opts.iceberg_compaction_min_size_per_partition_mb as u64 * 1024 * 1024)
                                    .max_file_count_per_partition(compactor_context.storage_opts.iceberg_compaction_max_file_count_per_partition)
                                    .target_file_size_bytes(compactor_context.storage_opts.iceberg_compaction_target_file_size_mb as u64 * 1024 * 1024)
                                    .enable_validate_compaction(compactor_context.storage_opts.iceberg_compaction_enable_validate)
                                    .max_record_batch_rows(compactor_context.storage_opts.iceberg_compaction_max_record_batch_rows)
                                    .write_parquet_properties(write_parquet_properties)
<<<<<<< HEAD
                                    .small_file_threshold(compactor_context.storage_opts.iceberg_compaction_small_file_threshold_mb as u64 * 1024 * 1024)
                                    .max_task_total_size(
                                        compactor_context.storage_opts.iceberg_compaction_max_task_total_size_mb as u64 * 1024 * 1024,
                                    )
=======
                                    .enable_heuristic_output_parallelism(compactor_context.storage_opts.iceberg_compaction_enable_heuristic_output_parallelism)
                                    .max_concurrent_closes(compactor_context.storage_opts.iceberg_compaction_max_concurrent_closes)
                                    .enable_dynamic_size_estimation(compactor_context.storage_opts.iceberg_compaction_enable_dynamic_size_estimation)
                                    .size_estimation_smoothing_factor(compactor_context.storage_opts.iceberg_compaction_size_estimation_smoothing_factor)
>>>>>>> 92816018
                                    .build() {
                                    Ok(config) => config,
                                    Err(e) => {
                                        tracing::warn!(error = %e.as_report(), "Failed to build iceberg compactor runner config {}", task_id);
                                        continue 'consume_stream;
                                    }
                                };


                                let iceberg_runner = match IcebergCompactorRunner::new(
                                    iceberg_compaction_task,
                                    compactor_runner_config,
                                    compactor_context.compactor_metrics.clone(),
                                ).await {
                                    Ok(runner) => runner,
                                    Err(e) => {
                                        tracing::warn!(error = %e.as_report(), "Failed to create iceberg compactor runner {}", task_id);
                                        continue 'consume_stream;
                                    }
                                };

                                let task_unique_ident = format!(
                                    "{}-{:?}",
                                    iceberg_runner.iceberg_config.catalog_name(),
                                    iceberg_runner.table_ident
                                );

                                {
                                    let running_task_tracker_guard = iceberg_compaction_running_task_tracker
                                        .lock()
                                        .unwrap();

                                    if running_task_tracker_guard.1.contains(&task_unique_ident) {
                                        tracing::warn!(
                                            task_id = %task_id,
                                            task_unique_ident = %task_unique_ident,
                                            "Iceberg compaction task already running, skip",
                                        );
                                        continue 'consume_stream;
                                    }
                                }

                                executor.spawn(async move {
                                    let (tx, rx) = tokio::sync::oneshot::channel();
                                    {
                                        let mut running_task_tracker_guard =
                                            iceberg_running_task_tracker.lock().unwrap();
                                        running_task_tracker_guard.0.insert(task_id, tx);
                                        running_task_tracker_guard.1.insert(task_unique_ident.clone());
                                    }

                                    let _release_guard = scopeguard::guard(
                                        iceberg_running_task_tracker.clone(),
                                        move |tracker| {
                                            let mut running_task_tracker_guard = tracker.lock().unwrap();
                                            running_task_tracker_guard.0.remove(&task_id);
                                            running_task_tracker_guard.1.remove(&task_unique_ident);
                                        },
                                    );

                                    if let Err(e) = iceberg_runner.compact(
                                        RunnerContext::new(
                                            max_task_parallelism,
                                            running_task_parallelism.clone(),
                                        ),
                                        rx,
                                    )
                                    .await {
                                        tracing::warn!(error = %e.as_report(), "Failed to compact iceberg runner {}", task_id);
                                    }
                                });
                            },
                            risingwave_pb::iceberg_compaction::subscribe_iceberg_compaction_event_response::Event::PullTaskAck(_) => {
                                // set flag
                                pull_task_ack = true;
                            },
                    }
                    }
                    Some(Err(e)) => {
                        tracing::warn!("Failed to consume stream. {}", e.message());
                        continue 'start_stream;
                    }
                    _ => {
                        // The stream is exhausted
                        continue 'start_stream;
                    }
                }
            }
        }
    });

    (join_handle, shutdown_tx)
}

/// The background compaction thread that receives compaction tasks from hummock compaction
/// manager and runs compaction tasks.
#[must_use]
pub fn start_compactor(
    compactor_context: CompactorContext,
    hummock_meta_client: Arc<dyn HummockMetaClient>,
    object_id_manager: Arc<ObjectIdManager>,
    compaction_catalog_manager_ref: CompactionCatalogManagerRef,
) -> (JoinHandle<()>, Sender<()>) {
    type CompactionShutdownMap = Arc<Mutex<HashMap<u64, Sender<()>>>>;
    let (shutdown_tx, mut shutdown_rx) = tokio::sync::oneshot::channel();
    let stream_retry_interval = Duration::from_secs(30);
    let task_progress = compactor_context.task_progress_manager.clone();
    let periodic_event_update_interval = Duration::from_millis(1000);

    let max_task_parallelism: u32 = (compactor_context.compaction_executor.worker_num() as f32
        * compactor_context.storage_opts.compactor_max_task_multiplier)
        .ceil() as u32;
    let running_task_parallelism = Arc::new(AtomicU32::new(0));

    const MAX_PULL_TASK_COUNT: u32 = 4;
    let max_pull_task_count = std::cmp::min(max_task_parallelism, MAX_PULL_TASK_COUNT);

    assert_ge!(
        compactor_context.storage_opts.compactor_max_task_multiplier,
        0.0
    );

    let join_handle = tokio::spawn(async move {
        let shutdown_map = CompactionShutdownMap::default();
        let mut min_interval = tokio::time::interval(stream_retry_interval);
        let mut periodic_event_interval = tokio::time::interval(periodic_event_update_interval);

        // This outer loop is to recreate stream.
        'start_stream: loop {
            // reset state
            // pull_task_ack.store(true, Ordering::SeqCst);
            let mut pull_task_ack = true;
            tokio::select! {
                // Wait for interval.
                _ = min_interval.tick() => {},
                // Shutdown compactor.
                _ = &mut shutdown_rx => {
                    tracing::info!("Compactor is shutting down");
                    return;
                }
            }

            let (request_sender, response_event_stream) =
                match hummock_meta_client.subscribe_compaction_event().await {
                    Ok((request_sender, response_event_stream)) => {
                        tracing::debug!("Succeeded subscribe_compaction_event.");
                        (request_sender, response_event_stream)
                    }

                    Err(e) => {
                        tracing::warn!(
                            error = %e.as_report(),
                            "Subscribing to compaction tasks failed with error. Will retry.",
                        );
                        continue 'start_stream;
                    }
                };

            pin_mut!(response_event_stream);

            let executor = compactor_context.compaction_executor.clone();
            let object_id_manager = object_id_manager.clone();

            // This inner loop is to consume stream or report task progress.
            let mut event_loop_iteration_now = Instant::now();
            'consume_stream: loop {
                {
                    // report
                    compactor_context
                        .compactor_metrics
                        .compaction_event_loop_iteration_latency
                        .observe(event_loop_iteration_now.elapsed().as_millis() as _);
                    event_loop_iteration_now = Instant::now();
                }

                let running_task_parallelism = running_task_parallelism.clone();
                let request_sender = request_sender.clone();
                let event: Option<Result<SubscribeCompactionEventResponse, _>> = tokio::select! {
                    _ = periodic_event_interval.tick() => {
                        let progress_list = get_task_progress(task_progress.clone());

                        if let Err(e) = request_sender.send(SubscribeCompactionEventRequest {
                            event: Some(RequestEvent::HeartBeat(
                                HeartBeat {
                                    progress: progress_list
                                }
                            )),
                            create_at: SystemTime::now()
                                .duration_since(std::time::UNIX_EPOCH)
                                .expect("Clock may have gone backwards")
                                .as_millis() as u64,
                        }) {
                            tracing::warn!(error = %e.as_report(), "Failed to report task progress");
                            // re subscribe stream
                            continue 'start_stream;
                        }


                        let mut pending_pull_task_count = 0;
                        if pull_task_ack {
                            // TODO: Compute parallelism on meta side
                            pending_pull_task_count = (max_task_parallelism - running_task_parallelism.load(Ordering::SeqCst)).min(max_pull_task_count);

                            if pending_pull_task_count > 0 {
                                if let Err(e) = request_sender.send(SubscribeCompactionEventRequest {
                                    event: Some(RequestEvent::PullTask(
                                        PullTask {
                                            pull_task_count: pending_pull_task_count,
                                        }
                                    )),
                                    create_at: SystemTime::now()
                                        .duration_since(std::time::UNIX_EPOCH)
                                        .expect("Clock may have gone backwards")
                                        .as_millis() as u64,
                                }) {
                                    tracing::warn!(error = %e.as_report(), "Failed to pull task");

                                    // re subscribe stream
                                    continue 'start_stream;
                                } else {
                                    pull_task_ack = false;
                                }
                            }
                        }

                        tracing::info!(
                            running_parallelism_count = %running_task_parallelism.load(Ordering::SeqCst),
                            pull_task_ack = %pull_task_ack,
                            pending_pull_task_count = %pending_pull_task_count
                        );

                        continue;
                    }
                    event = response_event_stream.next() => {
                        event
                    }

                    _ = &mut shutdown_rx => {
                        tracing::info!("Compactor is shutting down");
                        return
                    }
                };

                fn send_report_task_event(
                    compact_task: &CompactTask,
                    table_stats: TableStatsMap,
                    object_timestamps: HashMap<HummockSstableObjectId, u64>,
                    request_sender: &mpsc::UnboundedSender<SubscribeCompactionEventRequest>,
                ) {
                    if let Err(e) = request_sender.send(SubscribeCompactionEventRequest {
                        event: Some(RequestEvent::ReportTask(ReportTask {
                            task_id: compact_task.task_id,
                            task_status: compact_task.task_status.into(),
                            sorted_output_ssts: compact_task
                                .sorted_output_ssts
                                .iter()
                                .map(|sst| sst.into())
                                .collect(),
                            table_stats_change: to_prost_table_stats_map(table_stats),
                            object_timestamps: object_timestamps
                                .into_iter()
                                .map(|(object_id, timestamp)| (object_id.inner(), timestamp))
                                .collect(),
                        })),
                        create_at: SystemTime::now()
                            .duration_since(std::time::UNIX_EPOCH)
                            .expect("Clock may have gone backwards")
                            .as_millis() as u64,
                    }) {
                        let task_id = compact_task.task_id;
                        tracing::warn!(error = %e.as_report(), "Failed to report task {task_id:?}");
                    }
                }

                match event {
                    Some(Ok(SubscribeCompactionEventResponse { event, create_at })) => {
                        let event = match event {
                            Some(event) => event,
                            None => continue 'consume_stream,
                        };
                        let shutdown = shutdown_map.clone();
                        let context = compactor_context.clone();
                        let consumed_latency_ms = SystemTime::now()
                            .duration_since(std::time::UNIX_EPOCH)
                            .expect("Clock may have gone backwards")
                            .as_millis() as u64
                            - create_at;
                        context
                            .compactor_metrics
                            .compaction_event_consumed_latency
                            .observe(consumed_latency_ms as _);

                        let object_id_manager = object_id_manager.clone();
                        let compaction_catalog_manager_ref = compaction_catalog_manager_ref.clone();

                        match event {
                            ResponseEvent::CompactTask(compact_task) => {
                                let compact_task = CompactTask::from(compact_task);
                                let parallelism =
                                    calculate_task_parallelism(&compact_task, &context);

                                assert_ne!(parallelism, 0, "splits cannot be empty");

                                if (max_task_parallelism
                                    - running_task_parallelism.load(Ordering::SeqCst))
                                    < parallelism as u32
                                {
                                    tracing::warn!(
                                        "Not enough core parallelism to serve the task {} task_parallelism {} running_task_parallelism {} max_task_parallelism {}",
                                        compact_task.task_id,
                                        parallelism,
                                        max_task_parallelism,
                                        running_task_parallelism.load(Ordering::Relaxed),
                                    );
                                    let (compact_task, table_stats, object_timestamps) =
                                        compact_done(
                                            compact_task,
                                            context.clone(),
                                            vec![],
                                            TaskStatus::NoAvailCpuResourceCanceled,
                                        );

                                    send_report_task_event(
                                        &compact_task,
                                        table_stats,
                                        object_timestamps,
                                        &request_sender,
                                    );

                                    continue 'consume_stream;
                                }

                                running_task_parallelism
                                    .fetch_add(parallelism as u32, Ordering::SeqCst);
                                executor.spawn(async move {
                                    let (tx, rx) = tokio::sync::oneshot::channel();
                                    let task_id = compact_task.task_id;
                                    shutdown.lock().unwrap().insert(task_id, tx);

                                    let ((compact_task, table_stats, object_timestamps), _memory_tracker)= compactor_runner::compact(
                                        context.clone(),
                                        compact_task,
                                        rx,
                                        object_id_manager.clone(),
                                        compaction_catalog_manager_ref.clone(),
                                    )
                                    .await;

                                    shutdown.lock().unwrap().remove(&task_id);
                                    running_task_parallelism.fetch_sub(parallelism as u32, Ordering::SeqCst);

                                    send_report_task_event(
                                        &compact_task,
                                        table_stats,
                                        object_timestamps,
                                        &request_sender,
                                    );

                                    let enable_check_compaction_result =
                                    context.storage_opts.check_compaction_result;
                                    let need_check_task = !compact_task.sorted_output_ssts.is_empty() && compact_task.task_status == TaskStatus::Success;

                                    if enable_check_compaction_result && need_check_task {
                                        let compact_table_ids = compact_task.build_compact_table_ids();
                                        match compaction_catalog_manager_ref.acquire(compact_table_ids).await {
                                            Ok(compaction_catalog_agent_ref) =>  {
                                                match check_compaction_result(&compact_task, context.clone(), compaction_catalog_agent_ref).await
                                                {
                                                    Err(e) => {
                                                        tracing::warn!(error = %e.as_report(), "Failed to check compaction task {}",compact_task.task_id);
                                                    }
                                                    Ok(true) => (),
                                                    Ok(false) => {
                                                        panic!("Failed to pass consistency check for result of compaction task:\n{:?}", compact_task_to_string(&compact_task));
                                                    }
                                                }
                                            },
                                            Err(e) => {
                                                tracing::warn!(error = %e.as_report(), "failed to acquire compaction catalog agent");
                                            }
                                        }
                                    }
                                });
                            }
                            ResponseEvent::VacuumTask(_) => {
                                unreachable!("unexpected vacuum task");
                            }
                            ResponseEvent::FullScanTask(_) => {
                                unreachable!("unexpected scan task");
                            }
                            ResponseEvent::ValidationTask(validation_task) => {
                                let validation_task = ValidationTask::from(validation_task);
                                executor.spawn(async move {
                                    validate_ssts(validation_task, context.sstable_store.clone())
                                        .await;
                                });
                            }
                            ResponseEvent::CancelCompactTask(cancel_compact_task) => match shutdown
                                .lock()
                                .unwrap()
                                .remove(&cancel_compact_task.task_id)
                            {
                                Some(tx) => {
                                    if tx.send(()).is_err() {
                                        tracing::warn!(
                                            "Cancellation of compaction task failed. task_id: {}",
                                            cancel_compact_task.task_id
                                        );
                                    }
                                }
                                _ => {
                                    tracing::warn!(
                                        "Attempting to cancel non-existent compaction task. task_id: {}",
                                        cancel_compact_task.task_id
                                    );
                                }
                            },

                            ResponseEvent::PullTaskAck(_pull_task_ack) => {
                                // set flag
                                pull_task_ack = true;
                            }
                        }
                    }
                    Some(Err(e)) => {
                        tracing::warn!("Failed to consume stream. {}", e.message());
                        continue 'start_stream;
                    }
                    _ => {
                        // The stream is exhausted
                        continue 'start_stream;
                    }
                }
            }
        }
    });

    (join_handle, shutdown_tx)
}

/// The background compaction thread that receives compaction tasks from hummock compaction
/// manager and runs compaction tasks.
#[must_use]
pub fn start_shared_compactor(
    grpc_proxy_client: GrpcCompactorProxyClient,
    mut receiver: mpsc::UnboundedReceiver<Request<DispatchCompactionTaskRequest>>,
    context: CompactorContext,
) -> (JoinHandle<()>, Sender<()>) {
    type CompactionShutdownMap = Arc<Mutex<HashMap<u64, Sender<()>>>>;
    let task_progress = context.task_progress_manager.clone();
    let (shutdown_tx, mut shutdown_rx) = tokio::sync::oneshot::channel();
    let periodic_event_update_interval = Duration::from_millis(1000);

    let join_handle = tokio::spawn(async move {
        let shutdown_map = CompactionShutdownMap::default();

        let mut periodic_event_interval = tokio::time::interval(periodic_event_update_interval);
        let executor = context.compaction_executor.clone();
        let report_heartbeat_client = grpc_proxy_client.clone();
        'consume_stream: loop {
            let request: Option<Request<DispatchCompactionTaskRequest>> = tokio::select! {
                _ = periodic_event_interval.tick() => {
                    let progress_list = get_task_progress(task_progress.clone());
                    let report_compaction_task_request = ReportCompactionTaskRequest{
                        event: Some(ReportCompactionTaskEvent::HeartBeat(
                            SharedHeartBeat {
                                progress: progress_list
                            }
                        )),
                     };
                    if let Err(e) = report_heartbeat_client.report_compaction_task(report_compaction_task_request).await{
                        tracing::warn!(error = %e.as_report(), "Failed to report heartbeat");
                    }
                    continue
                }


                _ = &mut shutdown_rx => {
                    tracing::info!("Compactor is shutting down");
                    return
                }

                request = receiver.recv() => {
                    request
                }

            };
            match request {
                Some(request) => {
                    let context = context.clone();
                    let shutdown = shutdown_map.clone();

                    let cloned_grpc_proxy_client = grpc_proxy_client.clone();
                    executor.spawn(async move {
                        let DispatchCompactionTaskRequest {
                            tables,
                            output_object_ids,
                            task: dispatch_task,
                        } = request.into_inner();
                        let table_id_to_catalog = tables.into_iter().fold(HashMap::new(), |mut acc, table| {
                            acc.insert(table.id, table);
                            acc
                        });

                        let mut output_object_ids_deque: VecDeque<_> = VecDeque::new();
                        output_object_ids_deque.extend(output_object_ids.into_iter().map(Into::<HummockSstableObjectId>::into));
                        let shared_compactor_object_id_manager =
                            SharedComapctorObjectIdManager::new(output_object_ids_deque, cloned_grpc_proxy_client.clone(), context.storage_opts.sstable_id_remote_fetch_number);
                            match dispatch_task.unwrap() {
                                dispatch_compaction_task_request::Task::CompactTask(compact_task) => {
                                    let compact_task = CompactTask::from(&compact_task);
                                    let (tx, rx) = tokio::sync::oneshot::channel();
                                    let task_id = compact_task.task_id;
                                    shutdown.lock().unwrap().insert(task_id, tx);

                                    let compaction_catalog_agent_ref = CompactionCatalogManager::build_compaction_catalog_agent(table_id_to_catalog);
                                    let ((compact_task, table_stats, object_timestamps), _memory_tracker)= compactor_runner::compact_with_agent(
                                        context.clone(),
                                        compact_task,
                                        rx,
                                        shared_compactor_object_id_manager,
                                        compaction_catalog_agent_ref.clone(),
                                    )
                                    .await;
                                    shutdown.lock().unwrap().remove(&task_id);
                                    let report_compaction_task_request = ReportCompactionTaskRequest {
                                        event: Some(ReportCompactionTaskEvent::ReportTask(ReportSharedTask {
                                            compact_task: Some(PbCompactTask::from(&compact_task)),
                                            table_stats_change: to_prost_table_stats_map(table_stats),
                                            object_timestamps: object_timestamps
                                            .into_iter()
                                            .map(|(object_id, timestamp)| (object_id.inner(), timestamp))
                                            .collect(),
                                    })),
                                    };

                                    match cloned_grpc_proxy_client
                                        .report_compaction_task(report_compaction_task_request)
                                        .await
                                    {
                                        Ok(_) => {
                                            // TODO: remove this method after we have running risingwave cluster with fast compact algorithm stably for a long time.
                                            let enable_check_compaction_result = context.storage_opts.check_compaction_result;
                                            let need_check_task = !compact_task.sorted_output_ssts.is_empty() && compact_task.task_status == TaskStatus::Success;
                                            if enable_check_compaction_result && need_check_task {
                                                match check_compaction_result(&compact_task, context.clone(),compaction_catalog_agent_ref).await {
                                                    Err(e) => {
                                                        tracing::warn!(error = %e.as_report(), "Failed to check compaction task {}", task_id);
                                                    },
                                                    Ok(true) => (),
                                                    Ok(false) => {
                                                        panic!("Failed to pass consistency check for result of compaction task:\n{:?}", compact_task_to_string(&compact_task));
                                                    }
                                                }
                                            }
                                        }
                                        Err(e) => tracing::warn!(error = %e.as_report(), "Failed to report task {task_id:?}"),
                                    }

                                }
                                dispatch_compaction_task_request::Task::VacuumTask(_) => {
                                    unreachable!("unexpected vacuum task");
                                }
                                dispatch_compaction_task_request::Task::FullScanTask(_) => {
                                    unreachable!("unexpected scan task");
                                }
                                dispatch_compaction_task_request::Task::ValidationTask(validation_task) => {
                                    let validation_task = ValidationTask::from(validation_task);
                                    validate_ssts(validation_task, context.sstable_store.clone()).await;
                                }
                                dispatch_compaction_task_request::Task::CancelCompactTask(cancel_compact_task) => {
                                    match shutdown
                                        .lock()
                                        .unwrap()
                                        .remove(&cancel_compact_task.task_id)
                                    { Some(tx) => {
                                        if tx.send(()).is_err() {
                                            tracing::warn!(
                                                "Cancellation of compaction task failed. task_id: {}",
                                                cancel_compact_task.task_id
                                            );
                                        }
                                    } _ => {
                                        tracing::warn!(
                                            "Attempting to cancel non-existent compaction task. task_id: {}",
                                            cancel_compact_task.task_id
                                        );
                                    }}
                                }
                            }
                    });
                }
                None => continue 'consume_stream,
            }
        }
    });
    (join_handle, shutdown_tx)
}

fn get_task_progress(
    task_progress: Arc<
        parking_lot::lock_api::Mutex<parking_lot::RawMutex, HashMap<u64, Arc<TaskProgress>>>,
    >,
) -> Vec<CompactTaskProgress> {
    let mut progress_list = Vec::new();
    for (&task_id, progress) in &*task_progress.lock() {
        progress_list.push(progress.snapshot(task_id));
    }
    progress_list
}<|MERGE_RESOLUTION|>--- conflicted
+++ resolved
@@ -449,17 +449,14 @@
                                     .enable_validate_compaction(compactor_context.storage_opts.iceberg_compaction_enable_validate)
                                     .max_record_batch_rows(compactor_context.storage_opts.iceberg_compaction_max_record_batch_rows)
                                     .write_parquet_properties(write_parquet_properties)
-<<<<<<< HEAD
                                     .small_file_threshold(compactor_context.storage_opts.iceberg_compaction_small_file_threshold_mb as u64 * 1024 * 1024)
                                     .max_task_total_size(
                                         compactor_context.storage_opts.iceberg_compaction_max_task_total_size_mb as u64 * 1024 * 1024,
                                     )
-=======
                                     .enable_heuristic_output_parallelism(compactor_context.storage_opts.iceberg_compaction_enable_heuristic_output_parallelism)
                                     .max_concurrent_closes(compactor_context.storage_opts.iceberg_compaction_max_concurrent_closes)
                                     .enable_dynamic_size_estimation(compactor_context.storage_opts.iceberg_compaction_enable_dynamic_size_estimation)
                                     .size_estimation_smoothing_factor(compactor_context.storage_opts.iceberg_compaction_size_estimation_smoothing_factor)
->>>>>>> 92816018
                                     .build() {
                                     Ok(config) => config,
                                     Err(e) => {
