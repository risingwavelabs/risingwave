--- conflicted
+++ resolved
@@ -20,12 +20,8 @@
 mod shared_buffer_compact;
 mod sstable_store;
 
-<<<<<<< HEAD
 use std::collections::{HashMap, HashSet};
 use std::future::Future;
-=======
-use std::collections::HashSet;
->>>>>>> 5822ac17
 use std::sync::atomic::{AtomicU64, Ordering};
 use std::sync::{Arc, Mutex};
 use std::time::{Duration, Instant};
@@ -238,7 +234,6 @@
         }
 
         let mut buffered = stream::iter(compaction_futures).buffer_unordered(parallelism);
-<<<<<<< HEAD
         loop {
             tokio::select! {
                 _ = &mut shutdown_rx => {
@@ -261,20 +256,6 @@
                         }
                         None => break,
                     }
-=======
-        while let Some(future_result) = buffered.next().await {
-            match future_result {
-                Ok(Ok((split_index, ssts))) => {
-                    output_ssts.push((split_index, ssts));
-                }
-                Ok(Err(e)) => {
-                    compact_success = false;
-                    tracing::warn!(
-                        "Compaction task {} failed with error: {:#?}",
-                        compact_task.task_id,
-                        e
-                    );
->>>>>>> 5822ac17
                 }
                 Err(e) => {
                     compact_success = false;
@@ -380,60 +361,6 @@
         let task_progress_update_interval = Duration::from_millis(1000);
         let shutdown_map = CompactionShutdownMap::default();
         let join_handle = tokio::spawn(async move {
-<<<<<<< HEAD
-            let process_task =
-                |task,
-                 compactor_context,
-                 hummock_meta_client,
-                 shutdown_map: CompactionShutdownMap| async move {
-                    match task {
-                        Task::CompactTask(compact_task) => {
-                            let (tx, rx) = tokio::sync::oneshot::channel();
-                            shutdown_map
-                                .lock()
-                                .unwrap()
-                                .insert(compact_task.task_id, tx);
-                            Compactor::compact(compactor_context, compact_task, rx).await;
-                        }
-                        Task::VacuumTask(vacuum_task) => {
-                            Vacuum::vacuum(
-                                vacuum_task,
-                                compactor_context.context.sstable_store.clone(),
-                                hummock_meta_client,
-                            )
-                            .await;
-                        }
-                        Task::FullScanTask(full_scan_task) => {
-                            Vacuum::full_scan(
-                                full_scan_task,
-                                compactor_context.context.sstable_store.clone(),
-                                hummock_meta_client,
-                            )
-                            .await;
-                        }
-                        Task::CancelCompactTask(cancel_compact_task) => {
-                            if let Some(tx) = shutdown_map
-                                .lock()
-                                .unwrap()
-                                .remove(&cancel_compact_task.task_id)
-                            {
-                                if tx.send(()).is_err() {
-                                    tracing::warn!(
-                                        "Cancellation of compaction task failed. task_id: {}",
-                                        cancel_compact_task.task_id
-                                    );
-                                }
-                            } else {
-                                tracing::warn!(
-                                    "Attempting to cancel non-existent compaction task. task_id: {}",
-                                    cancel_compact_task.task_id
-                                );
-                            }
-                        }
-                    }
-                };
-=======
->>>>>>> 5822ac17
             let mut min_interval = tokio::time::interval(stream_retry_interval);
             let mut task_progress_interval = tokio::time::interval(task_progress_update_interval);
             // This outer loop is to recreate stream.
@@ -501,41 +428,56 @@
                                 Some(task) => task,
                                 None => continue 'consume_stream,
                             };
-<<<<<<< HEAD
-                            tokio::spawn(process_task(
-                                task,
-                                compactor_context.clone(),
-                                hummock_meta_client.clone(),
-                                shutdown_map.clone(),
-                            ));
-=======
 
                             let context = compactor_context.clone();
                             let meta_client = hummock_meta_client.clone();
                             executor.execute(async move {
                                 match task {
                                     Task::CompactTask(compact_task) => {
-                                        Compactor::compact(context, compact_task).await;
+                                        let (tx, rx) = tokio::sync::oneshot::channel();
+                                        shutdown_map
+                                            .lock()
+                                            .unwrap()
+                                            .insert(compact_task.task_id, tx);
+                                        Compactor::compact(compactor_context, compact_task, rx).await;
                                     }
                                     Task::VacuumTask(vacuum_task) => {
                                         Vacuum::vacuum(
                                             vacuum_task,
-                                            context.context.sstable_store.clone(),
-                                            meta_client,
+                                            compactor_context.context.sstable_store.clone(),
+                                            hummock_meta_client,
                                         )
                                         .await;
                                     }
                                     Task::FullScanTask(full_scan_task) => {
                                         Vacuum::full_scan(
                                             full_scan_task,
-                                            context.context.sstable_store.clone(),
-                                            meta_client,
+                                            compactor_context.context.sstable_store.clone(),
+                                            hummock_meta_client,
                                         )
                                         .await;
                                     }
+                                    Task::CancelCompactTask(cancel_compact_task) => {
+                                        if let Some(tx) = shutdown_map
+                                            .lock()
+                                            .unwrap()
+                                            .remove(&cancel_compact_task.task_id)
+                                        {
+                                            if tx.send(()).is_err() {
+                                                tracing::warn!(
+                                                    "Cancellation of compaction task failed. task_id: {}",
+                                                    cancel_compact_task.task_id
+                                                );
+                                            }
+                                        } else {
+                                            tracing::warn!(
+                                                "Attempting to cancel non-existent compaction task. task_id: {}",
+                                                cancel_compact_task.task_id
+                                            );
+                                        }
+                                    }
                                 }
                             });
->>>>>>> 5822ac17
                         }
                         Err(e) => {
                             tracing::warn!("Failed to consume stream. {}", e.message());
