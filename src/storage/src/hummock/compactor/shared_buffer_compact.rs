--- conflicted
+++ resolved
@@ -167,15 +167,9 @@
         .await?;
         let compaction_executor = context.compaction_executor.clone();
         let multi_filter_key_extractor = multi_filter_key_extractor.clone();
-
-<<<<<<< HEAD
-        let rx = compaction_executor
+        let handle = compaction_executor
             .execute(async move { compactor.run(iter, multi_filter_key_extractor).await });
-=======
-        let split_task = async move { compactor.run(iter, multi_filter_key_extractor).await };
-        let rx = Compactor::request_execution(compaction_executor, split_task);
->>>>>>> 730a8a3c
-        compaction_futures.push(rx);
+        compaction_futures.push(handle);
     }
     local_stats.report(stats.as_ref());
 
