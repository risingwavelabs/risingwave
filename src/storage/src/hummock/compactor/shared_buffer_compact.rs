--- conflicted
+++ resolved
@@ -380,7 +380,6 @@
         .first()
         .map(|((k, _), _)| k.clone())
         .unwrap_or_default();
-<<<<<<< HEAD
     let mut monotonic_tombstone_events = vec![];
     let target_extended_user_key =
         PointRange::from_user_key(UserKey::new(table_id, TableKey(pivot.as_ref())), false);
@@ -393,31 +392,18 @@
         });
     }
 
-    let mut versions: Vec<(HummockEpoch, HummockValue<Bytes>)> = Vec::new();
-=======
-    del_iter.earliest_delete_which_can_see_key(
-        UserKey::new(table_id, TableKey(pivot.as_ref())),
-        MAX_EPOCH,
-    );
     let mut versions: Vec<(EpochWithGap, HummockValue<Bytes>)> = Vec::new();
->>>>>>> 8f15ace5
+
 
     let mut pivot_last_delete_epoch = MAX_EPOCH;
 
     for ((key, value), epoch) in items {
         assert!(key >= pivot, "key should be in ascending order");
-<<<<<<< HEAD
         if key != pivot {
-=======
-        let earliest_range_delete_which_can_see_key = if key == pivot {
-            del_iter.earliest_delete_since(epoch.pure_epoch())
-        } else {
->>>>>>> 8f15ace5
             merged_payload.push((pivot, versions));
             pivot = key;
             pivot_last_delete_epoch = MAX_EPOCH;
             versions = vec![];
-<<<<<<< HEAD
             let target_extended_user_key =
                 PointRange::from_user_key(UserKey::new(table_id, TableKey(pivot.as_ref())), false);
             while del_iter.is_valid() && del_iter.key().le(&target_extended_user_key) {
@@ -429,14 +415,7 @@
                 });
             }
         }
-        let earliest_range_delete_which_can_see_key = del_iter.earliest_delete_since(epoch);
-=======
-            del_iter.earliest_delete_which_can_see_key(
-                UserKey::new(table_id, TableKey(pivot.as_ref())),
-                epoch.pure_epoch(),
-            )
-        };
->>>>>>> 8f15ace5
+        let earliest_range_delete_which_can_see_key = del_iter.earliest_delete_since(epoch.pure_epoch());
         if value.is_delete() {
             pivot_last_delete_epoch = epoch.pure_epoch();
         } else if earliest_range_delete_which_can_see_key < pivot_last_delete_epoch {
