// Copyright 2023 RisingWave Labs
//
// Licensed under the Apache License, Version 2.0 (the "License");
// you may not use this file except in compliance with the License.
// You may obtain a copy of the License at
//
//     http://www.apache.org/licenses/LICENSE-2.0
//
// Unless required by applicable law or agreed to in writing, software
// distributed under the License is distributed on an "AS IS" BASIS,
// WITHOUT WARRANTIES OR CONDITIONS OF ANY KIND, either express or implied.
// See the License for the specific language governing permissions and
// limitations under the License.

use std::collections::HashSet;
use std::marker::PhantomData;
use std::sync::atomic::{AtomicU64, Ordering};
use std::sync::Arc;

use itertools::Itertools;
use risingwave_common::constants::hummock::CompactionFilterFlag;
use risingwave_hummock_sdk::key::FullKey;
use risingwave_hummock_sdk::key_range::KeyRange;
use risingwave_hummock_sdk::prost_key_range::KeyRangeExt;
use risingwave_hummock_sdk::table_stats::TableStatsMap;
use risingwave_hummock_sdk::{HummockEpoch, KeyComparator};
use risingwave_pb::hummock::{compact_task, CompactTask, KeyRange as KeyRange_vec, SstableInfo};
use tokio::time::Instant;

pub use super::context::CompactorContext;
use crate::filter_key_extractor::FilterKeyExtractorImpl;
use crate::hummock::compactor::{
    MultiCompactionFilter, StateCleanUpCompactionFilter, TtlCompactionFilter,
};
use crate::hummock::multi_builder::TableBuilderFactory;
use crate::hummock::sstable::DEFAULT_ENTRY_SIZE;
use crate::hummock::{
    CachePolicy, FilterBuilder, HummockResult, MemoryLimiter, SstableBuilder,
    SstableBuilderOptions, SstableObjectIdManagerRef, SstableWriterFactory, SstableWriterOptions,
};
use crate::monitor::StoreLocalStatistic;

pub struct RemoteBuilderFactory<W: SstableWriterFactory, F: FilterBuilder> {
    pub sstable_object_id_manager: SstableObjectIdManagerRef,
    pub limiter: Arc<MemoryLimiter>,
    pub options: SstableBuilderOptions,
    pub policy: CachePolicy,
    pub remote_rpc_cost: Arc<AtomicU64>,
    pub filter_key_extractor: Arc<FilterKeyExtractorImpl>,
    pub sstable_writer_factory: W,
    pub _phantom: PhantomData<F>,
}

#[async_trait::async_trait]
impl<W: SstableWriterFactory, F: FilterBuilder> TableBuilderFactory for RemoteBuilderFactory<W, F> {
    type Filter = F;
    type Writer = W::Writer;

    async fn open_builder(&mut self) -> HummockResult<SstableBuilder<Self::Writer, Self::Filter>> {
        // TODO: memory consumption may vary based on `SstableWriter`, `ObjectStore` and cache
        let tracker = self
            .limiter
            .require_memory((self.options.capacity + self.options.block_capacity) as u64)
            .await;
        let timer = Instant::now();
        let table_id = self
            .sstable_object_id_manager
            .get_new_sst_object_id()
            .await?;
        let cost = (timer.elapsed().as_secs_f64() * 1000000.0).round() as u64;
        self.remote_rpc_cost.fetch_add(cost, Ordering::Relaxed);
        let writer_options = SstableWriterOptions {
            capacity_hint: Some(self.options.capacity + self.options.block_capacity),
            tracker: Some(tracker),
            policy: self.policy,
        };
        let writer = self
            .sstable_writer_factory
            .create_sst_writer(table_id, writer_options)
            .await?;
        let builder = SstableBuilder::new(
            table_id,
            writer,
            Self::Filter::create(
                self.options.bloom_false_positive,
                self.options.capacity / DEFAULT_ENTRY_SIZE + 1,
            ),
            self.options.clone(),
            self.filter_key_extractor.clone(),
        );
        Ok(builder)
    }
}

/// `CompactionStatistics` will count the results of each compact split
#[derive(Default, Debug)]
pub struct CompactionStatistics {
    // to report per-table metrics
    pub delta_drop_stat: TableStatsMap,

    // to calculate delete ratio
    pub iter_total_key_counts: u64,
    pub iter_drop_key_counts: u64,
}

impl CompactionStatistics {
    #[allow(dead_code)]
    fn delete_ratio(&self) -> Option<u64> {
        if self.iter_total_key_counts == 0 {
            return None;
        }

        Some(self.iter_drop_key_counts / self.iter_total_key_counts)
    }
}

#[derive(Clone)]
pub struct TaskConfig {
    pub key_range: KeyRange,
    pub cache_policy: CachePolicy,
    pub gc_delete_keys: bool,
    pub watermark: u64,
    /// `stats_target_table_ids` decides whether a dropped key should be counted as table stats
    /// change. For an divided SST as input, a dropped key shouldn't be counted if its table id
    /// doesn't belong to this divided SST. See `Compactor::compact_and_build_sst`.
    pub stats_target_table_ids: Option<HashSet<u32>>,
    pub task_type: compact_task::TaskType,
    pub is_target_l0_or_lbase: bool,
    pub split_by_table: bool,
    pub split_weight_by_vnode: u32,
}

pub fn build_multi_compaction_filter(compact_task: &CompactTask) -> MultiCompactionFilter {
    use risingwave_common::catalog::TableOption;
    let mut multi_filter = MultiCompactionFilter::default();
    let compaction_filter_flag =
        CompactionFilterFlag::from_bits(compact_task.compaction_filter_mask).unwrap_or_default();
    if compaction_filter_flag.contains(CompactionFilterFlag::STATE_CLEAN) {
        let state_clean_up_filter = Box::new(StateCleanUpCompactionFilter::new(
            HashSet::from_iter(compact_task.existing_table_ids.clone()),
        ));

        multi_filter.register(state_clean_up_filter);
    }

    if compaction_filter_flag.contains(CompactionFilterFlag::TTL) {
        let id_to_ttl = compact_task
            .table_options
            .iter()
            .filter(|id_to_option| {
                let table_option: TableOption = id_to_option.1.into();
                table_option.retention_seconds.is_some()
            })
            .map(|id_to_option| (*id_to_option.0, id_to_option.1.retention_seconds))
            .collect();

        let ttl_filter = Box::new(TtlCompactionFilter::new(
            id_to_ttl,
            compact_task.current_epoch_time,
        ));
        multi_filter.register(ttl_filter);
    }

    multi_filter
}

pub async fn generate_splits(
    sstable_infos: &Vec<SstableInfo>,
    compaction_size: u64,
    context: Arc<CompactorContext>,
) -> HummockResult<Vec<KeyRange_vec>> {
    let sstable_size = (context.storage_opts.sstable_size_mb as u64) << 20;
    if compaction_size > sstable_size * 2 {
        let mut indexes = vec![];
        // preload the meta and get the smallest key to split sub_compaction
        for sstable_info in sstable_infos {
            indexes.extend(
                context
                    .sstable_store
                    .sstable(sstable_info, &mut StoreLocalStatistic::default())
                    .await?
                    .value()
                    .meta
                    .block_metas
                    .iter()
                    .map(|block| {
                        let data_size = block.len;
                        let full_key = FullKey {
                            user_key: FullKey::decode(&block.smallest_key).user_key,
                            epoch: HummockEpoch::MAX,
                        }
                        .encode();
                        (data_size as u64, full_key)
                    })
                    .collect_vec(),
            );
        }
        // sort by key, as for every data block has the same size;
        indexes.sort_by(|a, b| KeyComparator::compare_encoded_full_key(a.1.as_ref(), b.1.as_ref()));
        let mut splits = vec![];
        splits.push(KeyRange_vec::new(vec![], vec![]));
        let parallelism = std::cmp::min(
            indexes.len() as u64,
            context.storage_opts.max_sub_compaction as u64,
        );
        let sub_compaction_data_size = std::cmp::max(compaction_size / parallelism, sstable_size);
        let parallelism = compaction_size / sub_compaction_data_size;

        if parallelism > 1 {
            let mut last_buffer_size = 0;
            let mut last_key: Vec<u8> = vec![];
            let mut remaining_size = indexes.iter().map(|block| block.0).sum::<u64>();
            for (data_size, key) in indexes {
                if last_buffer_size >= sub_compaction_data_size
                    && !last_key.eq(&key)
                    && remaining_size > sstable_size
                {
                    splits.last_mut().unwrap().right = key.clone();
                    splits.push(KeyRange_vec::new(key.clone(), vec![]));
                    last_buffer_size = data_size;
                } else {
                    last_buffer_size += data_size;
                }
                remaining_size -= data_size;
                last_key = key;
            }
            return Ok(splits);
        }
    }

    Ok(vec![])
}

pub fn estimate_task_memory_capacity(
    context: Arc<CompactorContext>,
    task: &CompactTask,
) -> (usize, usize, usize) {
    let max_target_file_size = context.storage_opts.sstable_size_mb as usize * (1 << 20);
    let total_input_file_size = task
        .input_ssts
        .iter()
        .flat_map(|level| level.table_infos.iter())
        .map(|table| table.file_size)
        .sum::<u64>();
    let total_input_uncompressed_file_size = task
        .input_ssts
        .iter()
        .flat_map(|level| level.table_infos.iter())
        .map(|table| table.uncompressed_file_size)
        .sum::<u64>();

    let capacity = std::cmp::min(task.target_file_size as usize, max_target_file_size);
<<<<<<< HEAD
    let total_file_size = (total_file_size as f64 * 1.4).round() as usize;
=======
    let total_file_size = (total_input_file_size as f64 * 1.2).round() as usize;
>>>>>>> a0ebede9

    let c = match task.compression_algorithm {
        0 => std::cmp::min(capacity, total_file_size),
        _ => capacity,
    };
    (
        c,
        total_input_file_size as usize,
        total_input_uncompressed_file_size as usize,
    )
}<|MERGE_RESOLUTION|>--- conflicted
+++ resolved
@@ -250,11 +250,7 @@
         .sum::<u64>();
 
     let capacity = std::cmp::min(task.target_file_size as usize, max_target_file_size);
-<<<<<<< HEAD
-    let total_file_size = (total_file_size as f64 * 1.4).round() as usize;
-=======
-    let total_file_size = (total_input_file_size as f64 * 1.2).round() as usize;
->>>>>>> a0ebede9
+    let total_file_size = (total_input_file_size as f64 * 1.4).round() as usize;
 
     let c = match task.compression_algorithm {
         0 => std::cmp::min(capacity, total_file_size),
