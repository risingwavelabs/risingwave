// Copyright 2023 RisingWave Labs
//
// Licensed under the Apache License, Version 2.0 (the "License");
// you may not use this file except in compliance with the License.
// You may obtain a copy of the License at
//
//     http://www.apache.org/licenses/LICENSE-2.0
//
// Unless required by applicable law or agreed to in writing, software
// distributed under the License is distributed on an "AS IS" BASIS,
// WITHOUT WARRANTIES OR CONDITIONS OF ANY KIND, either express or implied.
// See the License for the specific language governing permissions and
// limitations under the License.

use std::collections::HashSet;
use std::marker::PhantomData;
use std::sync::atomic::{AtomicU64, Ordering};
use std::sync::Arc;

use itertools::Itertools;
use risingwave_common::constants::hummock::CompactionFilterFlag;
use risingwave_hummock_sdk::key::FullKey;
use risingwave_hummock_sdk::key_range::KeyRange;
use risingwave_hummock_sdk::prost_key_range::KeyRangeExt;
use risingwave_hummock_sdk::table_stats::TableStatsMap;
use risingwave_hummock_sdk::{HummockEpoch, KeyComparator};
use risingwave_pb::hummock::{compact_task, CompactTask, KeyRange as KeyRange_vec, SstableInfo};
use tokio::time::Instant;

pub use super::context::CompactorContext;
use crate::filter_key_extractor::FilterKeyExtractorImpl;
use crate::hummock::compactor::{
    MultiCompactionFilter, StateCleanUpCompactionFilter, TtlCompactionFilter,
};
use crate::hummock::multi_builder::TableBuilderFactory;
use crate::hummock::sstable::DEFAULT_ENTRY_SIZE;
use crate::hummock::{
    CachePolicy, FilterBuilder, HummockResult, MemoryLimiter, SstableBuilder,
    SstableBuilderOptions, SstableObjectIdManagerRef, SstableWriterFactory, SstableWriterOptions,
};
use crate::monitor::StoreLocalStatistic;

pub struct RemoteBuilderFactory<W: SstableWriterFactory, F: FilterBuilder> {
    pub sstable_object_id_manager: SstableObjectIdManagerRef,
    pub limiter: Arc<MemoryLimiter>,
    pub options: SstableBuilderOptions,
    pub policy: CachePolicy,
    pub remote_rpc_cost: Arc<AtomicU64>,
    pub filter_key_extractor: Arc<FilterKeyExtractorImpl>,
    pub sstable_writer_factory: W,
    pub _phantom: PhantomData<F>,
}

#[async_trait::async_trait]
impl<W: SstableWriterFactory, F: FilterBuilder> TableBuilderFactory for RemoteBuilderFactory<W, F> {
    type Filter = F;
    type Writer = W::Writer;

    async fn open_builder(&mut self) -> HummockResult<SstableBuilder<Self::Writer, Self::Filter>> {
<<<<<<< HEAD
        // TODO: memory consumption may vary based on `SstableWriter`, `ObjectStore` and cache
        let tracker = self
            .limiter
            .must_require_memory((self.options.capacity + self.options.block_capacity) as u64);
=======
>>>>>>> b8c3c680
        let timer = Instant::now();
        let table_id = self
            .sstable_object_id_manager
            .get_new_sst_object_id()
            .await?;
        let cost = (timer.elapsed().as_secs_f64() * 1000000.0).round() as u64;
        self.remote_rpc_cost.fetch_add(cost, Ordering::Relaxed);
        let writer_options = SstableWriterOptions {
            capacity_hint: Some(self.options.capacity + self.options.block_capacity),
            tracker: None,
            policy: self.policy,
        };
        let writer = self
            .sstable_writer_factory
            .create_sst_writer(table_id, writer_options)
            .await?;
        let builder = SstableBuilder::new(
            table_id,
            writer,
            Self::Filter::create(
                self.options.bloom_false_positive,
                self.options.capacity / DEFAULT_ENTRY_SIZE + 1,
            ),
            self.options.clone(),
            self.filter_key_extractor.clone(),
            Some(self.limiter.clone()),
        );
        Ok(builder)
    }
}

/// `CompactionStatistics` will count the results of each compact split
#[derive(Default, Debug)]
pub struct CompactionStatistics {
    // to report per-table metrics
    pub delta_drop_stat: TableStatsMap,

    // to calculate delete ratio
    pub iter_total_key_counts: u64,
    pub iter_drop_key_counts: u64,
}

impl CompactionStatistics {
    #[allow(dead_code)]
    fn delete_ratio(&self) -> Option<u64> {
        if self.iter_total_key_counts == 0 {
            return None;
        }

        Some(self.iter_drop_key_counts / self.iter_total_key_counts)
    }
}

#[derive(Clone)]
pub struct TaskConfig {
    pub key_range: KeyRange,
    pub cache_policy: CachePolicy,
    pub gc_delete_keys: bool,
    pub watermark: u64,
    /// `stats_target_table_ids` decides whether a dropped key should be counted as table stats
    /// change. For an divided SST as input, a dropped key shouldn't be counted if its table id
    /// doesn't belong to this divided SST. See `Compactor::compact_and_build_sst`.
    pub stats_target_table_ids: Option<HashSet<u32>>,
    pub task_type: compact_task::TaskType,
    pub is_target_l0_or_lbase: bool,
    pub split_by_table: bool,
    pub split_weight_by_vnode: u32,
}

pub fn build_multi_compaction_filter(compact_task: &CompactTask) -> MultiCompactionFilter {
    use risingwave_common::catalog::TableOption;
    let mut multi_filter = MultiCompactionFilter::default();
    let compaction_filter_flag =
        CompactionFilterFlag::from_bits(compact_task.compaction_filter_mask).unwrap_or_default();
    if compaction_filter_flag.contains(CompactionFilterFlag::STATE_CLEAN) {
        let state_clean_up_filter = Box::new(StateCleanUpCompactionFilter::new(
            HashSet::from_iter(compact_task.existing_table_ids.clone()),
        ));

        multi_filter.register(state_clean_up_filter);
    }

    if compaction_filter_flag.contains(CompactionFilterFlag::TTL) {
        let id_to_ttl = compact_task
            .table_options
            .iter()
            .filter(|id_to_option| {
                let table_option: TableOption = id_to_option.1.into();
                table_option.retention_seconds.is_some()
            })
            .map(|id_to_option| (*id_to_option.0, id_to_option.1.retention_seconds))
            .collect();

        let ttl_filter = Box::new(TtlCompactionFilter::new(
            id_to_ttl,
            compact_task.current_epoch_time,
        ));
        multi_filter.register(ttl_filter);
    }

    multi_filter
}

pub async fn generate_splits(
    sstable_infos: &Vec<SstableInfo>,
    compaction_size: u64,
    context: Arc<CompactorContext>,
) -> HummockResult<Vec<KeyRange_vec>> {
    let parallel_compact_size = (context.storage_opts.parallel_compact_size_mb as u64) << 20;
    if compaction_size > parallel_compact_size {
        let mut indexes = vec![];
        // preload the meta and get the smallest key to split sub_compaction
        for sstable_info in sstable_infos {
            indexes.extend(
                context
                    .sstable_store
                    .sstable(sstable_info, &mut StoreLocalStatistic::default())
                    .await?
                    .value()
                    .meta
                    .block_metas
                    .iter()
                    .map(|block| {
                        let data_size = block.len;
                        let full_key = FullKey {
                            user_key: FullKey::decode(&block.smallest_key).user_key,
                            epoch: HummockEpoch::MAX,
                        }
                        .encode();
                        (data_size as u64, full_key)
                    })
                    .collect_vec(),
            );
        }
        // sort by key, as for every data block has the same size;
        indexes.sort_by(|a, b| KeyComparator::compare_encoded_full_key(a.1.as_ref(), b.1.as_ref()));
        let mut splits = vec![];
        splits.push(KeyRange_vec::new(vec![], vec![]));
        let parallelism = std::cmp::min(
            indexes.len() as u64,
            context.storage_opts.max_sub_compaction as u64,
        );
        let sub_compaction_data_size =
            std::cmp::max(compaction_size / parallelism, parallel_compact_size);
        let parallelism = compaction_size / sub_compaction_data_size;

        if parallelism > 1 {
            let mut last_buffer_size = 0;
            let mut last_key: Vec<u8> = vec![];
            let mut remaining_size = indexes.iter().map(|block| block.0).sum::<u64>();
            for (data_size, key) in indexes {
                if last_buffer_size >= sub_compaction_data_size
                    && !last_key.eq(&key)
                    && remaining_size > parallel_compact_size
                {
                    splits.last_mut().unwrap().right = key.clone();
                    splits.push(KeyRange_vec::new(key.clone(), vec![]));
                    last_buffer_size = data_size;
                } else {
                    last_buffer_size += data_size;
                }
                remaining_size -= data_size;
                last_key = key;
            }
            return Ok(splits);
        }
    }

    Ok(vec![])
}

pub fn estimate_task_memory_capacity(
    context: Arc<CompactorContext>,
    task: &CompactTask,
) -> (usize, usize, usize) {
    let max_target_file_size = context.storage_opts.sstable_size_mb as usize * (1 << 20);
    let total_input_file_size = task
        .input_ssts
        .iter()
        .flat_map(|level| level.table_infos.iter())
        .map(|table| table.file_size)
        .sum::<u64>();
    let total_input_uncompressed_file_size = task
        .input_ssts
        .iter()
        .flat_map(|level| level.table_infos.iter())
        .map(|table| table.uncompressed_file_size)
        .sum::<u64>();

    let capacity = std::cmp::min(task.target_file_size as usize, max_target_file_size);
    let total_file_size = (total_input_file_size as f64 * 1.4).round() as usize;

    let c = match task.compression_algorithm {
        0 => std::cmp::min(capacity, total_file_size),
        _ => capacity,
    };
    (
        c,
        total_input_file_size as usize,
        total_input_uncompressed_file_size as usize,
    )
}<|MERGE_RESOLUTION|>--- conflicted
+++ resolved
@@ -57,13 +57,6 @@
     type Writer = W::Writer;
 
     async fn open_builder(&mut self) -> HummockResult<SstableBuilder<Self::Writer, Self::Filter>> {
-<<<<<<< HEAD
-        // TODO: memory consumption may vary based on `SstableWriter`, `ObjectStore` and cache
-        let tracker = self
-            .limiter
-            .must_require_memory((self.options.capacity + self.options.block_capacity) as u64);
-=======
->>>>>>> b8c3c680
         let timer = Instant::now();
         let table_id = self
             .sstable_object_id_manager
