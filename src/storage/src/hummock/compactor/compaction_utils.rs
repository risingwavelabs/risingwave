// Copyright 2024 RisingWave Labs
//
// Licensed under the Apache License, Version 2.0 (the "License");
// you may not use this file except in compliance with the License.
// You may obtain a copy of the License at
//
//     http://www.apache.org/licenses/LICENSE-2.0
//
// Unless required by applicable law or agreed to in writing, software
// distributed under the License is distributed on an "AS IS" BASIS,
// WITHOUT WARRANTIES OR CONDITIONS OF ANY KIND, either express or implied.
// See the License for the specific language governing permissions and
// limitations under the License.

use std::collections::{BTreeMap, HashMap, HashSet};
use std::marker::PhantomData;
use std::ops::Bound;
use std::sync::atomic::{AtomicU64, Ordering};
use std::sync::Arc;

use bytes::Bytes;
use itertools::Itertools;
use risingwave_common::constants::hummock::CompactionFilterFlag;
use risingwave_hummock_sdk::compaction_group::StateTableId;
use risingwave_hummock_sdk::key::FullKey;
use risingwave_hummock_sdk::key_range::KeyRange;
use risingwave_hummock_sdk::table_stats::TableStatsMap;
use risingwave_hummock_sdk::version::{CompactTask, SstableInfo};
use risingwave_hummock_sdk::{can_concat, EpochWithGap, KeyComparator};
<<<<<<< HEAD
use risingwave_pb::hummock::compact_task::PbTaskType;
use risingwave_pb::hummock::{PbLevelType, PbTableSchema};
=======
use risingwave_pb::hummock::compact_task::TaskType;
use risingwave_pb::hummock::{
    compact_task, BloomFilterType, CompactTask, LevelType, PbKeyRange, SstableInfo, TableSchema,
};
>>>>>>> 2ad3d872
use tokio::time::Instant;

pub use super::context::CompactorContext;
use crate::filter_key_extractor::FilterKeyExtractorImpl;
use crate::hummock::compactor::{
    ConcatSstableIterator, MultiCompactionFilter, StateCleanUpCompactionFilter, TaskProgress,
    TtlCompactionFilter,
};
use crate::hummock::iterator::{
    Forward, ForwardMergeRangeIterator, HummockIterator, MergeIterator, SkipWatermarkIterator,
    UserIterator,
};
use crate::hummock::multi_builder::TableBuilderFactory;
use crate::hummock::sstable::DEFAULT_ENTRY_SIZE;
use crate::hummock::{
    CachePolicy, FilterBuilder, GetObjectId, HummockResult, MemoryLimiter, SstableBuilder,
    SstableBuilderOptions, SstableDeleteRangeIterator, SstableWriterFactory, SstableWriterOptions,
};
use crate::monitor::StoreLocalStatistic;

pub struct RemoteBuilderFactory<W: SstableWriterFactory, F: FilterBuilder> {
    pub object_id_getter: Box<dyn GetObjectId>,
    pub limiter: Arc<MemoryLimiter>,
    pub options: SstableBuilderOptions,
    pub policy: CachePolicy,
    pub remote_rpc_cost: Arc<AtomicU64>,
    pub filter_key_extractor: Arc<FilterKeyExtractorImpl>,
    pub sstable_writer_factory: W,
    pub _phantom: PhantomData<F>,
}

#[async_trait::async_trait]
impl<W: SstableWriterFactory, F: FilterBuilder> TableBuilderFactory for RemoteBuilderFactory<W, F> {
    type Filter = F;
    type Writer = W::Writer;

    async fn open_builder(&mut self) -> HummockResult<SstableBuilder<Self::Writer, Self::Filter>> {
        let timer = Instant::now();
        let table_id = self.object_id_getter.get_new_sst_object_id().await?;
        let cost = (timer.elapsed().as_secs_f64() * 1000000.0).round() as u64;
        self.remote_rpc_cost.fetch_add(cost, Ordering::Relaxed);
        let writer_options = SstableWriterOptions {
            capacity_hint: Some(self.options.capacity + self.options.block_capacity),
            tracker: None,
            policy: self.policy,
        };
        let writer = self
            .sstable_writer_factory
            .create_sst_writer(table_id, writer_options)
            .await?;
        let builder = SstableBuilder::new(
            table_id,
            writer,
            Self::Filter::create(
                self.options.bloom_false_positive,
                self.options.capacity / DEFAULT_ENTRY_SIZE + 1,
            ),
            self.options.clone(),
            self.filter_key_extractor.clone(),
            Some(self.limiter.clone()),
        );
        Ok(builder)
    }
}

/// `CompactionStatistics` will count the results of each compact split
#[derive(Default, Debug)]
pub struct CompactionStatistics {
    // to report per-table metrics
    pub delta_drop_stat: TableStatsMap,

    // to calculate delete ratio
    pub iter_total_key_counts: u64,
    pub iter_drop_key_counts: u64,
}

impl CompactionStatistics {
    #[allow(dead_code)]
    fn delete_ratio(&self) -> Option<u64> {
        if self.iter_total_key_counts == 0 {
            return None;
        }

        Some(self.iter_drop_key_counts / self.iter_total_key_counts)
    }
}

#[derive(Clone, Default)]
pub struct TaskConfig {
    pub key_range: KeyRange,
    pub cache_policy: CachePolicy,
    pub gc_delete_keys: bool,
    pub watermark: u64,
    /// `stats_target_table_ids` decides whether a dropped key should be counted as table stats
    /// change. For an divided SST as input, a dropped key shouldn't be counted if its table id
    /// doesn't belong to this divided SST. See `Compactor::compact_and_build_sst`.
    pub stats_target_table_ids: Option<HashSet<u32>>,
    pub task_type: PbTaskType,
    pub is_target_l0_or_lbase: bool,
    pub use_block_based_filter: bool,

    pub table_vnode_partition: BTreeMap<u32, u32>,
    /// `TableId` -> `TableSchema`
    /// Schemas in `table_schemas` are at least as new as the one used to create `input_ssts`.
    /// For a table with schema existing in `table_schemas`, its columns not in `table_schemas` but in `input_ssts` can be safely dropped.
    pub table_schemas: HashMap<u32, PbTableSchema>,
    /// `disable_drop_column_optimization` should only be set in benchmark.
    pub disable_drop_column_optimization: bool,
}

pub fn build_multi_compaction_filter(compact_task: &CompactTask) -> MultiCompactionFilter {
    let mut multi_filter = MultiCompactionFilter::default();
    let compaction_filter_flag =
        CompactionFilterFlag::from_bits(compact_task.compaction_filter_mask).unwrap_or_default();
    if compaction_filter_flag.contains(CompactionFilterFlag::STATE_CLEAN) {
        let state_clean_up_filter = Box::new(StateCleanUpCompactionFilter::new(
            HashSet::from_iter(compact_task.existing_table_ids.clone()),
        ));

        multi_filter.register(state_clean_up_filter);
    }

    if compaction_filter_flag.contains(CompactionFilterFlag::TTL) {
        let id_to_ttl = compact_task
            .table_options
            .iter()
            .filter_map(|(id, option)| {
                option
                    .retention_seconds
                    .and_then(|ttl| if ttl > 0 { Some((*id, ttl)) } else { None })
            })
            .collect();

        let ttl_filter = Box::new(TtlCompactionFilter::new(
            id_to_ttl,
            compact_task.current_epoch_time,
        ));
        multi_filter.register(ttl_filter);
    }

    multi_filter
}

fn generate_splits_fast(
    sstable_infos: &Vec<SstableInfo>,
    compaction_size: u64,
<<<<<<< HEAD
    context: CompactorContext,
) -> HummockResult<Vec<KeyRange>> {
=======
    context: &CompactorContext,
    max_sub_compaction: u32,
) -> Vec<PbKeyRange> {
>>>>>>> 2ad3d872
    let worker_num = context.compaction_executor.worker_num();
    let parallel_compact_size = (context.storage_opts.parallel_compact_size_mb as u64) << 20;

    let parallelism = calculate_task_parallelism_impl(
        worker_num,
        parallel_compact_size,
        compaction_size,
        max_sub_compaction,
    );
    let mut indexes = vec![];
    for sst in sstable_infos {
        let key_range = sst.key_range.as_ref().unwrap();
        indexes.push(
            FullKey {
                user_key: FullKey::decode(&key_range.left).user_key,
                epoch_with_gap: EpochWithGap::new_max_epoch(),
            }
            .encode(),
        );
        indexes.push(
            FullKey {
                user_key: FullKey::decode(&key_range.right).user_key,
                epoch_with_gap: EpochWithGap::new_max_epoch(),
            }
            .encode(),
        );
    }
    indexes.sort_by(|a, b| KeyComparator::compare_encoded_full_key(a.as_ref(), b.as_ref()));
    indexes.dedup();
    if indexes.len() <= parallelism {
        return vec![];
    }

    let mut splits = vec![];
<<<<<<< HEAD
    splits.push(KeyRange::default());
=======
    splits.push(PbKeyRange::new(vec![], vec![]));
>>>>>>> 2ad3d872
    let parallel_key_count = indexes.len() / parallelism;
    let mut last_split_key_count = 0;
    for key in indexes {
        if last_split_key_count >= parallel_key_count {
<<<<<<< HEAD
            splits.last_mut().unwrap().right = Bytes::from(key.clone());
            splits.push(KeyRange::new(Bytes::from(key.clone()), Bytes::default()));
=======
            splits.last_mut().unwrap().right.clone_from(&key);
            splits.push(PbKeyRange::new(key.clone(), vec![]));
>>>>>>> 2ad3d872
            last_split_key_count = 0;
        }
        last_split_key_count += 1;
    }

    splits
}

pub async fn generate_splits(
    sstable_infos: &Vec<SstableInfo>,
    compaction_size: u64,
<<<<<<< HEAD
    context: CompactorContext,
) -> HummockResult<Vec<KeyRange>> {
=======
    context: &CompactorContext,
    max_sub_compaction: u32,
) -> HummockResult<Vec<PbKeyRange>> {
    const MAX_FILE_COUNT: usize = 32;
>>>>>>> 2ad3d872
    let parallel_compact_size = (context.storage_opts.parallel_compact_size_mb as u64) << 20;
    if compaction_size > parallel_compact_size {
        if sstable_infos.len() > MAX_FILE_COUNT {
            return Ok(generate_splits_fast(
                sstable_infos,
                compaction_size,
                context,
                max_sub_compaction,
            ));
        }
        let mut indexes = vec![];
        // preload the meta and get the smallest key to split sub_compaction
        for sstable_info in sstable_infos {
            indexes.extend(
                context
                    .sstable_store
                    .sstable(sstable_info, &mut StoreLocalStatistic::default())
                    .await?
                    .meta
                    .block_metas
                    .iter()
                    .map(|block| {
                        let data_size = block.len;
                        let full_key = FullKey {
                            user_key: FullKey::decode(&block.smallest_key).user_key,
                            epoch_with_gap: EpochWithGap::new_max_epoch(),
                        }
                        .encode();
                        (data_size as u64, full_key)
                    })
                    .collect_vec(),
            );
        }
        // sort by key, as for every data block has the same size;
        indexes.sort_by(|a, b| KeyComparator::compare_encoded_full_key(a.1.as_ref(), b.1.as_ref()));
        let mut splits = vec![];
<<<<<<< HEAD
        splits.push(KeyRange::default());
=======
        splits.push(PbKeyRange::new(vec![], vec![]));
>>>>>>> 2ad3d872

        let parallelism = calculate_task_parallelism_impl(
            context.compaction_executor.worker_num(),
            parallel_compact_size,
            compaction_size,
            max_sub_compaction,
        );

        let sub_compaction_data_size =
            std::cmp::max(compaction_size / parallelism as u64, parallel_compact_size);

        if parallelism > 1 {
            let mut last_buffer_size = 0;
            let mut last_key: Vec<u8> = vec![];
            let mut remaining_size = indexes.iter().map(|block| block.0).sum::<u64>();
            for (data_size, key) in indexes {
                if last_buffer_size >= sub_compaction_data_size
                    && !last_key.eq(&key)
                    && remaining_size > parallel_compact_size
                {
<<<<<<< HEAD
                    splits.last_mut().unwrap().right = Bytes::from(key.clone());
                    splits.push(KeyRange::new(Bytes::from(key.clone()), Bytes::default()));
=======
                    splits.last_mut().unwrap().right.clone_from(&key);
                    splits.push(PbKeyRange::new(key.clone(), vec![]));
>>>>>>> 2ad3d872
                    last_buffer_size = data_size;
                } else {
                    last_buffer_size += data_size;
                }
                remaining_size -= data_size;
                last_key = key;
            }
            return Ok(splits);
        }
    }

    Ok(vec![])
}

pub fn estimate_task_output_capacity(context: CompactorContext, task: &CompactTask) -> usize {
    let max_target_file_size = context.storage_opts.sstable_size_mb as usize * (1 << 20);
    let total_input_uncompressed_file_size = task
        .input_ssts
        .iter()
        .flat_map(|level| level.table_infos.iter())
        .map(|table| table.uncompressed_file_size)
        .sum::<u64>();

    let capacity = std::cmp::min(task.target_file_size as usize, max_target_file_size);
    std::cmp::min(capacity, total_input_uncompressed_file_size as usize)
}

/// Compare result of compaction task and input. The data saw by user shall not change after applying compaction result.
pub async fn check_compaction_result(
    compact_task: &CompactTask,
    context: CompactorContext,
) -> HummockResult<bool> {
    let has_ttl = compact_task
        .table_options
        .iter()
        .any(|(_, table_option)| table_option.retention_seconds.is_some_and(|ttl| ttl > 0));

    let mut compact_table_ids = compact_task
        .input_ssts
        .iter()
        .flat_map(|level| level.table_infos.iter())
        .flat_map(|sst| sst.table_ids.clone())
        .collect_vec();
    compact_table_ids.sort();
    compact_table_ids.dedup();
    let existing_table_ids: HashSet<u32> =
        HashSet::from_iter(compact_task.existing_table_ids.clone());
    let need_clean_state_table = compact_table_ids
        .iter()
        .any(|table_id| !existing_table_ids.contains(table_id));
    // This check method does not consider dropped keys by compaction filter.
    if has_ttl || need_clean_state_table {
        return Ok(true);
    }

    let mut table_iters = Vec::new();
    let mut del_iter = ForwardMergeRangeIterator::default();
    for level in &compact_task.input_ssts {
        if level.table_infos.is_empty() {
            continue;
        }

        // Do not need to filter the table because manager has done it.
        if level.level_type == PbLevelType::Nonoverlapping {
            debug_assert!(can_concat(&level.table_infos));
            del_iter.add_concat_iter(level.table_infos.clone(), context.sstable_store.clone());

            table_iters.push(ConcatSstableIterator::new(
                compact_task.existing_table_ids.clone(),
                level.table_infos.clone(),
                KeyRange::inf(),
                context.sstable_store.clone(),
                Arc::new(TaskProgress::default()),
                context.storage_opts.compactor_iter_max_io_retry_times,
            ));
        } else {
            let mut stats = StoreLocalStatistic::default();
            for table_info in &level.table_infos {
                let table = context
                    .sstable_store
                    .sstable(table_info, &mut stats)
                    .await?;
                del_iter.add_sst_iter(SstableDeleteRangeIterator::new(table));
                table_iters.push(ConcatSstableIterator::new(
                    compact_task.existing_table_ids.clone(),
                    vec![table_info.clone()],
                    KeyRange::inf(),
                    context.sstable_store.clone(),
                    Arc::new(TaskProgress::default()),
                    context.storage_opts.compactor_iter_max_io_retry_times,
                ));
            }
        }
    }

    let iter = MergeIterator::for_compactor(table_iters);
    let left_iter = UserIterator::new(
        SkipWatermarkIterator::from_safe_epoch_watermarks(iter, &compact_task.table_watermarks),
        (Bound::Unbounded, Bound::Unbounded),
        u64::MAX,
        0,
        None,
    );
    let iter = ConcatSstableIterator::new(
        compact_task.existing_table_ids.clone(),
        compact_task.sorted_output_ssts.clone(),
        KeyRange::inf(),
        context.sstable_store.clone(),
        Arc::new(TaskProgress::default()),
        context.storage_opts.compactor_iter_max_io_retry_times,
    );
    let right_iter = UserIterator::new(
        SkipWatermarkIterator::from_safe_epoch_watermarks(iter, &compact_task.table_watermarks),
        (Bound::Unbounded, Bound::Unbounded),
        u64::MAX,
        0,
        None,
    );

    check_result(left_iter, right_iter).await
}

pub async fn check_flush_result<I: HummockIterator<Direction = Forward>>(
    left_iter: UserIterator<I>,
    existing_table_ids: Vec<StateTableId>,
    sort_ssts: Vec<SstableInfo>,
    context: CompactorContext,
) -> HummockResult<bool> {
    let iter = ConcatSstableIterator::new(
        existing_table_ids.clone(),
        sort_ssts.clone(),
        KeyRange::inf(),
        context.sstable_store.clone(),
        Arc::new(TaskProgress::default()),
        0,
    );
    let right_iter = UserIterator::new(
        iter,
        (Bound::Unbounded, Bound::Unbounded),
        u64::MAX,
        0,
        None,
    );
    check_result(left_iter, right_iter).await
}

async fn check_result<
    I1: HummockIterator<Direction = Forward>,
    I2: HummockIterator<Direction = Forward>,
>(
    mut left_iter: UserIterator<I1>,
    mut right_iter: UserIterator<I2>,
) -> HummockResult<bool> {
    left_iter.rewind().await?;
    right_iter.rewind().await?;
    let mut right_count = 0;
    let mut left_count = 0;
    while left_iter.is_valid() && right_iter.is_valid() {
        if left_iter.key() != right_iter.key() {
            tracing::error!(
                "The key of input and output not equal. key: {:?} vs {:?}",
                left_iter.key(),
                right_iter.key()
            );
            return Ok(false);
        }
        if left_iter.value() != right_iter.value() {
            tracing::error!(
                "The value of input and output not equal. key: {:?}, value: {:?} vs {:?}",
                left_iter.key(),
                left_iter.value(),
                right_iter.value()
            );
            return Ok(false);
        }
        left_iter.next().await?;
        right_iter.next().await?;
        left_count += 1;
        right_count += 1;
    }
    while left_iter.is_valid() {
        left_count += 1;
        left_iter.next().await?;
    }
    while right_iter.is_valid() {
        right_count += 1;
        right_iter.next().await?;
    }
    if left_count != right_count {
        tracing::error!(
            "The key count of input and output not equal: {} vs {}",
            left_count,
            right_count
        );
        return Ok(false);
    }
    Ok(true)
}

pub fn optimize_by_copy_block(compact_task: &CompactTask, context: &CompactorContext) -> bool {
    let sstable_infos = compact_task
        .input_ssts
        .iter()
        .flat_map(|level| level.table_infos.iter())
        .filter(|table_info| {
            let table_ids = &table_info.table_ids;
            table_ids
                .iter()
                .any(|table_id| compact_task.existing_table_ids.contains(table_id))
        })
        .cloned()
        .collect_vec();
    let compaction_size = sstable_infos
        .iter()
        .map(|table_info| table_info.file_size)
        .sum::<u64>();

    let all_ssts_are_blocked_filter = sstable_infos
        .iter()
        .all(|table_info| table_info.bloom_filter_kind() == BloomFilterType::Blocked);

    let delete_key_count = sstable_infos
        .iter()
        .map(|table_info| table_info.stale_key_count + table_info.range_tombstone_count)
        .sum::<u64>();
    let total_key_count = sstable_infos
        .iter()
        .map(|table_info| table_info.total_key_count)
        .sum::<u64>();

    let has_tombstone = compact_task
        .input_ssts
        .iter()
        .flat_map(|level| level.table_infos.iter())
        .any(|sst| sst.range_tombstone_count > 0);
    let has_ttl = compact_task
        .table_options
        .iter()
        .any(|(_, table_option)| table_option.retention_seconds.is_some_and(|ttl| ttl > 0));

    let compact_table_ids: HashSet<u32> = HashSet::from_iter(
        compact_task
            .input_ssts
            .iter()
            .flat_map(|level| level.table_infos.iter())
            .flat_map(|sst| sst.table_ids.clone()),
    );
    let single_table = compact_table_ids.len() == 1;

    context.storage_opts.enable_fast_compaction
        && all_ssts_are_blocked_filter
        && !has_tombstone
        && !has_ttl
        && single_table
        && compact_task.target_level > 0
        && compact_task.input_ssts.len() == 2
        && compaction_size < context.storage_opts.compactor_fast_max_compact_task_size
        && delete_key_count * 100
            < context.storage_opts.compactor_fast_max_compact_delete_ratio as u64 * total_key_count
        && compact_task.task_type() == TaskType::Dynamic
}

pub async fn generate_splits_for_task(
    compact_task: &mut CompactTask,
    context: &CompactorContext,
    optimize_by_copy_block: bool,
) -> HummockResult<()> {
    let sstable_infos = compact_task
        .input_ssts
        .iter()
        .flat_map(|level| level.table_infos.iter())
        .filter(|table_info| {
            let table_ids = &table_info.table_ids;
            table_ids
                .iter()
                .any(|table_id| compact_task.existing_table_ids.contains(table_id))
        })
        .cloned()
        .collect_vec();
    let compaction_size = sstable_infos
        .iter()
        .map(|table_info| table_info.file_size)
        .sum::<u64>();

    if !optimize_by_copy_block {
        let splits = generate_splits(
            &sstable_infos,
            compaction_size,
            context,
            compact_task.get_max_sub_compaction(),
        )
        .await?;
        if !splits.is_empty() {
            compact_task.splits = splits;
        }
        return Ok(());
    }

    Ok(())
}

pub fn metrics_report_for_task(compact_task: &CompactTask, context: &CompactorContext) {
    let group_label = compact_task.compaction_group_id.to_string();
    let cur_level_label = compact_task.input_ssts[0].level_idx.to_string();
    let select_table_infos = compact_task
        .input_ssts
        .iter()
        .filter(|level| level.level_idx != compact_task.target_level)
        .flat_map(|level| level.table_infos.iter())
        .collect_vec();
    let target_table_infos = compact_task
        .input_ssts
        .iter()
        .filter(|level| level.level_idx == compact_task.target_level)
        .flat_map(|level| level.table_infos.iter())
        .collect_vec();
    let select_size = select_table_infos
        .iter()
        .map(|table| table.file_size)
        .sum::<u64>();
    context
        .compactor_metrics
        .compact_read_current_level
        .with_label_values(&[&group_label, &cur_level_label])
        .inc_by(select_size);
    context
        .compactor_metrics
        .compact_read_sstn_current_level
        .with_label_values(&[&group_label, &cur_level_label])
        .inc_by(select_table_infos.len() as u64);

    let target_level_read_bytes = target_table_infos.iter().map(|t| t.file_size).sum::<u64>();
    let next_level_label = compact_task.target_level.to_string();
    context
        .compactor_metrics
        .compact_read_next_level
        .with_label_values(&[&group_label, next_level_label.as_str()])
        .inc_by(target_level_read_bytes);
    context
        .compactor_metrics
        .compact_read_sstn_next_level
        .with_label_values(&[&group_label, next_level_label.as_str()])
        .inc_by(target_table_infos.len() as u64);
}

pub fn calculate_task_parallelism(compact_task: &CompactTask, context: &CompactorContext) -> usize {
    let optimize_by_copy_block = optimize_by_copy_block(compact_task, context);

    if optimize_by_copy_block {
        return 1;
    }

    let sstable_infos = compact_task
        .input_ssts
        .iter()
        .flat_map(|level| level.table_infos.iter())
        .filter(|table_info| {
            let table_ids = &table_info.table_ids;
            table_ids
                .iter()
                .any(|table_id| compact_task.existing_table_ids.contains(table_id))
        })
        .cloned()
        .collect_vec();
    let compaction_size = sstable_infos
        .iter()
        .map(|table_info| table_info.file_size)
        .sum::<u64>();
    let parallel_compact_size = (context.storage_opts.parallel_compact_size_mb as u64) << 20;
    calculate_task_parallelism_impl(
        context.compaction_executor.worker_num(),
        parallel_compact_size,
        compaction_size,
        compact_task.get_max_sub_compaction(),
    )
}

pub fn calculate_task_parallelism_impl(
    worker_num: usize,
    parallel_compact_size: u64,
    compaction_size: u64,
    max_sub_compaction: u32,
) -> usize {
    let parallelism = (compaction_size + parallel_compact_size - 1) / parallel_compact_size;
    worker_num.min(parallelism.min(max_sub_compaction as u64) as usize)
}<|MERGE_RESOLUTION|>--- conflicted
+++ resolved
@@ -27,15 +27,8 @@
 use risingwave_hummock_sdk::table_stats::TableStatsMap;
 use risingwave_hummock_sdk::version::{CompactTask, SstableInfo};
 use risingwave_hummock_sdk::{can_concat, EpochWithGap, KeyComparator};
-<<<<<<< HEAD
 use risingwave_pb::hummock::compact_task::PbTaskType;
-use risingwave_pb::hummock::{PbLevelType, PbTableSchema};
-=======
-use risingwave_pb::hummock::compact_task::TaskType;
-use risingwave_pb::hummock::{
-    compact_task, BloomFilterType, CompactTask, LevelType, PbKeyRange, SstableInfo, TableSchema,
-};
->>>>>>> 2ad3d872
+use risingwave_pb::hummock::{BloomFilterType, PbLevelType, PbTableSchema};
 use tokio::time::Instant;
 
 pub use super::context::CompactorContext;
@@ -182,14 +175,9 @@
 fn generate_splits_fast(
     sstable_infos: &Vec<SstableInfo>,
     compaction_size: u64,
-<<<<<<< HEAD
-    context: CompactorContext,
-) -> HummockResult<Vec<KeyRange>> {
-=======
     context: &CompactorContext,
     max_sub_compaction: u32,
-) -> Vec<PbKeyRange> {
->>>>>>> 2ad3d872
+) -> Vec<KeyRange> {
     let worker_num = context.compaction_executor.worker_num();
     let parallel_compact_size = (context.storage_opts.parallel_compact_size_mb as u64) << 20;
 
@@ -224,22 +212,13 @@
     }
 
     let mut splits = vec![];
-<<<<<<< HEAD
     splits.push(KeyRange::default());
-=======
-    splits.push(PbKeyRange::new(vec![], vec![]));
->>>>>>> 2ad3d872
     let parallel_key_count = indexes.len() / parallelism;
     let mut last_split_key_count = 0;
     for key in indexes {
         if last_split_key_count >= parallel_key_count {
-<<<<<<< HEAD
             splits.last_mut().unwrap().right = Bytes::from(key.clone());
             splits.push(KeyRange::new(Bytes::from(key.clone()), Bytes::default()));
-=======
-            splits.last_mut().unwrap().right.clone_from(&key);
-            splits.push(PbKeyRange::new(key.clone(), vec![]));
->>>>>>> 2ad3d872
             last_split_key_count = 0;
         }
         last_split_key_count += 1;
@@ -251,15 +230,10 @@
 pub async fn generate_splits(
     sstable_infos: &Vec<SstableInfo>,
     compaction_size: u64,
-<<<<<<< HEAD
-    context: CompactorContext,
-) -> HummockResult<Vec<KeyRange>> {
-=======
     context: &CompactorContext,
     max_sub_compaction: u32,
-) -> HummockResult<Vec<PbKeyRange>> {
+) -> HummockResult<Vec<KeyRange>> {
     const MAX_FILE_COUNT: usize = 32;
->>>>>>> 2ad3d872
     let parallel_compact_size = (context.storage_opts.parallel_compact_size_mb as u64) << 20;
     if compaction_size > parallel_compact_size {
         if sstable_infos.len() > MAX_FILE_COUNT {
@@ -296,11 +270,7 @@
         // sort by key, as for every data block has the same size;
         indexes.sort_by(|a, b| KeyComparator::compare_encoded_full_key(a.1.as_ref(), b.1.as_ref()));
         let mut splits = vec![];
-<<<<<<< HEAD
         splits.push(KeyRange::default());
-=======
-        splits.push(PbKeyRange::new(vec![], vec![]));
->>>>>>> 2ad3d872
 
         let parallelism = calculate_task_parallelism_impl(
             context.compaction_executor.worker_num(),
@@ -321,13 +291,8 @@
                     && !last_key.eq(&key)
                     && remaining_size > parallel_compact_size
                 {
-<<<<<<< HEAD
                     splits.last_mut().unwrap().right = Bytes::from(key.clone());
                     splits.push(KeyRange::new(Bytes::from(key.clone()), Bytes::default()));
-=======
-                    splits.last_mut().unwrap().right.clone_from(&key);
-                    splits.push(PbKeyRange::new(key.clone(), vec![]));
->>>>>>> 2ad3d872
                     last_buffer_size = data_size;
                 } else {
                     last_buffer_size += data_size;
@@ -547,7 +512,7 @@
 
     let all_ssts_are_blocked_filter = sstable_infos
         .iter()
-        .all(|table_info| table_info.bloom_filter_kind() == BloomFilterType::Blocked);
+        .all(|table_info| table_info.get_bloom_filter_kind() == BloomFilterType::Blocked);
 
     let delete_key_count = sstable_infos
         .iter()
@@ -587,7 +552,7 @@
         && compaction_size < context.storage_opts.compactor_fast_max_compact_task_size
         && delete_key_count * 100
             < context.storage_opts.compactor_fast_max_compact_delete_ratio as u64 * total_key_count
-        && compact_task.task_type() == TaskType::Dynamic
+        && compact_task.task_type() == PbTaskType::Dynamic
 }
 
 pub async fn generate_splits_for_task(
