--- conflicted
+++ resolved
@@ -319,28 +319,11 @@
             conflict_detector.set_watermark(newly_pinned_version.max_committed_epoch);
         }
 
-<<<<<<< HEAD
-        let mut new_version = old_version.clone();
         let cleaned_epochs = new_version.set_pinned_version(newly_pinned_version, version_deltas);
-        let sstable_id_manager_clone = self.sstable_id_manager.clone();
-        tokio::spawn(async move {
-            for cleaned_epoch in cleaned_epochs {
-                sstable_id_manager_clone
-                    .remove_watermark_sst_id(TrackerId::Epoch(cleaned_epoch))
-                    .await;
-            }
-        });
-        {
-            let mut guard = RwLockUpgradableReadGuard::upgrade(old_version);
-            *guard = new_version;
-            RwLockWriteGuard::unlock_fair(guard);
-=======
-        let cleaned_epochs = new_version.set_pinned_version(newly_pinned_version);
         RwLockWriteGuard::unlock_fair(new_version);
         for cleaned_epoch in cleaned_epochs {
             self.sstable_id_manager
                 .remove_watermark_sst_id(TrackerId::Epoch(cleaned_epoch));
->>>>>>> c56c90a9
         }
         self.worker_context
             .version_update_notifier_tx
