--- conflicted
+++ resolved
@@ -43,7 +43,7 @@
 use super::shared_buffer::shared_buffer_uploader::SharedBufferUploader;
 use super::SstableStoreRef;
 use crate::hummock::conflict_detector::ConflictDetector;
-use crate::hummock::local_version::SyncUncommittedTaskSst::{SyncSst, SyncTask};
+use crate::hummock::local_version::SyncUncommittedData::{Synced, Syncing};
 use crate::hummock::shared_buffer::shared_buffer_batch::SharedBufferItem;
 use crate::hummock::shared_buffer::shared_buffer_uploader::UploadTaskPayload;
 use crate::hummock::shared_buffer::{
@@ -476,11 +476,7 @@
             );
             // TODO: may apply different `is_local` according to whether local spill is enabled.
             let _ = self
-<<<<<<< HEAD
                 .run_flush_upload_task(order_index, epoch, payload)
-=======
-                .run_upload_task(order_index, epoch, payload)
->>>>>>> c11176e7
                 .await
                 .inspect_err(|err| {
                     error!(
@@ -528,7 +524,6 @@
                 notify1.notified().await;
             }
         }
-        self.sync_epoch_notify.notify_waiters();
         let (uncommitted_data, task_write_batch_size) = {
             // We keep the lock on max_sync_epoch until the task is saved in the sync task vec.
             let mut max_sync_epoch_guard = self.max_sync_epoch.write();
@@ -545,16 +540,14 @@
                     return Ok((0, vec![]));
                 }
             };
-            local_version_guard.add_sync_state(epoch, SyncTask(uncommitted_data.clone()));
+            local_version_guard.add_sync_state(epoch, Syncing(uncommitted_data.clone()));
             (uncommitted_data, task_write_batch_size)
         };
-<<<<<<< HEAD
+
+        self.sync_epoch_notify.notify_waiters();
+
         let (size, ssts) = self
             .sync_shared_buffer_epoch(epoch, uncommitted_data, task_write_batch_size)
-=======
-
-        self.run_upload_task(order_index, epoch, task_payload)
->>>>>>> c11176e7
             .await?;
         Ok((size, ssts))
     }
@@ -586,10 +579,7 @@
         epoch: HummockEpoch,
         task_payload: UploadTaskPayload,
     ) -> HummockResult<Vec<LocalSstableInfo>> {
-        let task_result = self
-            .shared_buffer_uploader
-            .flush(epoch, false, task_payload)
-            .await;
+        let task_result = self.shared_buffer_uploader.flush(epoch, task_payload).await;
         let mut local_version_guard = self.local_version.write();
         let ssts = task_result?;
 
@@ -600,7 +590,7 @@
                 UncommittedData::Sst(sst),
             );
         }
-        local_version_guard.add_sync_state(epoch, SyncSst(new_sst.into_values().collect()));
+        local_version_guard.add_sync_state(epoch, Synced(new_sst.into_values().collect()));
 
         self.buffer_tracker.send_event(SharedBufferEvent::MayFlush);
         Ok(ssts)
@@ -612,14 +602,7 @@
         epoch: HummockEpoch,
         task_payload: UploadTaskPayload,
     ) -> HummockResult<()> {
-<<<<<<< HEAD
-        let task_result = self
-            .shared_buffer_uploader
-            .flush(epoch, true, task_payload)
-            .await;
-=======
         let task_result = self.shared_buffer_uploader.flush(epoch, task_payload).await;
->>>>>>> c11176e7
 
         let mut local_version_guard = self.local_version.write();
         let shared_buffer_guard = local_version_guard
