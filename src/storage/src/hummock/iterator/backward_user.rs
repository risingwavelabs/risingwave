--- conflicted
+++ resolved
@@ -270,15 +270,7 @@
 }
 
 #[cfg(test)]
-<<<<<<< HEAD
-impl
-    BackwardUserIterator<
-        UnorderedMergeIteratorInner<UserIteratorPayloadType<Backward, BackwardSstableIterator>>,
-    >
-{
-=======
 impl BackwardUserIterator<BackwardUserIteratorType> {
->>>>>>> ac73fe87
     /// Creates [`BackwardUserIterator`] with maximum epoch.
     pub(crate) fn for_test(
         iterator: UnorderedMergeIteratorInner<
@@ -301,15 +293,7 @@
     }
 }
 
-<<<<<<< HEAD
-impl DirectedUserIteratorBuilder
-    for BackwardUserIterator<
-        UnorderedMergeIteratorInner<UserIteratorPayloadType<Backward, BackwardSstableIterator>>,
-    >
-{
-=======
 impl DirectedUserIteratorBuilder for BackwardUserIterator<BackwardUserIteratorType> {
->>>>>>> ac73fe87
     type Direction = Backward;
     type SstableIteratorType = BackwardSstableIterator;
 
