--- conflicted
+++ resolved
@@ -114,6 +114,10 @@
 
     fn collect_local_statistic(&self, stats: &mut StoreLocalStatistic) {
         self.inner.collect_local_statistic(stats)
+    }
+
+    fn value_meta(&self) -> ValueMeta {
+        self.inner.value_meta()
     }
 }
 pub struct SkipWatermarkState {
@@ -282,107 +286,6 @@
         }
         false
     }
-<<<<<<< HEAD
-
-    /// Advance the key until iterator invalid or the current key will not be filtered by the latest watermark.
-    /// Calling this method should ensure that the first remaining watermark has been advanced to the current key.
-    ///
-    /// Return a flag indicating whether should later advance the watermark.
-    async fn advance_key(&mut self) -> HummockResult<bool> {
-        if let Some((table_id, vnode, direction, watermark)) = self.remain_watermarks.front() {
-            while self.inner.is_valid() {
-                {
-                    let key = self.inner.key();
-                    let key_table_id = key.user_key.table_id;
-                    let (key_vnode, inner_key) = key.user_key.table_key.split_vnode();
-                    match (&key_table_id, &key_vnode).cmp(&(table_id, vnode)) {
-                        Ordering::Less => {
-                            return Ok(false);
-                        }
-                        Ordering::Equal => {
-                            if direction.filter_by_watermark(inner_key, watermark) {
-                                self.inner.next().await?;
-                            } else {
-                                return Ok(false);
-                            }
-                        }
-                        Ordering::Greater => {
-                            // The current key has advanced over the watermark.
-                            // We may return to advance the watermark before advancing the key.
-                            return Ok(true);
-                        }
-                    }
-                };
-            }
-        }
-        Ok(false)
-    }
-
-    async fn advance_key_and_watermark(&mut self) -> HummockResult<()> {
-        // advance key and watermark in an interleave manner until nothing
-        // changed after the method is called.
-        loop {
-            if !self.advance_key().await? {
-                break;
-            }
-
-            if !self.advance_watermark() {
-                break;
-            }
-        }
-        Ok(())
-    }
-}
-
-impl<I: HummockIterator<Direction = Forward>> HummockIterator for SkipWatermarkIterator<I> {
-    type Direction = Forward;
-
-    async fn next(&mut self) -> HummockResult<()> {
-        self.inner.next().await?;
-        // Check whether there is any remaining watermark and return early to
-        // avoid calling the async `advance_key_and_watermark`, since in benchmark
-        // performance downgrade is observed without this early return.
-        if !self.remain_watermarks.is_empty() {
-            self.advance_key_and_watermark().await?;
-        }
-        Ok(())
-    }
-
-    fn key(&self) -> FullKey<&[u8]> {
-        self.inner.key()
-    }
-
-    fn value(&self) -> HummockValue<&[u8]> {
-        self.inner.value()
-    }
-
-    fn is_valid(&self) -> bool {
-        self.inner.is_valid()
-    }
-
-    async fn rewind(&mut self) -> HummockResult<()> {
-        self.reset_watermark();
-        self.inner.rewind().await?;
-        self.advance_key_and_watermark().await?;
-        Ok(())
-    }
-
-    async fn seek<'a>(&'a mut self, key: FullKey<&'a [u8]>) -> HummockResult<()> {
-        self.reset_watermark();
-        self.inner.seek(key).await?;
-        self.advance_key_and_watermark().await?;
-        Ok(())
-    }
-
-    fn collect_local_statistic(&self, stats: &mut StoreLocalStatistic) {
-        self.inner.collect_local_statistic(stats)
-    }
-
-    fn value_meta(&self) -> ValueMeta {
-        self.inner.value_meta()
-    }
-=======
->>>>>>> 5fd1fc34
 }
 
 #[cfg(test)]
