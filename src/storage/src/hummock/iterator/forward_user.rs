// Copyright 2024 RisingWave Labs
//
// Licensed under the Apache License, Version 2.0 (the "License");
// you may not use this file except in compliance with the License.
// You may obtain a copy of the License at
//
//     http://www.apache.org/licenses/LICENSE-2.0
//
// Unless required by applicable law or agreed to in writing, software
// distributed under the License is distributed on an "AS IS" BASIS,
// WITHOUT WARRANTIES OR CONDITIONS OF ANY KIND, either express or implied.
// See the License for the specific language governing permissions and
// limitations under the License.

use std::ops::Bound::*;

use risingwave_common::must_match;
use risingwave_common::util::epoch::MAX_SPILL_TIMES;
use risingwave_hummock_sdk::key::{FullKey, FullKeyTracker, UserKey, UserKeyRange};
use risingwave_hummock_sdk::{EpochWithGap, HummockEpoch};

use crate::hummock::iterator::{Forward, HummockIterator};
use crate::hummock::local_version::pinned_version::PinnedVersion;
use crate::hummock::value::HummockValue;
use crate::hummock::HummockResult;
use crate::monitor::StoreLocalStatistic;

/// [`UserIterator`] can be used by user directly.
pub struct UserIterator<I: HummockIterator<Direction = Forward>> {
    /// Inner table iterator.
    iterator: I,

    // Track the last seen full key
    full_key_tracker: FullKeyTracker<Vec<u8>, true>,

    /// Start and end bounds of user key.
    key_range: UserKeyRange,

    /// Only reads values if `ts <= self.read_epoch`.
    read_epoch: HummockEpoch,

    /// Only reads values if `ts > self.min_epoch`. use for ttl
    min_epoch: HummockEpoch,

    /// Ensures the SSTs needed by `iterator` won't be vacuumed.
    _version: Option<PinnedVersion>,

    stats: StoreLocalStatistic,

    /// Whether the iterator is pointing to a valid position
    is_current_pos_valid: bool,
}

// TODO: decide whether this should also impl `HummockIterator`
impl<I: HummockIterator<Direction = Forward>> UserIterator<I> {
    /// Create [`UserIterator`] with given `read_epoch`.
    pub(crate) fn new(
        iterator: I,
        key_range: UserKeyRange,
        read_epoch: u64,
        min_epoch: u64,
        version: Option<PinnedVersion>,
    ) -> Self {
        Self {
            iterator,
            key_range,
            read_epoch,
            min_epoch,
            stats: StoreLocalStatistic::default(),
            _version: version,
            is_current_pos_valid: false,
            full_key_tracker: FullKeyTracker::new(FullKey::default()),
        }
    }

    /// Create [`UserIterator`] with maximum epoch.
    pub fn for_test(iterator: I, key_range: UserKeyRange) -> Self {
        let read_epoch = HummockEpoch::MAX;
        Self::new(iterator, key_range, read_epoch, 0, None)
    }

    /// Gets the iterator move to the next step.
    /// See `IteratorState` for the state machine details.
    ///
    /// Returned result:
    /// - if `Ok(())` is returned, it means that the iterator successfully move to the next position
    ///   (may reach to the end and thus not valid)
    /// - if `Err(_) ` is returned, it means that some error happened.
    pub async fn next(&mut self) -> HummockResult<()> {
        // Reset the valid flag to make sure if error happens, `is_valid` should return false.
        self.is_current_pos_valid = false;
        // Move the iterator to the next step if it is currently potined to a ready entry.
        self.iterator.next().await?;

        // Check and move onto the next valid position if any
        self.try_advance_to_next_valid().await
    }

    /// Returns the key with the newest version. Thus no version in it, and only the `user_key` will
    /// be returned.
    ///
    /// The returned key is de-duplicated and thus it will not output the same key, unless the
    /// `rewind` or `seek` methods are called.
    ///
    /// Note: before call the function you need to ensure that the iterator is valid.
    pub fn key(&self) -> FullKey<&[u8]> {
        assert!(self.is_valid());
        self.full_key_tracker.latest_full_key.to_ref()
    }

    /// The returned value is in the form of user value.
    ///
    /// Note: before call the function you need to ensure that the iterator is valid.
    pub fn value(&self) -> &[u8] {
        assert!(self.is_valid());
        must_match!(self.iterator.value(), HummockValue::Put(val) => val)
    }

    /// Resets the iterating position to the beginning.
    pub async fn rewind(&mut self) -> HummockResult<()> {
        // Reset
        self.is_current_pos_valid = false;
        self.full_key_tracker = FullKeyTracker::new(FullKey::default());

        // Handle range scan
        match &self.key_range.0 {
            Included(begin_key) => {
                let full_key = FullKey {
                    user_key: begin_key.clone(),
                    epoch_with_gap: EpochWithGap::new(self.read_epoch, MAX_SPILL_TIMES),
                };
                self.iterator.seek(full_key.to_ref()).await?;
            }
            Excluded(_) => unimplemented!("excluded begin key is not supported"),
            Unbounded => {
                self.iterator.rewind().await?;
            }
        };

        self.try_advance_to_next_valid().await
    }

    /// Resets the iterating position to the first position where the key >= provided key.
    pub async fn seek(&mut self, user_key: UserKey<&[u8]>) -> HummockResult<()> {
        // Reset
        self.is_current_pos_valid = false;
        self.full_key_tracker = FullKeyTracker::new(FullKey::default());

        // Handle range scan when key < begin_key
        let user_key = match &self.key_range.0 {
            Included(begin_key) => {
                let begin_key = begin_key.as_ref();
                if begin_key > user_key {
                    begin_key
                } else {
                    user_key
                }
            }
            Excluded(_) => unimplemented!("excluded begin key is not supported"),
            Unbounded => user_key,
        };

        let full_key = FullKey {
            user_key,
            epoch_with_gap: EpochWithGap::new(self.read_epoch, MAX_SPILL_TIMES),
        };
        self.iterator.seek(full_key).await?;

        self.try_advance_to_next_valid().await
    }

    /// Indicates whether the iterator can be used.
    pub fn is_valid(&self) -> bool {
        self.is_current_pos_valid
    }

    pub fn collect_local_statistic(&self, stats: &mut StoreLocalStatistic) {
        stats.add(&self.stats);
        self.iterator.collect_local_statistic(stats);
    }

    /// Advance the inner iterator to a valid position, in which the entry can be exposed.
    /// Iterator will not be advanced if it already pointed to a valid position.
    async fn try_advance_to_next_valid(&mut self) -> HummockResult<()> {
        loop {
            if !self.iterator.is_valid() {
                break;
            }

            let full_key = self.iterator.key();
            let epoch = full_key.epoch_with_gap.pure_epoch();

            // Handle epoch visibility
            if epoch < self.min_epoch || epoch > self.read_epoch {
                self.iterator.next().await?;
                continue;
            }

            // Skip older version entry for the same user key
            if !self.full_key_tracker.observe(full_key) {
                self.stats.skip_multi_version_key_count += 1;
                self.iterator.next().await?;
                continue;
            }

            // A new user key is observed.

            if self.user_key_out_of_range(full_key.user_key) {
                break;
            }

            // Handle delete operation
            match self.iterator.value() {
<<<<<<< HEAD
                HummockValue::Put(val) => {
                    self.latest_val = Bytes::copy_from_slice(val);
                    self.stats.processed_key_count += 1;
                    self.is_current_pos_valid = true;
                    return Ok(());
=======
                HummockValue::Put(_val) => {
                    self.delete_range_iter.next_until(full_key.user_key).await?;
                    if self.delete_range_iter.current_epoch() >= epoch {
                        self.stats.skip_delete_key_count += 1;
                    } else {
                        self.stats.processed_key_count += 1;
                        self.is_current_pos_valid = true;
                        return Ok(());
                    }
>>>>>>> df496cb7
                }
                // It means that the key is deleted from the storage.
                // Deleted kv and the previous versions (if any) of the key should not be
                // returned to user.
                HummockValue::Delete => {
                    self.stats.skip_delete_key_count += 1;
                }
            }
            self.iterator.next().await?;
        }

        self.is_current_pos_valid = false;
        Ok(())
    }

    // Validate whether the current key is already out of range.
    fn user_key_out_of_range(&self, user_key: UserKey<&[u8]>) -> bool {
        // handle range scan
        match &self.key_range.1 {
            Included(end_key) => user_key > end_key.as_ref(),
            Excluded(end_key) => user_key >= end_key.as_ref(),
            Unbounded => false,
        }
    }
}

#[cfg(test)]
impl<I: HummockIterator<Direction = Forward>> UserIterator<I> {
    pub(crate) fn for_test_with_epoch(
        iterator: I,
        key_range: UserKeyRange,
        read_epoch: u64,
        min_epoch: u64,
    ) -> Self {
        Self::new(iterator, key_range, read_epoch, min_epoch, None)
    }
}

#[cfg(test)]
mod tests {
    use std::ops::Bound::*;
    use std::sync::Arc;

    use bytes::Bytes;
    use risingwave_common::util::epoch::test_epoch;

    use super::*;
    use crate::hummock::iterator::test_utils::{
        default_builder_opt_for_test, gen_iterator_test_sstable_base,
        gen_iterator_test_sstable_from_kv_pair, gen_iterator_test_sstable_with_incr_epoch,
        gen_iterator_test_sstable_with_range_tombstones, iterator_test_bytes_key_of,
        iterator_test_bytes_key_of_epoch, iterator_test_bytes_user_key_of, iterator_test_value_of,
        mock_sstable_store, TEST_KEYS_COUNT,
    };
    use crate::hummock::iterator::MergeIterator;
    use crate::hummock::sstable::{
        SstableIterator, SstableIteratorReadOptions, SstableIteratorType,
    };
    use crate::hummock::sstable_store::SstableStoreRef;
    use crate::hummock::value::HummockValue;
    use crate::hummock::{SstableDeleteRangeIterator, TableHolder};

    #[tokio::test]
    async fn test_basic() {
        let sstable_store = mock_sstable_store();
        let read_options = Arc::new(SstableIteratorReadOptions::default());
        let table0 = gen_iterator_test_sstable_base(
            0,
            default_builder_opt_for_test(),
            |x| x * 3,
            sstable_store.clone(),
            TEST_KEYS_COUNT,
        )
        .await;
        let table1 = gen_iterator_test_sstable_base(
            1,
            default_builder_opt_for_test(),
            |x| x * 3 + 1,
            sstable_store.clone(),
            TEST_KEYS_COUNT,
        )
        .await;
        let table2 = gen_iterator_test_sstable_base(
            2,
            default_builder_opt_for_test(),
            |x| x * 3 + 2,
            sstable_store.clone(),
            TEST_KEYS_COUNT,
        )
        .await;
        let iters = vec![
            SstableIterator::create(table0, sstable_store.clone(), read_options.clone()),
            SstableIterator::create(table1, sstable_store.clone(), read_options.clone()),
            SstableIterator::create(table2, sstable_store, read_options.clone()),
        ];

        let mi = MergeIterator::new(iters);
        let mut ui = UserIterator::for_test(mi, (Unbounded, Unbounded));
        ui.rewind().await.unwrap();

        let mut i = 0;
        while ui.is_valid() {
            let key = ui.key();
            let val = ui.value();
            assert_eq!(key, iterator_test_bytes_key_of(i).to_ref());
            assert_eq!(val, iterator_test_value_of(i).as_slice());
            i += 1;
            ui.next().await.unwrap();
            if i == TEST_KEYS_COUNT * 3 {
                assert!(!ui.is_valid());
                break;
            }
        }
        assert!(i >= TEST_KEYS_COUNT * 3);
    }

    #[tokio::test]
    async fn test_seek() {
        let sstable_store = mock_sstable_store();
        let table0 = gen_iterator_test_sstable_base(
            0,
            default_builder_opt_for_test(),
            |x| x * 3,
            sstable_store.clone(),
            TEST_KEYS_COUNT,
        )
        .await;
        let table1 = gen_iterator_test_sstable_base(
            1,
            default_builder_opt_for_test(),
            |x| x * 3 + 1,
            sstable_store.clone(),
            TEST_KEYS_COUNT,
        )
        .await;
        let table2 = gen_iterator_test_sstable_base(
            2,
            default_builder_opt_for_test(),
            |x| x * 3 + 2,
            sstable_store.clone(),
            TEST_KEYS_COUNT,
        )
        .await;
        let read_options = Arc::new(SstableIteratorReadOptions::default());
        let iters = vec![
            SstableIterator::create(table0, sstable_store.clone(), read_options.clone()),
            SstableIterator::create(table1, sstable_store.clone(), read_options.clone()),
            SstableIterator::create(table2, sstable_store, read_options),
        ];

        let mi = MergeIterator::new(iters);
        let mut ui = UserIterator::for_test(mi, (Unbounded, Unbounded));

        // right edge case
        ui.seek(iterator_test_bytes_user_key_of(3 * TEST_KEYS_COUNT).as_ref())
            .await
            .unwrap();
        assert!(!ui.is_valid());

        // normal case
        ui.seek(iterator_test_bytes_user_key_of(TEST_KEYS_COUNT + 5).as_ref())
            .await
            .unwrap();
        let k = ui.key();
        let v = ui.value();
        assert_eq!(v, iterator_test_value_of(TEST_KEYS_COUNT + 5).as_slice());
        assert_eq!(k, iterator_test_bytes_key_of(TEST_KEYS_COUNT + 5).to_ref());
        ui.seek(iterator_test_bytes_user_key_of(2 * TEST_KEYS_COUNT + 5).as_ref())
            .await
            .unwrap();
        let k = ui.key();
        let v = ui.value();
        assert_eq!(
            v,
            iterator_test_value_of(2 * TEST_KEYS_COUNT + 5).as_slice()
        );
        assert_eq!(
            k,
            iterator_test_bytes_key_of(2 * TEST_KEYS_COUNT + 5).to_ref()
        );

        // left edge case
        ui.seek(iterator_test_bytes_user_key_of(0).as_ref())
            .await
            .unwrap();
        let k = ui.key();
        let v = ui.value();
        assert_eq!(v, iterator_test_value_of(0).as_slice());
        assert_eq!(k, iterator_test_bytes_key_of(0).to_ref());
    }

    #[tokio::test]
    async fn test_delete() {
        let sstable_store = mock_sstable_store();

        // key=[idx, epoch], value
        let kv_pairs = vec![
            (1, 100, HummockValue::put(iterator_test_value_of(1))),
            (2, 300, HummockValue::delete()),
        ];
        let table0 =
            gen_iterator_test_sstable_from_kv_pair(0, kv_pairs, sstable_store.clone()).await;

        let kv_pairs = vec![
            (1, 200, HummockValue::delete()),
            (2, 400, HummockValue::put(iterator_test_value_of(2))),
        ];
        let table1 =
            gen_iterator_test_sstable_from_kv_pair(1, kv_pairs, sstable_store.clone()).await;

        let read_options = Arc::new(SstableIteratorReadOptions::default());
        let iters = vec![
            SstableIterator::create(table0, sstable_store.clone(), read_options.clone()),
            SstableIterator::create(table1, sstable_store.clone(), read_options),
        ];

        let mi = MergeIterator::new(iters);
        let mut ui = UserIterator::for_test(mi, (Unbounded, Unbounded));
        ui.rewind().await.unwrap();

        // verify
        let k = ui.key();
        let v = ui.value();
        assert_eq!(k, iterator_test_bytes_key_of_epoch(2, 400).to_ref());
        assert_eq!(v, &Bytes::from(iterator_test_value_of(2)));

        // only one valid kv pair
        ui.next().await.unwrap();
        assert!(!ui.is_valid());
    }

    async fn generate_test_data(sstable_store: SstableStoreRef) -> TableHolder {
        let kv_pairs = vec![
            (0, 200, HummockValue::delete()),
            (0, 100, HummockValue::put(iterator_test_value_of(0))),
            (1, 200, HummockValue::put(iterator_test_value_of(1))),
            (1, 100, HummockValue::delete()),
            (2, 300, HummockValue::put(iterator_test_value_of(2))),
            (2, 200, HummockValue::delete()),
            (2, 100, HummockValue::delete()),
            (3, 100, HummockValue::put(iterator_test_value_of(3))),
            (5, 200, HummockValue::delete()),
            (5, 100, HummockValue::put(iterator_test_value_of(5))),
            (6, 100, HummockValue::put(iterator_test_value_of(6))),
            (7, 200, HummockValue::delete()),
            (7, 100, HummockValue::put(iterator_test_value_of(7))),
            (8, 100, HummockValue::put(iterator_test_value_of(8))),
        ];
        let sst_info =
            gen_iterator_test_sstable_with_range_tombstones(0, kv_pairs, sstable_store.clone())
                .await;
        sstable_store
            .sstable(&sst_info, &mut StoreLocalStatistic::default())
            .await
            .unwrap()
    }

    // left..=end
    #[tokio::test]
    async fn test_range_inclusive() {
        let sstable_store = mock_sstable_store();
        // key=[idx, epoch], value
        let table = generate_test_data(sstable_store.clone()).await;
        let read_options = Arc::new(SstableIteratorReadOptions::default());
        let iters = vec![SstableIterator::create(table, sstable_store, read_options)];
        let mi = MergeIterator::new(iters);

        let begin_key = Included(iterator_test_bytes_user_key_of(2));
        let end_key = Included(iterator_test_bytes_user_key_of(7));

        let mut ui = UserIterator::for_test(mi, (begin_key, end_key));

        // ----- basic iterate -----
        ui.rewind().await.unwrap();
        assert_eq!(ui.key(), iterator_test_bytes_key_of_epoch(2, 300).to_ref());
        ui.next().await.unwrap();
        assert_eq!(ui.key(), iterator_test_bytes_key_of_epoch(3, 100).to_ref());
        ui.next().await.unwrap();
        assert_eq!(ui.key(), iterator_test_bytes_key_of_epoch(6, 100).to_ref());
        ui.next().await.unwrap();
        assert!(!ui.is_valid());

        // ----- before-begin-range iterate -----
        ui.seek(iterator_test_bytes_user_key_of(1).as_ref())
            .await
            .unwrap();
        assert_eq!(ui.key(), iterator_test_bytes_key_of_epoch(2, 300).to_ref());
        ui.next().await.unwrap();
        assert_eq!(ui.key(), iterator_test_bytes_key_of_epoch(3, 100).to_ref());
        ui.next().await.unwrap();
        assert_eq!(ui.key(), iterator_test_bytes_key_of_epoch(6, 100).to_ref());
        ui.next().await.unwrap();
        assert!(!ui.is_valid());

        // ----- begin-range iterate -----
        ui.seek(iterator_test_bytes_user_key_of(2).as_ref())
            .await
            .unwrap();
        assert_eq!(ui.key(), iterator_test_bytes_key_of_epoch(2, 300).to_ref());
        ui.next().await.unwrap();
        assert_eq!(ui.key(), iterator_test_bytes_key_of_epoch(3, 100).to_ref());
        ui.next().await.unwrap();
        assert_eq!(ui.key(), iterator_test_bytes_key_of_epoch(6, 100).to_ref());
        ui.next().await.unwrap();
        assert!(!ui.is_valid());

        // ----- end-range iterate -----
        ui.seek(iterator_test_bytes_user_key_of(7).as_ref())
            .await
            .unwrap();
        assert!(!ui.is_valid());

        // ----- after-end-range iterate -----
        ui.seek(iterator_test_bytes_user_key_of(8).as_ref())
            .await
            .unwrap();
        assert!(!ui.is_valid());
    }

    // left..end
    #[tokio::test]
    async fn test_range() {
        let sstable_store = mock_sstable_store();
        // key=[idx, epoch], value
        let kv_pairs = vec![
            (0, 200, HummockValue::delete()),
            (0, 100, HummockValue::put(iterator_test_value_of(0))),
            (1, 200, HummockValue::put(iterator_test_value_of(1))),
            (1, 100, HummockValue::delete()),
            (2, 300, HummockValue::put(iterator_test_value_of(2))),
            (2, 200, HummockValue::delete()),
            (2, 100, HummockValue::delete()),
            (3, 100, HummockValue::put(iterator_test_value_of(3))),
            (5, 200, HummockValue::delete()),
            (5, 100, HummockValue::put(iterator_test_value_of(5))),
            (6, 100, HummockValue::put(iterator_test_value_of(6))),
            (7, 100, HummockValue::put(iterator_test_value_of(7))),
            (8, 100, HummockValue::put(iterator_test_value_of(8))),
        ];
        let table =
            gen_iterator_test_sstable_from_kv_pair(0, kv_pairs, sstable_store.clone()).await;
        let read_options = Arc::new(SstableIteratorReadOptions::default());
        let iters = vec![SstableIterator::create(table, sstable_store, read_options)];
        let mi = MergeIterator::new(iters);

        let begin_key = Included(iterator_test_bytes_user_key_of(2));
        let end_key = Excluded(iterator_test_bytes_user_key_of(7));

        let mut ui = UserIterator::for_test(mi, (begin_key, end_key));

        // ----- basic iterate -----
        ui.rewind().await.unwrap();
        assert_eq!(ui.key(), iterator_test_bytes_key_of_epoch(2, 300).to_ref());
        ui.next().await.unwrap();
        assert_eq!(ui.key(), iterator_test_bytes_key_of_epoch(3, 100).to_ref());
        ui.next().await.unwrap();
        assert_eq!(ui.key(), iterator_test_bytes_key_of_epoch(6, 100).to_ref());
        ui.next().await.unwrap();
        assert!(!ui.is_valid());

        // ----- before-begin-range iterate -----
        ui.seek(iterator_test_bytes_user_key_of(1).as_ref())
            .await
            .unwrap();
        assert_eq!(ui.key(), iterator_test_bytes_key_of_epoch(2, 300).to_ref());
        ui.next().await.unwrap();
        assert_eq!(ui.key(), iterator_test_bytes_key_of_epoch(3, 100).to_ref());
        ui.next().await.unwrap();
        assert_eq!(ui.key(), iterator_test_bytes_key_of_epoch(6, 100).to_ref());
        ui.next().await.unwrap();
        assert!(!ui.is_valid());

        // ----- begin-range iterate -----
        ui.seek(iterator_test_bytes_user_key_of(2).as_ref())
            .await
            .unwrap();
        assert_eq!(ui.key(), iterator_test_bytes_key_of_epoch(2, 300).to_ref());
        ui.next().await.unwrap();
        assert_eq!(ui.key(), iterator_test_bytes_key_of_epoch(3, 100).to_ref());
        ui.next().await.unwrap();
        assert_eq!(ui.key(), iterator_test_bytes_key_of_epoch(6, 100).to_ref());
        ui.next().await.unwrap();
        assert!(!ui.is_valid());

        // ----- end-range iterate -----
        ui.seek(iterator_test_bytes_user_key_of(7).as_ref())
            .await
            .unwrap();
        assert!(!ui.is_valid());

        // ----- after-end-range iterate -----
        ui.seek(iterator_test_bytes_user_key_of(8).as_ref())
            .await
            .unwrap();
        assert!(!ui.is_valid());
    }

    // ..=right
    #[tokio::test]
    async fn test_range_to_inclusive() {
        let sstable_store = mock_sstable_store();
        // key=[idx, epoch], value

        let table = generate_test_data(sstable_store.clone()).await;
        let read_options = Arc::new(SstableIteratorReadOptions::default());
        let iters = vec![SstableIterator::create(table, sstable_store, read_options)];
        let mi = MergeIterator::new(iters);
        let end_key = Included(iterator_test_bytes_user_key_of(7));

        let mut ui = UserIterator::for_test(mi, (Unbounded, end_key));

        // ----- basic iterate -----
        ui.rewind().await.unwrap();
        assert_eq!(ui.key(), iterator_test_bytes_key_of_epoch(1, 200).to_ref());
        ui.next().await.unwrap();
        assert_eq!(ui.key(), iterator_test_bytes_key_of_epoch(2, 300).to_ref());
        ui.next().await.unwrap();
        assert_eq!(ui.key(), iterator_test_bytes_key_of_epoch(3, 100).to_ref());
        ui.next().await.unwrap();
        assert_eq!(ui.key(), iterator_test_bytes_key_of_epoch(6, 100).to_ref());
        ui.next().await.unwrap();
        assert!(!ui.is_valid());

        // ----- begin-range iterate -----
        ui.seek(iterator_test_bytes_user_key_of(0).as_ref())
            .await
            .unwrap();
        assert_eq!(ui.key(), iterator_test_bytes_key_of_epoch(1, 200).to_ref());
        ui.next().await.unwrap();
        assert_eq!(ui.key(), iterator_test_bytes_key_of_epoch(2, 300).to_ref());
        ui.next().await.unwrap();
        assert_eq!(ui.key(), iterator_test_bytes_key_of_epoch(3, 100).to_ref());
        ui.next().await.unwrap();
        assert_eq!(ui.key(), iterator_test_bytes_key_of_epoch(6, 100).to_ref());
        ui.next().await.unwrap();
        assert!(!ui.is_valid());

        // ----- in-range iterate -----
        ui.seek(iterator_test_bytes_user_key_of(2).as_ref())
            .await
            .unwrap();
        assert_eq!(ui.key(), iterator_test_bytes_key_of_epoch(2, 300).to_ref());
        ui.next().await.unwrap();
        assert_eq!(ui.key(), iterator_test_bytes_key_of_epoch(3, 100).to_ref());
        ui.next().await.unwrap();
        assert_eq!(ui.key(), iterator_test_bytes_key_of_epoch(6, 100).to_ref());
        ui.next().await.unwrap();
        assert!(!ui.is_valid());

        // ----- end-range iterate -----
        ui.seek(iterator_test_bytes_user_key_of(7).as_ref())
            .await
            .unwrap();
        assert!(!ui.is_valid());

        // ----- after-end-range iterate -----
        ui.seek(iterator_test_bytes_user_key_of(8).as_ref())
            .await
            .unwrap();
        assert!(!ui.is_valid());
    }

    // left..
    #[tokio::test]
    async fn test_range_from() {
        let sstable_store = mock_sstable_store();
        // key=[idx, epoch], value
        let table = generate_test_data(sstable_store.clone()).await;
        let read_options = Arc::new(SstableIteratorReadOptions::default());
        let iters = vec![SstableIterator::create(table, sstable_store, read_options)];
        let mi = MergeIterator::new(iters);
        let begin_key = Included(iterator_test_bytes_user_key_of(2));

        let mut ui = UserIterator::for_test(mi, (begin_key, Unbounded));

        // ----- basic iterate -----
        ui.rewind().await.unwrap();
        assert_eq!(ui.key(), iterator_test_bytes_key_of_epoch(2, 300).to_ref());
        ui.next().await.unwrap();
        assert_eq!(ui.key(), iterator_test_bytes_key_of_epoch(3, 100).to_ref());
        ui.next().await.unwrap();
        assert_eq!(ui.key(), iterator_test_bytes_key_of_epoch(6, 100).to_ref());
        ui.next().await.unwrap();
        assert_eq!(ui.key(), iterator_test_bytes_key_of_epoch(8, 100).to_ref());
        ui.next().await.unwrap();
        assert!(!ui.is_valid());

        // ----- begin-range iterate -----
        ui.seek(iterator_test_bytes_user_key_of(1).as_ref())
            .await
            .unwrap();
        assert_eq!(ui.key(), iterator_test_bytes_key_of_epoch(2, 300).to_ref());
        ui.next().await.unwrap();
        assert_eq!(ui.key(), iterator_test_bytes_key_of_epoch(3, 100).to_ref());
        ui.next().await.unwrap();
        assert_eq!(ui.key(), iterator_test_bytes_key_of_epoch(6, 100).to_ref());
        ui.next().await.unwrap();
        assert_eq!(ui.key(), iterator_test_bytes_key_of_epoch(8, 100).to_ref());
        ui.next().await.unwrap();
        assert!(!ui.is_valid());

        // ----- in-range iterate -----
        ui.seek(iterator_test_bytes_user_key_of(2).as_ref())
            .await
            .unwrap();
        assert_eq!(ui.key(), iterator_test_bytes_key_of_epoch(2, 300).to_ref());
        ui.next().await.unwrap();
        assert_eq!(ui.key(), iterator_test_bytes_key_of_epoch(3, 100).to_ref());
        ui.next().await.unwrap();
        assert_eq!(ui.key(), iterator_test_bytes_key_of_epoch(6, 100).to_ref());
        ui.next().await.unwrap();
        assert_eq!(ui.key(), iterator_test_bytes_key_of_epoch(8, 100).to_ref());
        ui.next().await.unwrap();
        assert!(!ui.is_valid());

        // ----- end-range iterate -----
        ui.seek(iterator_test_bytes_user_key_of(8).as_ref())
            .await
            .unwrap();
        assert_eq!(ui.key(), iterator_test_bytes_key_of_epoch(8, 100).to_ref());
        ui.next().await.unwrap();
        assert!(!ui.is_valid());

        // ----- after-end-range iterate -----
        ui.seek(iterator_test_bytes_user_key_of(9).as_ref())
            .await
            .unwrap();
        assert!(!ui.is_valid());
    }

    #[tokio::test]
    async fn test_min_epoch() {
        let sstable_store = mock_sstable_store();
        let read_options = Arc::new(SstableIteratorReadOptions::default());
        let table0 = gen_iterator_test_sstable_with_incr_epoch(
            0,
            default_builder_opt_for_test(),
            |x| x * 3,
            sstable_store.clone(),
            TEST_KEYS_COUNT,
            1,
        )
        .await;
        let iters = vec![SstableIterator::create(
            table0,
            sstable_store.clone(),
            read_options.clone(),
        )];

        let min_count = (TEST_KEYS_COUNT / 5) as u64;
        let min_epoch = test_epoch(min_count);
        let mi = MergeIterator::new(iters);
        let mut ui =
            UserIterator::for_test_with_epoch(mi, (Unbounded, Unbounded), u64::MAX, min_epoch);
        ui.rewind().await.unwrap();

        let mut i = 0;
        while ui.is_valid() {
            let key = ui.key();
            let key_epoch = key.epoch_with_gap.pure_epoch();
            assert!(key_epoch >= min_epoch);

            i += 1;
            ui.next().await.unwrap();
        }

        let expect_count = TEST_KEYS_COUNT - (min_epoch / test_epoch(1)) as usize + 1;
        assert_eq!(i, expect_count);
    }

    #[ignore]
    #[tokio::test]
    async fn test_delete_range() {
        let sstable_store = mock_sstable_store();
        // key=[idx, epoch], value
        let table = generate_test_data(
            sstable_store.clone(),
            // vec![(0, 2, 300), (1, 4, 150), (3, 6, 50), (5, 8, 150)],
        )
        .await;
        let read_options = SstableIteratorReadOptions::default();
        let iters = vec![SstableIterator::create(
            table.clone(),
            sstable_store.clone(),
            Arc::new(read_options),
        )];
        let mi = MergeIterator::new(iters);

        let mut del_iter = crate::hummock::iterator::ForwardMergeRangeIterator::new(150);
        del_iter.add_sst_iter(SstableDeleteRangeIterator::new(table.clone()));
        let mut ui: UserIterator<_> = UserIterator::new(
            mi,
            (Unbounded, Unbounded),
            test_epoch(150),
            0,
            None,
            // del_iter,
        );

        // ----- basic iterate -----
        ui.rewind().await.unwrap();
        assert!(ui.is_valid());
        assert_eq!(
            ui.key().user_key,
            iterator_test_bytes_user_key_of(0).as_ref()
        );
        ui.next().await.unwrap();
        assert_eq!(
            ui.key().user_key,
            iterator_test_bytes_user_key_of(8).as_ref()
        );
        ui.next().await.unwrap();
        assert!(!ui.is_valid());

        // ----- before-begin-range iterate -----
        ui.seek(iterator_test_bytes_user_key_of(1).as_ref())
            .await
            .unwrap();
        assert_eq!(
            ui.key().user_key,
            iterator_test_bytes_user_key_of(8).as_ref()
        );
        ui.next().await.unwrap();
        assert!(!ui.is_valid());

        let read_options = SstableIteratorReadOptions::default();
        let iters = vec![SstableIterator::create(
            table.clone(),
            sstable_store,
            Arc::new(read_options),
        )];
        let mut del_iter = crate::hummock::iterator::ForwardMergeRangeIterator::new(300);
        del_iter.add_sst_iter(SstableDeleteRangeIterator::new(table.clone()));
        let mi = MergeIterator::new(iters);
        let mut ui: UserIterator<_> = UserIterator::new(
            mi,
            (Unbounded, Unbounded),
            test_epoch(300),
            0,
            None,
            // del_iter,
        );
        ui.rewind().await.unwrap();
        assert!(ui.is_valid());
        assert_eq!(
            ui.key().user_key,
            iterator_test_bytes_user_key_of(2).as_ref()
        );
        ui.next().await.unwrap();
        assert_eq!(
            ui.key().user_key,
            iterator_test_bytes_user_key_of(8).as_ref()
        );
        ui.next().await.unwrap();
        assert!(!ui.is_valid());
    }
}<|MERGE_RESOLUTION|>--- conflicted
+++ resolved
@@ -211,23 +211,10 @@
 
             // Handle delete operation
             match self.iterator.value() {
-<<<<<<< HEAD
-                HummockValue::Put(val) => {
-                    self.latest_val = Bytes::copy_from_slice(val);
+                HummockValue::Put(_val) => {
                     self.stats.processed_key_count += 1;
                     self.is_current_pos_valid = true;
                     return Ok(());
-=======
-                HummockValue::Put(_val) => {
-                    self.delete_range_iter.next_until(full_key.user_key).await?;
-                    if self.delete_range_iter.current_epoch() >= epoch {
-                        self.stats.skip_delete_key_count += 1;
-                    } else {
-                        self.stats.processed_key_count += 1;
-                        self.is_current_pos_valid = true;
-                        return Ok(());
-                    }
->>>>>>> df496cb7
                 }
                 // It means that the key is deleted from the storage.
                 // Deleted kv and the previous versions (if any) of the key should not be
