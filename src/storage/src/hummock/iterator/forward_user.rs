// Copyright 2024 RisingWave Labs
//
// Licensed under the Apache License, Version 2.0 (the "License");
// you may not use this file except in compliance with the License.
// You may obtain a copy of the License at
//
//     http://www.apache.org/licenses/LICENSE-2.0
//
// Unless required by applicable law or agreed to in writing, software
// distributed under the License is distributed on an "AS IS" BASIS,
// WITHOUT WARRANTIES OR CONDITIONS OF ANY KIND, either express or implied.
// See the License for the specific language governing permissions and
// limitations under the License.

use std::ops::Bound::*;

use bytes::Bytes;
use risingwave_common::util::epoch::MAX_SPILL_TIMES;
use risingwave_hummock_sdk::key::{FullKey, FullKeyTracker, UserKey, UserKeyRange};
use risingwave_hummock_sdk::{EpochWithGap, HummockEpoch};

use super::DeleteRangeIterator;
use crate::hummock::iterator::{Forward, ForwardMergeRangeIterator, HummockIterator};
use crate::hummock::local_version::pinned_version::PinnedVersion;
use crate::hummock::value::HummockValue;
use crate::hummock::HummockResult;
use crate::monitor::StoreLocalStatistic;

/// [`UserIterator`] can be used by user directly.
pub struct UserIterator<I: HummockIterator<Direction = Forward>> {
    /// Inner table iterator.
    iterator: I,

    // Track the last seen full key
    full_key_tracker: FullKeyTracker<Bytes, true>,

    /// Last user value
<<<<<<< HEAD
    last_val: Bytes,
=======
    latest_val: Bytes,
>>>>>>> 961ad853

    /// Start and end bounds of user key.
    key_range: UserKeyRange,

    /// Only reads values if `ts <= self.read_epoch`.
    read_epoch: HummockEpoch,

    /// Only reads values if `ts > self.min_epoch`. use for ttl
    min_epoch: HummockEpoch,

    /// Ensures the SSTs needed by `iterator` won't be vacuumed.
    _version: Option<PinnedVersion>,

    stats: StoreLocalStatistic,

    delete_range_iter: ForwardMergeRangeIterator,

    /// Whether the iterator is pointing to a valid position
    is_current_pos_valid: bool,
}

// TODO: decide whether this should also impl `HummockIterator`
impl<I: HummockIterator<Direction = Forward>> UserIterator<I> {
    /// Create [`UserIterator`] with given `read_epoch`.
    pub(crate) fn new(
        iterator: I,
        key_range: UserKeyRange,
        read_epoch: u64,
        min_epoch: u64,
        version: Option<PinnedVersion>,
        delete_range_iter: ForwardMergeRangeIterator,
    ) -> Self {
        Self {
            iterator,
            key_range,
            latest_val: Bytes::new(),
            read_epoch,
            min_epoch,
            stats: StoreLocalStatistic::default(),
            delete_range_iter,
            _version: version,
            is_current_pos_valid: false,
<<<<<<< HEAD
=======
            full_key_tracker: FullKeyTracker::new(FullKey::default()),
>>>>>>> 961ad853
        }
    }

    /// Create [`UserIterator`] with maximum epoch.
    pub fn for_test(iterator: I, key_range: UserKeyRange) -> Self {
        let read_epoch = HummockEpoch::MAX;
        Self::new(
            iterator,
            key_range,
            read_epoch,
            0,
            None,
            ForwardMergeRangeIterator::new(read_epoch),
        )
    }

    /// Gets the iterator move to the next step.
    /// See `IteratorState` for the state machine details.
    ///
    /// Returned result:
    /// - if `Ok(())` is returned, it means that the iterator successfully move to the next position
    ///   (may reach to the end and thus not valid)
    /// - if `Err(_) ` is returned, it means that some error happened.
    pub async fn next(&mut self) -> HummockResult<()> {
        // Reset the valid flag to make sure if error happens, `is_valid` should return false.
        self.is_current_pos_valid = false;
        // Move the iterator to the next step if it is currently potined to a ready entry.
        self.iterator.next().await?;

        // Check and move onto the next valid position if any
        self.try_advance_to_next_valid().await
    }

    /// Returns the key with the newest version. Thus no version in it, and only the `user_key` will
    /// be returned.
    ///
    /// The returned key is de-duplicated and thus it will not output the same key, unless the
    /// `rewind` or `seek` methods are called.
    ///
    /// Note: before call the function you need to ensure that the iterator is valid.
    pub fn key(&self) -> &FullKey<Bytes> {
        assert!(self.is_valid());
        &self.full_key_tracker.latest_full_key
    }

    /// The returned value is in the form of user value.
    ///
    /// Note: before call the function you need to ensure that the iterator is valid.
    pub fn value(&self) -> &Bytes {
        assert!(self.is_valid());
        &self.latest_val
    }

    /// Resets the iterating position to the beginning.
    pub async fn rewind(&mut self) -> HummockResult<()> {
        // Reset
        self.is_current_pos_valid = false;
<<<<<<< HEAD
        self.last_key = FullKey::default();
=======
        self.full_key_tracker = FullKeyTracker::new(FullKey::default());
>>>>>>> 961ad853

        // Handle range scan
        match &self.key_range.0 {
            Included(begin_key) => {
                let full_key = FullKey {
                    user_key: begin_key.clone(),
                    epoch_with_gap: EpochWithGap::new(self.read_epoch, MAX_SPILL_TIMES),
                };
                self.iterator.seek(full_key.to_ref()).await?;
                // We check `is_valid` and `user_key_out_of_range` here to avoid `delete_range_iter.seek`
                // as much as possible because it can be expensive. We can simplify this logic after delete
                // range is deprecated and replaced with vnode watermark.
                if !self.iterator.is_valid() {
                    return Ok(());
                }

                if self.user_key_out_of_range(self.iterator.key().user_key) {
                    return Ok(());
                }

                self.delete_range_iter.seek(begin_key.as_ref()).await?;
            }
            Excluded(_) => unimplemented!("excluded begin key is not supported"),
            Unbounded => {
                // We check `is_valid` here to avoid `delete_range_iter.rewind`
                // as much as possible because it can be expensive. We can simplify this logic after delete
                // range is deprecated and replaced with vnode watermark.
                self.iterator.rewind().await?;
                if !self.iterator.is_valid() {
                    return Ok(());
                }

                self.delete_range_iter.rewind().await?;
            }
        };

        self.try_advance_to_next_valid().await
    }

    /// Resets the iterating position to the first position where the key >= provided key.
    pub async fn seek(&mut self, user_key: UserKey<&[u8]>) -> HummockResult<()> {
        // Reset
        self.is_current_pos_valid = false;
<<<<<<< HEAD
        self.last_key = FullKey::default();
=======
        self.full_key_tracker = FullKeyTracker::new(FullKey::default());
>>>>>>> 961ad853

        // Handle range scan when key < begin_key
        let user_key = match &self.key_range.0 {
            Included(begin_key) => {
                let begin_key = begin_key.as_ref();
                if begin_key > user_key {
                    begin_key
                } else {
                    user_key
                }
            }
            Excluded(_) => unimplemented!("excluded begin key is not supported"),
            Unbounded => user_key,
        };

        let full_key = FullKey {
            user_key,
            epoch_with_gap: EpochWithGap::new(self.read_epoch, MAX_SPILL_TIMES),
        };
        self.iterator.seek(full_key).await?;
        // We check `is_valid` and `user_key_out_of_range` here to avoid `delete_range_iter.seek`
        // as much as possible because it can be expensive. We can simplify this logic after delete
        // range is deprecated and replaced with vnode watermark.
        if !self.iterator.is_valid() {
            return Ok(());
        }

        if self.user_key_out_of_range(self.iterator.key().user_key) {
            return Ok(());
        }

        self.delete_range_iter.seek(full_key.user_key).await?;

        self.try_advance_to_next_valid().await
    }

    /// Indicates whether the iterator can be used.
    pub fn is_valid(&self) -> bool {
        self.is_current_pos_valid
    }

    pub fn collect_local_statistic(&self, stats: &mut StoreLocalStatistic) {
        stats.add(&self.stats);
        self.iterator.collect_local_statistic(stats);
    }

    /// Advance the inner iterator to a valid position, in which the entry can be exposed.
    /// Iterator will not be advanced if it already pointed to a valid position.
    async fn try_advance_to_next_valid(&mut self) -> HummockResult<()> {
        loop {
            if !self.iterator.is_valid() {
                break;
            }

            let full_key = self.iterator.key();
            let epoch = full_key.epoch_with_gap.pure_epoch();

            // Handle epoch visibility
            if epoch < self.min_epoch || epoch > self.read_epoch {
                self.iterator.next().await?;
                continue;
            }

            // Skip older version entry for the same user key
<<<<<<< HEAD
            if self.last_key.user_key.as_ref() == full_key.user_key {
=======
            if self.full_key_tracker.observe(full_key).is_none() {
>>>>>>> 961ad853
                self.stats.skip_multi_version_key_count += 1;
                self.iterator.next().await?;
                continue;
            }

            // A new user key is observed.
<<<<<<< HEAD
            self.last_key = full_key.copy_into();
=======
>>>>>>> 961ad853

            // It is better to early return here if the user key is already
            // out of range to avoid unnecessary access on the range tomestones
            // via `delete_range_iter`.
            // For example, if we are iterating with key range [0x0a, 0x0c) and the
            // current key is 0xff, we will access range tombstones in [0x0c, 0xff],
            // which is a waste of work.
            if self.user_key_out_of_range(full_key.user_key) {
                break;
            }

            // Handle delete operation
            match self.iterator.value() {
                HummockValue::Put(val) => {
                    self.delete_range_iter.next_until(full_key.user_key).await?;
                    if self.delete_range_iter.current_epoch() >= epoch {
                        self.stats.skip_delete_key_count += 1;
                    } else {
<<<<<<< HEAD
                        self.last_val = Bytes::copy_from_slice(val);
=======
                        self.latest_val = Bytes::copy_from_slice(val);
>>>>>>> 961ad853
                        self.stats.processed_key_count += 1;
                        self.is_current_pos_valid = true;
                        return Ok(());
                    }
                }
                // It means that the key is deleted from the storage.
                // Deleted kv and the previous versions (if any) of the key should not be
                // returned to user.
                HummockValue::Delete => {
                    self.stats.skip_delete_key_count += 1;
                }
            }
            self.iterator.next().await?;
        }

        self.is_current_pos_valid = false;
        Ok(())
    }

    // Validate whether the current key is already out of range.
    fn user_key_out_of_range(&self, user_key: UserKey<&[u8]>) -> bool {
        // handle range scan
        match &self.key_range.1 {
            Included(end_key) => user_key > end_key.as_ref(),
            Excluded(end_key) => user_key >= end_key.as_ref(),
            Unbounded => false,
        }
    }
}

#[cfg(test)]
impl<I: HummockIterator<Direction = Forward>> UserIterator<I> {
    pub(crate) fn for_test_with_epoch(
        iterator: I,
        key_range: UserKeyRange,
        read_epoch: u64,
        min_epoch: u64,
    ) -> Self {
        Self::new(
            iterator,
            key_range,
            read_epoch,
            min_epoch,
            None,
            ForwardMergeRangeIterator::new(read_epoch),
        )
    }
}

#[cfg(test)]
mod tests {
    use std::ops::Bound::*;
    use std::sync::Arc;

    use risingwave_common::util::epoch::{test_epoch, EPOCH_INC_MIN_STEP_FOR_TEST};

    use super::*;
    use crate::hummock::iterator::test_utils::{
        default_builder_opt_for_test, gen_iterator_test_sstable_base,
        gen_iterator_test_sstable_from_kv_pair, gen_iterator_test_sstable_with_incr_epoch,
        gen_iterator_test_sstable_with_range_tombstones_for_test, iterator_test_bytes_key_of,
        iterator_test_bytes_key_of_epoch, iterator_test_bytes_user_key_of, iterator_test_value_of,
        mock_sstable_store, TEST_KEYS_COUNT,
    };
    use crate::hummock::iterator::MergeIterator;
    use crate::hummock::sstable::{
        SstableIterator, SstableIteratorReadOptions, SstableIteratorType,
    };
    use crate::hummock::sstable_store::SstableStoreRef;
    use crate::hummock::value::HummockValue;
    use crate::hummock::{SstableDeleteRangeIterator, TableHolder};

    #[tokio::test]
    async fn test_basic() {
        let sstable_store = mock_sstable_store();
        let read_options = Arc::new(SstableIteratorReadOptions::default());
        let table0 = gen_iterator_test_sstable_base(
            0,
            default_builder_opt_for_test(),
            |x| x * 3,
            sstable_store.clone(),
            TEST_KEYS_COUNT,
        )
        .await;
        let table1 = gen_iterator_test_sstable_base(
            1,
            default_builder_opt_for_test(),
            |x| x * 3 + 1,
            sstable_store.clone(),
            TEST_KEYS_COUNT,
        )
        .await;
        let table2 = gen_iterator_test_sstable_base(
            2,
            default_builder_opt_for_test(),
            |x| x * 3 + 2,
            sstable_store.clone(),
            TEST_KEYS_COUNT,
        )
        .await;
        let iters = vec![
            SstableIterator::create(table0, sstable_store.clone(), read_options.clone()),
            SstableIterator::create(table1, sstable_store.clone(), read_options.clone()),
            SstableIterator::create(table2, sstable_store, read_options.clone()),
        ];

        let mi = MergeIterator::new(iters);
        let mut ui = UserIterator::for_test(mi, (Unbounded, Unbounded));
        ui.rewind().await.unwrap();

        let mut i = 0;
        while ui.is_valid() {
            let key = ui.key();
            let val = ui.value();
            assert_eq!(key, &iterator_test_bytes_key_of(i));
            assert_eq!(val, iterator_test_value_of(i).as_slice());
            i += 1;
            ui.next().await.unwrap();
            if i == TEST_KEYS_COUNT * 3 {
                assert!(!ui.is_valid());
                break;
            }
        }
        assert!(i >= TEST_KEYS_COUNT * 3);
    }

    #[tokio::test]
    async fn test_seek() {
        let sstable_store = mock_sstable_store();
        let table0 = gen_iterator_test_sstable_base(
            0,
            default_builder_opt_for_test(),
            |x| x * 3,
            sstable_store.clone(),
            TEST_KEYS_COUNT,
        )
        .await;
        let table1 = gen_iterator_test_sstable_base(
            1,
            default_builder_opt_for_test(),
            |x| x * 3 + 1,
            sstable_store.clone(),
            TEST_KEYS_COUNT,
        )
        .await;
        let table2 = gen_iterator_test_sstable_base(
            2,
            default_builder_opt_for_test(),
            |x| x * 3 + 2,
            sstable_store.clone(),
            TEST_KEYS_COUNT,
        )
        .await;
        let read_options = Arc::new(SstableIteratorReadOptions::default());
        let iters = vec![
            SstableIterator::create(table0, sstable_store.clone(), read_options.clone()),
            SstableIterator::create(table1, sstable_store.clone(), read_options.clone()),
            SstableIterator::create(table2, sstable_store, read_options),
        ];

        let mi = MergeIterator::new(iters);
        let mut ui = UserIterator::for_test(mi, (Unbounded, Unbounded));

        // right edge case
        ui.seek(iterator_test_bytes_user_key_of(3 * TEST_KEYS_COUNT).as_ref())
            .await
            .unwrap();
        assert!(!ui.is_valid());

        // normal case
        ui.seek(iterator_test_bytes_user_key_of(TEST_KEYS_COUNT + 5).as_ref())
            .await
            .unwrap();
        let k = ui.key();
        let v = ui.value();
        assert_eq!(v, iterator_test_value_of(TEST_KEYS_COUNT + 5).as_slice());
        assert_eq!(k, &iterator_test_bytes_key_of(TEST_KEYS_COUNT + 5));
        ui.seek(iterator_test_bytes_user_key_of(2 * TEST_KEYS_COUNT + 5).as_ref())
            .await
            .unwrap();
        let k = ui.key();
        let v = ui.value();
        assert_eq!(
            v,
            iterator_test_value_of(2 * TEST_KEYS_COUNT + 5).as_slice()
        );
        assert_eq!(k, &iterator_test_bytes_key_of(2 * TEST_KEYS_COUNT + 5));

        // left edge case
        ui.seek(iterator_test_bytes_user_key_of(0).as_ref())
            .await
            .unwrap();
        let k = ui.key();
        let v = ui.value();
        assert_eq!(v, iterator_test_value_of(0).as_slice());
        assert_eq!(k, &iterator_test_bytes_key_of(0));
    }

    #[tokio::test]
    async fn test_delete() {
        let sstable_store = mock_sstable_store();

        // key=[idx, epoch], value
        let kv_pairs = vec![
            (1, 100, HummockValue::put(iterator_test_value_of(1))),
            (2, 300, HummockValue::delete()),
        ];
        let table0 =
            gen_iterator_test_sstable_from_kv_pair(0, kv_pairs, sstable_store.clone()).await;

        let kv_pairs = vec![
            (1, 200, HummockValue::delete()),
            (2, 400, HummockValue::put(iterator_test_value_of(2))),
        ];
        let table1 =
            gen_iterator_test_sstable_from_kv_pair(1, kv_pairs, sstable_store.clone()).await;

        let read_options = Arc::new(SstableIteratorReadOptions::default());
        let iters = vec![
            SstableIterator::create(table0, sstable_store.clone(), read_options.clone()),
            SstableIterator::create(table1, sstable_store.clone(), read_options),
        ];

        let mi = MergeIterator::new(iters);
        let mut ui = UserIterator::for_test(mi, (Unbounded, Unbounded));
        ui.rewind().await.unwrap();

        // verify
        let k = ui.key();
        let v = ui.value();
        assert_eq!(k, &iterator_test_bytes_key_of_epoch(2, 400));
        assert_eq!(v, &Bytes::from(iterator_test_value_of(2)));

        // only one valid kv pair
        ui.next().await.unwrap();
        assert!(!ui.is_valid());
    }

    async fn generate_test_data(
        sstable_store: SstableStoreRef,
        range_tombstones: Vec<(usize, usize, u64)>,
    ) -> TableHolder {
        let kv_pairs = vec![
            (0, 200, HummockValue::delete()),
            (0, 100, HummockValue::put(iterator_test_value_of(0))),
            (1, 200, HummockValue::put(iterator_test_value_of(1))),
            (1, 100, HummockValue::delete()),
            (2, 300, HummockValue::put(iterator_test_value_of(2))),
            (2, 200, HummockValue::delete()),
            (2, 100, HummockValue::delete()),
            (3, 100, HummockValue::put(iterator_test_value_of(3))),
            (5, 200, HummockValue::delete()),
            (5, 100, HummockValue::put(iterator_test_value_of(5))),
            (6, 100, HummockValue::put(iterator_test_value_of(6))),
            (7, 200, HummockValue::delete()),
            (7, 100, HummockValue::put(iterator_test_value_of(7))),
            (8, 100, HummockValue::put(iterator_test_value_of(8))),
        ];
        let sst_info = gen_iterator_test_sstable_with_range_tombstones_for_test(
            0,
            kv_pairs,
            range_tombstones,
            sstable_store.clone(),
        )
        .await;
        sstable_store
            .sstable(&sst_info, &mut StoreLocalStatistic::default())
            .await
            .unwrap()
    }

    // left..=end
    #[tokio::test]
    async fn test_range_inclusive() {
        let sstable_store = mock_sstable_store();
        // key=[idx, epoch], value
        let table = generate_test_data(sstable_store.clone(), vec![]).await;
        let read_options = Arc::new(SstableIteratorReadOptions::default());
        let iters = vec![SstableIterator::create(table, sstable_store, read_options)];
        let mi = MergeIterator::new(iters);

        let begin_key = Included(iterator_test_bytes_user_key_of(2));
        let end_key = Included(iterator_test_bytes_user_key_of(7));

        let mut ui = UserIterator::for_test(mi, (begin_key, end_key));

        // ----- basic iterate -----
        ui.rewind().await.unwrap();
        assert_eq!(ui.key(), &iterator_test_bytes_key_of_epoch(2, 300));
        ui.next().await.unwrap();
        assert_eq!(ui.key(), &iterator_test_bytes_key_of_epoch(3, 100));
        ui.next().await.unwrap();
        assert_eq!(ui.key(), &iterator_test_bytes_key_of_epoch(6, 100));
        ui.next().await.unwrap();
        assert!(!ui.is_valid());

        // ----- before-begin-range iterate -----
        ui.seek(iterator_test_bytes_user_key_of(1).as_ref())
            .await
            .unwrap();
        assert_eq!(ui.key(), &iterator_test_bytes_key_of_epoch(2, 300));
        ui.next().await.unwrap();
        assert_eq!(ui.key(), &iterator_test_bytes_key_of_epoch(3, 100));
        ui.next().await.unwrap();
        assert_eq!(ui.key(), &iterator_test_bytes_key_of_epoch(6, 100));
        ui.next().await.unwrap();
        assert!(!ui.is_valid());

        // ----- begin-range iterate -----
        ui.seek(iterator_test_bytes_user_key_of(2).as_ref())
            .await
            .unwrap();
        assert_eq!(ui.key(), &iterator_test_bytes_key_of_epoch(2, 300));
        ui.next().await.unwrap();
        assert_eq!(ui.key(), &iterator_test_bytes_key_of_epoch(3, 100));
        ui.next().await.unwrap();
        assert_eq!(ui.key(), &iterator_test_bytes_key_of_epoch(6, 100));
        ui.next().await.unwrap();
        assert!(!ui.is_valid());

        // ----- end-range iterate -----
        ui.seek(iterator_test_bytes_user_key_of(7).as_ref())
            .await
            .unwrap();
        assert!(!ui.is_valid());

        // ----- after-end-range iterate -----
        ui.seek(iterator_test_bytes_user_key_of(8).as_ref())
            .await
            .unwrap();
        assert!(!ui.is_valid());
    }

    // left..end
    #[tokio::test]
    async fn test_range() {
        let sstable_store = mock_sstable_store();
        // key=[idx, epoch], value
        let kv_pairs = vec![
            (0, 200, HummockValue::delete()),
            (0, 100, HummockValue::put(iterator_test_value_of(0))),
            (1, 200, HummockValue::put(iterator_test_value_of(1))),
            (1, 100, HummockValue::delete()),
            (2, 300, HummockValue::put(iterator_test_value_of(2))),
            (2, 200, HummockValue::delete()),
            (2, 100, HummockValue::delete()),
            (3, 100, HummockValue::put(iterator_test_value_of(3))),
            (5, 200, HummockValue::delete()),
            (5, 100, HummockValue::put(iterator_test_value_of(5))),
            (6, 100, HummockValue::put(iterator_test_value_of(6))),
            (7, 100, HummockValue::put(iterator_test_value_of(7))),
            (8, 100, HummockValue::put(iterator_test_value_of(8))),
        ];
        let table =
            gen_iterator_test_sstable_from_kv_pair(0, kv_pairs, sstable_store.clone()).await;
        let read_options = Arc::new(SstableIteratorReadOptions::default());
        let iters = vec![SstableIterator::create(table, sstable_store, read_options)];
        let mi = MergeIterator::new(iters);

        let begin_key = Included(iterator_test_bytes_user_key_of(2));
        let end_key = Excluded(iterator_test_bytes_user_key_of(7));

        let mut ui = UserIterator::for_test(mi, (begin_key, end_key));

        // ----- basic iterate -----
        ui.rewind().await.unwrap();
        assert_eq!(ui.key(), &iterator_test_bytes_key_of_epoch(2, 300));
        ui.next().await.unwrap();
        assert_eq!(ui.key(), &iterator_test_bytes_key_of_epoch(3, 100));
        ui.next().await.unwrap();
        assert_eq!(ui.key(), &iterator_test_bytes_key_of_epoch(6, 100));
        ui.next().await.unwrap();
        assert!(!ui.is_valid());

        // ----- before-begin-range iterate -----
        ui.seek(iterator_test_bytes_user_key_of(1).as_ref())
            .await
            .unwrap();
        assert_eq!(ui.key(), &iterator_test_bytes_key_of_epoch(2, 300));
        ui.next().await.unwrap();
        assert_eq!(ui.key(), &iterator_test_bytes_key_of_epoch(3, 100));
        ui.next().await.unwrap();
        assert_eq!(ui.key(), &iterator_test_bytes_key_of_epoch(6, 100));
        ui.next().await.unwrap();
        assert!(!ui.is_valid());

        // ----- begin-range iterate -----
        ui.seek(iterator_test_bytes_user_key_of(2).as_ref())
            .await
            .unwrap();
        assert_eq!(ui.key(), &iterator_test_bytes_key_of_epoch(2, 300));
        ui.next().await.unwrap();
        assert_eq!(ui.key(), &iterator_test_bytes_key_of_epoch(3, 100));
        ui.next().await.unwrap();
        assert_eq!(ui.key(), &iterator_test_bytes_key_of_epoch(6, 100));
        ui.next().await.unwrap();
        assert!(!ui.is_valid());

        // ----- end-range iterate -----
        ui.seek(iterator_test_bytes_user_key_of(7).as_ref())
            .await
            .unwrap();
        assert!(!ui.is_valid());

        // ----- after-end-range iterate -----
        ui.seek(iterator_test_bytes_user_key_of(8).as_ref())
            .await
            .unwrap();
        assert!(!ui.is_valid());
    }

    // ..=right
    #[tokio::test]
    async fn test_range_to_inclusive() {
        let sstable_store = mock_sstable_store();
        // key=[idx, epoch], value

        let table = generate_test_data(sstable_store.clone(), vec![]).await;
        let read_options = Arc::new(SstableIteratorReadOptions::default());
        let iters = vec![SstableIterator::create(table, sstable_store, read_options)];
        let mi = MergeIterator::new(iters);
        let end_key = Included(iterator_test_bytes_user_key_of(7));

        let mut ui = UserIterator::for_test(mi, (Unbounded, end_key));

        // ----- basic iterate -----
        ui.rewind().await.unwrap();
        assert_eq!(ui.key(), &iterator_test_bytes_key_of_epoch(1, 200));
        ui.next().await.unwrap();
        assert_eq!(ui.key(), &iterator_test_bytes_key_of_epoch(2, 300));
        ui.next().await.unwrap();
        assert_eq!(ui.key(), &iterator_test_bytes_key_of_epoch(3, 100));
        ui.next().await.unwrap();
        assert_eq!(ui.key(), &iterator_test_bytes_key_of_epoch(6, 100));
        ui.next().await.unwrap();
        assert!(!ui.is_valid());

        // ----- begin-range iterate -----
        ui.seek(iterator_test_bytes_user_key_of(0).as_ref())
            .await
            .unwrap();
        assert_eq!(ui.key(), &iterator_test_bytes_key_of_epoch(1, 200));
        ui.next().await.unwrap();
        assert_eq!(ui.key(), &iterator_test_bytes_key_of_epoch(2, 300));
        ui.next().await.unwrap();
        assert_eq!(ui.key(), &iterator_test_bytes_key_of_epoch(3, 100));
        ui.next().await.unwrap();
        assert_eq!(ui.key(), &iterator_test_bytes_key_of_epoch(6, 100));
        ui.next().await.unwrap();
        assert!(!ui.is_valid());

        // ----- in-range iterate -----
        ui.seek(iterator_test_bytes_user_key_of(2).as_ref())
            .await
            .unwrap();
        assert_eq!(ui.key(), &iterator_test_bytes_key_of_epoch(2, 300));
        ui.next().await.unwrap();
        assert_eq!(ui.key(), &iterator_test_bytes_key_of_epoch(3, 100));
        ui.next().await.unwrap();
        assert_eq!(ui.key(), &iterator_test_bytes_key_of_epoch(6, 100));
        ui.next().await.unwrap();
        assert!(!ui.is_valid());

        // ----- end-range iterate -----
        ui.seek(iterator_test_bytes_user_key_of(7).as_ref())
            .await
            .unwrap();
        assert!(!ui.is_valid());

        // ----- after-end-range iterate -----
        ui.seek(iterator_test_bytes_user_key_of(8).as_ref())
            .await
            .unwrap();
        assert!(!ui.is_valid());
    }

    // left..
    #[tokio::test]
    async fn test_range_from() {
        let sstable_store = mock_sstable_store();
        // key=[idx, epoch], value
        let table = generate_test_data(sstable_store.clone(), vec![]).await;
        let read_options = Arc::new(SstableIteratorReadOptions::default());
        let iters = vec![SstableIterator::create(table, sstable_store, read_options)];
        let mi = MergeIterator::new(iters);
        let begin_key = Included(iterator_test_bytes_user_key_of(2));

        let mut ui = UserIterator::for_test(mi, (begin_key, Unbounded));

        // ----- basic iterate -----
        ui.rewind().await.unwrap();
        assert_eq!(ui.key(), &iterator_test_bytes_key_of_epoch(2, 300));
        ui.next().await.unwrap();
        assert_eq!(ui.key(), &iterator_test_bytes_key_of_epoch(3, 100));
        ui.next().await.unwrap();
        assert_eq!(ui.key(), &iterator_test_bytes_key_of_epoch(6, 100));
        ui.next().await.unwrap();
        assert_eq!(ui.key(), &iterator_test_bytes_key_of_epoch(8, 100));
        ui.next().await.unwrap();
        assert!(!ui.is_valid());

        // ----- begin-range iterate -----
        ui.seek(iterator_test_bytes_user_key_of(1).as_ref())
            .await
            .unwrap();
        assert_eq!(ui.key(), &iterator_test_bytes_key_of_epoch(2, 300));
        ui.next().await.unwrap();
        assert_eq!(ui.key(), &iterator_test_bytes_key_of_epoch(3, 100));
        ui.next().await.unwrap();
        assert_eq!(ui.key(), &iterator_test_bytes_key_of_epoch(6, 100));
        ui.next().await.unwrap();
        assert_eq!(ui.key(), &iterator_test_bytes_key_of_epoch(8, 100));
        ui.next().await.unwrap();
        assert!(!ui.is_valid());

        // ----- in-range iterate -----
        ui.seek(iterator_test_bytes_user_key_of(2).as_ref())
            .await
            .unwrap();
        assert_eq!(ui.key(), &iterator_test_bytes_key_of_epoch(2, 300));
        ui.next().await.unwrap();
        assert_eq!(ui.key(), &iterator_test_bytes_key_of_epoch(3, 100));
        ui.next().await.unwrap();
        assert_eq!(ui.key(), &iterator_test_bytes_key_of_epoch(6, 100));
        ui.next().await.unwrap();
        assert_eq!(ui.key(), &iterator_test_bytes_key_of_epoch(8, 100));
        ui.next().await.unwrap();
        assert!(!ui.is_valid());

        // ----- end-range iterate -----
        ui.seek(iterator_test_bytes_user_key_of(8).as_ref())
            .await
            .unwrap();
        assert_eq!(ui.key(), &iterator_test_bytes_key_of_epoch(8, 100));
        ui.next().await.unwrap();
        assert!(!ui.is_valid());

        // ----- after-end-range iterate -----
        ui.seek(iterator_test_bytes_user_key_of(9).as_ref())
            .await
            .unwrap();
        assert!(!ui.is_valid());
    }

    #[tokio::test]
    async fn test_min_epoch() {
        let sstable_store = mock_sstable_store();
        let read_options = Arc::new(SstableIteratorReadOptions::default());
        let table0 = gen_iterator_test_sstable_with_incr_epoch(
            0,
            default_builder_opt_for_test(),
            |x| x * 3,
            sstable_store.clone(),
            TEST_KEYS_COUNT,
            1,
        )
        .await;
        let iters = vec![SstableIterator::create(
            table0,
            sstable_store.clone(),
            read_options.clone(),
        )];

<<<<<<< HEAD
        let min_epoch = test_epoch((TEST_KEYS_COUNT / 5) as u64);
        let mi = UnorderedMergeIteratorInner::new(iters);
=======
        let min_epoch = (TEST_KEYS_COUNT / 5) as u64;
        let mi = MergeIterator::new(iters);
>>>>>>> 961ad853
        let mut ui =
            UserIterator::for_test_with_epoch(mi, (Unbounded, Unbounded), u64::MAX, min_epoch);
        ui.rewind().await.unwrap();

        let mut i = 0;
        while ui.is_valid() {
            let key = ui.key();
            let key_epoch = key.epoch_with_gap.pure_epoch();
            assert!(key_epoch >= min_epoch);

            i += 1;
            ui.next().await.unwrap();
        }

        let expect_count = TEST_KEYS_COUNT - (min_epoch / EPOCH_INC_MIN_STEP_FOR_TEST) as usize + 1;
        assert_eq!(i, expect_count);
    }

    #[tokio::test]
    async fn test_delete_range() {
        let sstable_store = mock_sstable_store();
        // key=[idx, epoch], value
        let table = generate_test_data(
            sstable_store.clone(),
            vec![(0, 2, 300), (1, 4, 150), (3, 6, 50), (5, 8, 150)],
        )
        .await;
        let read_options = SstableIteratorReadOptions::default();
        let iters = vec![SstableIterator::create(
            table.clone(),
            sstable_store.clone(),
            Arc::new(read_options),
        )];
        let mi = MergeIterator::new(iters);

        let mut del_iter = ForwardMergeRangeIterator::new(150);
        del_iter.add_sst_iter(SstableDeleteRangeIterator::new(table.clone()));
        let mut ui: UserIterator<_> = UserIterator::new(
            mi,
            (Unbounded, Unbounded),
            test_epoch(150),
            0,
            None,
            del_iter,
        );

        // ----- basic iterate -----
        ui.rewind().await.unwrap();
        assert!(ui.is_valid());
        assert_eq!(ui.key().user_key, iterator_test_bytes_user_key_of(0));
        ui.next().await.unwrap();
        assert_eq!(ui.key().user_key, iterator_test_bytes_user_key_of(8));
        ui.next().await.unwrap();
        assert!(!ui.is_valid());

        // ----- before-begin-range iterate -----
        ui.seek(iterator_test_bytes_user_key_of(1).as_ref())
            .await
            .unwrap();
        assert_eq!(ui.key().user_key, iterator_test_bytes_user_key_of(8));
        ui.next().await.unwrap();
        assert!(!ui.is_valid());

        let read_options = SstableIteratorReadOptions::default();
        let iters = vec![SstableIterator::create(
            table.clone(),
            sstable_store,
            Arc::new(read_options),
        )];
        let mut del_iter = ForwardMergeRangeIterator::new(300);
        del_iter.add_sst_iter(SstableDeleteRangeIterator::new(table.clone()));
<<<<<<< HEAD
        let mi = UnorderedMergeIteratorInner::new(iters);
        let mut ui: UserIterator<_> = UserIterator::new(
            mi,
            (Unbounded, Unbounded),
            test_epoch(300),
            0,
            None,
            del_iter,
        );
=======
        let mi = MergeIterator::new(iters);
        let mut ui: UserIterator<_> =
            UserIterator::new(mi, (Unbounded, Unbounded), 300, 0, None, del_iter);
>>>>>>> 961ad853
        ui.rewind().await.unwrap();
        assert!(ui.is_valid());
        assert_eq!(ui.key().user_key, iterator_test_bytes_user_key_of(2));
        ui.next().await.unwrap();
        assert_eq!(ui.key().user_key, iterator_test_bytes_user_key_of(8));
        ui.next().await.unwrap();
        assert!(!ui.is_valid());
    }
}<|MERGE_RESOLUTION|>--- conflicted
+++ resolved
@@ -35,11 +35,7 @@
     full_key_tracker: FullKeyTracker<Bytes, true>,
 
     /// Last user value
-<<<<<<< HEAD
-    last_val: Bytes,
-=======
     latest_val: Bytes,
->>>>>>> 961ad853
 
     /// Start and end bounds of user key.
     key_range: UserKeyRange,
@@ -82,10 +78,7 @@
             delete_range_iter,
             _version: version,
             is_current_pos_valid: false,
-<<<<<<< HEAD
-=======
             full_key_tracker: FullKeyTracker::new(FullKey::default()),
->>>>>>> 961ad853
         }
     }
 
@@ -143,11 +136,7 @@
     pub async fn rewind(&mut self) -> HummockResult<()> {
         // Reset
         self.is_current_pos_valid = false;
-<<<<<<< HEAD
-        self.last_key = FullKey::default();
-=======
         self.full_key_tracker = FullKeyTracker::new(FullKey::default());
->>>>>>> 961ad853
 
         // Handle range scan
         match &self.key_range.0 {
@@ -191,11 +180,7 @@
     pub async fn seek(&mut self, user_key: UserKey<&[u8]>) -> HummockResult<()> {
         // Reset
         self.is_current_pos_valid = false;
-<<<<<<< HEAD
-        self.last_key = FullKey::default();
-=======
         self.full_key_tracker = FullKeyTracker::new(FullKey::default());
->>>>>>> 961ad853
 
         // Handle range scan when key < begin_key
         let user_key = match &self.key_range.0 {
@@ -260,21 +245,13 @@
             }
 
             // Skip older version entry for the same user key
-<<<<<<< HEAD
-            if self.last_key.user_key.as_ref() == full_key.user_key {
-=======
             if self.full_key_tracker.observe(full_key).is_none() {
->>>>>>> 961ad853
                 self.stats.skip_multi_version_key_count += 1;
                 self.iterator.next().await?;
                 continue;
             }
 
             // A new user key is observed.
-<<<<<<< HEAD
-            self.last_key = full_key.copy_into();
-=======
->>>>>>> 961ad853
 
             // It is better to early return here if the user key is already
             // out of range to avoid unnecessary access on the range tomestones
@@ -293,11 +270,7 @@
                     if self.delete_range_iter.current_epoch() >= epoch {
                         self.stats.skip_delete_key_count += 1;
                     } else {
-<<<<<<< HEAD
-                        self.last_val = Bytes::copy_from_slice(val);
-=======
                         self.latest_val = Bytes::copy_from_slice(val);
->>>>>>> 961ad853
                         self.stats.processed_key_count += 1;
                         self.is_current_pos_valid = true;
                         return Ok(());
@@ -861,13 +834,8 @@
             read_options.clone(),
         )];
 
-<<<<<<< HEAD
         let min_epoch = test_epoch((TEST_KEYS_COUNT / 5) as u64);
-        let mi = UnorderedMergeIteratorInner::new(iters);
-=======
-        let min_epoch = (TEST_KEYS_COUNT / 5) as u64;
         let mi = MergeIterator::new(iters);
->>>>>>> 961ad853
         let mut ui =
             UserIterator::for_test_with_epoch(mi, (Unbounded, Unbounded), u64::MAX, min_epoch);
         ui.rewind().await.unwrap();
@@ -939,8 +907,7 @@
         )];
         let mut del_iter = ForwardMergeRangeIterator::new(300);
         del_iter.add_sst_iter(SstableDeleteRangeIterator::new(table.clone()));
-<<<<<<< HEAD
-        let mi = UnorderedMergeIteratorInner::new(iters);
+        let mi = MergeIterator::new(iters);
         let mut ui: UserIterator<_> = UserIterator::new(
             mi,
             (Unbounded, Unbounded),
@@ -949,11 +916,6 @@
             None,
             del_iter,
         );
-=======
-        let mi = MergeIterator::new(iters);
-        let mut ui: UserIterator<_> =
-            UserIterator::new(mi, (Unbounded, Unbounded), 300, 0, None, del_iter);
->>>>>>> 961ad853
         ui.rewind().await.unwrap();
         assert!(ui.is_valid());
         assert_eq!(ui.key().user_key, iterator_test_bytes_user_key_of(2));
