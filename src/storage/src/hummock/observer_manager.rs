--- conflicted
+++ resolved
@@ -43,7 +43,8 @@
         let Some(info) = resp.info.as_ref() else {
             return;
         };
-        // used for hummock trace, do nothing if tracing is not enabled
+
+        // Used for hummock trace. Do nothing if tracing is not enabled
         hummock_trace!(METAMSG, resp);
 
         match info.to_owned() {
@@ -77,42 +78,13 @@
         }
     }
 
-<<<<<<< HEAD
-    fn handle_initialization_notification(&mut self, resp: SubscribeResponse) -> Result<()> {
-        // used for hummock trace, do nothing if tracing is not enabled
+    fn handle_initialization_notification(&mut self, resp: SubscribeResponse) {
+        // Used for hummock trace. Do nothing if tracing is not enabled
         hummock_trace!(METAMSG, resp);
 
-        match resp.info {
-            Some(Info::Snapshot(snapshot)) => {
-                self.handle_catalog_snapshot(snapshot.tables);
-                let _ = self
-                    .version_update_sender
-                    .send(HummockEvent::VersionUpdate(
-                        pin_version_response::Payload::PinnedVersion(
-                            snapshot
-                                .hummock_version
-                                .expect("should get hummock version"),
-                        ),
-                    ))
-                    .inspect_err(|e| {
-                        tracing::error!("unable to send full version: {:?}", e);
-                    });
-                self.version = resp.version;
-            }
-            _ => {
-                return Err(ErrorCode::InternalError(format!(
-                    "the first notify should be compute snapshot, but get {:?}",
-                    resp
-                ))
-                .into())
-            }
-        }
-=======
-    fn handle_initialization_notification(&mut self, resp: SubscribeResponse) {
         let Some(Info::Snapshot(snapshot)) = resp.info else {
             unreachable!();
         };
->>>>>>> fe8599fe
 
         self.handle_catalog_snapshot(snapshot.tables);
         let _ = self
