--- conflicted
+++ resolved
@@ -27,13 +27,8 @@
 
 use super::iterator::test_utils::iterator_test_table_key_of;
 use super::{
-<<<<<<< HEAD
     create_monotonic_events, HummockResult, InMemWriter, SstableMeta, SstableWriterOptions,
     DEFAULT_RESTART_INTERVAL,
-=======
-    create_monotonic_events, CompressionAlgorithm, HummockResult, InMemWriter, SstableMeta,
-    SstableWriterOptions, DEFAULT_BLOCK_SIZE, DEFAULT_RESTART_INTERVAL,
->>>>>>> da65b191
 };
 use crate::error::StorageResult;
 use crate::filter_key_extractor::{FilterKeyExtractorImpl, FullKeyFilterKeyExtractor};
@@ -132,13 +127,7 @@
         block_capacity: 4096,      // 4KB
         restart_interval: DEFAULT_RESTART_INTERVAL,
         bloom_false_positive: 0.1,
-<<<<<<< HEAD
         ..Default::default()
-=======
-        compression_algorithm: CompressionAlgorithm::None,
-        max_key_count: DEFAULT_MAX_KEY_COUNT,
-        max_sst_size: DEFAULT_MAX_SST_SIZE,
->>>>>>> da65b191
     }
 }
 
