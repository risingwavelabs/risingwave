// Copyright 2022 Singularity Data
//
// Licensed under the Apache License, Version 2.0 (the "License");
// you may not use this file except in compliance with the License.
// You may obtain a copy of the License at
//
// http://www.apache.org/licenses/LICENSE-2.0
//
// Unless required by applicable law or agreed to in writing, software
// distributed under the License is distributed on an "AS IS" BASIS,
// WITHOUT WARRANTIES OR CONDITIONS OF ANY KIND, either express or implied.
// See the License for the specific language governing permissions and
// limitations under the License.

#![allow(dead_code)]

use std::sync::Arc;

use bytes::Bytes;
use itertools::Itertools;
use risingwave_common::config::StorageConfig;
use risingwave_hummock_sdk::key::key_with_epoch;
use risingwave_hummock_sdk::HummockSSTableId;
use risingwave_meta::hummock::test_utils::setup_compute_env;
use risingwave_meta::hummock::MockHummockMetaClient;
use risingwave_pb::hummock::VNodeBitmap;

use super::{CompressionAlgorithm, SstableMeta, DEFAULT_RESTART_INTERVAL};
use crate::hummock::iterator::test_utils::mock_sstable_store;
use crate::hummock::value::HummockValue;
use crate::hummock::{
    CachePolicy, HummockStateStoreIter, HummockStorage, LruCache, SSTableBuilder,
    SSTableBuilderOptions, Sstable, SstableStoreRef,
};
use crate::monitor::StateStoreMetrics;
use crate::store::StateStoreIter;

pub fn default_config_for_test() -> StorageConfig {
    StorageConfig {
        sstable_size: 256 * (1 << 20),
        block_size: 64 * (1 << 10),
        bloom_false_positive: 0.1,
        share_buffers_sync_parallelism: 2,
        shared_buffer_capacity: 64 << 20,
        shared_buffer_threshold: 48 << 20,
        data_directory: "hummock_001".to_string(),
        async_checkpoint_enabled: true,
        write_conflict_detection_enabled: true,
        block_cache_capacity: 64 << 20,
        meta_cache_capacity: 64 << 20,
<<<<<<< HEAD
        local_object_store: "memory".to_string(),
=======
        disable_remote_compactor: false,
>>>>>>> 7e239401
    }
}

pub async fn mock_hummock_storage() -> HummockStorage {
    let (_env, hummock_manager_ref, _cluster_manager_ref, worker_node) =
        setup_compute_env(8080).await;
    let mock_hummock_meta_client = Arc::new(MockHummockMetaClient::new(
        hummock_manager_ref.clone(),
        worker_node.id,
    ));
    let sstable_store = mock_sstable_store();
    HummockStorage::with_default_stats(
        Arc::new(StorageConfig::default()),
        sstable_store.clone(),
        mock_hummock_meta_client,
        Arc::new(StateStoreMetrics::unused()),
    )
    .await
    .unwrap()
}

/// Number of keys in table generated in `generate_table`.
pub const TEST_KEYS_COUNT: usize = 10000;

pub fn default_builder_opt_for_test() -> SSTableBuilderOptions {
    SSTableBuilderOptions {
        capacity: 256 * (1 << 20), // 256MB
        block_capacity: 4096,      // 4KB
        restart_interval: DEFAULT_RESTART_INTERVAL,
        bloom_false_positive: 0.1,
        compression_algorithm: CompressionAlgorithm::None,
    }
}

/// Generates sstable data and metadata from given `kv_iter`
pub fn gen_test_sstable_data(
    opts: SSTableBuilderOptions,
    kv_iter: impl Iterator<Item = (Vec<u8>, HummockValue<Vec<u8>>)>,
) -> (Bytes, SstableMeta, Vec<VNodeBitmap>) {
    let mut b = SSTableBuilder::new(opts);
    for (key, value) in kv_iter {
        b.add(&key, value.as_slice())
    }
    b.finish()
}

/// Generates a test table from the given `kv_iter` and put the kv value to `sstable_store`
pub async fn gen_test_sstable_inner(
    opts: SSTableBuilderOptions,
    sst_id: HummockSSTableId,
    kv_iter: impl Iterator<Item = (Vec<u8>, HummockValue<Vec<u8>>)>,
    sstable_store: SstableStoreRef,
    policy: CachePolicy,
) -> Sstable {
    let (data, meta, _) = gen_test_sstable_data(opts, kv_iter);
    let sst = Sstable { id: sst_id, meta };
    sstable_store.put(&sst, data, policy).await.unwrap();
    sst
}

/// Generate a test table from the given `kv_iter` and put the kv value to `sstable_store`
pub async fn gen_test_sstable(
    opts: SSTableBuilderOptions,
    sst_id: HummockSSTableId,
    kv_iter: impl Iterator<Item = (Vec<u8>, HummockValue<Vec<u8>>)>,
    sstable_store: SstableStoreRef,
) -> Sstable {
    gen_test_sstable_inner(opts, sst_id, kv_iter, sstable_store, CachePolicy::Fill).await
}

/// The key (with epoch 0) of an index in the test table
pub fn test_key_of(idx: usize) -> Vec<u8> {
    let user_key = format!("key_test_{:05}", idx * 2).as_bytes().to_vec();
    key_with_epoch(user_key, 233)
}

/// The value of an index in the test table
pub fn test_value_of(idx: usize) -> Vec<u8> {
    "23332333"
        .as_bytes()
        .iter()
        .cycle()
        .cloned()
        .take(idx % 100 + 1) // so that the table is not too big
        .collect_vec()
}

/// Generates a test table used in almost all table-related tests. Developers may verify the
/// correctness of their implementations by comparing the got value and the expected value
/// generated by `test_key_of` and `test_value_of`.
pub async fn gen_default_test_sstable(
    opts: SSTableBuilderOptions,
    sst_id: HummockSSTableId,
    sstable_store: SstableStoreRef,
) -> Sstable {
    gen_test_sstable(
        opts,
        sst_id,
        (0..TEST_KEYS_COUNT).map(|i| (test_key_of(i), HummockValue::put(test_value_of(i)))),
        sstable_store,
    )
    .await
}

pub async fn count_iter(iter: &mut HummockStateStoreIter) -> usize {
    let mut c: usize = 0;
    while iter.next().await.unwrap().is_some() {
        c += 1
    }
    c
}

pub fn create_small_table_cache() -> Arc<LruCache<HummockSSTableId, Box<Sstable>>> {
    Arc::new(LruCache::new(1, 4, 4))
}<|MERGE_RESOLUTION|>--- conflicted
+++ resolved
@@ -48,11 +48,8 @@
         write_conflict_detection_enabled: true,
         block_cache_capacity: 64 << 20,
         meta_cache_capacity: 64 << 20,
-<<<<<<< HEAD
+        disable_remote_compactor: false,
         local_object_store: "memory".to_string(),
-=======
-        disable_remote_compactor: false,
->>>>>>> 7e239401
     }
 }
 
