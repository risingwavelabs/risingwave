--- conflicted
+++ resolved
@@ -134,15 +134,8 @@
     sstable_store: SstableStoreRef,
     mut options: SstableWriterOptions,
 ) -> HummockResult<()> {
-<<<<<<< HEAD
-    let mut writer = sstable_store
-        .clone()
-        .create_sst_writer(sst_id, CachePolicy::NotFill, options, None)
-        .await?;
-=======
     options.policy = CachePolicy::NotFill;
     let mut writer = sstable_store.clone().create_sst_writer(sst_id, options);
->>>>>>> c4465ddf
     for block_meta in &meta.block_metas {
         let offset = block_meta.offset as usize;
         let end_offset = offset + block_meta.len as usize;
@@ -166,15 +159,7 @@
         tracker: None,
         policy,
     };
-<<<<<<< HEAD
-    let writer = sstable_store
-        .clone()
-        .create_sst_writer(sst_id, policy, writer_opts, None)
-        .await
-        .unwrap();
-=======
     let writer = sstable_store.clone().create_sst_writer(sst_id, writer_opts);
->>>>>>> c4465ddf
     let mut b = SstableBuilder::new_for_test(sst_id, writer, opts);
     for (key, value) in kv_iter {
         b.add(&key, value.as_slice()).unwrap();
