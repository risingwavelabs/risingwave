// Copyright 2023 RisingWave Labs
//
// Licensed under the Apache License, Version 2.0 (the "License");
// you may not use this file except in compliance with the License.
// You may obtain a copy of the License at
//
//     http://www.apache.org/licenses/LICENSE-2.0
//
// Unless required by applicable law or agreed to in writing, software
// distributed under the License is distributed on an "AS IS" BASIS,
// WITHOUT WARRANTIES OR CONDITIONS OF ANY KIND, either express or implied.
// See the License for the specific language governing permissions and
// limitations under the License.

use std::sync::Arc;

use bytes::Bytes;
use futures::{Stream, TryStreamExt};
use itertools::Itertools;
use risingwave_common::catalog::TableId;
use risingwave_hummock_sdk::key::{FullKey, UserKey};
use risingwave_hummock_sdk::{HummockEpoch, HummockSstableId};
use risingwave_pb::hummock::{KeyRange, SstableInfo};

use super::iterator::test_utils::iterator_test_table_key_of;
use super::{
    CompressionAlgorithm, HummockResult, InMemWriter, SstableMeta, SstableWriterOptions,
    DEFAULT_RESTART_INTERVAL,
};
use crate::error::StorageResult;
use crate::hummock::shared_buffer::shared_buffer_batch::SharedBufferBatch;
use crate::hummock::value::HummockValue;
use crate::hummock::{
    CachePolicy, DeleteRangeTombstone, LruCache, Sstable, SstableBuilder, SstableBuilderOptions,
    SstableStoreRef, SstableWriter,
};
use crate::monitor::StoreLocalStatistic;
use crate::opts::StorageOpts;
use crate::storage_value::StorageValue;

pub fn default_opts_for_test() -> StorageOpts {
    StorageOpts {
        sstable_size_mb: 4,
        block_size_kb: 64,
        bloom_false_positive: 0.1,
        share_buffers_sync_parallelism: 2,
        share_buffer_compaction_worker_threads_number: 1,
        shared_buffer_capacity_mb: 64,
        data_directory: "hummock_001".to_string(),
        write_conflict_detection_enabled: true,
        block_cache_capacity_mb: 64,
        meta_cache_capacity_mb: 64,
        disable_remote_compactor: false,
        enable_local_spill: false,
        local_object_store: "memory".to_string(),
        share_buffer_upload_concurrency: 1,
        compactor_memory_limit_mb: 64,
        sstable_id_remote_fetch_number: 1,
        ..Default::default()
    }
}

pub fn gen_dummy_batch(n: u64) -> Vec<(Bytes, StorageValue)> {
    vec![(
        Bytes::from(iterator_test_table_key_of(n as usize)),
        StorageValue::new_put(b"value1".to_vec()),
    )]
}

pub fn gen_dummy_batch_several_keys(n: usize) -> Vec<(Bytes, StorageValue)> {
    let mut kvs = vec![];
    let v = Bytes::from(b"value1".to_vec().repeat(100));
    for idx in 0..n {
        kvs.push((
            Bytes::from(iterator_test_table_key_of(idx)),
            StorageValue::new_put(v.clone()),
        ));
    }
    kvs
}

pub fn gen_dummy_sst_info(
    id: HummockSstableId,
    batches: Vec<SharedBufferBatch>,
    table_id: TableId,
    epoch: HummockEpoch,
) -> SstableInfo {
    let mut min_table_key: Vec<u8> = batches[0].start_table_key().to_vec();
    let mut max_table_key: Vec<u8> = batches[0].end_table_key().to_vec();
    let mut file_size = 0;
    for batch in batches.iter().skip(1) {
        if min_table_key.as_slice() > *batch.start_table_key() {
            min_table_key = batch.start_table_key().to_vec();
        }
        if max_table_key.as_slice() < *batch.end_table_key() {
            max_table_key = batch.end_table_key().to_vec();
        }
        file_size += batch.size() as u64;
    }
    SstableInfo {
        id,
        key_range: Some(KeyRange {
            left: FullKey::for_test(table_id, min_table_key, epoch).encode(),
            right: FullKey::for_test(table_id, max_table_key, epoch).encode(),
            right_exclusive: false,
        }),
        file_size,
        table_ids: vec![],
        meta_offset: 0,
        stale_key_count: 0,
        total_key_count: 0,
        divide_version: 0,
<<<<<<< HEAD
        uncompressed_file_size: file_size,
=======
        min_epoch: 0,
        max_epoch: 0,
>>>>>>> b429e9c2
    }
}

/// Number of keys in table generated in `generate_table`.
pub const TEST_KEYS_COUNT: usize = 10000;

pub fn default_builder_opt_for_test() -> SstableBuilderOptions {
    SstableBuilderOptions {
        capacity: 256 * (1 << 20), // 256MB
        block_capacity: 4096,      // 4KB
        restart_interval: DEFAULT_RESTART_INTERVAL,
        bloom_false_positive: 0.1,
        compression_algorithm: CompressionAlgorithm::None,
    }
}

pub fn default_writer_opt_for_test() -> SstableWriterOptions {
    SstableWriterOptions {
        capacity_hint: None,
        tracker: None,
        policy: CachePolicy::Disable,
    }
}

pub fn mock_sst_writer(opt: &SstableBuilderOptions) -> InMemWriter {
    InMemWriter::from(opt)
}

/// Generates sstable data and metadata from given `kv_iter`
pub async fn gen_test_sstable_data(
    opts: SstableBuilderOptions,
    kv_iter: impl Iterator<Item = (FullKey<Vec<u8>>, HummockValue<Vec<u8>>)>,
) -> (Bytes, SstableMeta) {
    let mut b = SstableBuilder::for_test(0, mock_sst_writer(&opts), opts);
    for (key, value) in kv_iter {
        b.add(&key.to_ref(), value.as_slice(), true).await.unwrap();
    }
    let output = b.finish().await.unwrap();
    output.writer_output
}

/// Write the data and meta to `sstable_store`.
pub async fn put_sst(
    sst_id: HummockSstableId,
    data: Bytes,
    mut meta: SstableMeta,
    sstable_store: SstableStoreRef,
    mut options: SstableWriterOptions,
) -> HummockResult<SstableInfo> {
    options.policy = CachePolicy::NotFill;
    let mut writer = sstable_store.clone().create_sst_writer(sst_id, options);
    for block_meta in &meta.block_metas {
        let offset = block_meta.offset as usize;
        let end_offset = offset + block_meta.len as usize;
        writer
            .write_block(&data[offset..end_offset], block_meta)
            .await?;
    }
    meta.meta_offset = writer.data_len() as u64;
    let sst = SstableInfo {
        id: sst_id,
        key_range: Some(KeyRange {
            left: meta.smallest_key.clone(),
            right: meta.largest_key.clone(),
            right_exclusive: false,
        }),
        file_size: meta.estimated_size as u64,
        table_ids: vec![],
        meta_offset: meta.meta_offset,
        stale_key_count: 0,
        total_key_count: 0,
        divide_version: 0,
<<<<<<< HEAD
        uncompressed_file_size: meta.estimated_size as u64,
=======
        min_epoch: 0,
        max_epoch: 0,
>>>>>>> b429e9c2
    };
    let writer_output = writer.finish(meta).await?;
    writer_output.await.unwrap()?;
    Ok(sst)
}

/// Generates a test table from the given `kv_iter` and put the kv value to `sstable_store`
pub async fn gen_test_sstable_inner<B: AsRef<[u8]>>(
    opts: SstableBuilderOptions,
    sst_id: HummockSstableId,
    kv_iter: impl Iterator<Item = (FullKey<B>, HummockValue<B>)>,
    range_tombstones: Vec<DeleteRangeTombstone>,
    sstable_store: SstableStoreRef,
    policy: CachePolicy,
) -> Sstable {
    let writer_opts = SstableWriterOptions {
        capacity_hint: None,
        tracker: None,
        policy,
    };
    let writer = sstable_store.clone().create_sst_writer(sst_id, writer_opts);
    let mut b = SstableBuilder::for_test(sst_id, writer, opts);
    for (key, value) in kv_iter {
        b.add(&key.to_ref(), value.as_slice(), true).await.unwrap();
    }
    b.add_delete_range(range_tombstones);
    let output = b.finish().await.unwrap();
    output.writer_output.await.unwrap().unwrap();
    let table = sstable_store
        .sstable(
            &output.sst_info.sst_info,
            &mut StoreLocalStatistic::default(),
        )
        .await
        .unwrap();
    table.value().as_ref().clone()
}

/// Generate a test table from the given `kv_iter` and put the kv value to `sstable_store`
pub async fn gen_test_sstable<B: AsRef<[u8]>>(
    opts: SstableBuilderOptions,
    sst_id: HummockSstableId,
    kv_iter: impl Iterator<Item = (FullKey<B>, HummockValue<B>)>,
    sstable_store: SstableStoreRef,
) -> Sstable {
    gen_test_sstable_inner(
        opts,
        sst_id,
        kv_iter,
        vec![],
        sstable_store,
        CachePolicy::NotFill,
    )
    .await
}

/// Generate a test table from the given `kv_iter` and put the kv value to `sstable_store`
pub async fn gen_test_sstable_with_range_tombstone(
    opts: SstableBuilderOptions,
    sst_id: HummockSstableId,
    kv_iter: impl Iterator<Item = (FullKey<Vec<u8>>, HummockValue<Vec<u8>>)>,
    range_tombstones: Vec<DeleteRangeTombstone>,
    sstable_store: SstableStoreRef,
) -> Sstable {
    gen_test_sstable_inner(
        opts,
        sst_id,
        kv_iter,
        range_tombstones,
        sstable_store,
        CachePolicy::NotFill,
    )
    .await
}

/// Generates a user key with table id 0 and the given `table_key`
pub fn test_user_key(table_key: impl AsRef<[u8]>) -> UserKey<Vec<u8>> {
    UserKey::for_test(TableId::default(), table_key.as_ref().to_vec())
}

/// Generates a user key with table id 0 and table key format of `key_test_{idx * 2}`
pub fn test_user_key_of(idx: usize) -> UserKey<Vec<u8>> {
    let table_key = format!("key_test_{:05}", idx * 2).as_bytes().to_vec();
    UserKey::for_test(TableId::default(), table_key)
}

/// Generates a full key with table id 0 and epoch 123. User key is created with `test_user_key_of`.
pub fn test_key_of(idx: usize) -> FullKey<Vec<u8>> {
    FullKey {
        user_key: test_user_key_of(idx),
        epoch: 233,
    }
}

/// The value of an index in the test table
pub fn test_value_of(idx: usize) -> Vec<u8> {
    "23332333"
        .as_bytes()
        .iter()
        .cycle()
        .cloned()
        .take(idx % 100 + 1) // so that the table is not too big
        .collect_vec()
}

/// Generates a test table used in almost all table-related tests. Developers may verify the
/// correctness of their implementations by comparing the got value and the expected value
/// generated by `test_key_of` and `test_value_of`.
pub async fn gen_default_test_sstable(
    opts: SstableBuilderOptions,
    sst_id: HummockSstableId,
    sstable_store: SstableStoreRef,
) -> Sstable {
    gen_test_sstable(
        opts,
        sst_id,
        (0..TEST_KEYS_COUNT).map(|i| (test_key_of(i), HummockValue::put(test_value_of(i)))),
        sstable_store,
    )
    .await
}

pub async fn count_stream<T>(s: impl Stream<Item = StorageResult<T>> + Send) -> usize {
    futures::pin_mut!(s);
    let mut c: usize = 0;
    while s.try_next().await.unwrap().is_some() {
        c += 1
    }
    c
}

pub fn create_small_table_cache() -> Arc<LruCache<HummockSstableId, Box<Sstable>>> {
    Arc::new(LruCache::new(1, 4))
}<|MERGE_RESOLUTION|>--- conflicted
+++ resolved
@@ -110,12 +110,9 @@
         stale_key_count: 0,
         total_key_count: 0,
         divide_version: 0,
-<<<<<<< HEAD
         uncompressed_file_size: file_size,
-=======
         min_epoch: 0,
         max_epoch: 0,
->>>>>>> b429e9c2
     }
 }
 
@@ -188,12 +185,9 @@
         stale_key_count: 0,
         total_key_count: 0,
         divide_version: 0,
-<<<<<<< HEAD
         uncompressed_file_size: meta.estimated_size as u64,
-=======
         min_epoch: 0,
         max_epoch: 0,
->>>>>>> b429e9c2
     };
     let writer_output = writer.finish(meta).await?;
     writer_output.await.unwrap()?;
