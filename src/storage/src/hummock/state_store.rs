--- conflicted
+++ resolved
@@ -20,12 +20,7 @@
 
 use bytes::Bytes;
 use itertools::Itertools;
-<<<<<<< HEAD
-use risingwave_hummock_sdk::key::{key_with_epoch, next_key};
-=======
 use risingwave_hummock_sdk::key::{key_with_epoch, next_key, user_key};
-use risingwave_hummock_sdk::LocalSstableInfo;
->>>>>>> 2130124f
 use risingwave_pb::hummock::LevelType;
 
 use super::iterator::{
@@ -280,13 +275,13 @@
                 }
             }
             // iterate over uncommitted data in order index in descending order
-<<<<<<< HEAD
             let find_value = self
                 .find_value_from_order_sorted_uncommitted_data(
                     uncommitted_data,
                     &internal_key,
                     &mut stats,
                     key,
+                    check_bloom_filter,
                 )
                 .await?;
             table_counts += find_value.1;
@@ -301,42 +296,12 @@
                     &internal_key,
                     &mut stats,
                     key,
+                    check_bloom_filter,
                 )
                 .await?;
             table_counts += find_value.1;
             if let Some(v) = find_value.0 {
                 return Ok(v);
-=======
-            for data_list in uncommitted_data {
-                for data in data_list {
-                    match data {
-                        UncommittedData::Batch(batch) => {
-                            if let Some(v) = get_from_batch(&batch) {
-                                return Ok(v);
-                            }
-                        }
-                        UncommittedData::Sst((_, table_info)) => {
-                            let table = self
-                                .sstable_store
-                                .sstable(table_info.id, &mut stats)
-                                .await?;
-                            table_counts += 1;
-                            if let Some(v) = self
-                                .get_from_table(
-                                    table,
-                                    &internal_key,
-                                    key,
-                                    check_bloom_filter,
-                                    &mut stats,
-                                )
-                                .await?
-                            {
-                                return Ok(v);
-                            }
-                        }
-                    }
-                }
->>>>>>> 2130124f
             }
         }
 
@@ -421,6 +386,7 @@
         internal_key: &[u8],
         stats: &mut StoreLocalStatistic,
         key: &[u8],
+        check_bloom_filter: bool,
     ) -> StorageResult<(Option<Option<Bytes>>, i32)> {
         let mut table_counts = 0;
         for data_list in order_sorted_uncommitted_data {
@@ -436,7 +402,9 @@
                         let table = self.sstable_store.sstable(table_info.id, stats).await?;
                         table_counts += 1;
 
-                        let data = self.get_from_table(table, internal_key, key, stats).await?;
+                        let data = self
+                            .get_from_table(table, internal_key, key, check_bloom_filter, stats)
+                            .await?;
                         if data.is_some() {
                             return Ok((data, table_counts));
                         }
@@ -446,6 +414,7 @@
         }
         Ok((None, table_counts))
     }
+
     /// Return `Some(None)` means the key is deleted.
     fn get_from_batch(&self, batch: &SharedBufferBatch, key: &[u8]) -> Option<Option<Bytes>> {
         batch.get(key).map(|v| {
