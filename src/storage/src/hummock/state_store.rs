// Copyright 2022 Singularity Data
//
// Licensed under the Apache License, Version 2.0 (the "License");
// you may not use this file except in compliance with the License.
// You may obtain a copy of the License at
//
// http://www.apache.org/licenses/LICENSE-2.0
//
// Unless required by applicable law or agreed to in writing, software
// distributed under the License is distributed on an "AS IS" BASIS,
// WITHOUT WARRANTIES OR CONDITIONS OF ANY KIND, either express or implied.
// See the License for the specific language governing permissions and
// limitations under the License.

use std::future::Future;
use std::ops::Bound::{Excluded, Included};
use std::ops::{Bound, RangeBounds};
use std::sync::atomic::Ordering as MemOrdering;
use std::time::Duration;

use bytes::Bytes;
use itertools::Itertools;
use risingwave_common::catalog::TableId;
use risingwave_common::util::epoch::INVALID_EPOCH;
use risingwave_hummock_sdk::key::{map_table_key_range, next_key, TableKey, TableKeyRange};
use risingwave_hummock_sdk::HummockReadEpoch;
use risingwave_pb::hummock::SstableInfo;
use tokio::sync::oneshot;
use tracing::log::warn;

use super::store::state_store::HummockStorageIterator;
use super::store::version::CommittedVersion;
use super::utils::validate_epoch;
use super::HummockStorage;
use crate::error::{StorageError, StorageResult};
use crate::hummock::event_handler::HummockEvent;
use crate::hummock::store::memtable::ImmutableMemtable;
use crate::hummock::store::state_store::LocalHummockStorage;
use crate::hummock::store::version::read_filter_for_batch;
use crate::hummock::{HummockEpoch, HummockError};
use crate::store::*;
use crate::{
    define_state_store_associated_type, define_state_store_read_associated_type, StateStore,
};

impl HummockStorage {
    /// Gets the value of a specified `key` in the table specified in `read_options`.
    /// The result is based on a snapshot corresponding to the given `epoch`.
    /// if `key` has consistent hash virtual node value, then such value is stored in `value_meta`
    ///
    /// If `Ok(Some())` is returned, the key is found. If `Ok(None)` is returned,
    /// the key is not found. If `Err()` is returned, the searching for the key
    /// failed due to other non-EOF errors.
    pub async fn get(
        &self,
        key: &[u8],
        epoch: HummockEpoch,
        read_options: ReadOptions,
    ) -> StorageResult<Option<Bytes>> {
        let key_range = (
            Bound::Included(TableKey(key.to_vec())),
            Bound::Included(TableKey(key.to_vec())),
        );

        let read_version_tuple =
            self.build_read_version_tuple(epoch, read_options.table_id, &key_range)?;

        self.hummock_version_reader
            .get(TableKey(key), epoch, read_options, read_version_tuple)
            .await
    }

    async fn iter_inner(
        &self,
        key_range: TableKeyRange,
        epoch: u64,
        read_options: ReadOptions,
<<<<<<< HEAD
    ) -> StorageResult<StreamTypeOfIter<HummockStorageIterator>> {
=======
    ) -> StorageResult<HummockStorageIterator> {
        let read_version_tuple =
            self.build_read_version_tuple(epoch, read_options.table_id, &key_range)?;

        self.hummock_version_reader
            .iter(key_range, epoch, read_options, read_version_tuple)
            .await
    }

    fn build_read_version_tuple(
        &self,
        epoch: u64,
        table_id: TableId,
        key_range: &TableKeyRange,
    ) -> StorageResult<(Vec<ImmutableMemtable>, Vec<SstableInfo>, CommittedVersion)> {
>>>>>>> a551b3bb
        let pinned_version = self.pinned_version.load();
        validate_epoch(pinned_version.safe_epoch(), epoch)?;

        // check epoch if lower mce
        let read_version_tuple: (Vec<ImmutableMemtable>, Vec<SstableInfo>, CommittedVersion) =
            if epoch <= pinned_version.max_committed_epoch() {
                // read committed_version directly without build snapshot
                (Vec::default(), Vec::default(), (**pinned_version).clone())
            } else {
                let read_version_vec = {
                    let read_guard = self.read_version_mapping.read();
                    read_guard
                        .get(&table_id)
                        .unwrap()
                        .values()
                        .cloned()
                        .collect_vec()
                };

                read_filter_for_batch(epoch, table_id, key_range, read_version_vec)?
            };

        Ok(read_version_tuple)
    }
}

impl StateStoreRead for HummockStorage {
    type IterStream = StreamTypeOfIter<HummockStorageIterator>;

    define_state_store_read_associated_type!();

    fn get<'a>(
        &'a self,
        key: &'a [u8],
        epoch: u64,
        read_options: ReadOptions,
    ) -> Self::GetFuture<'_> {
        self.get(key, epoch, read_options)
    }

    fn iter(
        &self,
        key_range: (Bound<Vec<u8>>, Bound<Vec<u8>>),
        epoch: u64,
        read_options: ReadOptions,
    ) -> Self::IterFuture<'_> {
        if let Some(prefix_hint) = read_options.prefix_hint.as_ref() {
            let next_key = next_key(prefix_hint);

            // learn more detail about start_bound with storage_table.rs.
            match key_range.start_bound() {
                // it guarantees that the start bound must be included (some different case)
                // 1. Include(pk + col_bound) => prefix_hint <= start_bound <
                // next_key(prefix_hint)
                //
                // for case2, frontend need to reject this, avoid excluded start_bound and
                // transform it to included(next_key), without this case we can just guarantee
                // that start_bound < next_key
                //
                // 2. Include(next_key(pk +
                // col_bound)) => prefix_hint <= start_bound <= next_key(prefix_hint)
                //
                // 3. Include(pk) => prefix_hint <= start_bound < next_key(prefix_hint)
                Included(range_start) | Excluded(range_start) => {
                    assert!(range_start.as_slice() >= prefix_hint.as_slice());
                    assert!(range_start.as_slice() < next_key.as_slice() || next_key.is_empty());
                }

                _ => unreachable!(),
            }

            match key_range.end_bound() {
                Included(range_end) => {
                    assert!(range_end.as_slice() >= prefix_hint.as_slice());
                    assert!(range_end.as_slice() < next_key.as_slice() || next_key.is_empty());
                }

                // 1. Excluded(end_bound_of_prefix(pk + col)) => prefix_hint < end_bound <=
                // next_key(prefix_hint)
                //
                // 2. Excluded(pk + bound) => prefix_hint < end_bound <=
                // next_key(prefix_hint)
                Excluded(range_end) => {
                    assert!(range_end.as_slice() > prefix_hint.as_slice());
                    assert!(range_end.as_slice() <= next_key.as_slice() || next_key.is_empty());
                }

                std::ops::Bound::Unbounded => {
                    assert!(next_key.is_empty());
                }
            }
        } else {
            // not check
        }

        self.iter_inner(map_table_key_range(key_range), epoch, read_options)
    }
}

impl StateStore for HummockStorage {
    type Local = LocalHummockStorage;

    type NewLocalFuture<'a> = impl Future<Output = Self::Local> + Send + 'a;

    define_state_store_associated_type!();

    /// Waits until the local hummock version contains the epoch. If `wait_epoch` is `Current`,
    /// we will only check whether it is le `sealed_epoch` and won't wait.
    fn try_wait_epoch(&self, wait_epoch: HummockReadEpoch) -> Self::WaitEpochFuture<'_> {
        async move {
            // Ok(self.local_version_manager.try_wait_epoch(epoch).await?)
            let wait_epoch = match wait_epoch {
                HummockReadEpoch::Committed(epoch) => epoch,
                HummockReadEpoch::Current(epoch) => {
                    // let sealed_epoch = self.local_version.read().get_sealed_epoch();
                    let sealed_epoch = (*self.seal_epoch).load(MemOrdering::SeqCst);
                    assert!(
                        epoch <= sealed_epoch
                            && epoch != HummockEpoch::MAX
                        ,
                        "current epoch can't read, because the epoch in storage is not updated, epoch{}, sealed epoch{}"
                        ,epoch
                        ,sealed_epoch
                    );
                    return Ok(());
                }
                HummockReadEpoch::NoWait(_) => return Ok(()),
            };
            if wait_epoch == HummockEpoch::MAX {
                panic!("epoch should not be u64::MAX");
            }

            let mut receiver = self.version_update_notifier_tx.subscribe();
            // avoid unnecessary check in the loop if the value does not change
            let max_committed_epoch = *receiver.borrow_and_update();
            if max_committed_epoch >= wait_epoch {
                return Ok(());
            }
            loop {
                match tokio::time::timeout(Duration::from_secs(30), receiver.changed()).await {
                    Err(elapsed) => {
                        // The reason that we need to retry here is batch scan in
                        // chain/rearrange_chain is waiting for an
                        // uncommitted epoch carried by the CreateMV barrier, which
                        // can take unbounded time to become committed and propagate
                        // to the CN. We should consider removing the retry as well as wait_epoch
                        // for chain/rearrange_chain if we enforce
                        // chain/rearrange_chain to be scheduled on the same
                        // CN with the same distribution as the upstream MV.
                        // See #3845 for more details.
                        tracing::warn!(
                            "wait_epoch {:?} timeout when waiting for version update elapsed {:?}s",
                            wait_epoch,
                            elapsed
                        );
                        continue;
                    }
                    Ok(Err(_)) => {
                        return StorageResult::Err(StorageError::Hummock(
                            HummockError::wait_epoch("tx dropped"),
                        ));
                    }
                    Ok(Ok(_)) => {
                        let max_committed_epoch = *receiver.borrow();
                        if max_committed_epoch >= wait_epoch {
                            return Ok(());
                        }
                    }
                }
            }
        }
    }

    fn sync(&self, epoch: u64) -> Self::SyncFuture<'_> {
        async move {
            if epoch == INVALID_EPOCH {
                warn!("syncing invalid epoch");
                return Ok(SyncResult {
                    sync_size: 0,
                    uncommitted_ssts: vec![],
                });
            }
            let (tx, rx) = oneshot::channel();
            self.hummock_event_sender
                .send(HummockEvent::AwaitSyncEpoch {
                    new_sync_epoch: epoch,
                    sync_result_sender: tx,
                })
                .expect("should send success");
            Ok(rx.await.expect("should wait success")?)
        }
    }

    fn seal_epoch(&self, epoch: u64, is_checkpoint: bool) {
        if epoch == INVALID_EPOCH {
            warn!("sealing invalid epoch");
            return;
        }
        self.hummock_event_sender
            .send(HummockEvent::SealEpoch {
                epoch,
                is_checkpoint,
            })
            .expect("should send success");
    }

    fn clear_shared_buffer(&self) -> Self::ClearSharedBufferFuture<'_> {
        async move {
            let (tx, rx) = oneshot::channel();
            self.hummock_event_sender
                .send(HummockEvent::Clear(tx))
                .expect("should send success");
            rx.await.expect("should wait success");
            Ok(())
        }
    }

    fn new_local(&self, table_id: TableId) -> Self::NewLocalFuture<'_> {
        async move { self.new_local_inner(table_id).await }
    }
}

impl HummockStorage {
    #[cfg(any(test, feature = "test"))]
    pub async fn seal_and_sync_epoch(&self, epoch: u64) -> StorageResult<SyncResult> {
        self.seal_epoch(epoch, true);
        self.sync(epoch).await
    }
}<|MERGE_RESOLUTION|>--- conflicted
+++ resolved
@@ -75,10 +75,7 @@
         key_range: TableKeyRange,
         epoch: u64,
         read_options: ReadOptions,
-<<<<<<< HEAD
     ) -> StorageResult<StreamTypeOfIter<HummockStorageIterator>> {
-=======
-    ) -> StorageResult<HummockStorageIterator> {
         let read_version_tuple =
             self.build_read_version_tuple(epoch, read_options.table_id, &key_range)?;
 
@@ -93,7 +90,6 @@
         table_id: TableId,
         key_range: &TableKeyRange,
     ) -> StorageResult<(Vec<ImmutableMemtable>, Vec<SstableInfo>, CommittedVersion)> {
->>>>>>> a551b3bb
         let pinned_version = self.pinned_version.load();
         validate_epoch(pinned_version.safe_epoch(), epoch)?;
 
