// Copyright 2024 RisingWave Labs
//
// Licensed under the Apache License, Version 2.0 (the "License");
// you may not use this file except in compliance with the License.
// You may obtain a copy of the License at
//
//     http://www.apache.org/licenses/LICENSE-2.0
//
// Unless required by applicable law or agreed to in writing, software
// distributed under the License is distributed on an "AS IS" BASIS,
// WITHOUT WARRANTIES OR CONDITIONS OF ANY KIND, either express or implied.
// See the License for the specific language governing permissions and
// limitations under the License.

use std::collections::HashSet;
use std::future::Future;
use std::ops::Bound;
use std::sync::Arc;

use arc_swap::ArcSwap;
use bytes::Bytes;
use futures::FutureExt;
use itertools::Itertools;
use risingwave_common::catalog::TableId;
use risingwave_common::util::epoch::is_max_epoch;
use risingwave_common_service::{NotificationClient, ObserverManager};
use risingwave_hummock_sdk::key::{
    is_empty_key_range, vnode, vnode_range, TableKey, TableKeyRange,
};
use risingwave_hummock_sdk::sstable_info::SstableInfo;
use risingwave_hummock_sdk::table_watermark::TableWatermarksIndex;
use risingwave_hummock_sdk::version::HummockVersion;
use risingwave_hummock_sdk::{HummockReadEpoch, HummockSstableObjectId};
use risingwave_rpc_client::HummockMetaClient;
use thiserror_ext::AsReport;
use tokio::sync::mpsc::{unbounded_channel, UnboundedSender};
use tokio::sync::oneshot;

use super::local_hummock_storage::LocalHummockStorage;
use super::version::{read_filter_for_version, CommittedVersion, HummockVersionReader};
use crate::compaction_catalog_manager::{
    CompactionCatalogManager, CompactionCatalogManagerRef, FakeRemoteTableAccessor,
};
use crate::error::StorageResult;
use crate::hummock::backup_reader::{BackupReader, BackupReaderRef};
use crate::hummock::compactor::{
    new_compaction_await_tree_reg_ref, CompactionAwaitTreeRegRef, CompactorContext,
};
use crate::hummock::event_handler::hummock_event_handler::{BufferTracker, HummockEventSender};
use crate::hummock::event_handler::{
    HummockEvent, HummockEventHandler, HummockVersionUpdate, ReadOnlyReadVersionMapping,
};
use crate::hummock::iterator::change_log::ChangeLogIterator;
use crate::hummock::local_version::pinned_version::{start_pinned_version_worker, PinnedVersion};
use crate::hummock::local_version::recent_versions::RecentVersions;
use crate::hummock::observer_manager::HummockObserverNode;
use crate::hummock::time_travel_version_cache::SimpleTimeTravelVersionCache;
use crate::hummock::utils::{wait_for_epoch, wait_for_update};
use crate::hummock::write_limiter::{WriteLimiter, WriteLimiterRef};
use crate::hummock::{
    HummockEpoch, HummockError, HummockResult, HummockStorageIterator, HummockStorageRevIterator,
    MemoryLimiter, SstableObjectIdManager, SstableObjectIdManagerRef, SstableStoreRef,
};
use crate::mem_table::ImmutableMemtable;
use crate::monitor::{CompactorMetrics, HummockStateStoreMetrics};
use crate::opts::StorageOpts;
use crate::store::*;

struct HummockStorageShutdownGuard {
    shutdown_sender: HummockEventSender,
}

impl Drop for HummockStorageShutdownGuard {
    fn drop(&mut self) {
        let _ = self
            .shutdown_sender
            .send(HummockEvent::Shutdown)
            .inspect_err(|e| tracing::debug!(event = ?e.0, "unable to send shutdown"));
    }
}

/// `HummockStorage` is the entry point of the Hummock state store backend.
/// It implements the `StateStore` and `StateStoreRead` traits but not the `StateStoreWrite` trait
/// since all writes should be done via `LocalHummockStorage` to ensure the single writer property
/// of hummock. `LocalHummockStorage` instance can be created via `new_local` call.
/// Hummock is the state store backend.
#[derive(Clone)]
pub struct HummockStorage {
    hummock_event_sender: HummockEventSender,
    // only used in test for setting hummock version in uploader
    _version_update_sender: UnboundedSender<HummockVersionUpdate>,

    context: CompactorContext,

    compaction_catalog_manager_ref: CompactionCatalogManagerRef,

    sstable_object_id_manager: SstableObjectIdManagerRef,

    buffer_tracker: BufferTracker,

    version_update_notifier_tx: Arc<tokio::sync::watch::Sender<PinnedVersion>>,

    recent_versions: Arc<ArcSwap<RecentVersions>>,

    hummock_version_reader: HummockVersionReader,

    _shutdown_guard: Arc<HummockStorageShutdownGuard>,

    read_version_mapping: ReadOnlyReadVersionMapping,

    backup_reader: BackupReaderRef,

    write_limiter: WriteLimiterRef,

    compact_await_tree_reg: Option<CompactionAwaitTreeRegRef>,

    hummock_meta_client: Arc<dyn HummockMetaClient>,

    simple_time_travel_version_cache: Arc<SimpleTimeTravelVersionCache>,
}

pub type ReadVersionTuple = (Vec<ImmutableMemtable>, Vec<SstableInfo>, CommittedVersion);

pub fn get_committed_read_version_tuple(
    version: PinnedVersion,
    table_id: TableId,
    mut key_range: TableKeyRange,
    epoch: HummockEpoch,
) -> (TableKeyRange, ReadVersionTuple) {
    if let Some(table_watermarks) = version.table_watermarks.get(&table_id) {
        TableWatermarksIndex::new_committed(
            table_watermarks.clone(),
            version
                .state_table_info
                .info()
                .get(&table_id)
                .expect("should exist when having table watermark")
                .committed_epoch,
        )
        .rewrite_range_with_table_watermark(epoch, &mut key_range)
    }
    (key_range, (vec![], vec![], version))
}

impl HummockStorage {
    /// Creates a [`HummockStorage`].
    #[allow(clippy::too_many_arguments)]
    pub async fn new(
        options: Arc<StorageOpts>,
        sstable_store: SstableStoreRef,
        hummock_meta_client: Arc<dyn HummockMetaClient>,
        notification_client: impl NotificationClient,
        compaction_catalog_manager_ref: CompactionCatalogManagerRef,
        state_store_metrics: Arc<HummockStateStoreMetrics>,
        compactor_metrics: Arc<CompactorMetrics>,
        await_tree_config: Option<await_tree::Config>,
    ) -> HummockResult<Self> {
        let sstable_object_id_manager = Arc::new(SstableObjectIdManager::new(
            hummock_meta_client.clone(),
            options.sstable_id_remote_fetch_number,
        ));
        let backup_reader = BackupReader::new(
            &options.backup_storage_url,
            &options.backup_storage_directory,
            &options.object_store_config,
        )
        .await
        .map_err(HummockError::read_backup_error)?;
        let write_limiter = Arc::new(WriteLimiter::default());
        let (version_update_tx, mut version_update_rx) = unbounded_channel();

        let observer_manager = ObserverManager::new(
            notification_client,
            HummockObserverNode::new(
                compaction_catalog_manager_ref.clone(),
                backup_reader.clone(),
                version_update_tx.clone(),
                write_limiter.clone(),
            ),
        )
        .await;
        observer_manager.start().await;

        let hummock_version = match version_update_rx.recv().await {
            Some(HummockVersionUpdate::PinnedVersion(version)) => *version,
            _ => unreachable!("the hummock observer manager is the first one to take the event tx. Should be full hummock version")
        };

        let (pin_version_tx, pin_version_rx) = unbounded_channel();
        let pinned_version = PinnedVersion::new(hummock_version, pin_version_tx);
        tokio::spawn(start_pinned_version_worker(
            pin_version_rx,
            hummock_meta_client.clone(),
            options.max_version_pinning_duration_sec,
        ));

        let await_tree_reg = await_tree_config.map(new_compaction_await_tree_reg_ref);

        let compactor_context = CompactorContext::new_local_compact_context(
            options.clone(),
            sstable_store.clone(),
            compactor_metrics.clone(),
            await_tree_reg.clone(),
        );

        let hummock_event_handler = HummockEventHandler::new(
            version_update_rx,
            pinned_version,
            compactor_context.clone(),
            compaction_catalog_manager_ref.clone(),
            sstable_object_id_manager.clone(),
            state_store_metrics.clone(),
        );

        let event_tx = hummock_event_handler.event_sender();

        let instance = Self {
            context: compactor_context,
            compaction_catalog_manager_ref: compaction_catalog_manager_ref.clone(),
            sstable_object_id_manager,
            buffer_tracker: hummock_event_handler.buffer_tracker().clone(),
            version_update_notifier_tx: hummock_event_handler.version_update_notifier_tx(),
            hummock_event_sender: event_tx.clone(),
            _version_update_sender: version_update_tx,
            recent_versions: hummock_event_handler.recent_versions(),
            hummock_version_reader: HummockVersionReader::new(
                sstable_store,
                state_store_metrics.clone(),
                options.max_preload_io_retry_times,
            ),
            _shutdown_guard: Arc::new(HummockStorageShutdownGuard {
                shutdown_sender: event_tx,
            }),
            read_version_mapping: hummock_event_handler.read_version_mapping(),
            backup_reader,
            write_limiter,
            compact_await_tree_reg: await_tree_reg,
            hummock_meta_client,
            simple_time_travel_version_cache: Arc::new(SimpleTimeTravelVersionCache::new(
                options.time_travel_version_cache_capacity,
            )),
        };

        tokio::spawn(hummock_event_handler.start_hummock_event_handler_worker());

        Ok(instance)
    }

    /// Gets the value of a specified `key` in the table specified in `read_options`.
    /// The result is based on a snapshot corresponding to the given `epoch`.
    /// if `key` has consistent hash virtual node value, then such value is stored in `value_meta`
    ///
    /// If `Ok(Some())` is returned, the key is found. If `Ok(None)` is returned,
    /// the key is not found. If `Err()` is returned, the searching for the key
    /// failed due to other non-EOF errors.
    async fn get_inner(
        &self,
        key: TableKey<Bytes>,
        epoch: HummockEpoch,
        read_options: ReadOptions,
    ) -> StorageResult<Option<Bytes>> {
        let key_range = (Bound::Included(key.clone()), Bound::Included(key.clone()));

        let (key_range, read_version_tuple) = self
            .build_read_version_tuple(epoch, key_range, &read_options)
            .await?;

        if is_empty_key_range(&key_range) {
            return Ok(None);
        }

        self.hummock_version_reader
            .get(key, epoch, read_options, read_version_tuple)
            .await
    }

    async fn iter_inner(
        &self,
        key_range: TableKeyRange,
        epoch: u64,
        read_options: ReadOptions,
    ) -> StorageResult<HummockStorageIterator> {
        let (key_range, read_version_tuple) = self
            .build_read_version_tuple(epoch, key_range, &read_options)
            .await?;

        self.hummock_version_reader
            .iter(key_range, epoch, read_options, read_version_tuple)
            .await
    }

    async fn rev_iter_inner(
        &self,
        key_range: TableKeyRange,
        epoch: u64,
        read_options: ReadOptions,
    ) -> StorageResult<HummockStorageRevIterator> {
        let (key_range, read_version_tuple) = self
            .build_read_version_tuple(epoch, key_range, &read_options)
            .await?;

        self.hummock_version_reader
            .rev_iter(key_range, epoch, read_options, read_version_tuple, None)
            .await
    }

    async fn get_time_travel_version(
        &self,
        epoch: u64,
        table_id: TableId,
    ) -> StorageResult<PinnedVersion> {
        let meta_client = self.hummock_meta_client.clone();
        let fetch = async move {
            let pb_version = meta_client
                .get_version_by_epoch(epoch, table_id.table_id())
                .await
                .inspect_err(|e| tracing::error!("{}", e.to_report_string()))
                .map_err(|e| HummockError::meta_error(e.to_report_string()))?;
            let version = HummockVersion::from_rpc_protobuf(&pb_version);
            let (tx, _rx) = unbounded_channel();
            Ok(PinnedVersion::new(version, tx))
        };
        let version = self
            .simple_time_travel_version_cache
            .get_or_insert(table_id.table_id, epoch, fetch)
            .await?;
        Ok(version)
    }

    async fn build_read_version_tuple(
        &self,
        epoch: u64,
        key_range: TableKeyRange,
        read_options: &ReadOptions,
    ) -> StorageResult<(TableKeyRange, ReadVersionTuple)> {
        if read_options.read_version_from_backup {
            self.build_read_version_tuple_from_backup(epoch, read_options.table_id, key_range)
                .await
        } else if read_options.read_committed {
            self.build_read_version_tuple_from_committed(epoch, read_options.table_id, key_range)
                .await
        } else {
            self.build_read_version_tuple_from_all(epoch, read_options.table_id, key_range)
        }
    }

    async fn build_read_version_tuple_from_backup(
        &self,
        epoch: u64,
        table_id: TableId,
        key_range: TableKeyRange,
    ) -> StorageResult<(TableKeyRange, ReadVersionTuple)> {
        match self
            .backup_reader
            .try_get_hummock_version(table_id, epoch)
            .await
        {
            Ok(Some(backup_version)) => Ok(get_committed_read_version_tuple(
                backup_version,
                table_id,
                key_range,
                epoch,
            )),
            Ok(None) => Err(HummockError::read_backup_error(format!(
                "backup include epoch {} not found",
                epoch
            ))
            .into()),
            Err(e) => Err(e),
        }
    }

    async fn build_read_version_tuple_from_committed(
        &self,
        epoch: u64,
        table_id: TableId,
        key_range: TableKeyRange,
    ) -> StorageResult<(TableKeyRange, ReadVersionTuple)> {
        let version = match self
            .recent_versions
            .load()
            .get_safe_version(table_id, epoch)
        {
            Some(version) => version,
            None => self.get_time_travel_version(epoch, table_id).await?,
        };
        Ok(get_committed_read_version_tuple(
            version, table_id, key_range, epoch,
        ))
    }

    fn build_read_version_tuple_from_all(
        &self,
        epoch: u64,
        table_id: TableId,
        key_range: TableKeyRange,
    ) -> StorageResult<(TableKeyRange, ReadVersionTuple)> {
        let pinned_version = self.recent_versions.load().latest_version().clone();
        let info = pinned_version.state_table_info.info().get(&table_id);

        // check epoch if lower mce
        let ret = if let Some(info) = info
            && epoch <= info.committed_epoch
        {
            if epoch < info.committed_epoch {
                return Err(
                    HummockError::expired_epoch(table_id, info.committed_epoch, epoch).into(),
                );
            }
            // read committed_version directly without build snapshot
            get_committed_read_version_tuple(pinned_version, table_id, key_range, epoch)
        } else {
            let vnode = vnode(&key_range);
            let mut matched_replicated_read_version_cnt = 0;
            let read_version_vec = {
                let read_guard = self.read_version_mapping.read();
                read_guard
                    .get(&table_id)
                    .map(|v| {
                        v.values()
                            .filter(|v| {
                                let read_version = v.read();
                                if read_version.contains(vnode) {
                                    if read_version.is_replicated() {
                                        matched_replicated_read_version_cnt += 1;
                                        false
                                    } else {
                                        // Only non-replicated read version with matched vnode is considered
                                        true
                                    }
                                } else {
                                    false
                                }
                            })
                            .cloned()
                            .collect_vec()
                    })
                    .unwrap_or_default()
            };

            // When the system has just started and no state has been created, the memory state
            // may be empty
            if read_version_vec.is_empty() {
                let table_committed_epoch = info.map(|info| info.committed_epoch);
                if matched_replicated_read_version_cnt > 0 {
                    tracing::warn!(
                        "Read(table_id={} vnode={} epoch={}) is not allowed on replicated read version ({} found). Fall back to committed version (epoch={:?})",
                        table_id,
                        vnode.to_index(),
                        epoch,
                        matched_replicated_read_version_cnt,
                        table_committed_epoch,
                    );
                } else {
                    tracing::debug!(
                        "No read version found for read(table_id={} vnode={} epoch={}). Fall back to committed version (epoch={:?})",
                        table_id,
                        vnode.to_index(),
                        epoch,
                        table_committed_epoch
                    );
                }
                get_committed_read_version_tuple(pinned_version, table_id, key_range, epoch)
            } else {
                if read_version_vec.len() != 1 {
                    let read_version_vnodes = read_version_vec
                        .into_iter()
                        .map(|v| {
                            let v = v.read();
                            v.vnodes().iter_ones().collect_vec()
                        })
                        .collect_vec();
                    return Err(HummockError::other(format!("There are {} read version associated with vnode {}. read_version_vnodes={:?}", read_version_vnodes.len(), vnode.to_index(), read_version_vnodes)).into());
                }
                read_filter_for_version(
                    epoch,
                    table_id,
                    key_range,
                    read_version_vec.first().unwrap(),
                )?
            }
        };

        Ok(ret)
    }

    async fn new_local_inner(&self, option: NewLocalOptions) -> LocalHummockStorage {
        let (tx, rx) = tokio::sync::oneshot::channel();
        self.hummock_event_sender
            .send(HummockEvent::RegisterReadVersion {
                table_id: option.table_id,
                new_read_version_sender: tx,
                is_replicated: option.is_replicated,
                vnodes: option.vnodes.clone(),
            })
            .unwrap();

        let (basic_read_version, instance_guard) = rx.await.unwrap();
        let version_update_notifier_tx = self.version_update_notifier_tx.clone();
        LocalHummockStorage::new(
            instance_guard,
            basic_read_version,
            self.hummock_version_reader.clone(),
            self.hummock_event_sender.clone(),
            self.buffer_tracker.get_memory_limiter().clone(),
            self.write_limiter.clone(),
            option,
            version_update_notifier_tx,
            self.context.storage_opts.mem_table_spill_threshold,
        )
    }

    pub async fn clear_shared_buffer(&self) {
        let (tx, rx) = oneshot::channel();
        self.hummock_event_sender
<<<<<<< HEAD
            .send(HummockEvent::Clear(tx, version_id, None))
=======
            .send(HummockEvent::Clear(tx))
>>>>>>> fe655097
            .expect("should send success");
        rx.await.expect("should wait success");
    }

    pub async fn clear_tables(&self, version_id: HummockVersionId, table_ids: HashSet<TableId>) {
        if !table_ids.is_empty() {
            let (tx, rx) = oneshot::channel();
            self.hummock_event_sender
                .send(HummockEvent::Clear(tx, version_id, Some(table_ids)))
                .expect("should send success");
            rx.await.expect("should wait success");
        }
    }

    /// Declare the start of an epoch. This information is provided for spill so that the spill task won't
    /// include data of two or more syncs.
    // TODO: remove this method when we support spill task that can include data of more two or more syncs
    pub fn start_epoch(&self, epoch: HummockEpoch, table_ids: HashSet<TableId>) {
        let _ = self
            .hummock_event_sender
            .send(HummockEvent::StartEpoch { epoch, table_ids });
    }

    pub fn sstable_store(&self) -> SstableStoreRef {
        self.context.sstable_store.clone()
    }

    pub fn sstable_object_id_manager(&self) -> &SstableObjectIdManagerRef {
        &self.sstable_object_id_manager
    }

    pub fn compaction_catalog_manager_ref(&self) -> CompactionCatalogManagerRef {
        self.compaction_catalog_manager_ref.clone()
    }

    pub fn get_memory_limiter(&self) -> Arc<MemoryLimiter> {
        self.buffer_tracker.get_memory_limiter().clone()
    }

    pub fn get_pinned_version(&self) -> PinnedVersion {
        self.recent_versions.load().latest_version().clone()
    }

    pub fn backup_reader(&self) -> BackupReaderRef {
        self.backup_reader.clone()
    }

    pub fn compaction_await_tree_reg(&self) -> Option<&await_tree::Registry> {
        self.compact_await_tree_reg.as_ref()
    }

    pub async fn min_uncommitted_sst_id(&self) -> Option<HummockSstableObjectId> {
        let (tx, rx) = oneshot::channel();
        self.hummock_event_sender
            .send(HummockEvent::GetMinUncommittedSstId { result_tx: tx })
            .expect("should send success");
        rx.await.expect("should await success")
    }
}

impl StateStoreRead for HummockStorage {
    type ChangeLogIter = ChangeLogIterator;
    type Iter = HummockStorageIterator;
    type RevIter = HummockStorageRevIterator;

    fn get(
        &self,
        key: TableKey<Bytes>,
        epoch: u64,
        read_options: ReadOptions,
    ) -> impl Future<Output = StorageResult<Option<Bytes>>> + '_ {
        self.get_inner(key, epoch, read_options)
    }

    fn iter(
        &self,
        key_range: TableKeyRange,
        epoch: u64,
        read_options: ReadOptions,
    ) -> impl Future<Output = StorageResult<Self::Iter>> + '_ {
        let (l_vnode_inclusive, r_vnode_exclusive) = vnode_range(&key_range);
        assert_eq!(
            r_vnode_exclusive - l_vnode_inclusive,
            1,
            "read range {:?} for table {} iter contains more than one vnode",
            key_range,
            read_options.table_id
        );
        self.iter_inner(key_range, epoch, read_options)
    }

    fn rev_iter(
        &self,
        key_range: TableKeyRange,
        epoch: u64,
        read_options: ReadOptions,
    ) -> impl Future<Output = StorageResult<Self::RevIter>> + '_ {
        let (l_vnode_inclusive, r_vnode_exclusive) = vnode_range(&key_range);
        assert_eq!(
            r_vnode_exclusive - l_vnode_inclusive,
            1,
            "read range {:?} for table {} iter contains more than one vnode",
            key_range,
            read_options.table_id
        );
        self.rev_iter_inner(key_range, epoch, read_options)
    }

    async fn iter_log(
        &self,
        epoch_range: (u64, u64),
        key_range: TableKeyRange,
        options: ReadLogOptions,
    ) -> StorageResult<Self::ChangeLogIter> {
        let version = self.recent_versions.load().latest_version().clone();
        let iter = self
            .hummock_version_reader
            .iter_log(version, epoch_range, key_range, options)
            .await?;
        Ok(iter)
    }
}

impl StateStore for HummockStorage {
    type Local = LocalHummockStorage;

    /// Waits until the local hummock version contains the epoch. If `wait_epoch` is `Current`,
    /// we will only check whether it is le `sealed_epoch` and won't wait.
    async fn try_wait_epoch(
        &self,
        wait_epoch: HummockReadEpoch,
        options: TryWaitEpochOptions,
    ) -> StorageResult<()> {
        match wait_epoch {
            HummockReadEpoch::Committed(wait_epoch) => {
                assert!(!is_max_epoch(wait_epoch), "epoch should not be MAX EPOCH");
                wait_for_epoch(
                    &self.version_update_notifier_tx,
                    wait_epoch,
                    options.table_id,
                )
                .await?;
            }
            HummockReadEpoch::BatchQueryCommitted(wait_epoch, wait_version_id) => {
                assert!(!is_max_epoch(wait_epoch), "epoch should not be MAX EPOCH");
                // fast path by checking recent_versions
                {
                    let recent_versions = self.recent_versions.load();
                    let latest_version = recent_versions.latest_version();
                    if latest_version.id >= wait_version_id
                        && let Some(committed_epoch) =
                            latest_version.table_committed_epoch(options.table_id)
                        && committed_epoch >= wait_epoch
                    {
                        return Ok(());
                    }
                }
                wait_for_update(
                    &self.version_update_notifier_tx,
                    |version| {
                        if wait_version_id > version.id() {
                            return Ok(false);
                        }
                        let committed_epoch = version
                            .table_committed_epoch(options.table_id)
                            .ok_or_else(|| {
                                // In batch query, since we have ensured that the current version must be after the
                                // `wait_version_id`, when seeing that the table_id not exist in the latest version,
                                // the table must have been dropped.
                                HummockError::wait_epoch(format!(
                                    "table id {} has been dropped",
                                    options.table_id
                                ))
                            })?;
                        Ok(committed_epoch >= wait_epoch)
                    },
                    || {
                        format!(
                            "try_wait_epoch: epoch: {}, version_id: {:?}",
                            wait_epoch, wait_version_id
                        )
                    },
                )
                .await?;
            }
            _ => {}
        };
        Ok(())
    }

    fn sync(&self, epoch: u64, table_ids: HashSet<TableId>) -> impl SyncFuture {
        let (tx, rx) = oneshot::channel();
        let _ = self.hummock_event_sender.send(HummockEvent::SyncEpoch {
            new_sync_epoch: epoch,
            sync_result_sender: tx,
            table_ids,
        });
        rx.map(|recv_result| {
            Ok(recv_result
                .map_err(|_| HummockError::other("failed to receive sync result"))??
                .into_sync_result())
        })
    }

    fn new_local(&self, option: NewLocalOptions) -> impl Future<Output = Self::Local> + Send + '_ {
        self.new_local_inner(option)
    }
}

#[cfg(any(test, feature = "test"))]
impl HummockStorage {
    pub async fn seal_and_sync_epoch(
        &self,
        epoch: u64,
        table_ids: HashSet<TableId>,
    ) -> StorageResult<risingwave_hummock_sdk::SyncResult> {
        self.sync(epoch, table_ids).await
    }

    /// Used in the compaction test tool
    #[cfg(any(test, feature = "test"))]
    pub async fn update_version_and_wait(&self, version: HummockVersion) {
        use tokio::task::yield_now;
        let version_id = version.id;
        self._version_update_sender
            .send(HummockVersionUpdate::PinnedVersion(Box::new(version)))
            .unwrap();
        loop {
            if self.recent_versions.load().latest_version().id() >= version_id {
                break;
            }

            yield_now().await
        }
    }

    pub async fn wait_version(&self, version: HummockVersion) {
        use tokio::task::yield_now;
        loop {
            if self.recent_versions.load().latest_version().id() >= version.id {
                break;
            }

            yield_now().await
        }
    }

    pub fn get_shared_buffer_size(&self) -> usize {
        self.buffer_tracker.get_buffer_size()
    }

    /// Creates a [`HummockStorage`] with default stats. Should only be used by tests.
    pub async fn for_test(
        options: Arc<StorageOpts>,
        sstable_store: SstableStoreRef,
        hummock_meta_client: Arc<dyn HummockMetaClient>,
        notification_client: impl NotificationClient,
    ) -> HummockResult<Self> {
        let compaction_catalog_manager = Arc::new(CompactionCatalogManager::new(Box::new(
            FakeRemoteTableAccessor {},
        )));

        Self::new(
            options,
            sstable_store,
            hummock_meta_client,
            notification_client,
            compaction_catalog_manager,
            Arc::new(HummockStateStoreMetrics::unused()),
            Arc::new(CompactorMetrics::unused()),
            None,
        )
        .await
    }

    pub fn storage_opts(&self) -> &Arc<StorageOpts> {
        &self.context.storage_opts
    }

    pub fn version_reader(&self) -> &HummockVersionReader {
        &self.hummock_version_reader
    }

    pub async fn wait_version_update(
        &self,
        old_id: risingwave_hummock_sdk::HummockVersionId,
    ) -> risingwave_hummock_sdk::HummockVersionId {
        use tokio::task::yield_now;
        loop {
            let cur_id = self.recent_versions.load().latest_version().id();
            if cur_id > old_id {
                return cur_id;
            }
            yield_now().await;
        }
    }
}<|MERGE_RESOLUTION|>--- conflicted
+++ resolved
@@ -513,20 +513,16 @@
     pub async fn clear_shared_buffer(&self) {
         let (tx, rx) = oneshot::channel();
         self.hummock_event_sender
-<<<<<<< HEAD
-            .send(HummockEvent::Clear(tx, version_id, None))
-=======
-            .send(HummockEvent::Clear(tx))
->>>>>>> fe655097
+            .send(HummockEvent::Clear(tx, None))
             .expect("should send success");
         rx.await.expect("should wait success");
     }
 
-    pub async fn clear_tables(&self, version_id: HummockVersionId, table_ids: HashSet<TableId>) {
+    pub async fn clear_tables(&self, table_ids: HashSet<TableId>) {
         if !table_ids.is_empty() {
             let (tx, rx) = oneshot::channel();
             self.hummock_event_sender
-                .send(HummockEvent::Clear(tx, version_id, Some(table_ids)))
+                .send(HummockEvent::Clear(tx, Some(table_ids)))
                 .expect("should send success");
             rx.await.expect("should wait success");
         }
