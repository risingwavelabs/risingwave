// Copyright 2024 RisingWave Labs
//
// Licensed under the Apache License, Version 2.0 (the "License");
// you may not use this file except in compliance with the License.
// You may obtain a copy of the License at
//
//     http://www.apache.org/licenses/LICENSE-2.0
//
// Unless required by applicable law or agreed to in writing, software
// distributed under the License is distributed on an "AS IS" BASIS,
// WITHOUT WARRANTIES OR CONDITIONS OF ANY KIND, either express or implied.
// See the License for the specific language governing permissions and
// limitations under the License.

use std::future::Future;
use std::iter::once;
use std::ops::Bound;
use std::sync::Arc;

use await_tree::InstrumentAwait;
use bytes::Bytes;
use risingwave_common::buffer::Bitmap;
use risingwave_common::catalog::{TableId, TableOption};
use risingwave_common::util::epoch::MAX_SPILL_TIMES;
use risingwave_hummock_sdk::key::{is_empty_key_range, vnode_range, TableKey, TableKeyRange};
use risingwave_hummock_sdk::{EpochWithGap, HummockEpoch};
use risingwave_pb::hummock::SstableInfo;
use tracing::{warn, Instrument};

use super::version::{StagingData, VersionUpdate};
use crate::error::StorageResult;
use crate::hummock::event_handler::hummock_event_handler::HummockEventSender;
use crate::hummock::event_handler::{HummockEvent, HummockReadVersionRef, LocalInstanceGuard};
use crate::hummock::iterator::change_log::ChangeLogIterator;
use crate::hummock::iterator::{
    Backward, BackwardUserIterator, ConcatIteratorInner, Forward, HummockIteratorUnion,
    IteratorFactory, MergeIterator, UserIterator,
};
use crate::hummock::shared_buffer::shared_buffer_batch::{
    SharedBufferBatch, SharedBufferBatchIterator, SharedBufferBatchOldValues, SharedBufferItem,
    SharedBufferValue,
};
use crate::hummock::store::version::{read_filter_for_version, HummockVersionReader};
use crate::hummock::utils::{
    do_delete_sanity_check, do_insert_sanity_check, do_update_sanity_check, wait_for_epoch,
    ENABLE_SANITY_CHECK,
};
use crate::hummock::write_limiter::WriteLimiterRef;
use crate::hummock::{
    BackwardSstableIterator, MemoryLimiter, SstableIterator, SstableIteratorReadOptions,
    SstableStoreRef,
};
use crate::mem_table::{KeyOp, MemTable, MemTableHummockIterator, MemTableHummockRevIterator};
use crate::monitor::{HummockStateStoreMetrics, IterLocalMetricsGuard, StoreLocalStatistic};
use crate::store::*;

/// `LocalHummockStorage` is a handle for a state table shard to access data from and write data to
/// the hummock state backend. It is created via `HummockStorage::new_local`.

pub struct LocalHummockStorage {
    mem_table: MemTable,

    spill_offset: u16,
    epoch: Option<u64>,

    table_id: TableId,
    op_consistency_level: OpConsistencyLevel,
    table_option: TableOption,

    instance_guard: LocalInstanceGuard,

    /// Read handle.
    read_version: HummockReadVersionRef,

    /// This indicates that this `LocalHummockStorage` replicates another `LocalHummockStorage`.
    /// It's used by executors in different CNs to synchronize states.
    ///
    /// Within `LocalHummockStorage` we use this flag to avoid uploading local state to be
    /// persisted, so we won't have duplicate data.
    ///
    /// This also handles a corner case where an executor doing replication
    /// is scheduled to the same CN as its Upstream executor.
    /// In that case, we use this flag to avoid reading the same data twice,
    /// by ignoring the replicated `ReadVersion`.
    is_replicated: bool,

    /// Event sender.
    event_sender: HummockEventSender,

    memory_limiter: Arc<MemoryLimiter>,

    hummock_version_reader: HummockVersionReader,

    stats: Arc<HummockStateStoreMetrics>,

    write_limiter: WriteLimiterRef,

    version_update_notifier_tx: Arc<tokio::sync::watch::Sender<HummockEpoch>>,

    mem_table_spill_threshold: usize,
}

impl LocalHummockStorage {
    /// See `HummockReadVersion::update` for more details.
    pub fn update(&self, info: VersionUpdate) {
        self.read_version.write().update(info)
    }

    pub async fn get_inner(
        &self,
        table_key: TableKey<Bytes>,
        epoch: u64,
        read_options: ReadOptions,
    ) -> StorageResult<Option<Bytes>> {
        let table_key_range = (
            Bound::Included(table_key.clone()),
            Bound::Included(table_key.clone()),
        );

        let (table_key_range, read_snapshot) = read_filter_for_version(
            epoch,
            read_options.table_id,
            table_key_range,
            &self.read_version,
        )?;

        if is_empty_key_range(&table_key_range) {
            return Ok(None);
        }

        self.hummock_version_reader
            .get(table_key, epoch, read_options, read_snapshot)
            .await
    }

    pub async fn wait_for_epoch(&self, wait_epoch: u64) -> StorageResult<()> {
        wait_for_epoch(&self.version_update_notifier_tx, wait_epoch).await
    }

    pub async fn iter_flushed(
        &self,
        table_key_range: TableKeyRange,
        epoch: u64,
        read_options: ReadOptions,
    ) -> StorageResult<HummockStorageIterator> {
        let (table_key_range, read_snapshot) = read_filter_for_version(
            epoch,
            read_options.table_id,
            table_key_range,
            &self.read_version,
        )?;

        let table_key_range = table_key_range;

        self.hummock_version_reader
            .iter(table_key_range, epoch, read_options, read_snapshot)
            .await
    }

    pub async fn rev_iter_flushed(
        &self,
        table_key_range: TableKeyRange,
        epoch: u64,
        read_options: ReadOptions,
    ) -> StorageResult<HummockStorageRevIterator> {
        let (table_key_range, read_snapshot) = read_filter_for_version(
            epoch,
            read_options.table_id,
            table_key_range,
            &self.read_version,
        )?;

        let table_key_range = table_key_range;

        self.hummock_version_reader
            .rev_iter(table_key_range, epoch, read_options, read_snapshot, None)
            .await
    }

    fn mem_table_iter(&self) -> MemTableHummockIterator<'_> {
        MemTableHummockIterator::new(
            &self.mem_table.buffer,
            EpochWithGap::new(self.epoch(), self.spill_offset),
            self.table_id,
        )
    }

    fn mem_table_rev_iter(&self) -> MemTableHummockRevIterator<'_> {
        MemTableHummockRevIterator::new(
            &self.mem_table.buffer,
            EpochWithGap::new(self.epoch(), self.spill_offset),
            self.table_id,
        )
    }

    pub async fn iter_all(
        &self,
        table_key_range: TableKeyRange,
        epoch: u64,
        read_options: ReadOptions,
    ) -> StorageResult<LocalHummockStorageIterator<'_>> {
        let (table_key_range, read_snapshot) = read_filter_for_version(
            epoch,
            read_options.table_id,
            table_key_range,
            &self.read_version,
        )?;

        self.hummock_version_reader
            .iter_with_memtable(
                table_key_range,
                epoch,
                read_options,
                read_snapshot,
                Some(self.mem_table_iter()),
            )
            .await
    }

    pub async fn rev_iter_all(
        &self,
        table_key_range: TableKeyRange,
        epoch: u64,
        read_options: ReadOptions,
    ) -> StorageResult<LocalHummockStorageRevIterator<'_>> {
        let (table_key_range, read_snapshot) = read_filter_for_version(
            epoch,
            read_options.table_id,
            table_key_range,
            &self.read_version,
        )?;

        self.hummock_version_reader
            .rev_iter(
                table_key_range,
                epoch,
                read_options,
                read_snapshot,
                Some(self.mem_table_rev_iter()),
            )
            .await
    }

    pub async fn may_exist_inner(
        &self,
        key_range: TableKeyRange,
        read_options: ReadOptions,
    ) -> StorageResult<bool> {
        if self.mem_table.iter(key_range.clone()).next().is_some() {
            return Ok(true);
        }

        let (key_range, read_snapshot) = read_filter_for_version(
            HummockEpoch::MAX, // Use MAX epoch to make sure we read from latest
            read_options.table_id,
            key_range,
            &self.read_version,
        )?;

        self.hummock_version_reader
            .may_exist(key_range, read_options, read_snapshot)
            .await
    }
}

impl StateStoreRead for LocalHummockStorage {
    type ChangeLogIter = ChangeLogIterator;
    type Iter = HummockStorageIterator;
    type RevIter = HummockStorageRevIterator;

    fn get(
        &self,
        key: TableKey<Bytes>,
        epoch: u64,
        read_options: ReadOptions,
    ) -> impl Future<Output = StorageResult<Option<Bytes>>> + '_ {
        assert!(epoch <= self.epoch());
        self.get_inner(key, epoch, read_options)
    }

    fn iter(
        &self,
        key_range: TableKeyRange,
        epoch: u64,
        read_options: ReadOptions,
    ) -> impl Future<Output = StorageResult<Self::Iter>> + '_ {
        assert!(epoch <= self.epoch());
        self.iter_flushed(key_range, epoch, read_options)
            .instrument(tracing::trace_span!("hummock_iter"))
    }

    fn rev_iter(
        &self,
        key_range: TableKeyRange,
        epoch: u64,
        read_options: ReadOptions,
    ) -> impl Future<Output = StorageResult<Self::RevIter>> + '_ {
        assert!(epoch <= self.epoch());
        self.rev_iter_flushed(key_range, epoch, read_options)
            .instrument(tracing::trace_span!("hummock_rev_iter"))
    }

    async fn iter_log(
        &self,
        epoch_range: (u64, u64),
        key_range: TableKeyRange,
        options: ReadLogOptions,
    ) -> StorageResult<Self::ChangeLogIter> {
        let version = self.read_version.read().committed().clone();
        let iter = self
            .hummock_version_reader
            .iter_log(version, epoch_range, key_range, options)
            .await?;
        Ok(iter)
    }
}

impl LocalStateStore for LocalHummockStorage {
    type Iter<'a> = LocalHummockStorageIterator<'a>;
    type RevIter<'a> = LocalHummockStorageRevIterator<'a>;

    fn may_exist(
        &self,
        key_range: TableKeyRange,
        read_options: ReadOptions,
    ) -> impl Future<Output = StorageResult<bool>> + Send + '_ {
        self.may_exist_inner(key_range, read_options)
    }

    async fn get(
        &self,
        key: TableKey<Bytes>,
        read_options: ReadOptions,
    ) -> StorageResult<Option<Bytes>> {
        match self.mem_table.buffer.get(&key) {
            None => self.get_inner(key, self.epoch(), read_options).await,
            Some(op) => match op {
                KeyOp::Insert(value) | KeyOp::Update((_, value)) => Ok(Some(value.clone())),
                KeyOp::Delete(_) => Ok(None),
            },
        }
    }

    async fn iter(
        &self,
        key_range: TableKeyRange,
        read_options: ReadOptions,
    ) -> StorageResult<Self::Iter<'_>> {
        let (l_vnode_inclusive, r_vnode_exclusive) = vnode_range(&key_range);
        assert_eq!(
            r_vnode_exclusive - l_vnode_inclusive,
            1,
            "read range {:?} for table {} iter contains more than one vnode",
            key_range,
            read_options.table_id
        );
        self.iter_all(key_range.clone(), self.epoch(), read_options)
            .await
    }

    async fn rev_iter(
        &self,
        key_range: TableKeyRange,
        read_options: ReadOptions,
    ) -> StorageResult<Self::RevIter<'_>> {
        let (l_vnode_inclusive, r_vnode_exclusive) = vnode_range(&key_range);
        assert_eq!(
            r_vnode_exclusive - l_vnode_inclusive,
            1,
            "read range {:?} for table {} iter contains more than one vnode",
            key_range,
            read_options.table_id
        );
        self.rev_iter_all(key_range.clone(), self.epoch(), read_options)
            .await
    }

    fn insert(
        &mut self,
        key: TableKey<Bytes>,
        new_val: Bytes,
        old_val: Option<Bytes>,
    ) -> StorageResult<()> {
        match old_val {
            None => self.mem_table.insert(key, new_val)?,
            Some(old_val) => self.mem_table.update(key, old_val, new_val)?,
        };

        Ok(())
    }

    fn delete(&mut self, key: TableKey<Bytes>, old_val: Bytes) -> StorageResult<()> {
        self.mem_table.delete(key, old_val)?;

        Ok(())
    }

    async fn flush(&mut self) -> StorageResult<usize> {
        let buffer = self.mem_table.drain().into_parts();
        let mut kv_pairs = Vec::with_capacity(buffer.len());
        let mut old_values = if self.is_flush_old_value() {
            Some(Vec::with_capacity(buffer.len()))
        } else {
            None
        };
        for (key, key_op) in buffer {
            match key_op {
                // Currently, some executors do not strictly comply with these semantics. As
                // a workaround you may call disable the check by initializing the
                // state store with `is_consistent_op=false`.
                KeyOp::Insert(value) => {
                    if ENABLE_SANITY_CHECK {
                        do_insert_sanity_check(
                            &key,
                            &value,
                            self,
                            self.epoch(),
                            self.table_id,
                            self.table_option,
                            &self.op_consistency_level,
                        )
                        .await?;
                    }
                    kv_pairs.push((key, SharedBufferValue::Insert(value)));
                    if let Some(old_values) = &mut old_values {
                        old_values.push(Bytes::new());
                    }
                }
                KeyOp::Delete(old_value) => {
                    if ENABLE_SANITY_CHECK {
                        do_delete_sanity_check(
                            &key,
                            &old_value,
                            self,
                            self.epoch(),
                            self.table_id,
                            self.table_option,
                            &self.op_consistency_level,
                        )
                        .await?;
                    }
                    kv_pairs.push((key, SharedBufferValue::Delete));
                    if let Some(old_values) = &mut old_values {
                        old_values.push(old_value);
                    }
                }
                KeyOp::Update((old_value, new_value)) => {
                    if ENABLE_SANITY_CHECK {
                        do_update_sanity_check(
                            &key,
                            &old_value,
                            &new_value,
                            self,
                            self.epoch(),
                            self.table_id,
                            self.table_option,
                            &self.op_consistency_level,
                        )
                        .await?;
                    }
                    kv_pairs.push((key, SharedBufferValue::Update(new_value)));
                    if let Some(old_values) = &mut old_values {
                        old_values.push(old_value);
                    }
                }
            }
        }
        self.flush_inner(
            kv_pairs,
            old_values,
            WriteOptions {
                epoch: self.epoch(),
                table_id: self.table_id,
            },
        )
        .await
    }

    async fn try_flush(&mut self) -> StorageResult<()> {
        if self.mem_table_spill_threshold != 0
            && self.mem_table.kv_size.size() > self.mem_table_spill_threshold
        {
            if self.spill_offset < MAX_SPILL_TIMES {
                let table_id_label = self.table_id.table_id().to_string();
                self.flush().await?;
                self.stats
                    .mem_table_spill_counts
                    .with_label_values(&[table_id_label.as_str()])
                    .inc();
            } else {
                tracing::warn!("No mem table spill occurs, the gap epoch exceeds available range.");
            }
        }

        Ok(())
    }

    fn epoch(&self) -> u64 {
        self.epoch.expect("should have set the epoch")
    }

    fn is_dirty(&self) -> bool {
        self.mem_table.is_dirty()
    }

    async fn init(&mut self, options: InitOptions) -> StorageResult<()> {
        let epoch = options.epoch;
        if self.is_replicated {
            self.wait_for_epoch(epoch.prev).await?;
        }
        assert!(
            self.epoch.replace(epoch.curr).is_none(),
            "local state store of table id {:?} is init for more than once",
            self.table_id
        );
        Ok(())
    }

    fn seal_current_epoch(&mut self, next_epoch: u64, mut opts: SealCurrentEpochOptions) {
        assert!(!self.is_dirty());
        if let Some(new_level) = &opts.switch_op_consistency_level {
            self.mem_table.op_consistency_level.update(new_level);
            self.op_consistency_level.update(new_level);
        }
        let prev_epoch = self
            .epoch
            .replace(next_epoch)
            .expect("should have init epoch before seal the first epoch");
        self.spill_offset = 0;
        assert!(
            next_epoch > prev_epoch,
            "new epoch {} should be greater than current epoch: {}",
            next_epoch,
            prev_epoch
        );
        if let Some((direction, watermarks)) = &mut opts.table_watermarks {
            let mut read_version = self.read_version.write();
            read_version.filter_regress_watermarks(watermarks);
            if !watermarks.is_empty() {
                read_version.update(VersionUpdate::NewTableWatermark {
                    direction: *direction,
                    epoch: prev_epoch,
                    vnode_watermarks: watermarks.clone(),
                });
            }
        }
        self.event_sender
            .send(HummockEvent::LocalSealEpoch {
                instance_id: self.instance_id(),
                table_id: self.table_id,
                epoch: prev_epoch,
                opts,
            })
            .expect("should be able to send")
    }

    fn update_vnode_bitmap(&mut self, vnodes: Arc<Bitmap>) -> Arc<Bitmap> {
        let mut read_version = self.read_version.write();
        assert!(read_version.staging().is_empty(), "There is uncommitted staging data in read version table_id {:?} instance_id {:?} on vnode bitmap update",
            self.table_id(), self.instance_id()
        );
        read_version.update_vnode_bitmap(vnodes)
    }
}

impl LocalHummockStorage {
    async fn flush_inner(
        &mut self,
        sorted_items: Vec<SharedBufferItem>,
        old_values: Option<Vec<Bytes>>,
        write_options: WriteOptions,
    ) -> StorageResult<usize> {
        let epoch = write_options.epoch;
        let table_id = write_options.table_id;

        let table_id_label = table_id.to_string();
        self.stats
            .write_batch_tuple_counts
            .with_label_values(&[table_id_label.as_str()])
            .inc_by(sorted_items.len() as _);
        let timer = self
            .stats
            .write_batch_duration
            .with_label_values(&[table_id_label.as_str()])
            .start_timer();

        let imm_size = if !sorted_items.is_empty() {
            let (size, old_value_size) =
                SharedBufferBatch::measure_batch_size(&sorted_items, old_values.as_deref());

            self.write_limiter.wait_permission(self.table_id).await;
            let limiter = self.memory_limiter.as_ref();
            let tracker = if let Some(tracker) = limiter.try_require_memory(size as u64) {
                tracker
            } else {
                warn!(
                    "blocked at requiring memory: {}, current {}",
                    size,
                    limiter.get_memory_usage()
                );
                self.event_sender
                    .send(HummockEvent::BufferMayFlush)
                    .expect("should be able to send");
                let tracker = limiter
                    .require_memory(size as u64)
                    .verbose_instrument_await("hummock_require_memory")
                    .await;
                warn!(
                    "successfully requiring memory: {}, current {}",
                    size,
                    limiter.get_memory_usage()
                );
                tracker
            };

            let old_values = old_values.map(|old_values| {
                SharedBufferBatchOldValues::new(
                    old_values,
                    old_value_size,
                    self.stats.old_value_size.clone(),
                )
            });

            let instance_id = self.instance_guard.instance_id;
            let imm = SharedBufferBatch::build_shared_buffer_batch(
                epoch,
                self.spill_offset,
                sorted_items,
                old_values,
                size,
                table_id,
                instance_id,
                Some(tracker),
            );
            self.spill_offset += 1;
            let imm_size = imm.size();
            self.update(VersionUpdate::Staging(StagingData::ImmMem(imm.clone())));

            // insert imm to uploader
            if !self.is_replicated {
                self.event_sender
                    .send(HummockEvent::ImmToUploader(imm))
                    .unwrap();
            }
            imm_size
        } else {
            0
        };

        timer.observe_duration();

        self.stats
            .write_batch_size
            .with_label_values(&[table_id_label.as_str()])
            .observe(imm_size as _);
        Ok(imm_size)
    }
}

impl LocalHummockStorage {
    #[allow(clippy::too_many_arguments)]
    pub fn new(
        instance_guard: LocalInstanceGuard,
        read_version: HummockReadVersionRef,
        hummock_version_reader: HummockVersionReader,
        event_sender: HummockEventSender,
        memory_limiter: Arc<MemoryLimiter>,
        write_limiter: WriteLimiterRef,
        option: NewLocalOptions,
        version_update_notifier_tx: Arc<tokio::sync::watch::Sender<HummockEpoch>>,
        mem_table_spill_threshold: usize,
    ) -> Self {
        let stats = hummock_version_reader.stats().clone();
        Self {
            mem_table: MemTable::new(option.op_consistency_level.clone()),
            spill_offset: 0,
            epoch: None,
            table_id: option.table_id,
            op_consistency_level: option.op_consistency_level,
            table_option: option.table_option,
            is_replicated: option.is_replicated,
            instance_guard,
            read_version,
            event_sender,
            memory_limiter,
            hummock_version_reader,
            stats,
            write_limiter,
            version_update_notifier_tx,
            mem_table_spill_threshold,
        }
    }

    /// See `HummockReadVersion::update` for more details.
    pub fn read_version(&self) -> HummockReadVersionRef {
        self.read_version.clone()
    }

    pub fn table_id(&self) -> TableId {
        self.instance_guard.table_id
    }

    pub fn instance_id(&self) -> u64 {
        self.instance_guard.instance_id
    }

    fn is_flush_old_value(&self) -> bool {
        matches!(
            &self.op_consistency_level,
            OpConsistencyLevel::ConsistentOldValue {
                is_log_store: true,
                ..
            }
        )
    }
}

<<<<<<< HEAD
=======
pub type StagingDataIterator = MergeIterator<
    HummockIteratorUnion<Forward, SharedBufferBatchIterator<Forward>, SstableIterator>,
>;
pub type StagingDataRevIterator = MergeIterator<
    HummockIteratorUnion<Backward, SharedBufferBatchIterator<Backward>, BackwardSstableIterator>,
>;
>>>>>>> da162ced
pub type HummockStorageIteratorPayloadInner<'a> = MergeIterator<
    HummockIteratorUnion<
        Forward,
        SharedBufferBatchIterator<Forward>,
        SstableIterator,
        ConcatIteratorInner<SstableIterator>,
        MemTableHummockIterator<'a>,
    >,
>;

pub type StorageRevIteratorPayloadInner<'a> = MergeIterator<
    HummockIteratorUnion<
        Backward,
        StagingDataRevIterator,
        BackwardSstableIterator,
        ConcatIteratorInner<BackwardSstableIterator>,
        MemTableHummockRevIterator<'a>,
    >,
>;

pub type HummockStorageIterator = HummockStorageIteratorInner<'static>;
pub type HummockStorageRevIterator = HummockStorageRevIteratorInner<'static>;
pub type LocalHummockStorageIterator<'a> = HummockStorageIteratorInner<'a>;
pub type LocalHummockStorageRevIterator<'a> = HummockStorageRevIteratorInner<'a>;

pub struct HummockStorageIteratorInner<'a> {
    inner: UserIterator<HummockStorageIteratorPayloadInner<'a>>,
    initial_read: bool,
    stats_guard: IterLocalMetricsGuard,
}

impl<'a> StateStoreIter for HummockStorageIteratorInner<'a> {
    async fn try_next<'b>(&'b mut self) -> StorageResult<Option<StateStoreIterItemRef<'b>>> {
        let iter = &mut self.inner;
        if !self.initial_read {
            self.initial_read = true;
        } else {
            iter.next().await?;
        }

        if iter.is_valid() {
            Ok(Some((iter.key(), iter.value())))
        } else {
            Ok(None)
        }
    }
}

impl<'a> HummockStorageIteratorInner<'a> {
    pub fn new(
        inner: UserIterator<HummockStorageIteratorPayloadInner<'a>>,
        metrics: Arc<HummockStateStoreMetrics>,
        table_id: TableId,
        mut local_stats: StoreLocalStatistic,
    ) -> Self {
        local_stats.found_key = inner.is_valid();
        local_stats.sub_iter_count = local_stats.staging_imm_iter_count
            + local_stats.staging_sst_iter_count
            + local_stats.overlapping_iter_count
            + local_stats.non_overlapping_iter_count;
        Self {
            inner,
            initial_read: false,
            stats_guard: IterLocalMetricsGuard::new(metrics, table_id, local_stats),
        }
    }
}

impl<'a> Drop for HummockStorageIteratorInner<'a> {
    fn drop(&mut self) {
        self.inner
            .collect_local_statistic(&mut self.stats_guard.local_stats);
    }
}

#[derive(Default)]
pub struct ForwardIteratorFactory {
    non_overlapping_iters: Vec<ConcatIteratorInner<SstableIterator>>,
    overlapping_iters: Vec<SstableIterator>,
    staging_iters:
        Vec<HummockIteratorUnion<Forward, SharedBufferBatchIterator<Forward>, SstableIterator>>,
}

impl ForwardIteratorFactory {
    pub fn build(
        self,
        mem_table: Option<MemTableHummockIterator<'_>>,
    ) -> HummockStorageIteratorPayloadInner<'_> {
        // 3. build user_iterator
        let staging_iter = StagingDataIterator::new(self.staging_iters);
        MergeIterator::new(
            once(HummockIteratorUnion::First(staging_iter))
                .chain(
                    self.overlapping_iters
                        .into_iter()
                        .map(HummockIteratorUnion::Second),
                )
                .chain(
                    self.non_overlapping_iters
                        .into_iter()
                        .map(HummockIteratorUnion::Third),
                )
                .chain(mem_table.into_iter().map(HummockIteratorUnion::Fourth)),
        )
    }
}

pub struct HummockStorageRevIteratorInner<'a> {
    inner: BackwardUserIterator<StorageRevIteratorPayloadInner<'a>>,
    initial_read: bool,
    stats_guard: IterLocalMetricsGuard,
}

impl<'a> StateStoreIter for HummockStorageRevIteratorInner<'a> {
    async fn try_next<'b>(&'b mut self) -> StorageResult<Option<StateStoreIterItemRef<'b>>> {
        let iter = &mut self.inner;
        if !self.initial_read {
            self.initial_read = true;
        } else {
            iter.next().await?;
        }

        if iter.is_valid() {
            Ok(Some((iter.key(), iter.value())))
        } else {
            Ok(None)
        }
    }
}

impl<'a> HummockStorageRevIteratorInner<'a> {
    pub fn new(
        inner: BackwardUserIterator<StorageRevIteratorPayloadInner<'a>>,
        metrics: Arc<HummockStateStoreMetrics>,
        table_id: TableId,
        mut local_stats: StoreLocalStatistic,
    ) -> Self {
        local_stats.found_key = inner.is_valid();
        local_stats.sub_iter_count = local_stats.staging_imm_iter_count
            + local_stats.staging_sst_iter_count
            + local_stats.overlapping_iter_count
            + local_stats.non_overlapping_iter_count;
        Self {
            inner,
            initial_read: false,
            stats_guard: IterLocalMetricsGuard::new(metrics, table_id, local_stats),
        }
    }
}

impl<'a> Drop for HummockStorageRevIteratorInner<'a> {
    fn drop(&mut self) {
        self.inner
            .collect_local_statistic(&mut self.stats_guard.local_stats);
    }
}

impl IteratorFactory for ForwardIteratorFactory {
    type Direction = Forward;
    type SstableIteratorType = SstableIterator;

    fn add_batch_iter(&mut self, batch: SharedBufferBatch) {
        self.staging_iters
            .push(HummockIteratorUnion::First(batch.into_forward_iter()));
    }

    fn add_staging_sst_iter(&mut self, iter: Self::SstableIteratorType) {
        self.staging_iters.push(HummockIteratorUnion::Second(iter));
    }

    fn add_overlapping_sst_iter(&mut self, iter: Self::SstableIteratorType) {
        self.overlapping_iters.push(iter);
    }

    fn add_concat_sst_iter(
        &mut self,
        tables: Vec<SstableInfo>,
        sstable_store: SstableStoreRef,
        read_options: Arc<SstableIteratorReadOptions>,
    ) {
        self.non_overlapping_iters
            .push(ConcatIteratorInner::<Self::SstableIteratorType>::new(
                tables,
                sstable_store,
                read_options,
            ));
    }
}

#[derive(Default)]
pub struct BackwardIteratorFactory {
    non_overlapping_iters: Vec<ConcatIteratorInner<BackwardSstableIterator>>,
    overlapping_iters: Vec<BackwardSstableIterator>,
    staging_iters: Vec<
        HummockIteratorUnion<
            Backward,
            SharedBufferBatchIterator<Backward>,
            BackwardSstableIterator,
        >,
    >,
}

impl BackwardIteratorFactory {
    pub fn build(
        self,
        mem_table: Option<MemTableHummockRevIterator<'_>>,
    ) -> StorageRevIteratorPayloadInner<'_> {
        // 3. build user_iterator
        let staging_iter = StagingDataRevIterator::new(self.staging_iters);
        MergeIterator::new(
            once(HummockIteratorUnion::First(staging_iter))
                .chain(
                    self.overlapping_iters
                        .into_iter()
                        .map(HummockIteratorUnion::Second),
                )
                .chain(
                    self.non_overlapping_iters
                        .into_iter()
                        .map(HummockIteratorUnion::Third),
                )
                .chain(mem_table.into_iter().map(HummockIteratorUnion::Fourth)),
        )
    }
}

impl IteratorFactory for BackwardIteratorFactory {
    type Direction = Backward;
    type SstableIteratorType = BackwardSstableIterator;

    fn add_batch_iter(&mut self, batch: SharedBufferBatch) {
        self.staging_iters
            .push(HummockIteratorUnion::First(batch.into_backward_iter()));
    }

    fn add_staging_sst_iter(&mut self, iter: Self::SstableIteratorType) {
        self.staging_iters.push(HummockIteratorUnion::Second(iter));
    }

    fn add_overlapping_sst_iter(&mut self, iter: Self::SstableIteratorType) {
        self.overlapping_iters.push(iter);
    }

    fn add_concat_sst_iter(
        &mut self,
        mut tables: Vec<SstableInfo>,
        sstable_store: SstableStoreRef,
        read_options: Arc<SstableIteratorReadOptions>,
    ) {
        tables.reverse();
        self.non_overlapping_iters
            .push(ConcatIteratorInner::<Self::SstableIteratorType>::new(
                tables,
                sstable_store,
                read_options,
            ));
    }
}<|MERGE_RESOLUTION|>--- conflicted
+++ resolved
@@ -715,15 +715,14 @@
     }
 }
 
-<<<<<<< HEAD
-=======
+
 pub type StagingDataIterator = MergeIterator<
     HummockIteratorUnion<Forward, SharedBufferBatchIterator<Forward>, SstableIterator>,
 >;
 pub type StagingDataRevIterator = MergeIterator<
     HummockIteratorUnion<Backward, SharedBufferBatchIterator<Backward>, BackwardSstableIterator>,
 >;
->>>>>>> da162ced
+
 pub type HummockStorageIteratorPayloadInner<'a> = MergeIterator<
     HummockIteratorUnion<
         Forward,
