// Copyright 2024 RisingWave Labs
//
// Licensed under the Apache License, Version 2.0 (the "License");
// you may not use this file except in compliance with the License.
// You may obtain a copy of the License at
//
//     http://www.apache.org/licenses/LICENSE-2.0
//
// Unless required by applicable law or agreed to in writing, software
// distributed under the License is distributed on an "AS IS" BASIS,
// WITHOUT WARRANTIES OR CONDITIONS OF ANY KIND, either express or implied.
// See the License for the specific language governing permissions and
// limitations under the License.

use std::future::Future;
use std::ops::Bound;
use std::sync::Arc;

use await_tree::InstrumentAwait;
use bytes::Bytes;
use risingwave_common::buffer::Bitmap;
use risingwave_common::catalog::{TableId, TableOption};
use risingwave_common::util::epoch::MAX_SPILL_TIMES;
use risingwave_hummock_sdk::key::{is_empty_key_range, vnode_range, TableKey, TableKeyRange};
use risingwave_hummock_sdk::{EpochWithGap, HummockEpoch};
use tokio::sync::mpsc;
use tracing::{warn, Instrument};

use super::version::{StagingData, VersionUpdate};
use crate::error::StorageResult;
use crate::hummock::event_handler::{HummockEvent, HummockReadVersionRef, LocalInstanceGuard};
use crate::hummock::iterator::{
    ConcatIteratorInner, Forward, HummockIteratorUnion, MergeIterator, UserIterator,
};
use crate::hummock::shared_buffer::shared_buffer_batch::{
    SharedBufferBatch, SharedBufferBatchIterator,
};
use crate::hummock::store::version::{read_filter_for_version, HummockVersionReader};
use crate::hummock::utils::{
    do_delete_sanity_check, do_insert_sanity_check, do_update_sanity_check, wait_for_epoch,
    ENABLE_SANITY_CHECK,
};
use crate::hummock::write_limiter::WriteLimiterRef;
use crate::hummock::{MemoryLimiter, SstableIterator};
use crate::mem_table::{KeyOp, MemTable, MemTableHummockIterator};
use crate::monitor::{HummockStateStoreMetrics, IterLocalMetricsGuard, StoreLocalStatistic};
use crate::storage_value::StorageValue;
use crate::store::*;

/// `LocalHummockStorage` is a handle for a state table shard to access data from and write data to
/// the hummock state backend. It is created via `HummockStorage::new_local`.

pub struct LocalHummockStorage {
    mem_table: MemTable,

    spill_offset: u16,
    epoch: Option<u64>,

    table_id: TableId,
    op_consistency_level: OpConsistencyLevel,
    table_option: TableOption,

    instance_guard: LocalInstanceGuard,

    /// Read handle.
    read_version: HummockReadVersionRef,

    /// This indicates that this `LocalHummockStorage` replicates another `LocalHummockStorage`.
    /// It's used by executors in different CNs to synchronize states.
    ///
    /// Within `LocalHummockStorage` we use this flag to avoid uploading local state to be
    /// persisted, so we won't have duplicate data.
    ///
    /// This also handles a corner case where an executor doing replication
    /// is scheduled to the same CN as its Upstream executor.
    /// In that case, we use this flag to avoid reading the same data twice,
    /// by ignoring the replicated ReadVersion.
    is_replicated: bool,

    /// Event sender.
    event_sender: mpsc::UnboundedSender<HummockEvent>,

    memory_limiter: Arc<MemoryLimiter>,

    hummock_version_reader: HummockVersionReader,

    stats: Arc<HummockStateStoreMetrics>,

    write_limiter: WriteLimiterRef,

    version_update_notifier_tx: Arc<tokio::sync::watch::Sender<HummockEpoch>>,

    mem_table_spill_threshold: usize,
}

impl LocalHummockStorage {
    /// See `HummockReadVersion::update` for more details.
    pub fn update(&self, info: VersionUpdate) {
        self.read_version.write().update(info)
    }

    pub async fn get_inner(
        &self,
        table_key: TableKey<Bytes>,
        epoch: u64,
        read_options: ReadOptions,
    ) -> StorageResult<Option<Bytes>> {
        let table_key_range = (
            Bound::Included(table_key.clone()),
            Bound::Included(table_key.clone()),
        );

        let (table_key_range, read_snapshot) = read_filter_for_version(
            epoch,
            read_options.table_id,
            table_key_range,
            &self.read_version,
        )?;

        if is_empty_key_range(&table_key_range) {
            return Ok(None);
        }

        self.hummock_version_reader
            .get(table_key, epoch, read_options, read_snapshot)
            .await
    }

    pub async fn wait_for_epoch(&self, wait_epoch: u64) -> StorageResult<()> {
        wait_for_epoch(&self.version_update_notifier_tx, wait_epoch).await
    }

    pub async fn iter_flushed(
        &self,
        table_key_range: TableKeyRange,
        epoch: u64,
        read_options: ReadOptions,
<<<<<<< HEAD
    ) -> StorageResult<HummockStorageIterator> {
        let (table_key_range, read_snapshot) = read_filter_for_local(
=======
    ) -> StorageResult<StreamTypeOfIter<HummockStorageIterator>> {
        let (table_key_range, read_snapshot) = read_filter_for_version(
>>>>>>> 2ef0ff2a
            epoch,
            read_options.table_id,
            table_key_range,
            &self.read_version,
        )?;

        let table_key_range = table_key_range;

        self.hummock_version_reader
            .iter(table_key_range, epoch, read_options, read_snapshot)
            .await
    }

    fn mem_table_iter(&self) -> MemTableHummockIterator<'_> {
        MemTableHummockIterator::new(
            &self.mem_table.buffer,
            EpochWithGap::new(self.epoch(), self.spill_offset),
            self.table_id,
        )
    }

    pub async fn iter_all(
        &self,
        table_key_range: TableKeyRange,
        epoch: u64,
        read_options: ReadOptions,
<<<<<<< HEAD
    ) -> StorageResult<LocalHummockStorageIterator<'_>> {
        let (table_key_range, read_snapshot) = read_filter_for_local(
=======
    ) -> StorageResult<StreamTypeOfIter<LocalHummockStorageIterator<'_>>> {
        let (table_key_range, read_snapshot) = read_filter_for_version(
>>>>>>> 2ef0ff2a
            epoch,
            read_options.table_id,
            table_key_range,
            &self.read_version,
        )?;

        self.hummock_version_reader
            .iter_with_memtable(
                table_key_range,
                epoch,
                read_options,
                read_snapshot,
                self.mem_table_iter(),
            )
            .await
    }

    pub async fn may_exist_inner(
        &self,
        key_range: TableKeyRange,
        read_options: ReadOptions,
    ) -> StorageResult<bool> {
        if self.mem_table.iter(key_range.clone()).next().is_some() {
            return Ok(true);
        }

        let (key_range, read_snapshot) = read_filter_for_version(
            HummockEpoch::MAX, // Use MAX epoch to make sure we read from latest
            read_options.table_id,
            key_range,
            &self.read_version,
        )?;

        self.hummock_version_reader
            .may_exist(key_range, read_options, read_snapshot)
            .await
    }
}

impl StateStoreRead for LocalHummockStorage {
    type Iter = HummockStorageIterator;

    fn get(
        &self,
        key: TableKey<Bytes>,
        epoch: u64,
        read_options: ReadOptions,
    ) -> impl Future<Output = StorageResult<Option<Bytes>>> + '_ {
        assert!(epoch <= self.epoch());
        self.get_inner(key, epoch, read_options)
    }

    fn iter(
        &self,
        key_range: TableKeyRange,
        epoch: u64,
        read_options: ReadOptions,
    ) -> impl Future<Output = StorageResult<Self::Iter>> + '_ {
        assert!(epoch <= self.epoch());
        self.iter_flushed(key_range, epoch, read_options)
            .instrument(tracing::trace_span!("hummock_iter"))
    }
}

impl LocalStateStore for LocalHummockStorage {
    type Iter<'a> = LocalHummockStorageIterator<'a>;

    fn may_exist(
        &self,
        key_range: TableKeyRange,
        read_options: ReadOptions,
    ) -> impl Future<Output = StorageResult<bool>> + Send + '_ {
        self.may_exist_inner(key_range, read_options)
    }

    async fn get(
        &self,
        key: TableKey<Bytes>,
        read_options: ReadOptions,
    ) -> StorageResult<Option<Bytes>> {
        match self.mem_table.buffer.get(&key) {
            None => self.get_inner(key, self.epoch(), read_options).await,
            Some(op) => match op {
                KeyOp::Insert(value) | KeyOp::Update((_, value)) => Ok(Some(value.clone())),
                KeyOp::Delete(_) => Ok(None),
            },
        }
    }

    async fn iter(
        &self,
        key_range: TableKeyRange,
        read_options: ReadOptions,
<<<<<<< HEAD
    ) -> StorageResult<Self::Iter<'_>> {
=======
    ) -> StorageResult<Self::IterStream<'_>> {
        let (l_vnode_inclusive, r_vnode_exclusive) = vnode_range(&key_range);
        assert_eq!(
            r_vnode_exclusive - l_vnode_inclusive,
            1,
            "read range {:?} for table {} iter contains more than one vnode",
            key_range,
            read_options.table_id
        );
>>>>>>> 2ef0ff2a
        self.iter_all(key_range.clone(), self.epoch(), read_options)
            .await
    }

    fn insert(
        &mut self,
        key: TableKey<Bytes>,
        new_val: Bytes,
        old_val: Option<Bytes>,
    ) -> StorageResult<()> {
        match old_val {
            None => self.mem_table.insert(key, new_val)?,
            Some(old_val) => self.mem_table.update(key, old_val, new_val)?,
        };

        Ok(())
    }

    fn delete(&mut self, key: TableKey<Bytes>, old_val: Bytes) -> StorageResult<()> {
        self.mem_table.delete(key, old_val)?;

        Ok(())
    }

    async fn flush(&mut self) -> StorageResult<usize> {
        let buffer = self.mem_table.drain().into_parts();
        let mut kv_pairs = Vec::with_capacity(buffer.len());
        for (key, key_op) in buffer {
            match key_op {
                // Currently, some executors do not strictly comply with these semantics. As
                // a workaround you may call disable the check by initializing the
                // state store with `is_consistent_op=false`.
                KeyOp::Insert(value) => {
                    if ENABLE_SANITY_CHECK {
                        do_insert_sanity_check(
                            &key,
                            &value,
                            self,
                            self.epoch(),
                            self.table_id,
                            self.table_option,
                            &self.op_consistency_level,
                        )
                        .await?;
                    }
                    kv_pairs.push((key, StorageValue::new_put(value)));
                }
                KeyOp::Delete(old_value) => {
                    if ENABLE_SANITY_CHECK {
                        do_delete_sanity_check(
                            &key,
                            &old_value,
                            self,
                            self.epoch(),
                            self.table_id,
                            self.table_option,
                            &self.op_consistency_level,
                        )
                        .await?;
                    }
                    kv_pairs.push((key, StorageValue::new_delete()));
                }
                KeyOp::Update((old_value, new_value)) => {
                    if ENABLE_SANITY_CHECK {
                        do_update_sanity_check(
                            &key,
                            &old_value,
                            &new_value,
                            self,
                            self.epoch(),
                            self.table_id,
                            self.table_option,
                            &self.op_consistency_level,
                        )
                        .await?;
                    }
                    kv_pairs.push((key, StorageValue::new_put(new_value)));
                }
            }
        }
        self.flush_inner(
            kv_pairs,
            WriteOptions {
                epoch: self.epoch(),
                table_id: self.table_id,
            },
        )
        .await
    }

    async fn try_flush(&mut self) -> StorageResult<()> {
        if self.mem_table_spill_threshold != 0
            && self.mem_table.kv_size.size() > self.mem_table_spill_threshold
        {
            if self.spill_offset < MAX_SPILL_TIMES {
                let table_id_label = self.table_id.table_id().to_string();
                self.flush().await?;
                self.stats
                    .mem_table_spill_counts
                    .with_label_values(&[table_id_label.as_str()])
                    .inc();
            } else {
                tracing::warn!("No mem table spill occurs, the gap epoch exceeds available range.");
            }
        }

        Ok(())
    }

    fn epoch(&self) -> u64 {
        self.epoch.expect("should have set the epoch")
    }

    fn is_dirty(&self) -> bool {
        self.mem_table.is_dirty()
    }

    async fn init(&mut self, options: InitOptions) -> StorageResult<()> {
        let epoch = options.epoch;
        if self.is_replicated {
            self.wait_for_epoch(epoch.prev).await?;
        }
        assert!(
            self.epoch.replace(epoch.curr).is_none(),
            "local state store of table id {:?} is init for more than once",
            self.table_id
        );
        Ok(())
    }

    fn seal_current_epoch(&mut self, next_epoch: u64, mut opts: SealCurrentEpochOptions) {
        assert!(!self.is_dirty());
        if let Some(new_level) = &opts.switch_op_consistency_level {
            self.mem_table.op_consistency_level.update(new_level);
            self.op_consistency_level.update(new_level);
        }
        let prev_epoch = self
            .epoch
            .replace(next_epoch)
            .expect("should have init epoch before seal the first epoch");
        self.spill_offset = 0;
        assert!(
            next_epoch > prev_epoch,
            "new epoch {} should be greater than current epoch: {}",
            next_epoch,
            prev_epoch
        );
        if let Some((direction, watermarks)) = &mut opts.table_watermarks {
            let mut read_version = self.read_version.write();
            read_version.filter_regress_watermarks(watermarks);
            if !watermarks.is_empty() {
                read_version.update(VersionUpdate::NewTableWatermark {
                    direction: *direction,
                    epoch: prev_epoch,
                    vnode_watermarks: watermarks.clone(),
                });
            }
        }
        self.event_sender
            .send(HummockEvent::LocalSealEpoch {
                instance_id: self.instance_id(),
                table_id: self.table_id,
                epoch: prev_epoch,
                opts,
            })
            .expect("should be able to send")
    }

    fn update_vnode_bitmap(&mut self, vnodes: Arc<Bitmap>) -> Arc<Bitmap> {
        let mut read_version = self.read_version.write();
        assert!(read_version.staging().is_empty(), "There is uncommitted staging data in read version table_id {:?} instance_id {:?} on vnode bitmap update",
            self.table_id(), self.instance_id()
        );
        read_version.update_vnode_bitmap(vnodes)
    }
}

impl LocalHummockStorage {
    async fn flush_inner(
        &mut self,
        kv_pairs: Vec<(TableKey<Bytes>, StorageValue)>,
        write_options: WriteOptions,
    ) -> StorageResult<usize> {
        let epoch = write_options.epoch;
        let table_id = write_options.table_id;

        let table_id_label = table_id.to_string();
        self.stats
            .write_batch_tuple_counts
            .with_label_values(&[table_id_label.as_str()])
            .inc_by(kv_pairs.len() as _);
        let timer = self
            .stats
            .write_batch_duration
            .with_label_values(&[table_id_label.as_str()])
            .start_timer();

        let imm_size = if !kv_pairs.is_empty() {
            let sorted_items = SharedBufferBatch::build_shared_buffer_item_batches(kv_pairs);
            let size = SharedBufferBatch::measure_batch_size(&sorted_items);
            self.write_limiter.wait_permission(self.table_id).await;
            let limiter = self.memory_limiter.as_ref();
            let tracker = if let Some(tracker) = limiter.try_require_memory(size as u64) {
                tracker
            } else {
                warn!(
                    "blocked at requiring memory: {}, current {}",
                    size,
                    limiter.get_memory_usage()
                );
                self.event_sender
                    .send(HummockEvent::BufferMayFlush)
                    .expect("should be able to send");
                let tracker = limiter
                    .require_memory(size as u64)
                    .verbose_instrument_await("hummock_require_memory")
                    .await;
                warn!(
                    "successfully requiring memory: {}, current {}",
                    size,
                    limiter.get_memory_usage()
                );
                tracker
            };

            let instance_id = self.instance_guard.instance_id;
            let imm = SharedBufferBatch::build_shared_buffer_batch(
                epoch,
                self.spill_offset,
                sorted_items,
                size,
                table_id,
                instance_id,
                Some(tracker),
            );
            self.spill_offset += 1;
            let imm_size = imm.size();
            self.update(VersionUpdate::Staging(StagingData::ImmMem(imm.clone())));

            // insert imm to uploader
            if !self.is_replicated {
                self.event_sender
                    .send(HummockEvent::ImmToUploader(imm))
                    .unwrap();
            }
            imm_size
        } else {
            0
        };

        timer.observe_duration();

        self.stats
            .write_batch_size
            .with_label_values(&[table_id_label.as_str()])
            .observe(imm_size as _);
        Ok(imm_size)
    }
}

impl LocalHummockStorage {
    #[allow(clippy::too_many_arguments)]
    pub fn new(
        instance_guard: LocalInstanceGuard,
        read_version: HummockReadVersionRef,
        hummock_version_reader: HummockVersionReader,
        event_sender: mpsc::UnboundedSender<HummockEvent>,
        memory_limiter: Arc<MemoryLimiter>,
        write_limiter: WriteLimiterRef,
        option: NewLocalOptions,
        version_update_notifier_tx: Arc<tokio::sync::watch::Sender<HummockEpoch>>,
        mem_table_spill_threshold: usize,
    ) -> Self {
        let stats = hummock_version_reader.stats().clone();
        Self {
            mem_table: MemTable::new(option.op_consistency_level.clone()),
            spill_offset: 0,
            epoch: None,
            table_id: option.table_id,
            op_consistency_level: option.op_consistency_level,
            table_option: option.table_option,
            is_replicated: option.is_replicated,
            instance_guard,
            read_version,
            event_sender,
            memory_limiter,
            hummock_version_reader,
            stats,
            write_limiter,
            version_update_notifier_tx,
            mem_table_spill_threshold,
        }
    }

    /// See `HummockReadVersion::update` for more details.
    pub fn read_version(&self) -> HummockReadVersionRef {
        self.read_version.clone()
    }

    pub fn table_id(&self) -> TableId {
        self.instance_guard.table_id
    }

    pub fn instance_id(&self) -> u64 {
        self.instance_guard.instance_id
    }
}

pub type StagingDataIterator = MergeIterator<
    HummockIteratorUnion<Forward, SharedBufferBatchIterator<Forward>, SstableIterator>,
>;
pub type HummockStorageIteratorPayloadInner<'a> = MergeIterator<
    HummockIteratorUnion<
        Forward,
        StagingDataIterator,
        SstableIterator,
        ConcatIteratorInner<SstableIterator>,
        MemTableHummockIterator<'a>,
    >,
>;

pub type HummockStorageIterator = HummockStorageIteratorInner<'static>;
pub type LocalHummockStorageIterator<'a> = HummockStorageIteratorInner<'a>;

pub struct HummockStorageIteratorInner<'a> {
    inner: UserIterator<HummockStorageIteratorPayloadInner<'a>>,
    initial_read: bool,
    stats_guard: IterLocalMetricsGuard,
}

impl<'a> StateStoreIter for HummockStorageIteratorInner<'a> {
    async fn try_next<'b>(&'b mut self) -> StorageResult<Option<StateStoreIterItemRef<'b>>> {
        let iter = &mut self.inner;
        if !self.initial_read {
            self.initial_read = true;
        } else {
            iter.next().await?;
        }

        if iter.is_valid() {
            Ok(Some((iter.key(), iter.value())))
        } else {
            Ok(None)
        }
    }
}

impl<'a> HummockStorageIteratorInner<'a> {
    pub fn new(
        inner: UserIterator<HummockStorageIteratorPayloadInner<'a>>,
        metrics: Arc<HummockStateStoreMetrics>,
        table_id: TableId,
        local_stats: StoreLocalStatistic,
    ) -> Self {
        Self {
            inner,
            initial_read: false,
            stats_guard: IterLocalMetricsGuard::new(metrics, table_id, local_stats),
        }
    }
}

impl<'a> Drop for HummockStorageIteratorInner<'a> {
    fn drop(&mut self) {
        self.inner
            .collect_local_statistic(&mut self.stats_guard.local_stats);
    }
}<|MERGE_RESOLUTION|>--- conflicted
+++ resolved
@@ -135,13 +135,8 @@
         table_key_range: TableKeyRange,
         epoch: u64,
         read_options: ReadOptions,
-<<<<<<< HEAD
     ) -> StorageResult<HummockStorageIterator> {
-        let (table_key_range, read_snapshot) = read_filter_for_local(
-=======
-    ) -> StorageResult<StreamTypeOfIter<HummockStorageIterator>> {
         let (table_key_range, read_snapshot) = read_filter_for_version(
->>>>>>> 2ef0ff2a
             epoch,
             read_options.table_id,
             table_key_range,
@@ -168,13 +163,8 @@
         table_key_range: TableKeyRange,
         epoch: u64,
         read_options: ReadOptions,
-<<<<<<< HEAD
     ) -> StorageResult<LocalHummockStorageIterator<'_>> {
-        let (table_key_range, read_snapshot) = read_filter_for_local(
-=======
-    ) -> StorageResult<StreamTypeOfIter<LocalHummockStorageIterator<'_>>> {
         let (table_key_range, read_snapshot) = read_filter_for_version(
->>>>>>> 2ef0ff2a
             epoch,
             read_options.table_id,
             table_key_range,
@@ -268,10 +258,7 @@
         &self,
         key_range: TableKeyRange,
         read_options: ReadOptions,
-<<<<<<< HEAD
     ) -> StorageResult<Self::Iter<'_>> {
-=======
-    ) -> StorageResult<Self::IterStream<'_>> {
         let (l_vnode_inclusive, r_vnode_exclusive) = vnode_range(&key_range);
         assert_eq!(
             r_vnode_exclusive - l_vnode_inclusive,
@@ -280,7 +267,6 @@
             key_range,
             read_options.table_id
         );
->>>>>>> 2ef0ff2a
         self.iter_all(key_range.clone(), self.epoch(), read_options)
             .await
     }
