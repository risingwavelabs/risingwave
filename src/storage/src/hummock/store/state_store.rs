--- conflicted
+++ resolved
@@ -158,17 +158,9 @@
         epoch: u64,
         read_options: ReadOptions,
     ) -> Self::IterFuture<'_> {
-        let stream = self
-            .core
-            .iter_inner(map_table_key_range(key_range), epoch, read_options);
-<<<<<<< HEAD
-        #[cfg(not(madsim))]
-        return stream.in_span(self.tracing.new_tracer("hummock_iter"));
-        #[cfg(madsim)]
-        stream
-=======
-        iter.in_span(self.tracing.new_tracer("hummock_iter"))
->>>>>>> a0610175
+        self.core
+            .iter_inner(map_table_key_range(key_range), epoch, read_options)
+            .in_span(self.tracing.new_tracer("hummock_iter"))
     }
 }
 
