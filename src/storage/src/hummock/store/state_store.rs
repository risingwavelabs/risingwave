--- conflicted
+++ resolved
@@ -12,7 +12,6 @@
 // See the License for the specific language governing permissions and
 // limitations under the License.
 
-<<<<<<< HEAD
 use std::future::Future;
 use std::iter::once;
 use std::ops::Bound::{Excluded, Included};
@@ -26,13 +25,6 @@
 use parking_lot::RwLock;
 use risingwave_hummock_sdk::can_concat;
 use risingwave_pb::hummock::LevelType;
-=======
-use std::ops::RangeBounds;
-use std::sync::Arc;
-
-use bytes::Bytes;
-use parking_lot::RwLock;
->>>>>>> c9dc5b94
 use risingwave_rpc_client::HummockMetaClient;
 use tokio::sync::mpsc;
 
@@ -76,7 +68,6 @@
     compaction_group_client: Arc<CompactionGroupClientImpl>,
 }
 
-#[expect(dead_code)]
 #[derive(Clone)]
 pub struct HummockStorage {
     core: Arc<HummockStorageCore>,
