--- conflicted
+++ resolved
@@ -21,12 +21,6 @@
 use minitrace::future::FutureExt;
 use parking_lot::RwLock;
 use risingwave_common::config::StorageConfig;
-<<<<<<< HEAD
-use risingwave_hummock_sdk::can_concat;
-use risingwave_hummock_sdk::key::{bound_table_key_range, user_key, FullKey, UserKey};
-use risingwave_pb::hummock::LevelType;
-=======
->>>>>>> eec1923a
 use risingwave_rpc_client::HummockMetaClient;
 use tokio::sync::mpsc;
 
@@ -150,155 +144,20 @@
         epoch: u64,
         read_options: ReadOptions,
     ) -> StorageResult<Option<Bytes>> {
-<<<<<<< HEAD
-        use parking_lot::RwLockReadGuard;
-
-        // TODO: remove option
         let table_key_range = (
             Bound::Included(table_key.to_vec()),
             Bound::Included(table_key.to_vec()),
         );
-        let (staging_imm, staging_sst, committed_version) = {
-            let read_version = self.read_version.read();
-            validate_epoch(read_version.committed().safe_epoch(), epoch)?;
-
-            let (staging_imm_iter, staging_sst_iter) = read_version.staging().prune_overlap(
-                epoch,
-                read_options.table_id,
-                &table_key_range,
-            );
-
-            let staging_imm = staging_imm_iter
-                .cloned()
-                .collect::<Vec<ImmutableMemtable>>();
-
-            let staging_sst = staging_sst_iter.cloned().collect_vec();
-            let committed_version = read_version.committed().clone();
-
-            RwLockReadGuard::unlock_fair(read_version);
-            (staging_imm, staging_sst, committed_version)
-        };
-
-        let mut table_counts = 0;
-        let mut local_stats = StoreLocalStatistic::default();
-
-        // 1. read staging data
-        for imm in staging_imm {
-            if let Some(data) = get_from_batch(&imm, table_key, &mut local_stats) {
-                return Ok(data.into_user_value());
-            }
-        }
-
-        // 2. order guarantee: imm -> sst
-        let full_key = FullKey::new(read_options.table_id, table_key, epoch);
-
-        for local_sst in staging_sst {
-            table_counts += 1;
-
-            if let Some(data) = get_from_sstable_info(
-                self.sstable_store.clone(),
-                &local_sst,
-                &full_key,
-                read_options.check_bloom_filter,
-                &mut local_stats,
-            )
-            .await?
-            {
-                return Ok(data.into_user_value());
-            }
-        }
-
-        // 3. read from committed_version sst file
-        // Because SST meta records encoded key range,
-        // the filter key needs to be encoded as well.
-        let encoded_user_key = UserKey::new(read_options.table_id, table_key).encode();
-        assert!(committed_version.is_valid());
-        for level in committed_version.levels(read_options.table_id) {
-            if level.table_infos.is_empty() {
-                continue;
-            }
-            match level.level_type() {
-                LevelType::Overlapping | LevelType::Unspecified => {
-                    let sstable_infos = prune_ssts(
-                        level.table_infos.iter(),
-                        read_options.table_id,
-                        &(table_key..=table_key),
-                    );
-                    for sstable_info in sstable_infos {
-                        table_counts += 1;
-                        if let Some(v) = get_from_sstable_info(
-                            self.sstable_store.clone(),
-                            sstable_info,
-                            &full_key,
-                            read_options.check_bloom_filter,
-                            &mut local_stats,
-                        )
-                        .await?
-                        {
-                            // todo add global stat to report
-                            local_stats.report(self.stats.as_ref());
-                            return Ok(v.into_user_value());
-                        }
-                    }
-                }
-                LevelType::Nonoverlapping => {
-                    let mut table_info_idx = level.table_infos.partition_point(|table| {
-                        let ord = user_key(&table.key_range.as_ref().unwrap().left)
-                            .cmp(encoded_user_key.as_ref());
-                        ord == Ordering::Less || ord == Ordering::Equal
-                    });
-                    if table_info_idx == 0 {
-                        continue;
-                    }
-                    table_info_idx = table_info_idx.saturating_sub(1);
-                    let ord = user_key(
-                        &level.table_infos[table_info_idx]
-                            .key_range
-                            .as_ref()
-                            .unwrap()
-                            .right,
-                    )
-                    .cmp(encoded_user_key.as_ref());
-                    // the case that the key falls into the gap between two ssts
-                    if ord == Ordering::Less {
-                        continue;
-                    }
-
-                    table_counts += 1;
-                    if let Some(v) = get_from_sstable_info(
-                        self.sstable_store.clone(),
-                        &level.table_infos[table_info_idx],
-                        &full_key,
-                        read_options.check_bloom_filter,
-                        &mut local_stats,
-                    )
-                    .await?
-                    {
-                        local_stats.report(self.stats.as_ref());
-                        return Ok(v.into_user_value());
-                    }
-                }
-            }
-        }
-
-        local_stats.report(self.stats.as_ref());
-        self.stats
-            .iter_merge_sstable_counts
-            .with_label_values(&["sub-iter"])
-            .observe(table_counts as f64);
-=======
-        let key_range = (Bound::Included(key.to_vec()), Bound::Included(key.to_vec()));
 
         let read_snapshot = read_filter_for_local(
             epoch,
             read_options.table_id,
-            &key_range,
+            &table_key_range,
             self.read_version.clone(),
         )?;
->>>>>>> eec1923a
 
         self.hummock_version_reader
-            .get(key, epoch, read_options, read_snapshot)
+            .get(table_key, epoch, read_options, read_snapshot)
             .await
     }
 
@@ -308,212 +167,16 @@
         epoch: u64,
         read_options: ReadOptions,
     ) -> StorageResult<HummockStorageIterator> {
-<<<<<<< HEAD
-        let user_key_range = bound_table_key_range(read_options.table_id, &table_key_range);
-
-        // 1. build iterator from staging data
-        let (imms, uncommitted_ssts, committed) = {
-            let read_guard = self.read_version.read();
-            validate_epoch(read_guard.committed().safe_epoch(), epoch)?;
-
-            let (imm_iter, sstable_info_iter) =
-                read_guard
-                    .staging()
-                    .prune_overlap(epoch, read_options.table_id, &table_key_range);
-            (
-                imm_iter.cloned().collect_vec(),
-                sstable_info_iter.cloned().collect_vec(),
-                read_guard.committed().clone(),
-            )
-        };
-
-        let mut local_stats = StoreLocalStatistic::default();
-        let mut staging_iters = Vec::with_capacity(imms.len() + uncommitted_ssts.len());
-        self.stats
-            .iter_merge_sstable_counts
-            .with_label_values(&["staging-imm-iter"])
-            .observe(imms.len() as f64);
-        staging_iters.extend(
-            imms.into_iter()
-                .map(|imm| HummockIteratorUnion::First(imm.into_forward_iter())),
-        );
-        let mut staging_sst_iter_count = 0;
-        for sstable_info in uncommitted_ssts {
-            let table_holder = self
-                .sstable_store
-                .sstable(&sstable_info, &mut local_stats)
-                .in_span(Span::enter_with_local_parent("get_sstable"))
-                .await?;
-            if let Some(prefix) = read_options.prefix_hint.as_ref() {
-                if !hit_sstable_bloom_filter(
-                    table_holder.value(),
-                    UserKey::new(read_options.table_id, prefix)
-                        .encode()
-                        .as_slice(),
-                    &mut local_stats,
-                ) {
-                    continue;
-                }
-            }
-            staging_sst_iter_count += 1;
-            staging_iters.push(HummockIteratorUnion::Second(SstableIterator::new(
-                table_holder,
-                self.sstable_store.clone(),
-                Arc::new(SstableIteratorReadOptions::default()),
-            )));
-        }
-        self.stats
-            .iter_merge_sstable_counts
-            .with_label_values(&["staging-sst-iter"])
-            .observe(staging_sst_iter_count as f64);
-        let staging_iter: StagingDataIterator = OrderedMergeIteratorInner::new(staging_iters);
-
-        // 2. build iterator from committed
-        // Because SST meta records encoded key range,
-        // the filter key range needs to be encoded as well.
-        let encoded_user_key_range = (
-            user_key_range.0.as_ref().map(UserKey::encode),
-            user_key_range.1.as_ref().map(UserKey::encode),
-        );
-        let mut non_overlapping_iters = Vec::new();
-        let mut overlapping_iters = Vec::new();
-        let mut overlapping_iter_count = 0;
-        for level in committed.levels(read_options.table_id) {
-            let table_infos = prune_ssts(
-                level.table_infos.iter(),
-                read_options.table_id,
-                &table_key_range,
-            );
-            if table_infos.is_empty() {
-                continue;
-            }
-
-            if level.level_type == LevelType::Nonoverlapping as i32 {
-                debug_assert!(can_concat(&table_infos));
-                let start_table_idx = match encoded_user_key_range.start_bound() {
-                    Included(key) | Excluded(key) => search_sst_idx(&table_infos, key),
-                    _ => 0,
-                };
-                let end_table_idx = match encoded_user_key_range.end_bound() {
-                    Included(key) | Excluded(key) => search_sst_idx(&table_infos, key),
-                    _ => table_infos.len().saturating_sub(1),
-                };
-                assert!(start_table_idx < table_infos.len() && end_table_idx < table_infos.len());
-                let matched_table_infos = &table_infos[start_table_idx..=end_table_idx];
-
-                let mut sstables = vec![];
-                for sstable_info in matched_table_infos {
-                    if let Some(bloom_filter_key) = read_options.prefix_hint.as_ref() {
-                        let sstable = self
-                            .sstable_store
-                            .sstable(sstable_info, &mut local_stats)
-                            .in_span(Span::enter_with_local_parent("get_sstable"))
-                            .await?;
-
-                        if hit_sstable_bloom_filter(
-                            sstable.value(),
-                            UserKey::new(read_options.table_id, bloom_filter_key)
-                                .encode()
-                                .as_slice(),
-                            &mut local_stats,
-                        ) {
-                            sstables.push((*sstable_info).clone());
-                        }
-                    } else {
-                        sstables.push((*sstable_info).clone());
-                    }
-                }
-
-                non_overlapping_iters.push(ConcatIterator::new(
-                    sstables,
-                    self.sstable_store.clone(),
-                    Arc::new(SstableIteratorReadOptions::default()),
-                ));
-            } else {
-                // Overlapping
-                let mut iters = Vec::new();
-                for table_info in table_infos.into_iter().rev() {
-                    let sstable = self
-                        .sstable_store
-                        .sstable(table_info, &mut local_stats)
-                        .in_span(Span::enter_with_local_parent("get_sstable"))
-                        .await?;
-                    if let Some(bloom_filter_key) = read_options.prefix_hint.as_ref() {
-                        if !hit_sstable_bloom_filter(
-                            sstable.value(),
-                            UserKey::new(read_options.table_id, bloom_filter_key)
-                                .encode()
-                                .as_slice(),
-                            &mut local_stats,
-                        ) {
-                            continue;
-                        }
-                    }
-
-                    iters.push(SstableIterator::new(
-                        sstable,
-                        self.sstable_store.clone(),
-                        Arc::new(SstableIteratorReadOptions::default()),
-                    ));
-                    overlapping_iter_count += 1;
-                }
-                overlapping_iters.push(OrderedMergeIteratorInner::new(iters));
-            }
-        }
-        self.stats
-            .iter_merge_sstable_counts
-            .with_label_values(&["committed-overlapping-iter"])
-            .observe(overlapping_iter_count as f64);
-        self.stats
-            .iter_merge_sstable_counts
-            .with_label_values(&["committed-non-overlapping-iter"])
-            .observe(non_overlapping_iters.len() as f64);
-
-        // 3. build user_iterator
-        let merge_iter = UnorderedMergeIteratorInner::new(
-            once(HummockIteratorUnion::First(staging_iter))
-                .chain(
-                    overlapping_iters
-                        .into_iter()
-                        .map(HummockIteratorUnion::Second),
-                )
-                .chain(
-                    non_overlapping_iters
-                        .into_iter()
-                        .map(HummockIteratorUnion::Third),
-                ),
-        );
-
-        // the epoch_range left bound for iterator read
-        let min_epoch = gen_min_epoch(epoch, read_options.retention_seconds.as_ref());
-        let mut user_iter = UserIterator::new(
-            merge_iter,
-            user_key_range,
-            epoch,
-            min_epoch,
-            Some(committed),
-        );
-        user_iter
-            .rewind()
-            .in_span(Span::enter_with_local_parent("rewind"))
-            .await?;
-        local_stats.report(self.stats.deref());
-        Ok(HummockStorageIterator {
-            inner: user_iter,
-            metrics: self.stats.clone(),
-        })
-=======
         let read_snapshot = read_filter_for_local(
             epoch,
             read_options.table_id,
-            &key_range,
+            &table_key_range,
             self.read_version.clone(),
         )?;
 
         self.hummock_version_reader
-            .iter(key_range, epoch, read_options, read_snapshot)
+            .iter(table_key_range, epoch, read_options, read_snapshot)
             .await
->>>>>>> eec1923a
     }
 }
 
