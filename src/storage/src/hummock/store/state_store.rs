// Copyright 2022 Singularity Data
//
// Licensed under the Apache License, Version 2.0 (the "License");
// you may not use this file except in compliance with the License.
// You may obtain a copy of the License at
//
// http://www.apache.org/licenses/LICENSE-2.0
//
// Unless required by applicable law or agreed to in writing, software
// distributed under the License is distributed on an "AS IS" BASIS,
// WITHOUT WARRANTIES OR CONDITIONS OF ANY KIND, either express or implied.
// See the License for the specific language governing permissions and
// limitations under the License.

<<<<<<< HEAD
use std::future::Future;
use std::iter::once;
use std::ops::Bound::{Excluded, Included};
use std::ops::{Bound, Deref, RangeBounds};
=======
use std::cmp::Ordering;
use std::ops::{Bound, RangeBounds};
>>>>>>> ac73fe87
use std::sync::Arc;

use bytes::Bytes;
use itertools::Itertools;
<<<<<<< HEAD
use minitrace::future::FutureExt;
use minitrace::Span;
use parking_lot::RwLock;
use risingwave_hummock_sdk::can_concat;
=======
use parking_lot::RwLock;
use risingwave_common::catalog::TableId;
use risingwave_common::config::StorageConfig;
use risingwave_hummock_sdk::key::{key_with_epoch, user_key};
use risingwave_hummock_sdk::CompactionGroupId;
>>>>>>> ac73fe87
use risingwave_pb::hummock::LevelType;
use risingwave_rpc_client::HummockMetaClient;

<<<<<<< HEAD
use super::event_handler::HummockEvent;
use super::memtable::Memtable;
use super::version::{HummockReadVersion, VersionUpdate};
use super::{GetFutureTrait, IterFutureTrait, ReadOptions, StateStore};
use crate::error::StorageResult;
use crate::hummock::compaction_group_client::CompactionGroupClientImpl;
use crate::hummock::iterator::{
    ConcatIterator, ConcatIteratorInner, Forward, HummockIteratorUnion, OrderedMergeIteratorInner,
    UnorderedMergeIteratorInner, UserIterator,
};
use crate::hummock::local_version_manager::LocalVersionManager;
use crate::hummock::shared_buffer::shared_buffer_batch::SharedBufferBatchIterator;
use crate::hummock::sstable::SstableIteratorReadOptions;
use crate::hummock::sstable_store::SstableStoreRef;
use crate::hummock::utils::{prune_ssts, search_sst_idx};
use crate::hummock::{hit_sstable_bloom_filter, HummockResult, SstableIterator};
use crate::monitor::{StateStoreMetrics, StoreLocalStatistic};
use crate::{define_local_state_store_associated_type, StateStoreIter};
=======
use super::version::{HummockReadVersion, ImmutableMemtable, StagingData, VersionUpdate};
use super::{
    GetFutureTrait, IngestKVBatchFutureTrait, IterFutureTrait, ReadOptions, StateStore,
    WriteOptions,
};
use crate::define_local_state_store_associated_type;
use crate::error::StorageResult;
use crate::hummock::compaction_group_client::CompactionGroupClientImpl;
use crate::hummock::local_version::local_version_manager::LocalVersionManagerRef;
use crate::hummock::sstable_store::SstableStoreRef;
use crate::hummock::utils::prune_ssts;
use crate::hummock::{
    get_from_batch, get_from_sstable_info, HummockResult, HummockStateStoreIter, SstableIdManager,
    SstableIdManagerRef,
};
use crate::monitor::{StateStoreMetrics, StoreLocalStatistic};
use crate::storage_value::StorageValue;

pub type UploaderRef = LocalVersionManagerRef;
>>>>>>> ac73fe87

#[expect(dead_code)]
pub struct HummockStorageCore {
    /// Mutable memtable.
    // memtable: Memtable,

    /// Read handle.
    read_version: RwLock<HummockReadVersion>,

    /// Event sender.
    // event_sender: mpsc::UnboundedSender<HummockEvent>,

    // TODO: use a dedicated uploader implementation to replace `LocalVersionManager`
    uploader: UploaderRef,

    hummock_meta_client: Arc<dyn HummockMetaClient>,

    sstable_store: SstableStoreRef,

    compaction_group_client: Arc<CompactionGroupClientImpl>,

<<<<<<< HEAD
    stats: Arc<StateStoreMetrics>,
=======
    /// Statistics
    stats: Arc<StateStoreMetrics>,

    options: Arc<StorageConfig>,

    sstable_id_manager: SstableIdManagerRef,

    #[cfg(not(madsim))]
    tracing: Arc<risingwave_tracing::RwTracingService>,
>>>>>>> ac73fe87
}

#[derive(Clone)]
pub struct HummockStorage {
    core: Arc<HummockStorageCore>,
}

impl HummockStorageCore {
    #[cfg(any(test, feature = "test"))]
    pub fn for_test(
        options: Arc<StorageConfig>,
        sstable_store: SstableStoreRef,
        hummock_meta_client: Arc<dyn HummockMetaClient>,
        uploader: UploaderRef,
    ) -> HummockResult<Self> {
        use risingwave_hummock_sdk::compaction_group::StaticCompactionGroupId;

        use crate::hummock::compaction_group_client::DummyCompactionGroupClient;

        Self::new(
            options,
            sstable_store,
            hummock_meta_client,
            Arc::new(StateStoreMetrics::unused()),
            Arc::new(CompactionGroupClientImpl::Dummy(
                DummyCompactionGroupClient::new(StaticCompactionGroupId::StateDefault.into()),
            )),
            uploader,
        )
    }

    pub fn new(
        options: Arc<StorageConfig>,
        sstable_store: SstableStoreRef,
        hummock_meta_client: Arc<dyn HummockMetaClient>,
        // TODO: separate `HummockStats` from `StateStoreMetrics`.
        stats: Arc<StateStoreMetrics>,
        compaction_group_client: Arc<CompactionGroupClientImpl>,
        uploader: UploaderRef,
    ) -> HummockResult<Self> {
        // For conflict key detection. Enabled by setting `write_conflict_detection_enabled` to
        // true in `StorageConfig`
        let sstable_id_manager = Arc::new(SstableIdManager::new(
            hummock_meta_client.clone(),
            options.sstable_id_remote_fetch_number,
        ));

        let read_version = HummockReadVersion::new(uploader.get_pinned_version());

        let instance = Self {
            options,
            read_version: RwLock::new(read_version),
            uploader,
            hummock_meta_client,
            sstable_store,
            stats,
            compaction_group_client,
            sstable_id_manager,
            #[cfg(not(madsim))]
            tracing: Arc::new(risingwave_tracing::RwTracingService::new()),
        };
        Ok(instance)
    }

    /// See `HummockReadVersion::update` for more details.
    pub fn update(&self, info: VersionUpdate) {
        self.read_version.write().update(info)
    }

    pub async fn get_inner<'a>(
        &'a self,
        key: &'a [u8],
        epoch: u64,
        read_options: ReadOptions,
    ) -> StorageResult<Option<Bytes>> {
        use parking_lot::RwLockReadGuard;

        // TODO: remove option
        let compaction_group_id = self.get_compaction_group_id(read_options.table_id).await?;
        let key_range = (Bound::Included(key.to_vec()), Bound::Included(key.to_vec()));

        let (staging_imm, staging_sst, committed_version) = {
            let read_version = self.read_version.read();

            let (staging_imm_iter, staging_sst_iter) =
                read_version
                    .staging()
                    .prune_overlap(epoch, compaction_group_id, &key_range);

            let staging_imm = staging_imm_iter
                .cloned()
                .collect::<Vec<ImmutableMemtable>>();

            let staging_sst = staging_sst_iter.cloned().collect_vec();
            let committed_version = read_version.committed().clone();

            RwLockReadGuard::unlock_fair(read_version);
            (staging_imm, staging_sst, committed_version)
        };

        let mut table_counts = 0;
        let internal_key = key_with_epoch(key.to_vec(), epoch);
        let mut local_stats = StoreLocalStatistic::default();

        // 1. read staging data
        // 2. order guarantee: imm -> sst
        for imm in staging_imm {
            if let Some(data) = get_from_batch(&imm, key, &mut local_stats) {
                return Ok(data.into_user_value());
            }
        }

        for local_sst in staging_sst {
            table_counts += 1;

            if let Some(data) = get_from_sstable_info(
                self.sstable_store.clone(),
                &local_sst,
                &internal_key,
                read_options.check_bloom_filter,
                &mut local_stats,
            )
            .await?
            {
                return Ok(data.into_user_value());
            }
        }

        // 2. read from committed_version sst file
        assert!(committed_version.is_valid());
        for level in committed_version.levels(compaction_group_id) {
            if level.table_infos.is_empty() {
                continue;
            }
            match level.level_type() {
                LevelType::Overlapping | LevelType::Unspecified => {
                    let sstable_infos = prune_ssts(level.table_infos.iter(), &(key..=key));
                    for sstable_info in sstable_infos {
                        table_counts += 1;
                        if let Some(v) = get_from_sstable_info(
                            self.sstable_store.clone(),
                            sstable_info,
                            &internal_key,
                            read_options.check_bloom_filter,
                            &mut local_stats,
                        )
                        .await?
                        {
                            // todo add global stat to report
                            local_stats.report(self.stats.as_ref());
                            return Ok(v.into_user_value());
                        }
                    }
                }
                LevelType::Nonoverlapping => {
                    let mut table_info_idx = level.table_infos.partition_point(|table| {
                        let ord =
                            user_key(&table.key_range.as_ref().unwrap().left).cmp(key.as_ref());
                        ord == Ordering::Less || ord == Ordering::Equal
                    });
                    if table_info_idx == 0 {
                        continue;
                    }
                    table_info_idx = table_info_idx.saturating_sub(1);
                    let ord = user_key(
                        &level.table_infos[table_info_idx]
                            .key_range
                            .as_ref()
                            .unwrap()
                            .right,
                    )
                    .cmp(key.as_ref());
                    // the case that the key falls into the gap between two ssts
                    if ord == Ordering::Less {
                        continue;
                    }

                    table_counts += 1;
                    if let Some(v) = get_from_sstable_info(
                        self.sstable_store.clone(),
                        &level.table_infos[table_info_idx],
                        &internal_key,
                        read_options.check_bloom_filter,
                        &mut local_stats,
                    )
                    .await?
                    {
                        local_stats.report(self.stats.as_ref());
                        return Ok(v.into_user_value());
                    }
                }
            }
        }

        local_stats.report(self.stats.as_ref());
        self.stats
            .iter_merge_sstable_counts
            .with_label_values(&["sub-iter"])
            .observe(table_counts as f64);

        Ok(None)
    }

    async fn get_compaction_group_id(&self, table_id: TableId) -> HummockResult<CompactionGroupId> {
        self.compaction_group_client
            .get_compaction_group_id(table_id.table_id)
            .await
    }
}

#[expect(unused_variables)]
impl StateStore for HummockStorage {
    type Iter = HummockStorageIterator;

    define_local_state_store_associated_type!();

    fn insert(&self, key: Bytes, val: Bytes) -> StorageResult<()> {
        unimplemented!()
    }

    fn delete(&self, key: Bytes) -> StorageResult<()> {
        unimplemented!()
    }

    fn get<'a>(
        &'a self,
        key: &'a [u8],
        epoch: u64,
        read_options: ReadOptions,
    ) -> Self::GetFuture<'_> {
        async move { self.core.get_inner(key, epoch, read_options).await }
    }

    fn iter(
        &self,
        key_range: (Bound<Vec<u8>>, Bound<Vec<u8>>),
        epoch: u64,
        read_options: ReadOptions,
    ) -> Self::IterFuture<'_> {
        async move {
            // TODO: get compaction group id by table id
            let compaction_group_id = None;
            // 1. build iterator from staging data
            let (imms, sstable_infos, committed) = {
                let read_guard = self.core.read_version.read();
                let (imm_iter, sstable_info_iter) =
                    read_guard
                        .staging()
                        .prune_overlap(epoch, compaction_group_id, &key_range);
                (
                    imm_iter.cloned().collect_vec(),
                    sstable_info_iter.cloned().collect_vec(),
                    read_guard.committed().clone(),
                )
            };
            let mut local_stats = StoreLocalStatistic::default();
            let mut staging_iters = Vec::with_capacity(imms.len() + sstable_infos.len());
            self.core
                .stats
                .iter_merge_sstable_counts
                .with_label_values(&["staging-imm-iter"])
                .observe(imms.len() as f64);
            staging_iters.extend(
                imms.into_iter()
                    .map(|imm| HummockIteratorUnion::First(imm.into_forward_iter())),
            );
            let mut staging_sst_iter_count = 0;
            for sstable_info in sstable_infos {
                let table_holder = self
                    .core
                    .sstable_store
                    .sstable(&sstable_info, &mut local_stats)
                    .in_span(Span::enter_with_local_parent("get_sstable"))
                    .await?;
                if let Some(prefix) = read_options.prefix_hint.as_ref() {
                    if !hit_sstable_bloom_filter(table_holder.value(), prefix, &mut local_stats) {
                        continue;
                    }
                }
                staging_sst_iter_count += 1;
                staging_iters.push(HummockIteratorUnion::Second(SstableIterator::new(
                    table_holder,
                    self.core.sstable_store.clone(),
                    Arc::new(SstableIteratorReadOptions::default()),
                )));
            }
            self.core
                .stats
                .iter_merge_sstable_counts
                .with_label_values(&["staging-sst-iter"])
                .observe(staging_sst_iter_count as f64);
            let staging_iter: StagingDataIterator = OrderedMergeIteratorInner::new(staging_iters);

            // 2. build iterator from committed
            let mut non_overlapping_iters = Vec::new();
            let mut overlapping_iters = Vec::new();
            for level in committed.levels(compaction_group_id) {
                let table_infos = prune_ssts(level.table_infos.iter(), &key_range);
                if table_infos.is_empty() {
                    continue;
                }

                if level.level_type == LevelType::Nonoverlapping as i32 {
                    debug_assert!(can_concat(&table_infos));
                    let start_table_idx = match key_range.start_bound() {
                        Included(key) | Excluded(key) => search_sst_idx(&table_infos, key),
                        _ => 0,
                    };
                    let end_table_idx = match key_range.end_bound() {
                        Included(key) | Excluded(key) => search_sst_idx(&table_infos, key),
                        _ => table_infos.len().saturating_sub(1),
                    };
                    assert!(
                        start_table_idx < table_infos.len() && end_table_idx < table_infos.len()
                    );
                    let matched_table_infos = &table_infos[start_table_idx..=end_table_idx];

                    let mut sstables = vec![];
                    for sstable_info in matched_table_infos {
                        if let Some(bloom_filter_key) = read_options.prefix_hint.as_ref() {
                            let sstable = self
                                .core
                                .sstable_store
                                .sstable(sstable_info, &mut local_stats)
                                .in_span(Span::enter_with_local_parent("get_sstable"))
                                .await?;

                            if hit_sstable_bloom_filter(
                                sstable.value(),
                                bloom_filter_key,
                                &mut local_stats,
                            ) {
                                sstables.push((*sstable_info).clone());
                            }
                        } else {
                            sstables.push((*sstable_info).clone());
                        }
                    }

                    non_overlapping_iters.push(ConcatIterator::new(
                        sstables,
                        self.core.sstable_store.clone(),
                        Arc::new(SstableIteratorReadOptions::default()),
                    ));
                } else {
                    for table_info in table_infos.into_iter().rev() {
                        let sstable = self
                            .core
                            .sstable_store
                            .sstable(table_info, &mut local_stats)
                            .in_span(Span::enter_with_local_parent("get_sstable"))
                            .await?;
                        if let Some(bloom_filter_key) = read_options.prefix_hint.as_ref() {
                            if !hit_sstable_bloom_filter(
                                sstable.value(),
                                bloom_filter_key,
                                &mut local_stats,
                            ) {
                                continue;
                            }
                        }

                        overlapping_iters.push(SstableIterator::new(
                            sstable,
                            self.core.sstable_store.clone(),
                            Arc::new(SstableIteratorReadOptions::default()),
                        ));
                    }
                }
            }
            self.core
                .stats
                .iter_merge_sstable_counts
                .with_label_values(&["committed-overlapping-iter"])
                .observe(overlapping_iters.len() as f64);
            self.core
                .stats
                .iter_merge_sstable_counts
                .with_label_values(&["committed-non-overlapping-iter"])
                .observe(non_overlapping_iters.len() as f64);

            // 3. build user_iterator
            let merge_iter = UnorderedMergeIteratorInner::new(
                once(HummockIteratorUnion::First(staging_iter))
                    .chain(
                        overlapping_iters
                            .into_iter()
                            .map(HummockIteratorUnion::Second),
                    )
                    .chain(
                        non_overlapping_iters
                            .into_iter()
                            .map(HummockIteratorUnion::Third),
                    ),
            );
            // TODO: may want to set `min_epoch` by retention time.
            let mut user_iter = UserIterator::new(merge_iter, key_range, epoch, 0, Some(committed));
            user_iter
                .rewind()
                .in_span(Span::enter_with_local_parent("rewind"))
                .await?;
            local_stats.report(self.core.stats.deref());
            Ok(HummockStorageIterator { inner: user_iter })
        }
    }

    fn flush(&self) -> StorageResult<usize> {
        unimplemented!()
    }

    fn advance_write_epoch(&mut self, new_epoch: u64) -> StorageResult<()> {
        unimplemented!()
    }
<<<<<<< HEAD
}

type StagingDataIterator = OrderedMergeIteratorInner<
    HummockIteratorUnion<Forward, SharedBufferBatchIterator<Forward>, SstableIterator>,
>;
type HummockStorageIteratorPayload = UnorderedMergeIteratorInner<
    HummockIteratorUnion<
        Forward,
        StagingDataIterator,
        SstableIterator,
        ConcatIteratorInner<SstableIterator>,
    >,
>;

pub struct HummockStorageIterator {
    inner: UserIterator<HummockStorageIteratorPayload>,
}

impl StateStoreIter for HummockStorageIterator {
    type Item = (Bytes, Bytes);

    type NextFuture<'a> = impl Future<Output = StorageResult<Option<Self::Item>>> + Send;

    fn next(&mut self) -> Self::NextFuture<'_> {
        async {
            let iter = &mut self.inner;

            if iter.is_valid() {
                let kv = (
                    Bytes::copy_from_slice(iter.key()),
                    Bytes::copy_from_slice(iter.value()),
                );
                iter.next().await?;
                Ok(Some(kv))
            } else {
                Ok(None)
            }
        }
    }
=======

    fn ingest_batch(
        &self,
        kv_pairs: Vec<(Bytes, StorageValue)>,
        write_options: WriteOptions,
    ) -> Self::IngestKVBatchFuture<'_> {
        async move {
            let epoch = write_options.epoch;
            let table_id = write_options.table_id;
            let uploader = self.core.uploader.clone();
            let compaction_group_id = self
                .core
                .get_compaction_group_id(write_options.table_id)
                .await?;

            let imm =
                uploader.build_shared_buffer_batch(epoch, compaction_group_id, kv_pairs, table_id);
            let imm_size = imm.size();
            self.core
                .update(VersionUpdate::Staging(StagingData::ImmMem(imm.clone())));

            // insert imm to uploader
            uploader.blocking_write_shared_buffer_batch(imm).await;
            Ok(imm_size)
        }
    }
}

impl HummockStorage {
    #[cfg(any(test, feature = "test"))]
    pub fn for_test(
        options: Arc<StorageConfig>,
        sstable_store: SstableStoreRef,
        hummock_meta_client: Arc<dyn HummockMetaClient>,
        uploader: UploaderRef,
    ) -> HummockResult<Self> {
        let storage_core =
            HummockStorageCore::for_test(options, sstable_store, hummock_meta_client, uploader)?;

        let instance = Self {
            core: Arc::new(storage_core),
        };
        Ok(instance)
    }

    pub fn new(
        options: Arc<StorageConfig>,
        sstable_store: SstableStoreRef,
        hummock_meta_client: Arc<dyn HummockMetaClient>,
        // TODO: separate `HummockStats` from `StateStoreMetrics`.
        stats: Arc<StateStoreMetrics>,
        compaction_group_client: Arc<CompactionGroupClientImpl>,
        uploader: UploaderRef,
    ) -> HummockResult<Self> {
        let storage_core = HummockStorageCore::new(
            options,
            sstable_store,
            hummock_meta_client,
            stats,
            compaction_group_client,
            uploader,
        )?;

        let instance = Self {
            core: Arc::new(storage_core),
        };
        Ok(instance)
    }

    pub fn uploader(&self) -> &UploaderRef {
        &self.core.uploader
    }

    /// See `HummockReadVersion::update` for more details.
    pub fn update(&self, info: VersionUpdate) {
        self.core.update(info)
    }
>>>>>>> ac73fe87
}<|MERGE_RESOLUTION|>--- conflicted
+++ resolved
@@ -12,74 +12,50 @@
 // See the License for the specific language governing permissions and
 // limitations under the License.
 
-<<<<<<< HEAD
+use std::cmp::Ordering;
 use std::future::Future;
 use std::iter::once;
 use std::ops::Bound::{Excluded, Included};
 use std::ops::{Bound, Deref, RangeBounds};
-=======
-use std::cmp::Ordering;
-use std::ops::{Bound, RangeBounds};
->>>>>>> ac73fe87
 use std::sync::Arc;
 
 use bytes::Bytes;
 use itertools::Itertools;
-<<<<<<< HEAD
 use minitrace::future::FutureExt;
 use minitrace::Span;
-use parking_lot::RwLock;
-use risingwave_hummock_sdk::can_concat;
-=======
 use parking_lot::RwLock;
 use risingwave_common::catalog::TableId;
 use risingwave_common::config::StorageConfig;
 use risingwave_hummock_sdk::key::{key_with_epoch, user_key};
-use risingwave_hummock_sdk::CompactionGroupId;
->>>>>>> ac73fe87
+use risingwave_hummock_sdk::{can_concat, CompactionGroupId};
 use risingwave_pb::hummock::LevelType;
 use risingwave_rpc_client::HummockMetaClient;
 
-<<<<<<< HEAD
-use super::event_handler::HummockEvent;
-use super::memtable::Memtable;
-use super::version::{HummockReadVersion, VersionUpdate};
-use super::{GetFutureTrait, IterFutureTrait, ReadOptions, StateStore};
+use super::version::{HummockReadVersion, ImmutableMemtable, StagingData, VersionUpdate};
+use super::{
+    GetFutureTrait, IngestKVBatchFutureTrait, IterFutureTrait, ReadOptions, StateStore,
+    WriteOptions,
+};
 use crate::error::StorageResult;
 use crate::hummock::compaction_group_client::CompactionGroupClientImpl;
 use crate::hummock::iterator::{
     ConcatIterator, ConcatIteratorInner, Forward, HummockIteratorUnion, OrderedMergeIteratorInner,
     UnorderedMergeIteratorInner, UserIterator,
 };
-use crate::hummock::local_version_manager::LocalVersionManager;
+use crate::hummock::local_version::local_version_manager::LocalVersionManagerRef;
 use crate::hummock::shared_buffer::shared_buffer_batch::SharedBufferBatchIterator;
 use crate::hummock::sstable::SstableIteratorReadOptions;
 use crate::hummock::sstable_store::SstableStoreRef;
+use crate::hummock::{
+    get_from_batch, get_from_sstable_info, SstableIdManager, SstableIdManagerRef,
+};
+use crate::storage_value::StorageValue;
+
+pub type UploaderRef = LocalVersionManagerRef;
 use crate::hummock::utils::{prune_ssts, search_sst_idx};
 use crate::hummock::{hit_sstable_bloom_filter, HummockResult, SstableIterator};
 use crate::monitor::{StateStoreMetrics, StoreLocalStatistic};
 use crate::{define_local_state_store_associated_type, StateStoreIter};
-=======
-use super::version::{HummockReadVersion, ImmutableMemtable, StagingData, VersionUpdate};
-use super::{
-    GetFutureTrait, IngestKVBatchFutureTrait, IterFutureTrait, ReadOptions, StateStore,
-    WriteOptions,
-};
-use crate::define_local_state_store_associated_type;
-use crate::error::StorageResult;
-use crate::hummock::compaction_group_client::CompactionGroupClientImpl;
-use crate::hummock::local_version::local_version_manager::LocalVersionManagerRef;
-use crate::hummock::sstable_store::SstableStoreRef;
-use crate::hummock::utils::prune_ssts;
-use crate::hummock::{
-    get_from_batch, get_from_sstable_info, HummockResult, HummockStateStoreIter, SstableIdManager,
-    SstableIdManagerRef,
-};
-use crate::monitor::{StateStoreMetrics, StoreLocalStatistic};
-use crate::storage_value::StorageValue;
-
-pub type UploaderRef = LocalVersionManagerRef;
->>>>>>> ac73fe87
 
 #[expect(dead_code)]
 pub struct HummockStorageCore {
@@ -101,9 +77,6 @@
 
     compaction_group_client: Arc<CompactionGroupClientImpl>,
 
-<<<<<<< HEAD
-    stats: Arc<StateStoreMetrics>,
-=======
     /// Statistics
     stats: Arc<StateStoreMetrics>,
 
@@ -113,7 +86,6 @@
 
     #[cfg(not(madsim))]
     tracing: Arc<risingwave_tracing::RwTracingService>,
->>>>>>> ac73fe87
 }
 
 #[derive(Clone)]
@@ -354,8 +326,10 @@
         read_options: ReadOptions,
     ) -> Self::IterFuture<'_> {
         async move {
-            // TODO: get compaction group id by table id
-            let compaction_group_id = None;
+            let compaction_group_id = self
+                .core
+                .get_compaction_group_id(read_options.table_id)
+                .await?;
             // 1. build iterator from staging data
             let (imms, sstable_infos, committed) = {
                 let read_guard = self.core.read_version.read();
@@ -527,47 +501,6 @@
     fn advance_write_epoch(&mut self, new_epoch: u64) -> StorageResult<()> {
         unimplemented!()
     }
-<<<<<<< HEAD
-}
-
-type StagingDataIterator = OrderedMergeIteratorInner<
-    HummockIteratorUnion<Forward, SharedBufferBatchIterator<Forward>, SstableIterator>,
->;
-type HummockStorageIteratorPayload = UnorderedMergeIteratorInner<
-    HummockIteratorUnion<
-        Forward,
-        StagingDataIterator,
-        SstableIterator,
-        ConcatIteratorInner<SstableIterator>,
-    >,
->;
-
-pub struct HummockStorageIterator {
-    inner: UserIterator<HummockStorageIteratorPayload>,
-}
-
-impl StateStoreIter for HummockStorageIterator {
-    type Item = (Bytes, Bytes);
-
-    type NextFuture<'a> = impl Future<Output = StorageResult<Option<Self::Item>>> + Send;
-
-    fn next(&mut self) -> Self::NextFuture<'_> {
-        async {
-            let iter = &mut self.inner;
-
-            if iter.is_valid() {
-                let kv = (
-                    Bytes::copy_from_slice(iter.key()),
-                    Bytes::copy_from_slice(iter.value()),
-                );
-                iter.next().await?;
-                Ok(Some(kv))
-            } else {
-                Ok(None)
-            }
-        }
-    }
-=======
 
     fn ingest_batch(
         &self,
@@ -645,5 +578,43 @@
     pub fn update(&self, info: VersionUpdate) {
         self.core.update(info)
     }
->>>>>>> ac73fe87
+}
+
+type StagingDataIterator = OrderedMergeIteratorInner<
+    HummockIteratorUnion<Forward, SharedBufferBatchIterator<Forward>, SstableIterator>,
+>;
+type HummockStorageIteratorPayload = UnorderedMergeIteratorInner<
+    HummockIteratorUnion<
+        Forward,
+        StagingDataIterator,
+        SstableIterator,
+        ConcatIteratorInner<SstableIterator>,
+    >,
+>;
+
+pub struct HummockStorageIterator {
+    inner: UserIterator<HummockStorageIteratorPayload>,
+}
+
+impl StateStoreIter for HummockStorageIterator {
+    type Item = (Bytes, Bytes);
+
+    type NextFuture<'a> = impl Future<Output = StorageResult<Option<Self::Item>>> + Send;
+
+    fn next(&mut self) -> Self::NextFuture<'_> {
+        async {
+            let iter = &mut self.inner;
+
+            if iter.is_valid() {
+                let kv = (
+                    Bytes::copy_from_slice(iter.key()),
+                    Bytes::copy_from_slice(iter.value()),
+                );
+                iter.next().await?;
+                Ok(Some(kv))
+            } else {
+                Ok(None)
+            }
+        }
+    }
 }