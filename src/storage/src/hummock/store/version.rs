// Copyright 2022 Singularity Data
//
// Licensed under the Apache License, Version 2.0 (the "License");
// you may not use this file except in compliance with the License.
// You may obtain a copy of the License at
//
// http://www.apache.org/licenses/LICENSE-2.0
//
// Unless required by applicable law or agreed to in writing, software
// distributed under the License is distributed on an "AS IS" BASIS,
// WITHOUT WARRANTIES OR CONDITIONS OF ANY KIND, either express or implied.
// See the License for the specific language governing permissions and
// limitations under the License.

use std::cmp::Ordering;
use std::collections::{HashSet, VecDeque};
use std::iter::once;
use std::ops::Bound::{Excluded, Included};
use std::ops::{Deref, RangeBounds};
use std::sync::Arc;

use bytes::Bytes;
use itertools::Itertools;
use minitrace::future::FutureExt;
use minitrace::Span;
use parking_lot::RwLock;
use risingwave_common::catalog::TableId;
use risingwave_hummock_sdk::key::{
    bound_table_key_range, user_key, FullKey, TableKey, TableKeyRange, UserKey,
};
use risingwave_hummock_sdk::{can_concat, HummockEpoch};
use risingwave_pb::hummock::{HummockVersionDelta, LevelType, SstableInfo};

use super::memtable::{ImmId, ImmutableMemtable};
use super::state_store::StagingDataIterator;
use crate::error::StorageResult;
use crate::hummock::iterator::{
    ConcatIterator, ForwardMergeRangeIterator, HummockIteratorUnion, OrderedMergeIteratorInner,
    UnorderedMergeIteratorInner, UserIterator,
};
use crate::hummock::local_version::pinned_version::PinnedVersion;
use crate::hummock::sstable::SstableIteratorReadOptions;
use crate::hummock::sstable_store::SstableStoreRef;
use crate::hummock::store::state_store::HummockStorageIterator;
use crate::hummock::utils::{
    check_subset_preserve_order, filter_single_sst, prune_ssts, range_overlap, search_sst_idx,
};
use crate::hummock::{
    get_from_batch, get_from_sstable_info, hit_sstable_bloom_filter, DeleteRangeAggregator,
    SstableDeleteRangeIterator, SstableIterator,
};
use crate::monitor::{StateStoreMetrics, StoreLocalStatistic};
use crate::store::{gen_min_epoch, ReadOptions};

// TODO: use a custom data structure to allow in-place update instead of proto
// pub type CommittedVersion = HummockVersion;

pub type CommittedVersion = PinnedVersion;

/// Data not committed to Hummock. There are two types of staging data:
/// - Immutable memtable: data that has been written into local state store but not persisted.
/// - Uncommitted SST: data that has been uploaded to persistent storage but not committed to
///   hummock version.

#[derive(Clone, Debug)]
pub struct StagingSstableInfo {
    // newer data comes first
    sstable_infos: Vec<SstableInfo>,
    /// Epochs whose data are included in the Sstable. The newer epoch comes first.
    /// The field must not be empty.
    epochs: Vec<HummockEpoch>,
    #[allow(dead_code)]
    imm_ids: Vec<ImmId>,
}

impl StagingSstableInfo {
    pub fn new(
        sstable_infos: Vec<SstableInfo>,
        epochs: Vec<HummockEpoch>,
        imm_ids: Vec<ImmId>,
    ) -> Self {
        // the epochs are sorted from higher epoch to lower epoch
        assert!(epochs.is_sorted_by(|epoch1, epoch2| epoch2.partial_cmp(epoch1)));
        Self {
            sstable_infos,
            epochs,
            imm_ids,
        }
    }

    pub fn sstable_infos(&self) -> &Vec<SstableInfo> {
        &self.sstable_infos
    }
}

#[derive(Clone)]
pub enum StagingData {
    // ImmMem(Arc<Memtable>),
    ImmMem(ImmutableMemtable),
    Sst(StagingSstableInfo),
}

pub enum VersionUpdate {
    /// a new staging data entry will be added.
    Staging(StagingData),
    CommittedDelta(HummockVersionDelta),
    CommittedSnapshot(CommittedVersion),
}

#[derive(Clone)]
pub struct StagingVersion {
    // newer data comes first
    // Note: Currently, building imm and writing to staging version is not atomic, and therefore
    // imm of smaller batch id may be added later than one with greater batch id
    pub imm: VecDeque<ImmutableMemtable>,
    // newer data comes first
    pub sst: VecDeque<StagingSstableInfo>,
}

impl StagingVersion {
    /// Get the overlapping `imm`s and `sst`s that overlap respectively with `table_key_range` and
    /// the user key range derived from `table_id`, `epoch` and `table_key_range`.
    pub fn prune_overlap<'a>(
        &'a self,
        min_epoch_exclusive: HummockEpoch,
        max_epoch_inclusive: HummockEpoch,
        table_id: TableId,
        table_key_range: &'a TableKeyRange,
    ) -> (
        impl Iterator<Item = &ImmutableMemtable> + 'a,
        impl Iterator<Item = &SstableInfo> + 'a,
    ) {
        let overlapped_imms = self.imm.iter().filter(move |imm| {
            imm.epoch() <= max_epoch_inclusive
                && imm.table_id == table_id
                && imm.epoch() > min_epoch_exclusive
                && range_overlap(table_key_range, imm.start_table_key(), imm.end_table_key())
        });

        // TODO: Remove duplicate sst based on sst id
        let overlapped_ssts = self
            .sst
            .iter()
            .filter(move |staging_sst| {
                let sst_min_epoch = *staging_sst.epochs.first().expect("epochs not empty");
                let sst_max_epoch = *staging_sst.epochs.last().expect("epochs not empty");
                assert!(
                    sst_max_epoch <= min_epoch_exclusive || sst_min_epoch > min_epoch_exclusive
                );
                sst_max_epoch <= max_epoch_inclusive && sst_min_epoch > min_epoch_exclusive
            })
            .flat_map(move |staging_sst| {
                // TODO: sstable info should be concat-able after each streaming table owns a read
                // version. May use concat sstable iter instead in some cases.
                staging_sst
                    .sstable_infos
                    .iter()
                    .filter(move |sstable| filter_single_sst(sstable, table_id, table_key_range))
            });
        (overlapped_imms, overlapped_ssts)
    }
}

#[derive(Clone)]
/// A container of information required for reading from hummock.
pub struct HummockReadVersion {
    /// Local version for staging data.
    staging: StagingVersion,

    /// Remote version for committed data.
    committed: CommittedVersion,
}

impl HummockReadVersion {
    pub fn new(committed_version: CommittedVersion) -> Self {
        // before build `HummockReadVersion`, we need to get the a initial version which obtained
        // from meta. want this initialization after version is initialized (now with
        // notification), so add a assert condition to guarantee correct initialization order
        assert!(committed_version.is_valid());
        Self {
            staging: StagingVersion {
                imm: VecDeque::default(),
                sst: VecDeque::default(),
            },

            committed: committed_version,
        }
    }

    /// Updates the read version with `VersionUpdate`.
    /// A `OrderIdx` that can uniquely identify the newly added entry will be returned.
    pub fn update(&mut self, info: VersionUpdate) {
        match info {
            VersionUpdate::Staging(staging) => match staging {
                // TODO: add a check to ensure that the added batch id of added imm is greater than
                // the batch id of imm at the front
                StagingData::ImmMem(imm) => self.staging.imm.push_front(imm),
                StagingData::Sst(staging_sst) => {
                    // TODO: enable this stricter check after each streaming table owns a read
                    // version. assert!(self.staging.imm.len() >=
                    // staging_sst.imm_ids.len()); assert!(staging_sst
                    //     .imm_ids
                    //     .is_sorted_by(|batch_id1, batch_id2| batch_id2.partial_cmp(batch_id1)));
                    // assert!(
                    //     check_subset_preserve_order(
                    //         staging_sst.imm_ids.iter().cloned(),
                    //         self.staging.imm.iter().map(|imm| imm.batch_id()),
                    //     ),
                    //     "the imm id of staging sstable info not preserve the imm order. staging
                    // sst imm ids: {:?}, current imm ids: {:?}",
                    //     staging_sst.imm_ids.iter().collect_vec(),
                    //     self.staging.imm.iter().map(|imm| imm.batch_id()).collect_vec()
                    // );
                    // for clear_imm_id in staging_sst.imm_ids.iter().rev() {
                    //     let item = self.staging.imm.back().unwrap();
                    //     assert_eq!(*clear_imm_id, item.batch_id());
                    //     self.staging.imm.pop_back();
                    // }

                    debug_assert!(
                        check_subset_preserve_order(
                            staging_sst.imm_ids.iter().cloned().sorted(),
                            self.staging.imm.iter().map(|imm| imm.batch_id()).sorted()
                        ),
                        "the set of imm ids in the staging_sst {:?} is not a subset of current staging imms {:?}",
                        staging_sst.imm_ids.iter().cloned().sorted().collect_vec(),
                        self.staging.imm.iter().map(|imm| imm.batch_id()).sorted().collect_vec(),
                    );

                    let imm_id_set: HashSet<ImmId> =
                        HashSet::from_iter(staging_sst.imm_ids.iter().cloned());
                    self.staging
                        .imm
                        .retain(|imm| !imm_id_set.contains(&imm.batch_id()));

                    self.staging.sst.push_front(staging_sst);
                }
            },

            VersionUpdate::CommittedDelta(_) => {
                unimplemented!()
            }

            VersionUpdate::CommittedSnapshot(committed_version) => {
                let max_committed_epoch = committed_version.max_committed_epoch();
                self.committed = committed_version;

                {
                    // TODO: remove it when support update staging local_sst
                    self.staging
                        .imm
                        .retain(|imm| imm.epoch() > max_committed_epoch);
                    self.staging.sst.retain(|sst| {
                        sst.epochs.first().expect("epochs not empty") > &max_committed_epoch
                    });

                    // check epochs.last() > MCE
                    assert!(self.staging.sst.iter().all(|sst| {
                        sst.epochs.last().expect("epochs not empty") > &max_committed_epoch
                    }));
                }
            }
        }
    }

    pub fn staging(&self) -> &StagingVersion {
        &self.staging
    }

    pub fn committed(&self) -> &CommittedVersion {
        &self.committed
    }

    pub fn clear_uncommitted(&mut self) {
        self.staging.imm.clear();
        self.staging.sst.clear();
    }
}

pub fn read_filter_for_batch(
    epoch: HummockEpoch, // for check
    table_id: TableId,
    key_range: &TableKeyRange,
    read_version_vec: Vec<Arc<RwLock<HummockReadVersion>>>,
) -> StorageResult<(Vec<ImmutableMemtable>, Vec<SstableInfo>, CommittedVersion)> {
    assert!(!read_version_vec.is_empty());
    let read_version_guard_vec = read_version_vec
        .iter()
        .map(|read_version| read_version.read())
        .collect_vec();
    let mut imm_vec = Vec::default();
    let mut sst_vec = Vec::default();
    // to get max_mce with lock_guard to avoid losing committed_data since the read_version
    // update is asynchronous
    let (lastst_committed_version, max_mce) = {
        let committed_version = read_version_guard_vec
            .iter()
            .max_by_key(|read_version| read_version.committed().max_committed_epoch())
            .unwrap()
            .committed();

        (
            committed_version.clone(),
            committed_version.max_committed_epoch(),
        )
    };

    // only filter the staging data that epoch greater than max_mce to avoid data duplication
    let (min_epoch, max_epoch) = (max_mce, epoch);

    // prune imm and sst with max_mce
    for read_version_guard in read_version_guard_vec {
        let (imm_iter, sst_iter) = read_version_guard
            .staging()
            .prune_overlap(min_epoch, max_epoch, table_id, key_range);

        imm_vec.extend(imm_iter.cloned().collect_vec());
        sst_vec.extend(sst_iter.cloned().collect_vec());
    }

    // TODO: dedup the same `SstableInfo` before introduce new uploader

    Ok((imm_vec, sst_vec, lastst_committed_version))
}

pub fn read_filter_for_local(
    epoch: HummockEpoch,
    table_id: TableId,
    table_key_range: &TableKeyRange,
    read_version: Arc<RwLock<HummockReadVersion>>,
) -> StorageResult<(Vec<ImmutableMemtable>, Vec<SstableInfo>, CommittedVersion)> {
    let read_version_guard = read_version.read();
    let (imm_iter, sst_iter) =
        read_version_guard
            .staging()
            .prune_overlap(0, epoch, table_id, table_key_range);

    Ok((
        imm_iter.cloned().collect_vec(),
        sst_iter.cloned().collect_vec(),
        read_version_guard.committed().clone(),
    ))
}

#[derive(Clone)]
pub struct HummockVersionReader {
    sstable_store: SstableStoreRef,

    /// Statistics
    stats: Arc<StateStoreMetrics>,
}

/// use `HummockVersionReader` to reuse `get` and `iter` implement for both `batch_query` and
/// `streaming_query`
impl HummockVersionReader {
    pub fn new(sstable_store: SstableStoreRef, stats: Arc<StateStoreMetrics>) -> Self {
        Self {
            sstable_store,
            stats,
        }
    }
}

impl HummockVersionReader {
    pub async fn get<'a>(
        &'a self,
        table_key: TableKey<&'a [u8]>,
        epoch: u64,
        read_options: ReadOptions,
        read_version_tuple: (Vec<ImmutableMemtable>, Vec<SstableInfo>, CommittedVersion),
    ) -> StorageResult<Option<Bytes>> {
        let mut table_counts = 0;
        let mut local_stats = StoreLocalStatistic::default();
        let (imms, uncommitted_ssts, committed_version) = read_version_tuple;

        // 1. read staging data
        for imm in &imms {
            if let Some(data) = get_from_batch(imm, table_key, &mut local_stats) {
                return Ok(data.into_user_value());
            }
        }

        // 2. order guarantee: imm -> sst
        let full_key = FullKey::new(read_options.table_id, table_key, epoch);
        for local_sst in &uncommitted_ssts {
            table_counts += 1;

            if let Some(data) = get_from_sstable_info(
                self.sstable_store.clone(),
                local_sst,
                full_key,
                &read_options,
                &mut local_stats,
            )
            .await?
            {
                return Ok(data.into_user_value());
            }
        }

        // 3. read from committed_version sst file
        // Because SST meta records encoded key range,
        // the filter key needs to be encoded as well.
        let encoded_user_key = full_key.user_key.encode();
        assert!(committed_version.is_valid());
        for level in committed_version.levels(read_options.table_id) {
            if level.table_infos.is_empty() {
                continue;
            }
            match level.level_type() {
                LevelType::Overlapping | LevelType::Unspecified => {
                    let sstable_infos = prune_ssts(
                        level.table_infos.iter(),
                        read_options.table_id,
                        &(table_key..=table_key),
                    );
                    for sstable_info in sstable_infos {
                        table_counts += 1;
                        if let Some(v) = get_from_sstable_info(
                            self.sstable_store.clone(),
                            sstable_info,
                            full_key,
                            &read_options,
                            &mut local_stats,
                        )
                        .await?
                        {
                            // todo add global stat to report
                            local_stats.report(self.stats.as_ref());
                            return Ok(v.into_user_value());
                        }
                    }
                }
                LevelType::Nonoverlapping => {
                    let mut table_info_idx = level.table_infos.partition_point(|table| {
                        let ord = user_key(&table.key_range.as_ref().unwrap().left)
                            .cmp(encoded_user_key.as_ref());
                        ord == Ordering::Less || ord == Ordering::Equal
                    });
                    if table_info_idx == 0 {
                        continue;
                    }
                    table_info_idx = table_info_idx.saturating_sub(1);
                    let ord = user_key(
                        &level.table_infos[table_info_idx]
                            .key_range
                            .as_ref()
                            .unwrap()
                            .right,
                    )
                    .cmp(encoded_user_key.as_ref());
                    // the case that the key falls into the gap between two ssts
                    if ord == Ordering::Less {
                        continue;
                    }

                    table_counts += 1;
                    if let Some(v) = get_from_sstable_info(
                        self.sstable_store.clone(),
                        &level.table_infos[table_info_idx],
                        full_key,
                        &read_options,
                        &mut local_stats,
                    )
                    .await?
                    {
                        local_stats.report(self.stats.as_ref());
                        return Ok(v.into_user_value());
                    }
                }
            }
        }

        local_stats.report(self.stats.as_ref());
        self.stats
            .iter_merge_sstable_counts
            .with_label_values(&["sub-iter"])
            .observe(table_counts as f64);

        Ok(None)
    }

    pub async fn iter(
        &self,
        table_key_range: TableKeyRange,
        epoch: u64,
        read_options: ReadOptions,
        read_version_tuple: (Vec<ImmutableMemtable>, Vec<SstableInfo>, CommittedVersion),
    ) -> StorageResult<HummockStorageIterator> {
        let (imms, uncommitted_ssts, committed) = read_version_tuple;

        let mut local_stats = StoreLocalStatistic::default();
        let mut staging_iters = Vec::with_capacity(imms.len() + uncommitted_ssts.len());
        let mut delete_range_iter = ForwardMergeRangeIterator::default();
        self.stats
            .iter_merge_sstable_counts
            .with_label_values(&["staging-imm-iter"])
            .observe(imms.len() as f64);
        for imm in imms {
            if imm.has_range_tombstone() && !read_options.ignore_range_tombstone {
                delete_range_iter.add_batch_iter(imm.delete_range_iter());
            }
            staging_iters.push(HummockIteratorUnion::First(imm.into_forward_iter()));
        }
        let mut staging_sst_iter_count = 0;
        // encode once
        let bloom_filter_key = if let Some(prefix) = read_options.prefix_hint.as_ref() {
            Some(UserKey::new(read_options.table_id, TableKey(prefix)).encode())
        } else {
            None
        };

        for sstable_info in &uncommitted_ssts {
            let table_holder = self
                .sstable_store
                .sstable(sstable_info, &mut local_stats)
                .in_span(Span::enter_with_local_parent("get_sstable"))
                .await?;
            if let Some(bloom_filter_key) = bloom_filter_key.as_ref() {
                if !hit_sstable_bloom_filter(
                    table_holder.value(),
                    bloom_filter_key.as_slice(),
                    &mut local_stats,
                ) {
                    continue;
                }

                if !table_holder.value().meta.range_tombstone_list.is_empty()
                    && !read_options.ignore_range_tombstone
                {
                    delete_range_iter
                        .add_sst_iter(SstableDeleteRangeIterator::new(table_holder.clone()));
                }
            }
            staging_sst_iter_count += 1;
            staging_iters.push(HummockIteratorUnion::Second(SstableIterator::new(
                table_holder,
                self.sstable_store.clone(),
                Arc::new(SstableIteratorReadOptions::default()),
            )));
        }
        self.stats
            .iter_merge_sstable_counts
            .with_label_values(&["staging-sst-iter"])
            .observe(staging_sst_iter_count as f64);
        let staging_iter: StagingDataIterator = OrderedMergeIteratorInner::new(staging_iters);

        // 2. build iterator from committed
        // Because SST meta records encoded key range,
        // the filter key range needs to be encoded as well.
        let user_key_range = bound_table_key_range(read_options.table_id, &table_key_range);
        let encoded_user_key_range = (
            user_key_range.0.as_ref().map(UserKey::encode),
            user_key_range.1.as_ref().map(UserKey::encode),
        );
        let mut non_overlapping_iters = Vec::new();
        let mut overlapping_iters = Vec::new();
        let mut overlapping_iter_count = 0;
        for level in committed.levels(read_options.table_id) {
            let table_infos = prune_ssts(
                level.table_infos.iter(),
                read_options.table_id,
                &table_key_range,
            );
            if table_infos.is_empty() {
                continue;
            }

            if level.level_type == LevelType::Nonoverlapping as i32 {
                debug_assert!(can_concat(&table_infos));
                let start_table_idx = match encoded_user_key_range.start_bound() {
                    Included(key) | Excluded(key) => search_sst_idx(&table_infos, key),
                    _ => 0,
                };
                let end_table_idx = match encoded_user_key_range.end_bound() {
                    Included(key) | Excluded(key) => search_sst_idx(&table_infos, key),
                    _ => table_infos.len().saturating_sub(1),
                };
                assert!(start_table_idx < table_infos.len() && end_table_idx < table_infos.len());
                let matched_table_infos = &table_infos[start_table_idx..=end_table_idx];

                let mut sstables = vec![];
                for sstable_info in matched_table_infos {
                    let sstable = self
                        .sstable_store
                        .sstable(sstable_info, &mut local_stats)
                        .in_span(Span::enter_with_local_parent("get_sstable"))
                        .await?;
                    if let Some(bloom_filter_key) = read_options.prefix_hint.as_ref() {
                        if !hit_sstable_bloom_filter(
                            sstable.value(),
                            UserKey::new(read_options.table_id, TableKey(bloom_filter_key))
                                .encode()
                                .as_slice(),
                            &mut local_stats,
                        ) {
                            continue;
                        }
                    }
                    if !sstable.value().meta.range_tombstone_list.is_empty()
                        && !read_options.ignore_range_tombstone
                    {
                        delete_range_iter
                            .add_sst_iter(SstableDeleteRangeIterator::new(sstable.clone()));
                    }
                    sstables.push((*sstable_info).clone());
                }

                non_overlapping_iters.push(ConcatIterator::new(
                    sstables,
                    self.sstable_store.clone(),
                    Arc::new(SstableIteratorReadOptions::default()),
                ));
            } else {
                // Overlapping
                let mut iters = Vec::new();
                for table_info in table_infos.into_iter().rev() {
                    let sstable = self
                        .sstable_store
                        .sstable(table_info, &mut local_stats)
                        .in_span(Span::enter_with_local_parent("get_sstable"))
                        .await?;
                    if let Some(bloom_filter_key) = bloom_filter_key.as_ref()
                        && !hit_sstable_bloom_filter(
                            sstable.value(),
                            bloom_filter_key.as_slice(),
                            &mut local_stats,
                        )
                    {
                        continue;
                    }
                    if !sstable.value().meta.range_tombstone_list.is_empty()
                        && !read_options.ignore_range_tombstone
                    {
                        delete_range_iter
                            .add_sst_iter(SstableDeleteRangeIterator::new(sstable.clone()));
                    }
                    iters.push(SstableIterator::new(
                        sstable,
                        self.sstable_store.clone(),
                        Arc::new(SstableIteratorReadOptions::default()),
                    ));
                    overlapping_iter_count += 1;
                }
                overlapping_iters.push(OrderedMergeIteratorInner::new(iters));
            }
        }
        self.stats
            .iter_merge_sstable_counts
            .with_label_values(&["committed-overlapping-iter"])
            .observe(overlapping_iter_count as f64);
        self.stats
            .iter_merge_sstable_counts
            .with_label_values(&["committed-non-overlapping-iter"])
            .observe(non_overlapping_iters.len() as f64);

        // 3. build user_iterator
        let merge_iter = UnorderedMergeIteratorInner::new(
            once(HummockIteratorUnion::First(staging_iter))
                .chain(
                    overlapping_iters
                        .into_iter()
                        .map(HummockIteratorUnion::Second),
                )
                .chain(
                    non_overlapping_iters
                        .into_iter()
                        .map(HummockIteratorUnion::Third),
                ),
        );

        // the epoch_range left bound for iterator read
        let min_epoch = gen_min_epoch(epoch, read_options.retention_seconds.as_ref());
        let mut user_iter = UserIterator::new(
            merge_iter,
<<<<<<< HEAD
            key_range,
            epoch,
            min_epoch,
            Some(committed.clone()),
=======
            user_key_range,
            epoch,
            min_epoch,
            Some(committed),
            DeleteRangeAggregator::new(delete_range_iter, epoch),
>>>>>>> 502744aa
        );
        user_iter
            .rewind()
            .in_span(Span::enter_with_local_parent("rewind"))
            .await?;
        local_stats.report(self.stats.deref());
        Ok(HummockStorageIterator::new(user_iter, self.stats.clone()))
    }
}<|MERGE_RESOLUTION|>--- conflicted
+++ resolved
@@ -673,18 +673,11 @@
         let min_epoch = gen_min_epoch(epoch, read_options.retention_seconds.as_ref());
         let mut user_iter = UserIterator::new(
             merge_iter,
-<<<<<<< HEAD
-            key_range,
-            epoch,
-            min_epoch,
-            Some(committed.clone()),
-=======
             user_key_range,
             epoch,
             min_epoch,
             Some(committed),
             DeleteRangeAggregator::new(delete_range_iter, epoch),
->>>>>>> 502744aa
         );
         user_iter
             .rewind()
