--- conflicted
+++ resolved
@@ -718,11 +718,8 @@
             Sstable::hash_for_bloom_filter(dist_key.as_ref(), read_options.table_id.table_id())
         });
 
-<<<<<<< HEAD
-=======
         // Here epoch passed in is pure epoch, and we will seek the constructed `full_key` later.
         // Therefore, it is necessary to construct the `full_key` with `MAX_SPILL_TIMES`, otherwise, the iterator might skip keys with spill offset greater than 0.
->>>>>>> 961ad853
         let full_key = FullKey::new_with_gap_epoch(
             read_options.table_id,
             TableKey(table_key.clone()),
