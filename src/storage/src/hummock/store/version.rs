// Copyright 2022 Singularity Data
//
// Licensed under the Apache License, Version 2.0 (the "License");
// you may not use this file except in compliance with the License.
// You may obtain a copy of the License at
//
// http://www.apache.org/licenses/LICENSE-2.0
//
// Unless required by applicable law or agreed to in writing, software
// distributed under the License is distributed on an "AS IS" BASIS,
// WITHOUT WARRANTIES OR CONDITIONS OF ANY KIND, either express or implied.
// See the License for the specific language governing permissions and
// limitations under the License.

use std::collections::VecDeque;
use std::ops::Bound;

use risingwave_hummock_sdk::{CompactionGroupId, HummockEpoch};
use risingwave_pb::hummock::{HummockVersion, HummockVersionDelta, SstableInfo};

// use super::memtable::Memtable;
<<<<<<< HEAD
use super::{GetFutureTrait, ReadOptions};
=======
>>>>>>> c9dc5b94
use crate::hummock::local_version::PinnedVersion;
use crate::hummock::shared_buffer::shared_buffer_batch::{SharedBufferBatch, SharedBufferBatchId};
use crate::hummock::utils::{filter_single_sst, range_overlap};
use crate::hummock::HummockResult;

type ImmutableMemtable = SharedBufferBatch;

// TODO: refine to use use a custom data structure Memtable
type ImmId = SharedBufferBatchId;

/// Data not committed to Hummock. There are two types of staging data:
/// - Immutable memtable: data that has been written into local state store but not persisted.
/// - Uncommitted SST: data that has been uploaded to persistent storage but not committed to
///   hummock version.

#[derive(Clone)]
pub struct StagingSstableInfo {
    sst_info: SstableInfo,
    /// Epochs whose data are included in the Sstable. The newer epoch comes first.
    /// The field must not be empty.
    epochs: Vec<HummockEpoch>,
    compaction_group_id: CompactionGroupId,
    #[allow(dead_code)]
    imm_ids: Vec<ImmId>,
}

#[derive(Clone)]
pub enum StagingData {
    // ImmMem(Arc<Memtable>),
    ImmMem(ImmutableMemtable),
    Sst(StagingSstableInfo),
}

pub enum VersionUpdate {
    /// a new staging data entry will be added.
    Staging(StagingData),
    CommittedDelta(HummockVersionDelta),
    CommittedSnapshot(HummockVersion),
}

pub struct StagingVersion {
    imm: VecDeque<ImmutableMemtable>,
    sst: VecDeque<StagingSstableInfo>,
}

impl StagingVersion {
    pub fn prune_overlap<'a>(
        &'a self,
        epoch: HummockEpoch,
        compaction_group_id: Option<CompactionGroupId>,
        key_range: &'a (Bound<Vec<u8>>, Bound<Vec<u8>>),
    ) -> (
        impl Iterator<Item = &ImmutableMemtable> + 'a,
        impl Iterator<Item = &SstableInfo> + 'a,
    ) {
        let overlapped_batches = self.imm.iter().filter(move |batch| {
            compaction_group_id
                .map(|group_id| group_id == batch.compaction_group_id())
                .unwrap_or(true)
                && batch.epoch() <= epoch
                && range_overlap(key_range, batch.start_user_key(), batch.end_user_key())
        });
        let overlapped_ssts = self
            .sst
            .iter()
            .filter(move |staging_sst| {
                compaction_group_id
                    .map(|group_id| group_id == staging_sst.compaction_group_id)
                    .unwrap_or(true)
                    && *staging_sst.epochs.last().expect("epochs not empty") <= epoch
                    && filter_single_sst(&staging_sst.sst_info, key_range)
            })
            .map(|staging_sst| &staging_sst.sst_info);
        (overlapped_batches, overlapped_ssts)
    }
}

// TODO: use a custom data structure to allow in-place update instead of proto
pub type CommittedVersion = PinnedVersion;

/// A container of information required for reading from hummock.
pub struct HummockReadVersion {
    /// Local version for staging data.
    staging: StagingVersion,

    /// Remote version for committed data.
    committed: CommittedVersion,
}

#[expect(unused_variables)]
impl HummockReadVersion {
    /// Updates the read version with `VersionUpdate`.
    /// A `OrderIdx` that can uniquely identify the newly added entry will be returned.
    pub fn update(&mut self, info: VersionUpdate) -> HummockResult<()> {
        unimplemented!()
    }

<<<<<<< HEAD
    /// Point gets a value from the state store based on the read version.
    pub fn get(
        &self,
        key: &[u8],
        epoch: HummockEpoch,
        read_options: ReadOptions,
    ) -> impl GetFutureTrait<'_> {
        async move { unimplemented!() }
    }

    pub fn staging(&self) -> &StagingVersion {
        &self.staging
    }

=======
    pub fn staging(&self) -> &StagingVersion {
        &self.staging
    }

>>>>>>> c9dc5b94
    pub fn committed(&self) -> &CommittedVersion {
        &self.committed
    }
}<|MERGE_RESOLUTION|>--- conflicted
+++ resolved
@@ -19,10 +19,6 @@
 use risingwave_pb::hummock::{HummockVersion, HummockVersionDelta, SstableInfo};
 
 // use super::memtable::Memtable;
-<<<<<<< HEAD
-use super::{GetFutureTrait, ReadOptions};
-=======
->>>>>>> c9dc5b94
 use crate::hummock::local_version::PinnedVersion;
 use crate::hummock::shared_buffer::shared_buffer_batch::{SharedBufferBatch, SharedBufferBatchId};
 use crate::hummock::utils::{filter_single_sst, range_overlap};
@@ -120,27 +116,10 @@
         unimplemented!()
     }
 
-<<<<<<< HEAD
-    /// Point gets a value from the state store based on the read version.
-    pub fn get(
-        &self,
-        key: &[u8],
-        epoch: HummockEpoch,
-        read_options: ReadOptions,
-    ) -> impl GetFutureTrait<'_> {
-        async move { unimplemented!() }
-    }
-
     pub fn staging(&self) -> &StagingVersion {
         &self.staging
     }
 
-=======
-    pub fn staging(&self) -> &StagingVersion {
-        &self.staging
-    }
-
->>>>>>> c9dc5b94
     pub fn committed(&self) -> &CommittedVersion {
         &self.committed
     }
