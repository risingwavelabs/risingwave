// Copyright 2022 Singularity Data
//
// Licensed under the Apache License, Version 2.0 (the "License");
// you may not use this file except in compliance with the License.
// You may obtain a copy of the License at
//
// http://www.apache.org/licenses/LICENSE-2.0
//
// Unless required by applicable law or agreed to in writing, software
// distributed under the License is distributed on an "AS IS" BASIS,
// WITHOUT WARRANTIES OR CONDITIONS OF ANY KIND, either express or implied.
// See the License for the specific language governing permissions and
// limitations under the License.

use std::cmp::Ordering;
use std::collections::{HashSet, VecDeque};
use std::iter::once;
use std::ops::Bound::{Excluded, Included};
use std::ops::{Deref, RangeBounds};
use std::sync::Arc;

use bytes::Bytes;
use itertools::Itertools;
use minitrace::future::FutureExt;
use minitrace::Span;
use parking_lot::RwLock;
use risingwave_common::catalog::TableId;
use risingwave_hummock_sdk::key::{
    bound_table_key_range, user_key, FullKey, TableKey, TableKeyRange, UserKey,
};
use risingwave_hummock_sdk::key_range::KeyRangeCommon;
use risingwave_hummock_sdk::{can_concat, HummockEpoch, LocalSstableInfo};
use risingwave_pb::hummock::{HummockVersionDelta, LevelType, SstableInfo};
use sync_point::sync_point;

use super::memtable::{ImmId, ImmutableMemtable};
use super::state_store::StagingDataIterator;
use crate::error::StorageResult;
use crate::hummock::iterator::{
    ConcatIterator, ForwardMergeRangeIterator, HummockIteratorUnion, OrderedMergeIteratorInner,
    UnorderedMergeIteratorInner, UserIterator,
};
use crate::hummock::local_version::pinned_version::PinnedVersion;
use crate::hummock::sstable::SstableIteratorReadOptions;
use crate::hummock::sstable_store::SstableStoreRef;
use crate::hummock::store::state_store::HummockStorageIterator;
use crate::hummock::utils::{
    check_subset_preserve_order, filter_single_sst, prune_ssts, range_overlap, search_sst_idx,
};
use crate::hummock::{
    get_from_batch, get_from_sstable_info, hit_sstable_bloom_filter, DeleteRangeAggregator,
    Sstable, SstableDeleteRangeIterator, SstableIterator,
};
use crate::monitor::{StateStoreMetrics, StoreLocalStatistic};
use crate::store::{gen_min_epoch, ReadOptions, StateStoreIterExt, StreamTypeOfIter};

// TODO: use a custom data structure to allow in-place update instead of proto
// pub type CommittedVersion = HummockVersion;

pub type CommittedVersion = PinnedVersion;

/// Data not committed to Hummock. There are two types of staging data:
/// - Immutable memtable: data that has been written into local state store but not persisted.
/// - Uncommitted SST: data that has been uploaded to persistent storage but not committed to
///   hummock version.

#[derive(Clone, Debug, PartialEq)]
pub struct StagingSstableInfo {
    // newer data comes first
    sstable_infos: Vec<LocalSstableInfo>,
    /// Epochs whose data are included in the Sstable. The newer epoch comes first.
    /// The field must not be empty.
    epochs: Vec<HummockEpoch>,
    imm_ids: Vec<ImmId>,
    imm_size: usize,
}

impl StagingSstableInfo {
    pub fn new(
        sstable_infos: Vec<LocalSstableInfo>,
        epochs: Vec<HummockEpoch>,
        imm_ids: Vec<ImmId>,
        imm_size: usize,
    ) -> Self {
        // the epochs are sorted from higher epoch to lower epoch
        assert!(epochs.is_sorted_by(|epoch1, epoch2| epoch2.partial_cmp(epoch1)));
        Self {
            sstable_infos,
            epochs,
            imm_ids,
            imm_size,
        }
    }

    pub fn sstable_infos(&self) -> &Vec<LocalSstableInfo> {
        &self.sstable_infos
    }

    pub fn imm_size(&self) -> usize {
        self.imm_size
    }

    pub fn epochs(&self) -> &Vec<HummockEpoch> {
        &self.epochs
    }

    pub fn imm_ids(&self) -> &Vec<ImmId> {
        &self.imm_ids
    }
}

#[derive(Clone)]
pub enum StagingData {
    // ImmMem(Arc<Memtable>),
    ImmMem(ImmutableMemtable),
    Sst(StagingSstableInfo),
}

pub enum VersionUpdate {
    /// a new staging data entry will be added.
    Staging(StagingData),
    CommittedDelta(HummockVersionDelta),
    CommittedSnapshot(CommittedVersion),
}

#[derive(Clone)]
pub struct StagingVersion {
    // newer data comes first
    // Note: Currently, building imm and writing to staging version is not atomic, and therefore
    // imm of smaller batch id may be added later than one with greater batch id
    pub imm: VecDeque<ImmutableMemtable>,
    // newer data comes first
    pub sst: VecDeque<StagingSstableInfo>,
}

impl StagingVersion {
    /// Get the overlapping `imm`s and `sst`s that overlap respectively with `table_key_range` and
    /// the user key range derived from `table_id`, `epoch` and `table_key_range`.
    pub fn prune_overlap<'a>(
        &'a self,
        min_epoch_exclusive: HummockEpoch,
        max_epoch_inclusive: HummockEpoch,
        table_id: TableId,
        table_key_range: &'a TableKeyRange,
    ) -> (
        impl Iterator<Item = &ImmutableMemtable> + 'a,
        impl Iterator<Item = &SstableInfo> + 'a,
    ) {
        let overlapped_imms = self.imm.iter().filter(move |imm| {
            imm.epoch() <= max_epoch_inclusive
                && imm.table_id == table_id
                && imm.epoch() > min_epoch_exclusive
                && range_overlap(table_key_range, imm.start_table_key(), imm.end_table_key())
        });

        // TODO: Remove duplicate sst based on sst id
        let overlapped_ssts = self
            .sst
            .iter()
            .filter(move |staging_sst| {
                let sst_min_epoch = *staging_sst.epochs.first().expect("epochs not empty");
                let sst_max_epoch = *staging_sst.epochs.last().expect("epochs not empty");
                assert!(
                    sst_max_epoch <= min_epoch_exclusive || sst_min_epoch > min_epoch_exclusive
                );
                sst_max_epoch <= max_epoch_inclusive && sst_min_epoch > min_epoch_exclusive
            })
            .flat_map(move |staging_sst| {
                // TODO: sstable info should be concat-able after each streaming table owns a read
                // version. May use concat sstable iter instead in some cases.
                staging_sst
                    .sstable_infos
                    .iter()
                    .map(|sstable| &sstable.sst_info)
                    .filter(move |sstable| filter_single_sst(sstable, table_id, table_key_range))
            });
        (overlapped_imms, overlapped_ssts)
    }
}

#[derive(Clone)]
/// A container of information required for reading from hummock.
pub struct HummockReadVersion {
    /// Local version for staging data.
    staging: StagingVersion,

    /// Remote version for committed data.
    committed: CommittedVersion,
}

impl HummockReadVersion {
    pub fn new(committed_version: CommittedVersion) -> Self {
        // before build `HummockReadVersion`, we need to get the a initial version which obtained
        // from meta. want this initialization after version is initialized (now with
        // notification), so add a assert condition to guarantee correct initialization order
        assert!(committed_version.is_valid());
        Self {
            staging: StagingVersion {
                imm: VecDeque::default(),
                sst: VecDeque::default(),
            },

            committed: committed_version,
        }
    }

    /// Updates the read version with `VersionUpdate`.
    /// There will be three data types to be processed
    /// `VersionUpdate::Staging`
    ///     - `StagingData::ImmMem` -> Insert into memory's `staging_imm`
    ///     - `StagingData::Sst` -> Update the sst to memory's `staging_sst` and remove the
    ///       corresponding `staging_imms` according to the `batch_id`
    /// `VersionUpdate::CommittedDelta` -> Unimplemented yet
    /// `VersionUpdate::CommittedSnapshot` -> Update `committed_version` , and clean up related
    /// `staging_sst` and `staging_imm` in memory according to epoch
    pub fn update(&mut self, info: VersionUpdate) {
        match info {
            VersionUpdate::Staging(staging) => match staging {
                // TODO: add a check to ensure that the added batch id of added imm is greater than
                // the batch id of imm at the front
                StagingData::ImmMem(imm) => {
                    if let Some(item) = self.staging.imm.front() {
                        // check batch_id order from newest to old
                        debug_assert!(item.batch_id() < imm.batch_id());
                    }

                    self.staging.imm.push_front(imm)
                }
                StagingData::Sst(staging_sst) => {
                    // The following properties must be ensured:
                    // 1) self.staging.imm is sorted by imm id descendingly
                    // 2) staging_sst.imm_ids preserves the imm id partial
                    //    ordering of the participating read version imms. Example:
                    //    If staging_sst contains two read versions r1: [i1, i3] and  r2: [i2, i4],
                    //    then [i2, i1, i3, i4] is valid while [i3, i1, i2, i4] is invalid.
                    // 3) The intersection between staging_sst.imm_ids and self.staging.imm
                    //    are always the suffix of self.staging.imm

                    // Check 1)
                    debug_assert!(self
                        .staging
                        .imm
                        .iter()
                        .rev()
                        .is_sorted_by_key(|imm| imm.batch_id()));

                    // Calculate intersection
                    let staging_imm_ids_from_imms: HashSet<u64> =
                        self.staging.imm.iter().map(|imm| imm.batch_id()).collect();

                    // batch_id order from newest to old
                    let intersect_imm_ids = staging_sst
                        .imm_ids
                        .iter()
                        .copied()
                        .filter(|id| staging_imm_ids_from_imms.contains(id))
                        .collect_vec();

                    if !intersect_imm_ids.is_empty() {
                        // Check 2)
                        debug_assert!(check_subset_preserve_order(
                            intersect_imm_ids.iter().copied(),
                            self.staging.imm.iter().map(|imm| imm.batch_id()),
                        ));

                        // Check 3) and replace imms with a staging sst
                        for clear_imm_id in intersect_imm_ids.into_iter().rev() {
                            let item = self.staging.imm.back().unwrap();
                            assert_eq!(clear_imm_id, item.batch_id());
                            self.staging.imm.pop_back();
                        }
                        self.staging.sst.push_front(staging_sst);
                    }
                }
            },

            VersionUpdate::CommittedDelta(_) => {
                unimplemented!()
            }

            VersionUpdate::CommittedSnapshot(committed_version) => {
                let max_committed_epoch = committed_version.max_committed_epoch();
                self.committed = committed_version;

                {
                    // TODO: remove it when support update staging local_sst
                    self.staging
                        .imm
                        .retain(|imm| imm.epoch() > max_committed_epoch);
                    self.staging.sst.retain(|sst| {
                        sst.epochs.first().expect("epochs not empty") > &max_committed_epoch
                    });

                    // check epochs.last() > MCE
                    assert!(self.staging.sst.iter().all(|sst| {
                        sst.epochs.last().expect("epochs not empty") > &max_committed_epoch
                    }));
                }
            }
        }
    }

    pub fn staging(&self) -> &StagingVersion {
        &self.staging
    }

    pub fn committed(&self) -> &CommittedVersion {
        &self.committed
    }

    pub fn clear_uncommitted(&mut self) {
        self.staging.imm.clear();
        self.staging.sst.clear();
    }
}

pub fn read_filter_for_batch(
    epoch: HummockEpoch, // for check
    table_id: TableId,
    key_range: &TableKeyRange,
    read_version_vec: Vec<Arc<RwLock<HummockReadVersion>>>,
) -> StorageResult<(Vec<ImmutableMemtable>, Vec<SstableInfo>, CommittedVersion)> {
    assert!(!read_version_vec.is_empty());
    let read_version_guard_vec = read_version_vec
        .iter()
        .map(|read_version| read_version.read())
        .collect_vec();
    let mut imm_vec = Vec::default();
    let mut sst_vec = Vec::default();
    // to get max_mce with lock_guard to avoid losing committed_data since the read_version
    // update is asynchronous
    let (lastst_committed_version, max_mce) = {
        let committed_version = read_version_guard_vec
            .iter()
            .max_by_key(|read_version| read_version.committed().max_committed_epoch())
            .unwrap()
            .committed();

        (
            committed_version.clone(),
            committed_version.max_committed_epoch(),
        )
    };

    // only filter the staging data that epoch greater than max_mce to avoid data duplication
    let (min_epoch, max_epoch) = (max_mce, epoch);

    // prune imm and sst with max_mce
    for read_version_guard in read_version_guard_vec {
        let (imm_iter, sst_iter) = read_version_guard
            .staging()
            .prune_overlap(min_epoch, max_epoch, table_id, key_range);

        imm_vec.extend(imm_iter.cloned().collect_vec());
        sst_vec.extend(sst_iter.cloned().collect_vec());
    }

    // TODO: dedup the same `SstableInfo` before introduce new uploader

    Ok((imm_vec, sst_vec, lastst_committed_version))
}

pub fn read_filter_for_local(
    epoch: HummockEpoch,
    table_id: TableId,
    table_key_range: &TableKeyRange,
    read_version: Arc<RwLock<HummockReadVersion>>,
) -> StorageResult<(Vec<ImmutableMemtable>, Vec<SstableInfo>, CommittedVersion)> {
    let read_version_guard = read_version.read();
    let (imm_iter, sst_iter) =
        read_version_guard
            .staging()
            .prune_overlap(0, epoch, table_id, table_key_range);

    Ok((
        imm_iter.cloned().collect_vec(),
        sst_iter.cloned().collect_vec(),
        read_version_guard.committed().clone(),
    ))
}

#[derive(Clone)]
pub struct HummockVersionReader {
    sstable_store: SstableStoreRef,

    /// Statistics
    stats: Arc<StateStoreMetrics>,
}

/// use `HummockVersionReader` to reuse `get` and `iter` implement for both `batch_query` and
/// `streaming_query`
impl HummockVersionReader {
    pub fn new(sstable_store: SstableStoreRef, stats: Arc<StateStoreMetrics>) -> Self {
        Self {
            sstable_store,
            stats,
        }
    }
}

impl HummockVersionReader {
    pub async fn get<'a>(
        &'a self,
        table_key: TableKey<&'a [u8]>,
        epoch: u64,
        read_options: ReadOptions,
        read_version_tuple: (Vec<ImmutableMemtable>, Vec<SstableInfo>, CommittedVersion),
    ) -> StorageResult<Option<Bytes>> {
        let mut table_counts = 0;
        let mut local_stats = StoreLocalStatistic::default();
        let (imms, uncommitted_ssts, committed_version) = read_version_tuple;

        // 1. read staging data
        for imm in &imms {
            if let Some(data) = get_from_batch(imm, table_key, &mut local_stats) {
                return Ok(data.into_user_value());
            }
        }

        // 2. order guarantee: imm -> sst
        let dist_key_hash = Sstable::hash_for_bloom_filter(table_key.dist_key());
        let full_key = FullKey::new(read_options.table_id, table_key, epoch);
        for local_sst in &uncommitted_ssts {
            table_counts += 1;
            if let Some(data) = get_from_sstable_info(
                self.sstable_store.clone(),
                local_sst,
                full_key,
                &read_options,
                dist_key_hash,
                &mut local_stats,
            )
            .await?
            {
                return Ok(data.into_user_value());
            }
        }

        // 3. read from committed_version sst file
        // Because SST meta records encoded key range,
        // the filter key needs to be encoded as well.
        let encoded_user_key = full_key.user_key.encode();
        assert!(committed_version.is_valid());
        for level in committed_version.levels(read_options.table_id) {
            if level.table_infos.is_empty() {
                continue;
            }
            match level.level_type() {
                LevelType::Overlapping | LevelType::Unspecified => {
                    let sstable_infos = prune_ssts(
                        level.table_infos.iter(),
                        read_options.table_id,
                        &(table_key..=table_key),
                    );
                    for sstable_info in sstable_infos {
                        table_counts += 1;
                        if let Some(v) = get_from_sstable_info(
                            self.sstable_store.clone(),
                            sstable_info,
                            full_key,
                            &read_options,
                            dist_key_hash,
                            &mut local_stats,
                        )
                        .await?
                        {
                            // todo add global stat to report
                            local_stats.report(self.stats.as_ref());
                            return Ok(v.into_user_value());
                        }
                    }
                }
                LevelType::Nonoverlapping => {
                    let mut table_info_idx = level.table_infos.partition_point(|table| {
                        let ord = user_key(&table.key_range.as_ref().unwrap().left)
                            .cmp(encoded_user_key.as_ref());
                        ord == Ordering::Less || ord == Ordering::Equal
                    });
                    if table_info_idx == 0 {
                        continue;
                    }
                    table_info_idx = table_info_idx.saturating_sub(1);
                    let ord = level.table_infos[table_info_idx]
                        .key_range
                        .as_ref()
                        .unwrap()
                        .compare_right_with_user_key(&encoded_user_key);
                    // the case that the key falls into the gap between two ssts
                    if ord == Ordering::Less {
                        sync_point!("HUMMOCK_V2::GET::SKIP_BY_NO_FILE");
                        continue;
                    }

                    table_counts += 1;
                    if let Some(v) = get_from_sstable_info(
                        self.sstable_store.clone(),
                        &level.table_infos[table_info_idx],
                        full_key,
                        &read_options,
                        dist_key_hash,
                        &mut local_stats,
                    )
                    .await?
                    {
                        local_stats.report(self.stats.as_ref());
                        return Ok(v.into_user_value());
                    }
                }
            }
        }

        local_stats.report(self.stats.as_ref());
        self.stats
            .iter_merge_sstable_counts
            .with_label_values(&["sub-iter"])
            .observe(table_counts as f64);

        Ok(None)
    }

    pub async fn iter(
        &self,
        table_key_range: TableKeyRange,
        epoch: u64,
        read_options: ReadOptions,
        read_version_tuple: (Vec<ImmutableMemtable>, Vec<SstableInfo>, CommittedVersion),
    ) -> StorageResult<StreamTypeOfIter<HummockStorageIterator>> {
        let (imms, uncommitted_ssts, committed) = read_version_tuple;

        let mut local_stats = StoreLocalStatistic::default();
        let mut staging_iters = Vec::with_capacity(imms.len() + uncommitted_ssts.len());
        let mut delete_range_iter = ForwardMergeRangeIterator::default();
        self.stats
            .iter_merge_sstable_counts
            .with_label_values(&["staging-imm-iter"])
            .observe(imms.len() as f64);
        for imm in imms {
            if imm.has_range_tombstone() && !read_options.ignore_range_tombstone {
                delete_range_iter.add_batch_iter(imm.delete_range_iter());
            }
            staging_iters.push(HummockIteratorUnion::First(imm.into_forward_iter()));
        }
        let mut staging_sst_iter_count = 0;
        // encode once
        let bloom_filter_prefix_hash = read_options
            .prefix_hint
            .as_ref()
            .map(|hint| Sstable::hash_for_bloom_filter(hint));

        for sstable_info in &uncommitted_ssts {
            let table_holder = self
                .sstable_store
                .sstable(sstable_info, &mut local_stats)
                .in_span(Span::enter_with_local_parent("get_sstable"))
                .await?;
            if let Some(prefix_hash) = bloom_filter_prefix_hash.as_ref() {
                if !hit_sstable_bloom_filter(table_holder.value(), *prefix_hash, &mut local_stats) {
                    continue;
                }
            }

<<<<<<< HEAD
                if !table_holder.value().meta.range_tombstone_list.is_empty()
                    && !read_options.ignore_range_tombstone
                {
                    delete_range_iter.add_sst_iter(SstableDeleteRangeIterator::new(
                        table_holder.value().clone(),
                    ));
                }
=======
            if !table_holder.value().meta.range_tombstone_list.is_empty()
                && !read_options.ignore_range_tombstone
            {
                delete_range_iter
                    .add_sst_iter(SstableDeleteRangeIterator::new(table_holder.clone()));
>>>>>>> 1af11e28
            }
            staging_sst_iter_count += 1;
            staging_iters.push(HummockIteratorUnion::Second(SstableIterator::new(
                table_holder,
                self.sstable_store.clone(),
                Arc::new(SstableIteratorReadOptions::default()),
            )));
        }
        self.stats
            .iter_merge_sstable_counts
            .with_label_values(&["staging-sst-iter"])
            .observe(staging_sst_iter_count as f64);
        let staging_iter: StagingDataIterator = OrderedMergeIteratorInner::new(staging_iters);

        // 2. build iterator from committed
        // Because SST meta records encoded key range,
        // the filter key range needs to be encoded as well.
        let user_key_range = bound_table_key_range(read_options.table_id, &table_key_range);
        let encoded_user_key_range = (
            user_key_range.0.as_ref().map(UserKey::encode),
            user_key_range.1.as_ref().map(UserKey::encode),
        );
        let mut non_overlapping_iters = Vec::new();
        let mut overlapping_iters = Vec::new();
        let mut overlapping_iter_count = 0;
        for level in committed.levels(read_options.table_id) {
            if level.table_infos.is_empty() {
                continue;
            }

            if level.level_type == LevelType::Nonoverlapping as i32 {
                debug_assert!(can_concat(&level.table_infos));
                let start_table_idx = match encoded_user_key_range.start_bound() {
                    Included(key) | Excluded(key) => search_sst_idx(&level.table_infos, key),
                    _ => 0,
                };
                let end_table_idx = match encoded_user_key_range.end_bound() {
                    Included(key) | Excluded(key) => search_sst_idx(&level.table_infos, key),
                    _ => level.table_infos.len().saturating_sub(1),
                };
                assert!(
                    start_table_idx < level.table_infos.len()
                        && end_table_idx < level.table_infos.len()
                );

                let mut sstables = vec![];
                for sstable_info in &level.table_infos[start_table_idx..=end_table_idx] {
                    if sstable_info
                        .table_ids
                        .binary_search(&read_options.table_id.table_id)
                        .is_err()
                    {
                        continue;
                    }
                    let sstable = self
                        .sstable_store
                        .sstable(sstable_info, &mut local_stats)
                        .in_span(Span::enter_with_local_parent("get_sstable"))
                        .await?;
<<<<<<< HEAD
                    if let Some(bloom_filter_key) = read_options.dist_key_hint.as_deref() {
                        if !hit_sstable_bloom_filter(
                            sstable.value().as_ref(),
                            bloom_filter_key,
                            &mut local_stats,
                        ) {
=======

                    if let Some(key_hash) = bloom_filter_prefix_hash.as_ref() {
                        if !hit_sstable_bloom_filter(sstable.value(), *key_hash, &mut local_stats) {
>>>>>>> 1af11e28
                            continue;
                        }
                    }
                    if !sstable.value().meta.range_tombstone_list.is_empty()
                        && !read_options.ignore_range_tombstone
                    {
                        delete_range_iter
                            .add_sst_iter(SstableDeleteRangeIterator::new(sstable.value().clone()));
                    }
                    sstables.push((*sstable_info).clone());
                }

                non_overlapping_iters.push(ConcatIterator::new(
                    sstables,
                    self.sstable_store.clone(),
                    Arc::new(SstableIteratorReadOptions::default()),
                ));
            } else {
                let table_infos = prune_ssts(
                    level.table_infos.iter(),
                    read_options.table_id,
                    &table_key_range,
                );
                if table_infos.is_empty() {
                    continue;
                }
                // Overlapping
                let mut iters = Vec::new();
                for table_info in table_infos.into_iter().rev() {
                    let sstable = self
                        .sstable_store
                        .sstable(table_info, &mut local_stats)
                        .in_span(Span::enter_with_local_parent("get_sstable"))
                        .await?;
                    if let Some(dist_hash) = bloom_filter_prefix_hash.as_ref() {
                        if !hit_sstable_bloom_filter(sstable.value(), *dist_hash, &mut local_stats)
                        {
                            continue;
                        }
                    }
                    if !sstable.value().meta.range_tombstone_list.is_empty()
                        && !read_options.ignore_range_tombstone
                    {
                        delete_range_iter
                            .add_sst_iter(SstableDeleteRangeIterator::new(sstable.value().clone()));
                    }
                    iters.push(SstableIterator::new(
                        sstable,
                        self.sstable_store.clone(),
                        Arc::new(SstableIteratorReadOptions::default()),
                    ));
                    overlapping_iter_count += 1;
                }
                overlapping_iters.push(OrderedMergeIteratorInner::new(iters));
            }
        }
        self.stats
            .iter_merge_sstable_counts
            .with_label_values(&["committed-overlapping-iter"])
            .observe(overlapping_iter_count as f64);
        self.stats
            .iter_merge_sstable_counts
            .with_label_values(&["committed-non-overlapping-iter"])
            .observe(non_overlapping_iters.len() as f64);

        // 3. build user_iterator
        let merge_iter = UnorderedMergeIteratorInner::new(
            once(HummockIteratorUnion::First(staging_iter))
                .chain(
                    overlapping_iters
                        .into_iter()
                        .map(HummockIteratorUnion::Second),
                )
                .chain(
                    non_overlapping_iters
                        .into_iter()
                        .map(HummockIteratorUnion::Third),
                ),
        );

        // the epoch_range left bound for iterator read
        let min_epoch = gen_min_epoch(epoch, read_options.retention_seconds.as_ref());
        let mut user_iter = UserIterator::new(
            merge_iter,
            user_key_range,
            epoch,
            min_epoch,
            Some(committed),
            DeleteRangeAggregator::new(delete_range_iter, epoch),
        );
        user_iter
            .rewind()
            .in_span(Span::enter_with_local_parent("rewind"))
            .await?;
        local_stats.report(self.stats.deref());
        Ok(HummockStorageIterator::new(user_iter, self.stats.clone()).into_stream())
    }
}<|MERGE_RESOLUTION|>--- conflicted
+++ resolved
@@ -559,21 +559,11 @@
                 }
             }
 
-<<<<<<< HEAD
-                if !table_holder.value().meta.range_tombstone_list.is_empty()
-                    && !read_options.ignore_range_tombstone
-                {
-                    delete_range_iter.add_sst_iter(SstableDeleteRangeIterator::new(
-                        table_holder.value().clone(),
-                    ));
-                }
-=======
             if !table_holder.value().meta.range_tombstone_list.is_empty()
                 && !read_options.ignore_range_tombstone
             {
                 delete_range_iter
-                    .add_sst_iter(SstableDeleteRangeIterator::new(table_holder.clone()));
->>>>>>> 1af11e28
+                    .add_sst_iter(SstableDeleteRangeIterator::new(table_holder.value().clone()));
             }
             staging_sst_iter_count += 1;
             staging_iters.push(HummockIteratorUnion::Second(SstableIterator::new(
@@ -633,18 +623,9 @@
                         .sstable(sstable_info, &mut local_stats)
                         .in_span(Span::enter_with_local_parent("get_sstable"))
                         .await?;
-<<<<<<< HEAD
-                    if let Some(bloom_filter_key) = read_options.dist_key_hint.as_deref() {
-                        if !hit_sstable_bloom_filter(
-                            sstable.value().as_ref(),
-                            bloom_filter_key,
-                            &mut local_stats,
-                        ) {
-=======
 
                     if let Some(key_hash) = bloom_filter_prefix_hash.as_ref() {
                         if !hit_sstable_bloom_filter(sstable.value(), *key_hash, &mut local_stats) {
->>>>>>> 1af11e28
                             continue;
                         }
                     }
