--- conflicted
+++ resolved
@@ -776,13 +776,7 @@
         read_version_tuple: ReadVersionTuple,
         mem_table: Option<MemTableHummockIterator<'b>>,
     ) -> StorageResult<StreamTypeOfIter<HummockStorageIteratorInner<'b>>> {
-<<<<<<< HEAD
-        let (imms, uncommitted_ssts, committed, watermark) = read_version_tuple;
-=======
-        let table_id_string = read_options.table_id.to_string();
-        let table_id_label = table_id_string.as_str();
         let (imms, uncommitted_ssts, committed) = read_version_tuple;
->>>>>>> cd28ff0e
 
         let mut local_stats = StoreLocalStatistic::default();
         let mut staging_iters = Vec::with_capacity(imms.len() + uncommitted_ssts.len());
