// Copyright 2022 Singularity Data
//
// Licensed under the Apache License, Version 2.0 (the "License");
// you may not use this file except in compliance with the License.
// You may obtain a copy of the License at
//
// http://www.apache.org/licenses/LICENSE-2.0
//
// Unless required by applicable law or agreed to in writing, software
// distributed under the License is distributed on an "AS IS" BASIS,
// WITHOUT WARRANTIES OR CONDITIONS OF ANY KIND, either express or implied.
// See the License for the specific language governing permissions and
// limitations under the License.

use std::cmp::Ordering;
use std::collections::{BTreeSet, BinaryHeap};
use std::sync::Arc;

<<<<<<< HEAD
use risingwave_hummock_sdk::key::{user_key, UserKey};
use risingwave_hummock_sdk::key_range::KeyRange;
use risingwave_hummock_sdk::{HummockEpoch, KeyComparator};
=======
use risingwave_hummock_sdk::HummockEpoch;
>>>>>>> c77c76c5

use super::DeleteRangeTombstone;
use crate::hummock::iterator::DeleteRangeIterator;

pub struct SortedBoundary {
    sequence: HummockEpoch,
    user_key: Vec<u8>,
}

impl PartialEq<Self> for SortedBoundary {
    fn eq(&self, other: &Self) -> bool {
        self.user_key.eq(&other.user_key) && self.sequence == other.sequence
    }
}

impl PartialOrd for SortedBoundary {
    fn partial_cmp(&self, other: &Self) -> Option<Ordering> {
        let ret = other
            .user_key
            .cmp(&self.user_key)
            .then_with(|| other.sequence.cmp(&self.sequence));
        Some(ret)
    }
}

impl Eq for SortedBoundary {}

impl Ord for SortedBoundary {
    fn cmp(&self, other: &Self) -> Ordering {
        self.user_key
            .cmp(&other.user_key)
            .then_with(|| other.sequence.cmp(&self.sequence))
    }
}

#[derive(Default)]
pub struct DeleteRangeAggregatorBuilder {
    delete_tombstones: Vec<DeleteRangeTombstone>,
}

pub struct RangeTombstonesCollector {
    delete_tombstones: Vec<DeleteRangeTombstone>,
    watermark: u64,
    gc_delete_keys: bool,
}

impl DeleteRangeAggregatorBuilder {
    pub fn add_tombstone(&mut self, data: Vec<DeleteRangeTombstone>) {
        self.delete_tombstones.extend(data);
    }

    pub fn build(mut self, watermark: u64, gc_delete_keys: bool) -> Arc<RangeTombstonesCollector> {
        self.delete_tombstones.sort_by(|a, b| {
            let ret = a.start_user_key.cmp(&b.start_user_key);
            if ret == std::cmp::Ordering::Equal {
                b.sequence.cmp(&a.sequence)
            } else {
                ret
            }
        });
        Arc::new(RangeTombstonesCollector {
            delete_tombstones: self.delete_tombstones,
            gc_delete_keys,
            watermark,
        })
    }
}

impl RangeTombstonesCollector {
    pub fn for_test() -> Self {
        Self {
            delete_tombstones: vec![],
            gc_delete_keys: false,
            watermark: 0,
        }
    }

    pub fn iter(self: &Arc<Self>) -> SingleDeleteRangeIterator {
        SingleDeleteRangeIterator {
            agg: self.clone(),
            seek_idx: 0,
        }
    }

    // split ranges to make sure they locate in [smallest_user_key, largest_user_key)
    pub fn get_tombstone_between(
        &self,
        smallest_user_key: &[u8],
        largest_user_key: &[u8],
    ) -> Vec<DeleteRangeTombstone> {
        let mut delete_ranges = vec![];
        for tombstone in &self.delete_tombstones {
            if !largest_user_key.is_empty()
                && tombstone.start_user_key.as_slice().ge(largest_user_key)
            {
                continue;
            }

            if !smallest_user_key.is_empty()
                && tombstone.end_user_key.as_slice().le(smallest_user_key)
            {
                continue;
            }

            if self.gc_delete_keys && tombstone.sequence <= self.watermark {
                continue;
            }

            let mut ret = tombstone.clone();
            if !smallest_user_key.is_empty() && smallest_user_key.gt(ret.start_user_key.as_slice())
            {
                ret.start_user_key = smallest_user_key.to_vec();
            }
            if !largest_user_key.is_empty() && largest_user_key.lt(ret.end_user_key.as_slice()) {
                ret.end_user_key = largest_user_key.to_vec();
            }
            delete_ranges.push(ret);
        }
        delete_ranges
    }
}

pub struct SingleDeleteRangeIterator {
    agg: Arc<RangeTombstonesCollector>,
    seek_idx: usize,
}

impl DeleteRangeIterator for SingleDeleteRangeIterator {
    fn start_user_key(&self) -> &[u8] {
        &self.agg.delete_tombstones[self.seek_idx].start_user_key
    }

    fn end_user_key(&self) -> &[u8] {
        &self.agg.delete_tombstones[self.seek_idx].end_user_key
    }

    fn current_epoch(&self) -> HummockEpoch {
        self.agg.delete_tombstones[self.seek_idx].sequence
    }

    fn next(&mut self) {
        self.seek_idx += 1;
    }

    fn rewind(&mut self) {
        self.seek_idx = 0;
    }

    fn is_valid(&self) -> bool {
        self.seek_idx < self.agg.delete_tombstones.len()
    }
}

pub struct DeleteRangeAggregator<I: DeleteRangeIterator> {
    inner: I,
    end_user_key_index: BinaryHeap<SortedBoundary>,
    epoch_index: BTreeSet<HummockEpoch>,
    watermark: u64,
}

impl<I: DeleteRangeIterator> DeleteRangeAggregator<I> {
    pub fn new(iter: I, watermark: u64) -> Self {
        DeleteRangeAggregator {
            inner: iter,
            epoch_index: BTreeSet::new(),
            end_user_key_index: BinaryHeap::new(),
            watermark,
        }
    }

    /// Check whether the target-key is deleted by some range-tombstone. Target-key must be given
    /// in order.
    pub fn should_delete(
        &mut self,
        target_key: &UserKey<impl AsRef<[u8]>>,
        epoch: HummockEpoch,
    ) -> bool {
        if epoch >= self.watermark {
            return false;
        }

        // take the smallest end_user_key which would never cover the current key and remove them
        //  from covered epoch index.
        while !self.end_user_key_index.is_empty() {
            let item = self.end_user_key_index.peek().unwrap();
            if Ordering::is_gt(KeyComparator::compare_user_key_cross_format(
                item.user_key.as_slice(),
                target_key,
            )) {
                break;
            }

            // The correctness of the algorithm needs to be guaranteed by "the epoch of the
            // intervals covering each other must be different".
            self.epoch_index.remove(&item.sequence);
            self.end_user_key_index.pop();
        }
<<<<<<< HEAD
        while self.inner.valid()
            && Ordering::is_le(KeyComparator::compare_user_key_cross_format(
                self.inner.start_user_key(),
                target_key,
            ))
        {
=======
        while self.inner.is_valid() && self.inner.start_user_key().le(target_key) {
>>>>>>> c77c76c5
            let sequence = self.inner.current_epoch();
            if sequence > self.watermark
                || Ordering::is_le(KeyComparator::compare_user_key_cross_format(
                    self.inner.end_user_key(),
                    target_key,
                ))
            {
                self.inner.next();
                continue;
            }
            self.end_user_key_index.push(SortedBoundary {
                user_key: self.inner.end_user_key().to_vec(),
                sequence,
            });
            self.epoch_index.insert(sequence);
            self.inner.next();
        }

        // There may be several epoch, we only care the largest one.
        self.epoch_index
            .last()
            .map(|tombstone_epoch| *tombstone_epoch >= epoch)
            .unwrap_or(false)
    }
}

#[cfg(test)]
mod tests {
<<<<<<< HEAD
    use bytes::Bytes;
    use risingwave_common::catalog::TableId;
    use risingwave_hummock_sdk::key::key_with_epoch;
=======
>>>>>>> c77c76c5

    use super::*;

    #[test]
    pub fn test_delete_range_aggregator() {
<<<<<<< HEAD
        let gen_key = |key: &[u8]| UserKey::new(TableId::default(), key.to_vec());
        let gen_encoded_key = |key: &[u8]| gen_key(key).encode();
        let mut agg = DeleteRangeAggregator::new(
            KeyRange::new(
                Bytes::from(key_with_epoch(gen_encoded_key(b"b"), 0)),
                Bytes::from(key_with_epoch(gen_encoded_key(b"j"), 0)),
            ),
            10,
            false,
        );
        agg.add_tombstone(vec![
            DeleteRangeTombstone::new(gen_encoded_key(b"aaaaaa"), gen_encoded_key(b"bbbccc"), 12),
            DeleteRangeTombstone::new(gen_encoded_key(b"aaaaaa"), gen_encoded_key(b"bbbddd"), 9),
            DeleteRangeTombstone::new(gen_encoded_key(b"bbbaab"), gen_encoded_key(b"bbbdddf"), 6),
            DeleteRangeTombstone::new(gen_encoded_key(b"bbbeee"), gen_encoded_key(b"eeeeee"), 8),
            DeleteRangeTombstone::new(gen_encoded_key(b"bbbfff"), gen_encoded_key(b"ffffff"), 9),
            DeleteRangeTombstone::new(gen_encoded_key(b"gggggg"), gen_encoded_key(b"hhhhhh"), 9),
=======
        let mut builder = DeleteRangeAggregatorBuilder::default();
        builder.add_tombstone(vec![
            DeleteRangeTombstone::new(b"aaaaaa".to_vec(), b"bbbccc".to_vec(), 12),
            DeleteRangeTombstone::new(b"aaaaaa".to_vec(), b"bbbddd".to_vec(), 9),
            DeleteRangeTombstone::new(b"bbbaab".to_vec(), b"bbbdddf".to_vec(), 6),
            DeleteRangeTombstone::new(b"bbbeee".to_vec(), b"eeeeee".to_vec(), 8),
            DeleteRangeTombstone::new(b"bbbfff".to_vec(), b"ffffff".to_vec(), 9),
            DeleteRangeTombstone::new(b"gggggg".to_vec(), b"hhhhhh".to_vec(), 9),
>>>>>>> c77c76c5
        ]);
        let agg = builder.build(10, false);
        let iter = agg.iter();
        let mut iter = DeleteRangeAggregator::new(iter, 10);
        // can not be removed by tombstone with smaller epoch.
        assert!(!iter.should_delete(&gen_key(b"bbb"), 13));
        // can not be removed by tombstone because its sequence is larger than epoch.
        assert!(!iter.should_delete(&gen_key(b"bbb"), 11));
        assert!(iter.should_delete(&gen_key(b"bbb"), 8));

        assert!(iter.should_delete(&gen_key(b"bbbaaa"), 8));

        assert!(iter.should_delete(&gen_key(b"bbbccd"), 8));
        // can not be removed by tombstone because it equals the end of delete-ranges.
        assert!(!iter.should_delete(&gen_key(b"bbbddd"), 8));
        assert!(iter.should_delete(&gen_key(b"bbbeee"), 8));
        assert!(!iter.should_delete(&gen_key(b"bbbeef"), 10));
        assert!(iter.should_delete(&gen_key(b"eeeeee"), 9));
        assert!(iter.should_delete(&gen_key(b"gggggg"), 8));
        assert!(!iter.should_delete(&gen_key(b"hhhhhh"), 8));

        let split_ranges =
            agg.get_tombstone_between(&gen_encoded_key(b"bbb"), &gen_encoded_key(b"eeeeee"));
        assert_eq!(5, split_ranges.len());
        assert_eq!(
            gen_encoded_key(b"bbb"),
            split_ranges[0].start_user_key.as_slice()
        );
        assert_eq!(
            gen_encoded_key(b"bbb"),
            split_ranges[1].start_user_key.as_slice()
        );
        assert_eq!(
            gen_encoded_key(b"bbbaab"),
            split_ranges[2].start_user_key.as_slice()
        );
        assert_eq!(
            gen_encoded_key(b"eeeeee"),
            split_ranges[3].end_user_key.as_slice()
        );
        assert_eq!(
            gen_encoded_key(b"eeeeee"),
            split_ranges[4].end_user_key.as_slice()
        );
    }

    #[test]
    pub fn test_delete_range_split() {
        let mut builder = DeleteRangeAggregatorBuilder::default();
        builder.add_tombstone(vec![
            DeleteRangeTombstone::new(b"aaaa".to_vec(), b"bbbb".to_vec(), 12),
            DeleteRangeTombstone::new(b"aaaa".to_vec(), b"cccc".to_vec(), 12),
            DeleteRangeTombstone::new(b"cccc".to_vec(), b"dddd".to_vec(), 10),
            DeleteRangeTombstone::new(b"cccc".to_vec(), b"eeee".to_vec(), 12),
            DeleteRangeTombstone::new(b"eeee".to_vec(), b"ffff".to_vec(), 12),
        ]);
        let agg = builder.build(10, true);
        let split_ranges = agg.get_tombstone_between(b"bbbb", b"eeeeee");
        assert_eq!(3, split_ranges.len());
        assert_eq!(b"bbbb", split_ranges[0].start_user_key.as_slice());
        assert_eq!(b"cccc", split_ranges[0].end_user_key.as_slice());
        assert_eq!(b"cccc", split_ranges[1].start_user_key.as_slice());
        assert_eq!(b"eeee", split_ranges[1].end_user_key.as_slice());
    }
}<|MERGE_RESOLUTION|>--- conflicted
+++ resolved
@@ -16,13 +16,8 @@
 use std::collections::{BTreeSet, BinaryHeap};
 use std::sync::Arc;
 
-<<<<<<< HEAD
-use risingwave_hummock_sdk::key::{user_key, UserKey};
-use risingwave_hummock_sdk::key_range::KeyRange;
+use risingwave_hummock_sdk::key::UserKey;
 use risingwave_hummock_sdk::{HummockEpoch, KeyComparator};
-=======
-use risingwave_hummock_sdk::HummockEpoch;
->>>>>>> c77c76c5
 
 use super::DeleteRangeTombstone;
 use crate::hummock::iterator::DeleteRangeIterator;
@@ -220,16 +215,12 @@
             self.epoch_index.remove(&item.sequence);
             self.end_user_key_index.pop();
         }
-<<<<<<< HEAD
-        while self.inner.valid()
+        while self.inner.is_valid()
             && Ordering::is_le(KeyComparator::compare_user_key_cross_format(
                 self.inner.start_user_key(),
                 target_key,
             ))
         {
-=======
-        while self.inner.is_valid() && self.inner.start_user_key().le(target_key) {
->>>>>>> c77c76c5
             let sequence = self.inner.current_epoch();
             if sequence > self.watermark
                 || Ordering::is_le(KeyComparator::compare_user_key_cross_format(
@@ -258,107 +249,102 @@
 
 #[cfg(test)]
 mod tests {
-<<<<<<< HEAD
-    use bytes::Bytes;
     use risingwave_common::catalog::TableId;
-    use risingwave_hummock_sdk::key::key_with_epoch;
-=======
->>>>>>> c77c76c5
 
     use super::*;
+    use crate::hummock::test_utils::test_user_key;
 
     #[test]
     pub fn test_delete_range_aggregator() {
-<<<<<<< HEAD
-        let gen_key = |key: &[u8]| UserKey::new(TableId::default(), key.to_vec());
-        let gen_encoded_key = |key: &[u8]| gen_key(key).encode();
-        let mut agg = DeleteRangeAggregator::new(
-            KeyRange::new(
-                Bytes::from(key_with_epoch(gen_encoded_key(b"b"), 0)),
-                Bytes::from(key_with_epoch(gen_encoded_key(b"j"), 0)),
-            ),
-            10,
-            false,
-        );
-        agg.add_tombstone(vec![
-            DeleteRangeTombstone::new(gen_encoded_key(b"aaaaaa"), gen_encoded_key(b"bbbccc"), 12),
-            DeleteRangeTombstone::new(gen_encoded_key(b"aaaaaa"), gen_encoded_key(b"bbbddd"), 9),
-            DeleteRangeTombstone::new(gen_encoded_key(b"bbbaab"), gen_encoded_key(b"bbbdddf"), 6),
-            DeleteRangeTombstone::new(gen_encoded_key(b"bbbeee"), gen_encoded_key(b"eeeeee"), 8),
-            DeleteRangeTombstone::new(gen_encoded_key(b"bbbfff"), gen_encoded_key(b"ffffff"), 9),
-            DeleteRangeTombstone::new(gen_encoded_key(b"gggggg"), gen_encoded_key(b"hhhhhh"), 9),
-=======
         let mut builder = DeleteRangeAggregatorBuilder::default();
+        let table_id = TableId::default();
         builder.add_tombstone(vec![
-            DeleteRangeTombstone::new(b"aaaaaa".to_vec(), b"bbbccc".to_vec(), 12),
-            DeleteRangeTombstone::new(b"aaaaaa".to_vec(), b"bbbddd".to_vec(), 9),
-            DeleteRangeTombstone::new(b"bbbaab".to_vec(), b"bbbdddf".to_vec(), 6),
-            DeleteRangeTombstone::new(b"bbbeee".to_vec(), b"eeeeee".to_vec(), 8),
-            DeleteRangeTombstone::new(b"bbbfff".to_vec(), b"ffffff".to_vec(), 9),
-            DeleteRangeTombstone::new(b"gggggg".to_vec(), b"hhhhhh".to_vec(), 9),
->>>>>>> c77c76c5
+            DeleteRangeTombstone::new(table_id, b"aaaaaa".to_vec(), b"bbbccc".to_vec(), 12),
+            DeleteRangeTombstone::new(table_id, b"aaaaaa".to_vec(), b"bbbddd".to_vec(), 9),
+            DeleteRangeTombstone::new(table_id, b"bbbaab".to_vec(), b"bbbdddf".to_vec(), 6),
+            DeleteRangeTombstone::new(table_id, b"bbbeee".to_vec(), b"eeeeee".to_vec(), 8),
+            DeleteRangeTombstone::new(table_id, b"bbbfff".to_vec(), b"ffffff".to_vec(), 9),
+            DeleteRangeTombstone::new(table_id, b"gggggg".to_vec(), b"hhhhhh".to_vec(), 9),
         ]);
         let agg = builder.build(10, false);
         let iter = agg.iter();
         let mut iter = DeleteRangeAggregator::new(iter, 10);
         // can not be removed by tombstone with smaller epoch.
-        assert!(!iter.should_delete(&gen_key(b"bbb"), 13));
+        assert!(!iter.should_delete(&test_user_key(b"bbb"), 13));
         // can not be removed by tombstone because its sequence is larger than epoch.
-        assert!(!iter.should_delete(&gen_key(b"bbb"), 11));
-        assert!(iter.should_delete(&gen_key(b"bbb"), 8));
-
-        assert!(iter.should_delete(&gen_key(b"bbbaaa"), 8));
-
-        assert!(iter.should_delete(&gen_key(b"bbbccd"), 8));
+        assert!(!iter.should_delete(&test_user_key(b"bbb"), 11));
+        assert!(iter.should_delete(&test_user_key(b"bbb"), 8));
+
+        assert!(iter.should_delete(&test_user_key(b"bbbaaa"), 8));
+
+        assert!(iter.should_delete(&test_user_key(b"bbbccd"), 8));
         // can not be removed by tombstone because it equals the end of delete-ranges.
-        assert!(!iter.should_delete(&gen_key(b"bbbddd"), 8));
-        assert!(iter.should_delete(&gen_key(b"bbbeee"), 8));
-        assert!(!iter.should_delete(&gen_key(b"bbbeef"), 10));
-        assert!(iter.should_delete(&gen_key(b"eeeeee"), 9));
-        assert!(iter.should_delete(&gen_key(b"gggggg"), 8));
-        assert!(!iter.should_delete(&gen_key(b"hhhhhh"), 8));
-
-        let split_ranges =
-            agg.get_tombstone_between(&gen_encoded_key(b"bbb"), &gen_encoded_key(b"eeeeee"));
+        assert!(!iter.should_delete(&test_user_key(b"bbbddd"), 8));
+        assert!(iter.should_delete(&test_user_key(b"bbbeee"), 8));
+        assert!(!iter.should_delete(&test_user_key(b"bbbeef"), 10));
+        assert!(iter.should_delete(&test_user_key(b"eeeeee"), 9));
+        assert!(iter.should_delete(&test_user_key(b"gggggg"), 8));
+        assert!(!iter.should_delete(&test_user_key(b"hhhhhh"), 8));
+
+        let split_ranges = agg.get_tombstone_between(
+            &test_user_key(b"bbb").encode(),
+            &test_user_key(b"eeeeee").encode(),
+        );
         assert_eq!(5, split_ranges.len());
         assert_eq!(
-            gen_encoded_key(b"bbb"),
+            test_user_key(b"bbb").encode(),
             split_ranges[0].start_user_key.as_slice()
         );
         assert_eq!(
-            gen_encoded_key(b"bbb"),
+            test_user_key(b"bbb").encode(),
             split_ranges[1].start_user_key.as_slice()
         );
         assert_eq!(
-            gen_encoded_key(b"bbbaab"),
+            test_user_key(b"bbbaab").encode(),
             split_ranges[2].start_user_key.as_slice()
         );
         assert_eq!(
-            gen_encoded_key(b"eeeeee"),
+            test_user_key(b"eeeeee").encode(),
             split_ranges[3].end_user_key.as_slice()
         );
         assert_eq!(
-            gen_encoded_key(b"eeeeee"),
+            test_user_key(b"eeeeee").encode(),
             split_ranges[4].end_user_key.as_slice()
         );
     }
 
     #[test]
     pub fn test_delete_range_split() {
+        let table_id = TableId::default();
         let mut builder = DeleteRangeAggregatorBuilder::default();
         builder.add_tombstone(vec![
-            DeleteRangeTombstone::new(b"aaaa".to_vec(), b"bbbb".to_vec(), 12),
-            DeleteRangeTombstone::new(b"aaaa".to_vec(), b"cccc".to_vec(), 12),
-            DeleteRangeTombstone::new(b"cccc".to_vec(), b"dddd".to_vec(), 10),
-            DeleteRangeTombstone::new(b"cccc".to_vec(), b"eeee".to_vec(), 12),
-            DeleteRangeTombstone::new(b"eeee".to_vec(), b"ffff".to_vec(), 12),
+            DeleteRangeTombstone::new(table_id, b"aaaa".to_vec(), b"bbbb".to_vec(), 12),
+            DeleteRangeTombstone::new(table_id, b"aaaa".to_vec(), b"cccc".to_vec(), 12),
+            DeleteRangeTombstone::new(table_id, b"cccc".to_vec(), b"dddd".to_vec(), 10),
+            DeleteRangeTombstone::new(table_id, b"cccc".to_vec(), b"eeee".to_vec(), 12),
+            DeleteRangeTombstone::new(table_id, b"eeee".to_vec(), b"ffff".to_vec(), 12),
         ]);
         let agg = builder.build(10, true);
-        let split_ranges = agg.get_tombstone_between(b"bbbb", b"eeeeee");
+        let split_ranges = agg.get_tombstone_between(
+            &test_user_key(b"bbbb").encode(),
+            &test_user_key(b"eeeeee").encode(),
+        );
         assert_eq!(3, split_ranges.len());
-        assert_eq!(b"bbbb", split_ranges[0].start_user_key.as_slice());
-        assert_eq!(b"cccc", split_ranges[0].end_user_key.as_slice());
-        assert_eq!(b"cccc", split_ranges[1].start_user_key.as_slice());
-        assert_eq!(b"eeee", split_ranges[1].end_user_key.as_slice());
+        assert_eq!(
+            test_user_key(b"bbbb").encode(),
+            split_ranges[0].start_user_key.as_slice()
+        );
+        assert_eq!(
+            test_user_key(b"cccc").encode(),
+            split_ranges[0].end_user_key.as_slice()
+        );
+        assert_eq!(
+            test_user_key(b"cccc").encode(),
+            split_ranges[1].start_user_key.as_slice()
+        );
+        assert_eq!(
+            test_user_key(b"eeee").encode(),
+            split_ranges[1].end_user_key.as_slice()
+        );
     }
 }