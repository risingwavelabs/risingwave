--- conflicted
+++ resolved
@@ -314,12 +314,8 @@
         gen_iterator_test_sstable_with_range_tombstones, iterator_test_user_key_of,
         mock_sstable_store,
     };
-<<<<<<< HEAD
-    use crate::hummock::test_utils::test_user_key;
     use crate::monitor::StoreLocalStatistic;
-=======
     use crate::hummock::test_utils::{test_user_key, CompactionDeleteRangesBuilder};
->>>>>>> df1a260e
 
     #[tokio::test]
     pub async fn test_compaction_delete_range_iterator() {
