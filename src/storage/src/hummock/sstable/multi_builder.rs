--- conflicted
+++ resolved
@@ -16,11 +16,8 @@
 use risingwave_pb::hummock::SstableInfo;
 use tokio::task::JoinHandle;
 
-<<<<<<< HEAD
 use super::SstableMeta;
 use crate::hummock::compactor::{TaskId, TaskProgressTracker};
-=======
->>>>>>> 86513117
 use crate::hummock::sstable_store::SstableStoreRef;
 use crate::hummock::utils::MemoryTracker;
 use crate::hummock::value::HummockValue;
@@ -139,10 +136,17 @@
         if let Some(builder) = self.current_builder.take() {
             let (sst_id, data, meta, table_ids) = builder.finish();
             let sstable_store = self.sstable_store.clone();
-<<<<<<< HEAD
-            let task_id = self.task_progress.0;
-            let task_progress = self.task_progress.clone();
-            let meta_clone = meta.clone();
+            let bloom_filter_size = meta.bloom_filter.len();
+            let sst_info = SstableInfo {
+                id: sst_id,
+                key_range: Some(risingwave_pb::hummock::KeyRange {
+                    left: meta.smallest_key.clone(),
+                    right: meta.largest_key.clone(),
+                    inf: false,
+                }),
+                file_size: meta.estimated_size as u64,
+                table_ids,
+            };
             let policy = self.policy;
             let tracker = self.tracker.take();
             let upload_join_handle = tokio::spawn(async move {
@@ -158,36 +162,17 @@
                         )
                         .await
                 };
-                // TODO: maybe error handle rather than unwrap...?
-                let mut guard = task_progress.1 .0.lock().unwrap();
+                let mut guard = task_progress.1.0.lock().unwrap();
                 let progress = guard.entry(task_id).or_insert_with(Default::default);
                 progress.num_blocks_uploaded += 1;
                 drop(guard);
-=======
-            let bloom_filter_size = meta.bloom_filter.len();
-            let sst_info = SstableInfo {
-                id: sst_id,
-                key_range: Some(risingwave_pb::hummock::KeyRange {
-                    left: meta.smallest_key.clone(),
-                    right: meta.largest_key.clone(),
-                    inf: false,
-                }),
-                file_size: meta.estimated_size as u64,
-                table_ids,
-            };
-            let policy = self.policy;
-            let tracker = self.tracker.take();
-            let upload_join_handle = tokio::spawn(async move {
-                let ret = sstable_store.put_sst(sst_id, meta, data, policy).await;
->>>>>>> 86513117
                 drop(tracker);
                 ret
             });
             self.sealed_builders.push(SealedSstableBuilder {
                 sst_info,
                 upload_join_handle,
-<<<<<<< HEAD
-                data_len: len,
+                bloom_filter_size,
             });
             let task_id = self.task_progress.0;
             // TODO: maybe error handle rather than unwrap...?
@@ -195,10 +180,6 @@
             let progress = guard.entry(task_id).or_insert_with(Default::default);
             progress.num_blocks_sealed += 1;
             drop(guard);
-=======
-                bloom_filter_size,
-            })
->>>>>>> 86513117
         }
     }
 
