--- conflicted
+++ resolved
@@ -146,14 +146,8 @@
             true
         };
         if enable_bloom_filter() && self.has_bloom_filter() {
-<<<<<<< HEAD
-            let hash = farmhash::fingerprint32(user_key);
+            let hash = xxh32::xxh32(dist_key, 0);
             self.surely_not_have_hashvalue(hash)
-=======
-            let hash = xxh32::xxh32(dist_key, 0);
-            let bloom = Bloom::new(&self.meta.bloom_filter);
-            bloom.surely_not_have_hash(hash)
->>>>>>> 353837d0
         } else {
             false
         }
@@ -161,7 +155,7 @@
 
     #[inline(always)]
     pub fn hash_for_bloom_filter(user_key: &[u8]) -> u32 {
-        farmhash::fingerprint32(user_key)
+        xxh32::xxh32(dist_key, 0)
     }
 
     #[inline(always)]
