// Copyright 2023 RisingWave Labs
//
// Licensed under the Apache License, Version 2.0 (the "License");
// you may not use this file except in compliance with the License.
// You may obtain a copy of the License at
//
//     http://www.apache.org/licenses/LICENSE-2.0
//
// Unless required by applicable law or agreed to in writing, software
// distributed under the License is distributed on an "AS IS" BASIS,
// WITHOUT WARRANTIES OR CONDITIONS OF ANY KIND, either express or implied.
// See the License for the specific language governing permissions and
// limitations under the License.

//! Hummock state store's SST builder, format and iterator

// Copyright 2021 TiKV Project Authors. Licensed under Apache-2.0.
mod block;

use std::fmt::{Debug, Formatter};
use std::ops::BitXor;

pub use block::*;
mod block_iterator;
pub use block_iterator::*;
mod bloom;
mod xor_filter;
pub use bloom::BloomFilterBuilder;
pub use xor_filter::XorFilterBuilder;
use xor_filter::XorFilterReader;
pub mod builder;
pub use builder::*;
pub mod writer;
use risingwave_common::catalog::TableId;
pub use writer::*;
mod forward_sstable_iterator;
pub mod multi_builder;
use bytes::{Buf, BufMut};
use fail::fail_point;
pub use forward_sstable_iterator::*;
mod backward_sstable_iterator;
pub use backward_sstable_iterator::*;
use risingwave_hummock_sdk::key::{TableKey, UserKey};
use risingwave_hummock_sdk::{HummockEpoch, HummockSstableId};
#[cfg(test)]
use risingwave_pb::hummock::{KeyRange, SstableInfo};

mod delete_range_aggregator;
mod filter;
mod sstable_id_manager;
mod utils;

pub use delete_range_aggregator::{
    get_delete_range_epoch_from_sstable, DeleteRangeAggregator, DeleteRangeAggregatorBuilder,
    RangeTombstonesCollector, SstableDeleteRangeIterator,
};
pub use filter::FilterBuilder;
pub use sstable_id_manager::*;
pub use utils::CompressionAlgorithm;
use utils::{get_length_prefixed_slice, put_length_prefixed_slice};
use xxhash_rust::{xxh32, xxh64};

use self::utils::{xxhash64_checksum, xxhash64_verify};
use super::{HummockError, HummockResult};

const DEFAULT_META_BUFFER_CAPACITY: usize = 4096;
const MAGIC: u32 = 0x5785ab73;
const VERSION: u32 = 1;

#[derive(Clone, PartialEq, Eq, Debug)]
// delete keys located in [start_user_key, end_user_key)
pub struct DeleteRangeTombstone {
    pub start_user_key: UserKey<Vec<u8>>,
    pub end_user_key: UserKey<Vec<u8>>,
    pub sequence: HummockEpoch,
}

impl PartialOrd for DeleteRangeTombstone {
    fn partial_cmp(&self, other: &Self) -> Option<std::cmp::Ordering> {
        Some(self.cmp(other))
    }
}

impl Ord for DeleteRangeTombstone {
    fn cmp(&self, other: &Self) -> std::cmp::Ordering {
        self.start_user_key
            .cmp(&other.start_user_key)
            .then_with(|| self.end_user_key.cmp(&other.end_user_key))
            .then_with(|| other.sequence.cmp(&self.sequence))
    }
}

impl DeleteRangeTombstone {
    pub fn new(
        table_id: TableId,
        start_table_key: Vec<u8>,
        end_table_key: Vec<u8>,
        sequence: HummockEpoch,
    ) -> Self {
        Self {
            start_user_key: UserKey::new(table_id, TableKey(start_table_key)),
            end_user_key: UserKey::new(table_id, TableKey(end_table_key)),
            sequence,
        }
    }

    pub fn encode(&self, buf: &mut Vec<u8>) {
        self.start_user_key.encode_length_prefixed(buf);
        self.end_user_key.encode_length_prefixed(buf);
        buf.put_u64_le(self.sequence);
    }

    pub fn decode(buf: &mut &[u8]) -> Self {
        let start_user_key = UserKey::decode_length_prefixed(buf);
        let end_user_key = UserKey::decode_length_prefixed(buf);
        let sequence = buf.get_u64_le();
        Self {
            start_user_key,
            end_user_key,
            sequence,
        }
    }
}

/// [`Sstable`] is a handle for accessing SST.
#[derive(Clone)]
pub struct Sstable {
    pub id: HummockSstableId,
    pub meta: SstableMeta,
    pub filter_reader: XorFilterReader,
}

impl Debug for Sstable {
    fn fmt(&self, f: &mut Formatter<'_>) -> std::fmt::Result {
        f.debug_struct("Sstable")
            .field("id", &self.id)
            .field("meta", &self.meta)
            .finish()
    }
}

impl Sstable {
    pub fn new(id: HummockSstableId, mut meta: SstableMeta) -> Self {
        let filter_data = std::mem::take(&mut meta.bloom_filter);
        let filter_reader = XorFilterReader::new(filter_data);
        Self {
            id,
            meta,
            filter_reader,
        }
    }

    #[inline(always)]
    pub fn has_bloom_filter(&self) -> bool {
        !self.filter_reader.is_empty()
    }

    pub fn may_match(&self, dist_key: &[u8]) -> bool {
        let enable_bloom_filter: fn() -> bool = || {
            fail_point!("disable_bloom_filter", |_| false);
            true
        };
        if enable_bloom_filter() && self.has_bloom_filter() {
            let hash = xxh64::xxh64(dist_key, 0);
            self.may_match_hash(hash)
        } else {
            true
        }
    }

    #[inline(always)]
    pub fn hash_for_bloom_filter_u32(dist_key: &[u8], table_id: u32) -> u32 {
        let dist_key_hash = xxh32::xxh32(dist_key, 0);
        // congyi adds this because he aims to dedup keys in different tables
        table_id.bitxor(dist_key_hash)
    }

    #[inline(always)]
    pub fn hash_for_bloom_filter(dist_key: &[u8], table_id: u32) -> u64 {
        let dist_key_hash = xxh64::xxh64(dist_key, 0);
        // congyi adds this because he aims to dedup keys in different tables
        (table_id as u64).bitxor(dist_key_hash)
    }

    #[inline(always)]
    pub fn may_match_hash(&self, hash: u64) -> bool {
        self.filter_reader.may_match(hash)
    }

    pub fn block_count(&self) -> usize {
        self.meta.block_metas.len()
    }

    #[inline]
    pub fn estimate_size(&self) -> usize {
        8 /* id */ + self.meta.encoded_size()
    }

    #[cfg(test)]
    pub fn get_sstable_info(&self) -> SstableInfo {
        SstableInfo {
            id: self.id,
            key_range: Some(KeyRange {
                left: self.meta.smallest_key.clone(),
                right: self.meta.largest_key.clone(),
                right_exclusive: false,
            }),
            file_size: self.meta.estimated_size as u64,
            table_ids: vec![],
            meta_offset: self.meta.meta_offset,
            stale_key_count: 0,
            total_key_count: self.meta.key_count as u64,
            divide_version: 0,
<<<<<<< HEAD
            uncompressed_file_size: self.meta.estimated_size as u64,
=======
            min_epoch: 0,
            max_epoch: 0,
>>>>>>> b429e9c2
        }
    }
}

#[derive(Clone, PartialEq, Eq, Debug)]
pub struct BlockMeta {
    pub smallest_key: Vec<u8>,
    pub offset: u32,
    pub len: u32,
    pub uncompressed_size: u32,
}

impl BlockMeta {
    /// Format:
    ///
    /// ```plain
    /// | offset (4B) | len (4B) | smallest key len (4B) | smallest key |
    /// ```
    pub fn encode(&self, buf: &mut Vec<u8>) {
        buf.put_u32_le(self.offset);
        buf.put_u32_le(self.len);
        buf.put_u32_le(self.uncompressed_size);
        put_length_prefixed_slice(buf, &self.smallest_key);
    }

    pub fn decode(buf: &mut &[u8]) -> Self {
        let offset = buf.get_u32_le();
        let len = buf.get_u32_le();
        let uncompressed_size = buf.get_u32_le();
        let smallest_key = get_length_prefixed_slice(buf);
        Self {
            smallest_key,
            offset,
            len,
            uncompressed_size,
        }
    }

    #[inline]
    pub fn encoded_size(&self) -> usize {
        16 /* offset + len + key len + uncompressed size */ + self.smallest_key.len()
    }
}

#[derive(Clone, PartialEq, Eq, Debug)]
pub struct SstableMeta {
    pub block_metas: Vec<BlockMeta>,
    pub bloom_filter: Vec<u8>,
    pub estimated_size: u32,
    pub key_count: u32,
    pub smallest_key: Vec<u8>,
    pub largest_key: Vec<u8>,
    pub meta_offset: u64,
    pub range_tombstone_list: Vec<DeleteRangeTombstone>,
    /// Format version, for further compatibility.
    pub version: u32,
}

impl SstableMeta {
    /// Format:
    ///
    /// ```plain
    /// | N (4B) |
    /// | block meta 0 | ... | block meta N-1 |
    /// | bloom filter len (4B) | bloom filter |
    /// | estimated size (4B) | key count (4B) |
    /// | smallest key len (4B) | smallest key |
    /// | largest key len (4B) | largest key |
    /// | range-tombstone 0 | ... | range-tombstone M-1 |
    /// | checksum (8B) | version (4B) | magic (4B) |
    /// ```
    pub fn encode_to_bytes(&self) -> Vec<u8> {
        let mut buf = Vec::with_capacity(DEFAULT_META_BUFFER_CAPACITY);
        self.encode_to(&mut buf);
        buf
    }

    pub fn encode_to(&self, buf: &mut Vec<u8>) {
        let start_offset = buf.len();
        buf.put_u32_le(self.block_metas.len() as u32);
        for block_meta in &self.block_metas {
            block_meta.encode(buf);
        }
        put_length_prefixed_slice(buf, &self.bloom_filter);
        buf.put_u32_le(self.estimated_size);
        buf.put_u32_le(self.key_count);
        put_length_prefixed_slice(buf, &self.smallest_key);
        put_length_prefixed_slice(buf, &self.largest_key);
        buf.put_u64_le(self.meta_offset);
        buf.put_u32_le(self.range_tombstone_list.len() as u32);
        for tombstone in &self.range_tombstone_list {
            tombstone.encode(buf);
        }
        let checksum = xxhash64_checksum(&buf[start_offset..]);
        buf.put_u64_le(checksum);
        buf.put_u32_le(VERSION);
        buf.put_u32_le(MAGIC);
    }

    pub fn decode(buf: &mut &[u8]) -> HummockResult<Self> {
        let mut cursor = buf.len();

        cursor -= 4;
        let magic = (&buf[cursor..]).get_u32_le();
        if magic != MAGIC {
            return Err(HummockError::magic_mismatch(MAGIC, magic));
        }

        cursor -= 4;
        let version = (&buf[cursor..cursor + 4]).get_u32_le();
        if version != VERSION {
            return Err(HummockError::invalid_format_version(version));
        }

        cursor -= 8;
        let checksum = (&buf[cursor..cursor + 8]).get_u64_le();
        let buf = &mut &buf[..cursor];
        xxhash64_verify(buf, checksum)?;

        let block_meta_count = buf.get_u32_le() as usize;
        let mut block_metas = Vec::with_capacity(block_meta_count);
        for _ in 0..block_meta_count {
            block_metas.push(BlockMeta::decode(buf));
        }
        let bloom_filter = get_length_prefixed_slice(buf);
        let estimated_size = buf.get_u32_le();
        let key_count = buf.get_u32_le();
        let smallest_key = get_length_prefixed_slice(buf);
        let largest_key = get_length_prefixed_slice(buf);
        let meta_offset = buf.get_u64_le();
        let range_del_count = buf.get_u32_le() as usize;
        let mut range_tombstone_list = Vec::with_capacity(range_del_count);
        for _ in 0..range_del_count {
            let tombstone = DeleteRangeTombstone::decode(buf);
            range_tombstone_list.push(tombstone);
        }

        Ok(Self {
            block_metas,
            bloom_filter,
            estimated_size,
            key_count,
            smallest_key,
            largest_key,
            meta_offset,
            range_tombstone_list,
            version,
        })
    }

    #[inline]
    pub fn encoded_size(&self) -> usize {
        4 // block meta count
            + self
            .block_metas
            .iter()
            .map(|block_meta| block_meta.encoded_size())
            .sum::<usize>()
            + 4 // delete range tombstones len
            + self
            .range_tombstone_list
            .iter()
            .map(| tombstone| 16 + tombstone.start_user_key.encoded_len() + tombstone.end_user_key.encoded_len())
            .sum::<usize>()
            + 4 // bloom filter len
            + self.bloom_filter.len()
            + 4 // estimated size
            + 4 // key count
            + 4 // key len
            + self.smallest_key.len()
            + 4 // key len
            + self.largest_key.len()
            + 8 // footer
            + 8 // checksum
            + 4 // version
            + 4 // magic
    }
}

#[derive(Default)]
pub struct SstableIteratorReadOptions {
    pub prefetch: bool,
}

#[cfg(test)]
mod tests {
    use super::*;

    #[test]
    pub fn test_sstable_meta_enc_dec() {
        let meta = SstableMeta {
            block_metas: vec![
                BlockMeta {
                    smallest_key: b"0-smallest-key".to_vec(),
                    offset: 0,
                    len: 100,
                    uncompressed_size: 0,
                },
                BlockMeta {
                    smallest_key: b"5-some-key".to_vec(),
                    offset: 100,
                    len: 100,
                    uncompressed_size: 0,
                },
            ],
            bloom_filter: b"0123456789".to_vec(),
            estimated_size: 123,
            key_count: 123,
            smallest_key: b"0-smallest-key".to_vec(),
            largest_key: b"9-largest-key".to_vec(),
            meta_offset: 123,
            range_tombstone_list: vec![],
            version: VERSION,
        };
        let sz = meta.encoded_size();
        let buf = meta.encode_to_bytes();
        assert_eq!(sz, buf.len());
        let decoded_meta = SstableMeta::decode(&mut &buf[..]).unwrap();
        assert_eq!(decoded_meta, meta);
    }
}<|MERGE_RESOLUTION|>--- conflicted
+++ resolved
@@ -211,12 +211,9 @@
             stale_key_count: 0,
             total_key_count: self.meta.key_count as u64,
             divide_version: 0,
-<<<<<<< HEAD
             uncompressed_file_size: self.meta.estimated_size as u64,
-=======
             min_epoch: 0,
             max_epoch: 0,
->>>>>>> b429e9c2
         }
     }
 }
