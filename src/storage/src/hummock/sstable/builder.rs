--- conflicted
+++ resolved
@@ -254,10 +254,6 @@
             version: VERSION,
         };
 
-<<<<<<< HEAD
-        Ok(SstableBuilderOutput::<W> {
-            sstable_id: self.sstable_id,
-=======
         tracing::trace!(
             "meta_size {} bloom_filter_size {}  add_key_counts {} add_bloom_filter_counts {}",
             meta.encoded_size(),
@@ -266,10 +262,8 @@
             self.add_bloom_filter_key_counts
         );
 
-        (
-            self.sstable_id,
-            self.buf.freeze(),
->>>>>>> 2c75b12c
+        Ok(SstableBuilderOutput::<W> {
+            sstable_id: self.sstable_id,
             meta,
             writer: self.writer,
             table_ids: self.table_ids.into_iter().collect(),
@@ -313,8 +307,8 @@
     use super::*;
     use crate::hummock::iterator::test_utils::mock_sstable_store;
     use crate::hummock::test_utils::{
-        default_builder_opt_for_test, default_sst_writer_from_opt, gen_default_test_sstable,
-        test_key_of, test_value_of, TEST_KEYS_COUNT,
+        default_builder_opt_for_test, gen_default_test_sstable, mock_sst_writer, test_key_of,
+        test_value_of, TEST_KEYS_COUNT,
     };
 
     #[tokio::test]
@@ -329,7 +323,7 @@
             estimate_bloom_filter_capacity: 0,
         };
 
-        let b = SstableBuilder::new_for_test(0, default_sst_writer_from_opt(&opt), opt);
+        let b = SstableBuilder::new_for_test(0, mock_sst_writer(&opt), opt);
 
         b.finish().unwrap();
     }
@@ -337,7 +331,7 @@
     #[tokio::test]
     async fn test_smallest_key_and_largest_key() {
         let opt = default_builder_opt_for_test();
-        let mut b = SstableBuilder::new_for_test(0, default_sst_writer_from_opt(&opt), opt);
+        let mut b = SstableBuilder::new_for_test(0, mock_sst_writer(&opt), opt);
 
         for i in 0..TEST_KEYS_COUNT {
             b.add(&test_key_of(i), HummockValue::put(&test_value_of(i)))
