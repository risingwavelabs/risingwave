--- conflicted
+++ resolved
@@ -376,12 +376,9 @@
             stale_key_count: self.stale_key_count,
             total_key_count: self.total_key_count,
             divide_version: 0,
-<<<<<<< HEAD
             uncompressed_file_size: uncompressed_file_size + meta.encoded_size() as u64,
-=======
             min_epoch: cmp::min(self.min_epoch, tombstone_min_epoch),
             max_epoch: cmp::max(self.max_epoch, tombstone_max_epoch),
->>>>>>> b429e9c2
         };
         tracing::trace!(
             "meta_size {} bloom_filter_size {}  add_key_counts {} stale_key_count {} min_epoch {} max_epoch {}",
