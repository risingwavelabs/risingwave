// Copyright 2023 RisingWave Labs
//
// Licensed under the Apache License, Version 2.0 (the "License");
// you may not use this file except in compliance with the License.
// You may obtain a copy of the License at
//
//     http://www.apache.org/licenses/LICENSE-2.0
//
// Unless required by applicable law or agreed to in writing, software
// distributed under the License is distributed on an "AS IS" BASIS,
// WITHOUT WARRANTIES OR CONDITIONS OF ANY KIND, either express or implied.
// See the License for the specific language governing permissions and
// limitations under the License.

use std::collections::BTreeSet;
use std::sync::Arc;

use bytes::BytesMut;
use risingwave_common::catalog::TableId;
use risingwave_common::config::StorageConfig;
use risingwave_hummock_sdk::filter_key_extractor::{
    FilterKeyExtractorImpl, FullKeyFilterKeyExtractor,
};
use risingwave_hummock_sdk::key::{user_key, FullKey};
use risingwave_hummock_sdk::table_stats::{TableStats, TableStatsMap};
use risingwave_hummock_sdk::{HummockEpoch, KeyComparator, LocalSstableInfo};
use risingwave_pb::hummock::SstableInfo;

use super::utils::CompressionAlgorithm;
use super::{
    BlockBuilder, BlockBuilderOptions, BlockMeta, Sstable, SstableMeta, SstableWriter,
    DEFAULT_BLOCK_SIZE, DEFAULT_ENTRY_SIZE, DEFAULT_RESTART_INTERVAL, VERSION,
};
use crate::hummock::sstable::bloom::{BloomFilterBuilder, FilterBuilder};
use crate::hummock::value::HummockValue;
use crate::hummock::{DeleteRangeTombstone, HummockResult};

pub const DEFAULT_SSTABLE_SIZE: usize = 4 * 1024 * 1024;
pub const DEFAULT_BLOOM_FALSE_POSITIVE: f64 = 0.001;
#[derive(Clone, Debug)]
pub struct SstableBuilderOptions {
    /// Approximate sstable capacity.
    pub capacity: usize,
    /// Approximate block capacity.
    pub block_capacity: usize,
    /// Restart point interval.
    pub restart_interval: usize,
    /// False positive probability of bloom filter.
    pub bloom_false_positive: f64,
    /// Compression algorithm.
    pub compression_algorithm: CompressionAlgorithm,
}

impl From<&StorageConfig> for SstableBuilderOptions {
    fn from(options: &StorageConfig) -> SstableBuilderOptions {
        let capacity = (options.sstable_size_mb as usize) * (1 << 20);
        SstableBuilderOptions {
            capacity,
            block_capacity: (options.block_size_kb as usize) * (1 << 10),
            restart_interval: DEFAULT_RESTART_INTERVAL,
            bloom_false_positive: options.bloom_false_positive,
            compression_algorithm: CompressionAlgorithm::None,
        }
    }
}

impl Default for SstableBuilderOptions {
    fn default() -> Self {
        Self {
            capacity: DEFAULT_SSTABLE_SIZE,
            block_capacity: DEFAULT_BLOCK_SIZE,
            restart_interval: DEFAULT_RESTART_INTERVAL,
            bloom_false_positive: DEFAULT_BLOOM_FALSE_POSITIVE,
            compression_algorithm: CompressionAlgorithm::None,
        }
    }
}

pub struct SstableBuilderOutput<WO> {
    pub sst_info: LocalSstableInfo,
    pub bloom_filter_size: usize,
    pub writer_output: WO,
    pub avg_key_size: usize,
    pub avg_value_size: usize,
}

pub struct SstableBuilder<W: SstableWriter> {
    /// Options.
    options: SstableBuilderOptions,
    /// Data writer.
    writer: W,
    /// Current block builder.
    block_builder: BlockBuilder,
    filter_key_extractor: Arc<FilterKeyExtractorImpl>,
    /// Block metadata vec.
    block_metas: Vec<BlockMeta>,
    /// store operation of delete-range
    range_tombstones: Vec<DeleteRangeTombstone>,
    /// `table_id` of added keys.
    table_ids: BTreeSet<u32>,
    last_full_key: Vec<u8>,
    last_extract_key: Vec<u8>,
    /// Buffer for encoded key and value to avoid allocation.
    raw_key: BytesMut,
    raw_value: BytesMut,
    last_table_id: Option<u32>,
    sstable_id: u64,

    /// `stale_key_count` counts range_tombstones as well.
    stale_key_count: u64,
    /// `total_key_count` counts range_tombstones as well.
    total_key_count: u64,
    /// Per table stats.
    table_stats: TableStatsMap,
    /// `last_table_stats` accumulates stats for `last_table_id` and finalizes it in `table_stats`
    /// by `finalize_last_table_stats`
    last_table_stats: TableStats,
    filter_builder: BloomFilterBuilder,
}

impl<W: SstableWriter> SstableBuilder<W> {
    pub fn for_test(sstable_id: u64, writer: W, options: SstableBuilderOptions) -> Self {
        Self::new(
            sstable_id,
            writer,
            options,
            Arc::new(FilterKeyExtractorImpl::FullKey(
                FullKeyFilterKeyExtractor::default(),
            )),
        )
    }

    pub fn new(
        sstable_id: u64,
        writer: W,
        options: SstableBuilderOptions,
        filter_key_extractor: Arc<FilterKeyExtractorImpl>,
    ) -> Self {
        Self {
            options: options.clone(),
            writer,
            block_builder: BlockBuilder::new(BlockBuilderOptions {
                capacity: options.block_capacity,
                restart_interval: options.restart_interval,
                compression_algorithm: options.compression_algorithm,
            }),
            filter_builder: BloomFilterBuilder::new(
                options.bloom_false_positive,
                options.capacity / DEFAULT_ENTRY_SIZE + 1,
            ),
            block_metas: Vec::with_capacity(options.capacity / options.block_capacity + 1),
            table_ids: BTreeSet::new(),
            last_table_id: None,
            raw_key: BytesMut::new(),
            raw_value: BytesMut::new(),
            last_full_key: vec![],
            last_extract_key: vec![],
            range_tombstones: vec![],
            sstable_id,
            filter_key_extractor,
            stale_key_count: 0,
            total_key_count: 0,
            table_stats: Default::default(),
            last_table_stats: Default::default(),
        }
    }

    /// Add kv pair to sstable.
    pub fn add_delete_range(&mut self, range_tombstones: Vec<DeleteRangeTombstone>) {
        let mut last_table_id = TableId::default();
        for tombstone in &range_tombstones {
            if last_table_id != tombstone.start_user_key.table_id {
                last_table_id = tombstone.start_user_key.table_id;
                self.table_ids
                    .insert(tombstone.start_user_key.table_id.table_id);
            }
        }
        self.range_tombstones.extend(range_tombstones);
    }

    /// Add kv pair to sstable.
    pub async fn add(
        &mut self,
        full_key: &FullKey<impl AsRef<[u8]>>,
        value: HummockValue<&[u8]>,
        is_new_user_key: bool,
    ) -> HummockResult<()> {
        // Rotate block builder if the previous one has been built.
        if self.block_builder.is_empty() {
            self.block_metas.push(BlockMeta {
                offset: self.writer.data_len() as u32,
                len: 0,
                smallest_key: full_key.encode(),
                uncompressed_size: 0,
            })
        }

        // TODO: refine me
        full_key.encode_into(&mut self.raw_key);
        value.encode(&mut self.raw_value);
        if is_new_user_key {
            let table_id = full_key.user_key.table_id.table_id();
            if self.last_table_id.is_none() || self.last_table_id.unwrap() != table_id {
                self.table_ids.insert(table_id);
                self.finalize_last_table_stats();
                self.last_table_id = Some(table_id);
                self.last_extract_key.clear();
            }
            let mut extract_key = user_key(&self.raw_key);
            extract_key = self.filter_key_extractor.extract(extract_key);

            // add bloom_filter check
            // 1. not empty_key
            // 2. extract_key key is not duplicate
            if !extract_key.is_empty() && extract_key != self.last_extract_key.as_slice() {
                // avoid duplicate add to bloom filter
<<<<<<< HEAD
                self.filter_builder.add_key(extract_key);
=======
                self.user_key_hashes
                    .push(Sstable::hash_for_bloom_filter(extract_key, table_id));
>>>>>>> 3d9077b0
                self.last_extract_key.clear();
                self.last_extract_key.extend_from_slice(extract_key);
            }
        } else {
            self.stale_key_count += 1;
        }
        self.total_key_count += 1;
        self.last_table_stats.total_key_count += 1;

        self.block_builder
            .add(self.raw_key.as_ref(), self.raw_value.as_ref());
        self.last_table_stats.total_key_size += full_key.encoded_len() as i64;
        self.last_table_stats.total_value_size += value.encoded_len() as i64;

        self.last_full_key.clear();
        self.last_full_key.extend_from_slice(&self.raw_key);

        self.raw_key.clear();
        self.raw_value.clear();

        if self.block_builder.approximate_len() >= self.options.block_capacity {
            self.build_block().await?;
        }

        Ok(())
    }

    /// Finish building sst.
    ///
    /// Unlike most LSM-Tree implementations, sstable meta and data are encoded separately.
    /// Both meta and data has its own object (file).
    ///
    /// # Format
    ///
    /// data:
    ///
    /// ```plain
    /// | Block 0 | ... | Block N-1 | N (4B) |
    /// ```
    pub async fn finish(mut self) -> HummockResult<SstableBuilderOutput<W::Output>> {
        let mut smallest_key = if self.block_metas.is_empty() {
            vec![]
        } else {
            self.block_metas[0].smallest_key.clone()
        };
        let mut largest_key = self.last_full_key.clone();
        self.finalize_last_table_stats();

        self.build_block().await?;
        let mut right_exclusive = false;
        let meta_offset = self.writer.data_len() as u64;
        for tombstone in &self.range_tombstones {
            assert!(!tombstone.end_user_key.is_empty());
            if largest_key.is_empty()
                || KeyComparator::encoded_less_than_unencoded(
                    user_key(&largest_key),
                    &tombstone.end_user_key,
                )
            {
                // use MAX as epoch because `end_user_key` of the range-tombstone is exclusive, so
                // we can not include any version of this key.
                largest_key =
                    FullKey::from_user_key(tombstone.end_user_key.clone(), HummockEpoch::MAX)
                        .encode();
                right_exclusive = true;
            }
            if smallest_key.is_empty()
                || KeyComparator::encoded_greater_than_unencoded(
                    user_key(&smallest_key),
                    &tombstone.start_user_key,
                )
            {
                smallest_key =
                    FullKey::from_user_key(tombstone.start_user_key.clone(), tombstone.sequence)
                        .encode();
            }
        }
        self.total_key_count += self.range_tombstones.len() as u64;
        self.stale_key_count += self.range_tombstones.len() as u64;
        let bloom_filter = if self.options.bloom_false_positive > 0.0 {
            self.filter_builder.finish()
        } else {
            vec![]
        };

        let mut meta = SstableMeta {
            block_metas: self.block_metas,
            bloom_filter,
            estimated_size: 0,
            key_count: self.total_key_count as u32,
            smallest_key,
            largest_key,
            version: VERSION,
            meta_offset,
            range_tombstone_list: self.range_tombstones,
        };
        meta.estimated_size = meta.encoded_size() as u32 + meta_offset as u32;
        let sst_info = SstableInfo {
            id: self.sstable_id,
            key_range: Some(risingwave_pb::hummock::KeyRange {
                left: meta.smallest_key.clone(),
                right: meta.largest_key.clone(),
                right_exclusive,
            }),
            file_size: meta.estimated_size as u64,
            table_ids: self.table_ids.into_iter().collect(),
            meta_offset: meta.meta_offset,
            stale_key_count: self.stale_key_count,
            total_key_count: self.total_key_count,
            divide_version: 0,
        };
        tracing::trace!(
            "meta_size {} bloom_filter_size {}  add_key_counts {} ",
            meta.encoded_size(),
            meta.bloom_filter.len(),
            self.total_key_count,
        );
        let bloom_filter_size = meta.bloom_filter.len();
        let (avg_key_size, avg_value_size) = if self.table_stats.is_empty() {
            (0, 0)
        } else {
            let avg_key_size = self
                .table_stats
                .values()
                .map(|s| s.total_key_size as usize)
                .sum::<usize>()
                / self.table_stats.len();
            let avg_value_size = self
                .table_stats
                .values()
                .map(|s| s.total_value_size as usize)
                .sum::<usize>()
                / self.table_stats.len();
            (avg_key_size, avg_value_size)
        };
        let writer_output = self.writer.finish(meta).await?;
        Ok(SstableBuilderOutput::<W::Output> {
            sst_info: LocalSstableInfo::with_stats(sst_info, self.table_stats),
            bloom_filter_size,
            writer_output,
            avg_key_size,
            avg_value_size,
        })
    }

    pub fn approximate_len(&self) -> usize {
        self.writer.data_len()
            + self.block_builder.approximate_len()
            + self.filter_builder.approximate_len()
    }

    async fn build_block(&mut self) -> HummockResult<()> {
        // Skip empty block.
        if self.block_builder.is_empty() {
            return Ok(());
        }

        let mut block_meta = self.block_metas.last_mut().unwrap();
        block_meta.uncompressed_size = self.block_builder.uncompressed_block_size() as u32;
        let block = self.block_builder.build();
        self.writer.write_block(block, block_meta).await?;
        block_meta.len = self.writer.data_len() as u32 - block_meta.offset;
        self.block_builder.clear();
        Ok(())
    }

    pub fn len(&self) -> usize {
        self.total_key_count as usize
    }

    pub fn is_empty(&self) -> bool {
        self.total_key_count > 0
    }

    /// Returns true if we roughly reached capacity
    pub fn reach_capacity(&self) -> bool {
        self.approximate_len() >= self.options.capacity
    }

    fn finalize_last_table_stats(&mut self) {
        if self.table_ids.is_empty() || self.last_table_id.is_none() {
            return;
        }
        self.table_stats.insert(
            self.last_table_id.unwrap(),
            std::mem::take(&mut self.last_table_stats),
        );
    }
}

#[cfg(test)]
pub(super) mod tests {
    use risingwave_common::catalog::TableId;
    use risingwave_hummock_sdk::key::UserKey;

    use super::*;
    use crate::assert_bytes_eq;
    use crate::hummock::iterator::test_utils::mock_sstable_store;
    use crate::hummock::test_utils::{
        default_builder_opt_for_test, gen_default_test_sstable, mock_sst_writer, test_key_of,
        test_value_of, TEST_KEYS_COUNT,
    };

    #[tokio::test]
    async fn test_empty() {
        let opt = SstableBuilderOptions {
            capacity: 0,
            block_capacity: 4096,
            restart_interval: 16,
            bloom_false_positive: 0.001,
            compression_algorithm: CompressionAlgorithm::None,
        };

        let b = SstableBuilder::for_test(0, mock_sst_writer(&opt), opt);

        b.finish().await.unwrap();
    }

    #[tokio::test]
    async fn test_empty_with_delete_range() {
        let opt = SstableBuilderOptions {
            capacity: 0,
            block_capacity: 4096,
            restart_interval: 16,
            bloom_false_positive: 0.1,
            compression_algorithm: CompressionAlgorithm::None,
        };
        let table_id = TableId::default();
        let mut b = SstableBuilder::for_test(0, mock_sst_writer(&opt), opt);
        b.add_delete_range(vec![DeleteRangeTombstone::new(
            table_id,
            b"abcd".to_vec(),
            b"eeee".to_vec(),
            0,
        )]);
        let s = b.finish().await.unwrap().sst_info;
        let key_range = s.sst_info.key_range.unwrap();
        assert_eq!(
            user_key(&key_range.left),
            UserKey::for_test(TableId::default(), b"abcd").encode()
        );
        assert_eq!(
            user_key(&key_range.right),
            UserKey::for_test(TableId::default(), b"eeee").encode()
        );
    }

    #[tokio::test]
    async fn test_basic() {
        let opt = default_builder_opt_for_test();
        let mut b = SstableBuilder::for_test(0, mock_sst_writer(&opt), opt);

        for i in 0..TEST_KEYS_COUNT {
            b.add(&test_key_of(i), HummockValue::put(&test_value_of(i)), true)
                .await
                .unwrap();
        }

        let output = b.finish().await.unwrap();
        let info = output.sst_info.sst_info;

        assert_bytes_eq!(
            test_key_of(0).encode(),
            info.key_range.as_ref().unwrap().left
        );
        assert_bytes_eq!(
            test_key_of(TEST_KEYS_COUNT - 1).encode(),
            info.key_range.as_ref().unwrap().right
        );
        let (data, meta) = output.writer_output;
        assert_eq!(info.file_size, meta.estimated_size as u64);
        let offset = info.meta_offset as usize;
        let meta2 = SstableMeta::decode(&mut &data[offset..]).unwrap();
        assert_eq!(meta2, meta);
    }

    async fn test_with_bloom_filter(with_blooms: bool) {
        let key_count = 1000;

        let opts = SstableBuilderOptions {
            capacity: 0,
            block_capacity: 4096,
            restart_interval: 16,
            bloom_false_positive: if with_blooms { 0.01 } else { 0.0 },
            compression_algorithm: CompressionAlgorithm::None,
        };

        // build remote table
        let sstable_store = mock_sstable_store();
        let table = gen_default_test_sstable(opts, 0, sstable_store).await;

        assert_eq!(table.has_bloom_filter(), with_blooms);
        for i in 0..key_count {
            let full_key = test_key_of(i);
            assert!(table.may_match(full_key.user_key.encode().as_slice()));
        }
    }

    #[tokio::test]
    async fn test_bloom_filter() {
        test_with_bloom_filter(false).await;
        test_with_bloom_filter(true).await;
    }
}<|MERGE_RESOLUTION|>--- conflicted
+++ resolved
@@ -214,12 +214,7 @@
             // 2. extract_key key is not duplicate
             if !extract_key.is_empty() && extract_key != self.last_extract_key.as_slice() {
                 // avoid duplicate add to bloom filter
-<<<<<<< HEAD
-                self.filter_builder.add_key(extract_key);
-=======
-                self.user_key_hashes
-                    .push(Sstable::hash_for_bloom_filter(extract_key, table_id));
->>>>>>> 3d9077b0
+                self.filter_builder.add_key(extract_key, table_id);
                 self.last_extract_key.clear();
                 self.last_extract_key.extend_from_slice(extract_key);
             }
