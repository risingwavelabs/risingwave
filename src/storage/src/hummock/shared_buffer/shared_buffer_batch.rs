// Copyright 2023 RisingWave Labs
//
// Licensed under the Apache License, Version 2.0 (the "License");
// you may not use this file except in compliance with the License.
// You may obtain a copy of the License at
//
//     http://www.apache.org/licenses/LICENSE-2.0
//
// Unless required by applicable law or agreed to in writing, software
// distributed under the License is distributed on an "AS IS" BASIS,
// WITHOUT WARRANTIES OR CONDITIONS OF ANY KIND, either express or implied.
// See the License for the specific language governing permissions and
// limitations under the License.

use std::cmp::Ordering;
use std::fmt::Debug;
use std::future::Future;
use std::marker::PhantomData;
use std::ops::{Bound, Deref, RangeBounds};
use std::sync::atomic::AtomicU64;
use std::sync::atomic::Ordering::Relaxed;
use std::sync::{Arc, LazyLock};

use bytes::{Bytes, BytesMut};
use itertools::Itertools;
use risingwave_common::catalog::TableId;
use risingwave_common::hash::VirtualNode;
use risingwave_common::util::epoch::MAX_EPOCH;
use risingwave_hummock_sdk::key::{FullKey, PointRange, TableKey, TableKeyRange, UserKey};
use risingwave_hummock_sdk::EpochWithGap;

use crate::hummock::event_handler::LocalInstanceId;
use crate::hummock::iterator::{
    Backward, DeleteRangeIterator, DirectionEnum, Forward, HummockIterator,
    HummockIteratorDirection,
};
use crate::hummock::utils::{range_overlap, MemoryTracker};
use crate::hummock::value::HummockValue;
use crate::hummock::{HummockEpoch, HummockResult, MonotonicDeleteEvent};
use crate::mem_table::ImmId;
use crate::storage_value::StorageValue;
use crate::store::ReadOptions;

fn whether_update_largest_key<P: AsRef<[u8]>, Q: AsRef<[u8]>>(
    current_largest_key: &Bound<P>,
    key_to_update: &Q,
) -> bool {
    match current_largest_key {
        Bound::Excluded(x) => x.as_ref() <= key_to_update.as_ref(),
        Bound::Included(x) => x.as_ref() < key_to_update.as_ref(),
        Bound::Unbounded => false,
    }
}

/// The key is `table_key`, which does not contain table id or epoch.
pub(crate) type SharedBufferItem = (TableKey<Bytes>, HummockValue<Bytes>);
pub type SharedBufferBatchId = u64;

/// A shared buffer may contain data from multiple epochs,
/// there are multiple versions for a given key (`table_key`), we put those versions into a vector
/// and sort them in descending order, aka newest to oldest.
pub type SharedBufferVersionedEntry = (TableKey<Bytes>, Vec<(EpochWithGap, HummockValue<Bytes>)>);
type PointRangePair = (PointRange<Vec<u8>>, PointRange<Vec<u8>>);

struct SharedBufferDeleteRangeMeta {
    // smallest/largest keys below are only inferred from tombstones.
    smallest_empty: bool,
    smallest_table_key: BytesMut,
    largest_table_key: Bound<Bytes>,
    point_range_pairs: Vec<PointRangePair>,
}

#[derive(Debug)]
pub(crate) struct SharedBufferBatchInner {
    payload: Vec<SharedBufferVersionedEntry>,
    /// The list of imm ids that are merged into this batch
    /// This field is immutable
    imm_ids: Vec<ImmId>,
    /// The epochs of the data in batch, sorted in ascending order (old to new)
    epochs: Vec<HummockEpoch>,
    monotonic_tombstone_events: Vec<MonotonicDeleteEvent>,
    largest_table_key: Bound<Bytes>,
    smallest_table_key: Bytes,
    kv_count: usize,
    /// Total size of all key-value items (excluding the `epoch` of value versions)
    size: usize,
    _tracker: Option<MemoryTracker>,
    /// For a batch created from multiple batches, this will be
    /// the largest batch id among input batches
    batch_id: SharedBufferBatchId,
}

impl SharedBufferBatchInner {
    pub(crate) fn new(
        table_id: TableId,
        epoch: HummockEpoch,
        spill_offset: u16,
        payload: Vec<SharedBufferItem>,
        delete_ranges: Vec<(Bound<Bytes>, Bound<Bytes>)>,
        size: usize,
        _tracker: Option<MemoryTracker>,
    ) -> Self {
        let point_range_pairs = delete_ranges
            .into_iter()
            .map(|(left_bound, right_bound)| {
                (
                    match left_bound {
                        Bound::Excluded(x) => PointRange::from_user_key(
                            UserKey::new(table_id, TableKey(x.to_vec())),
                            true,
                        ),
                        Bound::Included(x) => PointRange::from_user_key(
                            UserKey::new(table_id, TableKey(x.to_vec())),
                            false,
                        ),
                        Bound::Unbounded => unreachable!(),
                    },
                    match right_bound {
                        Bound::Excluded(x) => PointRange::from_user_key(
                            UserKey::new(table_id, TableKey(x.to_vec())),
                            false,
                        ),
                        Bound::Included(x) => PointRange::from_user_key(
                            UserKey::new(table_id, TableKey(x.to_vec())),
                            true,
                        ),
                        Bound::Unbounded => PointRange::from_user_key(
                            UserKey::new(
                                TableId::new(table_id.table_id() + 1),
                                TableKey::default(),
                            ),
                            false,
                        ),
                    },
                )
            })
            .collect_vec();

        let SharedBufferDeleteRangeMeta {
            smallest_empty,
            mut smallest_table_key,
            mut largest_table_key,
            point_range_pairs,
        } = Self::get_table_key_ends(table_id, point_range_pairs);

        if let Some(item) = payload.last() {
            if whether_update_largest_key(&largest_table_key, &item.0) {
                largest_table_key = Bound::Included(item.0.clone().0);
            }
        }
        if let Some(item) = payload.first() {
            if smallest_empty || item.0.as_ref().lt(smallest_table_key.as_ref()) {
                smallest_table_key.clear();
                smallest_table_key.extend_from_slice(item.0.as_ref());
            }
        }
        let kv_count = payload.len();
        let epoch_with_gap = EpochWithGap::new(epoch, spill_offset);
        let items = payload
            .into_iter()
            .map(|(k, v)| (k, vec![(epoch_with_gap, v)]))
            .collect_vec();

        let mut monotonic_tombstone_events = Vec::with_capacity(point_range_pairs.len() * 2);
        for (start_point_range, end_point_range) in point_range_pairs {
            monotonic_tombstone_events.push(MonotonicDeleteEvent {
                event_key: start_point_range,
                new_epoch: epoch,
            });
            monotonic_tombstone_events.push(MonotonicDeleteEvent {
                event_key: end_point_range,
                new_epoch: MAX_EPOCH,
            });
        }

        let batch_id = SHARED_BUFFER_BATCH_ID_GENERATOR.fetch_add(1, Relaxed);
        SharedBufferBatchInner {
            payload: items,
            imm_ids: vec![batch_id],
            epochs: vec![epoch],
            monotonic_tombstone_events,
            kv_count,
            size,
            largest_table_key,
            smallest_table_key: smallest_table_key.freeze(),
            _tracker,
            batch_id,
        }
    }

    #[allow(clippy::too_many_arguments)]
    pub(crate) fn new_with_multi_epoch_batches(
        epochs: Vec<HummockEpoch>,
        payload: Vec<SharedBufferVersionedEntry>,
        smallest_table_key: Bytes,
        largest_table_key: Bound<Bytes>,
        num_items: usize,
        imm_ids: Vec<ImmId>,
        monotonic_tombstone_events: Vec<MonotonicDeleteEvent>,
        size: usize,
        tracker: Option<MemoryTracker>,
    ) -> Self {
        debug_assert!(!imm_ids.is_empty());
        debug_assert!(!epochs.is_empty());
        debug_assert!(epochs.is_sorted());

        let max_imm_id = *imm_ids.iter().max().unwrap();

        Self {
            payload,
            epochs,
            imm_ids,
            monotonic_tombstone_events,
            largest_table_key,
            smallest_table_key,
            kv_count: num_items,
            size,
            _tracker: tracker,
            batch_id: max_imm_id,
        }
    }

    fn get_table_key_ends(
        table_id: TableId,
        mut range_tombstone_list: Vec<PointRangePair>,
    ) -> SharedBufferDeleteRangeMeta {
        let mut largest_table_key = Bound::Included(Bytes::new());
        let mut smallest_table_key = BytesMut::new();
        let mut smallest_empty = true;
        if !range_tombstone_list.is_empty() {
            range_tombstone_list.sort_by(|a, b| a.0.cmp(&b.0).then_with(|| b.1.cmp(&a.1)));
            let mut range_tombstones: Vec<PointRangePair> = vec![];
            for (start_point_range, end_point_range) in range_tombstone_list {
                if start_point_range.ge(&end_point_range) {
                    continue;
                }
                let end_point_range_table_id = end_point_range.left_user_key.table_id;
                if end_point_range_table_id != table_id {
                    // It means that the right side of the tombstone is +inf.
                    assert_eq!(end_point_range_table_id.table_id(), table_id.table_id() + 1);
                    largest_table_key = Bound::Unbounded;
                } else if whether_update_largest_key(
                    &largest_table_key,
                    &end_point_range.left_user_key.table_key.0,
                ) {
                    largest_table_key = if end_point_range.is_exclude_left_key {
                        Bound::Included(Bytes::from(
                            end_point_range.left_user_key.table_key.0.clone(),
                        ))
                    } else {
                        Bound::Excluded(Bytes::from(
                            end_point_range.left_user_key.table_key.0.clone(),
                        ))
                    };
                }
                if smallest_empty
                    || smallest_table_key.gt(&start_point_range.left_user_key.table_key.0)
                {
                    smallest_table_key.clear();
                    smallest_table_key
                        .extend_from_slice(&start_point_range.left_user_key.table_key.0);
                    smallest_empty = false;
                }
                if let Some(last) = range_tombstones.last_mut() {
                    if last.1.ge(&start_point_range) {
                        if last.1.lt(&end_point_range) {
                            last.1 = end_point_range;
                        }
                        continue;
                    }
                }
                range_tombstones.push((start_point_range, end_point_range));
            }
            range_tombstone_list = range_tombstones;
        }
        SharedBufferDeleteRangeMeta {
            smallest_empty,
            smallest_table_key,
            largest_table_key,
            point_range_pairs: range_tombstone_list,
        }
    }

    /// Return `None` if cannot find a visible version
    /// Return `HummockValue::Delete` if the key has been deleted by some epoch <= `read_epoch`
    fn get_value(
        &self,
        table_id: TableId,
        table_key: TableKey<&[u8]>,
        read_epoch: HummockEpoch,
        read_options: &ReadOptions,
    ) -> Option<(HummockValue<Bytes>, EpochWithGap)> {
        // Perform binary search on table key to find the corresponding entry
        if let Ok(i) = self.payload.binary_search_by(|m| (m.0[..]).cmp(*table_key)) {
            let item = &self.payload[i];
            assert_eq!(item.0.as_ref(), *table_key);
            // Scan to find the first version <= epoch
            for (e, v) in &item.1 {
                // skip invisible versions
                if read_epoch < e.pure_epoch() {
                    continue;
                }
                return Some((v.clone(), *e));
            }
            // cannot find a visible version
        }

        if !read_options.ignore_range_tombstone {
            let delete_epoch = self.get_min_delete_range_epoch(UserKey::new(table_id, table_key));
            if delete_epoch <= read_epoch {
                Some((
                    HummockValue::Delete,
                    EpochWithGap::new_from_epoch(delete_epoch),
                ))
            } else {
                None
            }
        } else {
            None
        }
    }

    fn get_min_delete_range_epoch(&self, query_user_key: UserKey<&[u8]>) -> HummockEpoch {
        let query_extended_user_key = PointRange::from_user_key(query_user_key, false);
        let idx = self.monotonic_tombstone_events.partition_point(
            |MonotonicDeleteEvent { event_key, .. }| {
                event_key.as_ref().le(&query_extended_user_key)
            },
        );
        if idx == 0 {
            MAX_EPOCH
        } else {
            self.monotonic_tombstone_events[idx - 1].new_epoch
        }
    }
}

impl Deref for SharedBufferBatchInner {
    type Target = [SharedBufferVersionedEntry];

    fn deref(&self) -> &Self::Target {
        self.payload.as_slice()
    }
}

impl PartialEq for SharedBufferBatchInner {
    fn eq(&self, other: &Self) -> bool {
        self.payload == other.payload
    }
}

pub static SHARED_BUFFER_BATCH_ID_GENERATOR: LazyLock<AtomicU64> =
    LazyLock::new(|| AtomicU64::new(0));

/// A write batch stored in the shared buffer.
#[derive(Clone, Debug, PartialEq)]
pub struct SharedBufferBatch {
    pub(crate) inner: Arc<SharedBufferBatchInner>,
    pub table_id: TableId,
    pub instance_id: LocalInstanceId,
}

impl SharedBufferBatch {
    pub fn for_test(
        sorted_items: Vec<SharedBufferItem>,
        epoch: HummockEpoch,
        table_id: TableId,
    ) -> Self {
        let size = Self::measure_batch_size(&sorted_items);

        Self {
            inner: Arc::new(SharedBufferBatchInner::new(
                table_id,
                epoch,
                0,
                sorted_items,
                vec![],
                size,
                None,
            )),
            table_id,
            instance_id: LocalInstanceId::default(),
        }
    }

    pub fn measure_delete_range_size(batch_items: &[(Bound<Bytes>, Bound<Bytes>)]) -> usize {
        batch_items
            .iter()
            .map(|(left, right)| {
                // is_exclude_left_key(bool) + table_id + epoch
                let l1 = match left {
                    Bound::Excluded(x) | Bound::Included(x) => x.len() + 13,
                    Bound::Unbounded => 13,
                };
                let l2 = match right {
                    Bound::Excluded(x) | Bound::Included(x) => x.len() + 13,
                    Bound::Unbounded => 13,
                };
                l1 + l2
            })
            .sum()
    }

    pub fn measure_batch_size(batch_items: &[SharedBufferItem]) -> usize {
        // size = Sum(length of full key + length of user value)
        batch_items
            .iter()
            .map(|(k, v)| {
                k.len() + {
                    match v {
                        HummockValue::Put(val) => val.len(),
                        HummockValue::Delete => 0,
                    }
                }
            })
            .sum()
    }

    pub fn filter<R, B>(&self, table_id: TableId, table_key_range: &R) -> bool
    where
        R: RangeBounds<TableKey<B>>,
        B: AsRef<[u8]>,
    {
        let left = table_key_range
            .start_bound()
            .as_ref()
            .map(|key| TableKey(key.0.as_ref()));
        let right = table_key_range
            .end_bound()
            .as_ref()
            .map(|key| TableKey(key.0.as_ref()));
        self.table_id == table_id
            && range_overlap(
                &(left, right),
                &self.start_table_key(),
                self.end_table_key().as_ref(),
            )
    }

    pub fn table_id(&self) -> TableId {
        self.table_id
    }

    pub fn is_merged_imm(&self) -> bool {
        self.inner.epochs.len() > 1
    }

    pub fn min_epoch(&self) -> HummockEpoch {
        *self.inner.epochs.first().unwrap()
    }

    pub fn max_epoch(&self) -> HummockEpoch {
        *self.inner.epochs.last().unwrap()
    }

    pub fn get_imm_ids(&self) -> &Vec<ImmId> {
        debug_assert!(!self.inner.imm_ids.is_empty());
        &self.inner.imm_ids
    }

    pub fn kv_count(&self) -> usize {
        self.inner.kv_count
    }

    pub fn get(
        &self,
        table_key: TableKey<&[u8]>,
        read_epoch: HummockEpoch,
        read_options: &ReadOptions,
    ) -> Option<(HummockValue<Bytes>, EpochWithGap)> {
        self.inner
            .get_value(self.table_id, table_key, read_epoch, read_options)
    }

    pub fn get_min_delete_range_epoch(&self, user_key: UserKey<&[u8]>) -> HummockEpoch {
        self.inner.get_min_delete_range_epoch(user_key)
    }

    pub fn range_exists(&self, table_key_range: &TableKeyRange) -> bool {
        self.inner
            .binary_search_by(|m| {
                let key = &m.0;
                let too_left = match &table_key_range.0 {
                    std::ops::Bound::Included(range_start) => range_start.as_ref() > key.as_ref(),
                    std::ops::Bound::Excluded(range_start) => range_start.as_ref() >= key.as_ref(),
                    std::ops::Bound::Unbounded => false,
                };
                if too_left {
                    return Ordering::Less;
                }

                let too_right = match &table_key_range.1 {
                    std::ops::Bound::Included(range_end) => range_end.as_ref() < key.as_ref(),
                    std::ops::Bound::Excluded(range_end) => range_end.as_ref() <= key.as_ref(),
                    std::ops::Bound::Unbounded => false,
                };
                if too_right {
                    return Ordering::Greater;
                }

                Ordering::Equal
            })
            .is_ok()
    }

    pub fn into_directed_iter<D: HummockIteratorDirection>(self) -> SharedBufferBatchIterator<D> {
        SharedBufferBatchIterator::<D>::new(self.inner, self.table_id)
    }

    pub fn into_forward_iter(self) -> SharedBufferBatchIterator<Forward> {
        self.into_directed_iter()
    }

    pub fn into_backward_iter(self) -> SharedBufferBatchIterator<Backward> {
        self.into_directed_iter()
    }

    pub fn delete_range_iter(&self) -> SharedBufferDeleteRangeIterator {
        SharedBufferDeleteRangeIterator::new(self.inner.clone())
    }

    pub fn get_payload(&self) -> &[SharedBufferVersionedEntry] {
        &self.inner
    }

    #[inline(always)]
    pub fn start_table_key(&self) -> TableKey<&[u8]> {
        TableKey(&self.inner.smallest_table_key)
    }

    #[inline(always)]
    pub fn raw_smallest_key(&self) -> &Bytes {
        &self.inner.smallest_table_key
    }

    #[inline(always)]
    pub fn end_table_key(&self) -> Bound<TableKey<&[u8]>> {
        self.inner
            .largest_table_key
            .as_ref()
            .map(|largest_key| TableKey(largest_key.as_ref()))
    }

    #[inline(always)]
    pub fn raw_largest_key(&self) -> &Bound<Bytes> {
        &self.inner.largest_table_key
    }

    /// return inclusive left endpoint, which means that all data in this batch should be larger or
    /// equal than this key.
    pub fn start_user_key(&self) -> UserKey<&[u8]> {
        UserKey::new(self.table_id, self.start_table_key())
    }

    #[inline(always)]
    pub fn has_range_tombstone(&self) -> bool {
        !self.inner.monotonic_tombstone_events.is_empty()
    }

    pub fn size(&self) -> usize {
        self.inner.size
    }

    pub fn batch_id(&self) -> SharedBufferBatchId {
        self.inner.batch_id
    }

    pub fn epochs(&self) -> &Vec<HummockEpoch> {
        &self.inner.epochs
    }

    pub fn build_shared_buffer_item_batches(
        kv_pairs: Vec<(TableKey<Bytes>, StorageValue)>,
    ) -> Vec<SharedBufferItem> {
        kv_pairs
            .into_iter()
            .map(|(key, value)| (key, value.into()))
            .collect()
    }

    pub fn build_shared_buffer_batch(
        epoch: HummockEpoch,
        spill_offset: u16,
        sorted_items: Vec<SharedBufferItem>,
        size: usize,
        delete_ranges: Vec<(Bound<Bytes>, Bound<Bytes>)>,
        table_id: TableId,
        instance_id: Option<LocalInstanceId>,
        tracker: Option<MemoryTracker>,
    ) -> Self {
        let inner = SharedBufferBatchInner::new(
            table_id,
            epoch,
            spill_offset,
            sorted_items,
            delete_ranges,
            size,
            tracker,
        );
        SharedBufferBatch {
            inner: Arc::new(inner),
            table_id,
            instance_id: instance_id.unwrap_or_default(),
        }
    }

    pub fn get_delete_range_tombstones(&self) -> Vec<MonotonicDeleteEvent> {
        self.inner.monotonic_tombstone_events.clone()
    }

    pub fn collect_vnodes(&self) -> Vec<usize> {
        let mut vnodes = Vec::with_capacity(VirtualNode::COUNT);
        let mut next_vnode_id = 0;
        while next_vnode_id < VirtualNode::COUNT {
            let seek_key = TableKey(
                VirtualNode::from_index(next_vnode_id)
                    .to_be_bytes()
                    .to_vec(),
            );
            let idx = match self
                .inner
                .payload
                .binary_search_by(|m| (m.0[..]).cmp(seek_key.as_slice()))
            {
                Ok(idx) => idx,
                Err(idx) => idx,
            };
            if idx >= self.inner.payload.len() {
                break;
            }
            let item = &self.inner.payload[idx];
            if item.0.len() <= VirtualNode::SIZE {
                break;
            }
            let current_vnode_id = VirtualNode::from_be_bytes(
                item.0.as_ref()[..VirtualNode::SIZE]
                    .try_into()
                    .expect("slice with incorrect length"),
            )
            .to_index();
            vnodes.push(current_vnode_id);
            next_vnode_id = current_vnode_id + 1;
        }
        vnodes
    }
}

/// Iterate all the items in the shared buffer batch
/// If there are multiple versions of a key, the iterator will return all versions
pub struct SharedBufferBatchIterator<D: HummockIteratorDirection> {
    inner: Arc<SharedBufferBatchInner>,
    current_version_idx: i32,
    // The index of the current entry in the payload
    current_idx: usize,
    table_id: TableId,
    _phantom: PhantomData<D>,
}

impl<D: HummockIteratorDirection> SharedBufferBatchIterator<D> {
    pub(crate) fn new(inner: Arc<SharedBufferBatchInner>, table_id: TableId) -> Self {
        Self {
            inner,
            current_idx: 0,
            current_version_idx: 0,
            table_id,
            _phantom: Default::default(),
        }
    }

    /// Return all values of the current key
    pub(crate) fn current_versions(&self) -> &Vec<(EpochWithGap, HummockValue<Bytes>)> {
        debug_assert!(self.current_idx < self.inner.len());
        let idx = match D::direction() {
            DirectionEnum::Forward => self.current_idx,
            DirectionEnum::Backward => self.inner.len() - self.current_idx - 1,
        };
        &self.inner.get(idx).unwrap().1
    }

    fn current_versions_len(&self) -> i32 {
        if self.current_idx < self.inner.len() {
            self.current_versions().len() as i32
        } else {
            0
        }
    }

    pub(crate) fn current_item(&self) -> (&TableKey<Bytes>, &(EpochWithGap, HummockValue<Bytes>)) {
        assert!(self.is_valid(), "iterator is not valid");
        let (idx, version_idx) = match D::direction() {
            DirectionEnum::Forward => (self.current_idx, self.current_version_idx),
            DirectionEnum::Backward => (
                self.inner.len() - self.current_idx - 1,
                self.current_version_idx,
            ),
        };
        let cur_entry = self.inner.get(idx).unwrap();
        let value = &cur_entry.1[version_idx as usize];
        (&cur_entry.0, value)
    }
}

impl<D: HummockIteratorDirection> HummockIterator for SharedBufferBatchIterator<D> {
    type Direction = D;

    async fn next(&mut self) -> HummockResult<()> {
        assert!(self.is_valid());
        match D::direction() {
            DirectionEnum::Forward => {
                // If the current key has more versions, we need to advance the value index
                if self.current_version_idx + 1 < self.current_versions_len() {
                    self.current_version_idx += 1;
                } else {
                    self.current_idx += 1;
                    self.current_version_idx = 0;
                }
            }
            DirectionEnum::Backward => {
                if self.current_version_idx > 0 {
                    self.current_version_idx -= 1;
                } else {
                    self.current_idx += 1;
                    self.current_version_idx = self.current_versions_len() - 1;
                }
            }
        }
        Ok(())
    }

    fn key(&self) -> FullKey<&[u8]> {
        let (key, (epoch_with_gap, _)) = self.current_item();
        FullKey::new_with_gap_epoch(self.table_id, TableKey(key), *epoch_with_gap)
    }

    fn value(&self) -> HummockValue<&[u8]> {
        let (_, (_, value)) = self.current_item();
        value.as_slice()
    }

    fn is_valid(&self) -> bool {
        if self.current_idx >= self.inner.len() {
            return false;
        }
        self.current_version_idx >= 0
            && self.current_version_idx < self.current_versions().len() as i32
    }

    async fn rewind(&mut self) -> HummockResult<()> {
        self.current_idx = 0;

        match D::direction() {
            DirectionEnum::Forward => {
                self.current_version_idx = 0;
            }
            DirectionEnum::Backward => {
                self.current_version_idx = self.current_versions_len() - 1;
            }
        }
        Ok(())
    }

    async fn seek<'a>(&'a mut self, key: FullKey<&'a [u8]>) -> HummockResult<()> {
        debug_assert_eq!(key.user_key.table_id, self.table_id);
        // Perform binary search on table key because the items in SharedBufferBatch is ordered
        // by table key.
        let partition_point = self
            .inner
            .binary_search_by(|probe| probe.0[..].cmp(*key.user_key.table_key));
        let seek_key_epoch = key.epoch;
        match D::direction() {
            DirectionEnum::Forward => match partition_point {
                Ok(i) => {
                    self.current_idx = i;
                    // seek to the first version that is <= the seek key epoch
                    let mut idx: i32 = 0;
                    for (epoch, _) in self.current_versions() {
                        if *epoch <= seek_key_epoch {
                            break;
                        }
                        idx += 1;
                    }

<<<<<<< HEAD
                    // Move onto the next key for forward iteration if seek key epoch is smaller
                    // than all versions
                    if idx >= self.current_versions().len() as i32 {
                        self.current_idx += 1;
                        self.current_version_idx = 0;
                    } else {
                        self.current_version_idx = idx;
                    }
                }
                Err(i) => {
                    self.current_idx = i;
                    self.current_version_idx = 0;
                }
            },
            DirectionEnum::Backward => {
                match partition_point {
                    Ok(i) => {
                        self.current_idx = self.inner.len() - i - 1;
                        // seek from back to the first version that is >= seek_key_epoch
                        let values = self.current_versions();
                        let mut idx: i32 = (values.len() - 1) as i32;
                        for (epoch, _) in values.iter().rev() {
                            if *epoch >= seek_key_epoch {
=======
    fn seek<'a>(&'a mut self, key: FullKey<&'a [u8]>) -> Self::SeekFuture<'a> {
        async move {
            debug_assert_eq!(key.user_key.table_id, self.table_id);
            // Perform binary search on table key because the items in SharedBufferBatch is ordered
            // by table key.
            let partition_point = self
                .inner
                .binary_search_by(|probe| probe.0[..].cmp(*key.user_key.table_key));
            let seek_key_epoch = key.epoch_with_gap;
            match D::direction() {
                DirectionEnum::Forward => match partition_point {
                    Ok(i) => {
                        self.current_idx = i;
                        // seek to the first version that is <= the seek key epoch
                        let mut idx: i32 = 0;
                        for (epoch_with_gap, _) in self.current_versions() {
                            if epoch_with_gap <= &seek_key_epoch {
>>>>>>> 336dbe2e
                                break;
                            }
                            idx -= 1;
                        }

                        if idx < 0 {
                            self.current_idx += 1;
                            self.current_version_idx = self.current_versions_len() - 1;
                        } else {
                            self.current_version_idx = idx;
                        }
                    }
                    // Seek to one item before the seek partition_point:
                    // If i == 0, the iterator will be invalidated with self.current_idx ==
                    // self.inner.len().
                    Err(i) => {
<<<<<<< HEAD
                        self.current_idx = self.inner.len() - i;
                        self.current_version_idx = self.current_versions_len() - 1;
=======
                        self.current_idx = i;
                        self.current_version_idx = 0;
                    }
                },
                DirectionEnum::Backward => {
                    match partition_point {
                        Ok(i) => {
                            self.current_idx = self.inner.len() - i - 1;
                            // seek from back to the first version that is >= seek_key_epoch
                            let values = self.current_versions();
                            let mut idx: i32 = (values.len() - 1) as i32;
                            for (epoch_with_gap, _) in values.iter().rev() {
                                if epoch_with_gap >= &seek_key_epoch {
                                    break;
                                }
                                idx -= 1;
                            }

                            if idx < 0 {
                                self.current_idx += 1;
                                self.current_version_idx = self.current_versions_len() - 1;
                            } else {
                                self.current_version_idx = idx;
                            }
                        }
                        // Seek to one item before the seek partition_point:
                        // If i == 0, the iterator will be invalidated with self.current_idx ==
                        // self.inner.len().
                        Err(i) => {
                            self.current_idx = self.inner.len() - i;
                            self.current_version_idx = self.current_versions_len() - 1;
                        }
>>>>>>> 336dbe2e
                    }
                }
            }
        }
        Ok(())
    }

    fn collect_local_statistic(&self, _stats: &mut crate::monitor::StoreLocalStatistic) {}
}

pub struct SharedBufferDeleteRangeIterator {
    inner: Arc<SharedBufferBatchInner>,
    next_idx: usize,
}

impl SharedBufferDeleteRangeIterator {
    pub(crate) fn new(inner: Arc<SharedBufferBatchInner>) -> Self {
        Self { inner, next_idx: 0 }
    }
}

impl DeleteRangeIterator for SharedBufferDeleteRangeIterator {
    type NextFuture<'a> = impl Future<Output = HummockResult<()>> + 'a;
    type RewindFuture<'a> = impl Future<Output = HummockResult<()>> + 'a;
    type SeekFuture<'a> = impl Future<Output = HummockResult<()>> + 'a;

    fn next_extended_user_key(&self) -> PointRange<&[u8]> {
        self.inner.monotonic_tombstone_events[self.next_idx]
            .event_key
            .as_ref()
    }

    fn current_epoch(&self) -> HummockEpoch {
        if self.next_idx > 0 {
            self.inner.monotonic_tombstone_events[self.next_idx - 1].new_epoch
        } else {
            MAX_EPOCH
        }
    }

    fn next(&mut self) -> Self::NextFuture<'_> {
        async move {
            self.next_idx += 1;
            Ok(())
        }
    }

    fn rewind(&mut self) -> Self::RewindFuture<'_> {
        async move {
            self.next_idx = 0;
            Ok(())
        }
    }

    fn seek<'a>(&'a mut self, target_user_key: UserKey<&'a [u8]>) -> Self::SeekFuture<'a> {
        async move {
            let target_extended_user_key = PointRange::from_user_key(target_user_key, false);
            self.next_idx = self.inner.monotonic_tombstone_events.partition_point(
                |MonotonicDeleteEvent { event_key, .. }| {
                    event_key.as_ref().le(&target_extended_user_key)
                },
            );
            Ok(())
        }
    }

    fn is_valid(&self) -> bool {
        self.next_idx < self.inner.monotonic_tombstone_events.len()
    }
}

#[cfg(test)]
mod tests {
    use std::ops::Bound::{Excluded, Included};

    use risingwave_common::must_match;
    use risingwave_common::util::epoch::MAX_EPOCH;
    use risingwave_hummock_sdk::key::map_table_key_range;

    use super::*;
    use crate::hummock::compactor::merge_imms_in_memory;
    use crate::hummock::iterator::test_utils::{
        iterator_test_key_of_epoch, iterator_test_table_key_of, transform_shared_buffer,
    };

    #[tokio::test]
    async fn test_shared_buffer_batch_basic() {
        let epoch = 1;
        let shared_buffer_items: Vec<(Vec<u8>, HummockValue<Bytes>)> = vec![
            (
                iterator_test_table_key_of(0),
                HummockValue::put(Bytes::from("value1")),
            ),
            (
                iterator_test_table_key_of(1),
                HummockValue::put(Bytes::from("value1")),
            ),
            (
                iterator_test_table_key_of(2),
                HummockValue::put(Bytes::from("value1")),
            ),
        ];
        let shared_buffer_batch = SharedBufferBatch::for_test(
            transform_shared_buffer(shared_buffer_items.clone()),
            epoch,
            Default::default(),
        );

        // Sketch
        assert_eq!(
            *shared_buffer_batch.start_table_key(),
            shared_buffer_items[0].0
        );
        assert_eq!(
            must_match!(shared_buffer_batch.end_table_key(), Bound::Included(table_key) => *table_key),
            shared_buffer_items[2].0
        );

        // Point lookup
        for (k, v) in &shared_buffer_items {
            assert_eq!(
                shared_buffer_batch
                    .get(TableKey(k.as_slice()), epoch, &ReadOptions::default())
                    .unwrap()
                    .0,
                v.clone()
            );
        }
        assert_eq!(
            shared_buffer_batch.get(
                TableKey(iterator_test_table_key_of(3).as_slice()),
                epoch,
                &ReadOptions::default()
            ),
            None
        );
        assert_eq!(
            shared_buffer_batch.get(
                TableKey(iterator_test_table_key_of(4).as_slice()),
                epoch,
                &ReadOptions::default()
            ),
            None
        );

        // Forward iterator
        let mut iter = shared_buffer_batch.clone().into_forward_iter();
        iter.rewind().await.unwrap();
        let mut output = vec![];
        while iter.is_valid() {
            output.push((
                iter.key().user_key.table_key.to_vec(),
                iter.value().to_bytes(),
            ));
            iter.next().await.unwrap();
        }
        assert_eq!(output, shared_buffer_items);

        // Backward iterator
        let mut backward_iter = shared_buffer_batch.clone().into_backward_iter();
        backward_iter.rewind().await.unwrap();
        let mut output = vec![];
        while backward_iter.is_valid() {
            output.push((
                backward_iter.key().user_key.table_key.to_vec(),
                backward_iter.value().to_bytes(),
            ));
            backward_iter.next().await.unwrap();
        }
        output.reverse();
        assert_eq!(output, shared_buffer_items);

        let batch = SharedBufferBatch::build_shared_buffer_batch(
            epoch,
            0,
            vec![],
            1,
            vec![
                (
                    Bound::Included(Bytes::from("a")),
                    Bound::Excluded(Bytes::from("c")),
                ),
                (
                    Bound::Included(Bytes::from("b")),
                    Bound::Excluded(Bytes::from("d")),
                ),
            ],
            TableId::new(0),
            None,
            None,
        );
        assert_eq!(batch.start_table_key().as_ref(), "a".as_bytes());
        assert_eq!(
            must_match!(batch.end_table_key(), Bound::Excluded(table_key) => *table_key),
            "d".as_bytes()
        );
    }

    #[tokio::test]
    async fn test_shared_buffer_batch_seek() {
        let epoch = 1;
        let shared_buffer_items = vec![
            (
                iterator_test_table_key_of(1),
                HummockValue::put(Bytes::from("value1")),
            ),
            (
                iterator_test_table_key_of(2),
                HummockValue::put(Bytes::from("value2")),
            ),
            (
                iterator_test_table_key_of(3),
                HummockValue::put(Bytes::from("value3")),
            ),
        ];
        let shared_buffer_batch = SharedBufferBatch::for_test(
            transform_shared_buffer(shared_buffer_items.clone()),
            epoch,
            Default::default(),
        );

        // FORWARD: Seek to a key < 1st key, expect all three items to return
        let mut iter = shared_buffer_batch.clone().into_forward_iter();
        iter.seek(iterator_test_key_of_epoch(0, epoch).to_ref())
            .await
            .unwrap();
        for item in &shared_buffer_items {
            assert!(iter.is_valid());
            assert_eq!(*iter.key().user_key.table_key, item.0);
            assert_eq!(iter.value(), item.1.as_slice());
            iter.next().await.unwrap();
        }
        assert!(!iter.is_valid());

        // FORWARD: Seek to a key > the last key, expect no items to return
        let mut iter = shared_buffer_batch.clone().into_forward_iter();
        iter.seek(iterator_test_key_of_epoch(4, epoch).to_ref())
            .await
            .unwrap();
        assert!(!iter.is_valid());

        // FORWARD: Seek to 2nd key with current epoch, expect last two items to return
        let mut iter = shared_buffer_batch.clone().into_forward_iter();
        iter.seek(iterator_test_key_of_epoch(2, epoch).to_ref())
            .await
            .unwrap();
        for item in &shared_buffer_items[1..] {
            assert!(iter.is_valid());
            assert_eq!(*iter.key().user_key.table_key, item.0);
            assert_eq!(iter.value(), item.1.as_slice());
            iter.next().await.unwrap();
        }
        assert!(!iter.is_valid());

        // FORWARD: Seek to 2nd key with future epoch, expect last two items to return
        let mut iter = shared_buffer_batch.clone().into_forward_iter();
        iter.seek(iterator_test_key_of_epoch(2, epoch + 1).to_ref())
            .await
            .unwrap();
        for item in &shared_buffer_items[1..] {
            assert!(iter.is_valid());
            assert_eq!(*iter.key().user_key.table_key, item.0.as_slice());
            assert_eq!(iter.value(), item.1.as_slice());
            iter.next().await.unwrap();
        }
        assert!(!iter.is_valid());

        // FORWARD: Seek to 2nd key with old epoch, expect last item to return
        let mut iter = shared_buffer_batch.clone().into_forward_iter();
        iter.seek(iterator_test_key_of_epoch(2, epoch - 1).to_ref())
            .await
            .unwrap();
        let item = shared_buffer_items.last().unwrap();
        assert!(iter.is_valid());
        assert_eq!(*iter.key().user_key.table_key, item.0.as_slice());
        assert_eq!(iter.value(), item.1.as_slice());
        iter.next().await.unwrap();
        assert!(!iter.is_valid());

        // BACKWARD: Seek to a key < 1st key, expect no items to return
        let mut iter = shared_buffer_batch.clone().into_backward_iter();
        iter.seek(iterator_test_key_of_epoch(0, epoch).to_ref())
            .await
            .unwrap();
        assert!(!iter.is_valid());

        // BACKWARD: Seek to a key > the last key, expect all items to return
        let mut iter = shared_buffer_batch.clone().into_backward_iter();
        iter.seek(iterator_test_key_of_epoch(4, epoch).to_ref())
            .await
            .unwrap();
        for item in shared_buffer_items.iter().rev() {
            assert!(iter.is_valid());
            assert_eq!(*iter.key().user_key.table_key, item.0.as_slice());
            assert_eq!(iter.value(), item.1.as_slice());
            iter.next().await.unwrap();
        }
        assert!(!iter.is_valid());

        // BACKWARD: Seek to 2nd key with current epoch, expect first two items to return
        let mut iter = shared_buffer_batch.clone().into_backward_iter();
        iter.seek(iterator_test_key_of_epoch(2, epoch).to_ref())
            .await
            .unwrap();
        for item in shared_buffer_items[0..=1].iter().rev() {
            assert!(iter.is_valid());
            assert_eq!(*iter.key().user_key.table_key, item.0.as_slice());
            assert_eq!(iter.value(), item.1.as_slice());
            iter.next().await.unwrap();
        }
        assert!(!iter.is_valid());

        // BACKWARD: Seek to 2nd key with future epoch, expect first item to return
        let mut iter = shared_buffer_batch.clone().into_backward_iter();
        iter.seek(iterator_test_key_of_epoch(2, epoch + 1).to_ref())
            .await
            .unwrap();
        assert!(iter.is_valid());
        let item = shared_buffer_items.first().unwrap();
        assert_eq!(*iter.key().user_key.table_key, item.0.as_slice());
        assert_eq!(iter.value(), item.1.as_slice());
        iter.next().await.unwrap();
        assert!(!iter.is_valid());

        // BACKWARD: Seek to 2nd key with old epoch, expect first two item to return
        let mut iter = shared_buffer_batch.clone().into_backward_iter();
        iter.seek(iterator_test_key_of_epoch(2, epoch - 1).to_ref())
            .await
            .unwrap();
        for item in shared_buffer_items[0..=1].iter().rev() {
            assert!(iter.is_valid());
            assert_eq!(*iter.key().user_key.table_key, item.0.as_slice());
            assert_eq!(iter.value(), item.1.as_slice());
            iter.next().await.unwrap();
        }
        assert!(!iter.is_valid());
    }

    #[tokio::test]
    async fn test_shared_buffer_batch_delete_range() {
        let epoch = 1;
        let delete_ranges = vec![
            (
                Bound::Included(Bytes::from(b"aaa".to_vec())),
                Bound::Excluded(Bytes::from(b"bbb".to_vec())),
            ),
            (
                Bound::Included(Bytes::from(b"ccc".to_vec())),
                Bound::Excluded(Bytes::from(b"ddd".to_vec())),
            ),
            (
                Bound::Included(Bytes::from(b"ddd".to_vec())),
                Bound::Excluded(Bytes::from(b"eee".to_vec())),
            ),
        ];
        let shared_buffer_batch = SharedBufferBatch::build_shared_buffer_batch(
            epoch,
            0,
            vec![],
            0,
            delete_ranges,
            Default::default(),
            None,
            None,
        );
        assert_eq!(
            epoch,
            shared_buffer_batch
                .get_min_delete_range_epoch(UserKey::new(Default::default(), TableKey(b"aaa"),))
        );
        assert_eq!(
            MAX_EPOCH,
            shared_buffer_batch
                .get_min_delete_range_epoch(UserKey::new(Default::default(), TableKey(b"bbb"),))
        );
        assert_eq!(
            epoch,
            shared_buffer_batch
                .get_min_delete_range_epoch(UserKey::new(Default::default(), TableKey(b"ddd"),))
        );
        assert_eq!(
            MAX_EPOCH,
            shared_buffer_batch
                .get_min_delete_range_epoch(UserKey::new(Default::default(), TableKey(b"eee"),))
        );
    }

    #[tokio::test]
    #[should_panic]
    async fn test_invalid_table_id() {
        let epoch = 1;
        let shared_buffer_batch = SharedBufferBatch::for_test(vec![], epoch, Default::default());
        // Seeking to non-current epoch should panic
        let mut iter = shared_buffer_batch.into_forward_iter();
        iter.seek(FullKey::for_test(TableId::new(1), vec![], epoch).to_ref())
            .await
            .unwrap();
    }

    #[tokio::test]
    async fn test_shared_buffer_batch_range_existx() {
        let epoch = 1;
        let shared_buffer_items = vec![
            (Vec::from("a_1"), HummockValue::put(Bytes::from("value1"))),
            (Vec::from("a_3"), HummockValue::put(Bytes::from("value2"))),
            (Vec::from("a_5"), HummockValue::put(Bytes::from("value3"))),
            (Vec::from("b_2"), HummockValue::put(Bytes::from("value3"))),
        ];
        let shared_buffer_batch = SharedBufferBatch::for_test(
            transform_shared_buffer(shared_buffer_items),
            epoch,
            Default::default(),
        );

        let range = (Included(Bytes::from("a")), Excluded(Bytes::from("b")));
        assert!(shared_buffer_batch.range_exists(&map_table_key_range(range)));
        let range = (Included(Bytes::from("a_")), Excluded(Bytes::from("b_")));
        assert!(shared_buffer_batch.range_exists(&map_table_key_range(range)));
        let range = (Included(Bytes::from("a_1")), Included(Bytes::from("a_1")));
        assert!(shared_buffer_batch.range_exists(&map_table_key_range(range)));
        let range = (Included(Bytes::from("a_1")), Included(Bytes::from("a_2")));
        assert!(shared_buffer_batch.range_exists(&map_table_key_range(range)));
        let range = (Included(Bytes::from("a_0x")), Included(Bytes::from("a_2x")));
        assert!(shared_buffer_batch.range_exists(&map_table_key_range(range)));
        let range = (Included(Bytes::from("a_")), Excluded(Bytes::from("c_")));
        assert!(shared_buffer_batch.range_exists(&map_table_key_range(range)));
        let range = (Included(Bytes::from("b_0x")), Included(Bytes::from("b_2x")));
        assert!(shared_buffer_batch.range_exists(&map_table_key_range(range)));
        let range = (Included(Bytes::from("b_2")), Excluded(Bytes::from("c_1x")));
        assert!(shared_buffer_batch.range_exists(&map_table_key_range(range)));

        let range = (Included(Bytes::from("a_0")), Excluded(Bytes::from("a_1")));
        assert!(!shared_buffer_batch.range_exists(&map_table_key_range(range)));
        let range = (Included(Bytes::from("a__0")), Excluded(Bytes::from("a__5")));
        assert!(!shared_buffer_batch.range_exists(&map_table_key_range(range)));
        let range = (Included(Bytes::from("b_1")), Excluded(Bytes::from("b_2")));
        assert!(!shared_buffer_batch.range_exists(&map_table_key_range(range)));
        let range = (Included(Bytes::from("b_3")), Excluded(Bytes::from("c_1")));
        assert!(!shared_buffer_batch.range_exists(&map_table_key_range(range)));
        let range = (Included(Bytes::from("b__x")), Excluded(Bytes::from("c__x")));
        assert!(!shared_buffer_batch.range_exists(&map_table_key_range(range)));
    }

    #[tokio::test]
    async fn test_merge_imms_basic() {
        let table_id = TableId { table_id: 1004 };
        let shared_buffer_items1: Vec<(Vec<u8>, HummockValue<Bytes>)> = vec![
            (
                iterator_test_table_key_of(1),
                HummockValue::put(Bytes::from("value1")),
            ),
            (
                iterator_test_table_key_of(2),
                HummockValue::put(Bytes::from("value2")),
            ),
            (
                iterator_test_table_key_of(3),
                HummockValue::put(Bytes::from("value3")),
            ),
        ];
        let epoch = 1;
        let imm1 = SharedBufferBatch::for_test(
            transform_shared_buffer(shared_buffer_items1.clone()),
            epoch,
            table_id,
        );
        let shared_buffer_items2: Vec<(Vec<u8>, HummockValue<Bytes>)> = vec![
            (
                iterator_test_table_key_of(1),
                HummockValue::put(Bytes::from("value12")),
            ),
            (
                iterator_test_table_key_of(2),
                HummockValue::put(Bytes::from("value22")),
            ),
            (
                iterator_test_table_key_of(3),
                HummockValue::put(Bytes::from("value32")),
            ),
        ];
        let epoch = 2;
        let imm2 = SharedBufferBatch::for_test(
            transform_shared_buffer(shared_buffer_items2.clone()),
            epoch,
            table_id,
        );

        let shared_buffer_items3: Vec<(Vec<u8>, HummockValue<Bytes>)> = vec![
            (
                iterator_test_table_key_of(1),
                HummockValue::put(Bytes::from("value13")),
            ),
            (
                iterator_test_table_key_of(2),
                HummockValue::put(Bytes::from("value23")),
            ),
            (
                iterator_test_table_key_of(3),
                HummockValue::put(Bytes::from("value33")),
            ),
        ];
        let epoch = 3;
        let imm3 = SharedBufferBatch::for_test(
            transform_shared_buffer(shared_buffer_items3.clone()),
            epoch,
            table_id,
        );

        let batch_items = vec![
            shared_buffer_items1,
            shared_buffer_items2,
            shared_buffer_items3,
        ];
        // newer data comes first
        let imms = vec![imm3, imm2, imm1];
        let merged_imm = merge_imms_in_memory(table_id, 0, imms.clone(), None)
            .await
            .unwrap();

        // Point lookup
        for (i, items) in batch_items.iter().enumerate() {
            for (key, value) in items {
                assert_eq!(
                    merged_imm
                        .get(
                            TableKey(key.as_slice()),
                            i as u64 + 1,
                            &ReadOptions::default()
                        )
                        .unwrap()
                        .0,
                    value.clone(),
                    "epoch: {}, key: {:?}",
                    i + 1,
                    String::from_utf8(key.clone())
                );
            }
        }
        assert_eq!(
            merged_imm.get(
                TableKey(iterator_test_table_key_of(4).as_slice()),
                1,
                &ReadOptions::default()
            ),
            None
        );
        assert_eq!(
            merged_imm.get(
                TableKey(iterator_test_table_key_of(5).as_slice()),
                1,
                &ReadOptions::default()
            ),
            None
        );

        // Forward iterator
        for snapshot_epoch in 1..=3 {
            let mut iter = merged_imm.clone().into_forward_iter();
            iter.rewind().await.unwrap();
            let mut output = vec![];
            while iter.is_valid() {
                let epoch = iter.key().epoch_with_gap.pure_epoch();
                if snapshot_epoch == epoch {
                    output.push((
                        iter.key().user_key.table_key.to_vec(),
                        iter.value().to_bytes(),
                    ));
                }
                iter.next().await.unwrap();
            }
            assert_eq!(output, batch_items[snapshot_epoch as usize - 1]);
        }

        // Forward and Backward iterator
        {
            let mut iter = merged_imm.clone().into_forward_iter();
            iter.rewind().await.unwrap();
            let mut output = vec![];
            while iter.is_valid() {
                output.push((
                    iter.key().user_key.table_key.to_vec(),
                    iter.value().to_bytes(),
                ));
                iter.next().await.unwrap();
            }

            let mut expected = vec![];
            for key_idx in 0..=2 {
                for epoch in (1..=3).rev() {
                    let item = batch_items[epoch - 1][key_idx].clone();
                    expected.push(item);
                }
            }
            assert_eq!(expected, output);

            let mut backward_iter = merged_imm.clone().into_backward_iter();
            backward_iter.rewind().await.unwrap();
            let mut output = vec![];
            while backward_iter.is_valid() {
                output.push((
                    backward_iter.key().user_key.table_key.to_vec(),
                    backward_iter.value().to_bytes(),
                ));
                backward_iter.next().await.unwrap();
            }
            output.reverse();
            assert_eq!(expected, output);
        }
    }

    fn test_table_key_of(idx: usize) -> Vec<u8> {
        format!("{:03}", idx).as_bytes().to_vec()
    }

    #[tokio::test]
    async fn test_merge_imms_delete_range() {
        let table_id = TableId { table_id: 1004 };
        let epoch = 1;
        let delete_ranges = vec![
            (
                Bound::Included(Bytes::from(b"111".to_vec())),
                Bound::Excluded(Bytes::from(b"222".to_vec())),
            ),
            (
                Bound::Included(Bytes::from(b"555".to_vec())),
                Bound::Excluded(Bytes::from(b"777".to_vec())),
            ),
            (
                Bound::Included(Bytes::from(b"aaa".to_vec())),
                Bound::Excluded(Bytes::from(b"ddd".to_vec())),
            ),
        ];
        let shared_buffer_items1: Vec<(Vec<u8>, HummockValue<Bytes>)> = vec![
            (
                test_table_key_of(222),
                HummockValue::put(Bytes::from("value2")),
            ),
            (
                test_table_key_of(333),
                HummockValue::put(Bytes::from("value3")),
            ),
            (
                test_table_key_of(888),
                HummockValue::put(Bytes::from("value8")),
            ),
        ];
        let sorted_items1 = transform_shared_buffer(shared_buffer_items1);
        let size = SharedBufferBatch::measure_batch_size(&sorted_items1);
        let imm1 = SharedBufferBatch::build_shared_buffer_batch(
            epoch,
            0,
            sorted_items1,
            size,
            delete_ranges,
            table_id,
            None,
            None,
        );

        let epoch = 2;
        let delete_ranges = vec![
            (
                Bound::Included(Bytes::from(b"444".to_vec())),
                Bound::Excluded(Bytes::from(b"555".to_vec())),
            ),
            (
                Bound::Included(Bytes::from(b"888".to_vec())),
                Bound::Excluded(Bytes::from(b"999".to_vec())),
            ),
            (
                Bound::Included(Bytes::from(b"bbb".to_vec())),
                Bound::Excluded(Bytes::from(b"ccc".to_vec())),
            ),
        ];
        let shared_buffer_items2: Vec<(Vec<u8>, HummockValue<Bytes>)> = vec![
            (
                test_table_key_of(111),
                HummockValue::put(Bytes::from("value12")),
            ),
            (
                test_table_key_of(222),
                HummockValue::put(Bytes::from("value22")),
            ),
            (
                test_table_key_of(333),
                HummockValue::put(Bytes::from("value32")),
            ),
            (
                test_table_key_of(555),
                HummockValue::put(Bytes::from("value52")),
            ),
        ];
        let sorted_items2 = transform_shared_buffer(shared_buffer_items2);
        let size = SharedBufferBatch::measure_batch_size(&sorted_items2);
        let imm2 = SharedBufferBatch::build_shared_buffer_batch(
            epoch,
            0,
            sorted_items2,
            size,
            delete_ranges,
            table_id,
            None,
            None,
        );

        let imms = vec![imm2, imm1];
        let merged_imm = merge_imms_in_memory(table_id, 0, imms, None).await.unwrap();

        assert_eq!(
            1,
            merged_imm.get_min_delete_range_epoch(UserKey::new(table_id, TableKey(b"111")))
        );
        assert_eq!(
            1,
            merged_imm.get_min_delete_range_epoch(UserKey::new(table_id, TableKey(b"555")))
        );
        assert_eq!(
            2,
            merged_imm.get_min_delete_range_epoch(UserKey::new(table_id, TableKey(b"888")))
        );

        assert_eq!(
            HummockValue::put(Bytes::from("value12")),
            merged_imm
                .get(TableKey(b"111"), 2, &ReadOptions::default())
                .unwrap()
                .0
        );

        // 555 is deleted in epoch=1
        assert_eq!(
            HummockValue::Delete,
            merged_imm
                .get(TableKey(b"555"), 1, &ReadOptions::default())
                .unwrap()
                .0
        );

        // 555 is inserted again in epoch=2
        assert_eq!(
            HummockValue::put(Bytes::from("value52")),
            merged_imm
                .get(TableKey(b"555"), 2, &ReadOptions::default())
                .unwrap()
                .0
        );

        // "666" is deleted in epoch=1 and isn't inserted in later epochs
        assert_eq!(
            HummockValue::Delete,
            merged_imm
                .get(TableKey(b"666"), 2, &ReadOptions::default())
                .unwrap()
                .0
        );
        // "888" is deleted in epoch=2
        assert_eq!(
            HummockValue::Delete,
            merged_imm
                .get(TableKey(b"888"), 2, &ReadOptions::default())
                .unwrap()
                .0
        );

        // 888 exists in the snapshot of epoch=1
        assert_eq!(
            HummockValue::put(Bytes::from("value8")),
            merged_imm
                .get(TableKey(b"888"), 1, &ReadOptions::default())
                .unwrap()
                .0
        );
    }
}<|MERGE_RESOLUTION|>--- conflicted
+++ resolved
@@ -766,21 +766,20 @@
         let partition_point = self
             .inner
             .binary_search_by(|probe| probe.0[..].cmp(*key.user_key.table_key));
-        let seek_key_epoch = key.epoch;
+        let seek_key_epoch = key.epoch_with_gap;
         match D::direction() {
             DirectionEnum::Forward => match partition_point {
                 Ok(i) => {
                     self.current_idx = i;
                     // seek to the first version that is <= the seek key epoch
                     let mut idx: i32 = 0;
-                    for (epoch, _) in self.current_versions() {
-                        if *epoch <= seek_key_epoch {
+                    for (epoch_with_gap, _) in self.current_versions() {
+                        if epoch_with_gap <= &seek_key_epoch {
                             break;
                         }
                         idx += 1;
                     }
 
-<<<<<<< HEAD
                     // Move onto the next key for forward iteration if seek key epoch is smaller
                     // than all versions
                     if idx >= self.current_versions().len() as i32 {
@@ -802,27 +801,8 @@
                         // seek from back to the first version that is >= seek_key_epoch
                         let values = self.current_versions();
                         let mut idx: i32 = (values.len() - 1) as i32;
-                        for (epoch, _) in values.iter().rev() {
-                            if *epoch >= seek_key_epoch {
-=======
-    fn seek<'a>(&'a mut self, key: FullKey<&'a [u8]>) -> Self::SeekFuture<'a> {
-        async move {
-            debug_assert_eq!(key.user_key.table_id, self.table_id);
-            // Perform binary search on table key because the items in SharedBufferBatch is ordered
-            // by table key.
-            let partition_point = self
-                .inner
-                .binary_search_by(|probe| probe.0[..].cmp(*key.user_key.table_key));
-            let seek_key_epoch = key.epoch_with_gap;
-            match D::direction() {
-                DirectionEnum::Forward => match partition_point {
-                    Ok(i) => {
-                        self.current_idx = i;
-                        // seek to the first version that is <= the seek key epoch
-                        let mut idx: i32 = 0;
-                        for (epoch_with_gap, _) in self.current_versions() {
-                            if epoch_with_gap <= &seek_key_epoch {
->>>>>>> 336dbe2e
+                        for (epoch_with_gap, _) in values.iter().rev() {
+                            if epoch_with_gap >= &seek_key_epoch {
                                 break;
                             }
                             idx -= 1;
@@ -839,43 +819,8 @@
                     // If i == 0, the iterator will be invalidated with self.current_idx ==
                     // self.inner.len().
                     Err(i) => {
-<<<<<<< HEAD
                         self.current_idx = self.inner.len() - i;
                         self.current_version_idx = self.current_versions_len() - 1;
-=======
-                        self.current_idx = i;
-                        self.current_version_idx = 0;
-                    }
-                },
-                DirectionEnum::Backward => {
-                    match partition_point {
-                        Ok(i) => {
-                            self.current_idx = self.inner.len() - i - 1;
-                            // seek from back to the first version that is >= seek_key_epoch
-                            let values = self.current_versions();
-                            let mut idx: i32 = (values.len() - 1) as i32;
-                            for (epoch_with_gap, _) in values.iter().rev() {
-                                if epoch_with_gap >= &seek_key_epoch {
-                                    break;
-                                }
-                                idx -= 1;
-                            }
-
-                            if idx < 0 {
-                                self.current_idx += 1;
-                                self.current_version_idx = self.current_versions_len() - 1;
-                            } else {
-                                self.current_version_idx = idx;
-                            }
-                        }
-                        // Seek to one item before the seek partition_point:
-                        // If i == 0, the iterator will be invalidated with self.current_idx ==
-                        // self.inner.len().
-                        Err(i) => {
-                            self.current_idx = self.inner.len() - i;
-                            self.current_version_idx = self.current_versions_len() - 1;
-                        }
->>>>>>> 336dbe2e
                     }
                 }
             }
