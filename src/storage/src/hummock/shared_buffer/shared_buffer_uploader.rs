// Copyright 2022 Singularity Data
//
// Licensed under the Apache License, Version 2.0 (the "License");
// you may not use this file except in compliance with the License.
// You may obtain a copy of the License at
//
// http://www.apache.org/licenses/LICENSE-2.0
//
// Unless required by applicable law or agreed to in writing, software
// distributed under the License is distributed on an "AS IS" BASIS,
// WITHOUT WARRANTIES OR CONDITIONS OF ANY KIND, either express or implied.
// See the License for the specific language governing permissions and
// limitations under the License.

use std::sync::Arc;

use risingwave_common::config::StorageConfig;
use risingwave_hummock_sdk::filter_key_extractor::FilterKeyExtractorManagerRef;
use risingwave_hummock_sdk::{HummockEpoch, LocalSstableInfo};
use risingwave_rpc_client::HummockMetaClient;

<<<<<<< HEAD
use crate::hummock::compaction_executor::CompactionExecutor;
use crate::hummock::compactor::{Compactor, CompactorContext, TaskProgressTracker};
=======
use crate::hummock::compactor::{compact, CompactionExecutor, CompactorContext};
>>>>>>> 86513117
use crate::hummock::conflict_detector::ConflictDetector;
use crate::hummock::shared_buffer::OrderSortedUncommittedData;
use crate::hummock::{HummockResult, MemoryLimiter, SstableIdManagerRef, SstableStoreRef};
use crate::monitor::StateStoreMetrics;

pub(crate) type UploadTaskPayload = OrderSortedUncommittedData;
pub(crate) type UploadTaskResult = HummockResult<Vec<LocalSstableInfo>>;

pub struct SharedBufferUploader {
    options: Arc<StorageConfig>,
    write_conflict_detector: Option<Arc<ConflictDetector>>,

    sstable_store: SstableStoreRef,
    hummock_meta_client: Arc<dyn HummockMetaClient>,
    stats: Arc<StateStoreMetrics>,
    compaction_executor: Arc<CompactionExecutor>,
    compactor_context: Arc<CompactorContext>,
}

impl SharedBufferUploader {
    pub fn new(
        options: Arc<StorageConfig>,
        sstable_store: SstableStoreRef,
        hummock_meta_client: Arc<dyn HummockMetaClient>,
        stats: Arc<StateStoreMetrics>,
        write_conflict_detector: Option<Arc<ConflictDetector>>,
        sstable_id_manager: SstableIdManagerRef,
        filter_key_extractor_manager: FilterKeyExtractorManagerRef,
    ) -> Self {
        let compaction_executor = if options.share_buffer_compaction_worker_threads_number == 0 {
            Arc::new(CompactionExecutor::new(None))
        } else {
            Arc::new(CompactionExecutor::new(Some(
                options.share_buffer_compaction_worker_threads_number as usize,
            )))
        };
        // not limit memory for uploader
        let memory_limiter = Arc::new(MemoryLimiter::new(u64::MAX - 1));
        let compactor_context = Arc::new(CompactorContext {
            options: options.clone(),
            hummock_meta_client: hummock_meta_client.clone(),
            sstable_store: sstable_store.clone(),
            stats: stats.clone(),
            is_share_buffer_compact: true,
<<<<<<< HEAD
            compaction_executor: compaction_executor.as_ref().cloned(),
            filter_key_extractor_manager: filter_key_extractor_manager.clone(),
            memory_limiter: memory_limiter.clone(),
            sstable_id_manager: sstable_id_manager.clone(),
            task_progress: TaskProgressTracker::default(),
        });
        let remote_object_store_compactor_context = Arc::new(CompactorContext {
            options: options.clone(),
            hummock_meta_client: hummock_meta_client.clone(),
            sstable_store: sstable_store.clone(),
            stats: stats.clone(),
            is_share_buffer_compact: true,
            compaction_executor: compaction_executor.as_ref().cloned(),
=======
            compaction_executor: compaction_executor.clone(),
>>>>>>> 86513117
            filter_key_extractor_manager,
            memory_limiter,
            sstable_id_manager,
            task_progress: TaskProgressTracker::default(),
        });
        Self {
            options,
            write_conflict_detector,
            sstable_store,
            hummock_meta_client,
            stats,
            compaction_executor,
            compactor_context,
        }
    }
}

impl SharedBufferUploader {
    pub async fn flush(
        &self,
        epoch: HummockEpoch,
        payload: UploadTaskPayload,
    ) -> HummockResult<Vec<LocalSstableInfo>> {
        if payload.is_empty() {
            return Ok(vec![]);
        }

        // Compact buffers into SSTs
        let mem_compactor_ctx = self.compactor_context.clone();

        // Set a watermark SST id for this epoch to prevent full GC from accidentally deleting SSTs
        // for in-progress write op. The watermark is invalidated when the epoch is
        // committed or cancelled.
        mem_compactor_ctx
            .sstable_id_manager
            .add_watermark_sst_id(Some(epoch))
            .await?;

        let tables = compact(mem_compactor_ctx, payload).await?;

        let uploaded_sst_info = tables.into_iter().collect();

        // TODO: re-enable conflict detector after we have a better way to determine which actor
        // writes the batch. if let Some(detector) = &self.write_conflict_detector {
        //     for data_list in payload {
        //         for data in data_list {
        //             if let UncommittedData::Batch(batch) = data {
        //                 detector.check_conflict_and_track_write_batch(batch.get_payload(),
        // epoch);             }
        //         }
        //     }
        // }

        Ok(uploaded_sst_info)
    }
}<|MERGE_RESOLUTION|>--- conflicted
+++ resolved
@@ -19,12 +19,7 @@
 use risingwave_hummock_sdk::{HummockEpoch, LocalSstableInfo};
 use risingwave_rpc_client::HummockMetaClient;
 
-<<<<<<< HEAD
-use crate::hummock::compaction_executor::CompactionExecutor;
-use crate::hummock::compactor::{Compactor, CompactorContext, TaskProgressTracker};
-=======
-use crate::hummock::compactor::{compact, CompactionExecutor, CompactorContext};
->>>>>>> 86513117
+use crate::hummock::compactor::{compact, CompactionExecutor, CompactorContext, TaskProgressTracker};
 use crate::hummock::conflict_detector::ConflictDetector;
 use crate::hummock::shared_buffer::OrderSortedUncommittedData;
 use crate::hummock::{HummockResult, MemoryLimiter, SstableIdManagerRef, SstableStoreRef};
@@ -69,23 +64,7 @@
             sstable_store: sstable_store.clone(),
             stats: stats.clone(),
             is_share_buffer_compact: true,
-<<<<<<< HEAD
-            compaction_executor: compaction_executor.as_ref().cloned(),
-            filter_key_extractor_manager: filter_key_extractor_manager.clone(),
-            memory_limiter: memory_limiter.clone(),
-            sstable_id_manager: sstable_id_manager.clone(),
-            task_progress: TaskProgressTracker::default(),
-        });
-        let remote_object_store_compactor_context = Arc::new(CompactorContext {
-            options: options.clone(),
-            hummock_meta_client: hummock_meta_client.clone(),
-            sstable_store: sstable_store.clone(),
-            stats: stats.clone(),
-            is_share_buffer_compact: true,
-            compaction_executor: compaction_executor.as_ref().cloned(),
-=======
             compaction_executor: compaction_executor.clone(),
->>>>>>> 86513117
             filter_key_extractor_manager,
             memory_limiter,
             sstable_id_manager,
