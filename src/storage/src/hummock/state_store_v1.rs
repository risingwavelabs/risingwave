// Copyright 2022 Singularity Data
//
// Licensed under the Apache License, Version 2.0 (the "License");
// you may not use this file except in compliance with the License.
// You may obtain a copy of the License at
//
// http://www.apache.org/licenses/LICENSE-2.0
//
// Unless required by applicable law or agreed to in writing, software
// distributed under the License is distributed on an "AS IS" BASIS,
// WITHOUT WARRANTIES OR CONDITIONS OF ANY KIND, either express or implied.
// See the License for the specific language governing permissions and
// limitations under the License.

use std::cmp::Ordering;
use std::future::Future;
use std::ops::Bound::{Excluded, Included};
use std::ops::{Bound, RangeBounds};
use std::sync::Arc;
use std::time::Duration;

use bytes::Bytes;
use futures::TryFutureExt;
use itertools::Itertools;
use minitrace::future::FutureExt;
use minitrace::Span;
use risingwave_common::catalog::TableId;
use risingwave_common::util::epoch::INVALID_EPOCH;
use risingwave_hummock_sdk::key::{
    bound_table_key_range, map_table_key_range, next_key, user_key, FullKey, TableKey,
    TableKeyRange, UserKey,
};
use risingwave_hummock_sdk::key_range::KeyRangeCommon;
use risingwave_hummock_sdk::{can_concat, HummockReadEpoch};
use risingwave_pb::hummock::LevelType;
use tokio::sync::oneshot;
use tracing::log::warn;

use super::iterator::{
    ConcatIteratorInner, DirectedUserIterator, DirectionEnum, HummockIteratorUnion,
};
use super::utils::{search_sst_idx, validate_epoch};
use super::{
    get_from_order_sorted_uncommitted_data, get_from_sstable_info, hit_sstable_bloom_filter,
    HummockStorageV1, SstableIteratorType,
};
use crate::error::{StorageError, StorageResult};
use crate::hummock::event_handler::HummockEvent;
use crate::hummock::iterator::{
    DirectedUserIteratorBuilder, ForwardMergeRangeIterator, HummockIteratorDirection,
};
use crate::hummock::local_version::ReadVersion;
use crate::hummock::shared_buffer::build_ordered_merge_iter;
use crate::hummock::sstable::SstableIteratorReadOptions;
use crate::hummock::utils::prune_ssts;
use crate::hummock::{
    DeleteRangeAggregator, ForwardIter, HummockEpoch, HummockError, HummockIteratorType,
    HummockResult,
};
use crate::monitor::{StateStoreMetrics, StoreLocalStatistic};
use crate::storage_value::StorageValue;
use crate::store::*;
use crate::{
    define_state_store_associated_type, define_state_store_read_associated_type,
    define_state_store_write_associated_type,
};

impl HummockStorageV1 {
    /// Gets the value of a specified `key`.
    /// The result is based on a snapshot corresponding to the given `epoch`.
    /// if `key` has consistent hash virtual node value, then such value is stored in `value_meta`
    ///
    /// If `Ok(Some())` is returned, the key is found. If `Ok(None)` is returned,
    /// the key is not found. If `Err()` is returned, the searching for the key
    /// failed due to other non-EOF errors.
    async fn get<'a>(
        &'a self,
        table_key: TableKey<&'a [u8]>,
        epoch: HummockEpoch,
        read_options: ReadOptions,
    ) -> StorageResult<Option<Bytes>> {
        let table_id = read_options.table_id;
        let mut local_stats = StoreLocalStatistic::default();
        let ReadVersion {
            shared_buffer_data,
            pinned_version,
            sync_uncommitted_data,
        } = self.read_filter(epoch, &read_options, &(table_key..=table_key))?;

        let mut table_counts = 0;
        let full_key = FullKey::new(table_id, table_key, epoch);

        // Query shared buffer. Return the value without iterating SSTs if found
        for uncommitted_data in shared_buffer_data {
            // iterate over uncommitted data in order index in descending order
            let (value, table_count) = get_from_order_sorted_uncommitted_data(
                self.sstable_store.clone(),
                uncommitted_data,
                full_key,
                &mut local_stats,
                &read_options,
            )
            .await?;
            if let Some(v) = value {
                local_stats.report(self.stats.as_ref());
                return Ok(v.into_user_value());
            }
            table_counts += table_count;
        }
        for sync_uncommitted_data in sync_uncommitted_data {
            let (value, table_count) = get_from_order_sorted_uncommitted_data(
                self.sstable_store.clone(),
                sync_uncommitted_data,
                full_key,
                &mut local_stats,
                &read_options,
            )
            .await?;
            if let Some(v) = value {
                local_stats.report(self.stats.as_ref());
                return Ok(v.into_user_value());
            }
            table_counts += table_count;
        }

        // Because SST meta records encoded key range,
        // the filter key needs to be encoded as well.
        let encoded_user_key = UserKey::new(read_options.table_id, table_key).encode();
        // See comments in HummockStorage::iter_inner for details about using compaction_group_id in
        // read/write path.
        assert!(pinned_version.is_valid());
        for level in pinned_version.levels(table_id) {
            if level.table_infos.is_empty() {
                continue;
            }
            match level.level_type() {
                LevelType::Overlapping | LevelType::Unspecified => {
                    let sstable_infos =
                        prune_ssts(level.table_infos.iter(), table_id, &(table_key..=table_key));
                    for sstable_info in sstable_infos {
                        table_counts += 1;
                        if let Some(v) = get_from_sstable_info(
                            self.sstable_store.clone(),
                            sstable_info,
                            full_key,
                            &read_options,
                            &mut local_stats,
                        )
                        .await?
                        {
                            local_stats.report(self.stats.as_ref());
                            return Ok(v.into_user_value());
                        }
                    }
                }
                LevelType::Nonoverlapping => {
                    let mut table_info_idx = level.table_infos.partition_point(|table| {
                        let ord = user_key(&table.key_range.as_ref().unwrap().left)
                            .cmp(encoded_user_key.as_ref());
                        ord == Ordering::Less || ord == Ordering::Equal
                    });
                    if table_info_idx == 0 {
                        continue;
                    }
                    table_info_idx = table_info_idx.saturating_sub(1);
                    let ord = level.table_infos[table_info_idx]
                        .key_range
                        .as_ref()
                        .unwrap()
                        .compare_right_with_user_key(&encoded_user_key);
                    // the case that the key falls into the gap between two ssts
                    if ord == Ordering::Less {
                        continue;
                    }

                    table_counts += 1;
                    if let Some(v) = get_from_sstable_info(
                        self.sstable_store.clone(),
                        &level.table_infos[table_info_idx],
                        full_key,
                        &read_options,
                        &mut local_stats,
                    )
                    .await?
                    {
                        local_stats.report(self.stats.as_ref());
                        return Ok(v.into_user_value());
                    }
                }
            }
        }

        local_stats.report(self.stats.as_ref());
        self.stats
            .iter_merge_sstable_counts
            .with_label_values(&["sub-iter"])
            .observe(table_counts as f64);
        Ok(None)
    }

    fn read_filter<R, B>(
        &self,
        epoch: HummockEpoch,
        read_options: &ReadOptions,
        table_key_range: &R,
    ) -> HummockResult<ReadVersion>
    where
        R: RangeBounds<TableKey<B>>,
        B: AsRef<[u8]>,
    {
        let read_version =
            self.local_version_manager
                .read_filter(epoch, read_options.table_id, table_key_range);

        // Check epoch validity
        validate_epoch(read_version.pinned_version.safe_epoch(), epoch)?;

        Ok(read_version)
    }

    async fn iter_inner<T>(
        &self,
        epoch: HummockEpoch,
        table_key_range: TableKeyRange,
        read_options: ReadOptions,
    ) -> StorageResult<HummockStateStoreIter>
    where
        T: HummockIteratorType,
    {
        let table_id = read_options.table_id;
        let min_epoch = gen_min_epoch(epoch, read_options.retention_seconds.as_ref());
        let iter_read_options = Arc::new(SstableIteratorReadOptions::default());
        let mut overlapped_iters = vec![];
        let user_key_range = bound_table_key_range(table_id, &table_key_range);

        let ReadVersion {
            shared_buffer_data,
            pinned_version,
            sync_uncommitted_data,
        } = self.read_filter(epoch, &read_options, &table_key_range)?;

        let mut local_stats = StoreLocalStatistic::default();
        for uncommitted_data in shared_buffer_data {
            overlapped_iters.push(HummockIteratorUnion::Second(
                build_ordered_merge_iter::<T>(
                    &uncommitted_data,
                    self.sstable_store.clone(),
                    self.stats.clone(),
                    &mut local_stats,
                    iter_read_options.clone(),
                )
                .in_span(Span::enter_with_local_parent(
                    "build_ordered_merge_iter_shared_buffer",
                ))
                .await?,
            ));
        }
        for sync_uncommitted_data in sync_uncommitted_data {
            overlapped_iters.push(HummockIteratorUnion::Second(
                build_ordered_merge_iter::<T>(
                    &sync_uncommitted_data,
                    self.sstable_store.clone(),
                    self.stats.clone(),
                    &mut local_stats,
                    iter_read_options.clone(),
                )
                .in_span(Span::enter_with_local_parent(
                    "build_ordered_merge_iter_uncommitted",
                ))
                .await?,
            ))
        }
        self.stats
            .iter_merge_sstable_counts
            .with_label_values(&["memory-iter"])
            .observe(overlapped_iters.len() as f64);

        // Generate iterators for versioned ssts by filter out ssts that do not overlap with the
        // user key range derived from the given `table_key_range` and `table_id`.

        // The correctness of using compaction_group_id in read path and write path holds only
        // because we are currently:
        //
        // a) adopting static compaction group. It means a table_id->compaction_group mapping would
        // never change since creation until the table is dropped.
        //
        // b) enforcing shared buffer to split output SSTs by compaction group. It means no SSTs
        // would contain tables from different compaction_group, even for those in L0.
        //
        // When adopting dynamic compaction group in the future, be sure to revisit this assumption.

        // Because SST meta records encoded key range,
        // the filter key range needs to be encoded as well.
        let encoded_user_key_range = (
            user_key_range.0.as_ref().map(UserKey::encode),
            user_key_range.1.as_ref().map(UserKey::encode),
        );
        assert!(pinned_version.is_valid());
        // encode once
        let bloom_filter_key = if let Some(prefix) = read_options.prefix_hint.as_ref() {
            Some(UserKey::new(read_options.table_id, TableKey(prefix)).encode())
        } else {
            None
        };
        for level in pinned_version.levels(table_id) {
            let table_infos = prune_ssts(level.table_infos.iter(), table_id, &table_key_range);
            if table_infos.is_empty() {
                continue;
            }
            if level.level_type == LevelType::Nonoverlapping as i32 {
                debug_assert!(can_concat(&table_infos));
                let start_table_idx = match encoded_user_key_range.start_bound() {
                    Included(key) | Excluded(key) => search_sst_idx(&table_infos, key),
                    _ => 0,
                };
                let end_table_idx = match encoded_user_key_range.end_bound() {
                    Included(key) | Excluded(key) => search_sst_idx(&table_infos, key),
                    _ => table_infos.len().saturating_sub(1),
                };
                assert!(start_table_idx < table_infos.len() && end_table_idx < table_infos.len());
                let matched_table_infos = &table_infos[start_table_idx..=end_table_idx];

                let pruned_sstables = match T::Direction::direction() {
                    DirectionEnum::Backward => matched_table_infos.iter().rev().collect_vec(),
                    DirectionEnum::Forward => matched_table_infos.iter().collect_vec(),
                };

                let mut sstables = vec![];
                for sstable_info in pruned_sstables {
                    if let Some(bloom_filter_key) = bloom_filter_key.as_ref() {
                        let sstable = self
                            .sstable_store
                            .sstable(sstable_info, &mut local_stats)
                            .in_span(Span::enter_with_local_parent("get_sstable"))
                            .await?;

                        if hit_sstable_bloom_filter(
                            sstable.value(),
                            bloom_filter_key.as_slice(),
                            &mut local_stats,
                        ) {
                            sstables.push((*sstable_info).clone());
                        }
                    } else {
                        sstables.push((*sstable_info).clone());
                    }
                }

                overlapped_iters.push(HummockIteratorUnion::Third(ConcatIteratorInner::<
                    T::SstableIteratorType,
                >::new(
                    sstables,
                    self.sstable_store(),
                    iter_read_options.clone(),
                )));
            } else {
                for table_info in table_infos.into_iter().rev() {
                    let sstable = self
                        .sstable_store
                        .sstable(table_info, &mut local_stats)
                        .in_span(Span::enter_with_local_parent("get_sstable"))
                        .await?;
                    if let Some(bloom_filter_key) = bloom_filter_key.as_ref()
                        && !hit_sstable_bloom_filter(
                            sstable.value(),
                            bloom_filter_key.as_slice(),
                            &mut local_stats,
                        )
                    {
                        continue;
                    }

                    overlapped_iters.push(HummockIteratorUnion::Fourth(
                        T::SstableIteratorType::create(
                            sstable,
                            self.sstable_store(),
                            iter_read_options.clone(),
                        ),
                    ));
                }
            }
        }

        self.stats
            .iter_merge_sstable_counts
            .with_label_values(&["sub-iter"])
            .observe(overlapped_iters.len() as f64);

        // TODO: implement delete range if the code of this file would not be delete.
        let delete_range_iter = ForwardMergeRangeIterator::default();
        let delete_range_agg = DeleteRangeAggregator::new(delete_range_iter, epoch);
        // The input of the user iterator is a `HummockIteratorUnion` of 4 different types. We use
        // the union because the underlying merge iterator
        let mut user_iterator = T::UserIteratorBuilder::create(
            overlapped_iters,
            user_key_range,
            epoch,
            min_epoch,
            Some(pinned_version),
            delete_range_agg,
        );

        user_iterator
            .rewind()
            .in_span(Span::enter_with_local_parent("rewind"))
            .await?;

        local_stats.report(self.stats.as_ref());
        Ok(HummockStateStoreIter::new(
            user_iterator,
            self.stats.clone(),
        ))
    }
}

impl StateStoreRead for HummockStorageV1 {
    type IterStream = StreamTypeOfIter<HummockStateStoreIter>;

    define_state_store_read_associated_type!();

    fn get<'a>(
        &'a self,
        key: &'a [u8],
        epoch: HummockEpoch,
        read_options: ReadOptions,
    ) -> Self::GetFuture<'_> {
        self.get(TableKey(key), epoch, read_options)
    }

    /// Returns an iterator that scan from the begin key to the end key
    /// The result is based on a snapshot corresponding to the given `epoch`.
    fn iter(
        &self,
        key_range: (Bound<Vec<u8>>, Bound<Vec<u8>>),
        epoch: HummockEpoch,
        read_options: ReadOptions,
    ) -> Self::IterFuture<'_> {
        if let Some(prefix_hint) = read_options.prefix_hint.as_ref() {
            let next_key = next_key(prefix_hint);

            // learn more detail about start_bound with storage_table.rs.
            match key_range.start_bound() {
                // it guarantees that the start bound must be included (some different case)
                // 1. Include(pk + col_bound) => prefix_hint <= start_bound <
                // next_key(prefix_hint)
                //
                // for case2, frontend need to reject this, avoid excluded start_bound and
                // transform it to included(next_key), without this case we can just guarantee
                // that start_bound < next_key
                //
                // 2. Include(next_key(pk +
                // col_bound)) => prefix_hint <= start_bound <= next_key(prefix_hint)
                //
                // 3. Include(pk) => prefix_hint <= start_bound < next_key(prefix_hint)
                Included(range_start) | Excluded(range_start) => {
                    assert!(range_start.as_slice() >= prefix_hint.as_slice());
                    assert!(range_start.as_slice() < next_key.as_slice() || next_key.is_empty());
                }

                _ => unreachable!(),
            }

            match key_range.end_bound() {
                Included(range_end) => {
                    assert!(range_end.as_slice() >= prefix_hint.as_slice());
                    assert!(range_end.as_slice() < next_key.as_slice() || next_key.is_empty());
                }

                // 1. Excluded(end_bound_of_prefix(pk + col)) => prefix_hint < end_bound <=
                // next_key(prefix_hint)
                //
                // 2. Excluded(pk + bound) => prefix_hint < end_bound <=
                // next_key(prefix_hint)
                Excluded(range_end) => {
                    assert!(range_end.as_slice() > prefix_hint.as_slice());
                    assert!(range_end.as_slice() <= next_key.as_slice() || next_key.is_empty());
                }

                std::ops::Bound::Unbounded => {
                    assert!(next_key.is_empty());
                }
            }
        } else {
            // not check
        }

<<<<<<< HEAD
        let stream = self
            .iter_inner::<ForwardIter>(epoch, map_table_key_range(key_range), read_options)
            .map_ok(|iter| iter.into_stream());
        #[cfg(not(madsim))]
        return stream.in_span(self.tracing.new_tracer("hummock_iter"));
        #[cfg(madsim)]
        stream
=======
        let iter =
            self.iter_inner::<ForwardIter>(epoch, map_table_key_range(key_range), read_options);
        iter.in_span(self.tracing.new_tracer("hummock_iter"))
>>>>>>> a0610175
    }
}

impl StateStoreWrite for HummockStorageV1 {
    define_state_store_write_associated_type!();

    /// Writes a batch to storage. The batch should be:
    /// * Ordered. KV pairs will be directly written to the table, so it must be ordered.
    /// * Locally unique. There should not be two or more operations on the same key in one write
    ///   batch.
    fn ingest_batch(
        &self,
        kv_pairs: Vec<(Bytes, StorageValue)>,
        delete_ranges: Vec<(Bytes, Bytes)>,
        write_options: WriteOptions,
    ) -> Self::IngestBatchFuture<'_> {
        async move {
            if kv_pairs.is_empty() {
                return Ok(0);
            }

            let epoch = write_options.epoch;
            // See comments in HummockStorage::iter_inner for details about using
            // compaction_group_id in read/write path.
            let size = self
                .local_version_manager
                .write_shared_buffer(epoch, kv_pairs, delete_ranges, write_options.table_id)
                .await?;
            Ok(size)
        }
    }
}

impl LocalStateStore for HummockStorageV1 {}

impl StateStore for HummockStorageV1 {
    type Local = Self;

    type NewLocalFuture<'a> = impl Future<Output = Self::Local> + Send + 'a;

    define_state_store_associated_type!();

    /// Waits until the local hummock version contains the epoch. If `wait_epoch` is `Current`,
    /// we will only check whether it is le `sealed_epoch` and won't wait.
    fn try_wait_epoch(&self, wait_epoch: HummockReadEpoch) -> Self::WaitEpochFuture<'_> {
        async move {
            // Ok(self.local_version_manager.try_wait_epoch(epoch).await?)
            let wait_epoch = match wait_epoch {
                HummockReadEpoch::Committed(epoch) => epoch,
                HummockReadEpoch::Current(epoch) => {
                    // let sealed_epoch = self.local_version.read().get_sealed_epoch();
                    let sealed_epoch = self
                        .local_version_manager
                        .local_version
                        .read()
                        .get_sealed_epoch();
                    assert!(
                            epoch <= sealed_epoch
                                && epoch != HummockEpoch::MAX
                            ,
                            "current epoch can't read, because the epoch in storage is not updated, epoch{}, sealed epoch{}"
                            ,epoch
                            ,sealed_epoch
                        );
                    return Ok(());
                }
                HummockReadEpoch::NoWait(_) => return Ok(()),
            };
            if wait_epoch == HummockEpoch::MAX {
                panic!("epoch should not be u64::MAX");
            }

            let mut receiver = self.version_update_notifier_tx.subscribe();
            // avoid unnecessary check in the loop if the value does not change
            let max_committed_epoch = *receiver.borrow_and_update();
            if max_committed_epoch >= wait_epoch {
                return Ok(());
            }
            loop {
                match tokio::time::timeout(Duration::from_secs(30), receiver.changed()).await {
                    Err(elapsed) => {
                        // The reason that we need to retry here is batch scan in
                        // chain/rearrange_chain is waiting for an
                        // uncommitted epoch carried by the CreateMV barrier, which
                        // can take unbounded time to become committed and propagate
                        // to the CN. We should consider removing the retry as well as wait_epoch
                        // for chain/rearrange_chain if we enforce
                        // chain/rearrange_chain to be scheduled on the same
                        // CN with the same distribution as the upstream MV.
                        // See #3845 for more details.
                        tracing::warn!(
                            "wait_epoch {:?} timeout when waiting for version update elapsed {:?}s",
                            wait_epoch,
                            elapsed
                        );
                        continue;
                    }
                    Ok(Err(_)) => {
                        return StorageResult::Err(StorageError::Hummock(
                            HummockError::wait_epoch("tx dropped"),
                        ));
                    }
                    Ok(Ok(_)) => {
                        let max_committed_epoch = *receiver.borrow();
                        if max_committed_epoch >= wait_epoch {
                            return Ok(());
                        }
                    }
                }
            }
        }
    }

    fn sync(&self, epoch: u64) -> Self::SyncFuture<'_> {
        async move {
            if epoch == INVALID_EPOCH {
                warn!("syncing invalid epoch");
                return Ok(SyncResult {
                    sync_size: 0,
                    uncommitted_ssts: vec![],
                });
            }
            self.local_version_manager
                .await_sync_shared_buffer(epoch)
                .await
                .map_err(StorageError::Hummock)
        }
    }

    fn seal_epoch(&self, epoch: u64, is_checkpoint: bool) {
        if epoch == INVALID_EPOCH {
            warn!("sealing invalid epoch");
            return;
        }
        self.local_version_manager.seal_epoch(epoch, is_checkpoint);
    }

    fn clear_shared_buffer(&self) -> Self::ClearSharedBufferFuture<'_> {
        async move {
            let (tx, rx) = oneshot::channel();
            self.hummock_event_sender
                .send(HummockEvent::Clear(tx))
                .expect("should send success");
            rx.await.expect("should wait success");
            Ok(())
        }
    }

    fn new_local(&self, _table_id: TableId) -> Self::NewLocalFuture<'_> {
        async { self.clone() }
    }
}

pub struct HummockStateStoreIter {
    inner: DirectedUserIterator,
    metrics: Arc<StateStoreMetrics>,
}

impl HummockStateStoreIter {
    #[allow(dead_code)]
    fn new(inner: DirectedUserIterator, metrics: Arc<StateStoreMetrics>) -> Self {
        Self { inner, metrics }
    }

    fn collect_local_statistic(&self, stats: &mut StoreLocalStatistic) {
        self.inner.collect_local_statistic(stats);
    }
}

impl StateStoreIter for HummockStateStoreIter {
    type Item = StateStoreIterItem;

    type NextFuture<'a> = impl StateStoreIterNextFutureTrait<'a>;

    fn next(&mut self) -> Self::NextFuture<'_> {
        async move {
            let iter = &mut self.inner;

            if iter.is_valid() {
                let kv = (iter.key().clone(), Bytes::copy_from_slice(iter.value()));
                iter.next().await?;
                Ok(Some(kv))
            } else {
                Ok(None)
            }
        }
    }
}

impl Drop for HummockStateStoreIter {
    fn drop(&mut self) {
        let mut stats = StoreLocalStatistic::default();
        self.collect_local_statistic(&mut stats);
        stats.report(&self.metrics);
    }
}<|MERGE_RESOLUTION|>--- conflicted
+++ resolved
@@ -484,19 +484,9 @@
             // not check
         }
 
-<<<<<<< HEAD
-        let stream = self
-            .iter_inner::<ForwardIter>(epoch, map_table_key_range(key_range), read_options)
-            .map_ok(|iter| iter.into_stream());
-        #[cfg(not(madsim))]
-        return stream.in_span(self.tracing.new_tracer("hummock_iter"));
-        #[cfg(madsim)]
-        stream
-=======
-        let iter =
-            self.iter_inner::<ForwardIter>(epoch, map_table_key_range(key_range), read_options);
-        iter.in_span(self.tracing.new_tracer("hummock_iter"))
->>>>>>> a0610175
+        self.iter_inner::<ForwardIter>(epoch, map_table_key_range(key_range), read_options)
+            .map_ok(|iter| iter.into_stream())
+            .in_span(self.tracing.new_tracer("hummock_iter"))
     }
 }
 
