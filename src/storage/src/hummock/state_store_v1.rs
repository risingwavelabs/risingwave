--- conflicted
+++ resolved
@@ -433,64 +433,9 @@
         epoch: HummockEpoch,
         read_options: ReadOptions,
     ) -> Self::IterFuture<'_> {
-<<<<<<< HEAD
-        let iter =
-            self.iter_inner::<ForwardIter>(epoch, map_table_key_range(key_range), read_options);
-        iter.in_span(self.tracing.new_tracer("hummock_iter"))
-=======
-        if let Some(prefix_hint) = read_options.prefix_hint.as_ref() {
-            let next_key = next_key(prefix_hint);
-
-            // learn more detail about start_bound with storage_table.rs.
-            match key_range.start_bound() {
-                // it guarantees that the start bound must be included (some different case)
-                // 1. Include(pk + col_bound) => prefix_hint <= start_bound <
-                // next_key(prefix_hint)
-                //
-                // for case2, frontend need to reject this, avoid excluded start_bound and
-                // transform it to included(next_key), without this case we can just guarantee
-                // that start_bound < next_key
-                //
-                // 2. Include(next_key(pk +
-                // col_bound)) => prefix_hint <= start_bound <= next_key(prefix_hint)
-                //
-                // 3. Include(pk) => prefix_hint <= start_bound < next_key(prefix_hint)
-                Included(range_start) | Excluded(range_start) => {
-                    assert!(range_start.as_slice() >= prefix_hint.as_slice());
-                    assert!(range_start.as_slice() < next_key.as_slice() || next_key.is_empty());
-                }
-
-                _ => unreachable!(),
-            }
-
-            match key_range.end_bound() {
-                Included(range_end) => {
-                    assert!(range_end.as_slice() >= prefix_hint.as_slice());
-                    assert!(range_end.as_slice() < next_key.as_slice() || next_key.is_empty());
-                }
-
-                // 1. Excluded(end_bound_of_prefix(pk + col)) => prefix_hint < end_bound <=
-                // next_key(prefix_hint)
-                //
-                // 2. Excluded(pk + bound) => prefix_hint < end_bound <=
-                // next_key(prefix_hint)
-                Excluded(range_end) => {
-                    assert!(range_end.as_slice() > prefix_hint.as_slice());
-                    assert!(range_end.as_slice() <= next_key.as_slice() || next_key.is_empty());
-                }
-
-                std::ops::Bound::Unbounded => {
-                    assert!(next_key.is_empty());
-                }
-            }
-        } else {
-            // not check
-        }
-
         self.iter_inner::<ForwardIter>(epoch, map_table_key_range(key_range), read_options)
             .map_ok(|iter| iter.into_stream())
             .in_span(self.tracing.new_tracer("hummock_iter"))
->>>>>>> f4abbcd0
     }
 }
 
