// Copyright 2024 RisingWave Labs
//
// Licensed under the Apache License, Version 2.0 (the "License");
// you may not use this file except in compliance with the License.
// You may obtain a copy of the License at
//
//     http://www.apache.org/licenses/LICENSE-2.0
//
// Unless required by applicable law or agreed to in writing, software
// distributed under the License is distributed on an "AS IS" BASIS,
// WITHOUT WARRANTIES OR CONDITIONS OF ANY KIND, either express or implied.
// See the License for the specific language governing permissions and
// limitations under the License.

use std::fmt::{Display, Formatter};

use bytes::{Buf, BufMut};
use risingwave_hummock_sdk::version::HummockVersion;
<<<<<<< HEAD
use risingwave_meta_model_v2 as model_v2;
use risingwave_pb::hummock::PbHummockVersion;
=======
>>>>>>> 2ad3d872
use serde::{Deserialize, Serialize};

use crate::meta_snapshot::{MetaSnapshot, Metadata};
use crate::{BackupError, BackupResult};
pub type MetaSnapshotV2 = MetaSnapshot<MetadataV2>;

impl From<serde_json::Error> for BackupError {
    fn from(value: serde_json::Error) -> Self {
        BackupError::Other(value.into())
    }
}

/// Add new item in the end. Do not change the order.
#[macro_export]
macro_rules! for_all_metadata_models_v2 {
    ($macro:ident) => {
        $macro! {
            {seaql_migrations, risingwave_meta_model_v2::serde_seaql_migration},
            {version_stats, risingwave_meta_model_v2::hummock_version_stats},
            {compaction_configs, risingwave_meta_model_v2::compaction_config},
            {actors, risingwave_meta_model_v2::actor},
            {clusters, risingwave_meta_model_v2::cluster},
            {actor_dispatchers, risingwave_meta_model_v2::actor_dispatcher},
            {catalog_versions, risingwave_meta_model_v2::catalog_version},
            {connections, risingwave_meta_model_v2::connection},
            {databases, risingwave_meta_model_v2::database},
            {fragments, risingwave_meta_model_v2::fragment},
            {functions, risingwave_meta_model_v2::function},
            {indexes, risingwave_meta_model_v2::index},
            {objects, risingwave_meta_model_v2::object},
            {object_dependencies, risingwave_meta_model_v2::object_dependency},
            {schemas, risingwave_meta_model_v2::schema},
            {sinks, risingwave_meta_model_v2::sink},
            {sources, risingwave_meta_model_v2::source},
            {streaming_jobs, risingwave_meta_model_v2::streaming_job},
            {subscriptions, risingwave_meta_model_v2::subscription},
            {system_parameters, risingwave_meta_model_v2::system_parameter},
            {tables, risingwave_meta_model_v2::table},
            {users, risingwave_meta_model_v2::user},
            {user_privileges, risingwave_meta_model_v2::user_privilege},
            {views, risingwave_meta_model_v2::view},
            {workers, risingwave_meta_model_v2::worker},
            {worker_properties, risingwave_meta_model_v2::worker_property},
            {hummock_sequences, risingwave_meta_model_v2::hummock_sequence},
            {session_parameters, risingwave_meta_model_v2::session_parameter},
            {secrets, risingwave_meta_model_v2::secret}
        }
    };
}

macro_rules! define_metadata_v2 {
    ($({ $name:ident, $mod_path:ident::$mod_name:ident }),*) => {
        #[derive(Default)]
        pub struct MetadataV2 {
            pub hummock_version: HummockVersion,
            $(
                pub $name: Vec<$mod_path::$mod_name::Model>,
            )*
        }
    };
}

for_all_metadata_models_v2!(define_metadata_v2);

macro_rules! define_encode_metadata {
    ($( {$name:ident, $mod_path:ident::$mod_name:ident} ),*) => {
        fn encode_metadata(
          metadata: &MetadataV2,
          buf: &mut Vec<u8>,
        ) -> BackupResult<()> {
            let mut _idx = 0;
            $(
                if _idx == 1 {
                    put_1(buf, &metadata.hummock_version.to_protobuf())?;
                }
                put_n(buf, &metadata.$name)?;
                _idx += 1;
            )*
            Ok(())
        }
    };
}

for_all_metadata_models_v2!(define_encode_metadata);

macro_rules! define_decode_metadata {
    ($( {$name:ident, $mod_path:ident::$mod_name:ident} ),*) => {
        fn decode_metadata(
          metadata: &mut MetadataV2,
          mut buf: &[u8],
        ) -> BackupResult<()> {
            let mut _idx = 0;
            $(
                if _idx == 1 {
                    metadata.hummock_version = HummockVersion::from_persisted_protobuf(&get_1(&mut buf)?);
                }
                metadata.$name = get_n(&mut buf)?;
                _idx += 1;
            )*
            Ok(())
        }
    };
}

for_all_metadata_models_v2!(define_decode_metadata);

impl Display for MetadataV2 {
    fn fmt(&self, f: &mut Formatter<'_>) -> std::fmt::Result {
        writeln!(f, "clusters: {:#?}", self.clusters)?;
        writeln!(
            f,
            "Hummock version: id {}, max_committed_epoch: {}",
            self.hummock_version.id, self.hummock_version.max_committed_epoch
        )?;
        // optionally dump other metadata
        Ok(())
    }
}

impl Metadata for MetadataV2 {
    fn encode_to(&self, buf: &mut Vec<u8>) -> BackupResult<()> {
<<<<<<< HEAD
        put_n(buf, &self.seaql_migrations)?;
        put_1(buf, &PbHummockVersion::from(&self.hummock_version))?;
        put_n(buf, &self.version_stats)?;
        put_n(buf, &self.compaction_configs)?;
        put_n(buf, &self.actors)?;
        put_n(buf, &self.clusters)?;
        put_n(buf, &self.actor_dispatchers)?;
        put_n(buf, &self.catalog_versions)?;
        put_n(buf, &self.connections)?;
        put_n(buf, &self.databases)?;
        put_n(buf, &self.fragments)?;
        put_n(buf, &self.functions)?;
        put_n(buf, &self.indexes)?;
        put_n(buf, &self.objects)?;
        put_n(buf, &self.object_dependencies)?;
        put_n(buf, &self.schemas)?;
        put_n(buf, &self.sinks)?;
        put_n(buf, &self.sources)?;
        put_n(buf, &self.streaming_jobs)?;
        put_n(buf, &self.subscriptions)?;
        put_n(buf, &self.system_parameters)?;
        put_n(buf, &self.tables)?;
        put_n(buf, &self.users)?;
        put_n(buf, &self.user_privileges)?;
        put_n(buf, &self.views)?;
        put_n(buf, &self.workers)?;
        put_n(buf, &self.worker_properties)?;
        put_n(buf, &self.hummock_sequences)?;
        put_n(buf, &self.session_parameters)?;
        Ok(())
=======
        encode_metadata(self, buf)
>>>>>>> 2ad3d872
    }

    fn decode(buf: &[u8]) -> BackupResult<Self>
    where
        Self: Sized,
    {
        let mut metadata = Self::default();
        decode_metadata(&mut metadata, buf)?;
        Ok(metadata)
    }

    fn hummock_version_ref(&self) -> &HummockVersion {
        &self.hummock_version
    }

    fn hummock_version(self) -> HummockVersion {
        self.hummock_version
    }
}

fn put_n<T: Serialize>(buf: &mut Vec<u8>, data: &[T]) -> Result<(), serde_json::Error> {
    buf.put_u32_le(
        data.len()
            .try_into()
            .unwrap_or_else(|_| panic!("cannot convert {} into u32", data.len())),
    );
    for d in data {
        put_with_len_prefix(buf, d)?;
    }
    Ok(())
}

fn put_1<T: Serialize>(buf: &mut Vec<u8>, data: &T) -> Result<(), serde_json::Error> {
    put_n(buf, &[data])
}

fn get_n<'a, T: Deserialize<'a>>(buf: &mut &'a [u8]) -> Result<Vec<T>, serde_json::Error> {
    let n = buf.get_u32_le() as usize;
    let mut elements = Vec::with_capacity(n);
    for _ in 0..n {
        elements.push(get_with_len_prefix(buf)?);
    }
    Ok(elements)
}

fn get_1<'a, T: Deserialize<'a>>(buf: &mut &'a [u8]) -> Result<T, serde_json::Error> {
    let elements = get_n(buf)?;
    assert_eq!(elements.len(), 1);
    Ok(elements.into_iter().next().unwrap())
}

fn put_with_len_prefix<T: Serialize>(buf: &mut Vec<u8>, data: &T) -> Result<(), serde_json::Error> {
    let b = serde_json::to_vec(data)?;
    buf.put_u32_le(
        b.len()
            .try_into()
            .unwrap_or_else(|_| panic!("cannot convert {} into u32", b.len())),
    );
    buf.put_slice(&b);
    Ok(())
}

fn get_with_len_prefix<'a, T: Deserialize<'a>>(buf: &mut &'a [u8]) -> Result<T, serde_json::Error> {
    let len = buf.get_u32_le() as usize;
    let d = serde_json::from_slice(&buf[..len])?;
    buf.advance(len);
    Ok(d)
}<|MERGE_RESOLUTION|>--- conflicted
+++ resolved
@@ -16,11 +16,6 @@
 
 use bytes::{Buf, BufMut};
 use risingwave_hummock_sdk::version::HummockVersion;
-<<<<<<< HEAD
-use risingwave_meta_model_v2 as model_v2;
-use risingwave_pb::hummock::PbHummockVersion;
-=======
->>>>>>> 2ad3d872
 use serde::{Deserialize, Serialize};
 
 use crate::meta_snapshot::{MetaSnapshot, Metadata};
@@ -142,40 +137,7 @@
 
 impl Metadata for MetadataV2 {
     fn encode_to(&self, buf: &mut Vec<u8>) -> BackupResult<()> {
-<<<<<<< HEAD
-        put_n(buf, &self.seaql_migrations)?;
-        put_1(buf, &PbHummockVersion::from(&self.hummock_version))?;
-        put_n(buf, &self.version_stats)?;
-        put_n(buf, &self.compaction_configs)?;
-        put_n(buf, &self.actors)?;
-        put_n(buf, &self.clusters)?;
-        put_n(buf, &self.actor_dispatchers)?;
-        put_n(buf, &self.catalog_versions)?;
-        put_n(buf, &self.connections)?;
-        put_n(buf, &self.databases)?;
-        put_n(buf, &self.fragments)?;
-        put_n(buf, &self.functions)?;
-        put_n(buf, &self.indexes)?;
-        put_n(buf, &self.objects)?;
-        put_n(buf, &self.object_dependencies)?;
-        put_n(buf, &self.schemas)?;
-        put_n(buf, &self.sinks)?;
-        put_n(buf, &self.sources)?;
-        put_n(buf, &self.streaming_jobs)?;
-        put_n(buf, &self.subscriptions)?;
-        put_n(buf, &self.system_parameters)?;
-        put_n(buf, &self.tables)?;
-        put_n(buf, &self.users)?;
-        put_n(buf, &self.user_privileges)?;
-        put_n(buf, &self.views)?;
-        put_n(buf, &self.workers)?;
-        put_n(buf, &self.worker_properties)?;
-        put_n(buf, &self.hummock_sequences)?;
-        put_n(buf, &self.session_parameters)?;
-        Ok(())
-=======
         encode_metadata(self, buf)
->>>>>>> 2ad3d872
     }
 
     fn decode(buf: &[u8]) -> BackupResult<Self>
