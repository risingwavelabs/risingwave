// Copyright 2024 RisingWave Labs
//
// Licensed under the Apache License, Version 2.0 (the "License");
// you may not use this file except in compliance with the License.
// You may obtain a copy of the License at
//
//     http://www.apache.org/licenses/LICENSE-2.0
//
// Unless required by applicable law or agreed to in writing, software
// distributed under the License is distributed on an "AS IS" BASIS,
// WITHOUT WARRANTIES OR CONDITIONS OF ANY KIND, either express or implied.
// See the License for the specific language governing permissions and
// limitations under the License.

use std::env;
use std::ops::Range;
use std::sync::atomic::AtomicU64;
use std::sync::atomic::Ordering::SeqCst;
use std::sync::Arc;
use std::time::Duration;

use criterion::{criterion_group, criterion_main, Criterion};
use foyer::HybridCacheBuilder;
use futures::future::try_join_all;
use itertools::Itertools;
use risingwave_common::catalog::TableId;
use risingwave_common::config::{MetricLevel, ObjectStoreConfig};
use risingwave_hummock_sdk::key::{FullKey, UserKey};
use risingwave_object_store::object::{ObjectStore, ObjectStoreImpl, S3ObjectStore};
use risingwave_storage::hummock::multi_builder::{CapacitySplitTableBuilder, TableBuilderFactory};
use risingwave_storage::hummock::value::HummockValue;
use risingwave_storage::hummock::{
    BatchSstableWriterFactory, CachePolicy, HummockResult, MemoryLimiter, SstableBuilder,
    SstableBuilderOptions, SstableStore, SstableStoreConfig, SstableWriterFactory,
    SstableWriterOptions, StreamingSstableWriterFactory, Xor16FilterBuilder,
};
use risingwave_storage::monitor::{global_hummock_state_store_metrics, ObjectStoreMetrics};

const RANGE: Range<u64> = 0..1500000;
const VALUE: &[u8] = &[0; 400];
const SAMPLE_COUNT: usize = 10;
const ESTIMATED_MEASUREMENT_TIME: Duration = Duration::from_secs(60);

struct LocalTableBuilderFactory<F: SstableWriterFactory> {
    next_id: AtomicU64,
    writer_factory: F,
    options: SstableBuilderOptions,
    policy: CachePolicy,
    limiter: MemoryLimiter,
}

impl<F: SstableWriterFactory> LocalTableBuilderFactory<F> {
    pub fn new(next_id: u64, writer_factory: F, options: SstableBuilderOptions) -> Self {
        Self {
            next_id: AtomicU64::new(next_id),
            writer_factory,
            options,
            policy: CachePolicy::NotFill,
            limiter: MemoryLimiter::new(1000000),
        }
    }
}

#[async_trait::async_trait]
impl<F: SstableWriterFactory> TableBuilderFactory for LocalTableBuilderFactory<F> {
    type Filter = Xor16FilterBuilder;
    type Writer = <F as SstableWriterFactory>::Writer;

    async fn open_builder(&mut self) -> HummockResult<SstableBuilder<Self::Writer, Self::Filter>> {
        let id = self.next_id.fetch_add(1, SeqCst);
        let tracker = self.limiter.require_memory(1).await;
        let writer_options = SstableWriterOptions {
            capacity_hint: Some(self.options.capacity),
            tracker: Some(tracker),
            policy: self.policy,
        };
        let writer = self
            .writer_factory
            .create_sst_writer(id, writer_options)
            .await
            .unwrap();
        let builder = SstableBuilder::for_test(id, writer, self.options.clone());

        Ok(builder)
    }
}

fn get_builder_options(capacity_mb: usize) -> SstableBuilderOptions {
    SstableBuilderOptions {
        capacity: capacity_mb * 1024 * 1024,
        block_capacity: 1024 * 1024,
        restart_interval: 16,
        bloom_false_positive: 0.001,
        ..Default::default()
    }
}

fn test_user_key_of(idx: u64) -> UserKey<Vec<u8>> {
    UserKey::for_test(TableId::default(), idx.to_be_bytes().to_vec())
}

async fn build_tables<F: SstableWriterFactory>(
    mut builder: CapacitySplitTableBuilder<LocalTableBuilderFactory<F>>,
) {
    for i in RANGE {
        builder
            .add_full_key_for_test(
                FullKey::from_user_key(test_user_key_of(i).as_ref(), 1),
                HummockValue::put(VALUE),
                true,
            )
            .await
            .unwrap();
    }
    let split_table_outputs = builder.finish().await.unwrap();
    let join_handles = split_table_outputs
        .into_iter()
        .map(|o| o.upload_join_handle)
        .collect_vec();
    try_join_all(join_handles).await.unwrap();
}

fn bench_builder(
    c: &mut Criterion,
    bucket: &str,
    capacity_mb: usize,
    enable_streaming_upload: bool,
) {
    let runtime = tokio::runtime::Builder::new_current_thread()
        .enable_all()
        .build()
        .unwrap();

    let metrics = Arc::new(ObjectStoreMetrics::unused());
<<<<<<< HEAD
    let sstable_store = runtime.block_on(async {
        let object_store = S3ObjectStore::new_with_config(
            bucket.to_string(),
            metrics.clone(),
            ObjectStoreConfig::default(),
        )
        .await
        .monitored(metrics, ObjectStoreConfig::default());
        let object_store = Arc::new(ObjectStoreImpl::S3(object_store));
        let meta_cache_v2 = HybridCacheBuilder::new()
            .memory(64 << 20)
            .with_shards(2)
            .storage()
            .build()
            .await
            .unwrap();
        let block_cache_v2 = HybridCacheBuilder::new()
            .memory(128 << 20)
            .with_shards(2)
            .storage()
            .build()
            .await
            .unwrap();
        Arc::new(SstableStore::new(SstableStoreConfig {
            store: object_store,
            path: "test".to_string(),
            prefetch_buffer_capacity: 64 << 20,
            max_prefetch_block_number: 16,
            recent_filter: None,
            state_store_metrics: Arc::new(global_hummock_state_store_metrics(
                MetricLevel::Disabled,
            )),
            meta_cache_v2,
            block_cache_v2,
        }))
=======
    let default_config = Arc::new(ObjectStoreConfig::default());
    let object_store = runtime.block_on(async {
        S3ObjectStore::new_with_config(bucket.to_string(), metrics.clone(), default_config.clone())
            .await
            .monitored(metrics, default_config)
>>>>>>> 91b7ee29
    });

    let mut group = c.benchmark_group("bench_multi_builder");
    group
        .sample_size(SAMPLE_COUNT)
        .measurement_time(ESTIMATED_MEASUREMENT_TIME);
    if enable_streaming_upload {
        group.bench_function(format!("bench_streaming_upload_{}mb", capacity_mb), |b| {
            b.to_async(&runtime).iter(|| {
                build_tables(CapacitySplitTableBuilder::for_test(
                    LocalTableBuilderFactory::new(
                        1,
                        StreamingSstableWriterFactory::new(sstable_store.clone()),
                        get_builder_options(capacity_mb),
                    ),
                ))
            })
        });
    } else {
        group.bench_function(format!("bench_batch_upload_{}mb", capacity_mb), |b| {
            b.to_async(&runtime).iter(|| {
                build_tables(CapacitySplitTableBuilder::for_test(
                    LocalTableBuilderFactory::new(
                        1,
                        BatchSstableWriterFactory::new(sstable_store.clone()),
                        get_builder_options(capacity_mb),
                    ),
                ))
            })
        });
    }
    group.finish();
}

// SST size: 4, 32, 64, 128, 256MiB
fn bench_multi_builder(c: &mut Criterion) {
    let sst_capacities = vec![4, 32, 64, 128, 256];
    let bucket = env::var("S3_BUCKET").unwrap();
    for capacity in sst_capacities {
        bench_builder(c, &bucket, capacity, false);
        bench_builder(c, &bucket, capacity, true);
    }
}

criterion_group!(benches, bench_multi_builder);
criterion_main!(benches);<|MERGE_RESOLUTION|>--- conflicted
+++ resolved
@@ -132,49 +132,12 @@
         .unwrap();
 
     let metrics = Arc::new(ObjectStoreMetrics::unused());
-<<<<<<< HEAD
-    let sstable_store = runtime.block_on(async {
-        let object_store = S3ObjectStore::new_with_config(
-            bucket.to_string(),
-            metrics.clone(),
-            ObjectStoreConfig::default(),
-        )
-        .await
-        .monitored(metrics, ObjectStoreConfig::default());
-        let object_store = Arc::new(ObjectStoreImpl::S3(object_store));
-        let meta_cache_v2 = HybridCacheBuilder::new()
-            .memory(64 << 20)
-            .with_shards(2)
-            .storage()
-            .build()
-            .await
-            .unwrap();
-        let block_cache_v2 = HybridCacheBuilder::new()
-            .memory(128 << 20)
-            .with_shards(2)
-            .storage()
-            .build()
-            .await
-            .unwrap();
-        Arc::new(SstableStore::new(SstableStoreConfig {
-            store: object_store,
-            path: "test".to_string(),
-            prefetch_buffer_capacity: 64 << 20,
-            max_prefetch_block_number: 16,
-            recent_filter: None,
-            state_store_metrics: Arc::new(global_hummock_state_store_metrics(
-                MetricLevel::Disabled,
-            )),
-            meta_cache_v2,
-            block_cache_v2,
-        }))
-=======
+
     let default_config = Arc::new(ObjectStoreConfig::default());
     let object_store = runtime.block_on(async {
         S3ObjectStore::new_with_config(bucket.to_string(), metrics.clone(), default_config.clone())
             .await
             .monitored(metrics, default_config)
->>>>>>> 91b7ee29
     });
 
     let mut group = c.benchmark_group("bench_multi_builder");
