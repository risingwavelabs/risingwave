--- conflicted
+++ resolved
@@ -153,6 +153,7 @@
         max_prefetch_block_number: 16,
         recent_filter: None,
         state_store_metrics: Arc::new(global_hummock_state_store_metrics(MetricLevel::Disabled)),
+        use_new_object_prefix_strategy: false,
         meta_cache_v2,
         block_cache_v2,
     }))
@@ -178,28 +179,8 @@
             .monitored(metrics, default_config)
     });
     let object_store = Arc::new(ObjectStoreImpl::S3(object_store));
-<<<<<<< HEAD
-    let sstable_store = Arc::new(SstableStore::new(SstableStoreConfig {
-        store: object_store,
-        path: "test".to_string(),
-        block_cache_capacity: 64 << 20,
-        meta_cache_capacity: 128 << 20,
-        meta_cache_shard_num: 2,
-        block_cache_shard_num: 2,
-        block_cache_eviction: EvictionConfig::for_test(),
-        meta_cache_eviction: EvictionConfig::for_test(),
-        prefetch_buffer_capacity: 64 << 20,
-        max_prefetch_block_number: 16,
-        data_file_cache: FileCache::none(),
-        meta_file_cache: FileCache::none(),
-        recent_filter: None,
-        state_store_metrics: Arc::new(global_hummock_state_store_metrics(MetricLevel::Disabled)),
-        use_new_object_prefix_strategy: false,
-    }));
-=======
 
     let sstable_store = runtime.block_on(async { generate_sstable_store(object_store).await });
->>>>>>> 04cd1b51
 
     let mut group = c.benchmark_group("bench_multi_builder");
     group
