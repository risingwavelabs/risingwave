// Copyright 2024 RisingWave Labs
//
// Licensed under the Apache License, Version 2.0 (the "License");
// you may not use this file except in compliance with the License.
// You may obtain a copy of the License at
//
//     http://www.apache.org/licenses/LICENSE-2.0
//
// Unless required by applicable law or agreed to in writing, software
// distributed under the License is distributed on an "AS IS" BASIS,
// WITHOUT WARRANTIES OR CONDITIONS OF ANY KIND, either express or implied.
// See the License for the specific language governing permissions and
// limitations under the License.

use std::env;
use std::ops::Range;
use std::sync::atomic::AtomicU64;
use std::sync::atomic::Ordering::SeqCst;
use std::sync::Arc;
use std::time::Duration;

use criterion::{criterion_group, criterion_main, Criterion};
use futures::future::try_join_all;
use itertools::Itertools;
use risingwave_common::catalog::TableId;
use risingwave_common::config::{EvictionConfig, MetricLevel, ObjectStoreConfig};
use risingwave_hummock_sdk::key::{FullKey, UserKey};
use risingwave_object_store::object::{ObjectStore, ObjectStoreImpl, S3ObjectStore};
use risingwave_storage::hummock::multi_builder::{CapacitySplitTableBuilder, TableBuilderFactory};
use risingwave_storage::hummock::value::HummockValue;
use risingwave_storage::hummock::{
    BatchSstableWriterFactory, CachePolicy, FileCache, HummockResult, MemoryLimiter,
    SstableBuilder, SstableBuilderOptions, SstableStore, SstableStoreConfig, SstableWriterFactory,
    SstableWriterOptions, StreamingSstableWriterFactory, Xor16FilterBuilder,
};
use risingwave_storage::monitor::{global_hummock_state_store_metrics, ObjectStoreMetrics};

const RANGE: Range<u64> = 0..1500000;
const VALUE: &[u8] = &[0; 400];
const SAMPLE_COUNT: usize = 10;
const ESTIMATED_MEASUREMENT_TIME: Duration = Duration::from_secs(60);

struct LocalTableBuilderFactory<F: SstableWriterFactory> {
    next_id: AtomicU64,
    writer_factory: F,
    options: SstableBuilderOptions,
    policy: CachePolicy,
    limiter: MemoryLimiter,
}

impl<F: SstableWriterFactory> LocalTableBuilderFactory<F> {
    pub fn new(next_id: u64, writer_factory: F, options: SstableBuilderOptions) -> Self {
        Self {
            next_id: AtomicU64::new(next_id),
            writer_factory,
            options,
            policy: CachePolicy::NotFill,
            limiter: MemoryLimiter::new(1000000),
        }
    }
}

#[async_trait::async_trait]
impl<F: SstableWriterFactory> TableBuilderFactory for LocalTableBuilderFactory<F> {
    type Filter = Xor16FilterBuilder;
    type Writer = <F as SstableWriterFactory>::Writer;

    async fn open_builder(&mut self) -> HummockResult<SstableBuilder<Self::Writer, Self::Filter>> {
        let id = self.next_id.fetch_add(1, SeqCst);
        let tracker = self.limiter.require_memory(1).await;
        let writer_options = SstableWriterOptions {
            capacity_hint: Some(self.options.capacity),
            tracker: Some(tracker),
            policy: self.policy,
        };
        let writer = self
            .writer_factory
            .create_sst_writer(id, writer_options)
            .await
            .unwrap();
        let builder = SstableBuilder::for_test(id, writer, self.options.clone());

        Ok(builder)
    }
}

fn get_builder_options(capacity_mb: usize) -> SstableBuilderOptions {
    SstableBuilderOptions {
        capacity: capacity_mb * 1024 * 1024,
        block_capacity: 1024 * 1024,
        restart_interval: 16,
        bloom_false_positive: 0.001,
        ..Default::default()
    }
}

fn test_user_key_of(idx: u64) -> UserKey<Vec<u8>> {
    UserKey::for_test(TableId::default(), idx.to_be_bytes().to_vec())
}

async fn build_tables<F: SstableWriterFactory>(
    mut builder: CapacitySplitTableBuilder<LocalTableBuilderFactory<F>>,
) {
    for i in RANGE {
        builder
            .add_full_key_for_test(
                FullKey::from_user_key(test_user_key_of(i).as_ref(), 1),
                HummockValue::put(VALUE),
                true,
            )
            .await
            .unwrap();
    }
    let split_table_outputs = builder.finish().await.unwrap();
    let join_handles = split_table_outputs
        .into_iter()
        .map(|o| o.upload_join_handle)
        .collect_vec();
    try_join_all(join_handles).await.unwrap();
}

fn bench_builder(
    c: &mut Criterion,
    bucket: &str,
    capacity_mb: usize,
    enable_streaming_upload: bool,
) {
    let runtime = tokio::runtime::Builder::new_current_thread()
        .enable_all()
        .build()
        .unwrap();

    let metrics = Arc::new(ObjectStoreMetrics::unused());
    let object_store = runtime.block_on(async {
        S3ObjectStore::new_with_config(
            bucket.to_string(),
            metrics.clone(),
            ObjectStoreConfig::default(),
        )
        .await
        .monitored(metrics, ObjectStoreConfig::default())
    });
    let object_store = Arc::new(ObjectStoreImpl::S3(object_store));
    let sstable_store = Arc::new(SstableStore::new(SstableStoreConfig {
        store: object_store,
        path: "test".to_string(),
        block_cache_capacity: 64 << 20,
        meta_cache_capacity: 128 << 20,
<<<<<<< HEAD
        eviction: EvictionConfig::for_test(),
=======
        high_priority_ratio: 0,
        meta_shard_num: 2,
        block_shard_num: 2,
>>>>>>> a9bdaa8d
        prefetch_buffer_capacity: 64 << 20,
        max_prefetch_block_number: 16,
        data_file_cache: FileCache::none(),
        meta_file_cache: FileCache::none(),
        recent_filter: None,
        state_store_metrics: Arc::new(global_hummock_state_store_metrics(MetricLevel::Disabled)),
    }));

    let mut group = c.benchmark_group("bench_multi_builder");
    group
        .sample_size(SAMPLE_COUNT)
        .measurement_time(ESTIMATED_MEASUREMENT_TIME);
    if enable_streaming_upload {
        group.bench_function(format!("bench_streaming_upload_{}mb", capacity_mb), |b| {
            b.to_async(&runtime).iter(|| {
                build_tables(CapacitySplitTableBuilder::for_test(
                    LocalTableBuilderFactory::new(
                        1,
                        StreamingSstableWriterFactory::new(sstable_store.clone()),
                        get_builder_options(capacity_mb),
                    ),
                ))
            })
        });
    } else {
        group.bench_function(format!("bench_batch_upload_{}mb", capacity_mb), |b| {
            b.to_async(&runtime).iter(|| {
                build_tables(CapacitySplitTableBuilder::for_test(
                    LocalTableBuilderFactory::new(
                        1,
                        BatchSstableWriterFactory::new(sstable_store.clone()),
                        get_builder_options(capacity_mb),
                    ),
                ))
            })
        });
    }
    group.finish();
}

// SST size: 4, 32, 64, 128, 256MiB
fn bench_multi_builder(c: &mut Criterion) {
    let sst_capacities = vec![4, 32, 64, 128, 256];
    let bucket = env::var("S3_BUCKET").unwrap();
    for capacity in sst_capacities {
        bench_builder(c, &bucket, capacity, false);
        bench_builder(c, &bucket, capacity, true);
    }
}

criterion_group!(benches, bench_multi_builder);
criterion_main!(benches);<|MERGE_RESOLUTION|>--- conflicted
+++ resolved
@@ -146,13 +146,10 @@
         path: "test".to_string(),
         block_cache_capacity: 64 << 20,
         meta_cache_capacity: 128 << 20,
-<<<<<<< HEAD
-        eviction: EvictionConfig::for_test(),
-=======
-        high_priority_ratio: 0,
-        meta_shard_num: 2,
-        block_shard_num: 2,
->>>>>>> a9bdaa8d
+        meta_cache_shard_num: 2,
+        block_cache_shard_num: 2,
+        block_cache_eviction: EvictionConfig::for_test(),
+        meta_cache_eviction: EvictionConfig::for_test(),
         prefetch_buffer_capacity: 64 << 20,
         max_prefetch_block_number: 16,
         data_file_cache: FileCache::none(),
