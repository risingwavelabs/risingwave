--- conflicted
+++ resolved
@@ -41,7 +41,7 @@
 use risingwave_storage::hummock::{
     CachePolicy, CompactorSstableStore, CompressionAlgorithm, InMemWriter, MemoryLimiter,
     SstableBuilder, SstableBuilderOptions, SstableIterator, SstableMeta, SstableStore,
-    SstableWriter, SstableWriterOptions, TieredCache,
+    SstableWriteMode, SstableWriterOptions, TieredCache,
 };
 use risingwave_storage::monitor::{StateStoreMetrics, StoreLocalStatistic};
 
@@ -60,9 +60,9 @@
 
 pub fn default_writer_opts() -> SstableWriterOptions {
     SstableWriterOptions {
+        mode: SstableWriteMode::Batch,
         capacity_hint: None,
         tracker: None,
-        policy: CachePolicy::Fill,
     }
 }
 
@@ -72,16 +72,11 @@
     meta: SstableMeta,
     sstable_store: SstableStoreRef,
     options: SstableWriterOptions,
+    policy: CachePolicy,
 ) {
-<<<<<<< HEAD
     let mut writer = sstable_store
         .clone()
-        .create_sst_writer(sst_id, policy, options, None)
-        .await
-        .unwrap();
-=======
-    let mut writer = sstable_store.clone().create_sst_writer(sst_id, options);
->>>>>>> c4465ddf
+        .create_sst_writer(sst_id, policy, options, None);
     for block_meta in &meta.block_metas {
         let offset = block_meta.offset as usize;
         let end_offset = offset + block_meta.len as usize;
@@ -109,8 +104,9 @@
         bloom_false_positive: 0.01,
         compression_algorithm: CompressionAlgorithm::None,
         estimate_bloom_filter_capacity: 1024 * 1024,
+        enable_sst_streaming_upload: false,
     };
-    let writer = InMemWriter::from(&opt);
+    let writer = Box::new(InMemWriter::from(&opt));
     let mut builder = SstableBuilder::new_for_test(sstable_id, writer, opt);
     let value = b"1234567890123456789";
     let mut full_key = test_key_of(0, epoch);
@@ -156,9 +152,15 @@
         .unwrap();
     let sstable_store1 = sstable_store.clone();
     runtime.block_on(async move {
-        let mut opts = default_writer_opts();
-        opts.policy = CachePolicy::NotFill;
-        put_sst(1, data, meta, sstable_store1, opts).await;
+        put_sst(
+            1,
+            data,
+            meta,
+            sstable_store1,
+            default_writer_opts(),
+            CachePolicy::NotFill,
+        )
+        .await;
     });
     // warm up to make them all in memory. I do not use CachePolicy::Fill because it will fetch
     // block from meta.
@@ -181,6 +183,7 @@
         bloom_false_positive: 0.01,
         compression_algorithm: CompressionAlgorithm::None,
         estimate_bloom_filter_capacity: 1024 * 1024,
+        enable_sst_streaming_upload: false,
     };
     let mut builder = CapacitySplitTableBuilder::new_for_test(LocalTableBuilderFactory::new(
         32,
@@ -238,6 +241,7 @@
             meta1,
             sstable_store1.clone(),
             default_writer_opts(),
+            CachePolicy::Fill,
         )
         .await;
         put_sst(
@@ -246,6 +250,7 @@
             meta2,
             sstable_store1.clone(),
             default_writer_opts(),
+            CachePolicy::Fill,
         )
         .await;
     });
@@ -261,6 +266,7 @@
             meta1,
             sstable_store1.clone(),
             default_writer_opts(),
+            CachePolicy::Fill,
         )
         .await;
         put_sst(
@@ -269,6 +275,7 @@
             meta2,
             sstable_store1.clone(),
             default_writer_opts(),
+            CachePolicy::Fill,
         )
         .await;
     });
