--- conflicted
+++ resolved
@@ -302,20 +302,12 @@
     let level1 = vec![info1, info2];
 
     let info1 = runtime
-<<<<<<< HEAD
         .block_on(async { build_table(sstable_store.clone(), 3, 0..(test_key_size / 2), 2).await });
-=======
-        .block_on(async { build_table(sstable_store.clone(), 3, 0..test_key_size / 2, 2).await });
->>>>>>> 29627473
     let info2 = runtime.block_on(async {
         build_table(
             sstable_store.clone(),
             4,
-<<<<<<< HEAD
             (test_key_size / 2)..test_key_size,
-=======
-            test_key_size / 2..test_key_size,
->>>>>>> 29627473
             2,
         )
         .await
