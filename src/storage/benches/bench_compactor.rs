// Copyright 2024 RisingWave Labs
//
// Licensed under the Apache License, Version 2.0 (the "License");
// you may not use this file except in compliance with the License.
// You may obtain a copy of the License at
//
//     http://www.apache.org/licenses/LICENSE-2.0
//
// Unless required by applicable law or agreed to in writing, software
// distributed under the License is distributed on an "AS IS" BASIS,
// WITHOUT WARRANTIES OR CONDITIONS OF ANY KIND, either express or implied.
// See the License for the specific language governing permissions and
// limitations under the License.

use std::ops::Range;
use std::sync::Arc;

use criterion::async_executor::FuturesExecutor;
use criterion::{criterion_group, criterion_main, Criterion};
use risingwave_common::cache::CachePriority;
<<<<<<< HEAD
use risingwave_common::catalog::{ColumnDesc, ColumnId, TableId};
=======
use risingwave_common::catalog::TableId;
use risingwave_common::config::{MetricLevel, ObjectStoreConfig};
>>>>>>> 5fd1fc34
use risingwave_common::hash::VirtualNode;
use risingwave_common::row::OwnedRow;
use risingwave_common::types::DataType;
use risingwave_common::util::value_encoding::column_aware_row_encoding::ColumnAwareSerde;
use risingwave_common::util::value_encoding::ValueRowSerializer;
use risingwave_hummock_sdk::key::FullKey;
use risingwave_hummock_sdk::key_range::KeyRange;
use risingwave_hummock_sdk::HummockEpoch;
use risingwave_object_store::object::object_metrics::ObjectStoreMetrics;
use risingwave_object_store::object::{InMemObjectStore, ObjectStore, ObjectStoreImpl};
use risingwave_pb::hummock::{compact_task, SstableInfo, TableSchema};
use risingwave_storage::hummock::compactor::compactor_runner::compact_and_build_sst;
use risingwave_storage::hummock::compactor::{
    ConcatSstableIterator, DummyCompactionFilter, TaskConfig, TaskProgress,
};
use risingwave_storage::hummock::iterator::{
    ConcatIterator, Forward, ForwardMergeRangeIterator, HummockIterator, MergeIterator,
};
use risingwave_storage::hummock::multi_builder::{
    CapacitySplitTableBuilder, LocalTableBuilderFactory,
};
use risingwave_storage::hummock::sstable::SstableIteratorReadOptions;
use risingwave_storage::hummock::sstable_store::SstableStoreRef;
use risingwave_storage::hummock::value::HummockValue;
use risingwave_storage::hummock::{
    CachePolicy, CompactionDeleteRangeIterator, FileCache, SstableBuilder, SstableBuilderOptions,
    SstableIterator, SstableStore, SstableStoreConfig, SstableWriterOptions, Xor16FilterBuilder,
};
use risingwave_storage::monitor::{
    global_hummock_state_store_metrics, CompactorMetrics, StoreLocalStatistic,
};

pub fn mock_sstable_store() -> SstableStoreRef {
    let store = InMemObjectStore::new().monitored(
        Arc::new(ObjectStoreMetrics::unused()),
        ObjectStoreConfig::default(),
    );
    let store = Arc::new(ObjectStoreImpl::InMem(store));
    let path = "test".to_string();
    Arc::new(SstableStore::new(SstableStoreConfig {
        store,
        path,
        block_cache_capacity: 64 << 20,
        meta_cache_capacity: 128 << 20,
        high_priority_ratio: 0,
        prefetch_buffer_capacity: 64 << 20,
        max_prefetch_block_number: 16,
        data_file_cache: FileCache::none(),
        meta_file_cache: FileCache::none(),
        recent_filter: None,
        state_store_metrics: Arc::new(global_hummock_state_store_metrics(MetricLevel::Disabled)),
    }))
}

pub fn default_writer_opts() -> SstableWriterOptions {
    SstableWriterOptions {
        capacity_hint: None,
        tracker: None,
        policy: CachePolicy::Fill(CachePriority::High),
    }
}

pub fn test_key_of(idx: usize, epoch: u64, table_id: TableId) -> FullKey<Vec<u8>> {
    FullKey::for_test(
        table_id,
        [
            VirtualNode::ZERO.to_be_bytes().as_slice(),
            format!("key_test_{:08}", idx * 2).as_bytes(),
        ]
        .concat(),
        epoch,
    )
}

/// 8M keys.
const MAX_KEY_COUNT: usize = 8 * 1024 * 1024;

async fn build_table(
    sstable_store: SstableStoreRef,
    sstable_object_id: u64,
    range: Range<u64>,
    epoch: u64,
) -> SstableInfo {
    let opt = SstableBuilderOptions {
        capacity: 32 * 1024 * 1024,
        block_capacity: 16 * 1024,
        restart_interval: 16,
        bloom_false_positive: 0.001,
        ..Default::default()
    };
    let writer = sstable_store.create_sst_writer(
        sstable_object_id,
        SstableWriterOptions {
            capacity_hint: None,
            tracker: None,
            policy: CachePolicy::Fill(CachePriority::High),
        },
    );
    let mut builder =
        SstableBuilder::<_, Xor16FilterBuilder>::for_test(sstable_object_id, writer, opt);
    let value = b"1234567890123456789";
    let mut full_key = test_key_of(0, epoch, TableId::new(0));
    let table_key_len = full_key.user_key.table_key.len();
    for i in range {
        let start = (i % 8) as usize;
        let end = start + 8;
        full_key.user_key.table_key[table_key_len - 8..].copy_from_slice(&i.to_be_bytes());
        builder
            .add_for_test(full_key.to_ref(), HummockValue::put(&value[start..end]))
            .await
            .unwrap();
    }
    let output = builder.finish().await.unwrap();
    let handle = output.writer_output;
    let sst = output.sst_info.sst_info;
    handle.await.unwrap().unwrap();
    sst
}

async fn build_table_2(
    sstable_store: SstableStoreRef,
    sstable_object_id: u64,
    range: Range<u64>,
    epoch: u64,
    table_id: u32,
    column_num: usize,
) -> SstableInfo {
    let opt = SstableBuilderOptions {
        capacity: 32 * 1024 * 1024,
        block_capacity: 16 * 1024,
        restart_interval: 16,
        bloom_false_positive: 0.001,
        ..Default::default()
    };
    let writer = sstable_store.create_sst_writer(
        sstable_object_id,
        SstableWriterOptions {
            capacity_hint: None,
            tracker: None,
            policy: CachePolicy::Fill(CachePriority::High),
        },
    );
    let mut builder =
        SstableBuilder::<_, Xor16FilterBuilder>::for_test(sstable_object_id, writer, opt);
    let mut full_key = test_key_of(0, epoch, TableId::new(table_id));
    let table_key_len = full_key.user_key.table_key.len();

    let schema = vec![DataType::Int64; column_num];
    let column_ids = (0..column_num as i32).map(ColumnId::new);
    use risingwave_common::types::ScalarImpl;
    let row = OwnedRow::new(vec![Some(ScalarImpl::Int64(5)); column_num]);
    let table_columns: Vec<_> = column_ids
        .clone()
        .map(|id| ColumnDesc::unnamed(id, schema.get(id.get_id() as usize).unwrap().clone()))
        .collect();
    use risingwave_storage::row_serde::value_serde::ValueRowSerdeNew;
    let serializer = ColumnAwareSerde::new(
        Arc::from_iter(column_ids.map(|id| id.get_id() as usize)),
        table_columns.into(),
    );
    let row_bytes = serializer.serialize(row);

    for i in range {
        full_key.user_key.table_key[table_key_len - 8..].copy_from_slice(&i.to_be_bytes());
        builder
            .add_for_test(full_key.to_ref(), HummockValue::put(&row_bytes))
            .await
            .unwrap();
    }
    let output = builder.finish().await.unwrap();
    let handle = output.writer_output;
    let sst = output.sst_info.sst_info;
    handle.await.unwrap().unwrap();
    sst
}

async fn scan_all_table(info: &SstableInfo, sstable_store: SstableStoreRef) {
    let mut stats = StoreLocalStatistic::default();
    let table = sstable_store.sstable(info, &mut stats).await.unwrap();
    let default_read_options = Arc::new(SstableIteratorReadOptions::default());
    // warm up to make them all in memory. I do not use CachePolicy::Fill because it will fetch
    // block from meta.
    let mut iter = SstableIterator::new(table, sstable_store.clone(), default_read_options);
    iter.rewind().await.unwrap();
    while iter.is_valid() {
        iter.next().await.unwrap();
    }
}

fn bench_table_build(c: &mut Criterion) {
    c.bench_function("bench_table_build", |b| {
        let sstable_store = mock_sstable_store();
        let runtime = tokio::runtime::Builder::new_current_thread()
            .build()
            .unwrap();
        b.to_async(&runtime).iter(|| async {
            build_table(sstable_store.clone(), 0, 0..(MAX_KEY_COUNT as u64), 1).await;
        });
    });
}

fn bench_table_scan(c: &mut Criterion) {
    let sstable_store = mock_sstable_store();
    let runtime = tokio::runtime::Builder::new_current_thread()
        .build()
        .unwrap();
    let info = runtime.block_on(async {
        build_table(sstable_store.clone(), 0, 0..(MAX_KEY_COUNT as u64), 1).await
    });
    // warm up to make them all in memory. I do not use CachePolicy::Fill because it will fetch
    // block from meta.
    let sstable_store1 = sstable_store.clone();
    let info1 = info.clone();
    runtime.block_on(async move {
        scan_all_table(&info1, sstable_store1).await;
    });

    c.bench_function("bench_table_iterator", |b| {
        let info1 = info.clone();
        b.to_async(&runtime)
            .iter(|| scan_all_table(&info1, sstable_store.clone()));
    });
}

async fn compact<I: HummockIterator<Direction = Forward>>(
    iter: I,
    sstable_store: SstableStoreRef,
    task_config: Option<TaskConfig>,
) {
    let opt = SstableBuilderOptions {
        capacity: 32 * 1024 * 1024,
        block_capacity: 64 * 1024,
        restart_interval: 16,
        bloom_false_positive: 0.001,
        ..Default::default()
    };
    let mut builder =
        CapacitySplitTableBuilder::for_test(LocalTableBuilderFactory::new(32, sstable_store, opt));

    let task_config = task_config.unwrap_or_else(|| TaskConfig {
        key_range: KeyRange::inf(),
        cache_policy: CachePolicy::Disable,
        gc_delete_keys: false,
        watermark: 0,
        stats_target_table_ids: None,
        task_type: compact_task::TaskType::Dynamic,
        use_block_based_filter: true,
        ..Default::default()
    });
    compact_and_build_sst(
        &mut builder,
        CompactionDeleteRangeIterator::new(ForwardMergeRangeIterator::new(HummockEpoch::MAX)),
        &task_config,
        Arc::new(CompactorMetrics::unused()),
        iter,
        DummyCompactionFilter,
    )
    .await
    .unwrap();
}

fn bench_merge_iterator_compactor(c: &mut Criterion) {
    let runtime = tokio::runtime::Builder::new_current_thread()
        .build()
        .unwrap();
    let sstable_store = mock_sstable_store();
    let test_key_size = 256 * 1024;
    let info1 = runtime
        .block_on(async { build_table(sstable_store.clone(), 1, 0..test_key_size / 2, 1).await });
    let info2 = runtime.block_on(async {
        build_table(
            sstable_store.clone(),
            2,
            test_key_size / 2..test_key_size,
            1,
        )
        .await
    });
    let level1 = vec![info1, info2];

    let info1 = runtime
        .block_on(async { build_table(sstable_store.clone(), 3, 0..test_key_size / 2, 2).await });
    let info2 = runtime.block_on(async {
        build_table(
            sstable_store.clone(),
            4,
            test_key_size / 2..test_key_size,
            2,
        )
        .await
    });
    let level2 = vec![info1, info2];
    let read_options = Arc::new(SstableIteratorReadOptions {
        cache_policy: CachePolicy::Fill(CachePriority::High),
        prefetch_for_large_query: false,
        must_iterated_end_user_key: None,
        max_preload_retry_times: 0,
    });
    c.bench_function("bench_union_merge_iterator", |b| {
        b.to_async(FuturesExecutor).iter(|| {
            let sstable_store1 = sstable_store.clone();
            let sub_iters = vec![
                ConcatIterator::new(level1.clone(), sstable_store.clone(), read_options.clone()),
                ConcatIterator::new(level2.clone(), sstable_store.clone(), read_options.clone()),
            ];
<<<<<<< HEAD
            let iter = UnorderedMergeIteratorInner::for_compactor(sub_iters);
            async move { compact(iter, sstable_store1, None).await }
=======
            let iter = MergeIterator::for_compactor(sub_iters);
            async move { compact(iter, sstable_store1).await }
>>>>>>> 5fd1fc34
        });
    });
    c.bench_function("bench_merge_iterator", |b| {
        b.to_async(&runtime).iter(|| {
            let sub_iters = vec![
                ConcatSstableIterator::new(
                    vec![0],
                    level1.clone(),
                    KeyRange::inf(),
                    sstable_store.clone(),
                    Arc::new(TaskProgress::default()),
                    0,
                ),
                ConcatSstableIterator::new(
                    vec![0],
                    level2.clone(),
                    KeyRange::inf(),
                    sstable_store.clone(),
                    Arc::new(TaskProgress::default()),
                    0,
                ),
            ];
            let iter = MergeIterator::for_compactor(sub_iters);
            let sstable_store1 = sstable_store.clone();
            async move { compact(iter, sstable_store1, None).await }
        });
    });
}

fn bench_drop_column_compaction_impl(c: &mut Criterion, column_num: usize) {
    let runtime = tokio::runtime::Builder::new_current_thread()
        .build()
        .unwrap();
    let sstable_store = mock_sstable_store();
    let test_key_size = 256 * 1024;
    let info1 = runtime.block_on(async {
        build_table_2(
            sstable_store.clone(),
            1,
            0..test_key_size,
            1,
            10,
            column_num,
        )
        .await
    });
    let info2 = runtime.block_on(async {
        build_table_2(
            sstable_store.clone(),
            2,
            0..test_key_size,
            1,
            11,
            column_num,
        )
        .await
    });
    let level1 = vec![info1, info2];

    let info1 = runtime.block_on(async {
        build_table_2(
            sstable_store.clone(),
            3,
            0..test_key_size,
            2,
            10,
            column_num,
        )
        .await
    });
    let info2 = runtime.block_on(async {
        build_table_2(
            sstable_store.clone(),
            4,
            0..test_key_size,
            2,
            11,
            column_num,
        )
        .await
    });
    let level2 = vec![info1, info2];

    let task_config_no_schema = TaskConfig {
        key_range: KeyRange::inf(),
        cache_policy: CachePolicy::Disable,
        gc_delete_keys: false,
        watermark: 0,
        stats_target_table_ids: None,
        task_type: compact_task::TaskType::Dynamic,
        use_block_based_filter: true,
        table_schemas: vec![].into_iter().collect(),
        ..Default::default()
    };

    let mut task_config_schema = task_config_no_schema.clone();
    task_config_schema.table_schemas.insert(
        10,
        TableSchema {
            column_ids: (0..column_num as i32).collect(),
        },
    );
    task_config_schema.table_schemas.insert(
        11,
        TableSchema {
            column_ids: (0..column_num as i32).collect(),
        },
    );

    let mut task_config_schema_cause_drop = task_config_no_schema.clone();
    task_config_schema_cause_drop.table_schemas.insert(
        10,
        TableSchema {
            column_ids: (0..column_num as i32 / 2).collect(),
        },
    );
    task_config_schema_cause_drop.table_schemas.insert(
        11,
        TableSchema {
            column_ids: (0..column_num as i32 / 2).collect(),
        },
    );

    let get_iter = || {
        let sub_iters = vec![
            ConcatSstableIterator::new(
                vec![10, 11],
                level1.clone(),
                KeyRange::inf(),
                sstable_store.clone(),
                Arc::new(TaskProgress::default()),
                0,
            ),
            ConcatSstableIterator::new(
                vec![10, 11],
                level2.clone(),
                KeyRange::inf(),
                sstable_store.clone(),
                Arc::new(TaskProgress::default()),
                0,
            ),
        ];
        UnorderedMergeIteratorInner::for_compactor(sub_iters)
    };

    c.bench_function(
        &format!("bench_drop_column_compaction_baseline_c{column_num}"),
        |b| {
            b.to_async(&runtime).iter(|| {
                let iter = get_iter();
                let sstable_store1 = sstable_store.clone();
                let task_config_clone = task_config_no_schema.clone();
                async move { compact(iter, sstable_store1, Some(task_config_clone)).await }
            });
        },
    );

    c.bench_function(
        &format!("bench_drop_column_compaction_without_drop_c{column_num}"),
        |b| {
            b.to_async(&runtime).iter(|| {
                let iter = get_iter();
                let sstable_store1 = sstable_store.clone();
                let task_config_clone = task_config_schema.clone();
                async move { compact(iter, sstable_store1, Some(task_config_clone)).await }
            });
        },
    );

    c.bench_function(
        &format!("bench_drop_column_compaction_without_drop_disable_optimization_c{column_num}"),
        |b| {
            b.to_async(&runtime).iter(|| {
                let iter = get_iter();
                let sstable_store1 = sstable_store.clone();
                let mut task_config_clone = task_config_schema.clone();
                task_config_clone.disable_drop_column_optimization = true;
                async move { compact(iter, sstable_store1, Some(task_config_clone)).await }
            });
        },
    );

    c.bench_function(
        &format!("bench_drop_column_compaction_with_drop_c{column_num}"),
        |b| {
            b.to_async(&runtime).iter(|| {
                let iter = get_iter();
                let sstable_store1 = sstable_store.clone();
                let task_config_clone = task_config_schema_cause_drop.clone();
                async move { compact(iter, sstable_store1, Some(task_config_clone)).await }
            });
        },
    );
}

fn bench_drop_column_compaction_small(c: &mut Criterion) {
    bench_drop_column_compaction_impl(c, 10);
}

fn bench_drop_column_compaction_large(c: &mut Criterion) {
    bench_drop_column_compaction_impl(c, 100);
}

criterion_group!(
    benches,
    bench_table_build,
    bench_table_scan,
    bench_merge_iterator_compactor,
    bench_drop_column_compaction_small,
    bench_drop_column_compaction_large
);
criterion_main!(benches);<|MERGE_RESOLUTION|>--- conflicted
+++ resolved
@@ -18,12 +18,8 @@
 use criterion::async_executor::FuturesExecutor;
 use criterion::{criterion_group, criterion_main, Criterion};
 use risingwave_common::cache::CachePriority;
-<<<<<<< HEAD
-use risingwave_common::catalog::{ColumnDesc, ColumnId, TableId};
-=======
-use risingwave_common::catalog::TableId;
+use risingwave_common::catalog::{ColumnDesc, ColumnId, TableId, TableId};
 use risingwave_common::config::{MetricLevel, ObjectStoreConfig};
->>>>>>> 5fd1fc34
 use risingwave_common::hash::VirtualNode;
 use risingwave_common::row::OwnedRow;
 use risingwave_common::types::DataType;
@@ -329,13 +325,8 @@
                 ConcatIterator::new(level1.clone(), sstable_store.clone(), read_options.clone()),
                 ConcatIterator::new(level2.clone(), sstable_store.clone(), read_options.clone()),
             ];
-<<<<<<< HEAD
-            let iter = UnorderedMergeIteratorInner::for_compactor(sub_iters);
-            async move { compact(iter, sstable_store1, None).await }
-=======
             let iter = MergeIterator::for_compactor(sub_iters);
             async move { compact(iter, sstable_store1).await }
->>>>>>> 5fd1fc34
         });
     });
     c.bench_function("bench_merge_iterator", |b| {
