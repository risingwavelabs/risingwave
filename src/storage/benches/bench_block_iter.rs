// Copyright 2023 RisingWave Labs
//
// Licensed under the Apache License, Version 2.0 (the "License");
// you may not use this file except in compliance with the License.
// You may obtain a copy of the License at
//
//     http://www.apache.org/licenses/LICENSE-2.0
//
// Unless required by applicable law or agreed to in writing, software
// distributed under the License is distributed on an "AS IS" BASIS,
// WITHOUT WARRANTIES OR CONDITIONS OF ANY KIND, either express or implied.
// See the License for the specific language governing permissions and
// limitations under the License.

#![feature(once_cell)]
use std::sync::LazyLock;

use bytes::{BufMut, Bytes, BytesMut};
use criterion::{criterion_group, criterion_main, BenchmarkId, Criterion};
use risingwave_hummock_sdk::key::FullKey;
use risingwave_storage::hummock::{
    Block, BlockBuilder, BlockBuilderOptions, BlockHolder, BlockIterator, CompressionAlgorithm,
};

const TABLES_PER_SSTABLE: u32 = 10;
const KEYS_PER_TABLE: u64 = 100;
const RESTART_INTERVAL: usize = 16;
const BLOCK_CAPACITY: usize = TABLES_PER_SSTABLE as usize * KEYS_PER_TABLE as usize * 64;
const EXCHANGE_INTERVAL: usize = RESTART_INTERVAL / 2;

fn block_iter_next(block: BlockHolder) {
    let mut iter = BlockIterator::new(block);
    iter.seek_to_first();
    while iter.is_valid() {
        iter.next();
    }
}

fn block_iter_prev(block: BlockHolder) {
    let mut iter = BlockIterator::new(block);
    iter.seek_to_last();
    while iter.is_valid() {
        iter.prev();
    }
}

fn bench_block_iter(c: &mut Criterion) {
    let data = build_block_data(TABLES_PER_SSTABLE, KEYS_PER_TABLE);

    println!("block size: {}", data.len());

    c.bench_with_input(
        BenchmarkId::new(
            format!(
                "block - iter next - {} tables * {} keys",
                TABLES_PER_SSTABLE, KEYS_PER_TABLE
            ),
            "",
        ),
        &data,
        |b, data| {
            b.iter(|| {
                let block = BlockHolder::from_owned_block(Box::new(
                    Block::decode(data.clone(), data.len()).unwrap(),
                ));
                block_iter_next(block)
            });
        },
    );

    c.bench_with_input(
        BenchmarkId::new(
            format!(
                "block - iter prev - {} tables * {} keys",
                TABLES_PER_SSTABLE, KEYS_PER_TABLE
            ),
            "",
        ),
        &data,
        |b, data| {
            b.iter(|| {
                let block = BlockHolder::from_owned_block(Box::new(
                    Block::decode(data.clone(), data.len()).unwrap(),
                ));
                block_iter_prev(block)
            });
        },
    );

    let l = data.len();
    let block = BlockHolder::from_owned_block(Box::new(Block::decode(data, l).unwrap()));
    let mut iter = BlockIterator::new(block);
    let mut item_count = 0;
    let mut ext_index = 0;
    let (mut k_ext, mut v_ext) = (&DATA_LEN_SET[ext_index].0, &DATA_LEN_SET[ext_index].1);

    iter.seek_to_first();
    for t in 1..=TABLES_PER_SSTABLE {
        for i in 1..=KEYS_PER_TABLE {
<<<<<<< HEAD
            item_count += 1;

            if item_count % EXCHANGE_INTERVAL == 0 {
                ext_index = (ext_index + 1) % DATA_LEN_SET.len();
                (k_ext, v_ext) = (&DATA_LEN_SET[ext_index].0, &DATA_LEN_SET[ext_index].1);
            }

            assert_eq!(iter.key(), key(t, i, k_ext).to_vec());
            assert_eq!(iter.value(), value(i, v_ext).to_vec());
=======
            assert_eq!(iter.key(), FullKey::decode(&key(t, i)));
            assert_eq!(iter.value(), value(i).to_vec());
>>>>>>> 53da2e32
            iter.next();
        }
    }
    assert!(!iter.is_valid());
}

criterion_group!(benches, bench_block_iter);
criterion_main!(benches);

static DATA_LEN_SET: LazyLock<Vec<(Vec<u8>, Vec<u8>)>> = LazyLock::new(|| {
    vec![
        (vec![b'a'; 10], vec![b'a'; 10]),       // U8U8
        (vec![b'a'; 10], vec![b'a'; 300]),      // U8U16
        (vec![b'a'; 100], vec![b'a'; 65550]),   // U8U32
        (vec![b'a'; 300], vec![b'a'; 100]),     // U16U8
        (vec![b'a'; 300], vec![b'a'; 300]),     // U16U16
        (vec![b'a'; 300], vec![b'a'; 65550]),   // U16U32
        (vec![b'a'; 65550], vec![b'a'; 100]),   // U32U8
        (vec![b'a'; 65550], vec![b'a'; 300]),   // U32U16
        (vec![b'a'; 65550], vec![b'a'; 65550]), // U32U32
    ]
});

fn build_block_data(t: u32, i: u64) -> Bytes {
    let options = BlockBuilderOptions {
        capacity: BLOCK_CAPACITY,
        compression_algorithm: CompressionAlgorithm::None,
        restart_interval: RESTART_INTERVAL,
    };
    let mut builder = BlockBuilder::new(options);
    let mut item_count = 0;
    let mut ext_index = 0;
    let (mut k_ext, mut v_ext) = (&DATA_LEN_SET[ext_index].0, &DATA_LEN_SET[ext_index].1);

    for tt in 1..=t {
        for ii in 1..=i {
<<<<<<< HEAD
            item_count += 1;

            if item_count % EXCHANGE_INTERVAL == 0 {
                ext_index = (ext_index + 1) % DATA_LEN_SET.len();
                (k_ext, v_ext) = (&DATA_LEN_SET[ext_index].0, &DATA_LEN_SET[ext_index].1);
            }

            builder.add(&key(tt, ii, k_ext), &value(ii, v_ext));
=======
            builder.add(FullKey::decode(&key(tt, ii)), &value(ii));
>>>>>>> 53da2e32
        }
    }
    Bytes::from(builder.build().to_vec())
}

fn key(t: u32, i: u64, ext: &[u8]) -> Bytes {
    let mut buf = BytesMut::new();
    buf.put_slice(ext);
    buf.put_u32(t);
    buf.put_u64(i);
    buf.freeze()
}

fn value(i: u64, ext: &[u8]) -> Bytes {
    let mut buf = BytesMut::new();
    buf.put_u64(i);
    buf.put(ext);
    buf.freeze()
}<|MERGE_RESOLUTION|>--- conflicted
+++ resolved
@@ -97,7 +97,6 @@
     iter.seek_to_first();
     for t in 1..=TABLES_PER_SSTABLE {
         for i in 1..=KEYS_PER_TABLE {
-<<<<<<< HEAD
             item_count += 1;
 
             if item_count % EXCHANGE_INTERVAL == 0 {
@@ -105,12 +104,8 @@
                 (k_ext, v_ext) = (&DATA_LEN_SET[ext_index].0, &DATA_LEN_SET[ext_index].1);
             }
 
-            assert_eq!(iter.key(), key(t, i, k_ext).to_vec());
+            assert_eq!(iter.key(), FullKey::decode(&key(t, i, k_ext)));
             assert_eq!(iter.value(), value(i, v_ext).to_vec());
-=======
-            assert_eq!(iter.key(), FullKey::decode(&key(t, i)));
-            assert_eq!(iter.value(), value(i).to_vec());
->>>>>>> 53da2e32
             iter.next();
         }
     }
@@ -147,7 +142,6 @@
 
     for tt in 1..=t {
         for ii in 1..=i {
-<<<<<<< HEAD
             item_count += 1;
 
             if item_count % EXCHANGE_INTERVAL == 0 {
@@ -155,10 +149,7 @@
                 (k_ext, v_ext) = (&DATA_LEN_SET[ext_index].0, &DATA_LEN_SET[ext_index].1);
             }
 
-            builder.add(&key(tt, ii, k_ext), &value(ii, v_ext));
-=======
-            builder.add(FullKey::decode(&key(tt, ii)), &value(ii));
->>>>>>> 53da2e32
+            builder.add(FullKey::decode(&key(tt, ii, k_ext)), &value(ii, v_ext));
         }
     }
     Bytes::from(builder.build().to_vec())
