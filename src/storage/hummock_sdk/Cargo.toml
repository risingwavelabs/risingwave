[package]
name = "risingwave_hummock_sdk"
version = { workspace = true }
edition = { workspace = true }
homepage = { workspace = true }
keywords = { workspace = true }
license = { workspace = true }
repository = { workspace = true }

[package.metadata.cargo-machete]
ignored = ["workspace-hack", "num-traits"]

[package.metadata.cargo-udeps.ignore]
normal = ["workspace-hack"]

[dependencies]
bytes = "1"
easy-ext = "1"
hex = "0.4"
itertools = { workspace = true }
parse-display = "0.9"
prost = { workspace = true }
risingwave_common = { workspace = true }
risingwave_common_estimate_size = { workspace = true }
risingwave_pb = { workspace = true }
serde = { version = "1", features = ["derive"] }
<<<<<<< HEAD
=======
serde_bytes = "0.11"
>>>>>>> 2ad3d872
tracing = "0.1"

[target.'cfg(not(madsim))'.dependencies]
workspace-hack = { path = "../../workspace-hack" }

[lints]
workspace = true<|MERGE_RESOLUTION|>--- conflicted
+++ resolved
@@ -24,10 +24,7 @@
 risingwave_common_estimate_size = { workspace = true }
 risingwave_pb = { workspace = true }
 serde = { version = "1", features = ["derive"] }
-<<<<<<< HEAD
-=======
 serde_bytes = "0.11"
->>>>>>> 2ad3d872
 tracing = "0.1"
 
 [target.'cfg(not(madsim))'.dependencies]
