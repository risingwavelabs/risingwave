--- conflicted
+++ resolved
@@ -300,11 +300,7 @@
     }
 }
 
-<<<<<<< HEAD
 #[derive(Clone, Debug, PartialEq, EstimateSize)]
-=======
-#[derive(Clone, Debug, PartialEq)]
->>>>>>> 4ad19403
 pub struct VnodeWatermark {
     vnode_bitmap: Arc<Bitmap>,
     watermark: Bytes,
