--- conflicted
+++ resolved
@@ -54,9 +54,6 @@
         Unbounded => 0,
     };
     let right = match right {
-<<<<<<< HEAD
-        Included(key) | Excluded(key) => key.vnode_part().to_index() + 1,
-=======
         Included(key) => key.vnode_part().to_index() + 1,
         Excluded(key) => {
             let (vnode, inner_key) = key.split_vnode();
@@ -68,7 +65,6 @@
                 vnode.to_index() + 1
             }
         }
->>>>>>> f3c298c3
         Unbounded => VirtualNode::COUNT,
     };
     (left, right)
