--- conflicted
+++ resolved
@@ -347,15 +347,9 @@
     use risingwave_common::util::ordered::OrderedRowSerde;
     use risingwave_common::util::sort_util::OrderType;
     use risingwave_pb::catalog::table::TableType;
-<<<<<<< HEAD
-    use risingwave_pb::catalog::Table as ProstTable;
+    use risingwave_pb::catalog::PbTable;
     use risingwave_pb::common::{PbColumnOrder, PbDirection, PbNullsAre, PbOrderType};
-    use risingwave_pb::plan_common::ColumnCatalog as ProstColumnCatalog;
-=======
-    use risingwave_pb::catalog::PbTable;
-    use risingwave_pb::common::{PbColumnOrder, PbDirection, PbOrderType};
     use risingwave_pb::plan_common::PbColumnCatalog;
->>>>>>> 99f4604e
     use tokio::task;
 
     use super::{DummyFilterKeyExtractor, FilterKeyExtractor, SchemaFilterKeyExtractor};
