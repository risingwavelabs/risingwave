--- conflicted
+++ resolved
@@ -52,16 +52,15 @@
         self.0.push_back(new_change_log);
     }
 
-<<<<<<< HEAD
-    pub fn change_log_into_iter(self) -> impl Iterator<Item = EpochNewChangeLogCommon<T>> {
-        self.0.into_iter()
-=======
     pub fn epochs(&self) -> impl Iterator<Item = u64> + '_ {
         self.0
             .iter()
             .flat_map(|epoch_change_log| epoch_change_log.epochs.iter())
             .cloned()
->>>>>>> cf43539f
+    }
+
+    pub fn change_log_into_iter(self) -> impl Iterator<Item = EpochNewChangeLogCommon<T>> {
+        self.0.into_iter()
     }
 }
 
