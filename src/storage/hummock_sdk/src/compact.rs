--- conflicted
+++ resolved
@@ -36,14 +36,7 @@
     ));
     s.push_str("Compaction SSTables structure: \n");
     for level_entry in &compact_task.input_ssts {
-<<<<<<< HEAD
         let tables: Vec<HummockSSTableId> = level_entry
-            .level
-            .as_ref()
-            .unwrap()
-=======
-        let tables: Vec<u64> = level_entry
->>>>>>> 5f3c6d4c
             .table_infos
             .iter()
             .map(|table| table.id)
