// Copyright 2023 RisingWave Labs
//
// Licensed under the Apache License, Version 2.0 (the "License");
// you may not use this file except in compliance with the License.
// You may obtain a copy of the License at
//
//     http://www.apache.org/licenses/LICENSE-2.0
//
// Unless required by applicable law or agreed to in writing, software
// distributed under the License is distributed on an "AS IS" BASIS,
// WITHOUT WARRANTIES OR CONDITIONS OF ANY KIND, either express or implied.
// See the License for the specific language governing permissions and
// limitations under the License.

use risingwave_pb::hummock::{CompactTask, LevelType, SstableInfo};

pub fn compact_task_to_string(compact_task: &CompactTask) -> String {
    use std::fmt::Write;

    let mut s = String::new();
    writeln!(
        s,
        "Compaction task id: {:?}, group-id: {:?}, target level: {:?}, target sub level: {:?}",
        compact_task.task_id,
        compact_task.compaction_group_id,
        compact_task.target_level,
        compact_task.target_sub_level_id
    )
    .unwrap();
    writeln!(s, "Compaction watermark: {:?} ", compact_task.watermark).unwrap();
    writeln!(
        s,
        "Compaction target_file_size: {:?} ",
        compact_task.target_file_size
    )
    .unwrap();
    writeln!(s, "Compaction # splits: {:?} ", compact_task.splits.len()).unwrap();
    writeln!(
        s,
        "Compaction task status: {:?} ",
        compact_task.task_status()
    )
    .unwrap();
    s.push_str("Compaction Sstables structure: \n");
    for level_entry in &compact_task.input_ssts {
        let tables: Vec<String> = level_entry
            .table_infos
            .iter()
            .map(|table| format!("[id: {}, {}KB]", table.get_sst_id(), table.file_size / 1024))
            .collect();
        writeln!(s, "Level {:?} {:?} ", level_entry.level_idx, tables).unwrap();
    }
    s.push_str("Compaction task output: \n");
    for sst in &compact_task.sorted_output_ssts {
        append_sstable_info_to_string(&mut s, sst);
    }
    s
}

pub fn append_sstable_info_to_string(s: &mut String, sstable_info: &SstableInfo) {
    use std::fmt::Write;

    let key_range = sstable_info.key_range.as_ref().unwrap();
    let left_str = if key_range.left.is_empty() {
        "-inf".to_string()
    } else {
        hex::encode(key_range.left.as_slice())
    };
    let right_str = if key_range.right.is_empty() {
        "+inf".to_string()
    } else {
        hex::encode(key_range.right.as_slice())
    };

    if sstable_info.stale_key_count > 0 {
        let ratio = sstable_info.stale_key_count * 100 / sstable_info.total_key_count;
        writeln!(
            s,
            "SstableInfo: object id={:?}, SST id={:?}, KeyRange=[{:?},{:?}], table_ids: {:?}, size={:?}KB, delete_ratio={:?}%",
            sstable_info.get_object_id(),
            sstable_info.get_sst_id(),
            left_str,
            right_str,
            sstable_info.table_ids,
            sstable_info.file_size / 1024,
            ratio,
        )
        .unwrap();
    } else {
        writeln!(
            s,
            "SstableInfo: object id={:?}, SST id={:?}, KeyRange=[{:?},{:?}], table_ids: {:?}, size={:?}KB",
            sstable_info.get_object_id(),
            sstable_info.get_sst_id(),
            left_str,
            right_str,
            sstable_info.table_ids,
            sstable_info.file_size / 1024,
        )
        .unwrap();
    }
}

pub fn estimate_state_for_compaction(task: &CompactTask) -> CompactTaskEstimatedState {
    let mut estimate_memory_size = 0;
    let mut estimate_key_count = 0;

    let mut total_key_count = 0;
    let mut total_file_count: u64 = 0;
    let mut total_file_size = 0;
    let mut total_uncompressed_file_size = 0;

    for level in &task.input_ssts {
        if level.level_type == LevelType::Nonoverlapping as i32 {
            if let Some(table) = level.table_infos.first() {
                estimate_memory_size += table.file_size * task.splits.len() as u64;
                estimate_key_count += table.total_key_count;
            }
        } else {
            for table in &level.table_infos {
                estimate_memory_size += table.file_size;
                estimate_key_count += table.total_key_count;
            }
        }

        total_file_count += level.table_infos.len() as u64;

        level.table_infos.iter().for_each(|sst| {
            total_file_size += sst.get_file_size();
            total_uncompressed_file_size += sst.get_uncompressed_file_size();
            total_key_count += sst.total_key_count;
        });
    }

<<<<<<< HEAD
    CompactTaskEstimatedState {
        estimate_memory_size,
        estimate_key_count,
        total_file_count,
        total_key_count,
        total_file_size,
        total_uncompressed_file_size,
    }
}

#[derive(Debug)]
pub struct CompactTaskEstimatedState {
    pub estimate_memory_size: u64,
    pub estimate_key_count: u64,

    pub total_file_count: u64,
    pub total_key_count: u64,
    pub total_file_size: u64,
    pub total_uncompressed_file_size: u64,
=======
    (total_memory_size, total_file_count, total_key_count)
}

pub fn estimate_memory_for_compact_task(
    task: &CompactTask,
    block_size: u64,
    recv_buffer_size: u64,
    sst_capacity: u64,
    support_streaming_upload: bool,
) -> u64 {
    let mut result = 0;
    // When building the SstableStreamIterator, sstable_syncable will fetch the SstableMeta and seek
    // to the specified block and build the iterator. Since this operation is concurrent, the memory
    // usage will need to take into account the size of the SstableMeta.
    // The common size of SstableMeta in tests is no more than 1m (mainly from xor filters). Even
    // though SstableMeta is used for a shorter period of time, it is safe to use 3m for the
    // calculation.
    // TODO: Note that this algorithm may fail when SstableMeta is occupied by a large number of
    // range tombstones
    const ESTIMATED_META_SIZE: u64 = 3 * 1048576;

    // The memory usage of the SstableStreamIterator comes from SstableInfo with some state
    // information (use ESTIMATED_META_SIZE to estimate it), the BlockStream being read (one block),
    // and tcp recv_buffer_size.
    let max_input_stream_estimated_memory = ESTIMATED_META_SIZE + block_size + recv_buffer_size;

    // input
    for level in &task.input_ssts {
        if level.level_type() == LevelType::Nonoverlapping {
            result += max_input_stream_estimated_memory;
        } else {
            result += max_input_stream_estimated_memory * level.table_infos.len() as u64;
        }
    }

    // output
    // builder will maintain SstableInfo + block_builder(block) + writer (block to vec)
    if support_streaming_upload {
        result += ESTIMATED_META_SIZE + 2 * block_size
    } else {
        result += ESTIMATED_META_SIZE + sst_capacity; // Use sst_capacity to avoid BatchUploader
                                                      // memory bursts.
    }

    result
>>>>>>> 9380d01a
}<|MERGE_RESOLUTION|>--- conflicted
+++ resolved
@@ -132,7 +132,6 @@
         });
     }
 
-<<<<<<< HEAD
     CompactTaskEstimatedState {
         estimate_memory_size,
         estimate_key_count,
@@ -152,8 +151,6 @@
     pub total_key_count: u64,
     pub total_file_size: u64,
     pub total_uncompressed_file_size: u64,
-=======
-    (total_memory_size, total_file_count, total_key_count)
 }
 
 pub fn estimate_memory_for_compact_task(
@@ -198,5 +195,4 @@
     }
 
     result
->>>>>>> 9380d01a
 }