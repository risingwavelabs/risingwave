--- conflicted
+++ resolved
@@ -93,11 +93,7 @@
             }
             GroupDelta::GroupDestroy(_) => {
                 assert!(group_destroy.is_none());
-<<<<<<< HEAD
                 group_destroy = Some(default_group_id);
-=======
-                group_destroy = Some(*destroy_delta);
->>>>>>> 2529c563
             }
             GroupDelta::GroupMetaChange(meta_delta) => {
                 group_meta_changes.push(meta_delta.clone());
@@ -424,16 +420,9 @@
                     .table_infos
                     .extract_if(|sst_info| sst_info.table_ids.is_empty())
                     .for_each(|sst_info| {
-<<<<<<< HEAD
-                        let sstable_file_size = sst_info.sst_size;
-                        sub_level.total_file_size -= sstable_file_size;
-                        sub_level.uncompressed_file_size -= sst_info.uncompressed_file_size;
-                        l0.total_file_size -= sstable_file_size;
-=======
                         sub_level.total_file_size -= sst_info.sst_size;
                         sub_level.uncompressed_file_size -= sst_info.uncompressed_file_size;
                         l0.total_file_size -= sst_info.sst_size;
->>>>>>> 2529c563
                         l0.uncompressed_file_size -= sst_info.uncompressed_file_size;
                     });
 
@@ -679,19 +668,11 @@
                 );
                 self.merge_compaction_group(group_merge.left_group_id, group_merge.right_group_id)
             }
-<<<<<<< HEAD
             let group_destroy = summary.group_destroy;
+            let visible_table_committed_epoch = self.visible_table_committed_epoch();
             let levels = self.levels.get_mut(compaction_group_id).unwrap_or_else(|| {
                 panic!("compaction group {} does not exist", compaction_group_id)
             });
-=======
-            let has_destroy = summary.group_destroy.is_some();
-            let visible_table_committed_epoch = self.visible_table_committed_epoch();
-            let levels = self
-                .levels
-                .get_mut(compaction_group_id)
-                .expect("compaction group should exist");
->>>>>>> 2529c563
 
             #[expect(deprecated)] // for backward-compatibility of previous hummock version delta
             for group_meta_delta in &summary.group_meta_changes {
@@ -1121,38 +1102,6 @@
     }
 }
 
-<<<<<<< HEAD
-=======
-fn split_sst_info_for_level(
-    member_table_ids: &HashSet<u32>,
-    level: &mut Level,
-    new_sst_id: &mut u64,
-) -> Vec<SstableInfo> {
-    // Remove SST from sub level may result in empty sub level. It will be purged
-    // whenever another compaction task is finished.
-    let mut insert_table_infos = vec![];
-    for sst_info in &mut level.table_infos {
-        let removed_table_ids = sst_info
-            .table_ids
-            .iter()
-            .filter(|table_id| member_table_ids.contains(table_id))
-            .cloned()
-            .collect_vec();
-        if !removed_table_ids.is_empty() {
-            let branch_sst = split_sst(
-                sst_info,
-                new_sst_id,
-                sst_info.sst_size / 2,
-                sst_info.sst_size / 2,
-                member_table_ids.iter().cloned().collect_vec(),
-            );
-            insert_table_infos.push(branch_sst);
-        }
-    }
-    insert_table_infos
-}
-
->>>>>>> 2529c563
 /// Gets all compaction group ids.
 pub fn get_compaction_group_ids(
     version: &HummockVersion,
@@ -1225,17 +1174,9 @@
     insert_table_infos: Vec<SstableInfo>,
 ) {
     insert_table_infos.iter().for_each(|sst| {
-<<<<<<< HEAD
-        let sst_file_size = sst.sst_size;
-
-        l0.sub_levels[sub_level_idx].total_file_size += sst_file_size;
-        l0.sub_levels[sub_level_idx].uncompressed_file_size += sst.uncompressed_file_size;
-        l0.total_file_size += sst_file_size;
-=======
         l0.sub_levels[sub_level_idx].total_file_size += sst.sst_size;
         l0.sub_levels[sub_level_idx].uncompressed_file_size += sst.uncompressed_file_size;
         l0.total_file_size += sst.sst_size;
->>>>>>> 2529c563
         l0.uncompressed_file_size += sst.uncompressed_file_size;
     });
     l0.sub_levels[sub_level_idx]
@@ -1468,43 +1409,6 @@
     res
 }
 
-<<<<<<< HEAD
-=======
-pub fn split_sst(
-    sst_info: &mut SstableInfo,
-    new_sst_id: &mut u64,
-    old_sst_size: u64,
-    new_sst_size: u64,
-    new_sst_table_ids: Vec<u32>,
-) -> SstableInfo {
-    let mut branch_table_info = sst_info.clone();
-    branch_table_info.sst_id = *new_sst_id;
-    branch_table_info.sst_size = new_sst_size;
-
-    sst_info.sst_id = *new_sst_id + 1;
-    sst_info.sst_size = old_sst_size;
-
-    {
-        // related github.com/risingwavelabs/risingwave/pull/17898/
-        // This is a temporary implementation that will update `table_ids`` based on the new split rule after PR 17898
-
-        let set1: HashSet<_> = sst_info.table_ids.iter().cloned().collect();
-        let set2: HashSet<_> = new_sst_table_ids.iter().cloned().collect();
-        let intersection: Vec<_> = set1.intersection(&set2).cloned().collect();
-
-        // Update table_ids
-        branch_table_info.table_ids = intersection;
-        sst_info
-            .table_ids
-            .retain(|table_id| !branch_table_info.table_ids.contains(table_id));
-    }
-
-    *new_sst_id += 1;
-
-    branch_table_info
-}
-
->>>>>>> 2529c563
 #[cfg(test)]
 mod tests {
     use std::collections::HashMap;
@@ -1526,11 +1430,7 @@
     use crate::version::{
         GroupDelta, GroupDeltas, HummockVersion, HummockVersionDelta, IntraLevelDelta,
     };
-<<<<<<< HEAD
-    use crate::HummockSstableObjectId;
-=======
-    use crate::HummockVersionId;
->>>>>>> 2529c563
+    use crate::{HummockSstableObjectId, HummockVersionId};
 
     #[test]
     fn test_get_sst_object_ids() {
