// Copyright 2024 RisingWave Labs
//
// Licensed under the Apache License, Version 2.0 (the "License");
// you may not use this file except in compliance with the License.
// You may obtain a copy of the License at
//
//     http://www.apache.org/licenses/LICENSE-2.0
//
// Unless required by applicable law or agreed to in writing, software
// distributed under the License is distributed on an "AS IS" BASIS,
// WITHOUT WARRANTIES OR CONDITIONS OF ANY KIND, either express or implied.
// See the License for the specific language governing permissions and
// limitations under the License.

use std::cmp::Ordering;
use std::collections::hash_map::Entry;
use std::collections::{BTreeMap, BTreeSet, HashMap, HashSet};
use std::sync::Arc;

use bytes::Bytes;
use itertools::Itertools;
use risingwave_common::catalog::TableId;
<<<<<<< HEAD
use risingwave_common::hash::VirtualNode;
use risingwave_pb::hummock::group_delta::DeltaType;
use risingwave_pb::hummock::hummock_version::Levels;
use risingwave_pb::hummock::hummock_version_delta::GroupDeltas;
use risingwave_pb::hummock::table_watermarks::PbEpochNewWatermarks;
use risingwave_pb::hummock::{
    CompactionConfig, CompatibilityVersion, GroupConstruct, GroupDestroy, GroupMetaChange,
    GroupTableChange, KeyRange, Level, LevelType, OverlappingLevel, PbLevelType, PbTableWatermarks,
    SstableInfo,
=======
use risingwave_common::hash::VnodeBitmapExt;
use risingwave_pb::hummock::{
    CompactionConfig, CompatibilityVersion, GroupConstruct, GroupDestroy, GroupMetaChange,
    GroupTableChange, PbLevelType,
>>>>>>> 1c2c4006
};
use tracing::warn;

use super::StateTableId;
use crate::change_log::TableChangeLog;
use crate::compaction_group::StaticCompactionGroupId;
use crate::key::FullKey;
use crate::key_range::KeyRangeCommon;
use crate::level::{Level, Levels, OverlappingLevel};
use crate::sstable_info::SstableInfo;
use crate::table_watermark::{ReadTableWatermark, TableWatermarks};
use crate::version::{
    GroupDelta, GroupDeltas, HummockVersion, HummockVersionDelta, HummockVersionStateTableInfo,
};
use crate::{can_concat, CompactionGroupId, HummockSstableId, HummockSstableObjectId};

pub struct GroupDeltasSummary {
    pub delete_sst_levels: Vec<u32>,
    pub delete_sst_ids_set: HashSet<u64>,
    pub insert_sst_level_id: u32,
    pub insert_sub_level_id: u64,
    pub insert_table_infos: Vec<SstableInfo>,
    pub group_construct: Option<GroupConstruct>,
    pub group_destroy: Option<GroupDestroy>,
    pub group_meta_changes: Vec<GroupMetaChange>,
    pub group_table_change: Option<GroupTableChange>,
    pub new_vnode_partition_count: u32,
}

pub fn summarize_group_deltas(group_deltas: &GroupDeltas) -> GroupDeltasSummary {
    let mut delete_sst_levels = Vec::with_capacity(group_deltas.group_deltas.len());
    let mut delete_sst_ids_set = HashSet::new();
    let mut insert_sst_level_id = u32::MAX;
    let mut insert_sub_level_id = u64::MAX;
    let mut insert_table_infos = vec![];
    let mut group_construct = None;
    let mut group_destroy = None;
    let mut group_meta_changes = vec![];
    let mut group_table_change = None;
    let mut new_vnode_partition_count = 0;

    for group_delta in &group_deltas.group_deltas {
        match group_delta {
            GroupDelta::IntraLevel(intra_level) => {
                if !intra_level.removed_table_ids.is_empty() {
                    delete_sst_levels.push(intra_level.level_idx);
                    delete_sst_ids_set.extend(intra_level.removed_table_ids.iter().clone());
                }
                if !intra_level.inserted_table_infos.is_empty() {
                    insert_sst_level_id = intra_level.level_idx;
                    insert_sub_level_id = intra_level.l0_sub_level_id;
                    insert_table_infos.extend(intra_level.inserted_table_infos.iter().cloned());
                }
                new_vnode_partition_count = intra_level.vnode_partition_count;
            }
            GroupDelta::GroupConstruct(construct_delta) => {
                assert!(group_construct.is_none());
                group_construct = Some(construct_delta.clone());
            }
            GroupDelta::GroupDestroy(destroy_delta) => {
                assert!(group_destroy.is_none());
                group_destroy = Some(destroy_delta.clone());
            }
            GroupDelta::GroupMetaChange(meta_delta) => {
                group_meta_changes.push(meta_delta.clone());
            }
            GroupDelta::GroupTableChange(meta_delta) => {
                group_table_change = Some(meta_delta.clone());
            }
        }
    }

    delete_sst_levels.sort();
    delete_sst_levels.dedup();

    GroupDeltasSummary {
        delete_sst_levels,
        delete_sst_ids_set,
        insert_sst_level_id,
        insert_sub_level_id,
        insert_table_infos,
        group_construct,
        group_destroy,
        group_meta_changes,
        group_table_change,
        new_vnode_partition_count,
    }
}

#[derive(Clone, Default)]
pub struct TableGroupInfo {
    pub group_id: CompactionGroupId,
    pub group_size: u64,
    pub table_statistic: HashMap<StateTableId, u64>,
    pub split_by_table: bool,
}

#[derive(Debug, Clone, Default)]
pub struct SstDeltaInfo {
    pub insert_sst_level: u32,
    pub insert_sst_infos: Vec<SstableInfo>,
    pub delete_sst_object_ids: Vec<HummockSstableObjectId>,
}

pub type BranchedSstInfo = HashMap<CompactionGroupId, Vec<HummockSstableId>>;

impl HummockVersion {
    pub fn get_compaction_group_levels(&self, compaction_group_id: CompactionGroupId) -> &Levels {
        self.levels
            .get(&compaction_group_id)
            .unwrap_or_else(|| panic!("compaction group {} does not exist", compaction_group_id))
    }

    pub fn get_compaction_group_levels_mut(
        &mut self,
        compaction_group_id: CompactionGroupId,
    ) -> &mut Levels {
        self.levels
            .get_mut(&compaction_group_id)
            .unwrap_or_else(|| panic!("compaction group {} does not exist", compaction_group_id))
    }

    pub fn get_combined_levels(&self) -> impl Iterator<Item = &'_ Level> + '_ {
        self.levels.values().flat_map(|level| {
            level
                .l0
                .as_ref()
                .unwrap()
                .sub_levels
                .iter()
                .rev()
                .chain(level.levels.iter())
        })
    }

    pub fn get_object_ids(&self) -> HashSet<HummockSstableObjectId> {
        self.get_sst_infos().map(|s| s.object_id).collect()
    }

    pub fn get_sst_ids(&self) -> HashSet<HummockSstableObjectId> {
        self.get_sst_infos().map(|s| s.sst_id).collect()
    }

    pub fn get_sst_infos(&self) -> impl Iterator<Item = &SstableInfo> {
        self.get_combined_levels()
            .flat_map(|level| level.table_infos.iter())
            .chain(self.table_change_log.values().flat_map(|change_log| {
                change_log.0.iter().flat_map(|epoch_change_log| {
                    epoch_change_log
                        .old_value
                        .iter()
                        .chain(epoch_change_log.new_value.iter())
                })
            }))
    }

    /// `get_sst_infos_from_groups` doesn't guarantee that all returned sst info belongs to `select_group`.
    /// i.e. `select_group` is just a hint.
    /// We separate `get_sst_infos_from_groups` and `get_sst_infos` because `get_sst_infos_from_groups` may be further customized in the future.
    pub fn get_sst_infos_from_groups<'a>(
        &'a self,
        select_group: &'a HashSet<CompactionGroupId>,
    ) -> impl Iterator<Item = &SstableInfo> + 'a {
        self.levels
            .iter()
            .filter_map(|(cg_id, level)| {
                if select_group.contains(cg_id) {
                    Some(level)
                } else {
                    None
                }
            })
            .flat_map(|level| {
                level
                    .l0
                    .as_ref()
                    .unwrap()
                    .sub_levels
                    .iter()
                    .rev()
                    .chain(level.levels.iter())
            })
            .flat_map(|level| level.table_infos.iter())
            .chain(self.table_change_log.values().flat_map(|change_log| {
                // TODO: optimization: strip table change log
                change_log.0.iter().flat_map(|epoch_change_log| {
                    epoch_change_log
                        .old_value
                        .iter()
                        .chain(epoch_change_log.new_value.iter())
                })
            }))
    }

    pub fn level_iter<F: FnMut(&Level) -> bool>(
        &self,
        compaction_group_id: CompactionGroupId,
        mut f: F,
    ) {
        if let Some(levels) = self.levels.get(&compaction_group_id) {
            for sub_level in &levels.l0.as_ref().unwrap().sub_levels {
                if !f(sub_level) {
                    return;
                }
            }
            for level in &levels.levels {
                if !f(level) {
                    return;
                }
            }
        }
    }

    pub fn num_levels(&self, compaction_group_id: CompactionGroupId) -> usize {
        // l0 is currently separated from all levels
        self.levels
            .get(&compaction_group_id)
            .map(|group| group.levels.len() + 1)
            .unwrap_or(0)
    }

    pub fn safe_epoch_table_watermarks(
        &self,
        existing_table_ids: &[u32],
    ) -> BTreeMap<u32, TableWatermarks> {
        safe_epoch_table_watermarks_impl(
            &self.table_watermarks,
            &self.state_table_info,
            existing_table_ids,
        )
    }
}

pub fn safe_epoch_table_watermarks_impl(
    table_watermarks: &HashMap<TableId, Arc<TableWatermarks>>,
    state_table_info: &HummockVersionStateTableInfo,
    existing_table_ids: &[u32],
) -> BTreeMap<u32, TableWatermarks> {
    fn extract_single_table_watermark(
        table_watermarks: &TableWatermarks,
        safe_epoch: u64,
    ) -> Option<TableWatermarks> {
        if let Some((first_epoch, first_epoch_watermark)) = table_watermarks.watermarks.first() {
            assert!(
                *first_epoch >= safe_epoch,
                "smallest epoch {} in table watermark should be at least safe epoch {}",
                first_epoch,
                safe_epoch
            );
            if *first_epoch == safe_epoch {
                Some(TableWatermarks {
                    watermarks: vec![(*first_epoch, first_epoch_watermark.clone())],
                    direction: table_watermarks.direction,
                })
            } else {
                None
            }
        } else {
            None
        }
    }
    table_watermarks
        .iter()
        .filter_map(|(table_id, table_watermarks)| {
            let u32_table_id = table_id.table_id();
            if !existing_table_ids.contains(&u32_table_id) {
                None
            } else {
                extract_single_table_watermark(
                    table_watermarks,
                    state_table_info
                        .info()
                        .get(table_id)
                        .expect("table should exist")
                        .safe_epoch,
                )
                .map(|table_watermarks| (table_id.table_id, table_watermarks))
            }
        })
        .collect()
}

pub fn safe_epoch_read_table_watermarks_impl(
    safe_epoch_watermarks: &BTreeMap<u32, TableWatermarks>,
) -> BTreeMap<TableId, ReadTableWatermark> {
    safe_epoch_watermarks
        .iter()
        .map(|(table_id, watermarks)| {
            assert_eq!(watermarks.watermarks.len(), 1);
            let vnode_watermarks = &watermarks.watermarks.first().expect("should exist").1;
            let mut vnode_watermark_map = BTreeMap::new();
            for vnode_watermark in vnode_watermarks.iter() {
                let watermark = Bytes::copy_from_slice(vnode_watermark.watermark());
                for vnode in vnode_watermark.vnode_bitmap().iter_vnodes() {
                    assert!(
                        vnode_watermark_map
                            .insert(vnode, watermark.clone())
                            .is_none(),
                        "duplicate table watermark on vnode {}",
                        vnode.to_index()
                    );
                }
            }
            (
                TableId::from(*table_id),
                ReadTableWatermark {
                    direction: watermarks.direction,
                    vnode_watermarks: vnode_watermark_map,
                },
            )
        })
        .collect()
}

impl HummockVersion {
    pub fn count_new_ssts_in_group_split(
        &self,
        parent_group_id: CompactionGroupId,
        member_table_ids: HashSet<StateTableId>,
    ) -> u64 {
        self.levels
            .get(&parent_group_id)
            .map_or(0, |parent_levels| {
                parent_levels
                    .l0
                    .iter()
                    .flat_map(|l0| &l0.sub_levels)
                    .chain(parent_levels.levels.iter())
                    .flat_map(|level| &level.table_infos)
                    .map(|sst_info| {
                        // `sst_info.table_ids` will never be empty.
                        for table_id in &sst_info.table_ids {
                            if member_table_ids.contains(table_id) {
                                return 2;
                            }
                        }
                        0
                    })
                    .sum()
            })
    }

    pub fn init_with_parent_group(
        &mut self,
        parent_group_id: CompactionGroupId,
        group_id: CompactionGroupId,
        member_table_ids: HashSet<StateTableId>,
        new_sst_start_id: u64,
    ) {
        let mut new_sst_id = new_sst_start_id;
        if parent_group_id == StaticCompactionGroupId::NewCompactionGroup as CompactionGroupId
            || !self.levels.contains_key(&parent_group_id)
        {
            return;
        }
        let [parent_levels, cur_levels] = self
            .levels
            .get_many_mut([&parent_group_id, &group_id])
            .unwrap();
        if let Some(ref mut l0) = parent_levels.l0 {
            for sub_level in &mut l0.sub_levels {
                let target_l0 = cur_levels.l0.as_mut().unwrap();
                // When `insert_hint` is `Ok(idx)`, it means that the sub level `idx` in `target_l0`
                // will extend these SSTs. When `insert_hint` is `Err(idx)`, it
                // means that we will add a new sub level `idx` into `target_l0`.
                let mut insert_hint = Err(target_l0.sub_levels.len());
                for (idx, other) in target_l0.sub_levels.iter_mut().enumerate() {
                    match other.sub_level_id.cmp(&sub_level.sub_level_id) {
                        Ordering::Less => {}
                        Ordering::Equal => {
                            insert_hint = Ok(idx);
                            break;
                        }
                        Ordering::Greater => {
                            insert_hint = Err(idx);
                            break;
                        }
                    }
                }
                // Remove SST from sub level may result in empty sub level. It will be purged
                // whenever another compaction task is finished.
                let insert_table_infos =
                    split_sst_info_for_level(&member_table_ids, sub_level, &mut new_sst_id);
                sub_level
                    .table_infos
                    .extract_if(|sst_info| sst_info.table_ids.is_empty())
                    .for_each(|sst_info| {
                        let sstable_file_size = sst_info.get_estimated_sst_size();
                        sub_level.total_file_size -= sstable_file_size;
                        sub_level.uncompressed_file_size -= sst_info.uncompressed_file_size;
                        l0.total_file_size -= sstable_file_size;
                        l0.uncompressed_file_size -= sst_info.uncompressed_file_size;
                    });
                if insert_table_infos.is_empty() {
                    continue;
                }
                match insert_hint {
                    Ok(idx) => {
                        add_ssts_to_sub_level(target_l0, idx, insert_table_infos);
                    }
                    Err(idx) => {
                        insert_new_sub_level(
                            target_l0,
                            sub_level.sub_level_id,
                            sub_level.level_type,
                            insert_table_infos,
                            Some(idx),
                        );
                    }
                }
            }
        }
        for (idx, level) in parent_levels.levels.iter_mut().enumerate() {
            let insert_table_infos =
                split_sst_info_for_level(&member_table_ids, level, &mut new_sst_id);
            cur_levels.levels[idx].total_file_size += insert_table_infos
                .iter()
                .map(|sst| sst.get_estimated_sst_size())
                .sum::<u64>();
            cur_levels.levels[idx].uncompressed_file_size += insert_table_infos
                .iter()
                .map(|sst| sst.uncompressed_file_size)
                .sum::<u64>();
            cur_levels.levels[idx]
                .table_infos
                .extend(insert_table_infos);
            cur_levels.levels[idx]
                .table_infos
                .sort_by(|sst1, sst2| sst1.key_range.cmp(&sst2.key_range));
            assert!(can_concat(&cur_levels.levels[idx].table_infos));
            level
                .table_infos
                .extract_if(|sst_info| sst_info.table_ids.is_empty())
                .for_each(|sst_info| {
                    level.total_file_size -= sst_info.get_estimated_sst_size();
                    level.uncompressed_file_size -= sst_info.uncompressed_file_size;
                });
        }
    }

    pub fn build_sst_delta_infos(&self, version_delta: &HummockVersionDelta) -> Vec<SstDeltaInfo> {
        let mut infos = vec![];

        // Skip trivial move delta for refiller
        // The trivial move task only changes the position of the sst in the lsm, it does not modify the object information corresponding to the sst, and does not need to re-execute the refill.
        if version_delta.trivial_move {
            return infos;
        }

        for (group_id, group_deltas) in &version_delta.group_deltas {
            let mut info = SstDeltaInfo::default();

            let mut removed_l0_ssts: BTreeSet<u64> = BTreeSet::new();
            let mut removed_ssts: BTreeMap<u32, BTreeSet<u64>> = BTreeMap::new();

            // Build only if all deltas are intra level deltas.
            if !group_deltas
                .group_deltas
                .iter()
                .all(|delta| matches!(delta, GroupDelta::IntraLevel(_)))
            {
                continue;
            }

            // TODO(MrCroxx): At most one insert delta is allowed here. It's okay for now with the
            // current `hummock::manager::gen_version_delta` implementation. Better refactor the
            // struct to reduce conventions.
            for group_delta in &group_deltas.group_deltas {
                if let GroupDelta::IntraLevel(intra_level) = group_delta {
                    if !intra_level.inserted_table_infos.is_empty() {
                        info.insert_sst_level = intra_level.level_idx;
                        info.insert_sst_infos
                            .extend(intra_level.inserted_table_infos.iter().cloned());
                    }
                    if !intra_level.removed_table_ids.is_empty() {
                        for id in &intra_level.removed_table_ids {
                            if intra_level.level_idx == 0 {
                                removed_l0_ssts.insert(*id);
                            } else {
                                removed_ssts
                                    .entry(intra_level.level_idx)
                                    .or_default()
                                    .insert(*id);
                            }
                        }
                    }
                }
            }

            let group = self.levels.get(group_id).unwrap();
            for l0_sub_level in &group.level0().sub_levels {
                for sst_info in &l0_sub_level.table_infos {
                    if removed_l0_ssts.remove(&sst_info.sst_id) {
                        info.delete_sst_object_ids.push(sst_info.object_id);
                    }
                }
            }
            for level in &group.levels {
                if let Some(mut removed_level_ssts) = removed_ssts.remove(&level.level_idx) {
                    for sst_info in &level.table_infos {
                        if removed_level_ssts.remove(&sst_info.sst_id) {
                            info.delete_sst_object_ids.push(sst_info.object_id);
                        }
                    }
                    if !removed_level_ssts.is_empty() {
                        tracing::error!(
                            "removed_level_ssts is not empty: {:?}",
                            removed_level_ssts,
                        );
                    }
                    debug_assert!(removed_level_ssts.is_empty());
                }
            }

            if !removed_l0_ssts.is_empty() || !removed_ssts.is_empty() {
                tracing::error!(
                    "not empty removed_l0_ssts: {:?}, removed_ssts: {:?}",
                    removed_l0_ssts,
                    removed_ssts
                );
            }
            debug_assert!(removed_l0_ssts.is_empty());
            debug_assert!(removed_ssts.is_empty());

            infos.push(info);
        }

        infos
    }

    pub fn apply_version_delta(&mut self, version_delta: &HummockVersionDelta) {
        assert_eq!(self.id, version_delta.prev_id);

        let changed_table_info = self.state_table_info.apply_delta(
            &version_delta.state_table_info_delta,
            &version_delta.removed_table_ids,
        );

        // apply to `levels`, which is different compaction groups
        for (compaction_group_id, group_deltas) in &version_delta.group_deltas {
            let summary = summarize_group_deltas(group_deltas);
            if let Some(group_construct) = &summary.group_construct {
                let mut new_levels = build_initial_compaction_group_levels(
                    *compaction_group_id,
                    group_construct.get_group_config().unwrap(),
                );
                let parent_group_id = group_construct.parent_group_id;
                new_levels.parent_group_id = parent_group_id;
                #[expect(deprecated)]
                // for backward-compatibility of previous hummock version delta
                new_levels
                    .member_table_ids
                    .clone_from(&group_construct.table_ids);
                self.levels.insert(*compaction_group_id, new_levels);
                let member_table_ids =
                    if group_construct.version >= CompatibilityVersion::NoMemberTableIds as _ {
                        self.state_table_info
                            .compaction_group_member_table_ids(*compaction_group_id)
                            .iter()
                            .map(|table_id| table_id.table_id)
                            .collect()
                    } else {
                        #[expect(deprecated)]
                        // for backward-compatibility of previous hummock version delta
                        HashSet::from_iter(group_construct.table_ids.clone())
                    };

                self.init_with_parent_group(
                    parent_group_id,
                    *compaction_group_id,
                    member_table_ids,
                    group_construct.get_new_sst_start_id(),
                );
            } else if let Some(group_change) = &summary.group_table_change {
                // TODO: may deprecate this branch? This enum variant is not created anywhere
                assert!(
                    group_change.version <= CompatibilityVersion::NoTrivialSplit as _,
                    "DeltaType::GroupTableChange is not used anymore after CompatibilityVersion::NoMemberTableIds is added"
                );
                #[expect(deprecated)]
                // for backward-compatibility of previous hummock version delta
                self.init_with_parent_group(
                    group_change.origin_group_id,
                    group_change.target_group_id,
                    HashSet::from_iter(group_change.table_ids.clone()),
                    group_change.new_sst_start_id,
                );

                let levels = self
                    .levels
                    .get_mut(&group_change.origin_group_id)
                    .expect("compaction group should exist");
                #[expect(deprecated)]
                // for backward-compatibility of previous hummock version delta
                let mut moving_tables = levels
                    .member_table_ids
                    .extract_if(|t| group_change.table_ids.contains(t))
                    .collect_vec();
                #[expect(deprecated)]
                // for backward-compatibility of previous hummock version delta
                self.levels
                    .get_mut(compaction_group_id)
                    .expect("compaction group should exist")
                    .member_table_ids
                    .append(&mut moving_tables);
            }
            let has_destroy = summary.group_destroy.is_some();
            let levels = self
                .levels
                .get_mut(compaction_group_id)
                .expect("compaction group should exist");

            #[expect(deprecated)] // for backward-compatibility of previous hummock version delta
            for group_meta_delta in &summary.group_meta_changes {
                levels
                    .member_table_ids
                    .extend(group_meta_delta.table_ids_add.clone());
                levels
                    .member_table_ids
                    .retain(|t| !group_meta_delta.table_ids_remove.contains(t));
                levels.member_table_ids.sort();
            }

            assert!(
                self.max_committed_epoch <= version_delta.max_committed_epoch,
                "new max commit epoch {} is older than the current max commit epoch {}",
                version_delta.max_committed_epoch,
                self.max_committed_epoch
            );
            if self.max_committed_epoch < version_delta.max_committed_epoch {
                // `max_committed_epoch` increases. It must be a `commit_epoch`
                let GroupDeltasSummary {
                    delete_sst_levels,
                    delete_sst_ids_set,
                    insert_sst_level_id,
                    insert_sub_level_id,
                    insert_table_infos,
                    ..
                } = summary;
                assert!(
                    insert_sst_level_id == 0 || insert_table_infos.is_empty(),
                    "we should only add to L0 when we commit an epoch. Inserting into {} {:?}",
                    insert_sst_level_id,
                    insert_table_infos
                );
                assert!(
                    delete_sst_levels.is_empty() && delete_sst_ids_set.is_empty() || has_destroy,
                    "no sst should be deleted when committing an epoch"
                );
                if !insert_table_infos.is_empty() {
                    insert_new_sub_level(
                        levels.l0.as_mut().unwrap(),
                        insert_sub_level_id,
                        PbLevelType::Overlapping,
                        insert_table_infos,
                        None,
                    );
                }
            } else {
                // `max_committed_epoch` is not changed. The delta is caused by compaction.
                levels.apply_compact_ssts(
                    summary,
                    self.state_table_info
                        .compaction_group_member_table_ids(*compaction_group_id),
                );
            }
            if has_destroy {
                self.levels.remove(compaction_group_id);
            }
        }
        self.id = version_delta.id;
        self.max_committed_epoch = version_delta.max_committed_epoch;
        self.set_safe_epoch(version_delta.visible_table_safe_epoch());

        // apply to table watermark

        // Store the table watermarks that needs to be updated. None means to remove the table watermark of the table id
        let mut modified_table_watermarks: HashMap<TableId, Option<TableWatermarks>> =
            HashMap::new();

        // apply to table watermark
        for (table_id, table_watermarks) in &version_delta.new_table_watermarks {
            if let Some(current_table_watermarks) = self.table_watermarks.get(table_id) {
                if version_delta.removed_table_ids.contains(table_id) {
                    modified_table_watermarks.insert(*table_id, None);
                } else {
                    let mut current_table_watermarks = (**current_table_watermarks).clone();
                    current_table_watermarks.apply_new_table_watermarks(table_watermarks);
                    modified_table_watermarks.insert(*table_id, Some(current_table_watermarks));
                }
            } else {
                modified_table_watermarks.insert(*table_id, Some(table_watermarks.clone()));
            }
        }
        for (table_id, table_watermarks) in &self.table_watermarks {
            let safe_epoch = if let Some(state_table_info) =
                self.state_table_info.info().get(table_id)
                && let Some((oldest_epoch, _)) = table_watermarks.watermarks.first()
                && state_table_info.safe_epoch > *oldest_epoch
            {
                // safe epoch has progressed, need further clear.
                state_table_info.safe_epoch
            } else {
                // safe epoch not progressed or the table has been removed. No need to truncate
                continue;
            };
            let table_watermarks = modified_table_watermarks
                .entry(*table_id)
                .or_insert_with(|| Some((**table_watermarks).clone()));
            if let Some(table_watermarks) = table_watermarks {
                table_watermarks.clear_stale_epoch_watermark(safe_epoch);
            }
        }
        // apply the staging table watermark to hummock version
        for (table_id, table_watermarks) in modified_table_watermarks {
            if let Some(table_watermarks) = table_watermarks {
                self.table_watermarks
                    .insert(table_id, Arc::new(table_watermarks));
            } else {
                self.table_watermarks.remove(&table_id);
            }
        }

        // apply to table change log
        for (table_id, change_log_delta) in &version_delta.change_log_delta {
            let new_change_log = change_log_delta.new_log.as_ref().unwrap();
            match self.table_change_log.entry(*table_id) {
                Entry::Occupied(entry) => {
                    let change_log = entry.into_mut();
                    if let Some(prev_log) = change_log.0.last() {
                        assert!(
                            prev_log.epochs.last().expect("non-empty")
                                < new_change_log.epochs.first().expect("non-empty")
                        );
                    }
                    change_log.0.push(new_change_log.clone());
                }
                Entry::Vacant(entry) => {
                    entry.insert(TableChangeLog(vec![new_change_log.clone()]));
                }
            };
        }

        // If a table has no new change log entry (even an empty one), it means we have stopped maintained
        // the change log for the table, and then we will remove the table change log.
        // The table change log will also be removed when the table id is removed.
        self.table_change_log.retain(|table_id, _| {
            if version_delta.removed_table_ids.contains(table_id) {
                return false;
            }
            if let Some(table_info_delta) = version_delta.state_table_info_delta.get(table_id)
                && let Some(Some(prev_table_info)) = changed_table_info.get(table_id) && table_info_delta.committed_epoch > prev_table_info.committed_epoch {
                // the table exists previously, and its committed epoch has progressed.
            } else {
                // otherwise, the table change log should be kept anyway
                return true;
            }
            let contains = version_delta.change_log_delta.contains_key(table_id);
            if !contains {
                warn!(
                        ?table_id,
                        max_committed_epoch = version_delta.max_committed_epoch,
                        "table change log dropped due to no further change log at newly committed epoch",
                    );
            }
            contains
        });

        // truncate the remaining table change log
        for (table_id, change_log_delta) in &version_delta.change_log_delta {
            if let Some(change_log) = self.table_change_log.get_mut(table_id) {
                change_log.truncate(change_log_delta.truncate_epoch);
            }
        }
    }

    pub fn build_branched_sst_info(&self) -> BTreeMap<HummockSstableObjectId, BranchedSstInfo> {
        let mut ret: BTreeMap<_, _> = BTreeMap::new();
        for (compaction_group_id, group) in &self.levels {
            let mut levels = vec![];
            levels.extend(group.l0.as_ref().unwrap().sub_levels.iter());
            levels.extend(group.levels.iter());
            for level in levels {
                for table_info in &level.table_infos {
                    if table_info.sst_id == table_info.object_id {
                        continue;
                    }
                    let object_id = table_info.object_id;
                    let entry: &mut BranchedSstInfo = ret.entry(object_id).or_default();
                    entry
                        .entry(*compaction_group_id)
                        .or_default()
                        .push(table_info.sst_id)
                }
            }
        }
        ret
    }

    pub fn count_new_ssts_in_group_split_v2(
        &self,
        parent_group_id: CompactionGroupId,
        split_point: &Vec<u8>,
    ) -> u64 {
        self.levels
            .get(&parent_group_id)
            .map_or(0, |parent_levels| {
                let l0 = parent_levels.l0.as_ref().unwrap();
                let mut split_count = 0;
                for sub_level in &l0.sub_levels {
                    if sub_level.level_type() == LevelType::Overlapping {
                        // TODO: use table_id / vnode / key_range filter
                        split_count += sub_level.get_table_infos().len() * 2;
                        continue;
                    }

                    let pos = Self::get_split_pos(&sub_level.table_infos, split_point);
                    let sst = sub_level.get_table_infos().get(pos).unwrap();

                    if let SstSplitType::SplitToBoth =
                        HummockVersion::need_to_split(sst, split_point)
                    {
                        split_count += 2;
                    }
                }

                for level in &parent_levels.levels {
                    let pos = Self::get_split_pos(&level.table_infos, split_point);
                    let sst = level.get_table_infos().get(pos).unwrap();
                    if let SstSplitType::SplitToBoth =
                        HummockVersion::need_to_split(sst, split_point)
                    {
                        split_count += 2;
                    }
                }

                split_count as u64
            })
    }

    pub fn split_sst_info_for_level_v2(
        level: &mut Level,
        new_sst_id: &mut u64,
        key_point: &Vec<u8>,
    ) -> Vec<SstableInfo> {
        if level.level_type() == LevelType::Overlapping {
            level.table_infos.clone()
        } else {
            let pos = Self::get_split_pos(&level.table_infos, key_point);
            let mut insert_table_infos = vec![];
            let sst = &mut level.table_infos[pos];
            let sst_split_type = Self::need_to_split(sst, key_point);

            match sst_split_type {
                SstSplitType::SplitToLeft => {
                    // no need to split
                    // do nothing
                }
                SstSplitType::SplitToRight => {
                    let branch_sst = sst.clone();
                    drop_sst_info(sst);
                    insert_table_infos.push(branch_sst);
                }
                SstSplitType::SplitToBoth => {
                    // split the sst
                    let branch_sst = Self::split_sst_v2(sst, new_sst_id, key_point);
                    insert_table_infos.push(branch_sst.clone());
                }
            }

            insert_table_infos.extend_from_slice(&level.table_infos[pos + 1..]);
            insert_table_infos
        }
    }

    pub fn get_split_pos(sstables: &Vec<SstableInfo>, split_point: &Vec<u8>) -> usize {
        println!("sstables len {:?}", sstables.len());
        let pos = sstables
            .partition_point(|sst| {
                let key_range = sst.key_range.as_ref().unwrap();
                let left = &key_range.left;
                println!(
                    "sst {:?} left {:?} split_point {:?}",
                    sst.get_sst_id(),
                    left,
                    split_point
                );
                left.cmp(split_point) == Ordering::Less
            })
            .saturating_sub(1);
        pos
    }

    pub fn split_sst_v2(
        origin_sst_info: &mut SstableInfo,
        new_sst_id: &mut u64,
        split_key: &Vec<u8>,
    ) -> SstableInfo {
        let mut branch_table_info = origin_sst_info.clone();
        branch_table_info.sst_id = *new_sst_id;
        origin_sst_info.sst_id = *new_sst_id + 1;
        *new_sst_id += 1;

        let (key_range_l, key_range_r) = {
            let key_range = origin_sst_info.key_range.as_ref().unwrap();
            let l = KeyRange {
                left: key_range.left.clone(),
                right: split_key.clone(),
                right_exclusive: true,
            };

            let r = KeyRange {
                left: split_key.clone(),
                right: key_range.right.clone(),
                right_exclusive: key_range.right_exclusive,
            };

            (l, r)
        };

        let (table_ids_l, table_ids_r) = {
            let split_user_key = FullKey::decode(&split_key).user_key;
            let vnode = split_user_key.get_vnode_id();
            let table_id = split_user_key.table_id.table_id();
            let table_ids = &origin_sst_info.table_ids;
            assert!(table_ids.is_sorted());

            let pos = table_ids.partition_point(|id| *id < table_id);
            if vnode == 0 {
                (table_ids[..pos].to_vec(), table_ids[pos..].to_vec())
            } else {
                (table_ids[..=pos].to_vec(), table_ids[pos..].to_vec())
            }
        };

        // rebuild the key_range and size and sstable file size
        {
            // origin_sst_info
            origin_sst_info.key_range = Some(key_range_l.clone());
            origin_sst_info.estimated_sst_size = origin_sst_info.estimated_sst_size / 2;
            origin_sst_info.table_ids = table_ids_l;
        }

        {
            // new sst
            branch_table_info.key_range = Some(key_range_r.clone());
            branch_table_info.estimated_sst_size = branch_table_info.estimated_sst_size / 2;
            branch_table_info.table_ids = table_ids_r;
        }

        branch_table_info
    }

    fn need_to_split(sst: &SstableInfo, split_key: &Vec<u8>) -> SstSplitType {
        let key_range = sst.key_range.as_ref().unwrap();
        // 1. compare left
        if split_key.cmp(&key_range.left).is_le() {
            return SstSplitType::SplitToRight;
        }

        // 2. compare right
        if key_range.right_exclusive {
            if split_key.cmp(&key_range.right).is_ge() {
                return SstSplitType::SplitToLeft;
            }
        } else {
            if split_key.cmp(&key_range.right).is_gt() {
                return SstSplitType::SplitToLeft;
            }
        }

        return SstSplitType::SplitToBoth;
    }
}

#[derive(Debug, PartialEq, Clone)]
pub enum SstSplitType {
    SplitToLeft,
    SplitToRight,
    SplitToBoth,
}

// Remember to retain the sst in the level after calling this function
pub fn drop_sst_info(sst: &mut SstableInfo) {
    sst.table_ids.clear();
    sst.key_range = None;
}

pub fn is_drop_sst_info(sst: &SstableInfo) -> bool {
    sst.table_ids.is_empty() || sst.key_range.is_none()
}

#[easy_ext::ext(HummockLevelsExt)]
impl Levels {
    pub fn apply_compact_ssts(
        &mut self,
        summary: GroupDeltasSummary,
        member_table_ids: &BTreeSet<TableId>,
    ) {
        let GroupDeltasSummary {
            delete_sst_levels,
            delete_sst_ids_set,
            insert_sst_level_id,
            insert_sub_level_id,
            insert_table_infos,
            new_vnode_partition_count,
            ..
        } = summary;

        if !self.check_deleted_sst_exist(&delete_sst_levels, delete_sst_ids_set.clone()) {
            warn!(
                "This VersionDelta may be committed by an expired compact task. Please check it. \n
                    delete_sst_levels: {:?}\n,
                    delete_sst_ids_set: {:?}\n,
                    insert_sst_level_id: {}\n,
                    insert_sub_level_id: {}\n,
                    insert_table_infos: {:?}\n",
                delete_sst_levels,
                delete_sst_ids_set,
                insert_sst_level_id,
                insert_sub_level_id,
                insert_table_infos
                    .iter()
                    .map(|sst| (sst.sst_id, sst.object_id))
                    .collect_vec()
            );
            return;
        }
        for level_idx in &delete_sst_levels {
            if *level_idx == 0 {
                for level in &mut self.l0.as_mut().unwrap().sub_levels {
                    level_delete_ssts(level, &delete_sst_ids_set);
                }
            } else {
                let idx = *level_idx as usize - 1;
                level_delete_ssts(&mut self.levels[idx], &delete_sst_ids_set);
            }
        }

        if !insert_table_infos.is_empty() {
            if insert_sst_level_id == 0 {
                let l0 = self.l0.as_mut().unwrap();
                let index = l0
                    .sub_levels
                    .partition_point(|level| level.sub_level_id < insert_sub_level_id);
                assert!(
                    index < l0.sub_levels.len() && l0.sub_levels[index].sub_level_id == insert_sub_level_id,
                    "should find the level to insert into when applying compaction generated delta. sub level idx: {},  removed sst ids: {:?}, sub levels: {:?},",
                    insert_sub_level_id, delete_sst_ids_set, l0.sub_levels.iter().map(|level| level.sub_level_id).collect_vec()
                );
                if l0.sub_levels[index].table_infos.is_empty()
                    && member_table_ids.len() == 1
                    && insert_table_infos.iter().all(|sst| {
                        sst.table_ids.len() == 1
                            && sst.table_ids[0]
                                == member_table_ids.iter().next().expect("non-empty").table_id
                    })
                {
                    // Only change vnode_partition_count for group which has only one state-table.
                    // Only change vnode_partition_count for level which update all sst files in this compact task.
                    l0.sub_levels[index].vnode_partition_count = new_vnode_partition_count;
                }
                level_insert_ssts(&mut l0.sub_levels[index], insert_table_infos);
            } else {
                let idx = insert_sst_level_id as usize - 1;
                if self.levels[idx].table_infos.is_empty()
                    && insert_table_infos
                        .iter()
                        .all(|sst| sst.table_ids.len() == 1)
                {
                    self.levels[idx].vnode_partition_count = new_vnode_partition_count;
                } else if self.levels[idx].vnode_partition_count != 0
                    && new_vnode_partition_count == 0
                    && member_table_ids.len() > 1
                {
                    self.levels[idx].vnode_partition_count = 0;
                }
                level_insert_ssts(&mut self.levels[idx], insert_table_infos);
            }
        }
        if delete_sst_levels.iter().any(|level_id| *level_id == 0) {
            self.l0
                .as_mut()
                .unwrap()
                .sub_levels
                .retain(|level| !level.table_infos.is_empty());
            self.l0.as_mut().unwrap().total_file_size = self
                .l0
                .as_mut()
                .unwrap()
                .sub_levels
                .iter()
                .map(|level| level.total_file_size)
                .sum::<u64>();
            self.l0.as_mut().unwrap().uncompressed_file_size = self
                .l0
                .as_mut()
                .unwrap()
                .sub_levels
                .iter()
                .map(|level| level.uncompressed_file_size)
                .sum::<u64>();
        }
    }

    pub fn check_deleted_sst_exist(
        &self,
        delete_sst_levels: &[u32],
        mut delete_sst_ids_set: HashSet<u64>,
    ) -> bool {
        for level_idx in delete_sst_levels {
            if *level_idx == 0 {
                for level in &self.l0.as_ref().unwrap().sub_levels {
                    level.table_infos.iter().for_each(|table| {
                        delete_sst_ids_set.remove(&table.sst_id);
                    });
                }
            } else {
                let idx = *level_idx as usize - 1;
                self.levels[idx].table_infos.iter().for_each(|table| {
                    delete_sst_ids_set.remove(&table.sst_id);
                });
            }
        }
        delete_sst_ids_set.is_empty()
    }
}

pub fn build_initial_compaction_group_levels(
    group_id: CompactionGroupId,
    compaction_config: &CompactionConfig,
) -> Levels {
    let mut levels = vec![];
    for l in 0..compaction_config.get_max_level() {
        levels.push(Level {
            level_idx: (l + 1) as u32,
            level_type: PbLevelType::Nonoverlapping,
            table_infos: vec![],
            total_file_size: 0,
            sub_level_id: 0,
            uncompressed_file_size: 0,
            vnode_partition_count: 0,
        });
    }
    #[expect(deprecated)] // for backward-compatibility of previous hummock version delta
    Levels {
        levels,
        l0: Some(OverlappingLevel {
            sub_levels: vec![],
            total_file_size: 0,
            uncompressed_file_size: 0,
        }),
        group_id,
        parent_group_id: StaticCompactionGroupId::NewCompactionGroup as _,
        member_table_ids: vec![],
    }
}

fn split_sst_info_for_level(
    member_table_ids: &HashSet<u32>,
    level: &mut Level,
    new_sst_id: &mut u64,
) -> Vec<SstableInfo> {
    // Remove SST from sub level may result in empty sub level. It will be purged
    // whenever another compaction task is finished.
    let mut insert_table_infos = vec![];
    for sst_info in &mut level.table_infos {
        let removed_table_ids = sst_info
            .table_ids
            .iter()
            .filter(|table_id| member_table_ids.contains(table_id))
            .cloned()
            .collect_vec();
        if !removed_table_ids.is_empty() {
            let branch_sst = split_sst(sst_info, new_sst_id);
            insert_table_infos.push(branch_sst);
        }
    }
    insert_table_infos
}

/// Gets all compaction group ids.
pub fn get_compaction_group_ids(
    version: &HummockVersion,
) -> impl Iterator<Item = CompactionGroupId> + '_ {
    version.levels.keys().cloned()
}

pub fn get_table_compaction_group_id_mapping(
    version: &HummockVersion,
) -> HashMap<StateTableId, CompactionGroupId> {
    version
        .state_table_info
        .info()
        .iter()
        .map(|(table_id, info)| (table_id.table_id, info.compaction_group_id))
        .collect()
}

/// Gets all SSTs in `group_id`
pub fn get_compaction_group_ssts(
    version: &HummockVersion,
    group_id: CompactionGroupId,
) -> impl Iterator<Item = (HummockSstableObjectId, HummockSstableId)> + '_ {
    let group_levels = version.get_compaction_group_levels(group_id);
    group_levels
        .l0
        .as_ref()
        .unwrap()
        .sub_levels
        .iter()
        .rev()
        .chain(group_levels.levels.iter())
        .flat_map(|level| {
            level
                .table_infos
                .iter()
                .map(|table_info| (table_info.object_id, table_info.sst_id))
        })
}

pub fn new_sub_level(
    sub_level_id: u64,
    level_type: PbLevelType,
    table_infos: Vec<SstableInfo>,
) -> Level {
    if level_type == PbLevelType::Nonoverlapping {
        debug_assert!(
            can_concat(&table_infos),
            "sst of non-overlapping level is not concat-able: {:?}",
            table_infos
        );
    }
    let total_file_size = table_infos
        .iter()
        .map(|table| table.get_estimated_sst_size())
        .sum();
    let uncompressed_file_size = table_infos
        .iter()
        .map(|table| table.uncompressed_file_size)
        .sum();
    Level {
        level_idx: 0,
        level_type,
        table_infos,
        total_file_size,
        sub_level_id,
        uncompressed_file_size,
        vnode_partition_count: 0,
    }
}

pub fn add_ssts_to_sub_level(
    l0: &mut OverlappingLevel,
    sub_level_idx: usize,
    insert_table_infos: Vec<SstableInfo>,
) {
    insert_table_infos.iter().for_each(|sst| {
        let sst_file_size = sst.get_estimated_sst_size();

        l0.sub_levels[sub_level_idx].total_file_size += sst_file_size;
        l0.sub_levels[sub_level_idx].uncompressed_file_size += sst.uncompressed_file_size;
        l0.total_file_size += sst_file_size;
        l0.uncompressed_file_size += sst.uncompressed_file_size;
    });
    l0.sub_levels[sub_level_idx]
        .table_infos
        .extend(insert_table_infos);
    if l0.sub_levels[sub_level_idx].level_type == PbLevelType::Nonoverlapping {
        l0.sub_levels[sub_level_idx]
            .table_infos
            .sort_by(|sst1, sst2| sst1.key_range.cmp(&sst2.key_range));
        assert!(
            can_concat(&l0.sub_levels[sub_level_idx].table_infos),
            "sstable ids: {:?}",
            l0.sub_levels[sub_level_idx]
                .table_infos
                .iter()
                .map(|sst| sst.sst_id)
                .collect_vec()
        );
    }
}

/// `None` value of `sub_level_insert_hint` means append.
pub fn insert_new_sub_level(
    l0: &mut OverlappingLevel,
    insert_sub_level_id: u64,
    level_type: PbLevelType,
    insert_table_infos: Vec<SstableInfo>,
    sub_level_insert_hint: Option<usize>,
) {
    if insert_sub_level_id == u64::MAX {
        return;
    }
    let insert_pos = if let Some(insert_pos) = sub_level_insert_hint {
        insert_pos
    } else {
        if let Some(newest_level) = l0.sub_levels.last() {
            assert!(
                newest_level.sub_level_id < insert_sub_level_id,
                "inserted new level is not the newest: prev newest: {}, insert: {}. L0: {:?}",
                newest_level.sub_level_id,
                insert_sub_level_id,
                l0,
            );
        }
        l0.sub_levels.len()
    };
    #[cfg(debug_assertions)]
    {
        if insert_pos > 0 {
            if let Some(smaller_level) = l0.sub_levels.get(insert_pos - 1) {
                debug_assert!(smaller_level.sub_level_id < insert_sub_level_id);
            }
        }
        if let Some(larger_level) = l0.sub_levels.get(insert_pos) {
            debug_assert!(larger_level.sub_level_id > insert_sub_level_id);
        }
    }
    // All files will be committed in one new Overlapping sub-level and become
    // Nonoverlapping  after at least one compaction.
    let level = new_sub_level(insert_sub_level_id, level_type, insert_table_infos);
    l0.total_file_size += level.total_file_size;
    l0.uncompressed_file_size += level.uncompressed_file_size;
    l0.sub_levels.insert(insert_pos, level);
}

/// Delete sstables if the table id is in the id set.
///
/// Return `true` if some sst is deleted, and `false` is the deletion is trivial
fn level_delete_ssts(
    operand: &mut Level,
    delete_sst_ids_superset: &HashSet<HummockSstableId>,
) -> bool {
    let original_len = operand.table_infos.len();
    operand
        .table_infos
        .retain(|table| !delete_sst_ids_superset.contains(&table.sst_id));
    operand.total_file_size = operand
        .table_infos
        .iter()
        .map(|table| table.get_estimated_sst_size())
        .sum::<u64>();
    operand.uncompressed_file_size = operand
        .table_infos
        .iter()
        .map(|table| table.uncompressed_file_size)
        .sum::<u64>();
    original_len != operand.table_infos.len()
}

fn level_insert_ssts(operand: &mut Level, insert_table_infos: Vec<SstableInfo>) {
    operand.total_file_size += insert_table_infos
        .iter()
        .map(|sst| sst.get_estimated_sst_size())
        .sum::<u64>();
    operand.uncompressed_file_size += insert_table_infos
        .iter()
        .map(|sst| sst.uncompressed_file_size)
        .sum::<u64>();
    operand.table_infos.extend(insert_table_infos);
    operand
        .table_infos
        .sort_by(|sst1, sst2| sst1.key_range.cmp(&sst2.key_range));
    if operand.level_type == PbLevelType::Overlapping {
        operand.level_type = PbLevelType::Nonoverlapping;
    }
    assert!(
        can_concat(&operand.table_infos),
        "sstable ids: {:?}",
        operand
            .table_infos
            .iter()
            .map(|sst| sst.sst_id)
            .collect_vec()
    );
}

pub fn object_size_map(version: &HummockVersion) -> HashMap<HummockSstableObjectId, u64> {
    version
        .levels
        .values()
        .flat_map(|cg| {
            cg.level0()
                .sub_levels
                .iter()
                .chain(cg.levels.iter())
                .flat_map(|level| level.table_infos.iter().map(|t| (t.object_id, t.file_size)))
        })
        .collect()
}

/// Verify the validity of a `HummockVersion` and return a list of violations if any.
/// Currently this method is only used by risectl validate-version.
pub fn validate_version(version: &HummockVersion) -> Vec<String> {
    let mut res = Vec::new();

    // Ensure safe_epoch <= max_committed_epoch
    if version.visible_table_safe_epoch() > version.max_committed_epoch {
        res.push(format!(
            "VERSION: safe_epoch {} > max_committed_epoch {}",
            version.visible_table_safe_epoch(),
            version.max_committed_epoch
        ));
    }

    // Ensure each table maps to only one compaction group
    for (group_id, levels) in &version.levels {
        // Ensure compaction group id matches
        if levels.group_id != *group_id {
            res.push(format!(
                "GROUP {}: inconsistent group id {} in Levels",
                group_id, levels.group_id
            ));
        }

        let validate_level = |group: CompactionGroupId,
                              expected_level_idx: u32,
                              level: &Level,
                              res: &mut Vec<String>| {
            let mut level_identifier = format!("GROUP {} LEVEL {}", group, level.level_idx);
            if level.level_idx == 0 {
                level_identifier.push_str(format!("SUBLEVEL {}", level.sub_level_id).as_str());
                // Ensure sub-level is not empty
                if level.table_infos.is_empty() {
                    res.push(format!("{}: empty level", level_identifier));
                }
            } else if level.level_type != PbLevelType::Nonoverlapping {
                // Ensure non-L0 level is non-overlapping level
                res.push(format!(
                    "{}: level type {:?} is not non-overlapping",
                    level_identifier, level.level_type
                ));
            }

            // Ensure level idx matches
            if level.level_idx != expected_level_idx {
                res.push(format!(
                    "{}: mismatched level idx {}",
                    level_identifier, expected_level_idx
                ));
            }

            let mut prev_table_info: Option<&SstableInfo> = None;
            for table_info in &level.table_infos {
                // Ensure table_ids are sorted and unique
                if !table_info.table_ids.is_sorted_by(|a, b| a < b) {
                    res.push(format!(
                        "{} SST {}: table_ids not sorted",
                        level_identifier, table_info.object_id
                    ));
                }

                // Ensure SSTs in non-overlapping level have non-overlapping key range
                if level.level_type == PbLevelType::Nonoverlapping {
                    if let Some(prev) = prev_table_info.take() {
                        if prev
                            .key_range
                            .compare_right_with(&table_info.key_range.left)
                            != Ordering::Less
                        {
                            res.push(format!(
                                "{} SST {}: key range should not overlap. prev={:?}, cur={:?}",
                                level_identifier, table_info.object_id, prev, table_info
                            ));
                        }
                    }
                    let _ = prev_table_info.insert(table_info);
                }
            }
        };

        if let Some(l0) = &levels.l0 {
            let mut prev_sub_level_id = u64::MAX;
            for sub_level in &l0.sub_levels {
                // Ensure sub_level_id is sorted and unique
                if sub_level.sub_level_id >= prev_sub_level_id {
                    res.push(format!(
                        "GROUP {} LEVEL 0: sub_level_id {} >= prev_sub_level {}",
                        group_id, sub_level.level_idx, prev_sub_level_id
                    ));
                }
                prev_sub_level_id = sub_level.sub_level_id;

                validate_level(*group_id, 0, sub_level, &mut res);
            }
        } else {
            res.push(format!("GROUP {}: level0 not exist", group_id));
        }

        for idx in 1..=levels.levels.len() {
            validate_level(*group_id, idx as u32, levels.get_level(idx), &mut res);
        }
    }
    res
}

pub fn split_sst(sst_info: &mut SstableInfo, new_sst_id: &mut u64) -> SstableInfo {
    let mut branch_table_info = sst_info.clone();
    branch_table_info.sst_id = *new_sst_id;
    sst_info.sst_id = *new_sst_id + 1;
    *new_sst_id += 1;

    branch_table_info
}

#[cfg(test)]
mod tests {
    use std::collections::HashMap;

<<<<<<< HEAD
    use risingwave_common::catalog::TableId;
    use risingwave_common::hash::VirtualNode;
    use risingwave_common::util::epoch::test_epoch;
    use risingwave_pb::hummock::group_delta::DeltaType;
    use risingwave_pb::hummock::hummock_version::Levels;
    use risingwave_pb::hummock::hummock_version_delta::GroupDeltas;
    use risingwave_pb::hummock::{
        CompactionConfig, GroupConstruct, GroupDelta, GroupDestroy, IntraLevelDelta, KeyRange,
        Level, LevelType, OverlappingLevel, SstableInfo,
    };

    use crate::compaction_group::hummock_version_ext::{
        build_initial_compaction_group_levels, SstSplitType,
    };
    use crate::key::{gen_key_from_str, key_with_epoch, FullKey};
    use crate::version::{HummockVersion, HummockVersionDelta};
    use crate::HummockSstableObjectId;
=======
    use risingwave_pb::hummock::{CompactionConfig, GroupConstruct, GroupDestroy, LevelType};

    use crate::compaction_group::hummock_version_ext::build_initial_compaction_group_levels;
    use crate::level::{Level, Levels, OverlappingLevel};
    use crate::sstable_info::SstableInfo;
    use crate::version::{
        GroupDelta, GroupDeltas, HummockVersion, HummockVersionDelta, IntraLevelDelta,
    };
>>>>>>> 1c2c4006

    #[test]
    fn test_get_sst_object_ids() {
        let mut version = HummockVersion::default();
        version.id = 0;
        version.levels = HashMap::from_iter([(
            0,
            Levels {
                levels: vec![],
                l0: Some(OverlappingLevel {
                    sub_levels: vec![],
                    total_file_size: 0,
                    uncompressed_file_size: 0,
                }),
                ..Default::default()
            },
        )]);
        assert_eq!(version.get_object_ids().len(), 0);

        // Add to sub level
        version
            .levels
            .get_mut(&0)
            .unwrap()
            .l0
            .as_mut()
            .unwrap()
            .sub_levels
            .push(Level {
                table_infos: vec![SstableInfo {
                    object_id: 11,
                    sst_id: 11,
                    ..Default::default()
                }],
                ..Default::default()
            });
        assert_eq!(version.get_object_ids().len(), 1);

        // Add to non sub level
        version.levels.get_mut(&0).unwrap().levels.push(Level {
            table_infos: vec![SstableInfo {
                object_id: 22,
                sst_id: 22,
                ..Default::default()
            }],
            ..Default::default()
        });
        assert_eq!(version.get_object_ids().len(), 2);
    }

    #[test]
    fn test_apply_version_delta() {
        let mut version = HummockVersion::default();
        version.id = 0;
        version.levels = HashMap::from_iter([
            (
                0,
                build_initial_compaction_group_levels(
                    0,
                    &CompactionConfig {
                        max_level: 6,
                        ..Default::default()
                    },
                ),
            ),
            (
                1,
                build_initial_compaction_group_levels(
                    1,
                    &CompactionConfig {
                        max_level: 6,
                        ..Default::default()
                    },
                ),
            ),
        ]);
        let mut version_delta = HummockVersionDelta::default();
        version_delta.id = 1;
        version_delta.group_deltas = HashMap::from_iter([
            (
                2,
                GroupDeltas {
                    group_deltas: vec![GroupDelta::GroupConstruct(GroupConstruct {
                        group_config: Some(CompactionConfig {
                            max_level: 6,
                            ..Default::default()
                        }),
                        ..Default::default()
                    })],
                },
            ),
            (
                0,
                GroupDeltas {
                    group_deltas: vec![GroupDelta::GroupDestroy(GroupDestroy {})],
                },
            ),
            (
                1,
                GroupDeltas {
                    group_deltas: vec![GroupDelta::IntraLevel(IntraLevelDelta::new(
                        1,
                        0,
                        vec![],
                        vec![SstableInfo {
                            object_id: 1,
                            sst_id: 1,
                            ..Default::default()
                        }],
                        0,
                    ))],
                },
            ),
        ]);
        let version_delta = version_delta;

        version.apply_version_delta(&version_delta);
        let mut cg1 = build_initial_compaction_group_levels(
            1,
            &CompactionConfig {
                max_level: 6,
                ..Default::default()
            },
        );
        cg1.levels[0] = Level {
            level_idx: 1,
            level_type: LevelType::Nonoverlapping,
            table_infos: vec![SstableInfo {
                object_id: 1,
                sst_id: 1,
                ..Default::default()
            }],
            ..Default::default()
        };
        assert_eq!(version, {
            let mut version = HummockVersion::default();
            version.id = 1;
            version.levels = HashMap::from_iter([
                (
                    2,
                    build_initial_compaction_group_levels(
                        2,
                        &CompactionConfig {
                            max_level: 6,
                            ..Default::default()
                        },
                    ),
                ),
                (1, cg1),
            ]);
            version
        });
    }

    #[test]
    fn test_split_sstables_with_key() {
        pub fn generate_test_sstables_with_table_id(
            epoch: u64,
            table_id: u32,
            sst_ids: Vec<HummockSstableObjectId>,
        ) -> Vec<SstableInfo> {
            let mut sst_info = vec![];
            for (i, sst_id) in sst_ids.into_iter().enumerate() {
                sst_info.push(SstableInfo {
                    object_id: sst_id,
                    sst_id,
                    key_range: Some(KeyRange {
                        left: key_with_epoch(
                            format!("{:03}\0\0_key_test_{:05}", table_id, i + 1)
                                .as_bytes()
                                .to_vec(),
                            epoch,
                        ),
                        right: key_with_epoch(
                            format!("{:03}\0\0_key_test_{:05}", table_id, (i + 1) * 10)
                                .as_bytes()
                                .to_vec(),
                            epoch,
                        ),
                        right_exclusive: false,
                    }),
                    file_size: 2,
                    table_ids: vec![table_id],
                    uncompressed_file_size: 2,
                    max_epoch: epoch,
                    ..Default::default()
                });
            }
            sst_info
        }

        let ssts = generate_test_sstables_with_table_id(10, 10, vec![1, 2, 3, 4, 5]);
        let split_point = key_with_epoch(
            format!("{:03}\0\0_key_test_{:05}", 10, 3)
                .as_bytes()
                .to_vec(),
            10,
        );

        println!("split_point {:?}", split_point);
        let pos = HummockVersion::get_split_pos(&ssts, &split_point);
        println!("pos {:?} ", pos);
    }

    #[test]
    fn test_need_split_sst() {
        {
            let epoch = test_epoch(1);
            let table_key_l = gen_key_from_str(VirtualNode::from_index(0), "1");
            let table_key_r = gen_key_from_str(VirtualNode::from_index(255), "1");
            let full_key_l = FullKey::for_test(TableId::new(3), table_key_l, epoch);
            let full_key_r = FullKey::for_test(TableId::new(5), table_key_r, epoch);

            let sst = SstableInfo {
                object_id: 1,
                sst_id: 1,
                key_range: Some(KeyRange {
                    left: full_key_l.encode(),
                    right: full_key_r.encode(),
                    right_exclusive: false,
                }),
                table_ids: vec![1, 2, 3, 4, 5],
                uncompressed_file_size: 2,
                ..Default::default()
            };

            let split_key = {
                FullKey::for_test(
                    TableId::from(3),
                    gen_key_from_str(VirtualNode::from_index(0), ""),
                    0,
                )
                .encode()
            };

            let origin_sst = sst.clone();
            let split_type = HummockVersion::need_to_split(&origin_sst, &split_key);
            println!("split_type {:?}", split_type);
            assert_eq!(SstSplitType::SplitToRight, split_type);

            let split_key = {
                FullKey::for_test(
                    TableId::from(6),
                    gen_key_from_str(VirtualNode::from_index(0), ""),
                    0,
                )
                .encode()
            };
            let origin_sst = sst.clone();
            let split_type = HummockVersion::need_to_split(&origin_sst, &split_key);
            println!("split_type {:?}", split_type);
            assert_eq!(SstSplitType::SplitToLeft, split_type);

            let split_key = {
                FullKey::for_test(
                    TableId::from(4),
                    gen_key_from_str(VirtualNode::from_index(0), ""),
                    0,
                )
                .encode()
            };
            let origin_sst = sst.clone();
            let split_type = HummockVersion::need_to_split(&origin_sst, &split_key);
            println!("split_type {:?}", split_type);
            assert_eq!(SstSplitType::SplitToBoth, split_type);

            let split_key = {
                FullKey::for_test(
                    TableId::from(3),
                    gen_key_from_str(VirtualNode::from_index(0), ""),
                    0,
                )
                .encode()
            };
            let origin_sst = sst.clone();
            let split_type = HummockVersion::need_to_split(&origin_sst, &split_key);
            println!("split_type {:?}", split_type);
            assert_eq!(SstSplitType::SplitToRight, split_type);

            let split_key = {
                FullKey::for_test(
                    TableId::from(5),
                    gen_key_from_str(VirtualNode::from_index(255), ""),
                    0,
                )
                .encode()
            };
            let origin_sst = sst.clone();
            let split_type = HummockVersion::need_to_split(&origin_sst, &split_key);
            println!("split_type {:?}", split_type);
            assert_eq!(SstSplitType::SplitToBoth, split_type);

            let split_key = {
                FullKey::for_test(
                    TableId::from(5),
                    gen_key_from_str(VirtualNode::from_index(255), ""),
                    u64::MAX,
                )
                .encode()
            };
            let origin_sst = sst.clone();
            let split_type = HummockVersion::need_to_split(&origin_sst, &split_key);
            println!("split_type {:?}", split_type);
            assert_eq!(SstSplitType::SplitToLeft, split_type);
        }
    }
}<|MERGE_RESOLUTION|>--- conflicted
+++ resolved
@@ -20,22 +20,10 @@
 use bytes::Bytes;
 use itertools::Itertools;
 use risingwave_common::catalog::TableId;
-<<<<<<< HEAD
-use risingwave_common::hash::VirtualNode;
-use risingwave_pb::hummock::group_delta::DeltaType;
-use risingwave_pb::hummock::hummock_version::Levels;
-use risingwave_pb::hummock::hummock_version_delta::GroupDeltas;
-use risingwave_pb::hummock::table_watermarks::PbEpochNewWatermarks;
-use risingwave_pb::hummock::{
-    CompactionConfig, CompatibilityVersion, GroupConstruct, GroupDestroy, GroupMetaChange,
-    GroupTableChange, KeyRange, Level, LevelType, OverlappingLevel, PbLevelType, PbTableWatermarks,
-    SstableInfo,
-=======
 use risingwave_common::hash::VnodeBitmapExt;
 use risingwave_pb::hummock::{
     CompactionConfig, CompatibilityVersion, GroupConstruct, GroupDestroy, GroupMetaChange,
     GroupTableChange, PbLevelType,
->>>>>>> 1c2c4006
 };
 use tracing::warn;
 
@@ -43,7 +31,7 @@
 use crate::change_log::TableChangeLog;
 use crate::compaction_group::StaticCompactionGroupId;
 use crate::key::FullKey;
-use crate::key_range::KeyRangeCommon;
+use crate::key_range::{KeyRange, KeyRangeCommon};
 use crate::level::{Level, Levels, OverlappingLevel};
 use crate::sstable_info::SstableInfo;
 use crate::table_watermark::{ReadTableWatermark, TableWatermarks};
@@ -423,7 +411,7 @@
                     .table_infos
                     .extract_if(|sst_info| sst_info.table_ids.is_empty())
                     .for_each(|sst_info| {
-                        let sstable_file_size = sst_info.get_estimated_sst_size();
+                        let sstable_file_size = sst_info.estimated_sst_size;
                         sub_level.total_file_size -= sstable_file_size;
                         sub_level.uncompressed_file_size -= sst_info.uncompressed_file_size;
                         l0.total_file_size -= sstable_file_size;
@@ -453,7 +441,7 @@
                 split_sst_info_for_level(&member_table_ids, level, &mut new_sst_id);
             cur_levels.levels[idx].total_file_size += insert_table_infos
                 .iter()
-                .map(|sst| sst.get_estimated_sst_size())
+                .map(|sst| sst.estimated_sst_size)
                 .sum::<u64>();
             cur_levels.levels[idx].uncompressed_file_size += insert_table_infos
                 .iter()
@@ -470,7 +458,7 @@
                 .table_infos
                 .extract_if(|sst_info| sst_info.table_ids.is_empty())
                 .for_each(|sst_info| {
-                    level.total_file_size -= sst_info.get_estimated_sst_size();
+                    level.total_file_size -= sst_info.estimated_sst_size;
                     level.uncompressed_file_size -= sst_info.uncompressed_file_size;
                 });
         }
@@ -838,7 +826,7 @@
     pub fn count_new_ssts_in_group_split_v2(
         &self,
         parent_group_id: CompactionGroupId,
-        split_point: &Vec<u8>,
+        split_key: &Bytes,
     ) -> u64 {
         self.levels
             .get(&parent_group_id)
@@ -846,28 +834,24 @@
                 let l0 = parent_levels.l0.as_ref().unwrap();
                 let mut split_count = 0;
                 for sub_level in &l0.sub_levels {
-                    if sub_level.level_type() == LevelType::Overlapping {
+                    if sub_level.level_type == PbLevelType::Overlapping {
                         // TODO: use table_id / vnode / key_range filter
-                        split_count += sub_level.get_table_infos().len() * 2;
+                        split_count += sub_level.table_infos.len() * 2;
                         continue;
                     }
 
-                    let pos = Self::get_split_pos(&sub_level.table_infos, split_point);
-                    let sst = sub_level.get_table_infos().get(pos).unwrap();
-
-                    if let SstSplitType::SplitToBoth =
-                        HummockVersion::need_to_split(sst, split_point)
-                    {
+                    let pos = Self::get_split_pos(&sub_level.table_infos, split_key);
+                    let sst = sub_level.table_infos.get(pos).unwrap();
+
+                    if let SstSplitType::Both = HummockVersion::need_to_split(sst, split_key) {
                         split_count += 2;
                     }
                 }
 
                 for level in &parent_levels.levels {
-                    let pos = Self::get_split_pos(&level.table_infos, split_point);
-                    let sst = level.get_table_infos().get(pos).unwrap();
-                    if let SstSplitType::SplitToBoth =
-                        HummockVersion::need_to_split(sst, split_point)
-                    {
+                    let pos = Self::get_split_pos(&level.table_infos, split_key);
+                    let sst = level.table_infos.get(pos).unwrap();
+                    if let SstSplitType::Both = HummockVersion::need_to_split(sst, split_key) {
                         split_count += 2;
                     }
                 }
@@ -879,29 +863,29 @@
     pub fn split_sst_info_for_level_v2(
         level: &mut Level,
         new_sst_id: &mut u64,
-        key_point: &Vec<u8>,
+        split_key: &Bytes,
     ) -> Vec<SstableInfo> {
-        if level.level_type() == LevelType::Overlapping {
+        if level.level_type == PbLevelType::Overlapping {
             level.table_infos.clone()
         } else {
-            let pos = Self::get_split_pos(&level.table_infos, key_point);
+            let pos = Self::get_split_pos(&level.table_infos, split_key);
             let mut insert_table_infos = vec![];
             let sst = &mut level.table_infos[pos];
-            let sst_split_type = Self::need_to_split(sst, key_point);
+            let sst_split_type = Self::need_to_split(sst, split_key);
 
             match sst_split_type {
-                SstSplitType::SplitToLeft => {
+                SstSplitType::Left => {
                     // no need to split
                     // do nothing
                 }
-                SstSplitType::SplitToRight => {
+                SstSplitType::Right => {
                     let branch_sst = sst.clone();
                     drop_sst_info(sst);
                     insert_table_infos.push(branch_sst);
                 }
-                SstSplitType::SplitToBoth => {
+                SstSplitType::Both => {
                     // split the sst
-                    let branch_sst = Self::split_sst_v2(sst, new_sst_id, key_point);
+                    let branch_sst = Self::split_sst_v2(sst, new_sst_id, split_key);
                     insert_table_infos.push(branch_sst.clone());
                 }
             }
@@ -911,28 +895,25 @@
         }
     }
 
-    pub fn get_split_pos(sstables: &Vec<SstableInfo>, split_point: &Vec<u8>) -> usize {
+    pub fn get_split_pos(sstables: &Vec<SstableInfo>, split_key: &Bytes) -> usize {
         println!("sstables len {:?}", sstables.len());
-        let pos = sstables
+        sstables
             .partition_point(|sst| {
-                let key_range = sst.key_range.as_ref().unwrap();
+                let key_range = &sst.key_range;
                 let left = &key_range.left;
                 println!(
-                    "sst {:?} left {:?} split_point {:?}",
-                    sst.get_sst_id(),
-                    left,
-                    split_point
+                    "sst {:?} left {:?} split_key {:?}",
+                    sst.sst_id, left, split_key
                 );
-                left.cmp(split_point) == Ordering::Less
+                left.cmp(split_key) == Ordering::Less
             })
-            .saturating_sub(1);
-        pos
+            .saturating_sub(1)
     }
 
     pub fn split_sst_v2(
         origin_sst_info: &mut SstableInfo,
         new_sst_id: &mut u64,
-        split_key: &Vec<u8>,
+        split_key: &Bytes,
     ) -> SstableInfo {
         let mut branch_table_info = origin_sst_info.clone();
         branch_table_info.sst_id = *new_sst_id;
@@ -940,7 +921,7 @@
         *new_sst_id += 1;
 
         let (key_range_l, key_range_r) = {
-            let key_range = origin_sst_info.key_range.as_ref().unwrap();
+            let key_range = &origin_sst_info.key_range;
             let l = KeyRange {
                 left: key_range.left.clone(),
                 right: split_key.clone(),
@@ -957,7 +938,7 @@
         };
 
         let (table_ids_l, table_ids_r) = {
-            let split_user_key = FullKey::decode(&split_key).user_key;
+            let split_user_key = FullKey::decode(split_key).user_key;
             let vnode = split_user_key.get_vnode_id();
             let table_id = split_user_key.table_id.table_id();
             let table_ids = &origin_sst_info.table_ids;
@@ -974,58 +955,57 @@
         // rebuild the key_range and size and sstable file size
         {
             // origin_sst_info
-            origin_sst_info.key_range = Some(key_range_l.clone());
-            origin_sst_info.estimated_sst_size = origin_sst_info.estimated_sst_size / 2;
+            origin_sst_info.key_range = key_range_l.clone();
+            origin_sst_info.estimated_sst_size /= 2;
             origin_sst_info.table_ids = table_ids_l;
         }
 
         {
             // new sst
-            branch_table_info.key_range = Some(key_range_r.clone());
-            branch_table_info.estimated_sst_size = branch_table_info.estimated_sst_size / 2;
+            branch_table_info.key_range = key_range_r.clone();
+            branch_table_info.estimated_sst_size /= 2;
             branch_table_info.table_ids = table_ids_r;
         }
 
         branch_table_info
     }
 
-    fn need_to_split(sst: &SstableInfo, split_key: &Vec<u8>) -> SstSplitType {
-        let key_range = sst.key_range.as_ref().unwrap();
+    fn need_to_split(sst: &SstableInfo, split_key: &Bytes) -> SstSplitType {
+        let key_range = &sst.key_range;
         // 1. compare left
         if split_key.cmp(&key_range.left).is_le() {
-            return SstSplitType::SplitToRight;
+            return SstSplitType::Right;
         }
 
         // 2. compare right
         if key_range.right_exclusive {
             if split_key.cmp(&key_range.right).is_ge() {
-                return SstSplitType::SplitToLeft;
-            }
-        } else {
-            if split_key.cmp(&key_range.right).is_gt() {
-                return SstSplitType::SplitToLeft;
-            }
-        }
-
-        return SstSplitType::SplitToBoth;
+                return SstSplitType::Left;
+            }
+        } else if split_key.cmp(&key_range.right).is_gt() {
+            return SstSplitType::Left;
+        }
+
+        SstSplitType::Both
     }
 }
 
 #[derive(Debug, PartialEq, Clone)]
 pub enum SstSplitType {
-    SplitToLeft,
-    SplitToRight,
-    SplitToBoth,
+    Left,
+    Right,
+    Both,
 }
 
 // Remember to retain the sst in the level after calling this function
 pub fn drop_sst_info(sst: &mut SstableInfo) {
     sst.table_ids.clear();
-    sst.key_range = None;
+    sst.key_range = KeyRange::default();
 }
 
 pub fn is_drop_sst_info(sst: &SstableInfo) -> bool {
-    sst.table_ids.is_empty() || sst.key_range.is_none()
+    // TODO: support check empty KeyRange
+    sst.table_ids.is_empty() || sst.key_range.left.is_empty()
 }
 
 #[easy_ext::ext(HummockLevelsExt)]
@@ -1271,7 +1251,7 @@
     }
     let total_file_size = table_infos
         .iter()
-        .map(|table| table.get_estimated_sst_size())
+        .map(|table| table.estimated_sst_size)
         .sum();
     let uncompressed_file_size = table_infos
         .iter()
@@ -1294,7 +1274,7 @@
     insert_table_infos: Vec<SstableInfo>,
 ) {
     insert_table_infos.iter().for_each(|sst| {
-        let sst_file_size = sst.get_estimated_sst_size();
+        let sst_file_size = sst.estimated_sst_size;
 
         l0.sub_levels[sub_level_idx].total_file_size += sst_file_size;
         l0.sub_levels[sub_level_idx].uncompressed_file_size += sst.uncompressed_file_size;
@@ -1378,7 +1358,7 @@
     operand.total_file_size = operand
         .table_infos
         .iter()
-        .map(|table| table.get_estimated_sst_size())
+        .map(|table| table.estimated_sst_size)
         .sum::<u64>();
     operand.uncompressed_file_size = operand
         .table_infos
@@ -1391,7 +1371,7 @@
 fn level_insert_ssts(operand: &mut Level, insert_table_infos: Vec<SstableInfo>) {
     operand.total_file_size += insert_table_infos
         .iter()
-        .map(|sst| sst.get_estimated_sst_size())
+        .map(|sst| sst.estimated_sst_size)
         .sum::<u64>();
     operand.uncompressed_file_size += insert_table_infos
         .iter()
@@ -1547,34 +1527,22 @@
 mod tests {
     use std::collections::HashMap;
 
-<<<<<<< HEAD
     use risingwave_common::catalog::TableId;
     use risingwave_common::hash::VirtualNode;
     use risingwave_common::util::epoch::test_epoch;
-    use risingwave_pb::hummock::group_delta::DeltaType;
-    use risingwave_pb::hummock::hummock_version::Levels;
-    use risingwave_pb::hummock::hummock_version_delta::GroupDeltas;
-    use risingwave_pb::hummock::{
-        CompactionConfig, GroupConstruct, GroupDelta, GroupDestroy, IntraLevelDelta, KeyRange,
-        Level, LevelType, OverlappingLevel, SstableInfo,
-    };
+    use risingwave_pb::hummock::{CompactionConfig, GroupConstruct, GroupDestroy, LevelType};
 
     use crate::compaction_group::hummock_version_ext::{
         build_initial_compaction_group_levels, SstSplitType,
     };
     use crate::key::{gen_key_from_str, key_with_epoch, FullKey};
-    use crate::version::{HummockVersion, HummockVersionDelta};
-    use crate::HummockSstableObjectId;
-=======
-    use risingwave_pb::hummock::{CompactionConfig, GroupConstruct, GroupDestroy, LevelType};
-
-    use crate::compaction_group::hummock_version_ext::build_initial_compaction_group_levels;
+    use crate::key_range::KeyRange;
     use crate::level::{Level, Levels, OverlappingLevel};
     use crate::sstable_info::SstableInfo;
     use crate::version::{
         GroupDelta, GroupDeltas, HummockVersion, HummockVersionDelta, IntraLevelDelta,
     };
->>>>>>> 1c2c4006
+    use crate::HummockSstableObjectId;
 
     #[test]
     fn test_get_sst_object_ids() {
@@ -1741,21 +1709,23 @@
                 sst_info.push(SstableInfo {
                     object_id: sst_id,
                     sst_id,
-                    key_range: Some(KeyRange {
+                    key_range: KeyRange {
                         left: key_with_epoch(
                             format!("{:03}\0\0_key_test_{:05}", table_id, i + 1)
                                 .as_bytes()
                                 .to_vec(),
                             epoch,
-                        ),
+                        )
+                        .into(),
                         right: key_with_epoch(
                             format!("{:03}\0\0_key_test_{:05}", table_id, (i + 1) * 10)
                                 .as_bytes()
                                 .to_vec(),
                             epoch,
-                        ),
+                        )
+                        .into(),
                         right_exclusive: false,
-                    }),
+                    },
                     file_size: 2,
                     table_ids: vec![table_id],
                     uncompressed_file_size: 2,
@@ -1767,15 +1737,15 @@
         }
 
         let ssts = generate_test_sstables_with_table_id(10, 10, vec![1, 2, 3, 4, 5]);
-        let split_point = key_with_epoch(
+        let split_key = key_with_epoch(
             format!("{:03}\0\0_key_test_{:05}", 10, 3)
                 .as_bytes()
                 .to_vec(),
             10,
         );
 
-        println!("split_point {:?}", split_point);
-        let pos = HummockVersion::get_split_pos(&ssts, &split_point);
+        println!("split_key {:?}", split_key);
+        let pos = HummockVersion::get_split_pos(&ssts, &split_key.into());
         println!("pos {:?} ", pos);
     }
 
@@ -1791,11 +1761,11 @@
             let sst = SstableInfo {
                 object_id: 1,
                 sst_id: 1,
-                key_range: Some(KeyRange {
-                    left: full_key_l.encode(),
-                    right: full_key_r.encode(),
+                key_range: KeyRange {
+                    left: full_key_l.encode().into(),
+                    right: full_key_r.encode().into(),
                     right_exclusive: false,
-                }),
+                },
                 table_ids: vec![1, 2, 3, 4, 5],
                 uncompressed_file_size: 2,
                 ..Default::default()
@@ -1811,9 +1781,9 @@
             };
 
             let origin_sst = sst.clone();
-            let split_type = HummockVersion::need_to_split(&origin_sst, &split_key);
+            let split_type = HummockVersion::need_to_split(&origin_sst, &split_key.into());
             println!("split_type {:?}", split_type);
-            assert_eq!(SstSplitType::SplitToRight, split_type);
+            assert_eq!(SstSplitType::Right, split_type);
 
             let split_key = {
                 FullKey::for_test(
@@ -1824,9 +1794,9 @@
                 .encode()
             };
             let origin_sst = sst.clone();
-            let split_type = HummockVersion::need_to_split(&origin_sst, &split_key);
+            let split_type = HummockVersion::need_to_split(&origin_sst, &split_key.into());
             println!("split_type {:?}", split_type);
-            assert_eq!(SstSplitType::SplitToLeft, split_type);
+            assert_eq!(SstSplitType::Left, split_type);
 
             let split_key = {
                 FullKey::for_test(
@@ -1837,9 +1807,9 @@
                 .encode()
             };
             let origin_sst = sst.clone();
-            let split_type = HummockVersion::need_to_split(&origin_sst, &split_key);
+            let split_type = HummockVersion::need_to_split(&origin_sst, &split_key.into());
             println!("split_type {:?}", split_type);
-            assert_eq!(SstSplitType::SplitToBoth, split_type);
+            assert_eq!(SstSplitType::Both, split_type);
 
             let split_key = {
                 FullKey::for_test(
@@ -1850,9 +1820,9 @@
                 .encode()
             };
             let origin_sst = sst.clone();
-            let split_type = HummockVersion::need_to_split(&origin_sst, &split_key);
+            let split_type = HummockVersion::need_to_split(&origin_sst, &split_key.into());
             println!("split_type {:?}", split_type);
-            assert_eq!(SstSplitType::SplitToRight, split_type);
+            assert_eq!(SstSplitType::Right, split_type);
 
             let split_key = {
                 FullKey::for_test(
@@ -1863,9 +1833,9 @@
                 .encode()
             };
             let origin_sst = sst.clone();
-            let split_type = HummockVersion::need_to_split(&origin_sst, &split_key);
+            let split_type = HummockVersion::need_to_split(&origin_sst, &split_key.into());
             println!("split_type {:?}", split_type);
-            assert_eq!(SstSplitType::SplitToBoth, split_type);
+            assert_eq!(SstSplitType::Both, split_type);
 
             let split_key = {
                 FullKey::for_test(
@@ -1876,9 +1846,9 @@
                 .encode()
             };
             let origin_sst = sst.clone();
-            let split_type = HummockVersion::need_to_split(&origin_sst, &split_key);
+            let split_type = HummockVersion::need_to_split(&origin_sst, &split_key.into());
             println!("split_type {:?}", split_type);
-            assert_eq!(SstSplitType::SplitToLeft, split_type);
+            assert_eq!(SstSplitType::Left, split_type);
         }
     }
 }