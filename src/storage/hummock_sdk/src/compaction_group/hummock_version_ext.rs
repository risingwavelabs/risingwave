// Copyright 2023 RisingWave Labs
//
// Licensed under the Apache License, Version 2.0 (the "License");
// you may not use this file except in compliance with the License.
// You may obtain a copy of the License at
//
//     http://www.apache.org/licenses/LICENSE-2.0
//
// Unless required by applicable law or agreed to in writing, software
// distributed under the License is distributed on an "AS IS" BASIS,
// WITHOUT WARRANTIES OR CONDITIONS OF ANY KIND, either express or implied.
// See the License for the specific language governing permissions and
// limitations under the License.

use std::collections::{BTreeMap, HashMap, HashSet};

use itertools::Itertools;
use risingwave_common::catalog::TableId;
use risingwave_pb::hummock::group_delta::DeltaType;
use risingwave_pb::hummock::hummock_version::Levels;
use risingwave_pb::hummock::hummock_version_delta::GroupDeltas;
use risingwave_pb::hummock::{
    CompactionConfig, GroupConstruct, GroupDestroy, GroupMetaChange, GroupTableChange,
    HummockVersion, HummockVersionDelta, Level, LevelType, OverlappingLevel, SstableInfo,
};

use super::StateTableId;
use crate::compaction_group::StaticCompactionGroupId;
use crate::prost_key_range::KeyRangeExt;
use crate::{can_concat, CompactionGroupId, HummockSstableId, HummockSstableObjectId};

pub struct GroupDeltasSummary {
    pub delete_sst_levels: Vec<u32>,
    pub delete_sst_ids_set: HashSet<u64>,
    pub insert_sst_level_id: u32,
    pub insert_sub_level_id: u64,
    pub insert_table_infos: Vec<SstableInfo>,
    pub group_construct: Option<GroupConstruct>,
    pub group_destroy: Option<GroupDestroy>,
    pub group_meta_changes: Vec<GroupMetaChange>,
    pub group_table_change: Option<GroupTableChange>,
}

pub fn summarize_group_deltas(group_deltas: &GroupDeltas) -> GroupDeltasSummary {
    let mut delete_sst_levels = Vec::with_capacity(group_deltas.group_deltas.len());
    let mut delete_sst_ids_set = HashSet::new();
    let mut insert_sst_level_id = u32::MAX;
    let mut insert_sub_level_id = u64::MAX;
    let mut insert_table_infos = vec![];
    let mut group_construct = None;
    let mut group_destroy = None;
    let mut group_meta_changes = vec![];
    let mut group_table_change = None;

    for group_delta in &group_deltas.group_deltas {
        match group_delta.get_delta_type().unwrap() {
            DeltaType::IntraLevel(intra_level) => {
                if !intra_level.removed_table_ids.is_empty() {
                    delete_sst_levels.push(intra_level.level_idx);
                    delete_sst_ids_set.extend(intra_level.removed_table_ids.iter().clone());
                }
                if !intra_level.inserted_table_infos.is_empty() {
                    insert_sst_level_id = intra_level.level_idx;
                    insert_sub_level_id = intra_level.l0_sub_level_id;
                    insert_table_infos.extend(intra_level.inserted_table_infos.iter().cloned());
                }
            }
            DeltaType::GroupConstruct(construct_delta) => {
                assert!(group_construct.is_none());
                group_construct = Some(construct_delta.clone());
            }
            DeltaType::GroupDestroy(destroy_delta) => {
                assert!(group_destroy.is_none());
                group_destroy = Some(destroy_delta.clone());
            }
            DeltaType::GroupMetaChange(meta_delta) => {
                group_meta_changes.push(meta_delta.clone());
            }
            DeltaType::GroupTableChange(meta_delta) => {
                group_table_change = Some(meta_delta.clone());
            }
        }
    }

    GroupDeltasSummary {
        delete_sst_levels,
        delete_sst_ids_set,
        insert_sst_level_id,
        insert_sub_level_id,
        insert_table_infos,
        group_construct,
        group_destroy,
        group_meta_changes,
        group_table_change,
    }
}

pub trait HummockVersionExt {
    /// Gets `compaction_group_id`'s levels
    fn get_compaction_group_levels(&self, compaction_group_id: CompactionGroupId) -> &Levels;
    /// Gets `compaction_group_id`'s levels
    fn get_compaction_group_levels_mut(
        &mut self,
        compaction_group_id: CompactionGroupId,
    ) -> &mut Levels;
    /// Gets all levels.
    ///
    /// Levels belonging to the same compaction group retain their relative order.
    fn get_combined_levels(&self) -> Vec<&Level>;
    fn num_levels(&self, compaction_group_id: CompactionGroupId) -> usize;
    fn level_iter<F: FnMut(&Level) -> bool>(&self, compaction_group_id: CompactionGroupId, f: F);

    fn get_object_ids(&self) -> Vec<u64>;
}

pub trait HummockVersionUpdateExt {
    fn count_new_ssts_in_group_split(
        &mut self,
        parent_group_id: CompactionGroupId,
        member_table_ids: &HashSet<StateTableId>,
    ) -> u64;
    fn init_with_parent_group(
        &mut self,
        parent_group_id: CompactionGroupId,
        group_id: CompactionGroupId,
<<<<<<< HEAD
        member_table_ids: HashSet<StateTableId>,
=======
        member_table_ids: &HashSet<StateTableId>,
        new_sst_start_id: u64,
>>>>>>> 4f430ac1
    ) -> Vec<SstSplitInfo>;
    fn apply_version_delta(&mut self, version_delta: &HummockVersionDelta) -> Vec<SstSplitInfo>;

    fn build_compaction_group_info(&self) -> HashMap<TableId, CompactionGroupId>;
    fn build_branched_sst_info(
        &self,
    ) -> BTreeMap<HummockSstableObjectId, BTreeMap<CompactionGroupId, Vec<HummockSstableId>>>;
}

impl HummockVersionExt for HummockVersion {
    fn get_compaction_group_levels(&self, compaction_group_id: CompactionGroupId) -> &Levels {
        self.levels
            .get(&compaction_group_id)
            .unwrap_or_else(|| panic!("compaction group {} does not exist", compaction_group_id))
    }

    fn get_compaction_group_levels_mut(
        &mut self,
        compaction_group_id: CompactionGroupId,
    ) -> &mut Levels {
        self.levels
            .get_mut(&compaction_group_id)
            .unwrap_or_else(|| panic!("compaction group {} does not exist", compaction_group_id))
    }

    fn get_combined_levels(&self) -> Vec<&Level> {
        let mut combined_levels = vec![];
        for level in self.levels.values() {
            combined_levels.extend(level.l0.as_ref().unwrap().sub_levels.iter().rev());
            combined_levels.extend(level.levels.iter());
        }
        combined_levels
    }

    /// This function does NOT dedup.
    fn get_object_ids(&self) -> Vec<u64> {
        self.get_combined_levels()
            .iter()
            .flat_map(|level| {
                level
                    .table_infos
                    .iter()
                    .map(|table_info| table_info.get_object_id())
            })
            .collect_vec()
    }

    fn level_iter<F: FnMut(&Level) -> bool>(
        &self,
        compaction_group_id: CompactionGroupId,
        mut f: F,
    ) {
        if let Some(levels) = self.levels.get(&compaction_group_id) {
            for sub_level in &levels.l0.as_ref().unwrap().sub_levels {
                if !f(sub_level) {
                    return;
                }
            }
            for level in &levels.levels {
                if !f(level) {
                    return;
                }
            }
        }
    }

    fn num_levels(&self, compaction_group_id: CompactionGroupId) -> usize {
        // l0 is currently separated from all levels
        self.levels
            .get(&compaction_group_id)
            .map(|group| group.levels.len() + 1)
            .unwrap_or(0)
    }
}

pub type SstSplitInfo = (
    // Object id.
    HummockSstableObjectId,
    // SST id.
    HummockSstableId,
    // Old SST id in parent group.
    HummockSstableId,
    // New SST id in parent group.
    Option<HummockSstableId>,
);

impl HummockVersionUpdateExt for HummockVersion {
    fn count_new_ssts_in_group_split(
        &mut self,
        parent_group_id: CompactionGroupId,
        member_table_ids: &HashSet<StateTableId>,
    ) -> u64 {
        self.levels
            .get(&parent_group_id)
            .map_or(0, |parent_levels| {
                parent_levels
                    .l0
                    .iter()
                    .flat_map(|l0| l0.get_sub_levels())
                    .chain(parent_levels.get_levels().iter())
                    .flat_map(|level| level.get_table_infos())
                    .map(|sst_info| {
                        // `flag` is a bitmap
                        let mut flag = 0;
                        // `sst_info.table_ids` will never be empty.
                        for table_id in sst_info.get_table_ids() {
                            flag |= if member_table_ids.contains(table_id) {
                                2
                            } else {
                                1
                            };
                            if flag == 3 {
                                break;
                            }
                        }
                        // We need to replace the SST id of the divided part in parent group with a
                        // new SST id when it's not a trivial adjust. View function
                        // `init_with_parent_group` for details.
                        flag - 1
                    })
                    .sum()
            })
    }

    fn init_with_parent_group(
        &mut self,
        parent_group_id: CompactionGroupId,
        group_id: CompactionGroupId,
<<<<<<< HEAD
        member_table_ids: HashSet<StateTableId>,
=======
        member_table_ids: &HashSet<StateTableId>,
        new_sst_start_id: u64,
>>>>>>> 4f430ac1
    ) -> Vec<SstSplitInfo> {
        let mut new_sst_id = new_sst_start_id;
        let mut split_id_vers = vec![];
        if parent_group_id == StaticCompactionGroupId::NewCompactionGroup as CompactionGroupId
            || !self.levels.contains_key(&parent_group_id)
        {
            return split_id_vers;
        }
        let [parent_levels, cur_levels] = self
            .levels
            .get_many_mut([&parent_group_id, &group_id])
            .unwrap();
        let remove_sst_stat_from_level = |level: &mut Level, sst: &SstableInfo| {
            level.total_file_size -= sst.file_size;
            level.uncompressed_file_size -= sst.uncompressed_file_size;
        };
        if let Some(ref mut l0) = parent_levels.l0 {
            for sub_level in &mut l0.sub_levels {
                let mut insert_table_infos = vec![];
                let target_l0 = cur_levels.l0.as_mut().unwrap();
                let mut target_level_idx = target_l0.sub_levels.len();
                for (idx, other) in target_l0.sub_levels.iter_mut().enumerate() {
                    if other.sub_level_id == sub_level.sub_level_id {
                        target_level_idx = idx;
                    }
                }
                for sst_info in &mut sub_level.table_infos {
<<<<<<< HEAD
                    let removed_table_ids = sst_info
                        .table_ids
                        .drain_filter(|table_id| member_table_ids.contains(table_id))
                        .collect_vec();
                    if !removed_table_ids.is_empty() {
                        let exist = check_sst_id_exist_in_l0(
                            sst_info.id,
                            target_l0,
                            target_level_idx,
                            &removed_table_ids,
                        );
                        let is_trivial = sst_info.table_ids.is_empty();
                        if is_trivial {
                            sst_info.divide_version += 1;
                        }
=======
                    if sst_info
                        .get_table_ids()
                        .iter()
                        .any(|table_id| member_table_ids.contains(table_id))
                    {
                        let is_trivial = sst_info
                            .get_table_ids()
                            .iter()
                            .all(|table_id| member_table_ids.contains(table_id));
                        let mut branch_table_info = sst_info.clone();
                        branch_table_info.sst_id = new_sst_id;
                        new_sst_id += 1;
                        let parent_old_sst_id = sst_info.get_sst_id();
>>>>>>> 4f430ac1
                        split_id_vers.push((
                            branch_table_info.get_object_id(),
                            branch_table_info.get_sst_id(),
                            parent_old_sst_id,
                            if is_trivial {
                                None
                            } else {
                                sst_info.sst_id = new_sst_id;
                                new_sst_id += 1;
                                Some(sst_info.get_sst_id())
                            },
                        ));
<<<<<<< HEAD
                        if !exist {
                            let mut branch_table_info = sst_info.clone();
                            branch_table_info.table_ids = removed_table_ids;
                            insert_table_infos.push(branch_table_info);
                        }
=======
                        branch_table_info.table_ids = sst_info
                            .table_ids
                            .drain_filter(|table_id| member_table_ids.contains(table_id))
                            .collect_vec();
                        insert_table_infos.push(branch_table_info);
>>>>>>> 4f430ac1
                    }
                }
                // Remove SST from sub level may result in empty sub level. It will be purged
                // whenever another compaction task is finished.
                let removed = sub_level
                    .table_infos
                    .drain_filter(|sst_info| sst_info.table_ids.is_empty())
                    .collect_vec();
                for removed_sst in removed {
                    remove_sst_stat_from_level(sub_level, &removed_sst);
                }
                add_ssts_to_sub_level(
                    target_l0,
                    target_level_idx,
                    sub_level.sub_level_id,
                    sub_level.level_type(),
                    insert_table_infos,
                );
            }
        }
        for (z, level) in parent_levels.levels.iter_mut().enumerate() {
            for sst_info in &mut level.table_infos {
<<<<<<< HEAD
                let removed_table_ids = sst_info
                    .table_ids
                    .drain_filter(|table_id| member_table_ids.contains(table_id))
                    .collect_vec();
                if !removed_table_ids.is_empty() {
                    let exist = check_sst_id_exist(
                        sst_info.id,
                        &mut cur_levels.levels[z],
                        &removed_table_ids,
                    );
                    let is_trivial = sst_info.table_ids.is_empty();
                    if !is_trivial {
                        sst_info.divide_version += 1;
                    }
=======
                if sst_info
                    .get_table_ids()
                    .iter()
                    .any(|table_id| member_table_ids.contains(table_id))
                {
                    let is_trivial = sst_info
                        .get_table_ids()
                        .iter()
                        .all(|table_id| member_table_ids.contains(table_id));
                    let mut branch_table_info = sst_info.clone();
                    branch_table_info.sst_id = new_sst_id;
                    new_sst_id += 1;
                    let parent_old_sst_id = sst_info.get_sst_id();
>>>>>>> 4f430ac1
                    split_id_vers.push((
                        branch_table_info.get_object_id(),
                        branch_table_info.get_sst_id(),
                        parent_old_sst_id,
                        if is_trivial {
                            None
                        } else {
                            sst_info.sst_id = new_sst_id;
                            new_sst_id += 1;
                            Some(sst_info.get_sst_id())
                        },
                    ));
<<<<<<< HEAD
                    if !exist {
                        let mut branch_table_info = sst_info.clone();
                        branch_table_info.table_ids = removed_table_ids;
                        cur_levels.levels[z].total_file_size += branch_table_info.file_size;
                        cur_levels.levels[z].uncompressed_file_size +=
                            branch_table_info.uncompressed_file_size;
                        cur_levels.levels[z].table_infos.push(branch_table_info);
                        cur_levels.levels[z].table_infos.sort_by(|sst1, sst2| {
                            let a = sst1.key_range.as_ref().unwrap();
                            let b = sst2.key_range.as_ref().unwrap();
                            a.compare(b)
                        });
                    }
=======
                    branch_table_info.table_ids = sst_info
                        .table_ids
                        .drain_filter(|table_id| member_table_ids.contains(table_id))
                        .collect_vec();
                    cur_levels.levels[z].total_file_size += branch_table_info.file_size;
                    cur_levels.levels[z].uncompressed_file_size +=
                        branch_table_info.uncompressed_file_size;
                    cur_levels.levels[z].table_infos.push(branch_table_info);
>>>>>>> 4f430ac1
                }
            }
            let removed = level
                .table_infos
                .drain_filter(|sst_info| sst_info.table_ids.is_empty())
                .collect_vec();
            for removed_sst in removed {
                remove_sst_stat_from_level(level, &removed_sst);
            }
        }
        split_id_vers
    }

    fn apply_version_delta(&mut self, version_delta: &HummockVersionDelta) -> Vec<SstSplitInfo> {
        let mut sst_split_info = vec![];
        for (compaction_group_id, group_deltas) in &version_delta.group_deltas {
            let summary = summarize_group_deltas(group_deltas);
            if let Some(group_construct) = &summary.group_construct {
                let mut new_levels = build_initial_compaction_group_levels(
                    *compaction_group_id,
                    group_construct.get_group_config().unwrap(),
                );
                let parent_group_id = group_construct.parent_group_id;
                new_levels.parent_group_id = parent_group_id;
                new_levels.member_table_ids = group_construct.table_ids.clone();
                self.levels.insert(*compaction_group_id, new_levels);
                sst_split_info.extend(self.init_with_parent_group(
                    parent_group_id,
                    *compaction_group_id,
<<<<<<< HEAD
                    HashSet::from_iter(group_construct.table_ids.clone()),
=======
                    &HashSet::from_iter(group_construct.get_table_ids().iter().cloned()),
                    group_construct.get_new_sst_start_id(),
>>>>>>> 4f430ac1
                ));
            } else if let Some(group_change) = &summary.group_table_change {
                sst_split_info.extend(self.init_with_parent_group(
                    group_change.origin_group_id,
                    group_change.target_group_id,
                    HashSet::from_iter(group_change.table_ids.clone()),
                ));

                let levels = self
                    .levels
                    .get_mut(&group_change.origin_group_id)
                    .expect("compaction group should exist");
                levels
                    .member_table_ids
                    .drain_filter(|t| group_change.table_ids.contains(t));
            }
            let has_destroy = summary.group_destroy.is_some();
            let levels = self
                .levels
                .get_mut(compaction_group_id)
                .expect("compaction group should exist");

            for group_meta_delta in &summary.group_meta_changes {
                levels
                    .member_table_ids
                    .extend(group_meta_delta.table_ids_add.clone());
                levels
                    .member_table_ids
                    .drain_filter(|t| group_meta_delta.table_ids_remove.contains(t));
            }

            assert!(
                self.max_committed_epoch <= version_delta.max_committed_epoch,
                "new max commit epoch {} is older than the current max commit epoch {}",
                version_delta.max_committed_epoch,
                self.max_committed_epoch
            );
            if self.max_committed_epoch < version_delta.max_committed_epoch {
                // `max_committed_epoch` increases. It must be a `commit_epoch`
                let GroupDeltasSummary {
                    delete_sst_levels,
                    delete_sst_ids_set,
                    insert_sst_level_id,
                    insert_sub_level_id,
                    insert_table_infos,
                    ..
                } = summary;
                assert!(
                    insert_sst_level_id == 0 || insert_table_infos.is_empty(),
                    "we should only add to L0 when we commit an epoch. Inserting into {} {:?}",
                    insert_sst_level_id,
                    insert_table_infos
                );
                assert!(
                    delete_sst_levels.is_empty() && delete_sst_ids_set.is_empty() || has_destroy,
                    "no sst should be deleted when committing an epoch"
                );
                add_new_sub_level(
                    levels.l0.as_mut().unwrap(),
                    insert_sub_level_id,
                    LevelType::Overlapping,
                    insert_table_infos,
                );
            } else {
                // `max_committed_epoch` is not changed. The delta is caused by compaction.
                levels.apply_compact_ssts(summary);
            }
            if has_destroy {
                self.levels.remove(compaction_group_id);
            }
        }
        self.id = version_delta.id;
        self.max_committed_epoch = version_delta.max_committed_epoch;
        self.safe_epoch = version_delta.safe_epoch;
        sst_split_info
    }

    fn build_compaction_group_info(&self) -> HashMap<TableId, CompactionGroupId> {
        let mut ret = HashMap::new();
        for (compaction_group_id, levels) in &self.levels {
            for table_id in &levels.member_table_ids {
                ret.insert(TableId::new(*table_id), *compaction_group_id);
            }
        }
        ret
    }

    fn build_branched_sst_info(
        &self,
    ) -> BTreeMap<HummockSstableObjectId, BTreeMap<CompactionGroupId, Vec<HummockSstableId>>> {
        let mut ret: BTreeMap<_, BTreeMap<_, Vec<_>>> = BTreeMap::new();
        for compaction_group_id in self.get_levels().keys() {
            self.level_iter(*compaction_group_id, |level| {
                for table_info in level.get_table_infos() {
                    let object_id = table_info.get_object_id();
                    ret.entry(object_id)
                        .or_default()
                        .entry(*compaction_group_id)
                        .or_default()
                        .push(table_info.get_sst_id());
                }
                true
            });
        }
        ret.retain(|object_id, v| {
            v.len() != 1 || {
                let sst_id_vec = v.values().next().unwrap();
                sst_id_vec.len() != 1 || sst_id_vec[0] != *object_id
            }
        });
        ret
    }
}

pub trait HummockLevelsExt {
    fn get_level0(&self) -> &OverlappingLevel;
    fn get_level(&self, idx: usize) -> &Level;
    fn get_level_mut(&mut self, idx: usize) -> &mut Level;
    fn count_ssts(&self) -> usize;
    fn apply_compact_ssts(&mut self, summary: GroupDeltasSummary);
}

impl HummockLevelsExt for Levels {
    fn get_level0(&self) -> &OverlappingLevel {
        self.l0.as_ref().unwrap()
    }

    fn get_level(&self, level_idx: usize) -> &Level {
        &self.levels[level_idx - 1]
    }

    fn get_level_mut(&mut self, level_idx: usize) -> &mut Level {
        &mut self.levels[level_idx - 1]
    }

    fn count_ssts(&self) -> usize {
        self.get_level0()
            .get_sub_levels()
            .iter()
            .chain(self.get_levels().iter())
            .map(|level| level.get_table_infos().len())
            .sum()
    }

    fn apply_compact_ssts(&mut self, summary: GroupDeltasSummary) {
        let GroupDeltasSummary {
            delete_sst_levels,
            delete_sst_ids_set,
            insert_sst_level_id,
            insert_sub_level_id,
            insert_table_infos,
            ..
        } = summary;
        let mut deleted = false;
        for level_idx in &delete_sst_levels {
            if *level_idx == 0 {
                for level in &mut self.l0.as_mut().unwrap().sub_levels {
                    deleted = level_delete_ssts(level, &delete_sst_ids_set) || deleted;
                }
            } else {
                let idx = *level_idx as usize - 1;
                deleted = level_delete_ssts(&mut self.levels[idx], &delete_sst_ids_set) || deleted;
            }
        }
        if !insert_table_infos.is_empty() {
            if insert_sst_level_id == 0 {
                let l0 = self.l0.as_mut().unwrap();
                let index = l0
                    .sub_levels
                    .partition_point(|level| level.sub_level_id < insert_sub_level_id);
                assert!(
                    index < l0.sub_levels.len() && l0.sub_levels[index].sub_level_id == insert_sub_level_id,
                    "should find the level to insert into when applying compaction generated delta. sub level idx: {}, sub level count: {}",
                    insert_sub_level_id, l0.sub_levels.len()
                );
                level_insert_ssts(&mut l0.sub_levels[index], insert_table_infos);
            } else {
                let idx = insert_sst_level_id as usize - 1;
                level_insert_ssts(&mut self.levels[idx], insert_table_infos);
            }
        }
        if delete_sst_levels.iter().any(|level_id| *level_id == 0) {
            self.l0
                .as_mut()
                .unwrap()
                .sub_levels
                .retain(|level| !level.table_infos.is_empty());
            self.l0.as_mut().unwrap().total_file_size = self
                .l0
                .as_mut()
                .unwrap()
                .sub_levels
                .iter()
                .map(|level| level.total_file_size)
                .sum::<u64>();
            self.l0.as_mut().unwrap().uncompressed_file_size = self
                .l0
                .as_mut()
                .unwrap()
                .sub_levels
                .iter()
                .map(|level| level.uncompressed_file_size)
                .sum::<u64>();
        }
    }
}

pub fn build_initial_compaction_group_levels(
    group_id: CompactionGroupId,
    compaction_config: &CompactionConfig,
) -> Levels {
    let mut levels = vec![];
    for l in 0..compaction_config.get_max_level() {
        levels.push(Level {
            level_idx: (l + 1) as u32,
            level_type: LevelType::Nonoverlapping as i32,
            table_infos: vec![],
            total_file_size: 0,
            sub_level_id: 0,
            uncompressed_file_size: 0,
        });
    }
    Levels {
        levels,
        l0: Some(OverlappingLevel {
            sub_levels: vec![],
            total_file_size: 0,
            uncompressed_file_size: 0,
        }),
        group_id,
        parent_group_id: StaticCompactionGroupId::NewCompactionGroup as _,
        member_table_ids: vec![],
    }
}

pub fn check_sst_id_exist(
    sst_id: HummockSstableId,
    level: &mut Level,
    move_table_ids: &[u32],
) -> bool {
    if level.level_type == LevelType::Overlapping as i32 {
        if let Some(ret) = level.table_infos.iter_mut().find(|sst| sst.id == sst_id) {
            ret.table_ids.extend(move_table_ids);
            return true;
        }
    } else if let Ok(idx) = level
        .table_infos
        .binary_search_by(|sst| sst.id.cmp(&sst_id))
    {
        level.table_infos[idx].table_ids.extend(move_table_ids);
        return true;
    }
    false
}

pub fn check_sst_id_exist_in_l0(
    sst_id: HummockSstableId,
    l0: &mut OverlappingLevel,
    sub_level_idx: usize,
    move_table_ids: &[u32],
) -> bool {
    if sub_level_idx < l0.sub_levels.len() {
        return check_sst_id_exist(sst_id, &mut l0.sub_levels[sub_level_idx], move_table_ids);
    }
    false
}

pub fn try_get_compaction_group_id_by_table_id(
    version: &HummockVersion,
    table_id: StateTableId,
) -> Option<CompactionGroupId> {
    for (group_id, levels) in &version.levels {
        if levels.member_table_ids.contains(&table_id) {
            return Some(*group_id);
        }
    }
    None
}

/// Gets all compaction group ids.
pub fn get_compaction_group_ids(version: &HummockVersion) -> Vec<CompactionGroupId> {
    version.levels.keys().cloned().collect()
}

/// Gets all member table ids.
pub fn get_member_table_ids(version: &HummockVersion) -> HashSet<StateTableId> {
    version
        .levels
        .iter()
        .flat_map(|(_, levels)| levels.member_table_ids.clone())
        .collect()
}

/// Gets all SSTs in `group_id`
pub fn get_compaction_group_ssts(
    version: &HummockVersion,
    group_id: CompactionGroupId,
) -> Vec<(HummockSstableObjectId, HummockSstableId)> {
    let group_levels = version.get_compaction_group_levels(group_id);
    group_levels
        .l0
        .as_ref()
        .unwrap()
        .sub_levels
        .iter()
        .rev()
        .chain(group_levels.levels.iter())
        .flat_map(|level| {
            level
                .table_infos
                .iter()
                .map(|table_info| (table_info.get_object_id(), table_info.get_sst_id()))
        })
        .collect_vec()
}

pub fn new_sub_level(
    sub_level_id: u64,
    level_type: LevelType,
    table_infos: Vec<SstableInfo>,
) -> Level {
    if level_type == LevelType::Nonoverlapping {
        debug_assert!(
            can_concat(&table_infos),
            "sst of non-overlapping level is not concat-able: {:?}",
            table_infos
        );
    }
    let total_file_size = table_infos.iter().map(|table| table.file_size).sum();
    let uncompressed_file_size = table_infos
        .iter()
        .map(|table| table.uncompressed_file_size)
        .sum();
    Level {
        level_idx: 0,
        level_type: level_type as i32,
        table_infos,
        total_file_size,
        sub_level_id,
        uncompressed_file_size,
    }
}

pub fn add_ssts_to_sub_level(
    l0: &mut OverlappingLevel,
    sub_level_idx: usize,
    insert_sub_level_id: u64,
    level_type: LevelType,
    insert_table_infos: Vec<SstableInfo>,
) {
    if sub_level_idx < l0.sub_levels.len() {
        l0.sub_levels[sub_level_idx]
            .table_infos
            .extend(insert_table_infos);
        if l0.sub_levels[sub_level_idx].level_type == LevelType::Nonoverlapping as i32 {
            l0.sub_levels[sub_level_idx]
                .table_infos
                .sort_by(|sst1, sst2| {
                    let a = sst1.key_range.as_ref().unwrap();
                    let b = sst2.key_range.as_ref().unwrap();
                    a.compare(b)
                });
        }
        return;
    }
    add_new_sub_level(l0, insert_sub_level_id, level_type, insert_table_infos);
}

pub fn add_new_sub_level(
    l0: &mut OverlappingLevel,
    insert_sub_level_id: u64,
    level_type: LevelType,
    insert_table_infos: Vec<SstableInfo>,
) {
    if insert_sub_level_id == u64::MAX {
        return;
    }
    if let Some(newest_level) = l0.sub_levels.last() {
        assert!(
            newest_level.sub_level_id < insert_sub_level_id,
            "inserted new level is not the newest: prev newest: {}, insert: {}. L0: {:?}",
            newest_level.sub_level_id,
            insert_sub_level_id,
            l0,
        );
    }
    // All files will be committed in one new Overlapping sub-level and become
    // Nonoverlapping  after at least one compaction.
    let level = new_sub_level(insert_sub_level_id, level_type, insert_table_infos);
    l0.total_file_size += level.total_file_size;
    l0.uncompressed_file_size += level.uncompressed_file_size;
    l0.sub_levels.push(level);
}

pub fn build_version_delta_after_version(version: &HummockVersion) -> HummockVersionDelta {
    HummockVersionDelta {
        id: version.id + 1,
        prev_id: version.id,
        safe_epoch: version.safe_epoch,
        trivial_move: false,
        max_committed_epoch: version.max_committed_epoch,
        group_deltas: Default::default(),
        gc_object_ids: vec![],
    }
}

/// Delete sstables if the table id is in the id set.
///
/// Return `true` if some sst is deleted, and `false` is the deletion is trivial
fn level_delete_ssts(
    operand: &mut Level,
    delete_sst_ids_superset: &HashSet<HummockSstableId>,
) -> bool {
    let original_len = operand.table_infos.len();
    operand
        .table_infos
        .retain(|table| !delete_sst_ids_superset.contains(&table.sst_id));
    operand.total_file_size = operand
        .table_infos
        .iter()
        .map(|table| table.file_size)
        .sum::<u64>();
    operand.uncompressed_file_size = operand
        .table_infos
        .iter()
        .map(|table| table.uncompressed_file_size)
        .sum::<u64>();
    original_len != operand.table_infos.len()
}

fn level_insert_ssts(operand: &mut Level, insert_table_infos: Vec<SstableInfo>) {
    operand.total_file_size += insert_table_infos
        .iter()
        .map(|sst| sst.file_size)
        .sum::<u64>();
    operand.uncompressed_file_size += insert_table_infos
        .iter()
        .map(|sst| sst.uncompressed_file_size)
        .sum::<u64>();
    operand.table_infos.extend(insert_table_infos);
    operand.table_infos.sort_by(|sst1, sst2| {
        let a = sst1.key_range.as_ref().unwrap();
        let b = sst2.key_range.as_ref().unwrap();
        a.compare(b)
    });
    if operand.level_type == LevelType::Overlapping as i32 {
        operand.level_type = LevelType::Nonoverlapping as i32;
    }
    debug_assert!(can_concat(&operand.table_infos));
}

#[cfg(test)]
mod tests {
    use std::collections::HashMap;

    use risingwave_pb::hummock::group_delta::DeltaType;
    use risingwave_pb::hummock::hummock_version::Levels;
    use risingwave_pb::hummock::hummock_version_delta::GroupDeltas;
    use risingwave_pb::hummock::{
        CompactionConfig, GroupConstruct, GroupDelta, GroupDestroy, HummockVersion,
        HummockVersionDelta, IntraLevelDelta, Level, LevelType, OverlappingLevel, SstableInfo,
    };

    use crate::compaction_group::hummock_version_ext::{
        build_initial_compaction_group_levels, HummockVersionExt, HummockVersionUpdateExt,
    };

    #[test]
    fn test_get_sst_object_ids() {
        let mut version = HummockVersion {
            id: 0,
            levels: HashMap::from_iter([(
                0,
                Levels {
                    levels: vec![],
                    l0: Some(OverlappingLevel {
                        sub_levels: vec![],
                        total_file_size: 0,
                        uncompressed_file_size: 0,
                    }),
                    ..Default::default()
                },
            )]),
            max_committed_epoch: 0,
            safe_epoch: 0,
        };
        assert_eq!(version.get_object_ids().len(), 0);

        // Add to sub level
        version
            .levels
            .get_mut(&0)
            .unwrap()
            .l0
            .as_mut()
            .unwrap()
            .sub_levels
            .push(Level {
                table_infos: vec![SstableInfo {
                    object_id: 11,
                    sst_id: 11,
                    ..Default::default()
                }],
                ..Default::default()
            });
        assert_eq!(version.get_object_ids().len(), 1);

        // Add to non sub level
        version.levels.get_mut(&0).unwrap().levels.push(Level {
            table_infos: vec![SstableInfo {
                object_id: 22,
                sst_id: 22,
                ..Default::default()
            }],
            ..Default::default()
        });
        assert_eq!(version.get_object_ids().len(), 2);
    }

    #[test]
    fn test_apply_version_delta() {
        let mut version = HummockVersion {
            id: 0,
            levels: HashMap::from_iter([
                (
                    0,
                    build_initial_compaction_group_levels(
                        0,
                        &CompactionConfig {
                            max_level: 6,
                            ..Default::default()
                        },
                    ),
                ),
                (
                    1,
                    build_initial_compaction_group_levels(
                        1,
                        &CompactionConfig {
                            max_level: 6,
                            ..Default::default()
                        },
                    ),
                ),
            ]),
            max_committed_epoch: 0,
            safe_epoch: 0,
        };
        let version_delta = HummockVersionDelta {
            id: 1,
            group_deltas: HashMap::from_iter([
                (
                    2,
                    GroupDeltas {
                        group_deltas: vec![GroupDelta {
                            delta_type: Some(DeltaType::GroupConstruct(GroupConstruct {
                                group_config: Some(CompactionConfig {
                                    max_level: 6,
                                    ..Default::default()
                                }),
                                ..Default::default()
                            })),
                        }],
                    },
                ),
                (
                    0,
                    GroupDeltas {
                        group_deltas: vec![GroupDelta {
                            delta_type: Some(DeltaType::GroupDestroy(GroupDestroy {})),
                        }],
                    },
                ),
                (
                    1,
                    GroupDeltas {
                        group_deltas: vec![GroupDelta {
                            delta_type: Some(DeltaType::IntraLevel(IntraLevelDelta {
                                level_idx: 1,
                                inserted_table_infos: vec![SstableInfo {
                                    object_id: 1,
                                    sst_id: 1,
                                    ..Default::default()
                                }],
                                ..Default::default()
                            })),
                        }],
                    },
                ),
            ]),
            ..Default::default()
        };
        version.apply_version_delta(&version_delta);
        let mut cg1 = build_initial_compaction_group_levels(
            1,
            &CompactionConfig {
                max_level: 6,
                ..Default::default()
            },
        );
        cg1.levels[0] = Level {
            level_idx: 1,
            level_type: LevelType::Nonoverlapping as i32,
            table_infos: vec![SstableInfo {
                object_id: 1,
                sst_id: 1,
                ..Default::default()
            }],
            ..Default::default()
        };
        assert_eq!(
            version,
            HummockVersion {
                id: 1,
                levels: HashMap::from_iter([
                    (
                        2,
                        build_initial_compaction_group_levels(
                            2,
                            &CompactionConfig {
                                max_level: 6,
                                ..Default::default()
                            }
                        ),
                    ),
                    (1, cg1,),
                ]),
                max_committed_epoch: 0,
                safe_epoch: 0,
            }
        );
    }
}<|MERGE_RESOLUTION|>--- conflicted
+++ resolved
@@ -123,12 +123,8 @@
         &mut self,
         parent_group_id: CompactionGroupId,
         group_id: CompactionGroupId,
-<<<<<<< HEAD
-        member_table_ids: HashSet<StateTableId>,
-=======
         member_table_ids: &HashSet<StateTableId>,
         new_sst_start_id: u64,
->>>>>>> 4f430ac1
     ) -> Vec<SstSplitInfo>;
     fn apply_version_delta(&mut self, version_delta: &HummockVersionDelta) -> Vec<SstSplitInfo>;
 
@@ -257,12 +253,8 @@
         &mut self,
         parent_group_id: CompactionGroupId,
         group_id: CompactionGroupId,
-<<<<<<< HEAD
-        member_table_ids: HashSet<StateTableId>,
-=======
         member_table_ids: &HashSet<StateTableId>,
         new_sst_start_id: u64,
->>>>>>> 4f430ac1
     ) -> Vec<SstSplitInfo> {
         let mut new_sst_id = new_sst_start_id;
         let mut split_id_vers = vec![];
@@ -290,23 +282,6 @@
                     }
                 }
                 for sst_info in &mut sub_level.table_infos {
-<<<<<<< HEAD
-                    let removed_table_ids = sst_info
-                        .table_ids
-                        .drain_filter(|table_id| member_table_ids.contains(table_id))
-                        .collect_vec();
-                    if !removed_table_ids.is_empty() {
-                        let exist = check_sst_id_exist_in_l0(
-                            sst_info.id,
-                            target_l0,
-                            target_level_idx,
-                            &removed_table_ids,
-                        );
-                        let is_trivial = sst_info.table_ids.is_empty();
-                        if is_trivial {
-                            sst_info.divide_version += 1;
-                        }
-=======
                     if sst_info
                         .get_table_ids()
                         .iter()
@@ -320,7 +295,6 @@
                         branch_table_info.sst_id = new_sst_id;
                         new_sst_id += 1;
                         let parent_old_sst_id = sst_info.get_sst_id();
->>>>>>> 4f430ac1
                         split_id_vers.push((
                             branch_table_info.get_object_id(),
                             branch_table_info.get_sst_id(),
@@ -333,19 +307,16 @@
                                 Some(sst_info.get_sst_id())
                             },
                         ));
-<<<<<<< HEAD
-                        if !exist {
+                        /* if !exist {
                             let mut branch_table_info = sst_info.clone();
                             branch_table_info.table_ids = removed_table_ids;
                             insert_table_infos.push(branch_table_info);
-                        }
-=======
+                        } */
                         branch_table_info.table_ids = sst_info
                             .table_ids
                             .drain_filter(|table_id| member_table_ids.contains(table_id))
                             .collect_vec();
                         insert_table_infos.push(branch_table_info);
->>>>>>> 4f430ac1
                     }
                 }
                 // Remove SST from sub level may result in empty sub level. It will be purged
@@ -368,7 +339,7 @@
         }
         for (z, level) in parent_levels.levels.iter_mut().enumerate() {
             for sst_info in &mut level.table_infos {
-<<<<<<< HEAD
+                /*
                 let removed_table_ids = sst_info
                     .table_ids
                     .drain_filter(|table_id| member_table_ids.contains(table_id))
@@ -382,8 +353,7 @@
                     let is_trivial = sst_info.table_ids.is_empty();
                     if !is_trivial {
                         sst_info.divide_version += 1;
-                    }
-=======
+                    } */
                 if sst_info
                     .get_table_ids()
                     .iter()
@@ -397,7 +367,6 @@
                     branch_table_info.sst_id = new_sst_id;
                     new_sst_id += 1;
                     let parent_old_sst_id = sst_info.get_sst_id();
->>>>>>> 4f430ac1
                     split_id_vers.push((
                         branch_table_info.get_object_id(),
                         branch_table_info.get_sst_id(),
@@ -410,9 +379,7 @@
                             Some(sst_info.get_sst_id())
                         },
                     ));
-<<<<<<< HEAD
                     if !exist {
-                        let mut branch_table_info = sst_info.clone();
                         branch_table_info.table_ids = removed_table_ids;
                         cur_levels.levels[z].total_file_size += branch_table_info.file_size;
                         cur_levels.levels[z].uncompressed_file_size +=
@@ -424,16 +391,6 @@
                             a.compare(b)
                         });
                     }
-=======
-                    branch_table_info.table_ids = sst_info
-                        .table_ids
-                        .drain_filter(|table_id| member_table_ids.contains(table_id))
-                        .collect_vec();
-                    cur_levels.levels[z].total_file_size += branch_table_info.file_size;
-                    cur_levels.levels[z].uncompressed_file_size +=
-                        branch_table_info.uncompressed_file_size;
-                    cur_levels.levels[z].table_infos.push(branch_table_info);
->>>>>>> 4f430ac1
                 }
             }
             let removed = level
@@ -463,12 +420,8 @@
                 sst_split_info.extend(self.init_with_parent_group(
                     parent_group_id,
                     *compaction_group_id,
-<<<<<<< HEAD
                     HashSet::from_iter(group_construct.table_ids.clone()),
-=======
-                    &HashSet::from_iter(group_construct.get_table_ids().iter().cloned()),
                     group_construct.get_new_sst_start_id(),
->>>>>>> 4f430ac1
                 ));
             } else if let Some(group_change) = &summary.group_table_change {
                 sst_split_info.extend(self.init_with_parent_group(
