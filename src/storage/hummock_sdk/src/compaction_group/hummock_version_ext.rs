// Copyright 2024 RisingWave Labs
//
// Licensed under the Apache License, Version 2.0 (the "License");
// you may not use this file except in compliance with the License.
// You may obtain a copy of the License at
//
//     http://www.apache.org/licenses/LICENSE-2.0
//
// Unless required by applicable law or agreed to in writing, software
// distributed under the License is distributed on an "AS IS" BASIS,
// WITHOUT WARRANTIES OR CONDITIONS OF ANY KIND, either express or implied.
// See the License for the specific language governing permissions and
// limitations under the License.

use std::cmp::Ordering;
use std::collections::hash_map::Entry;
use std::collections::{BTreeMap, BTreeSet, HashMap, HashSet};
use std::sync::Arc;

use bytes::Bytes;
use itertools::Itertools;
use risingwave_common::catalog::TableId;
use risingwave_common::hash::VnodeBitmapExt;
use risingwave_pb::hummock::{
    CompactionConfig, CompatibilityVersion, PbLevelType, StateTableInfo, StateTableInfoDelta,
};
use tracing::warn;

use super::group_split::split_sst_with_table_ids;
use super::{group_split, StateTableId};
use crate::change_log::{ChangeLogDeltaCommon, TableChangeLogCommon};
use crate::compaction_group::StaticCompactionGroupId;
use crate::key_range::KeyRangeCommon;
use crate::level::{Level, Levels, OverlappingLevel};
use crate::sstable_info::SstableInfo;
use crate::table_watermark::{ReadTableWatermark, TableWatermarks};
use crate::version::{
    GroupDelta, GroupDeltaCommon, HummockVersion, HummockVersionCommon, HummockVersionDelta,
    HummockVersionStateTableInfo, IntraLevelDelta, IntraLevelDeltaCommon,
};
use crate::{can_concat, CompactionGroupId, HummockSstableId, HummockSstableObjectId};

<<<<<<< HEAD
pub struct GroupDeltasSummary {
    pub delete_sst_levels: Vec<u32>,
    pub delete_sst_ids_set: HashSet<u64>,
    pub insert_sst_level_id: u32,
    pub insert_sub_level_id: u64,
    pub insert_table_infos: Vec<SstableInfo>,
    pub group_construct: Option<GroupConstruct>,
    pub group_destroy: Option<CompactionGroupId>,
    pub new_vnode_partition_count: u32,
    pub group_merge: Option<GroupMerge>,
}

pub fn summarize_group_deltas(
    group_deltas: &GroupDeltas,
    compaction_group_id: CompactionGroupId,
) -> GroupDeltasSummary {
    let mut delete_sst_levels = Vec::with_capacity(group_deltas.group_deltas.len());
    let mut delete_sst_ids_set = HashSet::new();
    let mut insert_sst_level_id = u32::MAX;
    let mut insert_sub_level_id = u64::MAX;
    let mut insert_table_infos = vec![];
    let mut group_construct = None;
    let mut group_destroy = None;
    let mut new_vnode_partition_count = 0;
    let mut group_merge = None;

    for group_delta in &group_deltas.group_deltas {
        match group_delta {
            GroupDelta::IntraLevel(intra_level) => {
                if !intra_level.removed_table_ids.is_empty() {
                    delete_sst_levels.push(intra_level.level_idx);
                    delete_sst_ids_set.extend(intra_level.removed_table_ids.iter().clone());
                }
                if !intra_level.inserted_table_infos.is_empty() {
                    insert_sst_level_id = intra_level.level_idx;
                    insert_sub_level_id = intra_level.l0_sub_level_id;
                    insert_table_infos.extend(intra_level.inserted_table_infos.iter().cloned());
                }
                new_vnode_partition_count = intra_level.vnode_partition_count;
            }
            GroupDelta::GroupConstruct(construct_delta) => {
                assert!(group_construct.is_none());
                group_construct = Some(construct_delta.clone());
            }
            GroupDelta::GroupDestroy(_) => {
                assert!(group_destroy.is_none());
                group_destroy = Some(compaction_group_id);
            }
            GroupDelta::GroupMerge(merge_delta) => {
                assert!(group_merge.is_none());
                group_merge = Some(*merge_delta);
                group_destroy = Some(merge_delta.right_group_id);
            }
        }
    }

    delete_sst_levels.sort();
    delete_sst_levels.dedup();

    GroupDeltasSummary {
        delete_sst_levels,
        delete_sst_ids_set,
        insert_sst_level_id,
        insert_sub_level_id,
        insert_table_infos,
        group_construct,
        group_destroy,
        new_vnode_partition_count,
        group_merge,
    }
=======
#[derive(Clone, Default)]
pub struct TableGroupInfo {
    pub group_id: CompactionGroupId,
    pub group_size: u64,
    pub table_statistic: HashMap<StateTableId, u64>,
    pub split_by_table: bool,
>>>>>>> 339ebf81
}

#[derive(Debug, Clone, Default)]
pub struct SstDeltaInfo {
    pub insert_sst_level: u32,
    pub insert_sst_infos: Vec<SstableInfo>,
    pub delete_sst_object_ids: Vec<HummockSstableObjectId>,
}

pub type BranchedSstInfo = HashMap<CompactionGroupId, Vec<HummockSstableId>>;

impl HummockVersion {
    pub fn get_compaction_group_levels(&self, compaction_group_id: CompactionGroupId) -> &Levels {
        self.levels
            .get(&compaction_group_id)
            .unwrap_or_else(|| panic!("compaction group {} does not exist", compaction_group_id))
    }

    pub fn get_compaction_group_levels_mut(
        &mut self,
        compaction_group_id: CompactionGroupId,
    ) -> &mut Levels {
        self.levels
            .get_mut(&compaction_group_id)
            .unwrap_or_else(|| panic!("compaction group {} does not exist", compaction_group_id))
    }

    pub fn get_combined_levels(&self) -> impl Iterator<Item = &'_ Level> + '_ {
        self.levels
            .values()
            .flat_map(|level| level.l0.sub_levels.iter().rev().chain(level.levels.iter()))
    }

    pub fn get_object_ids(&self) -> HashSet<HummockSstableObjectId> {
        self.get_sst_infos().map(|s| s.object_id).collect()
    }

    pub fn get_sst_ids(&self) -> HashSet<HummockSstableObjectId> {
        self.get_sst_infos().map(|s| s.sst_id).collect()
    }

    pub fn get_sst_infos(&self) -> impl Iterator<Item = &SstableInfo> {
        self.get_combined_levels()
            .flat_map(|level| level.table_infos.iter())
            .chain(self.table_change_log.values().flat_map(|change_log| {
                change_log.0.iter().flat_map(|epoch_change_log| {
                    epoch_change_log
                        .old_value
                        .iter()
                        .chain(epoch_change_log.new_value.iter())
                })
            }))
    }

    // only scan the sst infos from levels in the specified compaction group (without table change log)
    pub fn get_sst_ids_by_group_id(
        &self,
        compaction_group_id: CompactionGroupId,
    ) -> impl Iterator<Item = u64> + '_ {
        self.levels
            .iter()
            .filter_map(move |(cg_id, level)| {
                if *cg_id == compaction_group_id {
                    Some(level)
                } else {
                    None
                }
            })
            .flat_map(|level| level.l0.sub_levels.iter().rev().chain(level.levels.iter()))
            .flat_map(|level| level.table_infos.iter())
            .map(|s| s.sst_id)
    }

    /// `get_sst_infos_from_groups` doesn't guarantee that all returned sst info belongs to `select_group`.
    /// i.e. `select_group` is just a hint.
    /// We separate `get_sst_infos_from_groups` and `get_sst_infos` because `get_sst_infos_from_groups` may be further customized in the future.
    pub fn get_sst_infos_from_groups<'a>(
        &'a self,
        select_group: &'a HashSet<CompactionGroupId>,
    ) -> impl Iterator<Item = &SstableInfo> + 'a {
        self.levels
            .iter()
            .filter_map(|(cg_id, level)| {
                if select_group.contains(cg_id) {
                    Some(level)
                } else {
                    None
                }
            })
            .flat_map(|level| level.l0.sub_levels.iter().rev().chain(level.levels.iter()))
            .flat_map(|level| level.table_infos.iter())
            .chain(self.table_change_log.values().flat_map(|change_log| {
                // TODO: optimization: strip table change log
                change_log.0.iter().flat_map(|epoch_change_log| {
                    epoch_change_log
                        .old_value
                        .iter()
                        .chain(epoch_change_log.new_value.iter())
                })
            }))
    }

    pub fn level_iter<F: FnMut(&Level) -> bool>(
        &self,
        compaction_group_id: CompactionGroupId,
        mut f: F,
    ) {
        if let Some(levels) = self.levels.get(&compaction_group_id) {
            for sub_level in &levels.l0.sub_levels {
                if !f(sub_level) {
                    return;
                }
            }
            for level in &levels.levels {
                if !f(level) {
                    return;
                }
            }
        }
    }

    pub fn num_levels(&self, compaction_group_id: CompactionGroupId) -> usize {
        // l0 is currently separated from all levels
        self.levels
            .get(&compaction_group_id)
            .map(|group| group.levels.len() + 1)
            .unwrap_or(0)
    }

    pub fn safe_epoch_table_watermarks(
        &self,
        existing_table_ids: &[u32],
    ) -> BTreeMap<u32, TableWatermarks> {
        safe_epoch_table_watermarks_impl(
            &self.table_watermarks,
            &self.state_table_info,
            existing_table_ids,
        )
    }
}

pub fn safe_epoch_table_watermarks_impl(
    table_watermarks: &HashMap<TableId, Arc<TableWatermarks>>,
    _state_table_info: &HummockVersionStateTableInfo,
    existing_table_ids: &[u32],
) -> BTreeMap<u32, TableWatermarks> {
    fn extract_single_table_watermark(
        table_watermarks: &TableWatermarks,
    ) -> Option<TableWatermarks> {
        if let Some((first_epoch, first_epoch_watermark)) = table_watermarks.watermarks.first() {
            Some(TableWatermarks {
                watermarks: vec![(*first_epoch, first_epoch_watermark.clone())],
                direction: table_watermarks.direction,
            })
        } else {
            None
        }
    }
    table_watermarks
        .iter()
        .filter_map(|(table_id, table_watermarks)| {
            let u32_table_id = table_id.table_id();
            if !existing_table_ids.contains(&u32_table_id) {
                None
            } else {
                extract_single_table_watermark(table_watermarks)
                    .map(|table_watermarks| (table_id.table_id, table_watermarks))
            }
        })
        .collect()
}

pub fn safe_epoch_read_table_watermarks_impl(
    safe_epoch_watermarks: &BTreeMap<u32, TableWatermarks>,
) -> BTreeMap<TableId, ReadTableWatermark> {
    safe_epoch_watermarks
        .iter()
        .map(|(table_id, watermarks)| {
            assert_eq!(watermarks.watermarks.len(), 1);
            let vnode_watermarks = &watermarks.watermarks.first().expect("should exist").1;
            let mut vnode_watermark_map = BTreeMap::new();
            for vnode_watermark in vnode_watermarks.iter() {
                let watermark = Bytes::copy_from_slice(vnode_watermark.watermark());
                for vnode in vnode_watermark.vnode_bitmap().iter_vnodes() {
                    assert!(
                        vnode_watermark_map
                            .insert(vnode, watermark.clone())
                            .is_none(),
                        "duplicate table watermark on vnode {}",
                        vnode.to_index()
                    );
                }
            }
            (
                TableId::from(*table_id),
                ReadTableWatermark {
                    direction: watermarks.direction,
                    vnode_watermarks: vnode_watermark_map,
                },
            )
        })
        .collect()
}

impl HummockVersion {
    pub fn count_new_ssts_in_group_split(
        &self,
        parent_group_id: CompactionGroupId,
        split_key: Bytes,
    ) -> u64 {
        self.levels
            .get(&parent_group_id)
            .map_or(0, |parent_levels| {
                let l0 = &parent_levels.l0;
                let mut split_count = 0;
                for sub_level in &l0.sub_levels {
                    assert!(!sub_level.table_infos.is_empty());

                    if sub_level.level_type == PbLevelType::Overlapping {
                        // TODO: use table_id / vnode / key_range filter
                        split_count += sub_level
                            .table_infos
                            .iter()
                            .map(|sst| {
                                if let group_split::SstSplitType::Both =
                                    group_split::need_to_split(sst, split_key.clone())
                                {
                                    2
                                } else {
                                    0
                                }
                            })
                            .sum::<u64>();
                        continue;
                    }

                    let pos = group_split::get_split_pos(&sub_level.table_infos, split_key.clone());
                    let sst = sub_level.table_infos.get(pos).unwrap();

                    if let group_split::SstSplitType::Both =
                        group_split::need_to_split(sst, split_key.clone())
                    {
                        split_count += 2;
                    }
                }

                for level in &parent_levels.levels {
                    if level.table_infos.is_empty() {
                        continue;
                    }
                    let pos = group_split::get_split_pos(&level.table_infos, split_key.clone());
                    let sst = level.table_infos.get(pos).unwrap();
                    if let group_split::SstSplitType::Both =
                        group_split::need_to_split(sst, split_key.clone())
                    {
                        split_count += 2;
                    }
                }

                split_count
            })
    }

    pub fn init_with_parent_group(
        &mut self,
        parent_group_id: CompactionGroupId,
        group_id: CompactionGroupId,
        member_table_ids: BTreeSet<StateTableId>,
        new_sst_start_id: u64,
    ) {
        let mut new_sst_id = new_sst_start_id;
        if parent_group_id == StaticCompactionGroupId::NewCompactionGroup as CompactionGroupId {
            if new_sst_start_id != 0 {
                if cfg!(debug_assertions) {
                    panic!(
                        "non-zero sst start id {} for NewCompactionGroup",
                        new_sst_start_id
                    );
                } else {
                    warn!(
                        new_sst_start_id,
                        "non-zero sst start id for NewCompactionGroup"
                    );
                }
            }
            return;
        } else if !self.levels.contains_key(&parent_group_id) {
            unreachable!(
                "non-existing parent group id {} to init from",
                parent_group_id
            );
        }
        let [parent_levels, cur_levels] = self
            .levels
            .get_many_mut([&parent_group_id, &group_id])
            .unwrap();
        let l0 = &mut parent_levels.l0;
        {
            for sub_level in &mut l0.sub_levels {
                let target_l0 = &mut cur_levels.l0;
                // Remove SST from sub level may result in empty sub level. It will be purged
                // whenever another compaction task is finished.
                let insert_table_infos =
                    split_sst_info_for_level(&member_table_ids, sub_level, &mut new_sst_id);
                sub_level
                    .table_infos
                    .extract_if(|sst_info| sst_info.table_ids.is_empty())
                    .for_each(|sst_info| {
                        sub_level.total_file_size -= sst_info.sst_size;
                        sub_level.uncompressed_file_size -= sst_info.uncompressed_file_size;
                        l0.total_file_size -= sst_info.sst_size;
                        l0.uncompressed_file_size -= sst_info.uncompressed_file_size;
                    });
                if insert_table_infos.is_empty() {
                    continue;
                }
                match group_split::get_sub_level_insert_hint(&target_l0.sub_levels, sub_level) {
                    Ok(idx) => {
                        add_ssts_to_sub_level(target_l0, idx, insert_table_infos);
                    }
                    Err(idx) => {
                        insert_new_sub_level(
                            target_l0,
                            sub_level.sub_level_id,
                            sub_level.level_type,
                            insert_table_infos,
                            Some(idx),
                        );
                    }
                }
            }

            l0.sub_levels.retain(|level| !level.table_infos.is_empty());
        }
        for (idx, level) in parent_levels.levels.iter_mut().enumerate() {
            let insert_table_infos =
                split_sst_info_for_level(&member_table_ids, level, &mut new_sst_id);
            cur_levels.levels[idx].total_file_size += insert_table_infos
                .iter()
                .map(|sst| sst.sst_size)
                .sum::<u64>();
            cur_levels.levels[idx].uncompressed_file_size += insert_table_infos
                .iter()
                .map(|sst| sst.uncompressed_file_size)
                .sum::<u64>();
            cur_levels.levels[idx]
                .table_infos
                .extend(insert_table_infos);
            cur_levels.levels[idx]
                .table_infos
                .sort_by(|sst1, sst2| sst1.key_range.cmp(&sst2.key_range));
            assert!(can_concat(&cur_levels.levels[idx].table_infos));
            level
                .table_infos
                .extract_if(|sst_info| sst_info.table_ids.is_empty())
                .for_each(|sst_info| {
                    level.total_file_size -= sst_info.sst_size;
                    level.uncompressed_file_size -= sst_info.uncompressed_file_size;
                });
        }

        assert!(parent_levels
            .l0
            .sub_levels
            .iter()
            .all(|level| !level.table_infos.is_empty()));
        assert!(cur_levels
            .l0
            .sub_levels
            .iter()
            .all(|level| !level.table_infos.is_empty()));
    }

    pub fn build_sst_delta_infos(&self, version_delta: &HummockVersionDelta) -> Vec<SstDeltaInfo> {
        let mut infos = vec![];

        // Skip trivial move delta for refiller
        // The trivial move task only changes the position of the sst in the lsm, it does not modify the object information corresponding to the sst, and does not need to re-execute the refill.
        if version_delta.trivial_move {
            return infos;
        }

        for (group_id, group_deltas) in &version_delta.group_deltas {
            let mut info = SstDeltaInfo::default();

            let mut removed_l0_ssts: BTreeSet<u64> = BTreeSet::new();
            let mut removed_ssts: BTreeMap<u32, BTreeSet<u64>> = BTreeMap::new();

            // Build only if all deltas are intra level deltas.
            if !group_deltas.group_deltas.iter().all(|delta| {
                matches!(
                    delta,
                    GroupDelta::IntraLevel(_) | GroupDelta::NewL0SubLevel(_)
                )
            }) {
                continue;
            }

            // TODO(MrCroxx): At most one insert delta is allowed here. It's okay for now with the
            // current `hummock::manager::gen_version_delta` implementation. Better refactor the
            // struct to reduce conventions.
            for group_delta in &group_deltas.group_deltas {
                match group_delta {
                    GroupDeltaCommon::NewL0SubLevel(inserted_table_infos) => {
                        if !inserted_table_infos.is_empty() {
                            info.insert_sst_level = 0;
                            info.insert_sst_infos
                                .extend(inserted_table_infos.iter().cloned());
                        }
                    }
                    GroupDeltaCommon::IntraLevel(intra_level) => {
                        if !intra_level.inserted_table_infos.is_empty() {
                            info.insert_sst_level = intra_level.level_idx;
                            info.insert_sst_infos
                                .extend(intra_level.inserted_table_infos.iter().cloned());
                        }
                        if !intra_level.removed_table_ids.is_empty() {
                            for id in &intra_level.removed_table_ids {
                                if intra_level.level_idx == 0 {
                                    removed_l0_ssts.insert(*id);
                                } else {
                                    removed_ssts
                                        .entry(intra_level.level_idx)
                                        .or_default()
                                        .insert(*id);
                                }
                            }
                        }
                    }
                    GroupDeltaCommon::GroupConstruct(_)
                    | GroupDeltaCommon::GroupDestroy(_)
                    | GroupDeltaCommon::GroupMerge(_) => {}
                }
            }

            let group = self.levels.get(group_id).unwrap();
            for l0_sub_level in &group.level0().sub_levels {
                for sst_info in &l0_sub_level.table_infos {
                    if removed_l0_ssts.remove(&sst_info.sst_id) {
                        info.delete_sst_object_ids.push(sst_info.object_id);
                    }
                }
            }
            for level in &group.levels {
                if let Some(mut removed_level_ssts) = removed_ssts.remove(&level.level_idx) {
                    for sst_info in &level.table_infos {
                        if removed_level_ssts.remove(&sst_info.sst_id) {
                            info.delete_sst_object_ids.push(sst_info.object_id);
                        }
                    }
                    if !removed_level_ssts.is_empty() {
                        tracing::error!(
                            "removed_level_ssts is not empty: {:?}",
                            removed_level_ssts,
                        );
                    }
                    debug_assert!(removed_level_ssts.is_empty());
                }
            }

            if !removed_l0_ssts.is_empty() || !removed_ssts.is_empty() {
                tracing::error!(
                    "not empty removed_l0_ssts: {:?}, removed_ssts: {:?}",
                    removed_l0_ssts,
                    removed_ssts
                );
            }
            debug_assert!(removed_l0_ssts.is_empty());
            debug_assert!(removed_ssts.is_empty());

            infos.push(info);
        }

        infos
    }

    pub fn apply_version_delta(&mut self, version_delta: &HummockVersionDelta) {
        assert_eq!(self.id, version_delta.prev_id);

        let (changed_table_info, mut is_commit_epoch) = self.state_table_info.apply_delta(
            &version_delta.state_table_info_delta,
            &version_delta.removed_table_ids,
        );

        #[expect(deprecated)]
        {
            if !is_commit_epoch && self.max_committed_epoch < version_delta.max_committed_epoch {
                is_commit_epoch = true;
                tracing::trace!(
                    "max committed epoch bumped but no table committed epoch is changed"
                );
            }
        }

        // apply to `levels`, which is different compaction groups
        for (compaction_group_id, group_deltas) in &version_delta.group_deltas {
            let mut is_applied_l0_compact = false;
            for group_delta in &group_deltas.group_deltas {
                match group_delta {
                    GroupDeltaCommon::GroupConstruct(group_construct) => {
                        let mut new_levels = build_initial_compaction_group_levels(
                            *compaction_group_id,
                            group_construct.get_group_config().unwrap(),
                        );
                        let parent_group_id = group_construct.parent_group_id;
                        new_levels.parent_group_id = parent_group_id;
                        #[expect(deprecated)]
                        // for backward-compatibility of previous hummock version delta
                        new_levels
                            .member_table_ids
                            .clone_from(&group_construct.table_ids);
                        self.levels.insert(*compaction_group_id, new_levels);
                        let member_table_ids = if group_construct.version
                            >= CompatibilityVersion::NoMemberTableIds as _
                        {
                            self.state_table_info
                                .compaction_group_member_table_ids(*compaction_group_id)
                                .iter()
                                .map(|table_id| table_id.table_id)
                                .collect()
                        } else {
                            #[expect(deprecated)]
                            // for backward-compatibility of previous hummock version delta
                            BTreeSet::from_iter(group_construct.table_ids.clone())
                        };

                        if group_construct.version >= CompatibilityVersion::SplitGroupByTableId as _
                        {
                            let split_key = if group_construct.split_key.is_some() {
                                Some(Bytes::from(group_construct.split_key.clone().unwrap()))
                            } else {
                                None
                            };
                            self.init_with_parent_group_v2(
                                parent_group_id,
                                *compaction_group_id,
                                group_construct.get_new_sst_start_id(),
                                split_key.clone(),
                            );
                        } else {
                            // for backward-compatibility of previous hummock version delta
                            self.init_with_parent_group(
                                parent_group_id,
                                *compaction_group_id,
                                member_table_ids,
                                group_construct.get_new_sst_start_id(),
                            );
                        }
                    }
                    GroupDeltaCommon::GroupMerge(group_merge) => {
                        tracing::info!(
                            "group_merge left {:?} right {:?}",
                            group_merge.left_group_id,
                            group_merge.right_group_id
                        );
                        self.merge_compaction_group(
                            group_merge.left_group_id,
                            group_merge.right_group_id,
                        )
                    }
                    GroupDeltaCommon::IntraLevel(level_delta) => {
                        let levels =
                            self.levels.get_mut(compaction_group_id).unwrap_or_else(|| {
                                panic!("compaction group {} does not exist", compaction_group_id)
                            });
                        if is_commit_epoch {
                            assert!(
                                level_delta.removed_table_ids.is_empty(),
                                "no sst should be deleted when committing an epoch"
                            );

                            let IntraLevelDelta {
                                level_idx,
                                l0_sub_level_id,
                                inserted_table_infos,
                                ..
                            } = level_delta;
                            {
                                assert_eq!(
                                    *level_idx, 0,
                                    "we should only add to L0 when we commit an epoch."
                                );
                                if !inserted_table_infos.is_empty() {
                                    insert_new_sub_level(
                                        &mut levels.l0,
                                        *l0_sub_level_id,
                                        PbLevelType::Overlapping,
                                        inserted_table_infos.clone(),
                                        None,
                                    );
                                }
                            }
                        } else {
                            // The delta is caused by compaction.
                            levels.apply_compact_ssts(
                                level_delta,
                                self.state_table_info
                                    .compaction_group_member_table_ids(*compaction_group_id),
                            );
                            if level_delta.level_idx == 0 {
                                is_applied_l0_compact = true;
                            }
                        }
                    }
                    GroupDeltaCommon::NewL0SubLevel(inserted_table_infos) => {
                        let levels =
                            self.levels.get_mut(compaction_group_id).unwrap_or_else(|| {
                                panic!("compaction group {} does not exist", compaction_group_id)
                            });
                        assert!(is_commit_epoch);

                        if !inserted_table_infos.is_empty() {
                            let next_l0_sub_level_id = levels
                                .l0
                                .sub_levels
                                .last()
                                .map(|level| level.sub_level_id + 1)
                                .unwrap_or(1);

                            insert_new_sub_level(
                                &mut levels.l0,
                                next_l0_sub_level_id,
                                PbLevelType::Overlapping,
                                inserted_table_infos.clone(),
                                None,
                            );
                        }
                    }
                    GroupDeltaCommon::GroupDestroy(_) => {
                        self.levels.remove(compaction_group_id);
                    }
                }
            }
            if is_applied_l0_compact && let Some(levels) = self.levels.get_mut(compaction_group_id)
            {
                levels.post_apply_l0_compact();
            }
        }
        self.id = version_delta.id;
        #[expect(deprecated)]
        {
            self.max_committed_epoch = version_delta.max_committed_epoch;
        }

        // apply to table watermark

        // Store the table watermarks that needs to be updated. None means to remove the table watermark of the table id
        let mut modified_table_watermarks: HashMap<TableId, Option<TableWatermarks>> =
            HashMap::new();

        // apply to table watermark
        for (table_id, table_watermarks) in &version_delta.new_table_watermarks {
            if let Some(current_table_watermarks) = self.table_watermarks.get(table_id) {
                if version_delta.removed_table_ids.contains(table_id) {
                    modified_table_watermarks.insert(*table_id, None);
                } else {
                    let mut current_table_watermarks = (**current_table_watermarks).clone();
                    current_table_watermarks.apply_new_table_watermarks(table_watermarks);
                    modified_table_watermarks.insert(*table_id, Some(current_table_watermarks));
                }
            } else {
                modified_table_watermarks.insert(*table_id, Some(table_watermarks.clone()));
            }
        }
        for (table_id, table_watermarks) in &self.table_watermarks {
            let safe_epoch = if let Some(state_table_info) =
                self.state_table_info.info().get(table_id)
                && let Some((oldest_epoch, _)) = table_watermarks.watermarks.first()
                && state_table_info.committed_epoch > *oldest_epoch
            {
                // safe epoch has progressed, need further clear.
                state_table_info.committed_epoch
            } else {
                // safe epoch not progressed or the table has been removed. No need to truncate
                continue;
            };
            let table_watermarks = modified_table_watermarks
                .entry(*table_id)
                .or_insert_with(|| Some((**table_watermarks).clone()));
            if let Some(table_watermarks) = table_watermarks {
                table_watermarks.clear_stale_epoch_watermark(safe_epoch);
            }
        }
        // apply the staging table watermark to hummock version
        for (table_id, table_watermarks) in modified_table_watermarks {
            if let Some(table_watermarks) = table_watermarks {
                self.table_watermarks
                    .insert(table_id, Arc::new(table_watermarks));
            } else {
                self.table_watermarks.remove(&table_id);
            }
        }

        // apply to table change log
        Self::apply_change_log_delta(
            &mut self.table_change_log,
            &version_delta.change_log_delta,
            &version_delta.removed_table_ids,
            &version_delta.state_table_info_delta,
            &changed_table_info,
        );
    }

    pub fn apply_change_log_delta<T: Clone>(
        table_change_log: &mut HashMap<TableId, TableChangeLogCommon<T>>,
        change_log_delta: &HashMap<TableId, ChangeLogDeltaCommon<T>>,
        removed_table_ids: &HashSet<TableId>,
        state_table_info_delta: &HashMap<TableId, StateTableInfoDelta>,
        changed_table_info: &HashMap<TableId, Option<StateTableInfo>>,
    ) {
        for (table_id, change_log_delta) in change_log_delta {
            let new_change_log = change_log_delta.new_log.as_ref().unwrap();
            match table_change_log.entry(*table_id) {
                Entry::Occupied(entry) => {
                    let change_log = entry.into_mut();
                    if let Some(prev_log) = change_log.0.last() {
                        assert!(
                            prev_log.epochs.last().expect("non-empty")
                                < new_change_log.epochs.first().expect("non-empty")
                        );
                    }
                    change_log.0.push(new_change_log.clone());
                }
                Entry::Vacant(entry) => {
                    entry.insert(TableChangeLogCommon(vec![new_change_log.clone()]));
                }
            };
        }

        // If a table has no new change log entry (even an empty one), it means we have stopped maintained
        // the change log for the table, and then we will remove the table change log.
        // The table change log will also be removed when the table id is removed.
        table_change_log.retain(|table_id, _| {
            if removed_table_ids.contains(table_id) {
                return false;
            }
            if let Some(table_info_delta) = state_table_info_delta.get(table_id)
                && let Some(Some(prev_table_info)) = changed_table_info.get(table_id) && table_info_delta.committed_epoch > prev_table_info.committed_epoch {
                // the table exists previously, and its committed epoch has progressed.
            } else {
                // otherwise, the table change log should be kept anyway
                return true;
            }
            let contains = change_log_delta.contains_key(table_id);
            if !contains {
                warn!(
                        ?table_id,
                        "table change log dropped due to no further change log at newly committed epoch",
                    );
            }
            contains
        });

        // truncate the remaining table change log
        for (table_id, change_log_delta) in change_log_delta {
            if let Some(change_log) = table_change_log.get_mut(table_id) {
                change_log.truncate(change_log_delta.truncate_epoch);
            }
        }
    }

    pub fn build_branched_sst_info(&self) -> BTreeMap<HummockSstableObjectId, BranchedSstInfo> {
        let mut ret: BTreeMap<_, _> = BTreeMap::new();
        for (compaction_group_id, group) in &self.levels {
            let mut levels = vec![];
            levels.extend(group.l0.sub_levels.iter());
            levels.extend(group.levels.iter());
            for level in levels {
                for table_info in &level.table_infos {
                    if table_info.sst_id == table_info.object_id {
                        continue;
                    }
                    let object_id = table_info.object_id;
                    let entry: &mut BranchedSstInfo = ret.entry(object_id).or_default();
                    entry
                        .entry(*compaction_group_id)
                        .or_default()
                        .push(table_info.sst_id)
                }
            }
        }
        ret
    }

    pub fn merge_compaction_group(
        &mut self,
        left_group_id: CompactionGroupId,
        right_group_id: CompactionGroupId,
    ) {
        // Double check
        let left_group_id_table_ids = self
            .state_table_info
            .compaction_group_member_table_ids(left_group_id)
            .iter()
            .map(|table_id| table_id.table_id);
        let right_group_id_table_ids = self
            .state_table_info
            .compaction_group_member_table_ids(right_group_id)
            .iter()
            .map(|table_id| table_id.table_id);

        assert!(left_group_id_table_ids
            .chain(right_group_id_table_ids)
            .is_sorted());

        let total_cg = self.levels.keys().cloned().collect::<Vec<_>>();
        let right_levels = self.levels.remove(&right_group_id).unwrap_or_else(|| {
            panic!(
                "compaction group should exist right {} all {:?}",
                right_group_id, total_cg
            )
        });

        let left_levels = self.levels.get_mut(&left_group_id).unwrap_or_else(|| {
            panic!(
                "compaction group should exist left {} all {:?}",
                left_group_id, total_cg
            )
        });

        group_split::merge_levels(left_levels, right_levels);
    }
}

impl HummockVersionCommon<SstableInfo> {
    pub fn init_with_parent_group_v2(
        &mut self,
        parent_group_id: CompactionGroupId,
        group_id: CompactionGroupId,
        new_sst_start_id: u64,
        split_key: Option<Bytes>,
    ) {
        let mut new_sst_id = new_sst_start_id;
        if parent_group_id == StaticCompactionGroupId::NewCompactionGroup as CompactionGroupId {
            if new_sst_start_id != 0 {
                if cfg!(debug_assertions) {
                    panic!(
                        "non-zero sst start id {} for NewCompactionGroup",
                        new_sst_start_id
                    );
                } else {
                    warn!(
                        new_sst_start_id,
                        "non-zero sst start id for NewCompactionGroup"
                    );
                }
            }
            return;
        } else if !self.levels.contains_key(&parent_group_id) {
            unreachable!(
                "non-existing parent group id {} to init from (V2)",
                parent_group_id
            );
        }

        let [parent_levels, cur_levels] = self
            .levels
            .get_many_mut([&parent_group_id, &group_id])
            .unwrap();
        let l0 = &mut parent_levels.l0;
        {
            for sub_level in &mut l0.sub_levels {
                let target_l0 = &mut cur_levels.l0;
                // Remove SST from sub level may result in empty sub level. It will be purged
                // whenever another compaction task is finished.
                let insert_table_infos = if let Some(split_key) = &split_key {
                    group_split::split_sst_info_for_level_v2(
                        sub_level,
                        &mut new_sst_id,
                        split_key.clone(),
                    )
                } else {
                    vec![]
                };

                if insert_table_infos.is_empty() {
                    continue;
                }

                sub_level
                    .table_infos
                    .extract_if(|sst_info| sst_info.table_ids.is_empty())
                    .for_each(|sst_info| {
                        sub_level.total_file_size -= sst_info.sst_size;
                        sub_level.uncompressed_file_size -= sst_info.uncompressed_file_size;
                        l0.total_file_size -= sst_info.sst_size;
                        l0.uncompressed_file_size -= sst_info.uncompressed_file_size;
                    });
                match group_split::get_sub_level_insert_hint(&target_l0.sub_levels, sub_level) {
                    Ok(idx) => {
                        add_ssts_to_sub_level(target_l0, idx, insert_table_infos);
                    }
                    Err(idx) => {
                        insert_new_sub_level(
                            target_l0,
                            sub_level.sub_level_id,
                            sub_level.level_type,
                            insert_table_infos,
                            Some(idx),
                        );
                    }
                }
            }

            l0.sub_levels.retain(|level| !level.table_infos.is_empty());
        }

        for (idx, level) in parent_levels.levels.iter_mut().enumerate() {
            let insert_table_infos = if let Some(split_key) = &split_key {
                group_split::split_sst_info_for_level_v2(level, &mut new_sst_id, split_key.clone())
            } else {
                vec![]
            };

            if insert_table_infos.is_empty() {
                continue;
            }

            cur_levels.levels[idx].total_file_size += insert_table_infos
                .iter()
                .map(|sst| sst.sst_size)
                .sum::<u64>();
            cur_levels.levels[idx].uncompressed_file_size += insert_table_infos
                .iter()
                .map(|sst| sst.uncompressed_file_size)
                .sum::<u64>();
            cur_levels.levels[idx]
                .table_infos
                .extend(insert_table_infos);
            cur_levels.levels[idx]
                .table_infos
                .sort_by(|sst1, sst2| sst1.key_range.cmp(&sst2.key_range));
            assert!(can_concat(&cur_levels.levels[idx].table_infos));
            level
                .table_infos
                .extract_if(|sst_info| sst_info.table_ids.is_empty())
                .for_each(|sst_info| {
                    level.total_file_size -= sst_info.sst_size;
                    level.uncompressed_file_size -= sst_info.uncompressed_file_size;
                });
        }

        assert!(parent_levels
            .l0
            .sub_levels
            .iter()
            .all(|level| !level.table_infos.is_empty()));
        assert!(cur_levels
            .l0
            .sub_levels
            .iter()
            .all(|level| !level.table_infos.is_empty()));
    }
}

impl Levels {
    pub(crate) fn apply_compact_ssts(
        &mut self,
        level_delta: &IntraLevelDeltaCommon<SstableInfo>,
        member_table_ids: &BTreeSet<TableId>,
    ) {
        let IntraLevelDeltaCommon {
            level_idx,
            l0_sub_level_id,
            inserted_table_infos: insert_table_infos,
            vnode_partition_count,
            removed_table_ids: delete_sst_ids_set,
            ..
        } = level_delta;
        let new_vnode_partition_count = *vnode_partition_count;

        if !self.check_sst_ids_exist(&[*level_idx], delete_sst_ids_set.clone()) {
            warn!(
                "This VersionDelta may be committed by an expired compact task. Please check it. \n
                    insert_sst_level_id: {}\n,
                    insert_sub_level_id: {}\n,
                    insert_table_infos: {:?}\n,
                    delete_sst_ids_set: {:?}\n",
                level_idx,
                l0_sub_level_id,
                insert_table_infos
                    .iter()
                    .map(|sst| (sst.sst_id, sst.object_id))
                    .collect_vec(),
                delete_sst_ids_set,
            );
            return;
        }
        if !delete_sst_ids_set.is_empty() {
            if *level_idx == 0 {
                for level in &mut self.l0.sub_levels {
                    level_delete_ssts(level, delete_sst_ids_set);
                }
            } else {
                let idx = *level_idx as usize - 1;
                level_delete_ssts(&mut self.levels[idx], delete_sst_ids_set);
            }
        }

        if !insert_table_infos.is_empty() {
            let insert_sst_level_id = *level_idx;
            let insert_sub_level_id = *l0_sub_level_id;
            if insert_sst_level_id == 0 {
                let l0 = &mut self.l0;
                let index = l0
                    .sub_levels
                    .partition_point(|level| level.sub_level_id < insert_sub_level_id);
                assert!(
                    index < l0.sub_levels.len() && l0.sub_levels[index].sub_level_id == insert_sub_level_id,
                    "should find the level to insert into when applying compaction generated delta. sub level idx: {},  removed sst ids: {:?}, sub levels: {:?},",
                    insert_sub_level_id, delete_sst_ids_set, l0.sub_levels.iter().map(|level| level.sub_level_id).collect_vec()
                );
                if l0.sub_levels[index].table_infos.is_empty()
                    && member_table_ids.len() == 1
                    && insert_table_infos.iter().all(|sst| {
                        sst.table_ids.len() == 1
                            && sst.table_ids[0]
                                == member_table_ids.iter().next().expect("non-empty").table_id
                    })
                {
                    // Only change vnode_partition_count for group which has only one state-table.
                    // Only change vnode_partition_count for level which update all sst files in this compact task.
                    l0.sub_levels[index].vnode_partition_count = new_vnode_partition_count;
                }
                level_insert_ssts(&mut l0.sub_levels[index], insert_table_infos);
            } else {
                let idx = insert_sst_level_id as usize - 1;
                if self.levels[idx].table_infos.is_empty()
                    && insert_table_infos
                        .iter()
                        .all(|sst| sst.table_ids.len() == 1)
                {
                    self.levels[idx].vnode_partition_count = new_vnode_partition_count;
                } else if self.levels[idx].vnode_partition_count != 0
                    && new_vnode_partition_count == 0
                    && member_table_ids.len() > 1
                {
                    self.levels[idx].vnode_partition_count = 0;
                }
                level_insert_ssts(&mut self.levels[idx], insert_table_infos);
            }
        }
    }

    pub(crate) fn post_apply_l0_compact(&mut self) {
        {
            self.l0
                .sub_levels
                .retain(|level| !level.table_infos.is_empty());
            self.l0.total_file_size = self
                .l0
                .sub_levels
                .iter()
                .map(|level| level.total_file_size)
                .sum::<u64>();
            self.l0.uncompressed_file_size = self
                .l0
                .sub_levels
                .iter()
                .map(|level| level.uncompressed_file_size)
                .sum::<u64>();
        }
    }

    pub fn check_sst_ids_exist(
        &self,
        level_idx_to_check: &[u32],
        mut sst_ids: HashSet<u64>,
    ) -> bool {
        for level_idx in level_idx_to_check {
            if *level_idx == 0 {
                for level in &self.l0.sub_levels {
                    level.table_infos.iter().for_each(|table| {
                        sst_ids.remove(&table.sst_id);
                    });
                }
            } else {
                let idx = *level_idx as usize - 1;
                self.levels[idx].table_infos.iter().for_each(|table| {
                    sst_ids.remove(&table.sst_id);
                });
            }
        }
        sst_ids.is_empty()
    }
}

pub fn build_initial_compaction_group_levels(
    group_id: CompactionGroupId,
    compaction_config: &CompactionConfig,
) -> Levels {
    let mut levels = vec![];
    for l in 0..compaction_config.get_max_level() {
        levels.push(Level {
            level_idx: (l + 1) as u32,
            level_type: PbLevelType::Nonoverlapping,
            table_infos: vec![],
            total_file_size: 0,
            sub_level_id: 0,
            uncompressed_file_size: 0,
            vnode_partition_count: 0,
        });
    }
    #[expect(deprecated)] // for backward-compatibility of previous hummock version delta
    Levels {
        levels,
        l0: OverlappingLevel {
            sub_levels: vec![],
            total_file_size: 0,
            uncompressed_file_size: 0,
        },
        group_id,
        parent_group_id: StaticCompactionGroupId::NewCompactionGroup as _,
        member_table_ids: vec![],
    }
}

fn split_sst_info_for_level(
    member_table_ids: &BTreeSet<u32>,
    level: &mut Level,
    new_sst_id: &mut u64,
) -> Vec<SstableInfo> {
    // Remove SST from sub level may result in empty sub level. It will be purged
    // whenever another compaction task is finished.
    let mut insert_table_infos = vec![];
    for sst_info in &mut level.table_infos {
        let removed_table_ids = sst_info
            .table_ids
            .iter()
            .filter(|table_id| member_table_ids.contains(table_id))
            .cloned()
            .collect_vec();
        if !removed_table_ids.is_empty() {
            let branch_sst = split_sst_with_table_ids(
                sst_info,
                new_sst_id,
                sst_info.sst_size / 2,
                sst_info.sst_size / 2,
                member_table_ids.iter().cloned().collect_vec(),
            );
            insert_table_infos.push(branch_sst);
        }
    }
    insert_table_infos
}

/// Gets all compaction group ids.
pub fn get_compaction_group_ids(
    version: &HummockVersion,
) -> impl Iterator<Item = CompactionGroupId> + '_ {
    version.levels.keys().cloned()
}

pub fn get_table_compaction_group_id_mapping(
    version: &HummockVersion,
) -> HashMap<StateTableId, CompactionGroupId> {
    version
        .state_table_info
        .info()
        .iter()
        .map(|(table_id, info)| (table_id.table_id, info.compaction_group_id))
        .collect()
}

/// Gets all SSTs in `group_id`
pub fn get_compaction_group_ssts(
    version: &HummockVersion,
    group_id: CompactionGroupId,
) -> impl Iterator<Item = (HummockSstableObjectId, HummockSstableId)> + '_ {
    let group_levels = version.get_compaction_group_levels(group_id);
    group_levels
        .l0
        .sub_levels
        .iter()
        .rev()
        .chain(group_levels.levels.iter())
        .flat_map(|level| {
            level
                .table_infos
                .iter()
                .map(|table_info| (table_info.object_id, table_info.sst_id))
        })
}

pub fn new_sub_level(
    sub_level_id: u64,
    level_type: PbLevelType,
    table_infos: Vec<SstableInfo>,
) -> Level {
    if level_type == PbLevelType::Nonoverlapping {
        debug_assert!(
            can_concat(&table_infos),
            "sst of non-overlapping level is not concat-able: {:?}",
            table_infos
        );
    }
    let total_file_size = table_infos.iter().map(|table| table.sst_size).sum();
    let uncompressed_file_size = table_infos
        .iter()
        .map(|table| table.uncompressed_file_size)
        .sum();
    Level {
        level_idx: 0,
        level_type,
        table_infos,
        total_file_size,
        sub_level_id,
        uncompressed_file_size,
        vnode_partition_count: 0,
    }
}

pub fn add_ssts_to_sub_level(
    l0: &mut OverlappingLevel,
    sub_level_idx: usize,
    insert_table_infos: Vec<SstableInfo>,
) {
    insert_table_infos.iter().for_each(|sst| {
        l0.sub_levels[sub_level_idx].total_file_size += sst.sst_size;
        l0.sub_levels[sub_level_idx].uncompressed_file_size += sst.uncompressed_file_size;
        l0.total_file_size += sst.sst_size;
        l0.uncompressed_file_size += sst.uncompressed_file_size;
    });
    l0.sub_levels[sub_level_idx]
        .table_infos
        .extend(insert_table_infos);
    if l0.sub_levels[sub_level_idx].level_type == PbLevelType::Nonoverlapping {
        l0.sub_levels[sub_level_idx]
            .table_infos
            .sort_by(|sst1, sst2| sst1.key_range.cmp(&sst2.key_range));
        assert!(
            can_concat(&l0.sub_levels[sub_level_idx].table_infos),
            "sstable ids: {:?}",
            l0.sub_levels[sub_level_idx]
                .table_infos
                .iter()
                .map(|sst| sst.sst_id)
                .collect_vec()
        );
    }
}

/// `None` value of `sub_level_insert_hint` means append.
pub fn insert_new_sub_level(
    l0: &mut OverlappingLevel,
    insert_sub_level_id: u64,
    level_type: PbLevelType,
    insert_table_infos: Vec<SstableInfo>,
    sub_level_insert_hint: Option<usize>,
) {
    if insert_sub_level_id == u64::MAX {
        return;
    }
    let insert_pos = if let Some(insert_pos) = sub_level_insert_hint {
        insert_pos
    } else {
        if let Some(newest_level) = l0.sub_levels.last() {
            assert!(
                newest_level.sub_level_id < insert_sub_level_id,
                "inserted new level is not the newest: prev newest: {}, insert: {}. L0: {:?}",
                newest_level.sub_level_id,
                insert_sub_level_id,
                l0,
            );
        }
        l0.sub_levels.len()
    };
    #[cfg(debug_assertions)]
    {
        if insert_pos > 0 {
            if let Some(smaller_level) = l0.sub_levels.get(insert_pos - 1) {
                debug_assert!(smaller_level.sub_level_id < insert_sub_level_id);
            }
        }
        if let Some(larger_level) = l0.sub_levels.get(insert_pos) {
            debug_assert!(larger_level.sub_level_id > insert_sub_level_id);
        }
    }
    // All files will be committed in one new Overlapping sub-level and become
    // Nonoverlapping  after at least one compaction.
    let level = new_sub_level(insert_sub_level_id, level_type, insert_table_infos);
    l0.total_file_size += level.total_file_size;
    l0.uncompressed_file_size += level.uncompressed_file_size;
    l0.sub_levels.insert(insert_pos, level);
}

/// Delete sstables if the table id is in the id set.
///
/// Return `true` if some sst is deleted, and `false` is the deletion is trivial
fn level_delete_ssts(
    operand: &mut Level,
    delete_sst_ids_superset: &HashSet<HummockSstableId>,
) -> bool {
    let original_len = operand.table_infos.len();
    operand
        .table_infos
        .retain(|table| !delete_sst_ids_superset.contains(&table.sst_id));
    operand.total_file_size = operand
        .table_infos
        .iter()
        .map(|table| table.sst_size)
        .sum::<u64>();
    operand.uncompressed_file_size = operand
        .table_infos
        .iter()
        .map(|table| table.uncompressed_file_size)
        .sum::<u64>();
    original_len != operand.table_infos.len()
}

fn level_insert_ssts(operand: &mut Level, insert_table_infos: &Vec<SstableInfo>) {
    operand.total_file_size += insert_table_infos
        .iter()
        .map(|sst| sst.sst_size)
        .sum::<u64>();
    operand.uncompressed_file_size += insert_table_infos
        .iter()
        .map(|sst| sst.uncompressed_file_size)
        .sum::<u64>();
    operand
        .table_infos
        .extend(insert_table_infos.iter().cloned());
    operand
        .table_infos
        .sort_by(|sst1, sst2| sst1.key_range.cmp(&sst2.key_range));
    if operand.level_type == PbLevelType::Overlapping {
        operand.level_type = PbLevelType::Nonoverlapping;
    }
    assert!(
        can_concat(&operand.table_infos),
        "sstable ids: {:?}",
        operand
            .table_infos
            .iter()
            .map(|sst| sst.sst_id)
            .collect_vec()
    );
}

pub fn object_size_map(version: &HummockVersion) -> HashMap<HummockSstableObjectId, u64> {
    version
        .levels
        .values()
        .flat_map(|cg| {
            cg.level0()
                .sub_levels
                .iter()
                .chain(cg.levels.iter())
                .flat_map(|level| level.table_infos.iter().map(|t| (t.object_id, t.file_size)))
        })
        .chain(version.table_change_log.values().flat_map(|c| {
            c.0.iter().flat_map(|l| {
                l.old_value
                    .iter()
                    .chain(l.new_value.iter())
                    .map(|t| (t.object_id, t.file_size))
            })
        }))
        .collect()
}

/// Verify the validity of a `HummockVersion` and return a list of violations if any.
/// Currently this method is only used by risectl validate-version.
pub fn validate_version(version: &HummockVersion) -> Vec<String> {
    let mut res = Vec::new();
    // Ensure each table maps to only one compaction group
    for (group_id, levels) in &version.levels {
        // Ensure compaction group id matches
        if levels.group_id != *group_id {
            res.push(format!(
                "GROUP {}: inconsistent group id {} in Levels",
                group_id, levels.group_id
            ));
        }

        let validate_level = |group: CompactionGroupId,
                              expected_level_idx: u32,
                              level: &Level,
                              res: &mut Vec<String>| {
            let mut level_identifier = format!("GROUP {} LEVEL {}", group, level.level_idx);
            if level.level_idx == 0 {
                level_identifier.push_str(format!("SUBLEVEL {}", level.sub_level_id).as_str());
                // Ensure sub-level is not empty
                if level.table_infos.is_empty() {
                    res.push(format!("{}: empty level", level_identifier));
                }
            } else if level.level_type != PbLevelType::Nonoverlapping {
                // Ensure non-L0 level is non-overlapping level
                res.push(format!(
                    "{}: level type {:?} is not non-overlapping",
                    level_identifier, level.level_type
                ));
            }

            // Ensure level idx matches
            if level.level_idx != expected_level_idx {
                res.push(format!(
                    "{}: mismatched level idx {}",
                    level_identifier, expected_level_idx
                ));
            }

            let mut prev_table_info: Option<&SstableInfo> = None;
            for table_info in &level.table_infos {
                // Ensure table_ids are sorted and unique
                if !table_info.table_ids.is_sorted_by(|a, b| a < b) {
                    res.push(format!(
                        "{} SST {}: table_ids not sorted",
                        level_identifier, table_info.object_id
                    ));
                }

                // Ensure SSTs in non-overlapping level have non-overlapping key range
                if level.level_type == PbLevelType::Nonoverlapping {
                    if let Some(prev) = prev_table_info.take() {
                        if prev
                            .key_range
                            .compare_right_with(&table_info.key_range.left)
                            != Ordering::Less
                        {
                            res.push(format!(
                                "{} SST {}: key range should not overlap. prev={:?}, cur={:?}",
                                level_identifier, table_info.object_id, prev, table_info
                            ));
                        }
                    }
                    let _ = prev_table_info.insert(table_info);
                }
            }
        };

        let l0 = &levels.l0;
        let mut prev_sub_level_id = u64::MAX;
        for sub_level in &l0.sub_levels {
            // Ensure sub_level_id is sorted and unique
            if sub_level.sub_level_id >= prev_sub_level_id {
                res.push(format!(
                    "GROUP {} LEVEL 0: sub_level_id {} >= prev_sub_level {}",
                    group_id, sub_level.level_idx, prev_sub_level_id
                ));
            }
            prev_sub_level_id = sub_level.sub_level_id;

            validate_level(*group_id, 0, sub_level, &mut res);
        }

        for idx in 1..=levels.levels.len() {
            validate_level(*group_id, idx as u32, levels.get_level(idx), &mut res);
        }
    }
    res
}

#[cfg(test)]
mod tests {
    use std::collections::{HashMap, HashSet};

    use bytes::Bytes;
    use risingwave_common::catalog::TableId;
    use risingwave_common::hash::VirtualNode;
    use risingwave_common::util::epoch::test_epoch;
    use risingwave_pb::hummock::{CompactionConfig, GroupConstruct, GroupDestroy, LevelType};

    use super::group_split;
    use crate::compaction_group::group_split::*;
    use crate::compaction_group::hummock_version_ext::build_initial_compaction_group_levels;
    use crate::key::{gen_key_from_str, FullKey};
    use crate::key_range::KeyRange;
    use crate::level::{Level, Levels, OverlappingLevel};
    use crate::sstable_info::SstableInfo;
    use crate::version::{
        GroupDelta, GroupDeltas, HummockVersion, HummockVersionDelta, IntraLevelDelta,
    };
    use crate::HummockVersionId;

    fn gen_sstable_info(sst_id: u64, table_ids: Vec<u32>, epoch: u64) -> SstableInfo {
        let table_key_l = gen_key_from_str(VirtualNode::ZERO, "1");
        let table_key_r = gen_key_from_str(VirtualNode::MAX_FOR_TEST, "1");
        let full_key_l = FullKey::for_test(
            TableId::new(*table_ids.first().unwrap()),
            table_key_l,
            epoch,
        )
        .encode();
        let full_key_r =
            FullKey::for_test(TableId::new(*table_ids.last().unwrap()), table_key_r, epoch)
                .encode();

        SstableInfo {
            sst_id,
            key_range: KeyRange {
                left: full_key_l.into(),
                right: full_key_r.into(),
                right_exclusive: false,
            },
            table_ids,
            object_id: sst_id,
            min_epoch: 20,
            max_epoch: 20,
            file_size: 100,
            sst_size: 100,
            ..Default::default()
        }
    }

    #[test]
    fn test_get_sst_object_ids() {
        let mut version = HummockVersion {
            id: HummockVersionId::new(0),
            levels: HashMap::from_iter([(
                0,
                Levels {
                    levels: vec![],
                    l0: OverlappingLevel {
                        sub_levels: vec![],
                        total_file_size: 0,
                        uncompressed_file_size: 0,
                    },
                    ..Default::default()
                },
            )]),
            ..Default::default()
        };
        assert_eq!(version.get_object_ids().len(), 0);

        // Add to sub level
        version
            .levels
            .get_mut(&0)
            .unwrap()
            .l0
            .sub_levels
            .push(Level {
                table_infos: vec![SstableInfo {
                    object_id: 11,
                    sst_id: 11,
                    ..Default::default()
                }],
                ..Default::default()
            });
        assert_eq!(version.get_object_ids().len(), 1);

        // Add to non sub level
        version.levels.get_mut(&0).unwrap().levels.push(Level {
            table_infos: vec![SstableInfo {
                object_id: 22,
                sst_id: 22,
                ..Default::default()
            }],
            ..Default::default()
        });
        assert_eq!(version.get_object_ids().len(), 2);
    }

    #[test]
    fn test_apply_version_delta() {
        let mut version = HummockVersion {
            id: HummockVersionId::new(0),
            levels: HashMap::from_iter([
                (
                    0,
                    build_initial_compaction_group_levels(
                        0,
                        &CompactionConfig {
                            max_level: 6,
                            ..Default::default()
                        },
                    ),
                ),
                (
                    1,
                    build_initial_compaction_group_levels(
                        1,
                        &CompactionConfig {
                            max_level: 6,
                            ..Default::default()
                        },
                    ),
                ),
            ]),
            ..Default::default()
        };
        let version_delta = HummockVersionDelta {
            id: HummockVersionId::new(1),
            group_deltas: HashMap::from_iter([
                (
                    2,
                    GroupDeltas {
                        group_deltas: vec![GroupDelta::GroupConstruct(GroupConstruct {
                            group_config: Some(CompactionConfig {
                                max_level: 6,
                                ..Default::default()
                            }),
                            ..Default::default()
                        })],
                    },
                ),
                (
                    0,
                    GroupDeltas {
                        group_deltas: vec![GroupDelta::GroupDestroy(GroupDestroy {})],
                    },
                ),
                (
                    1,
                    GroupDeltas {
                        group_deltas: vec![GroupDelta::IntraLevel(IntraLevelDelta::new(
                            1,
                            0,
                            HashSet::new(),
                            vec![SstableInfo {
                                object_id: 1,
                                sst_id: 1,
                                ..Default::default()
                            }],
                            0,
                        ))],
                    },
                ),
            ]),
            ..Default::default()
        };
        let version_delta = version_delta;

        version.apply_version_delta(&version_delta);
        let mut cg1 = build_initial_compaction_group_levels(
            1,
            &CompactionConfig {
                max_level: 6,
                ..Default::default()
            },
        );
        cg1.levels[0] = Level {
            level_idx: 1,
            level_type: LevelType::Nonoverlapping,
            table_infos: vec![SstableInfo {
                object_id: 1,
                sst_id: 1,
                ..Default::default()
            }],
            ..Default::default()
        };
        assert_eq!(
            version,
            HummockVersion {
                id: HummockVersionId::new(1),
                levels: HashMap::from_iter([
                    (
                        2,
                        build_initial_compaction_group_levels(
                            2,
                            &CompactionConfig {
                                max_level: 6,
                                ..Default::default()
                            },
                        ),
                    ),
                    (1, cg1),
                ]),
                ..Default::default()
            }
        );
    }

    fn gen_sst_info(object_id: u64, table_ids: Vec<u32>, left: Bytes, right: Bytes) -> SstableInfo {
        SstableInfo {
            object_id,
            sst_id: object_id,
            key_range: KeyRange {
                left,
                right,
                right_exclusive: false,
            },
            table_ids,
            file_size: 100,
            sst_size: 100,
            uncompressed_file_size: 100,
            ..Default::default()
        }
    }

    #[test]
    fn test_merge_levels() {
        let mut left_levels = build_initial_compaction_group_levels(
            1,
            &CompactionConfig {
                max_level: 6,
                ..Default::default()
            },
        );

        let mut right_levels = build_initial_compaction_group_levels(
            2,
            &CompactionConfig {
                max_level: 6,
                ..Default::default()
            },
        );

        left_levels.levels[0] = Level {
            level_idx: 1,
            level_type: LevelType::Nonoverlapping,
            table_infos: vec![
                gen_sst_info(
                    1,
                    vec![3],
                    FullKey::for_test(
                        TableId::new(3),
                        gen_key_from_str(VirtualNode::from_index(1), "1"),
                        0,
                    )
                    .encode()
                    .into(),
                    FullKey::for_test(
                        TableId::new(3),
                        gen_key_from_str(VirtualNode::from_index(200), "1"),
                        0,
                    )
                    .encode()
                    .into(),
                ),
                gen_sst_info(
                    10,
                    vec![3, 4],
                    FullKey::for_test(
                        TableId::new(3),
                        gen_key_from_str(VirtualNode::from_index(201), "1"),
                        0,
                    )
                    .encode()
                    .into(),
                    FullKey::for_test(
                        TableId::new(4),
                        gen_key_from_str(VirtualNode::from_index(10), "1"),
                        0,
                    )
                    .encode()
                    .into(),
                ),
                gen_sst_info(
                    11,
                    vec![4],
                    FullKey::for_test(
                        TableId::new(4),
                        gen_key_from_str(VirtualNode::from_index(11), "1"),
                        0,
                    )
                    .encode()
                    .into(),
                    FullKey::for_test(
                        TableId::new(4),
                        gen_key_from_str(VirtualNode::from_index(200), "1"),
                        0,
                    )
                    .encode()
                    .into(),
                ),
            ],
            total_file_size: 300,
            ..Default::default()
        };

        left_levels.l0.sub_levels.push(Level {
            level_idx: 0,
            table_infos: vec![gen_sst_info(
                3,
                vec![3],
                FullKey::for_test(
                    TableId::new(3),
                    gen_key_from_str(VirtualNode::from_index(1), "1"),
                    0,
                )
                .encode()
                .into(),
                FullKey::for_test(
                    TableId::new(3),
                    gen_key_from_str(VirtualNode::from_index(200), "1"),
                    0,
                )
                .encode()
                .into(),
            )],
            sub_level_id: 101,
            level_type: LevelType::Overlapping,
            total_file_size: 100,
            ..Default::default()
        });

        left_levels.l0.sub_levels.push(Level {
            level_idx: 0,
            table_infos: vec![gen_sst_info(
                3,
                vec![3],
                FullKey::for_test(
                    TableId::new(3),
                    gen_key_from_str(VirtualNode::from_index(1), "1"),
                    0,
                )
                .encode()
                .into(),
                FullKey::for_test(
                    TableId::new(3),
                    gen_key_from_str(VirtualNode::from_index(200), "1"),
                    0,
                )
                .encode()
                .into(),
            )],
            sub_level_id: 103,
            level_type: LevelType::Overlapping,
            total_file_size: 100,
            ..Default::default()
        });

        left_levels.l0.sub_levels.push(Level {
            level_idx: 0,
            table_infos: vec![gen_sst_info(
                3,
                vec![3],
                FullKey::for_test(
                    TableId::new(3),
                    gen_key_from_str(VirtualNode::from_index(1), "1"),
                    0,
                )
                .encode()
                .into(),
                FullKey::for_test(
                    TableId::new(3),
                    gen_key_from_str(VirtualNode::from_index(200), "1"),
                    0,
                )
                .encode()
                .into(),
            )],
            sub_level_id: 105,
            level_type: LevelType::Nonoverlapping,
            total_file_size: 100,
            ..Default::default()
        });

        right_levels.levels[0] = Level {
            level_idx: 1,
            level_type: LevelType::Nonoverlapping,
            table_infos: vec![
                gen_sst_info(
                    1,
                    vec![5],
                    FullKey::for_test(
                        TableId::new(5),
                        gen_key_from_str(VirtualNode::from_index(1), "1"),
                        0,
                    )
                    .encode()
                    .into(),
                    FullKey::for_test(
                        TableId::new(5),
                        gen_key_from_str(VirtualNode::from_index(200), "1"),
                        0,
                    )
                    .encode()
                    .into(),
                ),
                gen_sst_info(
                    10,
                    vec![5, 6],
                    FullKey::for_test(
                        TableId::new(5),
                        gen_key_from_str(VirtualNode::from_index(201), "1"),
                        0,
                    )
                    .encode()
                    .into(),
                    FullKey::for_test(
                        TableId::new(6),
                        gen_key_from_str(VirtualNode::from_index(10), "1"),
                        0,
                    )
                    .encode()
                    .into(),
                ),
                gen_sst_info(
                    11,
                    vec![6],
                    FullKey::for_test(
                        TableId::new(6),
                        gen_key_from_str(VirtualNode::from_index(11), "1"),
                        0,
                    )
                    .encode()
                    .into(),
                    FullKey::for_test(
                        TableId::new(6),
                        gen_key_from_str(VirtualNode::from_index(200), "1"),
                        0,
                    )
                    .encode()
                    .into(),
                ),
            ],
            total_file_size: 300,
            ..Default::default()
        };

        right_levels.l0.sub_levels.push(Level {
            level_idx: 0,
            table_infos: vec![gen_sst_info(
                3,
                vec![5],
                FullKey::for_test(
                    TableId::new(5),
                    gen_key_from_str(VirtualNode::from_index(1), "1"),
                    0,
                )
                .encode()
                .into(),
                FullKey::for_test(
                    TableId::new(5),
                    gen_key_from_str(VirtualNode::from_index(200), "1"),
                    0,
                )
                .encode()
                .into(),
            )],
            sub_level_id: 101,
            level_type: LevelType::Overlapping,
            total_file_size: 100,
            ..Default::default()
        });

        right_levels.l0.sub_levels.push(Level {
            level_idx: 0,
            table_infos: vec![gen_sst_info(
                5,
                vec![5],
                FullKey::for_test(
                    TableId::new(5),
                    gen_key_from_str(VirtualNode::from_index(1), "1"),
                    0,
                )
                .encode()
                .into(),
                FullKey::for_test(
                    TableId::new(5),
                    gen_key_from_str(VirtualNode::from_index(200), "1"),
                    0,
                )
                .encode()
                .into(),
            )],
            sub_level_id: 102,
            level_type: LevelType::Overlapping,
            total_file_size: 100,
            ..Default::default()
        });

        right_levels.l0.sub_levels.push(Level {
            level_idx: 0,
            table_infos: vec![gen_sst_info(
                3,
                vec![5],
                FullKey::for_test(
                    TableId::new(5),
                    gen_key_from_str(VirtualNode::from_index(1), "1"),
                    0,
                )
                .encode()
                .into(),
                FullKey::for_test(
                    TableId::new(5),
                    gen_key_from_str(VirtualNode::from_index(200), "1"),
                    0,
                )
                .encode()
                .into(),
            )],
            sub_level_id: 103,
            level_type: LevelType::Nonoverlapping,
            total_file_size: 100,
            ..Default::default()
        });

        {
            // test empty
            let mut left_levels = Levels::default();
            let right_levels = Levels::default();

            group_split::merge_levels(&mut left_levels, right_levels);
        }

        {
            // test empty left
            let mut left_levels = build_initial_compaction_group_levels(
                1,
                &CompactionConfig {
                    max_level: 6,
                    ..Default::default()
                },
            );
            let right_levels = right_levels.clone();

            group_split::merge_levels(&mut left_levels, right_levels);

            assert!(left_levels.l0.sub_levels.len() == 3);
            assert!(left_levels.l0.sub_levels[0].sub_level_id == 101);
            assert_eq!(100, left_levels.l0.sub_levels[0].total_file_size);
            assert!(left_levels.l0.sub_levels[1].sub_level_id == 102);
            assert_eq!(100, left_levels.l0.sub_levels[1].total_file_size);
            assert!(left_levels.l0.sub_levels[2].sub_level_id == 103);
            assert_eq!(100, left_levels.l0.sub_levels[2].total_file_size);

            assert!(left_levels.levels[0].level_idx == 1);
            assert_eq!(300, left_levels.levels[0].total_file_size);
        }

        {
            // test empty right
            let mut left_levels = left_levels.clone();
            let right_levels = build_initial_compaction_group_levels(
                2,
                &CompactionConfig {
                    max_level: 6,
                    ..Default::default()
                },
            );

            group_split::merge_levels(&mut left_levels, right_levels);

            assert!(left_levels.l0.sub_levels.len() == 3);
            assert!(left_levels.l0.sub_levels[0].sub_level_id == 101);
            assert_eq!(100, left_levels.l0.sub_levels[0].total_file_size);
            assert!(left_levels.l0.sub_levels[1].sub_level_id == 103);
            assert_eq!(100, left_levels.l0.sub_levels[1].total_file_size);
            assert!(left_levels.l0.sub_levels[2].sub_level_id == 105);
            assert_eq!(100, left_levels.l0.sub_levels[2].total_file_size);

            assert!(left_levels.levels[0].level_idx == 1);
            assert_eq!(300, left_levels.levels[0].total_file_size);
        }

        {
            let mut left_levels = left_levels.clone();
            let right_levels = right_levels.clone();

            group_split::merge_levels(&mut left_levels, right_levels);

            assert!(left_levels.l0.sub_levels.len() == 6);
            assert!(left_levels.l0.sub_levels[0].sub_level_id == 101);
            assert_eq!(100, left_levels.l0.sub_levels[0].total_file_size);
            assert!(left_levels.l0.sub_levels[1].sub_level_id == 103);
            assert_eq!(100, left_levels.l0.sub_levels[1].total_file_size);
            assert!(left_levels.l0.sub_levels[2].sub_level_id == 105);
            assert_eq!(100, left_levels.l0.sub_levels[2].total_file_size);
            assert!(left_levels.l0.sub_levels[3].sub_level_id == 106);
            assert_eq!(100, left_levels.l0.sub_levels[3].total_file_size);
            assert!(left_levels.l0.sub_levels[4].sub_level_id == 107);
            assert_eq!(100, left_levels.l0.sub_levels[4].total_file_size);
            assert!(left_levels.l0.sub_levels[5].sub_level_id == 108);
            assert_eq!(100, left_levels.l0.sub_levels[5].total_file_size);

            assert!(left_levels.levels[0].level_idx == 1);
            assert_eq!(600, left_levels.levels[0].total_file_size);
        }
    }

    #[test]
    fn test_get_split_pos() {
        let epoch = test_epoch(1);
        let s1 = gen_sstable_info(1, vec![1, 2], epoch);
        let s2 = gen_sstable_info(2, vec![3, 4, 5], epoch);
        let s3 = gen_sstable_info(3, vec![6, 7], epoch);

        let ssts = vec![s1, s2, s3];
        let split_key = group_split::build_split_key(4, VirtualNode::ZERO);

        let pos = group_split::get_split_pos(&ssts, split_key.clone());
        assert_eq!(1, pos);

        let pos = group_split::get_split_pos(&vec![], split_key);
        assert_eq!(0, pos);
    }

    #[test]
    fn test_split_sst() {
        let epoch = test_epoch(1);
        let sst = gen_sstable_info(1, vec![1, 2, 3, 5], epoch);

        {
            let split_key = group_split::build_split_key(3, VirtualNode::ZERO);
            let origin_sst = sst.clone();
            let sst_size = origin_sst.sst_size;
            let split_type = group_split::need_to_split(&origin_sst, split_key.clone());
            assert_eq!(SstSplitType::Both, split_type);

            let mut new_sst_id = 10;
            let (origin_sst, branched_sst) = group_split::split_sst(
                origin_sst,
                &mut new_sst_id,
                split_key,
                sst_size / 2,
                sst_size / 2,
            );

            let origin_sst = origin_sst.unwrap();
            let branched_sst = branched_sst.unwrap();

            assert!(origin_sst.key_range.right_exclusive);
            assert!(origin_sst
                .key_range
                .right
                .cmp(&branched_sst.key_range.left)
                .is_le());
            assert!(origin_sst.table_ids.is_sorted());
            assert!(branched_sst.table_ids.is_sorted());
            assert!(origin_sst.table_ids.last().unwrap() < branched_sst.table_ids.first().unwrap());
            assert!(branched_sst.sst_size < origin_sst.file_size);
            assert_eq!(10, branched_sst.sst_id);
            assert_eq!(11, origin_sst.sst_id);
            assert_eq!(&3, branched_sst.table_ids.first().unwrap()); // split table_id to right
        }

        {
            // test un-exist table_id
            let split_key = group_split::build_split_key(4, VirtualNode::ZERO);
            let origin_sst = sst.clone();
            let sst_size = origin_sst.sst_size;
            let split_type = group_split::need_to_split(&origin_sst, split_key.clone());
            assert_eq!(SstSplitType::Both, split_type);

            let mut new_sst_id = 10;
            let (origin_sst, branched_sst) = group_split::split_sst(
                origin_sst,
                &mut new_sst_id,
                split_key,
                sst_size / 2,
                sst_size / 2,
            );

            let origin_sst = origin_sst.unwrap();
            let branched_sst = branched_sst.unwrap();

            assert!(origin_sst.key_range.right_exclusive);
            assert!(origin_sst.key_range.right.le(&branched_sst.key_range.left));
            assert!(origin_sst.table_ids.is_sorted());
            assert!(branched_sst.table_ids.is_sorted());
            assert!(origin_sst.table_ids.last().unwrap() < branched_sst.table_ids.first().unwrap());
            assert!(branched_sst.sst_size < origin_sst.file_size);
            assert_eq!(10, branched_sst.sst_id);
            assert_eq!(11, origin_sst.sst_id);
            assert_eq!(&5, branched_sst.table_ids.first().unwrap()); // split table_id to right
        }

        {
            let split_key = group_split::build_split_key(6, VirtualNode::ZERO);
            let origin_sst = sst.clone();
            let split_type = group_split::need_to_split(&origin_sst, split_key);
            assert_eq!(SstSplitType::Left, split_type);
        }

        {
            let split_key = group_split::build_split_key(4, VirtualNode::ZERO);
            let origin_sst = sst.clone();
            let split_type = group_split::need_to_split(&origin_sst, split_key);
            assert_eq!(SstSplitType::Both, split_type);

            let split_key = group_split::build_split_key(1, VirtualNode::ZERO);
            let origin_sst = sst.clone();
            let split_type = group_split::need_to_split(&origin_sst, split_key);
            assert_eq!(SstSplitType::Right, split_type);
        }

        {
            // test key_range left = right
            let mut sst = gen_sstable_info(1, vec![1], epoch);
            sst.key_range.right = sst.key_range.left.clone();
            let split_key = group_split::build_split_key(1, VirtualNode::ZERO);
            let origin_sst = sst.clone();
            let sst_size = origin_sst.sst_size;

            let mut new_sst_id = 10;
            let (origin_sst, branched_sst) = group_split::split_sst(
                origin_sst,
                &mut new_sst_id,
                split_key,
                sst_size / 2,
                sst_size / 2,
            );

            assert!(origin_sst.is_none());
            assert!(branched_sst.is_some());
        }
    }

    #[test]
    fn test_split_sst_info_for_level() {
        let mut version = HummockVersion {
            id: HummockVersionId(0),
            levels: HashMap::from_iter([(
                1,
                build_initial_compaction_group_levels(
                    1,
                    &CompactionConfig {
                        max_level: 6,
                        ..Default::default()
                    },
                ),
            )]),
            ..Default::default()
        };

        let cg1 = version.levels.get_mut(&1).unwrap();

        cg1.levels[0] = Level {
            level_idx: 1,
            level_type: LevelType::Nonoverlapping,
            table_infos: vec![
                gen_sst_info(
                    1,
                    vec![3],
                    FullKey::for_test(
                        TableId::new(3),
                        gen_key_from_str(VirtualNode::from_index(1), "1"),
                        0,
                    )
                    .encode()
                    .into(),
                    FullKey::for_test(
                        TableId::new(3),
                        gen_key_from_str(VirtualNode::from_index(200), "1"),
                        0,
                    )
                    .encode()
                    .into(),
                ),
                gen_sst_info(
                    10,
                    vec![3, 4],
                    FullKey::for_test(
                        TableId::new(3),
                        gen_key_from_str(VirtualNode::from_index(201), "1"),
                        0,
                    )
                    .encode()
                    .into(),
                    FullKey::for_test(
                        TableId::new(4),
                        gen_key_from_str(VirtualNode::from_index(10), "1"),
                        0,
                    )
                    .encode()
                    .into(),
                ),
                gen_sst_info(
                    11,
                    vec![4],
                    FullKey::for_test(
                        TableId::new(4),
                        gen_key_from_str(VirtualNode::from_index(11), "1"),
                        0,
                    )
                    .encode()
                    .into(),
                    FullKey::for_test(
                        TableId::new(4),
                        gen_key_from_str(VirtualNode::from_index(200), "1"),
                        0,
                    )
                    .encode()
                    .into(),
                ),
            ],
            total_file_size: 300,
            ..Default::default()
        };

        cg1.l0.sub_levels.push(Level {
            level_idx: 0,
            table_infos: vec![
                gen_sst_info(
                    2,
                    vec![2],
                    FullKey::for_test(
                        TableId::new(0),
                        gen_key_from_str(VirtualNode::from_index(1), "1"),
                        0,
                    )
                    .encode()
                    .into(),
                    FullKey::for_test(
                        TableId::new(2),
                        gen_key_from_str(VirtualNode::from_index(200), "1"),
                        0,
                    )
                    .encode()
                    .into(),
                ),
                gen_sst_info(
                    22,
                    vec![2],
                    FullKey::for_test(
                        TableId::new(0),
                        gen_key_from_str(VirtualNode::from_index(1), "1"),
                        0,
                    )
                    .encode()
                    .into(),
                    FullKey::for_test(
                        TableId::new(2),
                        gen_key_from_str(VirtualNode::from_index(200), "1"),
                        0,
                    )
                    .encode()
                    .into(),
                ),
                gen_sst_info(
                    23,
                    vec![2],
                    FullKey::for_test(
                        TableId::new(0),
                        gen_key_from_str(VirtualNode::from_index(1), "1"),
                        0,
                    )
                    .encode()
                    .into(),
                    FullKey::for_test(
                        TableId::new(2),
                        gen_key_from_str(VirtualNode::from_index(200), "1"),
                        0,
                    )
                    .encode()
                    .into(),
                ),
                gen_sst_info(
                    24,
                    vec![2],
                    FullKey::for_test(
                        TableId::new(2),
                        gen_key_from_str(VirtualNode::from_index(1), "1"),
                        0,
                    )
                    .encode()
                    .into(),
                    FullKey::for_test(
                        TableId::new(2),
                        gen_key_from_str(VirtualNode::from_index(200), "1"),
                        0,
                    )
                    .encode()
                    .into(),
                ),
                gen_sst_info(
                    25,
                    vec![2],
                    FullKey::for_test(
                        TableId::new(0),
                        gen_key_from_str(VirtualNode::from_index(1), "1"),
                        0,
                    )
                    .encode()
                    .into(),
                    FullKey::for_test(
                        TableId::new(0),
                        gen_key_from_str(VirtualNode::from_index(200), "1"),
                        0,
                    )
                    .encode()
                    .into(),
                ),
            ],
            sub_level_id: 101,
            level_type: LevelType::Overlapping,
            total_file_size: 300,
            ..Default::default()
        });

        {
            // split Overlapping level
            let split_key = group_split::build_split_key(1, VirtualNode::ZERO);

            let mut new_sst_id = 100;
            let x = group_split::split_sst_info_for_level_v2(
                &mut cg1.l0.sub_levels[0],
                &mut new_sst_id,
                split_key,
            );
            // assert_eq!(3, x.len());
            // assert_eq!(100, x[0].sst_id);
            // assert_eq!(100, x[0].sst_size);
            // assert_eq!(101, x[1].sst_id);
            // assert_eq!(100, x[1].sst_size);
            // assert_eq!(102, x[2].sst_id);
            // assert_eq!(100, x[2].sst_size);

            let mut right_l0 = OverlappingLevel {
                sub_levels: vec![],
                total_file_size: 0,
                uncompressed_file_size: 0,
            };

            right_l0.sub_levels.push(Level {
                level_idx: 0,
                table_infos: x,
                sub_level_id: 101,
                total_file_size: 100,
                level_type: LevelType::Overlapping,
                ..Default::default()
            });

            let right_levels = Levels {
                levels: vec![],
                l0: right_l0,
                ..Default::default()
            };

            merge_levels(cg1, right_levels);
        }

        {
            // test split empty level
            let mut new_sst_id = 100;
            let split_key = group_split::build_split_key(1, VirtualNode::ZERO);
            let x = group_split::split_sst_info_for_level_v2(
                &mut cg1.levels[2],
                &mut new_sst_id,
                split_key,
            );

            assert!(x.is_empty());
        }

        {
            // test split to right Nonoverlapping level
            let mut cg1 = cg1.clone();
            let split_key = group_split::build_split_key(1, VirtualNode::ZERO);

            let mut new_sst_id = 100;
            let x = group_split::split_sst_info_for_level_v2(
                &mut cg1.levels[0],
                &mut new_sst_id,
                split_key,
            );

            assert_eq!(3, x.len());
            assert_eq!(1, x[0].sst_id);
            assert_eq!(100, x[0].sst_size);
            assert_eq!(10, x[1].sst_id);
            assert_eq!(100, x[1].sst_size);
            assert_eq!(11, x[2].sst_id);
            assert_eq!(100, x[2].sst_size);

            assert_eq!(0, cg1.levels[0].table_infos.len());
        }

        {
            // test split to left Nonoverlapping level
            let mut cg1 = cg1.clone();
            let split_key = group_split::build_split_key(5, VirtualNode::ZERO);

            let mut new_sst_id = 100;
            let x = group_split::split_sst_info_for_level_v2(
                &mut cg1.levels[0],
                &mut new_sst_id,
                split_key,
            );

            assert_eq!(0, x.len());
            assert_eq!(3, cg1.levels[0].table_infos.len());
        }

        // {
        //     // test split to both Nonoverlapping level
        //     let mut cg1 = cg1.clone();
        //     let split_key = build_split_key(3, VirtualNode::MAX);

        //     let mut new_sst_id = 100;
        //     let x = group_split::split_sst_info_for_level_v2(
        //         &mut cg1.levels[0],
        //         &mut new_sst_id,
        //         split_key,
        //     );

        //     assert_eq!(2, x.len());
        //     assert_eq!(100, x[0].sst_id);
        //     assert_eq!(100 / 2, x[0].sst_size);
        //     assert_eq!(11, x[1].sst_id);
        //     assert_eq!(100, x[1].sst_size);
        //     assert_eq!(vec![3, 4], x[0].table_ids);

        //     assert_eq!(2, cg1.levels[0].table_infos.len());
        //     assert_eq!(101, cg1.levels[0].table_infos[1].sst_id);
        //     assert_eq!(100 / 2, cg1.levels[0].table_infos[1].sst_size);
        //     assert_eq!(vec![3], cg1.levels[0].table_infos[1].table_ids);
        // }

        {
            // test split to both Nonoverlapping level
            let mut cg1 = cg1.clone();
            let split_key = group_split::build_split_key(4, VirtualNode::ZERO);

            let mut new_sst_id = 100;
            let x = group_split::split_sst_info_for_level_v2(
                &mut cg1.levels[0],
                &mut new_sst_id,
                split_key,
            );

            assert_eq!(2, x.len());
            assert_eq!(100, x[0].sst_id);
            assert_eq!(100 / 2, x[0].sst_size);
            assert_eq!(11, x[1].sst_id);
            assert_eq!(100, x[1].sst_size);
            assert_eq!(vec![4], x[1].table_ids);

            assert_eq!(2, cg1.levels[0].table_infos.len());
            assert_eq!(101, cg1.levels[0].table_infos[1].sst_id);
            assert_eq!(100 / 2, cg1.levels[0].table_infos[1].sst_size);
            assert_eq!(vec![3], cg1.levels[0].table_infos[1].table_ids);
        }
    }
}<|MERGE_RESOLUTION|>--- conflicted
+++ resolved
@@ -39,88 +39,6 @@
     HummockVersionStateTableInfo, IntraLevelDelta, IntraLevelDeltaCommon,
 };
 use crate::{can_concat, CompactionGroupId, HummockSstableId, HummockSstableObjectId};
-
-<<<<<<< HEAD
-pub struct GroupDeltasSummary {
-    pub delete_sst_levels: Vec<u32>,
-    pub delete_sst_ids_set: HashSet<u64>,
-    pub insert_sst_level_id: u32,
-    pub insert_sub_level_id: u64,
-    pub insert_table_infos: Vec<SstableInfo>,
-    pub group_construct: Option<GroupConstruct>,
-    pub group_destroy: Option<CompactionGroupId>,
-    pub new_vnode_partition_count: u32,
-    pub group_merge: Option<GroupMerge>,
-}
-
-pub fn summarize_group_deltas(
-    group_deltas: &GroupDeltas,
-    compaction_group_id: CompactionGroupId,
-) -> GroupDeltasSummary {
-    let mut delete_sst_levels = Vec::with_capacity(group_deltas.group_deltas.len());
-    let mut delete_sst_ids_set = HashSet::new();
-    let mut insert_sst_level_id = u32::MAX;
-    let mut insert_sub_level_id = u64::MAX;
-    let mut insert_table_infos = vec![];
-    let mut group_construct = None;
-    let mut group_destroy = None;
-    let mut new_vnode_partition_count = 0;
-    let mut group_merge = None;
-
-    for group_delta in &group_deltas.group_deltas {
-        match group_delta {
-            GroupDelta::IntraLevel(intra_level) => {
-                if !intra_level.removed_table_ids.is_empty() {
-                    delete_sst_levels.push(intra_level.level_idx);
-                    delete_sst_ids_set.extend(intra_level.removed_table_ids.iter().clone());
-                }
-                if !intra_level.inserted_table_infos.is_empty() {
-                    insert_sst_level_id = intra_level.level_idx;
-                    insert_sub_level_id = intra_level.l0_sub_level_id;
-                    insert_table_infos.extend(intra_level.inserted_table_infos.iter().cloned());
-                }
-                new_vnode_partition_count = intra_level.vnode_partition_count;
-            }
-            GroupDelta::GroupConstruct(construct_delta) => {
-                assert!(group_construct.is_none());
-                group_construct = Some(construct_delta.clone());
-            }
-            GroupDelta::GroupDestroy(_) => {
-                assert!(group_destroy.is_none());
-                group_destroy = Some(compaction_group_id);
-            }
-            GroupDelta::GroupMerge(merge_delta) => {
-                assert!(group_merge.is_none());
-                group_merge = Some(*merge_delta);
-                group_destroy = Some(merge_delta.right_group_id);
-            }
-        }
-    }
-
-    delete_sst_levels.sort();
-    delete_sst_levels.dedup();
-
-    GroupDeltasSummary {
-        delete_sst_levels,
-        delete_sst_ids_set,
-        insert_sst_level_id,
-        insert_sub_level_id,
-        insert_table_infos,
-        group_construct,
-        group_destroy,
-        new_vnode_partition_count,
-        group_merge,
-    }
-=======
-#[derive(Clone, Default)]
-pub struct TableGroupInfo {
-    pub group_id: CompactionGroupId,
-    pub group_size: u64,
-    pub table_statistic: HashMap<StateTableId, u64>,
-    pub split_by_table: bool,
->>>>>>> 339ebf81
-}
-
 #[derive(Debug, Clone, Default)]
 pub struct SstDeltaInfo {
     pub insert_sst_level: u32,
