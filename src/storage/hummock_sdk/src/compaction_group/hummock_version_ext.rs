--- conflicted
+++ resolved
@@ -19,19 +19,11 @@
 
 use bytes::Bytes;
 use itertools::Itertools;
-use risingwave_common::bitmap::Bitmap;
 use risingwave_common::catalog::TableId;
-<<<<<<< HEAD
-=======
 use risingwave_common::hash::VnodeBitmapExt;
-use risingwave_pb::hummock::group_delta::DeltaType;
-use risingwave_pb::hummock::hummock_version::Levels;
-use risingwave_pb::hummock::hummock_version_delta::GroupDeltas;
-use risingwave_pb::hummock::table_watermarks::PbEpochNewWatermarks;
->>>>>>> 285afdb6
 use risingwave_pb::hummock::{
     CompactionConfig, CompatibilityVersion, GroupConstruct, GroupDestroy, GroupMetaChange,
-    GroupTableChange, LevelType, PbLevelType,
+    GroupTableChange, PbLevelType,
 };
 use tracing::warn;
 
@@ -39,19 +31,11 @@
 use crate::change_log::TableChangeLog;
 use crate::compaction_group::StaticCompactionGroupId;
 use crate::key_range::KeyRangeCommon;
-<<<<<<< HEAD
-use crate::table_watermark::TableWatermarks;
+use crate::table_watermark::{ReadTableWatermark, TableWatermarks};
 use crate::version::{
-    GroupDelta, GroupDeltas, HummockVersion, HummockVersionDelta, Level, Levels, OverlappingLevel,
-    SstableInfo,
+    GroupDelta, GroupDeltas, HummockVersion, HummockVersionDelta, HummockVersionStateTableInfo,
+    Level, Levels, OverlappingLevel, SstableInfo,
 };
-=======
-use crate::prost_key_range::KeyRangeExt;
-use crate::table_watermark::{
-    ReadTableWatermark, TableWatermarks, VnodeWatermark, WatermarkDirection,
-};
-use crate::version::{HummockVersion, HummockVersionDelta, HummockVersionStateTableInfo};
->>>>>>> 285afdb6
 use crate::{can_concat, CompactionGroupId, HummockSstableId, HummockSstableObjectId};
 
 pub struct GroupDeltasSummary {
@@ -218,12 +202,8 @@
                     .unwrap()
                     .sub_levels
                     .iter()
-<<<<<<< HEAD
-                    .map(|table_info| table_info.object_id)
-=======
                     .rev()
                     .chain(level.levels.iter())
->>>>>>> 285afdb6
             })
             .flat_map(|level| level.table_infos.iter())
             .chain(self.table_change_log.values().flat_map(|change_log| {
@@ -267,30 +247,7 @@
     pub fn safe_epoch_table_watermarks(
         &self,
         existing_table_ids: &[u32],
-<<<<<<< HEAD
     ) -> BTreeMap<u32, TableWatermarks> {
-        fn extract_single_table_watermark(
-            table_watermarks: &TableWatermarks,
-            safe_epoch: u64,
-        ) -> Option<TableWatermarks> {
-            if let Some((first_epoch, first_epoch_watermark)) = table_watermarks.watermarks.first()
-            {
-                assert!(
-                    *first_epoch >= safe_epoch,
-                    "smallest epoch {} in table watermark should be at least safe epoch {}",
-                    first_epoch,
-                    safe_epoch
-                );
-                if *first_epoch == safe_epoch {
-                    Some(TableWatermarks {
-                        watermarks: vec![(*first_epoch, first_epoch_watermark.clone())],
-                        direction: table_watermarks.direction,
-                    })
-                } else {
-                    None
-                }
-=======
-    ) -> BTreeMap<u32, PbTableWatermarks> {
         safe_epoch_table_watermarks_impl(
             &self.table_watermarks,
             &self.state_table_info,
@@ -303,11 +260,11 @@
     table_watermarks: &HashMap<TableId, Arc<TableWatermarks>>,
     state_table_info: &HummockVersionStateTableInfo,
     existing_table_ids: &[u32],
-) -> BTreeMap<u32, PbTableWatermarks> {
+) -> BTreeMap<u32, TableWatermarks> {
     fn extract_single_table_watermark(
         table_watermarks: &TableWatermarks,
         safe_epoch: u64,
-    ) -> Option<PbTableWatermarks> {
+    ) -> Option<TableWatermarks> {
         if let Some((first_epoch, first_epoch_watermark)) = table_watermarks.watermarks.first() {
             assert!(
                 *first_epoch >= safe_epoch,
@@ -316,17 +273,10 @@
                 safe_epoch
             );
             if *first_epoch == safe_epoch {
-                Some(PbTableWatermarks {
-                    epoch_watermarks: vec![PbEpochNewWatermarks {
-                        watermarks: first_epoch_watermark
-                            .iter()
-                            .map(VnodeWatermark::to_protobuf)
-                            .collect(),
-                        epoch: *first_epoch,
-                    }],
-                    is_ascending: table_watermarks.direction.is_ascending(),
+                Some(TableWatermarks {
+                    watermarks: vec![(*first_epoch, first_epoch_watermark.clone())],
+                    direction: table_watermarks.direction,
                 })
->>>>>>> 285afdb6
             } else {
                 None
             }
@@ -356,24 +306,17 @@
 }
 
 pub fn safe_epoch_read_table_watermarks_impl(
-    safe_epoch_watermarks: &BTreeMap<u32, PbTableWatermarks>,
+    safe_epoch_watermarks: &BTreeMap<u32, TableWatermarks>,
 ) -> BTreeMap<TableId, ReadTableWatermark> {
     safe_epoch_watermarks
         .iter()
         .map(|(table_id, watermarks)| {
-            assert_eq!(watermarks.epoch_watermarks.len(), 1);
-            let vnode_watermarks = &watermarks
-                .epoch_watermarks
-                .first()
-                .expect("should exist")
-                .watermarks;
+            assert_eq!(watermarks.watermarks.len(), 1);
+            let vnode_watermarks = &watermarks.watermarks.first().expect("should exist").1;
             let mut vnode_watermark_map = BTreeMap::new();
-            for vnode_watermark in vnode_watermarks {
+            for vnode_watermark in vnode_watermarks.iter() {
                 let watermark = Bytes::copy_from_slice(&vnode_watermark.watermark);
-                for vnode in
-                    Bitmap::from(vnode_watermark.vnode_bitmap.as_ref().expect("should exist"))
-                        .iter_vnodes()
-                {
+                for vnode in vnode_watermark.vnode_bitmap.as_ref().iter_vnodes() {
                     assert!(
                         vnode_watermark_map
                             .insert(vnode, watermark.clone())
@@ -386,11 +329,7 @@
             (
                 TableId::from(*table_id),
                 ReadTableWatermark {
-                    direction: if watermarks.is_ascending {
-                        WatermarkDirection::Ascending
-                    } else {
-                        WatermarkDirection::Descending
-                    },
+                    direction: watermarks.direction,
                     vnode_watermarks: vnode_watermark_map,
                 },
             )
@@ -741,7 +680,7 @@
                     insert_new_sub_level(
                         levels.l0.as_mut().unwrap(),
                         insert_sub_level_id,
-                        LevelType::Overlapping,
+                        PbLevelType::Overlapping,
                         insert_table_infos,
                         None,
                     );
@@ -823,10 +762,10 @@
                                 < new_change_log.epochs.first().expect("non-empty")
                         );
                     }
-                    change_log.0.push(new_change_log.into());
+                    change_log.0.push(new_change_log.clone());
                 }
                 Entry::Vacant(entry) => {
-                    entry.insert(TableChangeLog(vec![new_change_log.into()]));
+                    entry.insert(TableChangeLog(vec![new_change_log.clone()]));
                 }
             };
         }
@@ -1060,7 +999,7 @@
     for l in 0..compaction_config.get_max_level() {
         levels.push(Level {
             level_idx: (l + 1) as u32,
-            level_type: LevelType::Nonoverlapping,
+            level_type: PbLevelType::Nonoverlapping,
             table_infos: vec![],
             total_file_size: 0,
             sub_level_id: 0,
@@ -1147,10 +1086,10 @@
 
 pub fn new_sub_level(
     sub_level_id: u64,
-    level_type: LevelType,
+    level_type: PbLevelType,
     table_infos: Vec<SstableInfo>,
 ) -> Level {
-    if level_type == LevelType::Nonoverlapping {
+    if level_type == PbLevelType::Nonoverlapping {
         debug_assert!(
             can_concat(&table_infos),
             "sst of non-overlapping level is not concat-able: {:?}",
@@ -1187,7 +1126,7 @@
     l0.sub_levels[sub_level_idx]
         .table_infos
         .extend(insert_table_infos);
-    if l0.sub_levels[sub_level_idx].level_type == LevelType::Nonoverlapping {
+    if l0.sub_levels[sub_level_idx].level_type == PbLevelType::Nonoverlapping {
         l0.sub_levels[sub_level_idx]
             .table_infos
             .sort_by(|sst1, sst2| {
@@ -1211,7 +1150,7 @@
 pub fn insert_new_sub_level(
     l0: &mut OverlappingLevel,
     insert_sub_level_id: u64,
-    level_type: LevelType,
+    level_type: PbLevelType,
     insert_table_infos: Vec<SstableInfo>,
     sub_level_insert_hint: Option<usize>,
 ) {
@@ -1290,8 +1229,8 @@
         let b = sst2.key_range.as_ref().unwrap();
         a.cmp(b)
     });
-    if operand.level_type == LevelType::Overlapping {
-        operand.level_type = LevelType::Nonoverlapping;
+    if operand.level_type == PbLevelType::Overlapping {
+        operand.level_type = PbLevelType::Nonoverlapping;
     }
     assert!(
         can_concat(&operand.table_infos),
