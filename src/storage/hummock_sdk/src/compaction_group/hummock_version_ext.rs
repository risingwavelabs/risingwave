// Copyright 2022 Singularity Data
//
// Licensed under the Apache License, Version 2.0 (the "License");
// you may not use this file except in compliance with the License.
// You may obtain a copy of the License at
//
// http://www.apache.org/licenses/LICENSE-2.0
//
// Unless required by applicable law or agreed to in writing, software
// distributed under the License is distributed on an "AS IS" BASIS,
// WITHOUT WARRANTIES OR CONDITIONS OF ANY KIND, either express or implied.
// See the License for the specific language governing permissions and
// limitations under the License.

use std::collections::HashSet;

use itertools::Itertools;
<<<<<<< HEAD
use risingwave_pb::hummock::hummock_version::Levels;
use risingwave_pb::hummock::{HummockVersion, HummockVersionDelta, Level, LevelType, SstableInfo};
=======
use risingwave_pb::hummock::{HummockVersion, HummockVersionDelta, Level, SstableInfo};
>>>>>>> 71ad7f31

use crate::prost_key_range::KeyRangeExt;
use crate::CompactionGroupId;

pub trait HummockVersionExt {
    /// Gets `compaction_group_id`'s levels
    fn get_compaction_group_levels(&self, compaction_group_id: CompactionGroupId) -> &Levels;
    /// Gets `compaction_group_id`'s levels
    fn get_compaction_group_levels_mut(
        &mut self,
        compaction_group_id: CompactionGroupId,
    ) -> &mut Levels;
    /// Gets all levels.
    ///
    /// Levels belonging to the same compaction group retain their relative order.
    fn get_combined_levels(&self) -> Vec<&Level>;
<<<<<<< HEAD
    fn iter_tables<F: FnMut(&SstableInfo)>(
        &self,
        compaction_group_id: CompactionGroupId,
        level_idex: usize,
        f: F,
    );
    fn map_level<F: FnMut(&Level)>(
        &self,
        compaction_group_id: CompactionGroupId,
        level_idex: usize,
        f: F,
    );
    fn level_iter<F: FnMut(&Level) -> bool>(&self, compaction_group_id: CompactionGroupId, f: F);
=======
>>>>>>> 71ad7f31
    fn get_sst_ids(&self) -> Vec<u64>;
    fn apply_compact_ssts(
        &mut self,
        compaction_group_id: CompactionGroupId,
        delete_sst_levels: &[u32],
        delete_sst_ids_set: &HashSet<u64>,
        insert_sst_level: u32,
        insert_sub_level: u64,
        insert_table_infos: Vec<SstableInfo>,
    );
    fn apply_version_delta(&mut self, version_delta: &HummockVersionDelta);
}

impl HummockVersionExt for HummockVersion {
    fn get_compaction_group_levels(&self, compaction_group_id: CompactionGroupId) -> &Levels {
        self.levels
            .get(&compaction_group_id)
            .unwrap_or_else(|| panic!("compaction group {} exists", compaction_group_id))
    }

    fn get_compaction_group_levels_mut(
        &mut self,
        compaction_group_id: CompactionGroupId,
    ) -> &mut Levels {
        self.levels
            .get_mut(&compaction_group_id)
            .unwrap_or_else(|| panic!("compaction group {} exists", compaction_group_id))
    }

    fn get_combined_levels(&self) -> Vec<&Level> {
        let mut combined_levels = vec![];
        for level in self.levels.values() {
            combined_levels.extend(level.l0.as_ref().unwrap().sub_levels.iter().rev());
            combined_levels.extend(level.levels.iter());
        }
        combined_levels
    }

    fn get_sst_ids(&self) -> Vec<u64> {
        self.levels
            .iter()
            .flat_map(|(_, l)| &l.levels)
            .flat_map(|level| level.table_infos.iter().map(|table_info| table_info.id))
            .collect_vec()
    }

<<<<<<< HEAD
    fn iter_tables<F: FnMut(&SstableInfo)>(
        &self,
        compaction_group_id: CompactionGroupId,
        level_idx: usize,
        mut f: F,
=======
    fn apply_compact_ssts(
        levels: &mut Vec<Level>,
        delete_sst_levels: &[u32],
        delete_sst_ids_set: &HashSet<u64>,
        insert_sst_level: u32,
        insert_table_infos: Vec<SstableInfo>,
>>>>>>> 71ad7f31
    ) {
        if let Some(levels) = self.levels.get(&compaction_group_id) {
            if level_idx == 0 {
                for level in &levels.l0.as_ref().unwrap().sub_levels {
                    for table in &level.table_infos {
                        f(table);
                    }
                }
            } else {
                for table in &levels.levels[level_idx - 1].table_infos {
                    f(table);
                }
            }
        }
    }

    fn level_iter<F: FnMut(&Level) -> bool>(
        &self,
        compaction_group_id: CompactionGroupId,
        mut f: F,
    ) {
        if let Some(levels) = self.levels.get(&compaction_group_id) {
            for sub_level in &levels.l0.as_ref().unwrap().sub_levels {
                if !f(sub_level) {
                    return;
                }
            }
            for level in &levels.levels {
                if !f(level) {
                    return;
                }
            }
        }
    }

    fn map_level<F: FnMut(&Level)>(
        &self,
        compaction_group_id: CompactionGroupId,
        level_idx: usize,
        mut f: F,
    ) {
        if let Some(levels) = self.levels.get(&compaction_group_id) {
            if level_idx == 0 {
                for sub_level in &levels.l0.as_ref().unwrap().sub_levels {
                    f(sub_level);
                }
            } else {
                f(&levels.levels[level_idx - 1]);
            }
        }
    }

    fn apply_version_delta(&mut self, version_delta: &HummockVersionDelta) {
        for (compaction_group_id, level_deltas) in &version_delta.level_deltas {
            let mut delete_sst_levels = Vec::with_capacity(level_deltas.level_deltas.len());
            let mut delete_sst_ids_set = HashSet::new();
            let mut insert_sst_level = u32::MAX;
            let mut insert_sub_level = u64::MAX;
            let mut insert_table_infos = vec![];
            for level_delta in &level_deltas.level_deltas {
                if !level_delta.removed_table_ids.is_empty() {
                    delete_sst_levels.push(level_delta.level_idx);
                    delete_sst_ids_set.extend(level_delta.removed_table_ids.iter().clone());
                }
                if !level_delta.inserted_table_infos.is_empty() {
                    insert_sst_level = level_delta.level_idx;
                    insert_sub_level = level_delta.l0_sub_level_id;
                    insert_table_infos.extend(level_delta.inserted_table_infos.iter().cloned());
                }
            }

            self.apply_compact_ssts(
                *compaction_group_id as CompactionGroupId,
                delete_sst_levels.as_slice(),
                &delete_sst_ids_set,
                insert_sst_level,
                insert_sub_level,
                insert_table_infos,
            );
        }
        self.id = version_delta.id;
        self.max_committed_epoch = version_delta.max_committed_epoch;
        self.safe_epoch = version_delta.safe_epoch;
    }

    fn apply_compact_ssts(
        &mut self,
        compaction_group_id: CompactionGroupId,
        delete_sst_levels: &[u32],
        delete_sst_ids_set: &HashSet<u64>,
        insert_sst_level: u32,
        insert_sub_level_id: u64,
        insert_table_infos: Vec<SstableInfo>,
    ) {
        if let Some(levels) = self.levels.get_mut(&compaction_group_id) {
            for level_idx in delete_sst_levels {
                if *level_idx == 0 {
                    for level in &mut levels.l0.as_mut().unwrap().sub_levels {
                        level_delete_ssts(level, delete_sst_ids_set);
                    }
                } else {
                    let idx = *level_idx as usize - 1;
                    level_delete_ssts(&mut levels.levels[idx], delete_sst_ids_set);
                }
            }
            if !insert_table_infos.is_empty() {
                if insert_sst_level == 0 {
                    let mut found = false;
                    let l0 = levels.l0.as_mut().unwrap();
                    for level in &mut l0.sub_levels {
                        if level.sub_level_id == insert_sub_level_id {
                            level_insert_ssts(level, insert_table_infos.clone());
                            found = true;
                            break;
                        }
                    }
                    if !found {
                        let total_file_size = insert_table_infos
                            .iter()
                            .map(|table| table.file_size)
                            .sum::<u64>();
                        l0.sub_levels.push(Level {
                            level_idx: 0,
                            level_type: LevelType::Overlapping as i32,
                            table_infos: insert_table_infos,
                            total_file_size,
                            sub_level_id: insert_sub_level_id,
                        });
                        l0.total_file_size += total_file_size;
                    }
                } else {
                    let idx = insert_sst_level as usize - 1;
                    level_insert_ssts(&mut levels.levels[idx], insert_table_infos);
                }
            }
            if delete_sst_levels.iter().any(|level_id| *level_id == 0) {
                levels
                    .l0
                    .as_mut()
                    .unwrap()
                    .sub_levels
                    .retain(|level| !level.table_infos.is_empty());
                levels.l0.as_mut().unwrap().total_file_size = levels
                    .l0
                    .as_mut()
                    .unwrap()
                    .sub_levels
                    .iter()
                    .map(|level| level.total_file_size)
                    .sum::<u64>();
            }
        }
    }
}

fn level_delete_ssts(operand: &mut Level, delete_sst_ids_superset: &HashSet<u64>) {
    operand
        .table_infos
        .retain(|table| !delete_sst_ids_superset.contains(&table.id));
    operand.total_file_size = operand
        .table_infos
        .iter()
        .map(|table| table.file_size)
        .sum::<u64>();
}

fn level_insert_ssts(operand: &mut Level, insert_table_infos: Vec<SstableInfo>) {
    operand.total_file_size += insert_table_infos
        .iter()
        .map(|sst| sst.file_size)
        .sum::<u64>();
    operand.table_infos.extend(insert_table_infos);
    operand.table_infos.sort_by(|sst1, sst2| {
        let a = sst1.key_range.as_ref().unwrap();
        let b = sst2.key_range.as_ref().unwrap();
        a.compare(b)
    });
    if operand.level_type == LevelType::Overlapping as i32 {
        operand.level_type = LevelType::Nonoverlapping as i32;
    }
}<|MERGE_RESOLUTION|>--- conflicted
+++ resolved
@@ -15,12 +15,9 @@
 use std::collections::HashSet;
 
 use itertools::Itertools;
-<<<<<<< HEAD
 use risingwave_pb::hummock::hummock_version::Levels;
 use risingwave_pb::hummock::{HummockVersion, HummockVersionDelta, Level, LevelType, SstableInfo};
-=======
-use risingwave_pb::hummock::{HummockVersion, HummockVersionDelta, Level, SstableInfo};
->>>>>>> 71ad7f31
+
 
 use crate::prost_key_range::KeyRangeExt;
 use crate::CompactionGroupId;
@@ -37,7 +34,6 @@
     ///
     /// Levels belonging to the same compaction group retain their relative order.
     fn get_combined_levels(&self) -> Vec<&Level>;
-<<<<<<< HEAD
     fn iter_tables<F: FnMut(&SstableInfo)>(
         &self,
         compaction_group_id: CompactionGroupId,
@@ -51,8 +47,7 @@
         f: F,
     );
     fn level_iter<F: FnMut(&Level) -> bool>(&self, compaction_group_id: CompactionGroupId, f: F);
-=======
->>>>>>> 71ad7f31
+
     fn get_sst_ids(&self) -> Vec<u64>;
     fn apply_compact_ssts(
         &mut self,
@@ -99,20 +94,11 @@
             .collect_vec()
     }
 
-<<<<<<< HEAD
     fn iter_tables<F: FnMut(&SstableInfo)>(
         &self,
         compaction_group_id: CompactionGroupId,
         level_idx: usize,
         mut f: F,
-=======
-    fn apply_compact_ssts(
-        levels: &mut Vec<Level>,
-        delete_sst_levels: &[u32],
-        delete_sst_ids_set: &HashSet<u64>,
-        insert_sst_level: u32,
-        insert_table_infos: Vec<SstableInfo>,
->>>>>>> 71ad7f31
     ) {
         if let Some(levels) = self.levels.get(&compaction_group_id) {
             if level_idx == 0 {
