--- conflicted
+++ resolved
@@ -482,15 +482,8 @@
         infos
     }
 
-<<<<<<< HEAD
-    pub fn apply_version_delta(
-        &mut self,
-        version_delta: &HummockVersionDelta,
-    ) -> Vec<SstSplitInfo> {
+    pub fn apply_version_delta(&mut self, version_delta: &HummockVersionDelta) {
         assert_eq!(self.id, version_delta.prev_id);
-=======
-    pub fn apply_version_delta(&mut self, version_delta: &HummockVersionDelta) {
->>>>>>> 1ba0d5c9
         let new_committed_epoch = version_delta.max_committed_epoch > self.max_committed_epoch;
         for (compaction_group_id, group_deltas) in &version_delta.group_deltas {
             let summary = summarize_group_deltas(group_deltas);
@@ -669,7 +662,6 @@
                 change_log.truncate(change_log_delta.truncate_epoch);
             }
         }
-<<<<<<< HEAD
 
         for (table_fragments_id, group_delta) in &version_delta.snapshot_group_delta {
             match group_delta {
@@ -728,9 +720,6 @@
                 }
             }
         }
-        sst_split_info
-=======
->>>>>>> 1ba0d5c9
     }
 
     pub fn build_compaction_group_info(&self) -> HashMap<TableId, CompactionGroupId> {
