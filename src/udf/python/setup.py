--- conflicted
+++ resolved
@@ -17,12 +17,8 @@
         "License :: OSI Approved :: Apache Software License",
     ],
     python_requires=">=3.8",
-<<<<<<< HEAD
     install_requires=['pyarrow'],
     extras_require={
-        'test': ['pytest', 'requests', 'multiprocess']
+        'test': ['pytest', 'requests', 'multiprocessing']
     },
-=======
-    install_requires=["pyarrow"],
->>>>>>> 76f51bb8
 )