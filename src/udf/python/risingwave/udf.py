# Copyright 2023 RisingWave Labs
#
# Licensed under the Apache License, Version 2.0 (the "License");
# you may not use this file except in compliance with the License.
# You may obtain a copy of the License at
#
#     http://www.apache.org/licenses/LICENSE-2.0
#
# Unless required by applicable law or agreed to in writing, software
# distributed under the License is distributed on an "AS IS" BASIS,
# WITHOUT WARRANTIES OR CONDITIONS OF ANY KIND, either express or implied.
# See the License for the specific language governing permissions and
# limitations under the License.

from typing import *
import pyarrow as pa
import pyarrow.flight
import pyarrow.parquet
import inspect
import traceback
import json
from concurrent.futures import ThreadPoolExecutor
import concurrent
<<<<<<< HEAD
from decimal import Decimal
=======
import signal
>>>>>>> da79ff5b


class UserDefinedFunction:
    """
    Base interface for user-defined function.
    """

    _name: str
    _input_schema: pa.Schema
    _result_schema: pa.Schema
    _io_threads: Optional[int]
    _executor: Optional[ThreadPoolExecutor]

    def eval_batch(self, batch: pa.RecordBatch) -> Iterator[pa.RecordBatch]:
        """
        Apply the function on a batch of inputs.
        """
        return iter([])


class ScalarFunction(UserDefinedFunction):
    """
    Base interface for user-defined scalar function. A user-defined scalar functions maps zero, one,
    or multiple scalar values to a new scalar value.
    """

    def __init__(self, *args, **kwargs):
        self._io_threads = kwargs.pop("io_threads")
        self._executor = (
            ThreadPoolExecutor(max_workers=self._io_threads)
            if self._io_threads is not None
            else None
        )
        super().__init__(*args, **kwargs)

    def eval(self, *args) -> Any:
        """
        Method which defines the logic of the scalar function.
        """
        pass

    def eval_batch(self, batch: pa.RecordBatch) -> Iterator[pa.RecordBatch]:
        # parse value from json string for jsonb columns
        inputs = [[v.as_py() for v in array] for array in batch]
        inputs = [
            _process_func(pa.list_(type), False)(array)
            for array, type in zip(inputs, self._input_schema.types)
        ]
        if self._executor is not None:
            # evaluate the function for each row
            tasks = [
                self._executor.submit(self._func, *[col[i] for col in inputs])
                for i in range(batch.num_rows)
            ]
            column = [
                future.result() for future in concurrent.futures.as_completed(tasks)
            ]
        else:
            # evaluate the function for each row
            column = [
                self.eval(*[col[i] for col in inputs]) for i in range(batch.num_rows)
            ]

        column = _process_func(pa.list_(self._result_schema.types[0]), True)(column)

        array = pa.array(column, type=self._result_schema.types[0])
        yield pa.RecordBatch.from_arrays([array], schema=self._result_schema)


def _process_func(type: pa.DataType, output: bool) -> Callable:
    """Return a function to process input or output value."""
    if pa.types.is_list(type):
        func = _process_func(type.value_type, output)
        return lambda array: [(func(v) if v is not None else None) for v in array]

    if pa.types.is_struct(type):
        funcs = [_process_func(field.type, output) for field in type]
        if output:
            return lambda tup: tuple(
                (func(v) if v is not None else None) for v, func in zip(tup, funcs)
            )
        else:
            # the input value of struct type is a dict
            # we convert it into tuple here
            return lambda map: tuple(
                (func(v) if v is not None else None)
                for v, func in zip(map.values(), funcs)
            )

    if type.equals(JSONB):
        if output:
            return lambda v: json.dumps(v)
        else:
            return lambda v: json.loads(v)

    if type.equals(UNCONSTRAINED_DECIMAL):
        if output:
            return lambda v: str(v).encode("utf-8")
        else:
            return lambda v: Decimal(v.decode("utf-8"))

    return lambda v: v


class TableFunction(UserDefinedFunction):
    """
    Base interface for user-defined table function. A user-defined table functions maps zero, one,
    or multiple scalar values to a new table value.
    """

    BATCH_SIZE = 1024

    def eval(self, *args) -> Iterator:
        """
        Method which defines the logic of the table function.
        """
        yield

    def eval_batch(self, batch: pa.RecordBatch) -> Iterator[pa.RecordBatch]:
        class RecordBatchBuilder:
            """A utility class for constructing Arrow RecordBatch by row."""

            schema: pa.Schema
            columns: List[List]

            def __init__(self, schema: pa.Schema):
                self.schema = schema
                self.columns = [[] for _ in self.schema.types]

            def len(self) -> int:
                """Returns the number of rows in the RecordBatch being built."""
                return len(self.columns[0])

            def append(self, index: int, value: Any):
                """Appends a new row to the RecordBatch being built."""
                self.columns[0].append(index)
                self.columns[1].append(value)

            def build(self) -> pa.RecordBatch:
                """Builds the RecordBatch from the accumulated data and clears the state."""
                # Convert the columns to arrow arrays
                arrays = [
                    pa.array(col, type)
                    for col, type in zip(self.columns, self.schema.types)
                ]
                # Reset columns
                self.columns = [[] for _ in self.schema.types]
                return pa.RecordBatch.from_arrays(arrays, schema=self.schema)

        builder = RecordBatchBuilder(self._result_schema)

        # Iterate through rows in the input RecordBatch
        for row_index in range(batch.num_rows):
            row = tuple(column[row_index].as_py() for column in batch)
            for result in self.eval(*row):
                builder.append(row_index, result)
                if builder.len() == self.BATCH_SIZE:
                    yield builder.build()
        if builder.len() != 0:
            yield builder.build()


class UserDefinedScalarFunctionWrapper(ScalarFunction):
    """
    Base Wrapper for Python user-defined scalar function.
    """

    _func: Callable

    def __init__(self, func, input_types, result_type, name=None, io_threads=None):
        self._func = func
        self._input_schema = pa.schema(
            zip(
                inspect.getfullargspec(func)[0],
                [_to_data_type(t) for t in _to_list(input_types)],
            )
        )
        self._result_schema = pa.schema([("output", _to_data_type(result_type))])
        self._name = name or (
            func.__name__ if hasattr(func, "__name__") else func.__class__.__name__
        )
        super().__init__(io_threads=io_threads)

    def __call__(self, *args):
        return self._func(*args)

    def eval(self, *args):
        return self._func(*args)


class UserDefinedTableFunctionWrapper(TableFunction):
    """
    Base Wrapper for Python user-defined table function.
    """

    _func: Callable

    def __init__(self, func, input_types, result_types, name=None):
        self._func = func
        self._name = name or (
            func.__name__ if hasattr(func, "__name__") else func.__class__.__name__
        )
        self._input_schema = pa.schema(
            zip(
                inspect.getfullargspec(func)[0],
                [_to_data_type(t) for t in _to_list(input_types)],
            )
        )
        self._result_schema = pa.schema(
            [
                ("row_index", pa.int32()),
                (
                    self._name,
                    pa.struct([("", _to_data_type(t)) for t in result_types])
                    if isinstance(result_types, list)
                    else _to_data_type(result_types),
                ),
            ]
        )

    def __call__(self, *args):
        return self._func(*args)

    def eval(self, *args):
        return self._func(*args)


def _to_list(x):
    if isinstance(x, list):
        return x
    else:
        return [x]


def udf(
    input_types: Union[List[Union[str, pa.DataType]], Union[str, pa.DataType]],
    result_type: Union[str, pa.DataType],
    name: Optional[str] = None,
    io_threads: Optional[int] = None,
) -> Callable:
    """
    Annotation for creating a user-defined scalar function.

    Parameters:
    - input_types: A list of strings or Arrow data types that specifies the input data types.
    - result_type: A string or an Arrow data type that specifies the return value type.
    - name: An optional string specifying the function name. If not provided, the original name will be used.
    - io_threads: Number of I/O threads used per data chunk for I/O bound functions.

    Example:
    ```
    @udf(input_types=['INT', 'INT'], result_type='INT')
    def gcd(x, y):
        while y != 0:
            (x, y) = (y, x % y)
        return x
    ```

    I/O bound Example:
    ```
    @udf(input_types=['INT'], result_type='INT', io_threads=64)
    def external_api(x):
        response = requests.get(my_endpoint + '?param=' + x)
        return response["data"]
    ```
    """

    if io_threads is not None and io_threads > 1:
        return lambda f: UserDefinedScalarFunctionWrapper(
            f, input_types, result_type, name, io_threads=io_threads
        )
    else:
        return lambda f: UserDefinedScalarFunctionWrapper(
            f, input_types, result_type, name
        )


def udtf(
    input_types: Union[List[Union[str, pa.DataType]], Union[str, pa.DataType]],
    result_types: Union[List[Union[str, pa.DataType]], Union[str, pa.DataType]],
    name: Optional[str] = None,
) -> Callable:
    """
    Annotation for creating a user-defined table function.

    Parameters:
    - input_types: A list of strings or Arrow data types that specifies the input data types.
    - result_types A list of strings or Arrow data types that specifies the return value types.
    - name: An optional string specifying the function name. If not provided, the original name will be used.

    Example:
    ```
    @udtf(input_types='INT', result_types='INT')
    def series(n):
        for i in range(n):
            yield i
    ```
    """

    return lambda f: UserDefinedTableFunctionWrapper(f, input_types, result_types, name)


class UdfServer(pa.flight.FlightServerBase):
    """
    A server that provides user-defined functions to clients.

    Example:
    ```
    server = UdfServer(location="0.0.0.0:8815")
    server.add_function(my_udf)
    server.serve()
    ```
    """

    # UDF server based on Apache Arrow Flight protocol.
    # Reference: https://arrow.apache.org/cookbook/py/flight.html#simple-parquet-storage-service-with-arrow-flight

    _location: str
    _functions: Dict[str, UserDefinedFunction]

    def __init__(self, location="0.0.0.0:8815", **kwargs):
        super(UdfServer, self).__init__("grpc://" + location, **kwargs)
        self._location = location
        self._functions = {}

    def get_flight_info(self, context, descriptor):
        """Return the result schema of a function."""
        udf = self._functions[descriptor.path[0].decode("utf-8")]
        # return the concatenation of input and output schema
        full_schema = pa.schema(list(udf._input_schema) + list(udf._result_schema))
        # we use `total_records` to indicate the number of input arguments
        return pa.flight.FlightInfo(
            schema=full_schema,
            descriptor=descriptor,
            endpoints=[],
            total_records=len(udf._input_schema),
            total_bytes=0,
        )

    def add_function(self, udf: UserDefinedFunction):
        """Add a function to the server."""
        name = udf._name
        if name in self._functions:
            raise ValueError("Function already exists: " + name)

        input_types = ",".join(
            [_data_type_to_string(t) for t in udf._input_schema.types]
        )
        if isinstance(udf, TableFunction):
            output_type = udf._result_schema.types[-1]
            if isinstance(output_type, pa.StructType):
                output_type = ",".join(
                    f"field_{i} {_data_type_to_string(field.type)}"
                    for i, field in enumerate(output_type)
                )
                output_type = f"TABLE({output_type})"
            else:
                output_type = _data_type_to_string(output_type)
                output_type = f"TABLE(output {output_type})"
        else:
            output_type = _data_type_to_string(udf._result_schema.types[-1])

        sql = f"CREATE FUNCTION {name}({input_types}) RETURNS {output_type} AS '{name}' USING LINK 'http://{self._location}';"
        print(f"added function: {name}, corresponding SQL:\n{sql}\n")
        self._functions[name] = udf

    def do_exchange(self, context, descriptor, reader, writer):
        """Call a function from the client."""
        udf = self._functions[descriptor.path[0].decode("utf-8")]
        writer.begin(udf._result_schema)
        try:
            for batch in reader:
                # print(pa.Table.from_batches([batch.data]))
                for output_batch in udf.eval_batch(batch.data):
                    writer.write_batch(output_batch)
        except Exception as e:
            print(traceback.print_exc())
            raise e

    def serve(self):
        """
        Block until the server shuts down.

        This method only returns if shutdown() is called or a signal (SIGINT, SIGTERM) received.
        """
        print(
            "Note: You can use arbitrary function names and struct field names in CREATE FUNCTION statements."
            f"\n\nlistening on {self._location}"
        )
        signal.signal(signal.SIGTERM, lambda s, f: self.shutdown())
        super(UdfServer, self).serve()


def _to_data_type(t: Union[str, pa.DataType]) -> pa.DataType:
    """
    Convert a SQL data type string or `pyarrow.DataType` to `pyarrow.DataType`.
    """
    if isinstance(t, str):
        return _string_to_data_type(t)
    else:
        return t


# we use `large_binary` to represent unconstrained decimal type
UNCONSTRAINED_DECIMAL = pa.large_binary()
JSONB = pa.large_string()


def _string_to_data_type(type_str: str):
    """
    Convert a SQL data type string to `pyarrow.DataType`.
    """
    type_str = type_str.upper()
    if type_str.endswith("[]"):
        return pa.list_(_string_to_data_type(type_str[:-2]))
    elif type_str in ("BOOLEAN", "BOOL"):
        return pa.bool_()
    elif type_str in ("SMALLINT", "INT2"):
        return pa.int16()
    elif type_str in ("INT", "INTEGER", "INT4"):
        return pa.int32()
    elif type_str in ("BIGINT", "INT8"):
        return pa.int64()
    elif type_str in ("FLOAT4", "REAL"):
        return pa.float32()
    elif type_str in ("FLOAT8", "DOUBLE PRECISION"):
        return pa.float64()
    elif type_str.startswith("DECIMAL") or type_str.startswith("NUMERIC"):
        if type_str == "DECIMAL" or type_str == "NUMERIC":
            return UNCONSTRAINED_DECIMAL
        rest = type_str[8:-1]  # remove "DECIMAL(" and ")"
        if "," in rest:
            precision, scale = rest.split(",")
            return pa.decimal128(int(precision), int(scale))
        else:
            return pa.decimal128(int(rest), 0)
    elif type_str in ("DATE"):
        return pa.date32()
    elif type_str in ("TIME", "TIME WITHOUT TIME ZONE"):
        return pa.time64("us")
    elif type_str in ("TIMESTAMP", "TIMESTAMP WITHOUT TIME ZONE"):
        return pa.timestamp("us")
    elif type_str.startswith("INTERVAL"):
        return pa.month_day_nano_interval()
    elif type_str in ("VARCHAR"):
        return pa.string()
    elif type_str in ("JSONB"):
        return JSONB
    elif type_str in ("BYTEA"):
        return pa.binary()
    elif type_str.startswith("STRUCT"):
        # extract 'STRUCT<INT, VARCHAR, STRUCT<INT>, ...>'
        type_list = type_str[7:-1]  # strip "STRUCT<>"
        fields = []
        elements = []
        start = 0
        depth = 0
        for i, c in enumerate(type_list):
            if c == "<":
                depth += 1
            elif c == ">":
                depth -= 1
            elif c == "," and depth == 0:
                type_str = type_list[start:i].strip()
                fields.append(pa.field("", _string_to_data_type(type_str)))
                start = i + 1
        type_str = type_list[start:].strip()
        fields.append(pa.field("", _string_to_data_type(type_str)))
        return pa.struct(fields)

    raise ValueError(f"Unsupported type: {type_str}")


def _data_type_to_string(t: pa.DataType) -> str:
    """
    Convert a `pyarrow.DataType` to a SQL data type string.
    """
    if isinstance(t, pa.ListType):
        return _data_type_to_string(t.value_type) + "[]"
    elif t.equals(pa.bool_()):
        return "BOOLEAN"
    elif t.equals(pa.int16()):
        return "SMALLINT"
    elif t.equals(pa.int32()):
        return "INT"
    elif t.equals(pa.int64()):
        return "BIGINT"
    elif t.equals(pa.float32()):
        return "FLOAT4"
    elif t.equals(pa.float64()):
        return "FLOAT8"
    elif t.equals(UNCONSTRAINED_DECIMAL):
        return "DECIMAL"
    elif pa.types.is_decimal(t):
        return f"DECIMAL({t.precision},{t.scale})"
    elif t.equals(pa.date32()):
        return "DATE"
    elif t.equals(pa.time64("us")):
        return "TIME"
    elif t.equals(pa.timestamp("us")):
        return "TIMESTAMP"
    elif t.equals(pa.month_day_nano_interval()):
        return "INTERVAL"
    elif t.equals(pa.string()):
        return "VARCHAR"
    elif t.equals(JSONB):
        return "JSONB"
    elif t.equals(pa.binary()):
        return "BYTEA"
    elif isinstance(t, pa.StructType):
        return (
            "STRUCT<"
            + ",".join(
                f"f{i+1} {_data_type_to_string(field.type)}"
                for i, field in enumerate(t)
            )
            + ">"
        )
    else:
        raise ValueError(f"Unsupported type: {t}")<|MERGE_RESOLUTION|>--- conflicted
+++ resolved
@@ -21,11 +21,8 @@
 import json
 from concurrent.futures import ThreadPoolExecutor
 import concurrent
-<<<<<<< HEAD
 from decimal import Decimal
-=======
 import signal
->>>>>>> da79ff5b
 
 
 class UserDefinedFunction:
