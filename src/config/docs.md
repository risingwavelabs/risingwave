--- conflicted
+++ resolved
@@ -48,14 +48,8 @@
 | merge_group_statistic_window_times | The window times of table statistic history for merge compaction group. | 240 |
 | meta_leader_lease_secs |  | 30 |
 | min_delta_log_num_for_hummock_version_checkpoint | The minimum delta log number a new checkpoint should compact, otherwise the checkpoint attempt is rejected. | 10 |
-<<<<<<< HEAD
-| min_sst_retention_time_sec | Objects within `min_sst_retention_time_sec` won't be deleted by hummock full GC, even they are dangling. | 86400 |
-| move_table_size_limit |  | 4294967296 |
-=======
 | min_sst_retention_time_sec | Objects within `min_sst_retention_time_sec` won't be deleted by hummock full GC, even they are dangling. | 10800 |
-| min_table_split_write_throughput | If the size of one table is smaller than `min_table_split_write_throughput`, we would not split it to an single group. | 4194304 |
 | move_table_size_limit |  | 10737418240 |
->>>>>>> 360d5526
 | node_num_monitor_interval_sec |  | 10 |
 | parallelism_control_batch_size | The number of streaming jobs per scaling operation. | 10 |
 | parallelism_control_trigger_first_delay_sec | The first delay of parallelism control. | 30 |
