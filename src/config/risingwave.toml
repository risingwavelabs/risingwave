[server]
heartbeat_interval_ms = 1000

[batch]

[streaming]
in_flight_barrier_nums = 40
<<<<<<< HEAD
checkpoint_interval_ms = 250
=======
# FIXME
unsafe_worker_node_parallel_degree = 3
>>>>>>> fd3dfec8

[storage]
shared_buffer_capacity_mb = 4096
sstable_size_mb = 256
block_size_kb = 1024
bloom_false_positive = 0.01
data_directory = "hummock_001"
block_cache_capacity_mb = 4096
meta_cache_capacity_mb = 1024<|MERGE_RESOLUTION|>--- conflicted
+++ resolved
@@ -4,13 +4,10 @@
 [batch]
 
 [streaming]
+checkpoint_interval_ms = 250
 in_flight_barrier_nums = 40
-<<<<<<< HEAD
-checkpoint_interval_ms = 250
-=======
 # FIXME
 unsafe_worker_node_parallel_degree = 3
->>>>>>> fd3dfec8
 
 [storage]
 shared_buffer_capacity_mb = 4096
