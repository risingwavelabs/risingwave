--- conflicted
+++ resolved
@@ -25,15 +25,11 @@
 itertools = { workspace = true }
 serde = { version = "1.0", features = ["derive"], optional = true }
 thiserror = "1.0.61"
-<<<<<<< HEAD
-tokio = { version = "0.2", package = "madsim-tokio", features = ["rt"] }
-=======
 tokio = { version = "0.2", package = "madsim-tokio", features = [
     "rt",
     "rt-multi-thread",
     "macros",
 ] }
->>>>>>> 61722118
 tracing = "0.1"
 tracing-subscriber = "0.3"
 winnow = "0.6.9"
