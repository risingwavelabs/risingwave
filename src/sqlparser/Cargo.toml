--- conflicted
+++ resolved
@@ -24,11 +24,8 @@
 [dependencies]
 itertools = { workspace = true }
 serde = { version = "1.0", features = ["derive"], optional = true }
-<<<<<<< HEAD
+thiserror = "1.0.61"
 tokio = { version = "0.2", package = "madsim-tokio" }
-=======
-thiserror = "1.0.61"
->>>>>>> ac93e24f
 tracing = "0.1"
 tracing-subscriber = "0.3"
 winnow = { version = "0.6.8", git = "https://github.com/TennyZhuang/winnow.git", rev = "a6b1f04" }
