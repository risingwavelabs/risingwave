--- conflicted
+++ resolved
@@ -117,14 +117,9 @@
     Maxwell,           // Keyword::MAXWELL
     CanalJson,         // Keyword::CANAL_JSON
     Csv,               // Keyword::CSV
-<<<<<<< HEAD
     DebeziumAvro,      // Keyword::DEBEZIUM_AVRO
     Bytes,             // Keyword::BYTES
     Native,
-=======
-    Native,
-    DebeziumAvro, // Keyword::DEBEZIUM_AVRO
->>>>>>> 8462e7bc
 }
 
 #[derive(Debug, Clone, PartialEq, Eq, Hash)]
@@ -138,36 +133,6 @@
     fn parse_to(p: &mut Parser) -> Result<Self, ParserError> {
         let id = p.parse_identifier()?;
         let value = id.value.to_ascii_uppercase();
-<<<<<<< HEAD
-        let schema = match &value[..] {
-            "JSON" => SourceSchema::Json,
-            "UPSERT_JSON" => SourceSchema::UpsertJson,
-            "PROTOBUF" => {
-                impl_parse_to!(protobuf_schema: ProtobufSchema, p);
-                SourceSchema::Protobuf(protobuf_schema)
-            }
-            "DEBEZIUM_JSON" => SourceSchema::DebeziumJson,
-            "DEBEZIUM_MONGO_JSON" => SourceSchema::DebeziumMongoJson,
-            "AVRO" => {
-                impl_parse_to!(avro_schema: AvroSchema, p);
-                SourceSchema::Avro(avro_schema)
-            }
-            "UPSERT_AVRO" => {
-                impl_parse_to!(avro_schema: AvroSchema, p);
-                SourceSchema::UpsertAvro(avro_schema)
-            }
-            "MAXWELL" => SourceSchema::Maxwell,
-            "CANAL_JSON" => SourceSchema::CanalJson,
-            "CSV" => {
-                impl_parse_to!(csv_info: CsvInfo, p);
-                SourceSchema::Csv(csv_info)
-            }
-            "DEBEZIUM_AVRO" => {
-                impl_parse_to!(avro_schema: DebeziumAvroSchema, p);
-                SourceSchema::DebeziumAvro(avro_schema)
-            }
-            "BYTES" => SourceSchema::Bytes,
-=======
         let row_format = match &value[..] {
             "JSON" => RowFormat::Json,
             "UPSERT_JSON" => RowFormat::UpsertJson,
@@ -180,9 +145,8 @@
             "CANAL_JSON" => RowFormat::CanalJson,
             "CSV" => RowFormat::Csv,
             "DEBEZIUM_AVRO" => RowFormat::DebeziumAvro,
->>>>>>> 8462e7bc
              _ => return Err(ParserError::ParserError(
-                "expected JSON | UPSERT_JSON | PROTOBUF | DEBEZIUM_JSON | DEBEZIUM_AVRO | AVRO | UPSERT_AVRO | MAXWELL | CANAL_JSON | BYTES after ROW FORMAT".to_string(),
+                "expected JSON | UPSERT_JSON | PROTOBUF | DEBEZIUM_JSON | DEBEZIUM_AVRO | AVRO | UPSERT_AVRO | MAXWELL | CANAL_JSON after ROW FORMAT".to_string(),
             ))
         };
         let row_options = p.parse_options()?;
