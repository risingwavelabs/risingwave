// Copyright 2024 RisingWave Labs
//
// Licensed under the Apache License, Version 2.0 (the "License");
// you may not use this file except in compliance with the License.
// You may obtain a copy of the License at
//
//     http://www.apache.org/licenses/LICENSE-2.0
//
// Unless required by applicable law or agreed to in writing, software
// distributed under the License is distributed on an "AS IS" BASIS,
// WITHOUT WARRANTIES OR CONDITIONS OF ANY KIND, either express or implied.
// See the License for the specific language governing permissions and
// limitations under the License.

use core::fmt;
use core::fmt::Formatter;
use std::fmt::Write;

use itertools::Itertools;
#[cfg(feature = "serde")]
use serde::{Deserialize, Serialize};
use winnow::PResult;

use super::ddl::SourceWatermark;
use super::legacy_source::{parse_source_schema, CompatibleSourceSchema};
use super::{EmitMode, Ident, ObjectType, Query, Value};
use crate::ast::{
    display_comma_separated, display_separated, ColumnDef, ObjectName, SqlOption, TableConstraint,
};
use crate::keywords::Keyword;
use crate::parser::{IncludeOption, IsOptional, Parser, UPSTREAM_SOURCE_KEY};
use crate::parser_err;
use crate::parser_v2::literal_u32;
use crate::tokenizer::Token;

/// Consumes token from the parser into an AST node.
pub trait ParseTo: Sized {
    fn parse_to(parser: &mut Parser<'_>) -> PResult<Self>;
}

#[macro_export]
macro_rules! impl_parse_to {
    () => {};
    ($field:ident : $field_type:ty, $parser:ident) => {
        let $field = <$field_type>::parse_to($parser)?;
    };
    ($field:ident => [$($arr:tt)+], $parser:ident) => {
        let $field = $parser.parse_keywords(&[$($arr)+]);
    };
    ([$($arr:tt)+], $parser:ident) => {
        $parser.expect_keywords(&[$($arr)+])?;
    };
}

#[macro_export]
macro_rules! impl_fmt_display {
    () => {};
    ($field:ident, $v:ident, $self:ident) => {{
        let s = format!("{}", $self.$field);
        if !s.is_empty() {
            $v.push(s);
        }
    }};
    ($field:ident => [$($arr:tt)+], $v:ident, $self:ident) => {
        if $self.$field {
            $v.push(format!("{}", AstVec([$($arr)+].to_vec())));
        }
    };
    ([$($arr:tt)+], $v:ident) => {
        $v.push(format!("{}", AstVec([$($arr)+].to_vec())));
    };
}

// sql_grammar!(CreateSourceStatement {
//     if_not_exists => [Keyword::IF, Keyword::NOT, Keyword::EXISTS],
//     source_name: Ident,
//     with_properties: AstOption<WithProperties>,
//     [Keyword::ROW, Keyword::FORMAT],
//     source_schema: SourceSchema,
//     [Keyword::WATERMARK, Keyword::FOR] column [Keyword::AS] <expr>
// });
#[derive(Debug, Clone, PartialEq, Eq, Hash)]
#[cfg_attr(feature = "serde", derive(Serialize, Deserialize))]
pub struct CreateSourceStatement {
    pub if_not_exists: bool,
    pub columns: Vec<ColumnDef>,
    // The wildchar position in columns defined in sql. Only exist when using external schema.
    pub wildcard_idx: Option<usize>,
    pub constraints: Vec<TableConstraint>,
    pub source_name: ObjectName,
    pub with_properties: WithProperties,
    pub source_schema: CompatibleSourceSchema,
    pub source_watermarks: Vec<SourceWatermark>,
    pub include_column_options: IncludeOption,
}

/// FORMAT means how to get the operation(Insert/Delete) from the input.
///
/// Check `CONNECTORS_COMPATIBLE_FORMATS` for what `FORMAT ... ENCODE ...` combinations are allowed.
#[derive(Debug, Clone, PartialEq, Eq, Hash)]
#[cfg_attr(feature = "serde", derive(Serialize, Deserialize))]
pub enum Format {
    /// The format is the same with RisingWave's internal representation.
    /// Used internally for schema change
    Native,
    /// for self-explanatory sources like iceberg, they have their own format, and should not be specified by user.
    None,
    // Keyword::DEBEZIUM
    Debezium,
    // Keyword::DEBEZIUM_MONGO
    DebeziumMongo,
    // Keyword::MAXWELL
    Maxwell,
    // Keyword::CANAL
    Canal,
    // Keyword::UPSERT
    Upsert,
    // Keyword::PLAIN
    Plain,
}

// TODO: unify with `from_keyword`
impl fmt::Display for Format {
    fn fmt(&self, f: &mut fmt::Formatter<'_>) -> fmt::Result {
        write!(
            f,
            "{}",
            match self {
                Format::Native => "NATIVE",
                Format::Debezium => "DEBEZIUM",
                Format::DebeziumMongo => "DEBEZIUM_MONGO",
                Format::Maxwell => "MAXWELL",
                Format::Canal => "CANAL",
                Format::Upsert => "UPSERT",
                Format::Plain => "PLAIN",
                Format::None => "NONE",
            }
        )
    }
}

impl Format {
    pub fn from_keyword(s: &str) -> PResult<Self> {
        Ok(match s {
            "DEBEZIUM" => Format::Debezium,
            "DEBEZIUM_MONGO" => Format::DebeziumMongo,
            "MAXWELL" => Format::Maxwell,
            "CANAL" => Format::Canal,
            "PLAIN" => Format::Plain,
            "UPSERT" => Format::Upsert,
            "NATIVE" => Format::Native,
            "NONE" => Format::None,
            _ => parser_err!(
                "expected CANAL | PROTOBUF | DEBEZIUM | MAXWELL | PLAIN | NATIVE | NONE after FORMAT"
            ),
        })
    }
}

/// Check `CONNECTORS_COMPATIBLE_FORMATS` for what `FORMAT ... ENCODE ...` combinations are allowed.
#[derive(Debug, Clone, PartialEq, Eq, Hash)]
#[cfg_attr(feature = "serde", derive(Serialize, Deserialize))]
pub enum Encode {
    Avro,     // Keyword::Avro
    Csv,      // Keyword::CSV
    Protobuf, // Keyword::PROTOBUF
    Json,     // Keyword::JSON
    Bytes,    // Keyword::BYTES
    /// for self-explanatory sources like iceberg, they have their own format, and should not be specified by user.
    None,
    Text, // Keyword::TEXT
    /// The encode is the same with RisingWave's internal representation.
    /// Used internally for schema change
    Native,
    Template,
    Parquet,
}

// TODO: unify with `from_keyword`
impl fmt::Display for Encode {
    fn fmt(&self, f: &mut fmt::Formatter<'_>) -> fmt::Result {
        write!(
            f,
            "{}",
            match self {
                Encode::Avro => "AVRO",
                Encode::Csv => "CSV",
                Encode::Protobuf => "PROTOBUF",
                Encode::Json => "JSON",
                Encode::Bytes => "BYTES",
                Encode::Native => "NATIVE",
                Encode::Template => "TEMPLATE",
                Encode::None => "NONE",
<<<<<<< HEAD
                Encode::Parquet => "PARQUET",
=======
                Encode::Text => "TEXT",
>>>>>>> 496d3a3e
            }
        )
    }
}

impl Encode {
    pub fn from_keyword(s: &str) -> PResult<Self> {
        Ok(match s {
            "AVRO" => Encode::Avro,
            "TEXT" => Encode::Text,
            "BYTES" => Encode::Bytes,
            "CSV" => Encode::Csv,
            "PROTOBUF" => Encode::Protobuf,
            "JSON" => Encode::Json,
            "TEMPLATE" => Encode::Template,
<<<<<<< HEAD
            "NATIVE" => Encode::Native, // used internally for schema change
            "PARQUET" => Encode::Parquet,
            "NONE" => Encode::None, // used by iceberg
            _ => return Err(ParserError::ParserError(
=======
            "NATIVE" => Encode::Native,
            "NONE" => Encode::None,
            _ => parser_err!(
>>>>>>> 496d3a3e
                "expected AVRO | BYTES | CSV | PROTOBUF | JSON | NATIVE | TEMPLATE | NONE after Encode"
            ),
        })
    }
}

#[derive(Debug, Clone, PartialEq, Eq, Hash)]
#[cfg_attr(feature = "serde", derive(Serialize, Deserialize))]
pub struct ConnectorSchema {
    pub format: Format,
    pub row_encode: Encode,
    pub row_options: Vec<SqlOption>,

    pub key_encode: Option<Encode>,
}

impl Parser<'_> {
    /// Peek the next tokens to see if it is `FORMAT` or `ROW FORMAT` (for compatibility).
    fn peek_source_schema_format(&mut self) -> bool {
        (self.peek_nth_any_of_keywords(0, &[Keyword::ROW])
            && self.peek_nth_any_of_keywords(1, &[Keyword::FORMAT])) // ROW FORMAT
            || self.peek_nth_any_of_keywords(0, &[Keyword::FORMAT]) // FORMAT
    }

    /// Parse the source schema. The behavior depends on the `connector` type.
    pub fn parse_source_schema_with_connector(
        &mut self,
        connector: &str,
        cdc_source_job: bool,
    ) -> PResult<CompatibleSourceSchema> {
        // row format for cdc source must be debezium json
        // row format for nexmark source must be native
        // default row format for datagen source is native
        // FIXME: parse input `connector` to enum type instead using string here
        if connector.contains("-cdc") {
            let expected = if cdc_source_job {
                ConnectorSchema::plain_json()
            } else if connector.contains("mongodb") {
                ConnectorSchema::debezium_mongo_json()
            } else {
                ConnectorSchema::debezium_json()
            };

            if self.peek_source_schema_format() {
                let schema = parse_source_schema(self)?.into_v2();
                if schema != expected {
                    parser_err!(
                        "Row format for CDC connectors should be \
                         either omitted or set to `{expected}`",
                    );
                }
            }
            Ok(expected.into())
        } else if connector.contains("nexmark") {
            let expected = ConnectorSchema::native();
            if self.peek_source_schema_format() {
                let schema = parse_source_schema(self)?.into_v2();
                if schema != expected {
                    parser_err!(
                        "Row format for nexmark connectors should be \
                         either omitted or set to `{expected}`",
                    );
                }
            }
            Ok(expected.into())
        } else if connector.contains("datagen") {
            Ok(if self.peek_source_schema_format() {
                parse_source_schema(self)?
            } else {
                ConnectorSchema::native().into()
            })
        } else if connector.contains("iceberg") {
            let expected = ConnectorSchema::none();
            if self.peek_source_schema_format() {
                let schema = parse_source_schema(self)?.into_v2();
                if schema != expected {
                    parser_err!(
                        "Row format for iceberg connectors should be \
                         either omitted or set to `{expected}`",
                    );
                }
            }
            Ok(expected.into())
        } else {
            Ok(parse_source_schema(self)?)
        }
    }

    /// Parse `FORMAT ... ENCODE ... (...)`.
    pub fn parse_schema(&mut self) -> PResult<Option<ConnectorSchema>> {
        if !self.parse_keyword(Keyword::FORMAT) {
            return Ok(None);
        }

        let id = self.parse_identifier()?;
        let s = id.value.to_ascii_uppercase();
        let format = Format::from_keyword(&s)?;
        self.expect_keyword(Keyword::ENCODE)?;
        let id = self.parse_identifier()?;
        let s = id.value.to_ascii_uppercase();
        let row_encode = Encode::from_keyword(&s)?;
        let row_options = self.parse_options()?;

        let key_encode = if self.parse_keywords(&[Keyword::KEY, Keyword::ENCODE]) {
            Some(Encode::from_keyword(
                self.parse_identifier()?.value.to_ascii_uppercase().as_str(),
            )?)
        } else {
            None
        };

        Ok(Some(ConnectorSchema {
            format,
            row_encode,
            row_options,
            key_encode,
        }))
    }
}

impl ConnectorSchema {
    pub const fn plain_json() -> Self {
        ConnectorSchema {
            format: Format::Plain,
            row_encode: Encode::Json,
            row_options: Vec::new(),
            key_encode: None,
        }
    }

    /// Create a new source schema with `Debezium` format and `Json` encoding.
    pub const fn debezium_json() -> Self {
        ConnectorSchema {
            format: Format::Debezium,
            row_encode: Encode::Json,
            row_options: Vec::new(),
            key_encode: None,
        }
    }

    pub const fn debezium_mongo_json() -> Self {
        ConnectorSchema {
            format: Format::DebeziumMongo,
            row_encode: Encode::Json,
            row_options: Vec::new(),
            key_encode: None,
        }
    }

    /// Create a new source schema with `Native` format and encoding.
    pub const fn native() -> Self {
        ConnectorSchema {
            format: Format::Native,
            row_encode: Encode::Native,
            row_options: Vec::new(),
            key_encode: None,
        }
    }

    /// Create a new source schema with `None` format and encoding.
    /// Used for self-explanatory source like iceberg.
    pub const fn none() -> Self {
        ConnectorSchema {
            format: Format::None,
            row_encode: Encode::None,
            row_options: Vec::new(),
            key_encode: None,
        }
    }

    pub fn row_options(&self) -> &[SqlOption] {
        self.row_options.as_ref()
    }
}

impl fmt::Display for ConnectorSchema {
    fn fmt(&self, f: &mut fmt::Formatter<'_>) -> fmt::Result {
        write!(f, "FORMAT {} ENCODE {}", self.format, self.row_encode)?;

        if !self.row_options().is_empty() {
            write!(f, " ({})", display_comma_separated(self.row_options()))
        } else {
            Ok(())
        }
    }
}

impl ParseTo for CreateSourceStatement {
    fn parse_to(p: &mut Parser<'_>) -> PResult<Self> {
        impl_parse_to!(if_not_exists => [Keyword::IF, Keyword::NOT, Keyword::EXISTS], p);
        impl_parse_to!(source_name: ObjectName, p);

        // parse columns
        let (columns, constraints, source_watermarks, wildcard_idx) =
            p.parse_columns_with_watermark()?;
        let include_options = p.parse_include_options()?;

        let with_options = p.parse_with_properties()?;
        let option = with_options
            .iter()
            .find(|&opt| opt.name.real_value() == UPSTREAM_SOURCE_KEY);
        let connector: String = option.map(|opt| opt.value.to_string()).unwrap_or_default();
        let cdc_source_job = connector.contains("-cdc");
        if cdc_source_job && (!columns.is_empty() || !constraints.is_empty()) {
            parser_err!("CDC source cannot define columns and constraints");
        }

        // row format for nexmark source must be native
        // default row format for datagen source is native
        let source_schema = p.parse_source_schema_with_connector(&connector, cdc_source_job)?;

        Ok(Self {
            if_not_exists,
            columns,
            wildcard_idx,
            constraints,
            source_name,
            with_properties: WithProperties(with_options),
            source_schema,
            source_watermarks,
            include_column_options: include_options,
        })
    }
}

pub(super) fn fmt_create_items(
    columns: &[ColumnDef],
    constraints: &[TableConstraint],
    watermarks: &[SourceWatermark],
    wildcard_idx: Option<usize>,
) -> std::result::Result<String, fmt::Error> {
    let mut items = String::new();
    let has_items = !columns.is_empty()
        || !constraints.is_empty()
        || !watermarks.is_empty()
        || wildcard_idx.is_some();
    has_items.then(|| write!(&mut items, "("));
    if let Some(wildcard_idx) = wildcard_idx {
        let (columns_l, columns_r) = columns.split_at(wildcard_idx);
        write!(&mut items, "{}", display_comma_separated(columns_l))?;
        if !columns_l.is_empty() {
            write!(&mut items, ", ")?;
        }
        write!(&mut items, "{}", Token::Mul)?;
        if !columns_r.is_empty() {
            write!(&mut items, ", ")?;
        }
        write!(&mut items, "{}", display_comma_separated(columns_r))?;
    } else {
        write!(&mut items, "{}", display_comma_separated(columns))?;
    }
    if !columns.is_empty() && (!constraints.is_empty() || !watermarks.is_empty()) {
        write!(&mut items, ", ")?;
    }
    write!(&mut items, "{}", display_comma_separated(constraints))?;
    if !columns.is_empty() && !constraints.is_empty() && !watermarks.is_empty() {
        write!(&mut items, ", ")?;
    }
    write!(&mut items, "{}", display_comma_separated(watermarks))?;
    has_items.then(|| write!(&mut items, ")"));
    Ok(items)
}

impl fmt::Display for CreateSourceStatement {
    fn fmt(&self, f: &mut fmt::Formatter<'_>) -> fmt::Result {
        let mut v: Vec<String> = vec![];
        impl_fmt_display!(if_not_exists => [Keyword::IF, Keyword::NOT, Keyword::EXISTS], v, self);
        impl_fmt_display!(source_name, v, self);

        let items = fmt_create_items(
            &self.columns,
            &self.constraints,
            &self.source_watermarks,
            self.wildcard_idx,
        )?;
        if !items.is_empty() {
            v.push(items);
        }

        impl_fmt_display!(with_properties, v, self);
        impl_fmt_display!(source_schema, v, self);
        v.iter().join(" ").fmt(f)
    }
}

#[derive(Debug, Clone, PartialEq, Eq, Hash)]
#[cfg_attr(feature = "serde", derive(Serialize, Deserialize))]
pub enum CreateSink {
    From(ObjectName),
    AsQuery(Box<Query>),
}

impl fmt::Display for CreateSink {
    fn fmt(&self, f: &mut fmt::Formatter<'_>) -> fmt::Result {
        match self {
            Self::From(mv) => write!(f, "FROM {}", mv),
            Self::AsQuery(query) => write!(f, "AS {}", query),
        }
    }
}
// sql_grammar!(CreateSinkStatement {
//     if_not_exists => [Keyword::IF, Keyword::NOT, Keyword::EXISTS],
//     sink_name: Ident,
//     [Keyword::FROM],
//     materialized_view: Ident,
//     with_properties: AstOption<WithProperties>,
// });
#[derive(Debug, Clone, PartialEq, Eq, Hash)]
#[cfg_attr(feature = "serde", derive(Serialize, Deserialize))]
pub struct CreateSinkStatement {
    pub if_not_exists: bool,
    pub sink_name: ObjectName,
    pub with_properties: WithProperties,
    pub sink_from: CreateSink,
    pub columns: Vec<Ident>,
    pub emit_mode: Option<EmitMode>,
    pub sink_schema: Option<ConnectorSchema>,
    pub into_table_name: Option<ObjectName>,
}

impl ParseTo for CreateSinkStatement {
    fn parse_to(p: &mut Parser<'_>) -> PResult<Self> {
        impl_parse_to!(if_not_exists => [Keyword::IF, Keyword::NOT, Keyword::EXISTS], p);
        impl_parse_to!(sink_name: ObjectName, p);

        let into_table_name = if p.parse_keyword(Keyword::INTO) {
            impl_parse_to!(into_table_name: ObjectName, p);
            Some(into_table_name)
        } else {
            None
        };

        let columns = p.parse_parenthesized_column_list(IsOptional::Optional)?;

        let sink_from = if p.parse_keyword(Keyword::FROM) {
            impl_parse_to!(from_name: ObjectName, p);
            CreateSink::From(from_name)
        } else if p.parse_keyword(Keyword::AS) {
            let query = Box::new(p.parse_query()?);
            CreateSink::AsQuery(query)
        } else {
            p.expected("FROM or AS after CREATE SINK sink_name")?
        };

        let emit_mode: Option<EmitMode> = p.parse_emit_mode()?;

        // This check cannot be put into the `WithProperties::parse_to`, since other
        // statements may not need the with properties.
        if !p.peek_nth_any_of_keywords(0, &[Keyword::WITH]) && into_table_name.is_none() {
            p.expected("WITH")?
        }
        impl_parse_to!(with_properties: WithProperties, p);

        if with_properties.0.is_empty() && into_table_name.is_none() {
            parser_err!("sink properties not provided");
        }

        let sink_schema = p.parse_schema()?;

        Ok(Self {
            if_not_exists,
            sink_name,
            with_properties,
            sink_from,
            columns,
            emit_mode,
            sink_schema,
            into_table_name,
        })
    }
}

impl fmt::Display for CreateSinkStatement {
    fn fmt(&self, f: &mut fmt::Formatter<'_>) -> fmt::Result {
        let mut v: Vec<String> = vec![];
        impl_fmt_display!(if_not_exists => [Keyword::IF, Keyword::NOT, Keyword::EXISTS], v, self);
        impl_fmt_display!(sink_name, v, self);
        if let Some(into_table) = &self.into_table_name {
            impl_fmt_display!([Keyword::INTO], v);
            impl_fmt_display!([into_table], v);
        }
        impl_fmt_display!(sink_from, v, self);
        if let Some(ref emit_mode) = self.emit_mode {
            v.push(format!("EMIT {}", emit_mode));
        }
        impl_fmt_display!(with_properties, v, self);
        if let Some(schema) = &self.sink_schema {
            v.push(format!("{}", schema));
        }
        v.iter().join(" ").fmt(f)
    }
}

// sql_grammar!(CreateSubscriptionStatement {
//     if_not_exists => [Keyword::IF, Keyword::NOT, Keyword::EXISTS],
//     subscription_name: Ident,
//     [Keyword::FROM],
//     materialized_view: Ident,
//     with_properties: AstOption<WithProperties>,
// });
#[derive(Debug, Clone, PartialEq, Eq, Hash)]
#[cfg_attr(feature = "serde", derive(Serialize, Deserialize))]
pub struct CreateSubscriptionStatement {
    pub if_not_exists: bool,
    pub subscription_name: ObjectName,
    pub with_properties: WithProperties,
    pub subscription_from: ObjectName,
    // pub emit_mode: Option<EmitMode>,
}

impl ParseTo for CreateSubscriptionStatement {
    fn parse_to(p: &mut Parser<'_>) -> PResult<Self> {
        impl_parse_to!(if_not_exists => [Keyword::IF, Keyword::NOT, Keyword::EXISTS], p);
        impl_parse_to!(subscription_name: ObjectName, p);

        let subscription_from = if p.parse_keyword(Keyword::FROM) {
            impl_parse_to!(from_name: ObjectName, p);
            from_name
        } else {
            p.expected("FROM after CREATE SUBSCRIPTION subscription_name")?
        };

        // let emit_mode = p.parse_emit_mode()?;

        // This check cannot be put into the `WithProperties::parse_to`, since other
        // statements may not need the with properties.
        if !p.peek_nth_any_of_keywords(0, &[Keyword::WITH]) {
            p.expected("WITH")?
        }
        impl_parse_to!(with_properties: WithProperties, p);

        if with_properties.0.is_empty() {
            parser_err!("subscription properties not provided");
        }

        Ok(Self {
            if_not_exists,
            subscription_name,
            with_properties,
            subscription_from,
        })
    }
}

impl fmt::Display for CreateSubscriptionStatement {
    fn fmt(&self, f: &mut fmt::Formatter<'_>) -> fmt::Result {
        let mut v: Vec<String> = vec![];
        impl_fmt_display!(if_not_exists => [Keyword::IF, Keyword::NOT, Keyword::EXISTS], v, self);
        impl_fmt_display!(subscription_name, v, self);
        v.push(format!("FROM {}", self.subscription_from));
        impl_fmt_display!(with_properties, v, self);
        v.iter().join(" ").fmt(f)
    }
}

#[derive(Debug, Clone, PartialEq, Eq, Hash)]
#[cfg_attr(feature = "serde", derive(Serialize, Deserialize))]
pub enum DeclareCursor {
    Query(Box<Query>),
    Subscription(ObjectName, Option<Since>),
}

impl fmt::Display for DeclareCursor {
    fn fmt(&self, f: &mut fmt::Formatter<'_>) -> fmt::Result {
        let mut v: Vec<String> = vec![];
        match self {
            DeclareCursor::Query(query) => v.push(format!("{}", query.as_ref())),
            DeclareCursor::Subscription(name, since) => {
                v.push(format!("{}", name));
                v.push(format!("{:?}", since));
            }
        }
        v.iter().join(" ").fmt(f)
    }
}

// sql_grammar!(DeclareCursorStatement {
//     cursor_name: Ident,
//     [Keyword::SUBSCRIPTION]
//     [Keyword::CURSOR],
//     [Keyword::FOR],
//     subscription: Ident or query: Query,
//     [Keyword::SINCE],
//     rw_timestamp: Ident,
// });
#[derive(Debug, Clone, PartialEq, Eq, Hash)]
#[cfg_attr(feature = "serde", derive(Serialize, Deserialize))]
pub struct DeclareCursorStatement {
    pub cursor_name: ObjectName,
    pub declare_cursor: DeclareCursor,
}

impl ParseTo for DeclareCursorStatement {
    fn parse_to(p: &mut Parser<'_>) -> PResult<Self> {
        impl_parse_to!(cursor_name: ObjectName, p);

        let declare_cursor = if !p.parse_keyword(Keyword::SUBSCRIPTION) {
            p.expect_keyword(Keyword::CURSOR)?;
            p.expect_keyword(Keyword::FOR)?;
            DeclareCursor::Query(Box::new(p.parse_query()?))
        } else {
            p.expect_keyword(Keyword::CURSOR)?;
            p.expect_keyword(Keyword::FOR)?;
            let cursor_for_name = p.parse_object_name()?;
            let rw_timestamp = p.parse_since()?;
            DeclareCursor::Subscription(cursor_for_name, rw_timestamp)
        };

        Ok(Self {
            cursor_name,
            declare_cursor,
        })
    }
}

impl fmt::Display for DeclareCursorStatement {
    fn fmt(&self, f: &mut fmt::Formatter<'_>) -> fmt::Result {
        let mut v: Vec<String> = vec![];
        impl_fmt_display!(cursor_name, v, self);
        v.push("CURSOR FOR ".to_string());
        impl_fmt_display!(declare_cursor, v, self);
        v.iter().join(" ").fmt(f)
    }
}

// sql_grammar!(FetchCursorStatement {
//     cursor_name: Ident,
// });
#[derive(Debug, Clone, PartialEq, Eq, Hash)]
#[cfg_attr(feature = "serde", derive(Serialize, Deserialize))]
pub struct FetchCursorStatement {
    pub cursor_name: ObjectName,
    pub count: u32,
}

impl ParseTo for FetchCursorStatement {
    fn parse_to(p: &mut Parser<'_>) -> PResult<Self> {
        let count = if p.parse_keyword(Keyword::NEXT) {
            1
        } else {
            literal_u32(p)?
        };
        p.expect_keyword(Keyword::FROM)?;
        impl_parse_to!(cursor_name: ObjectName, p);

        Ok(Self { cursor_name, count })
    }
}

impl fmt::Display for FetchCursorStatement {
    fn fmt(&self, f: &mut fmt::Formatter<'_>) -> fmt::Result {
        let mut v: Vec<String> = vec![];
        if self.count == 1 {
            v.push("NEXT ".to_string());
        } else {
            impl_fmt_display!(count, v, self);
        }
        v.push("FROM ".to_string());
        impl_fmt_display!(cursor_name, v, self);
        v.iter().join(" ").fmt(f)
    }
}

// sql_grammar!(CloseCursorStatement {
//     cursor_name: Ident,
// });
#[derive(Debug, Clone, PartialEq, Eq, Hash)]
#[cfg_attr(feature = "serde", derive(Serialize, Deserialize))]
pub struct CloseCursorStatement {
    pub cursor_name: Option<ObjectName>,
}

impl ParseTo for CloseCursorStatement {
    fn parse_to(p: &mut Parser<'_>) -> PResult<Self> {
        let cursor_name = if p.parse_keyword(Keyword::ALL) {
            None
        } else {
            Some(p.parse_object_name()?)
        };

        Ok(Self { cursor_name })
    }
}

impl fmt::Display for CloseCursorStatement {
    fn fmt(&self, f: &mut fmt::Formatter<'_>) -> fmt::Result {
        let mut v: Vec<String> = vec![];
        if let Some(cursor_name) = &self.cursor_name {
            v.push(format!("{}", cursor_name));
        } else {
            v.push("ALL".to_string());
        }
        v.iter().join(" ").fmt(f)
    }
}

// sql_grammar!(CreateConnectionStatement {
//     if_not_exists => [Keyword::IF, Keyword::NOT, Keyword::EXISTS],
//     connection_name: Ident,
//     with_properties: AstOption<WithProperties>,
// });
#[derive(Debug, Clone, PartialEq, Eq, Hash)]
#[cfg_attr(feature = "serde", derive(Serialize, Deserialize))]
pub struct CreateConnectionStatement {
    pub if_not_exists: bool,
    pub connection_name: ObjectName,
    pub with_properties: WithProperties,
}

impl ParseTo for CreateConnectionStatement {
    fn parse_to(p: &mut Parser<'_>) -> PResult<Self> {
        impl_parse_to!(if_not_exists => [Keyword::IF, Keyword::NOT, Keyword::EXISTS], p);
        impl_parse_to!(connection_name: ObjectName, p);
        impl_parse_to!(with_properties: WithProperties, p);
        if with_properties.0.is_empty() {
            parser_err!("connection properties not provided");
        }

        Ok(Self {
            if_not_exists,
            connection_name,
            with_properties,
        })
    }
}

impl fmt::Display for CreateConnectionStatement {
    fn fmt(&self, f: &mut fmt::Formatter<'_>) -> fmt::Result {
        let mut v: Vec<String> = vec![];
        impl_fmt_display!(if_not_exists => [Keyword::IF, Keyword::NOT, Keyword::EXISTS], v, self);
        impl_fmt_display!(connection_name, v, self);
        impl_fmt_display!(with_properties, v, self);
        v.iter().join(" ").fmt(f)
    }
}

#[derive(Debug, Clone, PartialEq, Eq, Hash)]
#[cfg_attr(feature = "serde", derive(Serialize, Deserialize))]
pub struct CreateSecretStatement {
    pub if_not_exists: bool,
    pub secret_name: ObjectName,
    pub credential: Value,
    pub with_properties: WithProperties,
}

impl ParseTo for CreateSecretStatement {
    fn parse_to(parser: &mut Parser<'_>) -> PResult<Self> {
        impl_parse_to!(if_not_exists => [Keyword::IF, Keyword::NOT, Keyword::EXISTS], parser);
        impl_parse_to!(secret_name: ObjectName, parser);
        impl_parse_to!(with_properties: WithProperties, parser);
        let mut credential = Value::Null;
        if parser.parse_keyword(Keyword::AS) {
            credential = parser.parse_value()?;
        }
        Ok(Self {
            if_not_exists,
            secret_name,
            credential,
            with_properties,
        })
    }
}

impl fmt::Display for CreateSecretStatement {
    fn fmt(&self, f: &mut Formatter<'_>) -> fmt::Result {
        let mut v: Vec<String> = vec![];
        impl_fmt_display!(if_not_exists => [Keyword::IF, Keyword::NOT, Keyword::EXISTS], v, self);
        impl_fmt_display!(secret_name, v, self);
        impl_fmt_display!(with_properties, v, self);
        if self.credential != Value::Null {
            v.push("AS".to_string());
            impl_fmt_display!(credential, v, self);
        }
        v.iter().join(" ").fmt(f)
    }
}

#[derive(Debug, Clone, PartialEq, Eq, Hash)]
#[cfg_attr(feature = "serde", derive(Serialize, Deserialize))]
pub struct AstVec<T>(pub Vec<T>);

impl<T: fmt::Display> fmt::Display for AstVec<T> {
    fn fmt(&self, f: &mut fmt::Formatter<'_>) -> fmt::Result {
        self.0.iter().join(" ").fmt(f)
    }
}

#[derive(Debug, Clone, PartialEq, Eq, Hash)]
#[cfg_attr(feature = "serde", derive(Serialize, Deserialize))]
pub struct WithProperties(pub Vec<SqlOption>);

impl ParseTo for WithProperties {
    fn parse_to(parser: &mut Parser<'_>) -> PResult<Self> {
        Ok(Self(
            parser.parse_options_with_preceding_keyword(Keyword::WITH)?,
        ))
    }
}

impl fmt::Display for WithProperties {
    fn fmt(&self, f: &mut fmt::Formatter<'_>) -> fmt::Result {
        if !self.0.is_empty() {
            write!(f, "WITH ({})", display_comma_separated(self.0.as_slice()))
        } else {
            Ok(())
        }
    }
}

#[derive(Debug, Clone, PartialEq, Eq, Hash)]
#[cfg_attr(feature = "serde", derive(Serialize, Deserialize))]
pub enum Since {
    TimestampMsNum(u64),
    ProcessTime,
    Begin,
}

impl fmt::Display for Since {
    fn fmt(&self, f: &mut fmt::Formatter<'_>) -> fmt::Result {
        use Since::*;
        match self {
            TimestampMsNum(ts) => write!(f, " SINCE {}", ts),
            ProcessTime => write!(f, " SINCE PROCTIME()"),
            Begin => write!(f, " SINCE BEGIN()"),
        }
    }
}

#[derive(Debug, Clone, PartialEq, Eq, Hash)]
#[cfg_attr(feature = "serde", derive(Serialize, Deserialize))]
pub struct RowSchemaLocation {
    pub value: AstString,
}

impl ParseTo for RowSchemaLocation {
    fn parse_to(p: &mut Parser<'_>) -> PResult<Self> {
        impl_parse_to!([Keyword::ROW, Keyword::SCHEMA, Keyword::LOCATION], p);
        impl_parse_to!(value: AstString, p);
        Ok(Self { value })
    }
}

impl fmt::Display for RowSchemaLocation {
    fn fmt(&self, f: &mut fmt::Formatter<'_>) -> fmt::Result {
        let mut v = vec![];
        impl_fmt_display!([Keyword::ROW, Keyword::SCHEMA, Keyword::LOCATION], v);
        impl_fmt_display!(value, v, self);
        v.iter().join(" ").fmt(f)
    }
}

/// String literal. The difference with String is that it is displayed with
/// single-quotes.
#[derive(Debug, Clone, PartialEq, Eq, Hash)]
#[cfg_attr(feature = "serde", derive(Serialize, Deserialize))]
pub struct AstString(pub String);

impl ParseTo for AstString {
    fn parse_to(parser: &mut Parser<'_>) -> PResult<Self> {
        Ok(Self(parser.parse_literal_string()?))
    }
}

impl fmt::Display for AstString {
    fn fmt(&self, f: &mut fmt::Formatter<'_>) -> fmt::Result {
        write!(f, "'{}'", self.0)
    }
}

/// This trait is used to replace `Option` because `fmt::Display` can not be implemented for
/// `Option<T>`.
#[derive(Debug, Clone, PartialEq, Eq, Hash)]
#[cfg_attr(feature = "serde", derive(Serialize, Deserialize))]
pub enum AstOption<T> {
    /// No value
    None,
    /// Some value `T`
    Some(T),
}

impl<T: ParseTo> ParseTo for AstOption<T> {
    fn parse_to(parser: &mut Parser<'_>) -> PResult<Self> {
        match T::parse_to(parser) {
            Ok(t) => Ok(AstOption::Some(t)),
            Err(_) => Ok(AstOption::None),
        }
    }
}

impl<T: fmt::Display> fmt::Display for AstOption<T> {
    fn fmt(&self, f: &mut fmt::Formatter<'_>) -> fmt::Result {
        match &self {
            AstOption::Some(t) => t.fmt(f),
            AstOption::None => Ok(()),
        }
    }
}

impl<T> From<AstOption<T>> for Option<T> {
    fn from(val: AstOption<T>) -> Self {
        match val {
            AstOption::Some(t) => Some(t),
            AstOption::None => None,
        }
    }
}

#[derive(Debug, Clone, PartialEq, Eq, Hash)]
#[cfg_attr(feature = "serde", derive(Serialize, Deserialize))]
pub struct CreateUserStatement {
    pub user_name: ObjectName,
    pub with_options: UserOptions,
}

#[derive(Debug, Clone, PartialEq, Eq, Hash)]
#[cfg_attr(feature = "serde", derive(Serialize, Deserialize))]
pub struct AlterUserStatement {
    pub user_name: ObjectName,
    pub mode: AlterUserMode,
}

#[derive(Debug, Clone, PartialEq, Eq, Hash)]
#[cfg_attr(feature = "serde", derive(Serialize, Deserialize))]
pub enum AlterUserMode {
    Options(UserOptions),
    Rename(ObjectName),
}

#[derive(Debug, Clone, PartialEq, Eq, Hash)]
#[cfg_attr(feature = "serde", derive(Serialize, Deserialize))]
pub enum UserOption {
    SuperUser,
    NoSuperUser,
    CreateDB,
    NoCreateDB,
    CreateUser,
    NoCreateUser,
    Login,
    NoLogin,
    EncryptedPassword(AstString),
    Password(Option<AstString>),
    OAuth(Vec<SqlOption>),
}

impl fmt::Display for UserOption {
    fn fmt(&self, f: &mut fmt::Formatter<'_>) -> fmt::Result {
        match self {
            UserOption::SuperUser => write!(f, "SUPERUSER"),
            UserOption::NoSuperUser => write!(f, "NOSUPERUSER"),
            UserOption::CreateDB => write!(f, "CREATEDB"),
            UserOption::NoCreateDB => write!(f, "NOCREATEDB"),
            UserOption::CreateUser => write!(f, "CREATEUSER"),
            UserOption::NoCreateUser => write!(f, "NOCREATEUSER"),
            UserOption::Login => write!(f, "LOGIN"),
            UserOption::NoLogin => write!(f, "NOLOGIN"),
            UserOption::EncryptedPassword(p) => write!(f, "ENCRYPTED PASSWORD {}", p),
            UserOption::Password(None) => write!(f, "PASSWORD NULL"),
            UserOption::Password(Some(p)) => write!(f, "PASSWORD {}", p),
            UserOption::OAuth(options) => {
                write!(f, "({})", display_comma_separated(options.as_slice()))
            }
        }
    }
}

#[derive(Debug, Clone, PartialEq, Eq, Hash)]
#[cfg_attr(feature = "serde", derive(Serialize, Deserialize))]
pub struct UserOptions(pub Vec<UserOption>);

#[derive(Default)]
struct UserOptionsBuilder {
    super_user: Option<UserOption>,
    create_db: Option<UserOption>,
    create_user: Option<UserOption>,
    login: Option<UserOption>,
    password: Option<UserOption>,
}

impl UserOptionsBuilder {
    fn build(self) -> UserOptions {
        let mut options = vec![];
        if let Some(option) = self.super_user {
            options.push(option);
        }
        if let Some(option) = self.create_db {
            options.push(option);
        }
        if let Some(option) = self.create_user {
            options.push(option);
        }
        if let Some(option) = self.login {
            options.push(option);
        }
        if let Some(option) = self.password {
            options.push(option);
        }
        UserOptions(options)
    }
}

impl ParseTo for UserOptions {
    fn parse_to(parser: &mut Parser<'_>) -> PResult<Self> {
        let mut builder = UserOptionsBuilder::default();
        let add_option = |item: &mut Option<UserOption>, user_option| {
            let old_value = item.replace(user_option);
            if old_value.is_some() {
                parser_err!("conflicting or redundant options");
            }
            Ok(())
        };
        let _ = parser.parse_keyword(Keyword::WITH);
        loop {
            let token = parser.peek_token();
            if token == Token::EOF || token == Token::SemiColon {
                break;
            }

            if let Token::Word(ref w) = token.token {
                let checkpoint = *parser;
                parser.next_token();
                let (item_mut_ref, user_option) = match w.keyword {
                    Keyword::SUPERUSER => (&mut builder.super_user, UserOption::SuperUser),
                    Keyword::NOSUPERUSER => (&mut builder.super_user, UserOption::NoSuperUser),
                    Keyword::CREATEDB => (&mut builder.create_db, UserOption::CreateDB),
                    Keyword::NOCREATEDB => (&mut builder.create_db, UserOption::NoCreateDB),
                    Keyword::CREATEUSER => (&mut builder.create_user, UserOption::CreateUser),
                    Keyword::NOCREATEUSER => (&mut builder.create_user, UserOption::NoCreateUser),
                    Keyword::LOGIN => (&mut builder.login, UserOption::Login),
                    Keyword::NOLOGIN => (&mut builder.login, UserOption::NoLogin),
                    Keyword::PASSWORD => {
                        if parser.parse_keyword(Keyword::NULL) {
                            (&mut builder.password, UserOption::Password(None))
                        } else {
                            (
                                &mut builder.password,
                                UserOption::Password(Some(AstString::parse_to(parser)?)),
                            )
                        }
                    }
                    Keyword::ENCRYPTED => {
                        parser.expect_keyword(Keyword::PASSWORD)?;
                        (
                            &mut builder.password,
                            UserOption::EncryptedPassword(AstString::parse_to(parser)?),
                        )
                    }
                    Keyword::OAUTH => {
                        let options = parser.parse_options()?;
                        (&mut builder.password, UserOption::OAuth(options))
                    }
                    _ => {
                        parser.expected_at(
                            checkpoint,
                            "SUPERUSER | NOSUPERUSER | CREATEDB | NOCREATEDB | LOGIN \
                            | NOLOGIN | CREATEUSER | NOCREATEUSER | [ENCRYPTED] PASSWORD | NULL | OAUTH",
                        )?;
                        unreachable!()
                    }
                };
                add_option(item_mut_ref, user_option)?;
            } else {
                parser.expected(
                    "SUPERUSER | NOSUPERUSER | CREATEDB | NOCREATEDB | LOGIN | NOLOGIN \
                        | CREATEUSER | NOCREATEUSER | [ENCRYPTED] PASSWORD | NULL | OAUTH",
                )?
            }
        }
        Ok(builder.build())
    }
}

impl fmt::Display for UserOptions {
    fn fmt(&self, f: &mut fmt::Formatter<'_>) -> fmt::Result {
        if !self.0.is_empty() {
            write!(f, "WITH {}", display_separated(self.0.as_slice(), " "))
        } else {
            Ok(())
        }
    }
}

impl ParseTo for CreateUserStatement {
    fn parse_to(p: &mut Parser<'_>) -> PResult<Self> {
        impl_parse_to!(user_name: ObjectName, p);
        impl_parse_to!(with_options: UserOptions, p);

        Ok(CreateUserStatement {
            user_name,
            with_options,
        })
    }
}

impl fmt::Display for CreateUserStatement {
    fn fmt(&self, f: &mut fmt::Formatter<'_>) -> fmt::Result {
        let mut v: Vec<String> = vec![];
        impl_fmt_display!(user_name, v, self);
        impl_fmt_display!(with_options, v, self);
        v.iter().join(" ").fmt(f)
    }
}

impl fmt::Display for AlterUserMode {
    fn fmt(&self, f: &mut fmt::Formatter<'_>) -> fmt::Result {
        match self {
            AlterUserMode::Options(options) => {
                write!(f, "{}", options)
            }
            AlterUserMode::Rename(new_name) => {
                write!(f, "RENAME TO {}", new_name)
            }
        }
    }
}

impl fmt::Display for AlterUserStatement {
    fn fmt(&self, f: &mut fmt::Formatter<'_>) -> fmt::Result {
        let mut v: Vec<String> = vec![];
        impl_fmt_display!(user_name, v, self);
        impl_fmt_display!(mode, v, self);
        v.iter().join(" ").fmt(f)
    }
}

impl ParseTo for AlterUserStatement {
    fn parse_to(p: &mut Parser<'_>) -> PResult<Self> {
        impl_parse_to!(user_name: ObjectName, p);
        impl_parse_to!(mode: AlterUserMode, p);

        Ok(AlterUserStatement { user_name, mode })
    }
}

impl ParseTo for AlterUserMode {
    fn parse_to(p: &mut Parser<'_>) -> PResult<Self> {
        if p.parse_keyword(Keyword::RENAME) {
            p.expect_keyword(Keyword::TO)?;
            impl_parse_to!(new_name: ObjectName, p);
            Ok(AlterUserMode::Rename(new_name))
        } else {
            impl_parse_to!(with_options: UserOptions, p);
            Ok(AlterUserMode::Options(with_options))
        }
    }
}

#[derive(Debug, Clone, PartialEq, Eq, Hash)]
#[cfg_attr(feature = "serde", derive(Serialize, Deserialize))]
pub struct DropStatement {
    /// The type of the object to drop: TABLE, VIEW, etc.
    pub object_type: ObjectType,
    /// An optional `IF EXISTS` clause. (Non-standard.)
    pub if_exists: bool,
    /// Object to drop.
    pub object_name: ObjectName,
    /// Whether `CASCADE` was specified. This will be `false` when
    /// `RESTRICT` or no drop behavior at all was specified.
    pub drop_mode: AstOption<DropMode>,
}

// sql_grammar!(DropStatement {
//     object_type: ObjectType,
//     if_exists => [Keyword::IF, Keyword::EXISTS],
//     name: ObjectName,
//     drop_mode: AstOption<DropMode>,
// });
impl ParseTo for DropStatement {
    fn parse_to(p: &mut Parser<'_>) -> PResult<Self> {
        impl_parse_to!(object_type: ObjectType, p);
        impl_parse_to!(if_exists => [Keyword::IF, Keyword::EXISTS], p);
        let object_name = p.parse_object_name()?;
        impl_parse_to!(drop_mode: AstOption<DropMode>, p);
        Ok(Self {
            object_type,
            if_exists,
            object_name,
            drop_mode,
        })
    }
}

impl fmt::Display for DropStatement {
    fn fmt(&self, f: &mut fmt::Formatter<'_>) -> fmt::Result {
        let mut v: Vec<String> = vec![];
        impl_fmt_display!(object_type, v, self);
        impl_fmt_display!(if_exists => [Keyword::IF, Keyword::EXISTS], v, self);
        impl_fmt_display!(object_name, v, self);
        impl_fmt_display!(drop_mode, v, self);
        v.iter().join(" ").fmt(f)
    }
}

#[derive(Debug, Clone, PartialEq, Eq, Hash)]
#[cfg_attr(feature = "serde", derive(Serialize, Deserialize))]
pub enum DropMode {
    Cascade,
    Restrict,
}

impl ParseTo for DropMode {
    fn parse_to(parser: &mut Parser<'_>) -> PResult<Self> {
        let drop_mode = if parser.parse_keyword(Keyword::CASCADE) {
            DropMode::Cascade
        } else if parser.parse_keyword(Keyword::RESTRICT) {
            DropMode::Restrict
        } else {
            return parser.expected("CASCADE | RESTRICT");
        };
        Ok(drop_mode)
    }
}

impl fmt::Display for DropMode {
    fn fmt(&self, f: &mut fmt::Formatter<'_>) -> fmt::Result {
        f.write_str(match self {
            DropMode::Cascade => "CASCADE",
            DropMode::Restrict => "RESTRICT",
        })
    }
}<|MERGE_RESOLUTION|>--- conflicted
+++ resolved
@@ -191,11 +191,8 @@
                 Encode::Native => "NATIVE",
                 Encode::Template => "TEMPLATE",
                 Encode::None => "NONE",
-<<<<<<< HEAD
                 Encode::Parquet => "PARQUET",
-=======
                 Encode::Text => "TEXT",
->>>>>>> 496d3a3e
             }
         )
     }
@@ -211,17 +208,11 @@
             "PROTOBUF" => Encode::Protobuf,
             "JSON" => Encode::Json,
             "TEMPLATE" => Encode::Template,
-<<<<<<< HEAD
-            "NATIVE" => Encode::Native, // used internally for schema change
-            "PARQUET" => Encode::Parquet,
-            "NONE" => Encode::None, // used by iceberg
-            _ => return Err(ParserError::ParserError(
-=======
             "NATIVE" => Encode::Native,
             "NONE" => Encode::None,
+            "PARQUET" => Encode::Parquet,
             _ => parser_err!(
->>>>>>> 496d3a3e
-                "expected AVRO | BYTES | CSV | PROTOBUF | JSON | NATIVE | TEMPLATE | NONE after Encode"
+                "expected AVRO | BYTES | CSV | PROTOBUF | JSON | NATIVE | TEMPLATE |PARQUET| NONE after Encode"
             ),
         })
     }
