--- conflicted
+++ resolved
@@ -25,17 +25,8 @@
 use super::legacy_source::{CompatibleFormatEncode, parse_format_encode};
 use super::{EmitMode, Ident, ObjectType, Query, Value};
 use crate::ast::{
-<<<<<<< HEAD
-<<<<<<< HEAD
     CdcTableInfo, ColumnDef, ObjectName, SqlOption, TableConstraint, display_comma_separated,
     display_separated,
-=======
-    ColumnDef, CdcTableInfo, ObjectName, SqlOption, TableConstraint, display_comma_separated, display_separated,
->>>>>>> 695aa2a4d1 (parser)
-=======
-    CdcTableInfo, ColumnDef, ObjectName, SqlOption, TableConstraint, display_comma_separated,
-    display_separated,
->>>>>>> 8b380a30
 };
 use crate::keywords::Keyword;
 use crate::parser::{IncludeOption, IsOptional, Parser};
@@ -507,15 +498,7 @@
                 impl_fmt_display!(format_encode, v, self);
             }
         }
-<<<<<<< HEAD
-<<<<<<< HEAD
-
-=======
-        
->>>>>>> 695aa2a4d1 (parser)
-=======
-
->>>>>>> 8b380a30
+
         v.iter().join(" ").fmt(f)
     }
 }
