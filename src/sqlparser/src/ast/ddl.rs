--- conflicted
+++ resolved
@@ -123,15 +123,10 @@
     },
     /// `DROP CONNECTOR`
     DropConnector,
-<<<<<<< HEAD
-
-    SetTableProps {
-        changed_props: Vec<SqlOption>,
-=======
+
     /// `ALTER CONNECTOR WITH (<connector_props>)`
     AlterConnectorProps {
         alter_props: Vec<SqlOption>,
->>>>>>> 8f95d33a
     },
 }
 
@@ -405,19 +400,11 @@
             AlterTableOperation::DropConnector => {
                 write!(f, "DROP CONNECTOR")
             }
-<<<<<<< HEAD
-            AlterTableOperation::SetTableProps { changed_props } => {
-                write!(
-                    f,
-                    "CONNECTOR WITH ({})",
-                    display_comma_separated(changed_props)
-=======
             AlterTableOperation::AlterConnectorProps { alter_props } => {
                 write!(
                     f,
                     "CONNECTOR WITH ({})",
                     display_comma_separated(alter_props)
->>>>>>> 8f95d33a
                 )
             }
         }
