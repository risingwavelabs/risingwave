--- conflicted
+++ resolved
@@ -1397,15 +1397,12 @@
             Token::LongArrow => Some(BinaryOperator::LongArrow),
             Token::HashArrow => Some(BinaryOperator::HashArrow),
             Token::HashLongArrow => Some(BinaryOperator::HashLongArrow),
-<<<<<<< HEAD
             Token::HashMinus => Some(BinaryOperator::HashMinus),
-=======
             Token::AtArrow => Some(BinaryOperator::Contains),
             Token::ArrowAt => Some(BinaryOperator::Contained),
             Token::QuestionMark => Some(BinaryOperator::Exists),
             Token::QuestionMarkPipe => Some(BinaryOperator::ExistsAny),
             Token::QuestionMarkAmpersand => Some(BinaryOperator::ExistsAll),
->>>>>>> e392db0c
             Token::Word(w) => match w.keyword {
                 Keyword::AND => Some(BinaryOperator::And),
                 Keyword::OR => Some(BinaryOperator::Or),
@@ -1745,15 +1742,12 @@
             | Token::LongArrow
             | Token::HashArrow
             | Token::HashLongArrow
-<<<<<<< HEAD
-            | Token::HashMinus => Ok(P::Other),
-=======
+            | Token::HashMinus
             | Token::AtArrow
             | Token::ArrowAt
             | Token::QuestionMark
             | Token::QuestionMarkPipe
             | Token::QuestionMarkAmpersand => Ok(P::Other),
->>>>>>> e392db0c
             Token::Word(w)
                 if w.keyword == Keyword::OPERATOR && self.peek_nth_token(1) == Token::LParen =>
             {
