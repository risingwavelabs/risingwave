// Licensed under the Apache License, Version 2.0 (the "License");
// you may not use this file except in compliance with the License.
// You may obtain a copy of the License at
//
//     http://www.apache.org/licenses/LICENSE-2.0
//
// Unless required by applicable law or agreed to in writing, software
// distributed under the License is distributed on an "AS IS" BASIS,
// WITHOUT WARRANTIES OR CONDITIONS OF ANY KIND, either express or implied.
// See the License for the specific language governing permissions and
// limitations under the License.

//! SQL Parser

#[cfg(not(feature = "std"))]
use alloc::{
    boxed::Box,
    format,
    string::{String, ToString},
    vec,
    vec::Vec,
};
use core::fmt;

use ddl::WebhookSourceInfo;
use itertools::Itertools;
use tracing::{debug, instrument};
use winnow::combinator::{
    alt, cut_err, dispatch, fail, opt, peek, preceded, repeat, separated, separated_pair,
};
use winnow::{ModalResult, Parser as _};

use crate::ast::*;
use crate::keywords::{self, Keyword};
use crate::parser_v2::{
    ParserExt as _, dollar_quoted_string, keyword, literal_i64, literal_u32, literal_u64,
    single_quoted_string,
};
use crate::tokenizer::*;
use crate::{impl_parse_to, parser_v2};

pub(crate) const UPSTREAM_SOURCE_KEY: &str = "connector";
pub(crate) const WEBHOOK_CONNECTOR: &str = "webhook";

const WEBHOOK_WAIT_FOR_PERSISTENCE: &str = "webhook.wait_for_persistence";
const WEBHOOK_IS_BATCHED: &str = "is_batched";

#[derive(Debug, Clone, PartialEq)]
pub enum ParserError {
    TokenizerError(String),
    ParserError(String),
}

impl ParserError {
    pub fn inner_msg(self) -> String {
        match self {
            ParserError::TokenizerError(s) | ParserError::ParserError(s) => s,
        }
    }
}

#[derive(Debug, thiserror::Error)]
#[error("{0}")]
pub struct StrError(pub String);

// Use `Parser::expected` instead, if possible
#[macro_export]
macro_rules! parser_err {
    ($($arg:tt)*) => {
        return Err(winnow::error::ErrMode::Backtrack(<winnow::error::ContextError as winnow::error::FromExternalError<_, _>>::from_external_error(
            &Parser::default(),
            $crate::parser::StrError(format!($($arg)*)),
        )))
    };
}

impl From<StrError> for winnow::error::ErrMode<winnow::error::ContextError> {
    fn from(e: StrError) -> Self {
        winnow::error::ErrMode::Backtrack(<winnow::error::ContextError as winnow::error::FromExternalError<_, _>>::from_external_error(
            &Parser::default(),
            e,
        ))
    }
}

// Returns a successful result if the optional expression is some
macro_rules! return_ok_if_some {
    ($e:expr) => {{
        if let Some(v) = $e {
            return Ok(v);
        }
    }};
}

#[derive(PartialEq)]
pub enum IsOptional {
    Optional,
    Mandatory,
}

use IsOptional::*;

pub enum IsLateral {
    Lateral,
    NotLateral,
}

use IsLateral::*;

use crate::ast::ddl::AlterFragmentOperation;

pub type IncludeOption = Vec<IncludeOptionItem>;

#[cfg_attr(feature = "serde", derive(serde::Serialize, serde::Deserialize))]
#[derive(Eq, Clone, Debug, PartialEq, Hash)]
pub struct IncludeOptionItem {
    pub column_type: Ident,
    pub column_alias: Option<Ident>,
    pub inner_field: Option<String>,
    pub header_inner_expect_type: Option<DataType>,
}

#[derive(Debug)]
pub enum WildcardOrExpr {
    Expr(Expr),
    /// Expr is an arbitrary expression, returning either a table or a column.
    /// Idents are the prefix of `*`, which are consecutive field accesses.
    /// e.g. `(table.v1).*` or `(table).v1.*`
    ///
    /// See also [`Expr::FieldIdentifier`] for behaviors of parentheses.
    ExprQualifiedWildcard(Expr, Vec<Ident>),
    /// `QualifiedWildcard` and `Wildcard` can be followed by EXCEPT (columns)
    QualifiedWildcard(ObjectName, Option<Vec<Expr>>),
    Wildcard(Option<Vec<Expr>>),
}

impl From<WildcardOrExpr> for FunctionArgExpr {
    fn from(wildcard_expr: WildcardOrExpr) -> Self {
        match wildcard_expr {
            WildcardOrExpr::Expr(expr) => Self::Expr(expr),
            WildcardOrExpr::ExprQualifiedWildcard(expr, prefix) => {
                Self::ExprQualifiedWildcard(expr, prefix)
            }
            WildcardOrExpr::QualifiedWildcard(prefix, except) => {
                Self::QualifiedWildcard(prefix, except)
            }
            WildcardOrExpr::Wildcard(except) => Self::Wildcard(except),
        }
    }
}

impl From<TokenizerError> for ParserError {
    fn from(e: TokenizerError) -> Self {
        ParserError::TokenizerError(e.to_string())
    }
}

impl fmt::Display for ParserError {
    fn fmt(&self, f: &mut fmt::Formatter<'_>) -> fmt::Result {
        write!(
            f,
            "sql parser error: {}",
            match self {
                ParserError::TokenizerError(s) => s,
                ParserError::ParserError(s) => s,
            }
        )
    }
}

#[cfg(feature = "std")]
impl std::error::Error for ParserError {}

type ColumnsDefTuple = (
    Vec<ColumnDef>,
    Vec<TableConstraint>,
    Vec<SourceWatermark>,
    Option<usize>,
);

/// Reference:
/// <https://www.postgresql.org/docs/current/sql-syntax-lexical.html#SQL-PRECEDENCE>
#[derive(Copy, Clone, Debug, PartialEq, Eq, PartialOrd, Ord)]
pub enum Precedence {
    Zero = 0,
    LogicalOr, // 5 in upstream
    LogicalXor,
    LogicalAnd, // 10 in upstream
    UnaryNot,   // 15 in upstream
    Is,         // 17 in upstream
    Cmp,
    Like,    // 19 in upstream
    Between, // 20 in upstream
    Other,
    PlusMinus, // 30 in upstream
    MulDiv,    // 40 in upstream
    Exp,
    At,
    Collate,
    UnaryPosNeg,
    Array,
    DoubleColon, // 50 in upstream
}

#[derive(Clone, Copy, Default)]
pub struct Parser<'a>(pub(crate) &'a [TokenWithLocation]);

impl Parser<'_> {
    /// Parse a SQL statement and produce an Abstract Syntax Tree (AST)
    #[instrument(level = "debug")]
    pub fn parse_sql(sql: &str) -> Result<Vec<Statement>, ParserError> {
        let mut tokenizer = Tokenizer::new(sql);
        let tokens = tokenizer.tokenize_with_location()?;
        let parser = Parser(&tokens);
        let stmts = Parser::parse_statements.parse(parser).map_err(|e| {
            // append SQL context to the error message, e.g.:
            // LINE 1: SELECT 1::int(2);
            let loc = match tokens.get(e.offset()) {
                Some(token) => token.location.clone(),
                None => {
                    // get location of EOF
                    Location {
                        line: sql.lines().count() as u64,
                        column: sql.lines().last().map_or(0, |l| l.len() as u64) + 1,
                    }
                }
            };
            let prefix = format!("LINE {}: ", loc.line);
            let sql_line = sql.split('\n').nth(loc.line as usize - 1).unwrap();
            let cursor = " ".repeat(prefix.len() + loc.column as usize - 1);
            ParserError::ParserError(format!(
                "{}\n{}{}\n{}^",
                e.inner().to_string().replace('\n', ": "),
                prefix,
                sql_line,
                cursor
            ))
        })?;
        Ok(stmts)
    }

    /// Parse exactly one statement from a string.
    pub fn parse_exactly_one(sql: &str) -> Result<Statement, ParserError> {
        Parser::parse_sql(sql)
            .map_err(|e| {
                ParserError::ParserError(format!("failed to parse definition sql: {}", e))
            })?
            .into_iter()
            .exactly_one()
            .map_err(|e| {
                ParserError::ParserError(format!(
                    "expecting exactly one statement in definition: {}",
                    e
                ))
            })
    }

    /// Parse object name from a string.
    pub fn parse_object_name_str(s: &str) -> Result<ObjectName, ParserError> {
        let mut tokenizer = Tokenizer::new(s);
        let tokens = tokenizer.tokenize_with_location()?;
        let parser = Parser(&tokens);
        Parser::parse_object_name
            .parse(parser)
            .map_err(|e| ParserError::ParserError(e.inner().to_string()))
    }

    /// Parse function description from a string.
    pub fn parse_function_desc_str(func: &str) -> Result<FunctionDesc, ParserError> {
        let mut tokenizer = Tokenizer::new(func);
        let tokens = tokenizer.tokenize_with_location()?;
        let parser = Parser(&tokens);
        Parser::parse_function_desc
            .parse(parser)
            .map_err(|e| ParserError::ParserError(e.inner().to_string()))
    }

    /// Parse a list of semicolon-separated statements.
    fn parse_statements(&mut self) -> ModalResult<Vec<Statement>> {
        let mut stmts = Vec::new();
        let mut expecting_statement_delimiter = false;
        loop {
            // ignore empty statements (between successive statement delimiters)
            while self.consume_token(&Token::SemiColon) {
                expecting_statement_delimiter = false;
            }

            if self.peek_token() == Token::EOF {
                break;
            }
            if expecting_statement_delimiter {
                return self.expected("end of statement");
            }

            let statement = self.parse_statement()?;
            stmts.push(statement);
            expecting_statement_delimiter = true;
        }
        debug!("parsed statements:\n{:#?}", stmts);
        Ok(stmts)
    }

    /// Parse a single top-level statement (such as SELECT, INSERT, CREATE, etc.),
    /// stopping before the statement separator, if any.
    pub fn parse_statement(&mut self) -> ModalResult<Statement> {
        let checkpoint = *self;
        let token = self.next_token();
        match token.token {
            Token::Word(w) => match w.keyword {
                Keyword::EXPLAIN => Ok(self.parse_explain()?),
                Keyword::ANALYZE => Ok(self.parse_analyze()?),
                Keyword::SELECT | Keyword::WITH | Keyword::VALUES => {
                    *self = checkpoint;
                    Ok(Statement::Query(Box::new(self.parse_query()?)))
                }
                Keyword::DECLARE => Ok(self.parse_declare()?),
                Keyword::FETCH => Ok(self.parse_fetch_cursor()?),
                Keyword::CLOSE => Ok(self.parse_close_cursor()?),
                Keyword::TRUNCATE => Ok(self.parse_truncate()?),
                Keyword::REFRESH => Ok(self.parse_refresh()?),
                Keyword::CREATE => Ok(self.parse_create()?),
                Keyword::DISCARD => Ok(self.parse_discard()?),
                Keyword::DROP => Ok(self.parse_drop()?),
                Keyword::DELETE => Ok(self.parse_delete()?),
                Keyword::INSERT => Ok(self.parse_insert()?),
                Keyword::UPDATE => Ok(self.parse_update()?),
                Keyword::ALTER => Ok(self.parse_alter()?),
                Keyword::COPY => Ok(self.parse_copy()?),
                Keyword::SET => Ok(self.parse_set()?),
                Keyword::SHOW => {
                    if self.parse_keyword(Keyword::CREATE) {
                        Ok(self.parse_show_create()?)
                    } else {
                        Ok(self.parse_show()?)
                    }
                }
                Keyword::CANCEL => Ok(self.parse_cancel_job()?),
                Keyword::KILL => Ok(self.parse_kill_process()?),
                Keyword::DESCRIBE => Ok(self.parse_describe()?),
                Keyword::GRANT => Ok(self.parse_grant()?),
                Keyword::REVOKE => Ok(self.parse_revoke()?),
                Keyword::START => Ok(self.parse_start_transaction()?),
                Keyword::ABORT => Ok(Statement::Abort),
                // `BEGIN` is a nonstandard but common alias for the
                // standard `START TRANSACTION` statement. It is supported
                // by at least PostgreSQL and MySQL.
                Keyword::BEGIN => Ok(self.parse_begin()?),
                Keyword::COMMIT => Ok(self.parse_commit()?),
                Keyword::ROLLBACK => Ok(self.parse_rollback()?),
                // `PREPARE`, `EXECUTE` and `DEALLOCATE` are Postgres-specific
                // syntaxes. They are used for Postgres prepared statement.
                Keyword::DEALLOCATE => Ok(self.parse_deallocate()?),
                Keyword::EXECUTE => Ok(self.parse_execute()?),
                Keyword::PREPARE => Ok(self.parse_prepare()?),
                Keyword::COMMENT => Ok(self.parse_comment()?),
                Keyword::FLUSH => Ok(Statement::Flush),
                Keyword::WAIT => Ok(Statement::Wait),
                Keyword::RECOVER => Ok(Statement::Recover),
                Keyword::USE => Ok(self.parse_use()?),
                Keyword::VACUUM => Ok(self.parse_vacuum()?),
                _ => self.expected_at(checkpoint, "statement"),
            },
            Token::LParen => {
                *self = checkpoint;
                Ok(Statement::Query(Box::new(self.parse_query()?)))
            }
            _ => self.expected_at(checkpoint, "statement"),
        }
    }

    pub fn parse_truncate(&mut self) -> ModalResult<Statement> {
        let _ = self.parse_keyword(Keyword::TABLE);
        let table_name = self.parse_object_name()?;
        Ok(Statement::Truncate { table_name })
    }

    pub fn parse_refresh(&mut self) -> ModalResult<Statement> {
        self.expect_keyword(Keyword::TABLE)?;
        let table_name = self.parse_object_name()?;
        Ok(Statement::Refresh { table_name })
    }

    pub fn parse_analyze(&mut self) -> ModalResult<Statement> {
        let table_name = self.parse_object_name()?;

        Ok(Statement::Analyze { table_name })
    }

    pub fn parse_vacuum(&mut self) -> ModalResult<Statement> {
        let object_name = self.parse_object_name()?;

        Ok(Statement::Vacuum { object_name })
    }

    /// Tries to parse a wildcard expression. If it is not a wildcard, parses an expression.
    ///
    /// A wildcard expression either means:
    /// - Selecting all fields from a struct. In this case, it is a
    ///   [`WildcardOrExpr::ExprQualifiedWildcard`]. Similar to [`Expr::FieldIdentifier`], It must
    ///   contain parentheses.
    /// - Selecting all columns from a table. In this case, it is a
    ///   [`WildcardOrExpr::QualifiedWildcard`] or a [`WildcardOrExpr::Wildcard`].
    pub fn parse_wildcard_or_expr(&mut self) -> ModalResult<WildcardOrExpr> {
        let checkpoint = *self;

        match self.next_token().token {
            Token::Word(w) if self.peek_token() == Token::Period => {
                // Since there's no parenthesis, `w` must be a column or a table
                // So what follows must be dot-delimited identifiers, e.g. `a.b.c.*`
                let wildcard_expr = self.parse_simple_wildcard_expr(checkpoint)?;
                return self.word_concat_wildcard_expr(w.to_ident()?, wildcard_expr);
            }
            Token::Mul => {
                return Ok(WildcardOrExpr::Wildcard(self.parse_except()?));
            }
            // parses wildcard field selection expression.
            // Code is similar to `parse_struct_selection`
            Token::LParen => {
                let mut expr = self.parse_expr()?;
                if self.consume_token(&Token::RParen) {
                    // Unwrap parentheses
                    while let Expr::Nested(inner) = expr {
                        expr = *inner;
                    }
                    // Now that we have an expr, what follows must be
                    // dot-delimited identifiers, e.g. `b.c.*` in `(a).b.c.*`
                    let wildcard_expr = self.parse_simple_wildcard_expr(checkpoint)?;
                    return self.expr_concat_wildcard_expr(expr, wildcard_expr);
                }
            }
            _ => (),
        };

        *self = checkpoint;
        self.parse_expr().map(WildcardOrExpr::Expr)
    }

    /// Concats `ident` and `wildcard_expr` in `ident.wildcard_expr`
    pub fn word_concat_wildcard_expr(
        &mut self,
        ident: Ident,
        simple_wildcard_expr: WildcardOrExpr,
    ) -> ModalResult<WildcardOrExpr> {
        let mut idents = vec![ident];
        let mut except_cols = vec![];
        match simple_wildcard_expr {
            WildcardOrExpr::QualifiedWildcard(ids, except) => {
                idents.extend(ids.0);
                if let Some(cols) = except {
                    except_cols = cols;
                }
            }
            WildcardOrExpr::Wildcard(except) => {
                if let Some(cols) = except {
                    except_cols = cols;
                }
            }
            WildcardOrExpr::ExprQualifiedWildcard(_, _) => unreachable!(),
            WildcardOrExpr::Expr(e) => return Ok(WildcardOrExpr::Expr(e)),
        }
        Ok(WildcardOrExpr::QualifiedWildcard(
            ObjectName(idents),
            if except_cols.is_empty() {
                None
            } else {
                Some(except_cols)
            },
        ))
    }

    /// Concats `expr` and `wildcard_expr` in `(expr).wildcard_expr`.
    pub fn expr_concat_wildcard_expr(
        &mut self,
        expr: Expr,
        simple_wildcard_expr: WildcardOrExpr,
    ) -> ModalResult<WildcardOrExpr> {
        if let WildcardOrExpr::Expr(e) = simple_wildcard_expr {
            return Ok(WildcardOrExpr::Expr(e));
        }

        // similar to `parse_struct_selection`
        let mut idents = vec![];
        let expr = match expr {
            // expr is `(foo)`
            Expr::Identifier(_) => expr,
            // expr is `(foo.v1)`
            Expr::CompoundIdentifier(_) => expr,
            // expr is `((1,2,3)::foo)`
            Expr::Cast { .. } => expr,
            // expr is `(func())`
            Expr::Function(_) => expr,
            // expr is `((foo.v1).v2)`
            Expr::FieldIdentifier(expr, ids) => {
                // Put `ids` to the latter part!
                idents.extend(ids);
                *expr
            }
            // expr is other things, e.g., `(1+2)`. It will become an unexpected period error at
            // upper level.
            _ => return Ok(WildcardOrExpr::Expr(expr)),
        };

        match simple_wildcard_expr {
            WildcardOrExpr::QualifiedWildcard(ids, except) => {
                if except.is_some() {
                    return self.expected("Expr quantified wildcard does not support except");
                }
                idents.extend(ids.0);
            }
            WildcardOrExpr::Wildcard(except) => {
                if except.is_some() {
                    return self.expected("Expr quantified wildcard does not support except");
                }
            }
            WildcardOrExpr::ExprQualifiedWildcard(_, _) => unreachable!(),
            WildcardOrExpr::Expr(_) => unreachable!(),
        }
        Ok(WildcardOrExpr::ExprQualifiedWildcard(expr, idents))
    }

    /// Tries to parses a wildcard expression without any parentheses.
    ///
    /// If wildcard is not found, go back to `index` and parse an expression.
    pub fn parse_simple_wildcard_expr(&mut self, checkpoint: Self) -> ModalResult<WildcardOrExpr> {
        let mut id_parts = vec![];
        while self.consume_token(&Token::Period) {
            let ckpt = *self;
            let token = self.next_token();
            match token.token {
                Token::Word(w) => id_parts.push(w.to_ident()?),
                Token::Mul => {
                    return if id_parts.is_empty() {
                        Ok(WildcardOrExpr::Wildcard(self.parse_except()?))
                    } else {
                        Ok(WildcardOrExpr::QualifiedWildcard(
                            ObjectName(id_parts),
                            self.parse_except()?,
                        ))
                    };
                }
                _ => {
                    *self = ckpt;
                    return self.expected("an identifier or a '*' after '.'");
                }
            }
        }
        *self = checkpoint;
        self.parse_expr().map(WildcardOrExpr::Expr)
    }

    pub fn parse_except(&mut self) -> ModalResult<Option<Vec<Expr>>> {
        if !self.parse_keyword(Keyword::EXCEPT) {
            return Ok(None);
        }
        if !self.consume_token(&Token::LParen) {
            return self.expected("EXCEPT should be followed by (");
        }
        let exprs = self.parse_comma_separated(Parser::parse_expr)?;
        if self.consume_token(&Token::RParen) {
            Ok(Some(exprs))
        } else {
            self.expected("( should be followed by ) after column names")
        }
    }

    /// Parse a new expression
    pub fn parse_expr(&mut self) -> ModalResult<Expr> {
        self.parse_subexpr(Precedence::Zero)
    }

    /// Parse tokens until the precedence changes
    pub fn parse_subexpr(&mut self, precedence: Precedence) -> ModalResult<Expr> {
        debug!("parsing expr, current token: {:?}", self.peek_token().token);
        let mut expr = self.parse_prefix()?;
        debug!("prefix: {:?}", expr);
        loop {
            let next_precedence = self.get_next_precedence()?;
            debug!("precedence: {precedence:?}, next precedence: {next_precedence:?}");

            if precedence >= next_precedence {
                break;
            }

            expr = self.parse_infix(expr, next_precedence)?;
        }
        Ok(expr)
    }

    /// Parse an expression prefix
    pub fn parse_prefix(&mut self) -> ModalResult<Expr> {
        // PostgreSQL allows any string literal to be preceded by a type name, indicating that the
        // string literal represents a literal of that type. Some examples:
        //
        //      DATE '2020-05-20'
        //      TIMESTAMP WITH TIME ZONE '2020-05-20 7:43:54'
        //      BOOL 'true'
        //
        // The first two are standard SQL, while the latter is a PostgreSQL extension. Complicating
        // matters is the fact that INTERVAL string literals may optionally be followed by special
        // keywords, e.g.:
        //
        //      INTERVAL '7' DAY
        //
        // Note also that naively `SELECT date` looks like a syntax error because the `date` type
        // name is not followed by a string literal, but in fact in PostgreSQL it is a valid
        // expression that should parse as the column name "date".
        return_ok_if_some!(self.maybe_parse(|parser| {
            match parser.parse_data_type()? {
                DataType::Interval => parser.parse_literal_interval(),
                // PostgreSQL allows almost any identifier to be used as custom data type name,
                // and we support that in `parse_data_type()`. But unlike Postgres we don't
                // have a list of globally reserved keywords (since they vary across dialects),
                // so given `NOT 'a' LIKE 'b'`, we'd accept `NOT` as a possible custom data type
                // name, resulting in `NOT 'a'` being recognized as a `TypedString` instead of
                // an unary negation `NOT ('a' LIKE 'b')`. To solve this, we don't accept the
                // `type 'string'` syntax for the custom data types at all.
                DataType::Custom(..) => parser_err!("dummy"),
                data_type => Ok(Expr::TypedString {
                    data_type,
                    value: parser.parse_literal_string()?,
                }),
            }
        }));

        let checkpoint = *self;
        let token = self.next_token();
        let expr = match token.token.clone() {
            Token::Word(w) => match w.keyword {
                Keyword::TRUE | Keyword::FALSE | Keyword::NULL => {
                    *self = checkpoint;
                    Ok(Expr::Value(self.ensure_parse_value()?))
                }
                Keyword::CASE => self.parse_case_expr(),
                Keyword::CAST => self.parse_cast_expr(),
                Keyword::TRY_CAST => self.parse_try_cast_expr(),
                Keyword::EXISTS => self.parse_exists_expr(),
                Keyword::EXTRACT => self.parse_extract_expr(),
                Keyword::SUBSTRING => self.parse_substring_expr(),
                Keyword::POSITION => self.parse_position_expr(),
                Keyword::OVERLAY => self.parse_overlay_expr(),
                Keyword::TRIM => self.parse_trim_expr(),
                Keyword::INTERVAL => self.parse_literal_interval(),
                Keyword::NOT => Ok(Expr::UnaryOp {
                    op: UnaryOperator::Not,
                    expr: Box::new(self.parse_subexpr(Precedence::UnaryNot)?),
                }),
                Keyword::ROW => self.parse_row_expr(),
                Keyword::ARRAY if self.peek_token() == Token::LParen => {
                    // similar to `exists(subquery)`
                    self.expect_token(&Token::LParen)?;
                    let exists_node = Expr::ArraySubquery(Box::new(self.parse_query()?));
                    self.expect_token(&Token::RParen)?;
                    Ok(exists_node)
                }
                Keyword::ARRAY if self.peek_token() == Token::LBracket => self.parse_array_expr(),
                Keyword::MAP if self.peek_token() == Token::LBrace => self.parse_map_expr(),
                // `LEFT` and `RIGHT` are reserved as identifier but okay as function
                Keyword::LEFT | Keyword::RIGHT => {
                    *self = checkpoint;
                    self.parse_function()
                }
                Keyword::OPERATOR if self.peek_token().token == Token::LParen => {
                    let op = UnaryOperator::PGQualified(Box::new(self.parse_qualified_operator()?));
                    Ok(Expr::UnaryOp {
                        op,
                        expr: Box::new(self.parse_subexpr(Precedence::Other)?),
                    })
                }
                keyword @ (Keyword::ALL | Keyword::ANY | Keyword::SOME) => {
                    self.expect_token(&Token::LParen)?;
                    // In upstream's PR of parser-rs, there is `self.parser_subexpr(precedence)` here.
                    // But it will fail to parse `select 1 = any(null and true);`.
                    let sub = self.parse_expr()?;
                    self.expect_token(&Token::RParen)?;

                    // TODO: support `all/any/some(subquery)`.
                    if let Expr::Subquery(_) = &sub {
                        parser_err!("ANY/SOME/ALL(Subquery) is not implemented");
                    }

                    Ok(match keyword {
                        Keyword::ALL => Expr::AllOp(Box::new(sub)),
                        // `SOME` is a synonym for `ANY`.
                        Keyword::ANY | Keyword::SOME => Expr::SomeOp(Box::new(sub)),
                        _ => unreachable!(),
                    })
                }
                k if keywords::RESERVED_FOR_COLUMN_OR_TABLE_NAME.contains(&k) => {
                    parser_err!("syntax error at or near {token}")
                }
                Keyword::AGGREGATE => {
                    *self = checkpoint;
                    self.parse_function()
                }
                // Here `w` is a word, check if it's a part of a multi-part
                // identifier, a function call, or a simple identifier:
                _ => match self.peek_token().token {
                    Token::LParen | Token::Period => {
                        *self = checkpoint;
                        if let Ok(object_name) = self.parse_object_name()
                            && !matches!(self.peek_token().token, Token::LParen)
                        {
                            Ok(Expr::CompoundIdentifier(object_name.0))
                        } else {
                            *self = checkpoint;
                            self.parse_function()
                        }
                    }
                    _ => Ok(Expr::Identifier(w.to_ident()?)),
                },
            }, // End of Token::Word

            tok @ Token::Minus | tok @ Token::Plus => {
                let op = if tok == Token::Plus {
                    UnaryOperator::Plus
                } else {
                    UnaryOperator::Minus
                };
                let mut sub_expr = self.parse_subexpr(Precedence::UnaryPosNeg)?;
                if let Expr::Value(Value::Number(ref mut s)) = sub_expr {
                    if tok == Token::Minus {
                        *s = format!("-{}", s);
                    }
                    return Ok(sub_expr);
                }
                Ok(Expr::UnaryOp {
                    op,
                    expr: Box::new(sub_expr),
                })
            }
            Token::Op(name) => {
                let op = UnaryOperator::Custom(name);
                // Counter-intuitively, `|/ 4 + 12` means `|/ (4+12)` rather than `(|/4) + 12` in
                // PostgreSQL.
                Ok(Expr::UnaryOp {
                    op,
                    expr: Box::new(self.parse_subexpr(Precedence::Other)?),
                })
            }
            Token::Number(_)
            | Token::SingleQuotedString(_)
            | Token::DollarQuotedString(_)
            | Token::NationalStringLiteral(_)
            | Token::HexStringLiteral(_)
            | Token::CstyleEscapesString(_) => {
                *self = checkpoint;
                Ok(Expr::Value(self.ensure_parse_value()?))
            }
            Token::Parameter(number) => self.parse_param(number),
            Token::Pipe => {
                let args = self.parse_comma_separated(Parser::parse_identifier)?;
                self.expect_token(&Token::Pipe)?;
                let body = self.parse_expr()?;
                Ok(Expr::LambdaFunction {
                    args,
                    body: Box::new(body),
                })
            }
            Token::LParen => {
                let expr = if matches!(self.peek_token().token, Token::Word(w) if w.keyword == Keyword::SELECT || w.keyword == Keyword::WITH)
                {
                    Expr::Subquery(Box::new(self.parse_query()?))
                } else {
                    let mut exprs = self.parse_comma_separated(Parser::parse_expr)?;
                    if exprs.len() == 1 {
                        Expr::Nested(Box::new(exprs.pop().unwrap()))
                    } else {
                        Expr::Row(exprs)
                    }
                };
                self.expect_token(&Token::RParen)?;
                if self.peek_token() == Token::Period && matches!(expr, Expr::Nested(_)) {
                    self.parse_struct_selection(expr)
                } else {
                    Ok(expr)
                }
            }
            _ => self.expected_at(checkpoint, "an expression"),
        }?;

        if self.parse_keyword(Keyword::COLLATE) {
            Ok(Expr::Collate {
                expr: Box::new(expr),
                collation: self.parse_object_name()?,
            })
        } else {
            Ok(expr)
        }
    }

    fn parse_param(&mut self, param: String) -> ModalResult<Expr> {
        let Ok(index) = param.parse() else {
            parser_err!("Parameter symbol has a invalid index {}.", param);
        };
        Ok(Expr::Parameter { index })
    }

    /// Parses a field selection expression. See also [`Expr::FieldIdentifier`].
    pub fn parse_struct_selection(&mut self, expr: Expr) -> ModalResult<Expr> {
        let mut nested_expr = expr;
        // Unwrap parentheses
        while let Expr::Nested(inner) = nested_expr {
            nested_expr = *inner;
        }
        let fields = self.parse_fields()?;
        Ok(Expr::FieldIdentifier(Box::new(nested_expr), fields))
    }

    /// Parses consecutive field identifiers after a period. i.e., `.foo.bar.baz`
    pub fn parse_fields(&mut self) -> ModalResult<Vec<Ident>> {
        repeat(.., preceded(Token::Period, cut_err(Self::parse_identifier))).parse_next(self)
    }

    pub fn parse_qualified_operator(&mut self) -> ModalResult<QualifiedOperator> {
        self.expect_token(&Token::LParen)?;

        let checkpoint = *self;
        let schema = match self.parse_identifier_non_reserved() {
            Ok(ident) => {
                self.expect_token(&Token::Period)?;
                Some(ident)
            }
            Err(_) => {
                *self = checkpoint;
                None
            }
        };

        // https://www.postgresql.org/docs/15/sql-syntax-lexical.html#SQL-SYNTAX-OPERATORS
        const OP_CHARS: &[char] = &[
            '+', '-', '*', '/', '<', '>', '=', '~', '!', '@', '#', '%', '^', '&', '|', '`', '?',
        ];
        let name = {
            // Unlike PostgreSQL, we only take 1 token here rather than any sequence of `OP_CHARS`.
            // This is enough because we do not support custom operators like `x *@ y` anyways,
            // and all builtin sequences are already single tokens.
            //
            // To support custom operators and be fully compatible with PostgreSQL later, the
            // tokenizer should also be updated.
            let checkpoint = *self;
            let token = self.next_token();
            let name = token.token.to_string();
            if !name.trim_matches(OP_CHARS).is_empty() {
                return self
                    .expected_at(checkpoint, &format!("one of {}", OP_CHARS.iter().join(" ")));
            }
            name
        };

        self.expect_token(&Token::RParen)?;
        Ok(QualifiedOperator { schema, name })
    }

    /// Parse a function call.
    pub fn parse_function(&mut self) -> ModalResult<Expr> {
        // [aggregate:]
        let scalar_as_agg = if self.parse_keyword(Keyword::AGGREGATE) {
            self.expect_token(&Token::Colon)?;
            true
        } else {
            false
        };
        let name = self.parse_object_name()?;
        let arg_list = self.parse_argument_list()?;

        let within_group = if self.parse_keywords(&[Keyword::WITHIN, Keyword::GROUP]) {
            self.expect_token(&Token::LParen)?;
            self.expect_keywords(&[Keyword::ORDER, Keyword::BY])?;
            let order_by = self.parse_order_by_expr()?;
            self.expect_token(&Token::RParen)?;
            Some(Box::new(order_by.clone()))
        } else {
            None
        };

        let filter = if self.parse_keyword(Keyword::FILTER) {
            self.expect_token(&Token::LParen)?;
            self.expect_keyword(Keyword::WHERE)?;
            let filter_expr = self.parse_expr()?;
            self.expect_token(&Token::RParen)?;
            Some(Box::new(filter_expr))
        } else {
            None
        };

        let over = if self.parse_keyword(Keyword::OVER) {
            if self.peek_token() == Token::LParen {
                // Inline window specification: OVER (...)
                self.expect_token(&Token::LParen)?;
                let window_spec = self.parse_window_spec()?;
                self.expect_token(&Token::RParen)?;
                Some(Window::Spec(window_spec))
            } else {
                // Named window: OVER window_name
                let window_name = self.parse_identifier()?;
                Some(Window::Name(window_name))
            }
        } else {
            None
        };

        Ok(Expr::Function(Function {
            scalar_as_agg,
            name,
            arg_list,
            within_group,
            filter,
            over,
        }))
    }

    pub fn parse_window_frame_units(&mut self) -> ModalResult<WindowFrameUnits> {
        dispatch! { peek(keyword);
            Keyword::ROWS => keyword.value(WindowFrameUnits::Rows),
            Keyword::RANGE => keyword.value(WindowFrameUnits::Range),
            Keyword::GROUPS => keyword.value(WindowFrameUnits::Groups),
            Keyword::SESSION => keyword.value(WindowFrameUnits::Session),
            _ => fail,
        }
        .expect("ROWS, RANGE, or GROUPS")
        .parse_next(self)
    }

    pub fn parse_window_frame(&mut self) -> ModalResult<WindowFrame> {
        let units = self.parse_window_frame_units()?;
        let bounds = if self.parse_keyword(Keyword::BETWEEN) {
            // `BETWEEN <frame_start> AND <frame_end>`
            let start = self.parse_window_frame_bound()?;
            self.expect_keyword(Keyword::AND)?;
            let end = Some(self.parse_window_frame_bound()?);
            WindowFrameBounds::Bounds { start, end }
        } else if self.parse_keywords(&[Keyword::WITH, Keyword::GAP]) {
            // `WITH GAP <gap>`, only for session frames
            WindowFrameBounds::Gap(Box::new(self.parse_expr()?))
        } else {
            // `<frame_start>`
            WindowFrameBounds::Bounds {
                start: self.parse_window_frame_bound()?,
                end: None,
            }
        };
        let exclusion = if self.parse_keyword(Keyword::EXCLUDE) {
            Some(self.parse_window_frame_exclusion()?)
        } else {
            None
        };
        Ok(WindowFrame {
            units,
            bounds,
            exclusion,
        })
    }

    /// Parse `CURRENT ROW` or `{ <non-negative numeric | datetime | interval> | UNBOUNDED } { PRECEDING | FOLLOWING }`
    pub fn parse_window_frame_bound(&mut self) -> ModalResult<WindowFrameBound> {
        if self.parse_keywords(&[Keyword::CURRENT, Keyword::ROW]) {
            Ok(WindowFrameBound::CurrentRow)
        } else {
            let rows = if self.parse_keyword(Keyword::UNBOUNDED) {
                None
            } else {
                Some(Box::new(self.parse_expr()?))
            };
            if self.parse_keyword(Keyword::PRECEDING) {
                Ok(WindowFrameBound::Preceding(rows))
            } else if self.parse_keyword(Keyword::FOLLOWING) {
                Ok(WindowFrameBound::Following(rows))
            } else {
                self.expected("PRECEDING or FOLLOWING")
            }
        }
    }

    pub fn parse_window_frame_exclusion(&mut self) -> ModalResult<WindowFrameExclusion> {
        if self.parse_keywords(&[Keyword::CURRENT, Keyword::ROW]) {
            Ok(WindowFrameExclusion::CurrentRow)
        } else if self.parse_keyword(Keyword::GROUP) {
            Ok(WindowFrameExclusion::Group)
        } else if self.parse_keyword(Keyword::TIES) {
            Ok(WindowFrameExclusion::Ties)
        } else if self.parse_keywords(&[Keyword::NO, Keyword::OTHERS]) {
            Ok(WindowFrameExclusion::NoOthers)
        } else {
            self.expected("CURRENT ROW, GROUP, TIES, or NO OTHERS")
        }
    }

    /// parse a group by expr. a group by expr can be one of group sets, roll up, cube, or simple
    /// expr.
    fn parse_group_by_expr(&mut self) -> ModalResult<Expr> {
        if self.parse_keywords(&[Keyword::GROUPING, Keyword::SETS]) {
            self.expect_token(&Token::LParen)?;
            let result = self.parse_comma_separated(|p| p.parse_tuple(true, true))?;
            self.expect_token(&Token::RParen)?;
            Ok(Expr::GroupingSets(result))
        } else if self.parse_keyword(Keyword::CUBE) {
            self.expect_token(&Token::LParen)?;
            let result = self.parse_comma_separated(|p| p.parse_tuple(true, false))?;
            self.expect_token(&Token::RParen)?;
            Ok(Expr::Cube(result))
        } else if self.parse_keyword(Keyword::ROLLUP) {
            self.expect_token(&Token::LParen)?;
            let result = self.parse_comma_separated(|p| p.parse_tuple(true, false))?;
            self.expect_token(&Token::RParen)?;
            Ok(Expr::Rollup(result))
        } else {
            self.parse_expr()
        }
    }

    /// parse a tuple with `(` and `)`.
    /// If `lift_singleton` is true, then a singleton tuple is lifted to a tuple of length 1,
    /// otherwise it will fail. If `allow_empty` is true, then an empty tuple is allowed.
    fn parse_tuple(&mut self, lift_singleton: bool, allow_empty: bool) -> ModalResult<Vec<Expr>> {
        if lift_singleton {
            if self.consume_token(&Token::LParen) {
                let result = if allow_empty && self.consume_token(&Token::RParen) {
                    vec![]
                } else {
                    let result = self.parse_comma_separated(Parser::parse_expr)?;
                    self.expect_token(&Token::RParen)?;
                    result
                };
                Ok(result)
            } else {
                Ok(vec![self.parse_expr()?])
            }
        } else {
            self.expect_token(&Token::LParen)?;
            let result = if allow_empty && self.consume_token(&Token::RParen) {
                vec![]
            } else {
                let result = self.parse_comma_separated(Parser::parse_expr)?;
                self.expect_token(&Token::RParen)?;
                result
            };
            Ok(result)
        }
    }

    pub fn parse_case_expr(&mut self) -> ModalResult<Expr> {
        parser_v2::expr_case(self)
    }

    /// Parse a SQL CAST function e.g. `CAST(expr AS FLOAT)`
    pub fn parse_cast_expr(&mut self) -> ModalResult<Expr> {
        parser_v2::expr_cast(self)
    }

    /// Parse a SQL TRY_CAST function e.g. `TRY_CAST(expr AS FLOAT)`
    pub fn parse_try_cast_expr(&mut self) -> ModalResult<Expr> {
        parser_v2::expr_try_cast(self)
    }

    /// Parse a SQL EXISTS expression e.g. `WHERE EXISTS(SELECT ...)`.
    pub fn parse_exists_expr(&mut self) -> ModalResult<Expr> {
        self.expect_token(&Token::LParen)?;
        let exists_node = Expr::Exists(Box::new(self.parse_query()?));
        self.expect_token(&Token::RParen)?;
        Ok(exists_node)
    }

    pub fn parse_extract_expr(&mut self) -> ModalResult<Expr> {
        parser_v2::expr_extract(self)
    }

    pub fn parse_substring_expr(&mut self) -> ModalResult<Expr> {
        parser_v2::expr_substring(self)
    }

    /// `POSITION(<expr> IN <expr>)`
    pub fn parse_position_expr(&mut self) -> ModalResult<Expr> {
        parser_v2::expr_position(self)
    }

    /// `OVERLAY(<expr> PLACING <expr> FROM <expr> [ FOR <expr> ])`
    pub fn parse_overlay_expr(&mut self) -> ModalResult<Expr> {
        parser_v2::expr_overlay(self)
    }

    /// `TRIM ([WHERE] ['text'] FROM 'text')`\
    /// `TRIM ([WHERE] [FROM] 'text' [, 'text'])`
    pub fn parse_trim_expr(&mut self) -> ModalResult<Expr> {
        self.expect_token(&Token::LParen)?;
        let mut trim_where = None;
        if let Token::Word(word) = self.peek_token().token
            && [Keyword::BOTH, Keyword::LEADING, Keyword::TRAILING].contains(&word.keyword)
        {
            trim_where = Some(self.parse_trim_where()?);
        }

        let (mut trim_what, expr) = if self.parse_keyword(Keyword::FROM) {
            (None, self.parse_expr()?)
        } else {
            let mut expr = self.parse_expr()?;
            if self.parse_keyword(Keyword::FROM) {
                let trim_what = std::mem::replace(&mut expr, self.parse_expr()?);
                (Some(Box::new(trim_what)), expr)
            } else {
                (None, expr)
            }
        };

        if trim_what.is_none() && self.consume_token(&Token::Comma) {
            trim_what = Some(Box::new(self.parse_expr()?));
        }
        self.expect_token(&Token::RParen)?;

        Ok(Expr::Trim {
            expr: Box::new(expr),
            trim_where,
            trim_what,
        })
    }

    pub fn parse_trim_where(&mut self) -> ModalResult<TrimWhereField> {
        dispatch! { peek(keyword);
            Keyword::BOTH => keyword.value(TrimWhereField::Both),
            Keyword::LEADING => keyword.value(TrimWhereField::Leading),
            Keyword::TRAILING => keyword.value(TrimWhereField::Trailing),
            _ => fail
        }
        .expect("BOTH, LEADING, or TRAILING")
        .parse_next(self)
    }

    /// Parses an array expression `[ex1, ex2, ..]`
    pub fn parse_array_expr(&mut self) -> ModalResult<Expr> {
        let mut expected_depth = None;
        let exprs = self.parse_array_inner(0, &mut expected_depth)?;
        Ok(Expr::Array(Array {
            elem: exprs,
            // Top-level array is named.
            named: true,
        }))
    }

    fn parse_array_inner(
        &mut self,
        depth: usize,
        expected_depth: &mut Option<usize>,
    ) -> ModalResult<Vec<Expr>> {
        self.expect_token(&Token::LBracket)?;
        if let Some(expected_depth) = *expected_depth
            && depth > expected_depth
        {
            return self.expected("]");
        }
        let exprs = if self.peek_token() == Token::LBracket {
            self.parse_comma_separated(|parser| {
                let exprs = parser.parse_array_inner(depth + 1, expected_depth)?;
                Ok(Expr::Array(Array {
                    elem: exprs,
                    named: false,
                }))
            })?
        } else {
            if let Some(expected_depth) = *expected_depth {
                if depth < expected_depth {
                    return self.expected("[");
                }
            } else {
                *expected_depth = Some(depth);
            }
            if self.consume_token(&Token::RBracket) {
                return Ok(vec![]);
            }
            self.parse_comma_separated(Self::parse_expr)?
        };
        self.expect_token(&Token::RBracket)?;
        Ok(exprs)
    }

    /// Parses a map expression `MAP {k1:v1, k2:v2, ..}`
    pub fn parse_map_expr(&mut self) -> ModalResult<Expr> {
        self.expect_token(&Token::LBrace)?;
        if self.consume_token(&Token::RBrace) {
            return Ok(Expr::Map { entries: vec![] });
        }
        let entries = self.parse_comma_separated(|parser| {
            let key = parser.parse_expr()?;
            parser.expect_token(&Token::Colon)?;
            let value = parser.parse_expr()?;
            Ok((key, value))
        })?;
        self.expect_token(&Token::RBrace)?;
        Ok(Expr::Map { entries })
    }

    // This function parses date/time fields for interval qualifiers.
    pub fn parse_date_time_field(&mut self) -> ModalResult<DateTimeField> {
        dispatch! { peek(keyword);
            Keyword::YEAR => keyword.value(DateTimeField::Year),
            Keyword::MONTH => keyword.value(DateTimeField::Month),
            Keyword::DAY => keyword.value(DateTimeField::Day),
            Keyword::HOUR => keyword.value(DateTimeField::Hour),
            Keyword::MINUTE => keyword.value(DateTimeField::Minute),
            Keyword::SECOND => keyword.value(DateTimeField::Second),
            _ => fail,
        }
        .expect("date/time field")
        .parse_next(self)
    }

    // This function parses date/time fields for the EXTRACT function-like operator. PostgreSQL
    // allows arbitrary inputs including invalid ones.
    //
    // ```
    //   select extract(day from null::date);
    //   select extract(invalid from null::date);
    //   select extract("invaLId" from null::date);
    //   select extract('invaLId' from null::date);
    // ```
    pub fn parse_date_time_field_in_extract(&mut self) -> ModalResult<String> {
        let checkpoint = *self;
        let token = self.next_token();
        match token.token {
            Token::Word(w) => Ok(w.value.to_uppercase()),
            Token::SingleQuotedString(s) => Ok(s.to_uppercase()),
            _ => {
                *self = checkpoint;
                self.expected("date/time field")
            }
        }
    }

    /// Parse an INTERVAL literal.
    ///
    /// Some syntactically valid intervals:
    ///
    ///   1. `INTERVAL '1' DAY`
    ///   2. `INTERVAL '1-1' YEAR TO MONTH`
    ///   3. `INTERVAL '1' SECOND`
    ///   4. `INTERVAL '1:1:1.1' HOUR (5) TO SECOND (5)`
    ///   5. `INTERVAL '1.1' SECOND (2, 2)`
    ///   6. `INTERVAL '1:1' HOUR (5) TO MINUTE (5)`
    ///
    /// Note that we do not currently attempt to parse the quoted value.
    pub fn parse_literal_interval(&mut self) -> ModalResult<Expr> {
        // The SQL standard allows an optional sign before the value string, but
        // it is not clear if any implementations support that syntax, so we
        // don't currently try to parse it. (The sign can instead be included
        // inside the value string.)

        // The first token in an interval is a string literal which specifies
        // the duration of the interval.
        let value = self.parse_literal_string()?;

        // Following the string literal is a qualifier which indicates the units
        // of the duration specified in the string literal.
        //
        // Note that PostgreSQL allows omitting the qualifier, so we provide
        // this more general implementation.
        let leading_field = match self.peek_token().token {
            Token::Word(kw)
                if [
                    Keyword::YEAR,
                    Keyword::MONTH,
                    Keyword::DAY,
                    Keyword::HOUR,
                    Keyword::MINUTE,
                    Keyword::SECOND,
                ]
                .contains(&kw.keyword) =>
            {
                Some(self.parse_date_time_field()?)
            }
            _ => None,
        };

        let (leading_precision, last_field, fsec_precision) =
            if leading_field == Some(DateTimeField::Second) {
                // SQL mandates special syntax for `SECOND TO SECOND` literals.
                // Instead of
                //     `SECOND [(<leading precision>)] TO SECOND[(<fractional seconds precision>)]`
                // one must use the special format:
                //     `SECOND [( <leading precision> [ , <fractional seconds precision>] )]`
                let last_field = None;
                let (leading_precision, fsec_precision) = self.parse_optional_precision_scale()?;
                (leading_precision, last_field, fsec_precision)
            } else {
                let leading_precision = self.parse_optional_precision()?;
                if self.parse_keyword(Keyword::TO) {
                    let last_field = Some(self.parse_date_time_field()?);
                    let fsec_precision = if last_field == Some(DateTimeField::Second) {
                        self.parse_optional_precision()?
                    } else {
                        None
                    };
                    (leading_precision, last_field, fsec_precision)
                } else {
                    (leading_precision, None, None)
                }
            };

        Ok(Expr::Value(Value::Interval {
            value,
            leading_field,
            leading_precision,
            last_field,
            fractional_seconds_precision: fsec_precision,
        }))
    }

    /// Parse an operator following an expression
    pub fn parse_infix(&mut self, expr: Expr, precedence: Precedence) -> ModalResult<Expr> {
        let checkpoint = *self;
        let tok = self.next_token();
        debug!("parsing infix {:?}", tok.token);
        let regular_binary_operator = match &tok.token {
            Token::Eq => Some(BinaryOperator::Eq),
            Token::Neq => Some(BinaryOperator::NotEq),
            Token::Gt => Some(BinaryOperator::Gt),
            Token::GtEq => Some(BinaryOperator::GtEq),
            Token::Lt => Some(BinaryOperator::Lt),
            Token::LtEq => Some(BinaryOperator::LtEq),
            Token::Plus => Some(BinaryOperator::Plus),
            Token::Minus => Some(BinaryOperator::Minus),
            Token::Mul => Some(BinaryOperator::Multiply),
            Token::Mod => Some(BinaryOperator::Modulo),
            Token::Pipe => Some(BinaryOperator::Custom("|".to_owned())),
            Token::Caret => Some(BinaryOperator::Pow),
            Token::Div => Some(BinaryOperator::Divide),
            Token::Op(name) => Some(BinaryOperator::Custom(name.clone())),
            Token::Word(w) => match w.keyword {
                Keyword::AND => Some(BinaryOperator::And),
                Keyword::OR => Some(BinaryOperator::Or),
                Keyword::XOR => Some(BinaryOperator::Xor),
                Keyword::OPERATOR if self.peek_token() == Token::LParen => Some(
                    BinaryOperator::PGQualified(Box::new(self.parse_qualified_operator()?)),
                ),
                _ => None,
            },
            _ => None,
        };

        if let Some(op) = regular_binary_operator {
            // // `all/any/some` only appears to the right of the binary op.
            // if let Some(keyword) =
            //     self.parse_one_of_keywords(&[Keyword::ANY, Keyword::ALL, Keyword::SOME])
            // {
            //     self.expect_token(&Token::LParen)?;
            //     // In upstream's PR of parser-rs, there is `self.parser_subexpr(precedence)` here.
            //     // But it will fail to parse `select 1 = any(null and true);`.
            //     let right = self.parse_expr()?;
            //     self.expect_token(&Token::RParen)?;

            //     // TODO: support `all/any/some(subquery)`.
            //     if let Expr::Subquery(_) = &right {
            //         parser_err!("ANY/SOME/ALL(Subquery) is not implemented");
            //     }

            //     let right = match keyword {
            //         Keyword::ALL => Box::new(Expr::AllOp(Box::new(right))),
            //         // `SOME` is a synonym for `ANY`.
            //         Keyword::ANY | Keyword::SOME => Box::new(Expr::SomeOp(Box::new(right))),
            //         _ => unreachable!(),
            //     };

            //     Ok(Expr::BinaryOp {
            //         left: Box::new(expr),
            //         op,
            //         right,
            //     })
            // } else {
            Ok(Expr::BinaryOp {
                left: Box::new(expr),
                op,
                right: Box::new(self.parse_subexpr(precedence)?),
            })
            // }
        } else if let Token::Word(w) = &tok.token {
            match w.keyword {
                Keyword::IS => {
                    if self.parse_keyword(Keyword::TRUE) {
                        Ok(Expr::IsTrue(Box::new(expr)))
                    } else if self.parse_keywords(&[Keyword::NOT, Keyword::TRUE]) {
                        Ok(Expr::IsNotTrue(Box::new(expr)))
                    } else if self.parse_keyword(Keyword::FALSE) {
                        Ok(Expr::IsFalse(Box::new(expr)))
                    } else if self.parse_keywords(&[Keyword::NOT, Keyword::FALSE]) {
                        Ok(Expr::IsNotFalse(Box::new(expr)))
                    } else if self.parse_keyword(Keyword::UNKNOWN) {
                        Ok(Expr::IsUnknown(Box::new(expr)))
                    } else if self.parse_keywords(&[Keyword::NOT, Keyword::UNKNOWN]) {
                        Ok(Expr::IsNotUnknown(Box::new(expr)))
                    } else if self.parse_keyword(Keyword::NULL) {
                        Ok(Expr::IsNull(Box::new(expr)))
                    } else if self.parse_keywords(&[Keyword::NOT, Keyword::NULL]) {
                        Ok(Expr::IsNotNull(Box::new(expr)))
                    } else if self.parse_keywords(&[Keyword::DISTINCT, Keyword::FROM]) {
                        let expr2 = self.parse_expr()?;
                        Ok(Expr::IsDistinctFrom(Box::new(expr), Box::new(expr2)))
                    } else if self.parse_keywords(&[Keyword::NOT, Keyword::DISTINCT, Keyword::FROM])
                    {
                        let expr2 = self.parse_expr()?;
                        Ok(Expr::IsNotDistinctFrom(Box::new(expr), Box::new(expr2)))
                    } else {
                        let negated = self.parse_keyword(Keyword::NOT);

                        if self.parse_keyword(Keyword::JSON) {
                            self.parse_is_json(expr, negated)
                        } else {
                            self.expected(
                                "[NOT] { TRUE | FALSE | UNKNOWN | NULL | DISTINCT FROM | JSON } after IS",
                            )
                        }
                    }
                }
                Keyword::AT => {
                    assert_eq!(precedence, Precedence::At);
                    let time_zone = Box::new(
                        preceded(
                            (Keyword::TIME, Keyword::ZONE),
                            cut_err(|p: &mut Self| p.parse_subexpr(precedence)),
                        )
                        .parse_next(self)?,
                    );
                    Ok(Expr::AtTimeZone {
                        timestamp: Box::new(expr),
                        time_zone,
                    })
                }
                keyword @ (Keyword::ALL | Keyword::ANY | Keyword::SOME) => {
                    self.expect_token(&Token::LParen)?;
                    // In upstream's PR of parser-rs, there is `self.parser_subexpr(precedence)` here.
                    // But it will fail to parse `select 1 = any(null and true);`.
                    let sub = self.parse_expr()?;
                    self.expect_token(&Token::RParen)?;

                    // TODO: support `all/any/some(subquery)`.
                    if let Expr::Subquery(_) = &sub {
                        parser_err!("ANY/SOME/ALL(Subquery) is not implemented");
                    }

                    Ok(match keyword {
                        Keyword::ALL => Expr::AllOp(Box::new(sub)),
                        // `SOME` is a synonym for `ANY`.
                        Keyword::ANY | Keyword::SOME => Expr::SomeOp(Box::new(sub)),
                        _ => unreachable!(),
                    })
                }
                Keyword::NOT
                | Keyword::IN
                | Keyword::BETWEEN
                | Keyword::LIKE
                | Keyword::ILIKE
                | Keyword::SIMILAR => {
                    *self = checkpoint;
                    let negated = self.parse_keyword(Keyword::NOT);
                    if self.parse_keyword(Keyword::IN) {
                        self.parse_in(expr, negated)
                    } else if self.parse_keyword(Keyword::BETWEEN) {
                        self.parse_between(expr, negated)
                    } else if self.parse_keyword(Keyword::LIKE) {
                        Ok(Expr::Like {
                            negated,
                            expr: Box::new(expr),
                            pattern: Box::new(self.parse_subexpr(Precedence::Like)?),
                            escape_char: self.parse_escape()?,
                        })
                    } else if self.parse_keyword(Keyword::ILIKE) {
                        Ok(Expr::ILike {
                            negated,
                            expr: Box::new(expr),
                            pattern: Box::new(self.parse_subexpr(Precedence::Like)?),
                            escape_char: self.parse_escape()?,
                        })
                    } else if self.parse_keywords(&[Keyword::SIMILAR, Keyword::TO]) {
                        Ok(Expr::SimilarTo {
                            negated,
                            expr: Box::new(expr),
                            pattern: Box::new(self.parse_subexpr(Precedence::Like)?),
                            escape_char: self.parse_escape()?,
                        })
                    } else {
                        self.expected("IN, BETWEEN or SIMILAR TO after NOT")
                    }
                }
                // Can only happen if `get_next_precedence` got out of sync with this function
                _ => parser_err!("No infix parser for token {:?}", tok),
            }
        } else if Token::DoubleColon == tok {
            self.parse_pg_cast(expr)
        } else if Token::LBracket == tok {
            self.parse_array_index(expr)
        } else {
            // Can only happen if `get_next_precedence` got out of sync with this function
            parser_err!("No infix parser for token {:?}", tok)
        }
    }

    /// parse the ESCAPE CHAR portion of LIKE, ILIKE, and SIMILAR TO
    pub fn parse_escape(&mut self) -> ModalResult<Option<EscapeChar>> {
        if self.parse_keyword(Keyword::ESCAPE) {
            let s = self.parse_literal_string()?;
            let mut chs = s.chars();
            if let Some(ch) = chs.next() {
                if chs.next().is_some() {
                    parser_err!("Escape string must be empty or one character, found {s:?}")
                } else {
                    Ok(Some(EscapeChar::escape(ch)))
                }
            } else {
                Ok(Some(EscapeChar::empty()))
            }
        } else {
            Ok(None)
        }
    }

    /// We parse both `array[1,9][1]`, `array[1,9][1:2]`, `array[1,9][:2]`, `array[1,9][1:]` and
    /// `array[1,9][:]` in this function.
    pub fn parse_array_index(&mut self, expr: Expr) -> ModalResult<Expr> {
        let new_expr = match self.peek_token().token {
            Token::Colon => {
                // [:] or [:N]
                assert!(self.consume_token(&Token::Colon));
                let end = match self.peek_token().token {
                    Token::RBracket => None,
                    _ => {
                        let end_index = Box::new(self.parse_expr()?);
                        Some(end_index)
                    }
                };
                Expr::ArrayRangeIndex {
                    obj: Box::new(expr),
                    start: None,
                    end,
                }
            }
            _ => {
                // [N], [N:], [N:M]
                let index = Box::new(self.parse_expr()?);
                match self.peek_token().token {
                    Token::Colon => {
                        // [N:], [N:M]
                        assert!(self.consume_token(&Token::Colon));
                        match self.peek_token().token {
                            Token::RBracket => {
                                // [N:]
                                Expr::ArrayRangeIndex {
                                    obj: Box::new(expr),
                                    start: Some(index),
                                    end: None,
                                }
                            }
                            _ => {
                                // [N:M]
                                let end = Some(Box::new(self.parse_expr()?));
                                Expr::ArrayRangeIndex {
                                    obj: Box::new(expr),
                                    start: Some(index),
                                    end,
                                }
                            }
                        }
                    }
                    _ => {
                        // [N]
                        Expr::Index {
                            obj: Box::new(expr),
                            index,
                        }
                    }
                }
            }
        };
        self.expect_token(&Token::RBracket)?;
        // recursively checking for more indices
        if self.consume_token(&Token::LBracket) {
            self.parse_array_index(new_expr)
        } else {
            Ok(new_expr)
        }
    }

    /// Parses the optional constraints following the `IS [NOT] JSON` predicate
    pub fn parse_is_json(&mut self, expr: Expr, negated: bool) -> ModalResult<Expr> {
        let item_type = match self.peek_token().token {
            Token::Word(w) => match w.keyword {
                Keyword::VALUE => Some(JsonPredicateType::Value),
                Keyword::ARRAY => Some(JsonPredicateType::Array),
                Keyword::OBJECT => Some(JsonPredicateType::Object),
                Keyword::SCALAR => Some(JsonPredicateType::Scalar),
                _ => None,
            },
            _ => None,
        };
        if item_type.is_some() {
            self.next_token();
        }
        let item_type = item_type.unwrap_or_default();

        let unique_keys = self.parse_one_of_keywords(&[Keyword::WITH, Keyword::WITHOUT]);
        if unique_keys.is_some() {
            self.expect_keyword(Keyword::UNIQUE)?;
            _ = self.parse_keyword(Keyword::KEYS);
        }
        let unique_keys = unique_keys.is_some_and(|w| w == Keyword::WITH);

        Ok(Expr::IsJson {
            expr: Box::new(expr),
            negated,
            item_type,
            unique_keys,
        })
    }

    /// Parses the parens following the `[ NOT ] IN` operator
    pub fn parse_in(&mut self, expr: Expr, negated: bool) -> ModalResult<Expr> {
        self.expect_token(&Token::LParen)?;
        let in_op = if matches!(self.peek_token().token, Token::Word(w) if w.keyword == Keyword::SELECT || w.keyword == Keyword::WITH)
        {
            Expr::InSubquery {
                expr: Box::new(expr),
                subquery: Box::new(self.parse_query()?),
                negated,
            }
        } else {
            Expr::InList {
                expr: Box::new(expr),
                list: self.parse_comma_separated(Parser::parse_expr)?,
                negated,
            }
        };
        self.expect_token(&Token::RParen)?;
        Ok(in_op)
    }

    /// Parses `BETWEEN <low> AND <high>`, assuming the `BETWEEN` keyword was already consumed
    pub fn parse_between(&mut self, expr: Expr, negated: bool) -> ModalResult<Expr> {
        // Stop parsing subexpressions for <low> and <high> on tokens with
        // precedence lower than that of `BETWEEN`, such as `AND`, `IS`, etc.
        let low = self.parse_subexpr(Precedence::Between)?;
        self.expect_keyword(Keyword::AND)?;
        let high = self.parse_subexpr(Precedence::Between)?;
        Ok(Expr::Between {
            expr: Box::new(expr),
            negated,
            low: Box::new(low),
            high: Box::new(high),
        })
    }

    /// Parse a postgresql casting style which is in the form of `expr::datatype`
    pub fn parse_pg_cast(&mut self, expr: Expr) -> ModalResult<Expr> {
        Ok(Expr::Cast {
            expr: Box::new(expr),
            data_type: self.parse_data_type()?,
        })
    }

    /// Get the precedence of the next token
    pub fn get_next_precedence(&self) -> ModalResult<Precedence> {
        use Precedence as P;

        let token = self.peek_token();
        debug!("get_next_precedence() {:?}", token);
        match token.token {
            Token::Word(w) if w.keyword == Keyword::OR => Ok(P::LogicalOr),
            Token::Word(w) if w.keyword == Keyword::XOR => Ok(P::LogicalXor),
            Token::Word(w) if w.keyword == Keyword::AND => Ok(P::LogicalAnd),
            Token::Word(w) if w.keyword == Keyword::AT => {
                match (self.peek_nth_token(1).token, self.peek_nth_token(2).token) {
                    (Token::Word(w), Token::Word(w2))
                        if w.keyword == Keyword::TIME && w2.keyword == Keyword::ZONE =>
                    {
                        Ok(P::At)
                    }
                    _ => Ok(P::Zero),
                }
            }

            Token::Word(w) if w.keyword == Keyword::NOT => match self.peek_nth_token(1).token {
                // The precedence of NOT varies depending on keyword that
                // follows it. If it is followed by IN, BETWEEN, or LIKE,
                // it takes on the precedence of those tokens. Otherwise it
                // is not an infix operator, and therefore has zero
                // precedence.
                Token::Word(w) if w.keyword == Keyword::BETWEEN => Ok(P::Between),
                Token::Word(w) if w.keyword == Keyword::IN => Ok(P::Between),
                Token::Word(w) if w.keyword == Keyword::LIKE => Ok(P::Like),
                Token::Word(w) if w.keyword == Keyword::ILIKE => Ok(P::Like),
                Token::Word(w) if w.keyword == Keyword::SIMILAR => Ok(P::Like),
                _ => Ok(P::Zero),
            },

            Token::Word(w) if w.keyword == Keyword::IS => Ok(P::Is),
            Token::Word(w) if w.keyword == Keyword::ISNULL => Ok(P::Is),
            Token::Word(w) if w.keyword == Keyword::NOTNULL => Ok(P::Is),
            Token::Eq | Token::Lt | Token::LtEq | Token::Neq | Token::Gt | Token::GtEq => {
                Ok(P::Cmp)
            }
            Token::Word(w) if w.keyword == Keyword::IN => Ok(P::Between),
            Token::Word(w) if w.keyword == Keyword::BETWEEN => Ok(P::Between),
            Token::Word(w) if w.keyword == Keyword::LIKE => Ok(P::Like),
            Token::Word(w) if w.keyword == Keyword::ILIKE => Ok(P::Like),
            Token::Word(w) if w.keyword == Keyword::SIMILAR => Ok(P::Like),
            Token::Word(w) if w.keyword == Keyword::ALL => Ok(P::Other),
            Token::Word(w) if w.keyword == Keyword::ANY => Ok(P::Other),
            Token::Word(w) if w.keyword == Keyword::SOME => Ok(P::Other),
            Token::Op(_) => Ok(P::Other),
            Token::Word(w)
                if w.keyword == Keyword::OPERATOR && self.peek_nth_token(1) == Token::LParen =>
            {
                Ok(P::Other)
            }
            // In some languages (incl. rust, c), bitwise operators have precedence:
            //   or < xor < and < shift
            // But in PostgreSQL, they are just left to right. So `2 | 3 & 4` is 0.
            Token::Pipe => Ok(P::Other),
            Token::Plus | Token::Minus => Ok(P::PlusMinus),
            Token::Mul | Token::Div | Token::Mod => Ok(P::MulDiv),
            Token::Caret => Ok(P::Exp),
            Token::LBracket => Ok(P::Array),
            Token::DoubleColon => Ok(P::DoubleColon),
            _ => Ok(P::Zero),
        }
    }

    /// Return the first non-whitespace token that has not yet been processed
    /// (or None if reached end-of-file)
    pub fn peek_token(&self) -> TokenWithLocation {
        self.peek_nth_token(0)
    }

    /// Return nth non-whitespace token that has not yet been processed
    pub fn peek_nth_token(&self, mut n: usize) -> TokenWithLocation {
        let mut index = 0;
        loop {
            let token = self.0.get(index);
            index += 1;
            match token.map(|x| &x.token) {
                Some(Token::Whitespace(_)) => continue,
                _ => {
                    if n == 0 {
                        return token.cloned().unwrap_or(TokenWithLocation::eof());
                    }
                    n -= 1;
                }
            }
        }
    }

    /// Return the first non-whitespace token that has not yet been processed
    /// (or None if reached end-of-file) and mark it as processed. OK to call
    /// repeatedly after reaching EOF.
    pub fn next_token(&mut self) -> TokenWithLocation {
        loop {
            let Some(token) = self.0.first() else {
                return TokenWithLocation::eof();
            };
            self.0 = &self.0[1..];
            match token.token {
                Token::Whitespace(_) => continue,
                _ => return token.clone(),
            }
        }
    }

    /// Return the first unprocessed token, possibly whitespace.
    pub fn next_token_no_skip(&mut self) -> Option<&TokenWithLocation> {
        if self.0.is_empty() {
            None
        } else {
            let (first, rest) = self.0.split_at(1);
            self.0 = rest;
            Some(&first[0])
        }
    }

    /// Report an expected error at the current position.
    pub fn expected<T>(&self, expected: &str) -> ModalResult<T> {
        parser_err!("expected {}, found: {}", expected, self.peek_token().token)
    }

    /// Revert the parser to a previous position and report an expected error.
    pub fn expected_at<T>(&mut self, checkpoint: Self, expected: &str) -> ModalResult<T> {
        *self = checkpoint;
        self.expected(expected)
    }

    /// Check if the expected match is the next token.
    /// The equality check is case-insensitive.
    pub fn parse_word(&mut self, expected: &str) -> bool {
        match self.peek_token().token {
            Token::Word(w) if w.value.to_uppercase() == expected => {
                self.next_token();
                true
            }
            _ => false,
        }
    }

    pub fn expect_word(&mut self, expected: &str) -> ModalResult<()> {
        if self.parse_word(expected) {
            Ok(())
        } else {
            self.expected(expected)
        }
    }

    /// Look for an expected keyword and consume it if it exists
    #[must_use]
    pub fn parse_keyword(&mut self, expected: Keyword) -> bool {
        match self.peek_token().token {
            Token::Word(w) if expected == w.keyword => {
                self.next_token();
                true
            }
            _ => false,
        }
    }

    /// Look for an expected sequence of keywords and consume them if they exist
    #[must_use]
    pub fn parse_keywords(&mut self, keywords: &[Keyword]) -> bool {
        let checkpoint = *self;
        for &keyword in keywords {
            if !self.parse_keyword(keyword) {
                // println!("parse_keywords aborting .. did not find {:?}", keyword);
                // reset index and return immediately
                *self = checkpoint;
                return false;
            }
        }
        true
    }

    /// Look for one of the given keywords and return the one that matches.
    #[must_use]
    pub fn parse_one_of_keywords(&mut self, keywords: &[Keyword]) -> Option<Keyword> {
        match self.peek_token().token {
            Token::Word(w) => {
                keywords
                    .iter()
                    .find(|keyword| **keyword == w.keyword)
                    .map(|keyword| {
                        self.next_token();
                        *keyword
                    })
            }
            _ => None,
        }
    }

    pub fn peek_nth_any_of_keywords(&mut self, n: usize, keywords: &[Keyword]) -> bool {
        match self.peek_nth_token(n).token {
            Token::Word(w) => keywords.contains(&w.keyword),
            _ => false,
        }
    }

    /// Bail out if the current token is not one of the expected keywords, or consume it if it is
    pub fn expect_one_of_keywords(&mut self, keywords: &[Keyword]) -> ModalResult<Keyword> {
        if let Some(keyword) = self.parse_one_of_keywords(keywords) {
            Ok(keyword)
        } else {
            let keywords: Vec<String> = keywords.iter().map(|x| format!("{:?}", x)).collect();
            self.expected(&format!("one of {}", keywords.join(" or ")))
        }
    }

    /// Bail out if the current token is not an expected keyword, or consume it if it is
    pub fn expect_keyword(&mut self, expected: Keyword) -> ModalResult<()> {
        if self.parse_keyword(expected) {
            Ok(())
        } else {
            self.expected(format!("{:?}", &expected).as_str())
        }
    }

    /// Bail out if the following tokens are not the expected sequence of
    /// keywords, or consume them if they are.
    pub fn expect_keywords(&mut self, expected: &[Keyword]) -> ModalResult<()> {
        for &kw in expected {
            self.expect_keyword(kw)?;
        }
        Ok(())
    }

    /// Consume the next token if it matches the expected token, otherwise return false
    #[must_use]
    pub fn consume_token(&mut self, expected: &Token) -> bool {
        if self.peek_token() == *expected {
            self.next_token();
            true
        } else {
            false
        }
    }

    /// Bail out if the current token is not an expected keyword, or consume it if it is
    pub fn expect_token(&mut self, expected: &Token) -> ModalResult<()> {
        if self.consume_token(expected) {
            Ok(())
        } else {
            self.expected(&expected.to_string())
        }
    }

    /// Parse a comma-separated list of 1+ items accepted by `F`
    pub fn parse_comma_separated<T, F>(&mut self, mut f: F) -> ModalResult<Vec<T>>
    where
        F: FnMut(&mut Self) -> ModalResult<T>,
    {
        let mut values = vec![];
        loop {
            values.push(f(self)?);
            if !self.consume_token(&Token::Comma) {
                break;
            }
        }
        Ok(values)
    }

    /// Run a parser method `f`, reverting back to the current position
    /// if unsuccessful.
    #[must_use]
    fn maybe_parse<T, F>(&mut self, mut f: F) -> Option<T>
    where
        F: FnMut(&mut Self) -> ModalResult<T>,
    {
        let checkpoint = *self;
        match f(self) {
            Ok(t) => Some(t),
            _ => {
                *self = checkpoint;
                None
            }
        }
    }

    /// Parse either `ALL` or `DISTINCT`. Returns `true` if `DISTINCT` is parsed and results in a
    /// `ParserError` if both `ALL` and `DISTINCT` are fround.
    pub fn parse_all_or_distinct(&mut self) -> ModalResult<bool> {
        let all = self.parse_keyword(Keyword::ALL);
        let distinct = self.parse_keyword(Keyword::DISTINCT);
        if all && distinct {
            parser_err!("Cannot specify both ALL and DISTINCT")
        } else {
            Ok(distinct)
        }
    }

    /// Parse either `ALL` or `DISTINCT` or `DISTINCT ON (<expr>)`.
    pub fn parse_all_or_distinct_on(&mut self) -> ModalResult<Distinct> {
        if self.parse_keywords(&[Keyword::DISTINCT, Keyword::ON]) {
            self.expect_token(&Token::LParen)?;
            let exprs = self.parse_comma_separated(Parser::parse_expr)?;
            self.expect_token(&Token::RParen)?;
            return Ok(Distinct::DistinctOn(exprs));
        } else if self.parse_keyword(Keyword::DISTINCT) {
            return Ok(Distinct::Distinct);
        };
        _ = self.parse_keyword(Keyword::ALL);
        Ok(Distinct::All)
    }

    /// Parse a SQL CREATE statement
    pub fn parse_create(&mut self) -> ModalResult<Statement> {
        let or_replace = self.parse_keywords(&[Keyword::OR, Keyword::REPLACE]);
        let temporary = self
            .parse_one_of_keywords(&[Keyword::TEMP, Keyword::TEMPORARY])
            .is_some();
        if self.parse_keyword(Keyword::TABLE) {
            self.parse_create_table(or_replace, temporary)
        } else if self.parse_keyword(Keyword::VIEW) {
            self.parse_create_view(false, or_replace)
        } else if self.parse_keywords(&[Keyword::MATERIALIZED, Keyword::VIEW]) {
            self.parse_create_view(true, or_replace)
        } else if self.parse_keywords(&[Keyword::MATERIALIZED, Keyword::SOURCE]) {
            parser_err!("CREATE MATERIALIZED SOURCE has been deprecated, use CREATE TABLE instead")
        } else if self.parse_keyword(Keyword::SOURCE) {
            self.parse_create_source(or_replace, temporary)
        } else if self.parse_keyword(Keyword::SINK) {
            self.parse_create_sink(or_replace)
        } else if self.parse_keyword(Keyword::SUBSCRIPTION) {
            self.parse_create_subscription(or_replace)
        } else if self.parse_keyword(Keyword::CONNECTION) {
            self.parse_create_connection()
        } else if self.parse_keyword(Keyword::FUNCTION) {
            self.parse_create_function(or_replace, temporary)
        } else if self.parse_keyword(Keyword::AGGREGATE) {
            self.parse_create_aggregate(or_replace)
        } else if or_replace {
            self.expected(
                "[EXTERNAL] TABLE or [MATERIALIZED] VIEW or [MATERIALIZED] SOURCE or SINK or FUNCTION after CREATE OR REPLACE",
            )
        } else if self.parse_keyword(Keyword::INDEX) {
            self.parse_create_index(false)
        } else if self.parse_keywords(&[Keyword::UNIQUE, Keyword::INDEX]) {
            self.parse_create_index(true)
        } else if self.parse_keyword(Keyword::SCHEMA) {
            self.parse_create_schema()
        } else if self.parse_keyword(Keyword::DATABASE) {
            self.parse_create_database()
        } else if self.parse_keyword(Keyword::USER) {
            self.parse_create_user()
        } else if self.parse_keyword(Keyword::SECRET) {
            self.parse_create_secret()
        } else {
            self.expected("an object type after CREATE")
        }
    }

    pub fn parse_create_schema(&mut self) -> ModalResult<Statement> {
        let if_not_exists = self.parse_keywords(&[Keyword::IF, Keyword::NOT, Keyword::EXISTS]);
        let (schema_name, owner) = if self.parse_keyword(Keyword::AUTHORIZATION) {
            let owner = self.parse_object_name()?;
            (owner.clone(), Some(owner))
        } else {
            let schema_name = self.parse_object_name()?;
            let owner = if self.parse_keyword(Keyword::AUTHORIZATION) {
                Some(self.parse_object_name()?)
            } else {
                None
            };
            (schema_name, owner)
        };
        Ok(Statement::CreateSchema {
            schema_name,
            if_not_exists,
            owner,
        })
    }

    pub fn parse_create_database(&mut self) -> ModalResult<Statement> {
        let if_not_exists = self.parse_keywords(&[Keyword::IF, Keyword::NOT, Keyword::EXISTS]);
        let db_name = self.parse_object_name()?;
        let _ = self.parse_keyword(Keyword::WITH);

        let mut owner = None;
        let mut resource_group = None;
        let mut barrier_interval_ms = None;
        let mut checkpoint_frequency = None;

        loop {
            if let Some(keyword) =
                self.parse_one_of_keywords(&[Keyword::OWNER, Keyword::RESOURCE_GROUP])
            {
                match keyword {
                    Keyword::OWNER => {
                        if owner.is_some() {
                            parser_err!("duplicate OWNER clause in CREATE DATABASE");
                        }

                        let _ = self.consume_token(&Token::Eq);
                        owner = Some(self.parse_object_name()?);
                    }
                    Keyword::RESOURCE_GROUP => {
                        if resource_group.is_some() {
                            parser_err!("duplicate RESOURCE_GROUP clause in CREATE DATABASE");
                        }

                        let _ = self.consume_token(&Token::Eq);
                        resource_group = Some(self.parse_set_variable()?);
                    }
                    _ => unreachable!(),
                }
            } else if self.parse_word("BARRIER_INTERVAL_MS") {
                if barrier_interval_ms.is_some() {
                    parser_err!("duplicate BARRIER_INTERVAL_MS clause in CREATE DATABASE");
                }

                let _ = self.consume_token(&Token::Eq);
                barrier_interval_ms = Some(self.parse_literal_u32()?);
            } else if self.parse_word("CHECKPOINT_FREQUENCY") {
                if checkpoint_frequency.is_some() {
                    parser_err!("duplicate CHECKPOINT_FREQUENCY clause in CREATE DATABASE");
                }

                let _ = self.consume_token(&Token::Eq);
                checkpoint_frequency = Some(self.parse_literal_u64()?);
            } else {
                break;
            }
        }

        Ok(Statement::CreateDatabase {
            db_name,
            if_not_exists,
            owner,
            resource_group,
            barrier_interval_ms,
            checkpoint_frequency,
        })
    }

    pub fn parse_create_view(
        &mut self,
        materialized: bool,
        or_replace: bool,
    ) -> ModalResult<Statement> {
        let if_not_exists = self.parse_keywords(&[Keyword::IF, Keyword::NOT, Keyword::EXISTS]);
        // Many dialects support `OR ALTER` right after `CREATE`, but we don't (yet).
        // ANSI SQL and Postgres support RECURSIVE here, but we don't support it either.
        let name = self.parse_object_name()?;
        let columns = self.parse_parenthesized_column_list(Optional)?;
        let with_options = self.parse_options_with_preceding_keyword(Keyword::WITH)?;
        self.expect_keyword(Keyword::AS)?;
        let query = Box::new(self.parse_query()?);
        let emit_mode = if materialized {
            self.parse_emit_mode()?
        } else {
            None
        };
        // Optional `WITH [ CASCADED | LOCAL ] CHECK OPTION` is widely supported here.
        Ok(Statement::CreateView {
            if_not_exists,
            name,
            columns,
            query,
            materialized,
            or_replace,
            with_options,
            emit_mode,
        })
    }

    // CREATE [OR REPLACE]?
    // [TEMPORARY] SOURCE
    // [IF NOT EXISTS]?
    // <source_name: Ident>
    // [COLUMNS]?
    // [WITH (properties)]?
    // ROW FORMAT <row_format: Ident>
    // [ROW SCHEMA LOCATION <row_schema_location: String>]?
    pub fn parse_create_source(
        &mut self,
        _or_replace: bool,
        temporary: bool,
    ) -> ModalResult<Statement> {
        impl_parse_to!(if_not_exists => [Keyword::IF, Keyword::NOT, Keyword::EXISTS], self);
        impl_parse_to!(source_name: ObjectName, self);

        // parse columns
        let (columns, constraints, source_watermarks, wildcard_idx) =
            self.parse_columns_with_watermark()?;
        let include_options = self.parse_include_options()?;

        let with_options = self.parse_with_properties()?;
        let option = with_options
            .iter()
            .find(|&opt| opt.name.real_value() == UPSTREAM_SOURCE_KEY);
        let connector: String = option.map(|opt| opt.value.to_string()).unwrap_or_default();
        let cdc_source_job = connector.contains("-cdc");
        if cdc_source_job && (!columns.is_empty() || !constraints.is_empty()) {
            parser_err!("CDC source cannot define columns and constraints");
        }

<<<<<<< HEAD
<<<<<<< HEAD
=======
        // row format for nexmark source must be native
        // default row format for datagen source is native
        let format_encode = self.parse_format_encode_with_connector(&connector, cdc_source_job)?;
        
>>>>>>> 695aa2a4d1 (parser)
=======
>>>>>>> 8b380a30
        // Check if source is created FROM another source
        let from_source = if self.parse_keyword(Keyword::FROM) {
            let source_name = self.parse_object_name()?;
            let table_name = if self.parse_keyword(Keyword::TABLE) {
                Some(self.parse_literal_string()?)
            } else {
                None
            };
<<<<<<< HEAD
<<<<<<< HEAD

=======
            
>>>>>>> 695aa2a4d1 (parser)
=======

>>>>>>> 8b380a30
            // Create a CdcTableInfo here instead of a tuple
            Some(CdcTableInfo {
                source_name,
                external_table_name: table_name.unwrap_or_default(),
            })
        } else {
            None
<<<<<<< HEAD
<<<<<<< HEAD
=======
>>>>>>> 8b380a30
        };
        let format_encode = if from_source.is_none() {
            // row format for nexmark source must be native
            // default row format for datagen source is native
            self.parse_format_encode_with_connector(&connector, cdc_source_job)?
        } else {
            // source from source deos not support format encode
            FormatEncodeOptions::none().into()
<<<<<<< HEAD
        };

=======
        };

        
       
>>>>>>> 695aa2a4d1 (parser)
=======
        };

>>>>>>> 8b380a30
        Ok(Statement::CreateSource {
            stmt: CreateSourceStatement {
                temporary,
                if_not_exists,
                columns,
                wildcard_idx,
                constraints,
                source_name,
                with_properties: WithProperties(with_options),
                format_encode,
                source_watermarks,
                include_column_options: include_options,
                from_source,
            },
        })
    }

    // CREATE [OR REPLACE]?
    // SINK
    // [IF NOT EXISTS]?
    // <sink_name: Ident>
    // FROM
    // <materialized_view: Ident>
    // [WITH (properties)]?
    pub fn parse_create_sink(&mut self, _or_replace: bool) -> ModalResult<Statement> {
        Ok(Statement::CreateSink {
            stmt: CreateSinkStatement::parse_to(self)?,
        })
    }

    // CREATE
    // SUBSCRIPTION
    // [IF NOT EXISTS]?
    // <subscription_name: Ident>
    // FROM
    // <materialized_view: Ident>
    // [WITH (properties)]?
    pub fn parse_create_subscription(&mut self, _or_replace: bool) -> ModalResult<Statement> {
        Ok(Statement::CreateSubscription {
            stmt: CreateSubscriptionStatement::parse_to(self)?,
        })
    }

    // CREATE
    // CONNECTION
    // [IF NOT EXISTS]?
    // <connection_name: Ident>
    // [WITH (properties)]?
    pub fn parse_create_connection(&mut self) -> ModalResult<Statement> {
        Ok(Statement::CreateConnection {
            stmt: CreateConnectionStatement::parse_to(self)?,
        })
    }

    pub fn parse_create_function(
        &mut self,
        or_replace: bool,
        temporary: bool,
    ) -> ModalResult<Statement> {
        impl_parse_to!(if_not_exists => [Keyword::IF, Keyword::NOT, Keyword::EXISTS], self);

        let FunctionDesc { name, args } = self.parse_function_desc()?;

        let return_type = if self.parse_keyword(Keyword::RETURNS) {
            if self.parse_keyword(Keyword::TABLE) {
                self.expect_token(&Token::LParen)?;
                let mut values = vec![];
                loop {
                    values.push(self.parse_table_column_def()?);
                    let comma = self.consume_token(&Token::Comma);
                    if self.consume_token(&Token::RParen) {
                        // allow a trailing comma, even though it's not in standard
                        break;
                    } else if !comma {
                        return self.expected("',' or ')'");
                    }
                }
                Some(CreateFunctionReturns::Table(values))
            } else {
                Some(CreateFunctionReturns::Value(self.parse_data_type()?))
            }
        } else {
            None
        };

        let params = self.parse_create_function_body()?;
        let with_options = self.parse_options_with_preceding_keyword(Keyword::WITH)?;
        let with_options = with_options.try_into()?;
        Ok(Statement::CreateFunction {
            or_replace,
            temporary,
            if_not_exists,
            name,
            args,
            returns: return_type,
            params,
            with_options,
        })
    }

    fn parse_create_aggregate(&mut self, or_replace: bool) -> ModalResult<Statement> {
        impl_parse_to!(if_not_exists => [Keyword::IF, Keyword::NOT, Keyword::EXISTS], self);

        let name = self.parse_object_name()?;
        self.expect_token(&Token::LParen)?;
        let args = self.parse_comma_separated(Parser::parse_function_arg)?;
        self.expect_token(&Token::RParen)?;

        self.expect_keyword(Keyword::RETURNS)?;
        let returns = self.parse_data_type()?;

        let append_only = self.parse_keywords(&[Keyword::APPEND, Keyword::ONLY]);
        let params = self.parse_create_function_body()?;

        Ok(Statement::CreateAggregate {
            or_replace,
            if_not_exists,
            name,
            args,
            returns,
            append_only,
            params,
        })
    }

    pub fn parse_declare(&mut self) -> ModalResult<Statement> {
        Ok(Statement::DeclareCursor {
            stmt: DeclareCursorStatement::parse_to(self)?,
        })
    }

    pub fn parse_fetch_cursor(&mut self) -> ModalResult<Statement> {
        Ok(Statement::FetchCursor {
            stmt: FetchCursorStatement::parse_to(self)?,
        })
    }

    pub fn parse_close_cursor(&mut self) -> ModalResult<Statement> {
        Ok(Statement::CloseCursor {
            stmt: CloseCursorStatement::parse_to(self)?,
        })
    }

    fn parse_table_column_def(&mut self) -> ModalResult<TableColumnDef> {
        Ok(TableColumnDef {
            name: self.parse_identifier_non_reserved()?,
            data_type: self.parse_data_type()?,
        })
    }

    fn parse_function_arg(&mut self) -> ModalResult<OperateFunctionArg> {
        let mode = if self.parse_keyword(Keyword::IN) {
            Some(ArgMode::In)
        } else if self.parse_keyword(Keyword::OUT) {
            Some(ArgMode::Out)
        } else if self.parse_keyword(Keyword::INOUT) {
            Some(ArgMode::InOut)
        } else {
            None
        };

        // parse: [ argname ] argtype
        let mut name = None;
        let mut data_type = self.parse_data_type()?;
        if let DataType::Custom(n) = &data_type
            && !matches!(self.peek_token().token, Token::Comma | Token::RParen)
        {
            // the first token is actually a name
            name = Some(n.0[0].clone());
            data_type = self.parse_data_type()?;
        }

        let default_expr = if self.parse_keyword(Keyword::DEFAULT) || self.consume_token(&Token::Eq)
        {
            Some(self.parse_expr()?)
        } else {
            None
        };
        Ok(OperateFunctionArg {
            mode,
            name,
            data_type,
            default_expr,
        })
    }

    fn parse_create_function_body(&mut self) -> ModalResult<CreateFunctionBody> {
        let mut body = CreateFunctionBody::default();
        loop {
            fn ensure_not_set<T>(field: &Option<T>, name: &str) -> ModalResult<()> {
                if field.is_some() {
                    parser_err!("{name} specified more than once");
                }
                Ok(())
            }
            if self.parse_keyword(Keyword::AS) {
                ensure_not_set(&body.as_, "AS")?;
                body.as_ = Some(self.parse_function_definition()?);
            } else if self.parse_keyword(Keyword::LANGUAGE) {
                ensure_not_set(&body.language, "LANGUAGE")?;
                body.language = Some(self.parse_identifier()?);
            } else if self.parse_keyword(Keyword::RUNTIME) {
                ensure_not_set(&body.runtime, "RUNTIME")?;
                body.runtime = Some(self.parse_identifier()?);
            } else if self.parse_keyword(Keyword::IMMUTABLE) {
                ensure_not_set(&body.behavior, "IMMUTABLE | STABLE | VOLATILE")?;
                body.behavior = Some(FunctionBehavior::Immutable);
            } else if self.parse_keyword(Keyword::STABLE) {
                ensure_not_set(&body.behavior, "IMMUTABLE | STABLE | VOLATILE")?;
                body.behavior = Some(FunctionBehavior::Stable);
            } else if self.parse_keyword(Keyword::VOLATILE) {
                ensure_not_set(&body.behavior, "IMMUTABLE | STABLE | VOLATILE")?;
                body.behavior = Some(FunctionBehavior::Volatile);
            } else if self.parse_keyword(Keyword::RETURN) {
                ensure_not_set(&body.return_, "RETURN")?;
                body.return_ = Some(self.parse_expr()?);
            } else if self.parse_keyword(Keyword::USING) {
                ensure_not_set(&body.using, "USING")?;
                body.using = Some(self.parse_create_function_using()?);
            } else {
                return Ok(body);
            }
        }
    }

    fn parse_create_function_using(&mut self) -> ModalResult<CreateFunctionUsing> {
        let keyword = self.expect_one_of_keywords(&[Keyword::LINK, Keyword::BASE64])?;

        match keyword {
            Keyword::LINK => {
                let uri = self.parse_literal_string()?;
                Ok(CreateFunctionUsing::Link(uri))
            }
            Keyword::BASE64 => {
                let base64 = self.parse_literal_string()?;
                Ok(CreateFunctionUsing::Base64(base64))
            }
            _ => unreachable!("{}", keyword),
        }
    }

    // CREATE USER name [ [ WITH ] option [ ... ] ]
    // where option can be:
    //       SUPERUSER | NOSUPERUSER
    //     | CREATEDB | NOCREATEDB
    //     | CREATEUSER | NOCREATEUSER
    //     | LOGIN | NOLOGIN
    //     | [ ENCRYPTED ] PASSWORD 'password' | PASSWORD NULL | OAUTH
    fn parse_create_user(&mut self) -> ModalResult<Statement> {
        Ok(Statement::CreateUser(CreateUserStatement::parse_to(self)?))
    }

    fn parse_create_secret(&mut self) -> ModalResult<Statement> {
        Ok(Statement::CreateSecret {
            stmt: CreateSecretStatement::parse_to(self)?,
        })
    }

    pub fn parse_with_properties(&mut self) -> ModalResult<Vec<SqlOption>> {
        Ok(self
            .parse_options_with_preceding_keyword(Keyword::WITH)?
            .to_vec())
    }

    pub fn parse_discard(&mut self) -> ModalResult<Statement> {
        self.expect_keyword(Keyword::ALL)?;
        Ok(Statement::Discard(DiscardType::All))
    }

    pub fn parse_drop(&mut self) -> ModalResult<Statement> {
        if self.parse_keyword(Keyword::FUNCTION) {
            return self.parse_drop_function();
        } else if self.parse_keyword(Keyword::AGGREGATE) {
            return self.parse_drop_aggregate();
        }
        Ok(Statement::Drop(DropStatement::parse_to(self)?))
    }

    /// ```sql
    /// DROP FUNCTION [ IF EXISTS ] name [ ( [ [ argmode ] [ argname ] argtype [, ...] ] ) ] [, ...]
    /// [ CASCADE | RESTRICT ]
    /// ```
    fn parse_drop_function(&mut self) -> ModalResult<Statement> {
        let if_exists = self.parse_keywords(&[Keyword::IF, Keyword::EXISTS]);
        let func_desc = self.parse_comma_separated(Parser::parse_function_desc)?;
        let option = match self.parse_one_of_keywords(&[Keyword::CASCADE, Keyword::RESTRICT]) {
            Some(Keyword::CASCADE) => Some(ReferentialAction::Cascade),
            Some(Keyword::RESTRICT) => Some(ReferentialAction::Restrict),
            _ => None,
        };
        Ok(Statement::DropFunction {
            if_exists,
            func_desc,
            option,
        })
    }

    /// ```sql
    /// DROP AGGREGATE [ IF EXISTS ] name [ ( [ [ argmode ] [ argname ] argtype [, ...] ] ) ] [, ...]
    /// [ CASCADE | RESTRICT ]
    /// ```
    fn parse_drop_aggregate(&mut self) -> ModalResult<Statement> {
        let if_exists = self.parse_keywords(&[Keyword::IF, Keyword::EXISTS]);
        let func_desc = self.parse_comma_separated(Parser::parse_function_desc)?;
        let option = match self.parse_one_of_keywords(&[Keyword::CASCADE, Keyword::RESTRICT]) {
            Some(Keyword::CASCADE) => Some(ReferentialAction::Cascade),
            Some(Keyword::RESTRICT) => Some(ReferentialAction::Restrict),
            _ => None,
        };
        Ok(Statement::DropAggregate {
            if_exists,
            func_desc,
            option,
        })
    }

    fn parse_function_desc(&mut self) -> ModalResult<FunctionDesc> {
        let name = self.parse_object_name()?;

        let args = if self.consume_token(&Token::LParen) {
            if self.consume_token(&Token::RParen) {
                Some(vec![])
            } else {
                let args = self.parse_comma_separated(Parser::parse_function_arg)?;
                self.expect_token(&Token::RParen)?;
                Some(args)
            }
        } else {
            None
        };

        Ok(FunctionDesc { name, args })
    }

    pub fn parse_create_index(&mut self, unique: bool) -> ModalResult<Statement> {
        let if_not_exists = self.parse_keywords(&[Keyword::IF, Keyword::NOT, Keyword::EXISTS]);
        let index_name = self.parse_object_name()?;
        self.expect_keyword(Keyword::ON)?;
        let table_name = self.parse_object_name()?;
        self.expect_token(&Token::LParen)?;
        let columns = self.parse_comma_separated(Parser::parse_order_by_expr)?;
        self.expect_token(&Token::RParen)?;
        let mut include = vec![];
        if self.parse_keyword(Keyword::INCLUDE) {
            self.expect_token(&Token::LParen)?;
            include = self.parse_comma_separated(Parser::parse_identifier_non_reserved)?;
            self.expect_token(&Token::RParen)?;
        }
        let mut distributed_by = vec![];
        if self.parse_keywords(&[Keyword::DISTRIBUTED, Keyword::BY]) {
            self.expect_token(&Token::LParen)?;
            distributed_by = self.parse_comma_separated(Parser::parse_expr)?;
            self.expect_token(&Token::RParen)?;
        }
        Ok(Statement::CreateIndex {
            name: index_name,
            table_name,
            columns,
            include,
            distributed_by,
            unique,
            if_not_exists,
        })
    }

    pub fn parse_with_version_column(&mut self) -> ModalResult<Option<Ident>> {
        if self.parse_keywords(&[Keyword::WITH, Keyword::VERSION, Keyword::COLUMN]) {
            self.expect_token(&Token::LParen)?;
            let name = self.parse_identifier_non_reserved()?;
            self.expect_token(&Token::RParen)?;
            Ok(Some(name))
        } else {
            Ok(None)
        }
    }

    pub fn parse_on_conflict(&mut self) -> ModalResult<Option<OnConflict>> {
        if self.parse_keywords(&[Keyword::ON, Keyword::CONFLICT]) {
            self.parse_handle_conflict_behavior()
        } else {
            Ok(None)
        }
    }

    pub fn parse_create_table(
        &mut self,
        or_replace: bool,
        temporary: bool,
    ) -> ModalResult<Statement> {
        let if_not_exists = self.parse_keywords(&[Keyword::IF, Keyword::NOT, Keyword::EXISTS]);
        let table_name = self.parse_object_name()?;
        // parse optional column list (schema) and watermarks on source.
        let (columns, constraints, source_watermarks, wildcard_idx) =
            self.parse_columns_with_watermark()?;

        let append_only = if self.parse_keyword(Keyword::APPEND) {
            self.expect_keyword(Keyword::ONLY)?;
            true
        } else {
            false
        };

        let on_conflict = self.parse_on_conflict()?;

        let with_version_column = self.parse_with_version_column()?;
        let include_options = self.parse_include_options()?;

        // PostgreSQL supports `WITH ( options )`, before `AS`
        let with_options = self.parse_with_properties()?;

        let option = with_options
            .iter()
            .find(|&opt| opt.name.real_value() == UPSTREAM_SOURCE_KEY);
        let connector = option.map(|opt| opt.value.to_string());
        let contain_webhook =
            connector.is_some() && connector.as_ref().unwrap().contains(WEBHOOK_CONNECTOR);

        // webhook connector does not require row format
        let format_encode = if let Some(connector) = connector
            && !contain_webhook
        {
            Some(self.parse_format_encode_with_connector(&connector, false)?)
        } else {
            None // Table is NOT created with an external connector.
        };
        // Parse optional `AS ( query )`
        let query = if self.parse_keyword(Keyword::AS) {
            if !source_watermarks.is_empty() {
                parser_err!("Watermarks can't be defined on table created by CREATE TABLE AS");
            }
            Some(Box::new(self.parse_query()?))
        } else {
            None
        };

        let cdc_table_info = if self.parse_keyword(Keyword::FROM) {
            let source_name = self.parse_object_name()?;
            self.expect_keyword(Keyword::TABLE)?;
            let external_table_name = self.parse_literal_string()?;
            Some(CdcTableInfo {
                source_name,
                external_table_name,
            })
        } else {
            None
        };

        let webhook_info = if self.parse_keyword(Keyword::VALIDATE) {
            if !contain_webhook {
                parser_err!("VALIDATE is only supported for tables created with webhook source");
            }

            let wait_for_persistence = with_options
                .iter()
                .find(|&opt| opt.name.real_value() == WEBHOOK_WAIT_FOR_PERSISTENCE)
                .map(|opt| opt.value.to_string().eq_ignore_ascii_case("true"))
                .unwrap_or(true);
            let secret_ref = if self.parse_keyword(Keyword::SECRET) {
                let secret_ref = self.parse_secret_ref()?;
                if secret_ref.ref_as == SecretRefAsType::File {
                    parser_err!("Secret for SECURE_COMPARE() does not support AS FILE");
                };
                Some(secret_ref)
            } else {
                None
            };

            self.expect_keyword(Keyword::AS)?;
            let signature_expr = self.parse_function()?;

            let is_batched = with_options
                .iter()
                .find(|&opt| opt.name.real_value() == WEBHOOK_IS_BATCHED)
                .map(|opt| opt.value.to_string().eq_ignore_ascii_case("true"))
                .unwrap_or(false);

            Some(WebhookSourceInfo {
                secret_ref,
                signature_expr,
                wait_for_persistence,
                is_batched,
            })
        } else {
            None
        };

        let engine = if self.parse_keyword(Keyword::ENGINE) {
            self.expect_token(&Token::Eq)?;
            let engine_name = self.parse_object_name()?;
            if "iceberg".eq_ignore_ascii_case(&engine_name.real_value()) {
                Engine::Iceberg
            } else if "hummock".eq_ignore_ascii_case(&engine_name.real_value()) {
                Engine::Hummock
            } else {
                parser_err!("Unsupported engine: {}", engine_name);
            }
        } else {
            Engine::Hummock
        };

        Ok(Statement::CreateTable {
            name: table_name,
            temporary,
            columns,
            wildcard_idx,
            constraints,
            with_options,
            or_replace,
            if_not_exists,
            format_encode,
            source_watermarks,
            append_only,
            on_conflict,
            with_version_column,
            query,
            cdc_table_info,
            include_column_options: include_options,
            webhook_info,
            engine,
        })
    }

    pub fn parse_include_options(&mut self) -> ModalResult<IncludeOption> {
        let mut options = vec![];
        while self.parse_keyword(Keyword::INCLUDE) {
            let column_type = self.parse_identifier()?;

            let mut column_inner_field = None;
            let mut header_inner_expect_type = None;
            if let Token::SingleQuotedString(inner_field) = self.peek_token().token {
                self.next_token();
                column_inner_field = Some(inner_field);

                // `verify` rejects `DataType::Custom` so that a following `INCLUDE` (or even `WITH`)
                // will not be misrecognized as a DataType.
                //
                // For example, the following look structurally the same because `INCLUDE` is not a
                // reserved keyword. (`AS` is reserved.)
                // * `INCLUDE header 'foo' varchar`
                // * `INCLUDE header 'foo' INCLUDE`
                //
                // To be honest `bytea` shall be a `DataType::Custom` rather than a keyword, and the
                // logic here shall be:
                // ```
                // match dt {
                //     DataType::Custom(name) => allowed.contains(name.real_value()),
                //     _ => true,
                // }
                // ```
                // An allowlist is better than a denylist, as the following token may be other than
                // `INCLUDE` or `WITH` in the future.
                //
                // If this sounds too complicated - it means we should have designed this extension
                // syntax differently to make ambiguity handling easier.
                header_inner_expect_type =
                    opt(parser_v2::data_type.verify(|dt| !matches!(dt, DataType::Custom(_))))
                        .parse_next(self)?;
            }

            let mut column_alias = None;
            if self.parse_keyword(Keyword::AS) {
                column_alias = Some(self.parse_identifier()?);
            }

            options.push(IncludeOptionItem {
                column_type,
                inner_field: column_inner_field,
                column_alias,
                header_inner_expect_type,
            });

            // tolerate previous bug #18800 of displaying with comma separation
            let _ = self.consume_token(&Token::Comma);
        }
        Ok(options)
    }

    pub fn parse_columns_with_watermark(&mut self) -> ModalResult<ColumnsDefTuple> {
        let mut columns = vec![];
        let mut constraints = vec![];
        let mut watermarks = vec![];
        let mut wildcard_idx = None;
        if !self.consume_token(&Token::LParen) || self.consume_token(&Token::RParen) {
            return Ok((columns, constraints, watermarks, wildcard_idx));
        }

        loop {
            if self.consume_token(&Token::Mul) {
                if wildcard_idx.is_none() {
                    wildcard_idx = Some(columns.len());
                } else {
                    parser_err!("At most 1 wildcard is allowed in source definetion");
                }
            } else if let Some(constraint) = self.parse_optional_table_constraint()? {
                constraints.push(constraint);
            } else if let Some(watermark) = self.parse_optional_watermark()? {
                watermarks.push(watermark);
                if watermarks.len() > 1 {
                    // TODO(yuhao): allow multiple watermark on source.
                    parser_err!("Only 1 watermark is allowed to be defined on source.");
                }
            } else if let Token::Word(_) = self.peek_token().token {
                columns.push(self.parse_column_def()?);
            } else {
                return self.expected("column name or constraint definition");
            }
            let comma = self.consume_token(&Token::Comma);
            if self.consume_token(&Token::RParen) {
                // allow a trailing comma, even though it's not in standard
                break;
            } else if !comma {
                return self.expected("',' or ')' after column definition");
            }
        }

        Ok((columns, constraints, watermarks, wildcard_idx))
    }

    fn parse_column_def(&mut self) -> ModalResult<ColumnDef> {
        let name = self.parse_identifier_non_reserved()?;
        let data_type = if let Token::Word(_) = self.peek_token().token {
            Some(self.parse_data_type()?)
        } else {
            None
        };

        let collation = if self.parse_keyword(Keyword::COLLATE) {
            Some(self.parse_object_name()?)
        } else {
            None
        };
        let mut options = vec![];
        loop {
            if self.parse_keyword(Keyword::CONSTRAINT) {
                let name = Some(self.parse_identifier_non_reserved()?);
                if let Some(option) = self.parse_optional_column_option()? {
                    options.push(ColumnOptionDef { name, option });
                } else {
                    return self.expected("constraint details after CONSTRAINT <name>");
                }
            } else if let Some(option) = self.parse_optional_column_option()? {
                options.push(ColumnOptionDef { name: None, option });
            } else {
                break;
            };
        }
        Ok(ColumnDef {
            name,
            data_type,
            collation,
            options,
        })
    }

    pub fn parse_optional_column_option(&mut self) -> ModalResult<Option<ColumnOption>> {
        if self.parse_keywords(&[Keyword::NOT, Keyword::NULL]) {
            Ok(Some(ColumnOption::NotNull))
        } else if self.parse_keyword(Keyword::NULL) {
            Ok(Some(ColumnOption::Null))
        } else if self.parse_keyword(Keyword::DEFAULT) {
            if self.parse_keyword(Keyword::INTERNAL) {
                Ok(Some(ColumnOption::DefaultValueInternal {
                    // Placeholder. Will fill during definition purification for schema change.
                    persisted: Default::default(),
                    expr: None,
                }))
            } else {
                Ok(Some(ColumnOption::DefaultValue(self.parse_expr()?)))
            }
        } else if self.parse_keywords(&[Keyword::PRIMARY, Keyword::KEY]) {
            Ok(Some(ColumnOption::Unique { is_primary: true }))
        } else if self.parse_keyword(Keyword::UNIQUE) {
            Ok(Some(ColumnOption::Unique { is_primary: false }))
        } else if self.parse_keyword(Keyword::REFERENCES) {
            let foreign_table = self.parse_object_name()?;
            // PostgreSQL allows omitting the column list and
            // uses the primary key column of the foreign table by default
            let referred_columns = self.parse_parenthesized_column_list(Optional)?;
            let mut on_delete = None;
            let mut on_update = None;
            loop {
                if on_delete.is_none() && self.parse_keywords(&[Keyword::ON, Keyword::DELETE]) {
                    on_delete = Some(self.parse_referential_action()?);
                } else if on_update.is_none()
                    && self.parse_keywords(&[Keyword::ON, Keyword::UPDATE])
                {
                    on_update = Some(self.parse_referential_action()?);
                } else {
                    break;
                }
            }
            Ok(Some(ColumnOption::ForeignKey {
                foreign_table,
                referred_columns,
                on_delete,
                on_update,
            }))
        } else if self.parse_keyword(Keyword::CHECK) {
            self.expect_token(&Token::LParen)?;
            let expr = self.parse_expr()?;
            self.expect_token(&Token::RParen)?;
            Ok(Some(ColumnOption::Check(expr)))
        } else if self.parse_keyword(Keyword::AS) {
            Ok(Some(ColumnOption::GeneratedColumns(self.parse_expr()?)))
        } else {
            Ok(None)
        }
    }

    pub fn parse_handle_conflict_behavior(&mut self) -> ModalResult<Option<OnConflict>> {
        if self.parse_keyword(Keyword::OVERWRITE) {
            // compatible with v1.9 - v2.0
            Ok(Some(OnConflict::UpdateFull))
        } else if self.parse_keyword(Keyword::IGNORE) {
            // compatible with v1.9 - v2.0
            Ok(Some(OnConflict::Nothing))
        } else if self.parse_keywords(&[
            Keyword::DO,
            Keyword::UPDATE,
            Keyword::IF,
            Keyword::NOT,
            Keyword::NULL,
        ]) {
            Ok(Some(OnConflict::UpdateIfNotNull))
        } else if self.parse_keywords(&[Keyword::DO, Keyword::UPDATE, Keyword::FULL]) {
            Ok(Some(OnConflict::UpdateFull))
        } else if self.parse_keywords(&[Keyword::DO, Keyword::NOTHING]) {
            Ok(Some(OnConflict::Nothing))
        } else {
            Ok(None)
        }
    }

    pub fn parse_referential_action(&mut self) -> ModalResult<ReferentialAction> {
        if self.parse_keyword(Keyword::RESTRICT) {
            Ok(ReferentialAction::Restrict)
        } else if self.parse_keyword(Keyword::CASCADE) {
            Ok(ReferentialAction::Cascade)
        } else if self.parse_keywords(&[Keyword::SET, Keyword::NULL]) {
            Ok(ReferentialAction::SetNull)
        } else if self.parse_keywords(&[Keyword::NO, Keyword::ACTION]) {
            Ok(ReferentialAction::NoAction)
        } else if self.parse_keywords(&[Keyword::SET, Keyword::DEFAULT]) {
            Ok(ReferentialAction::SetDefault)
        } else {
            self.expected("one of RESTRICT, CASCADE, SET NULL, NO ACTION or SET DEFAULT")
        }
    }

    pub fn parse_optional_watermark(&mut self) -> ModalResult<Option<SourceWatermark>> {
        if self.parse_keyword(Keyword::WATERMARK) {
            self.expect_keyword(Keyword::FOR)?;
            let column = self.parse_identifier_non_reserved()?;
            self.expect_keyword(Keyword::AS)?;
            let expr = self.parse_expr()?;
            Ok(Some(SourceWatermark { column, expr }))
        } else {
            Ok(None)
        }
    }

    pub fn parse_optional_table_constraint(&mut self) -> ModalResult<Option<TableConstraint>> {
        let name = if self.parse_keyword(Keyword::CONSTRAINT) {
            Some(self.parse_identifier_non_reserved()?)
        } else {
            None
        };
        let checkpoint = *self;
        let token = self.next_token();
        match token.token {
            Token::Word(w) if w.keyword == Keyword::PRIMARY || w.keyword == Keyword::UNIQUE => {
                let is_primary = w.keyword == Keyword::PRIMARY;
                if is_primary {
                    self.expect_keyword(Keyword::KEY)?;
                }
                let columns = self.parse_parenthesized_column_list(Mandatory)?;
                Ok(Some(TableConstraint::Unique {
                    name,
                    columns,
                    is_primary,
                }))
            }
            Token::Word(w) if w.keyword == Keyword::FOREIGN => {
                self.expect_keyword(Keyword::KEY)?;
                let columns = self.parse_parenthesized_column_list(Mandatory)?;
                self.expect_keyword(Keyword::REFERENCES)?;
                let foreign_table = self.parse_object_name()?;
                let referred_columns = self.parse_parenthesized_column_list(Mandatory)?;
                let mut on_delete = None;
                let mut on_update = None;
                loop {
                    if on_delete.is_none() && self.parse_keywords(&[Keyword::ON, Keyword::DELETE]) {
                        on_delete = Some(self.parse_referential_action()?);
                    } else if on_update.is_none()
                        && self.parse_keywords(&[Keyword::ON, Keyword::UPDATE])
                    {
                        on_update = Some(self.parse_referential_action()?);
                    } else {
                        break;
                    }
                }
                Ok(Some(TableConstraint::ForeignKey {
                    name,
                    columns,
                    foreign_table,
                    referred_columns,
                    on_delete,
                    on_update,
                }))
            }
            Token::Word(w) if w.keyword == Keyword::CHECK => {
                self.expect_token(&Token::LParen)?;
                let expr = Box::new(self.parse_expr()?);
                self.expect_token(&Token::RParen)?;
                Ok(Some(TableConstraint::Check { name, expr }))
            }
            _ => {
                *self = checkpoint;
                if name.is_some() {
                    self.expected("PRIMARY, UNIQUE, FOREIGN, or CHECK")
                } else {
                    Ok(None)
                }
            }
        }
    }

    pub fn parse_options_with_preceding_keyword(
        &mut self,
        keyword: Keyword,
    ) -> ModalResult<Vec<SqlOption>> {
        if self.parse_keyword(keyword) {
            self.expect_token(&Token::LParen)?;
            self.parse_options_inner()
        } else {
            Ok(vec![])
        }
    }

    pub fn parse_options(&mut self) -> ModalResult<Vec<SqlOption>> {
        if self.peek_token() == Token::LParen {
            self.next_token();
            self.parse_options_inner()
        } else {
            Ok(vec![])
        }
    }

    // has parsed a LParen
    pub fn parse_options_inner(&mut self) -> ModalResult<Vec<SqlOption>> {
        let mut values = vec![];
        loop {
            values.push(Parser::parse_sql_option(self)?);
            let comma = self.consume_token(&Token::Comma);
            if self.consume_token(&Token::RParen) {
                // allow a trailing comma, even though it's not in standard
                break;
            } else if !comma {
                return self.expected("',' or ')' after option definition");
            }
        }
        Ok(values)
    }

    pub fn parse_sql_option(&mut self) -> ModalResult<SqlOption> {
        const CONNECTION_REF_KEY: &str = "connection";
        const BACKFILL_ORDER: &str = "backfill_order";

        let name = self.parse_object_name()?;
        self.expect_token(&Token::Eq)?;
        let value = {
            if name.real_value().eq_ignore_ascii_case(CONNECTION_REF_KEY) {
                let connection_name = self.parse_object_name()?;
                // tolerate previous buggy Display that outputs `connection = connection foo`
                let connection_name = match connection_name.0.as_slice() {
                    [ident] if ident.real_value() == CONNECTION_REF_KEY => {
                        self.parse_object_name()?
                    }
                    _ => connection_name,
                };
                SqlOptionValue::ConnectionRef(ConnectionRefValue { connection_name })
            } else if name.real_value().eq_ignore_ascii_case(BACKFILL_ORDER) {
                let order = self.parse_backfill_order_strategy()?;
                SqlOptionValue::BackfillOrder(order)
            } else {
                self.parse_value_and_obj_ref::<false>()?
            }
        };
        Ok(SqlOption { name, value })
    }

    // <config_param> { TO | = } { <value> | DEFAULT }
    // <config_param> is not a keyword, but an identifier
    pub fn parse_config_param(&mut self) -> ModalResult<ConfigParam> {
        let param = self.parse_identifier()?;
        if !self.consume_token(&Token::Eq) && !self.parse_keyword(Keyword::TO) {
            return self.expected("'=' or 'TO' after config parameter");
        }
        let value = self.parse_set_variable()?;
        Ok(ConfigParam { param, value })
    }

    pub fn parse_since(&mut self) -> ModalResult<Since> {
        if self.parse_keyword(Keyword::SINCE) {
            let checkpoint = *self;
            let token = self.next_token();
            match token.token {
                Token::Word(w) => {
                    let ident = w.to_ident()?;
                    // Backward compatibility for now.
                    if ident.real_value() == "proctime" || ident.real_value() == "now" {
                        self.expect_token(&Token::LParen)?;
                        self.expect_token(&Token::RParen)?;
                        Ok(Since::ProcessTime)
                    } else if ident.real_value() == "begin" {
                        self.expect_token(&Token::LParen)?;
                        self.expect_token(&Token::RParen)?;
                        Ok(Since::Begin)
                    } else {
                        parser_err!(
                            "Expected proctime(), begin() or now(), found: {}",
                            ident.real_value()
                        )
                    }
                }
                Token::Number(s) => {
                    let num = s
                        .parse::<u64>()
                        .map_err(|e| StrError(format!("Could not parse '{}' as u64: {}", s, e)))?;
                    Ok(Since::TimestampMsNum(num))
                }
                _ => self.expected_at(checkpoint, "proctime(), begin() , now(), Number"),
            }
        } else if self.parse_word("FULL") {
            Ok(Since::Full)
        } else {
            Ok(Since::ProcessTime)
        }
    }

    pub fn parse_emit_mode(&mut self) -> ModalResult<Option<EmitMode>> {
        if self.parse_keyword(Keyword::EMIT) {
            match self.parse_one_of_keywords(&[Keyword::IMMEDIATELY, Keyword::ON]) {
                Some(Keyword::IMMEDIATELY) => Ok(Some(EmitMode::Immediately)),
                Some(Keyword::ON) => {
                    self.expect_keywords(&[Keyword::WINDOW, Keyword::CLOSE])?;
                    Ok(Some(EmitMode::OnWindowClose))
                }
                Some(_) => unreachable!(),
                None => self.expected("IMMEDIATELY or ON WINDOW CLOSE after EMIT"),
            }
        } else {
            Ok(None)
        }
    }

    pub fn parse_alter(&mut self) -> ModalResult<Statement> {
        if self.parse_keyword(Keyword::DATABASE) {
            self.parse_alter_database()
        } else if self.parse_keyword(Keyword::SCHEMA) {
            self.parse_alter_schema()
        } else if self.parse_keyword(Keyword::TABLE) {
            self.parse_alter_table()
        } else if self.parse_keyword(Keyword::INDEX) {
            self.parse_alter_index()
        } else if self.parse_keyword(Keyword::VIEW) {
            self.parse_alter_view(false)
        } else if self.parse_keywords(&[Keyword::MATERIALIZED, Keyword::VIEW]) {
            self.parse_alter_view(true)
        } else if self.parse_keyword(Keyword::SINK) {
            self.parse_alter_sink()
        } else if self.parse_keyword(Keyword::SOURCE) {
            self.parse_alter_source()
        } else if self.parse_keyword(Keyword::FUNCTION) {
            self.parse_alter_function()
        } else if self.parse_keyword(Keyword::CONNECTION) {
            self.parse_alter_connection()
        } else if self.parse_keyword(Keyword::USER) {
            self.parse_alter_user()
        } else if self.parse_keyword(Keyword::SYSTEM) {
            self.parse_alter_system()
        } else if self.parse_keyword(Keyword::SUBSCRIPTION) {
            self.parse_alter_subscription()
        } else if self.parse_keyword(Keyword::SECRET) {
            self.parse_alter_secret()
        } else if self.parse_word("FRAGMENT") {
            self.parse_alter_fragment()
        } else if self.parse_keywords(&[Keyword::DEFAULT, Keyword::PRIVILEGES]) {
            self.parse_alter_default_privileges()
        } else {
            self.expected(
                "DATABASE, FRAGMENT, SCHEMA, TABLE, INDEX, MATERIALIZED, VIEW, SINK, SUBSCRIPTION, SOURCE, FUNCTION, USER, SECRET or SYSTEM after ALTER"
            )
        }
    }

    pub fn parse_alter_database(&mut self) -> ModalResult<Statement> {
        let database_name = self.parse_object_name()?;
        let operation = if self.parse_keywords(&[Keyword::OWNER, Keyword::TO]) {
            let owner_name: Ident = self.parse_identifier()?;
            AlterDatabaseOperation::ChangeOwner {
                new_owner_name: owner_name,
            }
        } else if self.parse_keyword(Keyword::RENAME) {
            if self.parse_keyword(Keyword::TO) {
                let database_name = self.parse_object_name()?;
                AlterDatabaseOperation::RenameDatabase { database_name }
            } else {
                return self.expected("TO after RENAME");
            }
        } else if self.parse_keyword(Keyword::SET) {
            // check will be delayed to frontend
            AlterDatabaseOperation::SetParam(self.parse_config_param()?)
        } else {
            return self.expected("RENAME, OWNER TO, OR SET after ALTER DATABASE");
        };

        Ok(Statement::AlterDatabase {
            name: database_name,
            operation,
        })
    }

    pub fn parse_alter_schema(&mut self) -> ModalResult<Statement> {
        let schema_name = self.parse_object_name()?;
        let operation = if self.parse_keywords(&[Keyword::OWNER, Keyword::TO]) {
            let owner_name: Ident = self.parse_identifier()?;
            AlterSchemaOperation::ChangeOwner {
                new_owner_name: owner_name,
            }
        } else if self.parse_keyword(Keyword::RENAME) {
            self.expect_keyword(Keyword::TO)?;
            let schema_name = self.parse_object_name()?;
            AlterSchemaOperation::RenameSchema { schema_name }
        } else if self.parse_keywords(&[Keyword::SWAP, Keyword::WITH]) {
            let target_schema = self.parse_object_name()?;
            AlterSchemaOperation::SwapRenameSchema { target_schema }
        } else {
            return self.expected("RENAME, OWNER TO, OR SWAP WITH after ALTER SCHEMA");
        };

        Ok(Statement::AlterSchema {
            name: schema_name,
            operation,
        })
    }

    pub fn parse_alter_user(&mut self) -> ModalResult<Statement> {
        Ok(Statement::AlterUser(AlterUserStatement::parse_to(self)?))
    }

    pub fn parse_alter_table(&mut self) -> ModalResult<Statement> {
        let _ = self.parse_keyword(Keyword::ONLY);
        let table_name = self.parse_object_name()?;
        let operation = if self.parse_keyword(Keyword::ADD) {
            if let Some(constraint) = self.parse_optional_table_constraint()? {
                AlterTableOperation::AddConstraint(constraint)
            } else {
                let _ = self.parse_keyword(Keyword::COLUMN);
                let _if_not_exists =
                    self.parse_keywords(&[Keyword::IF, Keyword::NOT, Keyword::EXISTS]);
                let column_def = self.parse_column_def()?;
                AlterTableOperation::AddColumn { column_def }
            }
        } else if self.parse_keywords(&[Keyword::DROP, Keyword::CONNECTOR]) {
            AlterTableOperation::DropConnector
        } else if self.parse_keyword(Keyword::RENAME) {
            if self.parse_keyword(Keyword::CONSTRAINT) {
                let old_name = self.parse_identifier_non_reserved()?;
                self.expect_keyword(Keyword::TO)?;
                let new_name = self.parse_identifier_non_reserved()?;
                AlterTableOperation::RenameConstraint { old_name, new_name }
            } else if self.parse_keyword(Keyword::TO) {
                let table_name = self.parse_object_name()?;
                AlterTableOperation::RenameTable { table_name }
            } else {
                let _ = self.parse_keyword(Keyword::COLUMN);
                let old_column_name = self.parse_identifier_non_reserved()?;
                self.expect_keyword(Keyword::TO)?;
                let new_column_name = self.parse_identifier_non_reserved()?;
                AlterTableOperation::RenameColumn {
                    old_column_name,
                    new_column_name,
                }
            }
        } else if self.parse_keywords(&[Keyword::OWNER, Keyword::TO]) {
            let owner_name: Ident = self.parse_identifier()?;
            AlterTableOperation::ChangeOwner {
                new_owner_name: owner_name,
            }
        } else if self.parse_keyword(Keyword::SET) {
            if self.parse_keyword(Keyword::SCHEMA) {
                let schema_name = self.parse_object_name()?;
                AlterTableOperation::SetSchema {
                    new_schema_name: schema_name,
                }
            } else if self.parse_keyword(Keyword::PARALLELISM) {
                if self.expect_keyword(Keyword::TO).is_err()
                    && self.expect_token(&Token::Eq).is_err()
                {
                    return self.expected("TO or = after ALTER TABLE SET PARALLELISM");
                }

                let value = self.parse_set_variable()?;

                let deferred = self.parse_keyword(Keyword::DEFERRED);

                AlterTableOperation::SetParallelism {
                    parallelism: value,
                    deferred,
                }
            } else if let Some(rate_limit) = self.parse_alter_source_rate_limit(true)? {
                AlterTableOperation::SetSourceRateLimit { rate_limit }
            } else if let Some(rate_limit) = self.parse_alter_backfill_rate_limit()? {
                AlterTableOperation::SetBackfillRateLimit { rate_limit }
            } else if let Some(rate_limit) = self.parse_alter_dml_rate_limit()? {
                AlterTableOperation::SetDmlRateLimit { rate_limit }
            } else {
                return self
                    .expected("SCHEMA/PARALLELISM/SOURCE_RATE_LIMIT/DML_RATE_LIMIT after SET");
            }
        } else if self.parse_keyword(Keyword::DROP) {
            let _ = self.parse_keyword(Keyword::COLUMN);
            let if_exists = self.parse_keywords(&[Keyword::IF, Keyword::EXISTS]);
            let column_name = self.parse_identifier_non_reserved()?;
            let cascade = self.parse_keyword(Keyword::CASCADE);
            AlterTableOperation::DropColumn {
                column_name,
                if_exists,
                cascade,
            }
        } else if self.parse_keyword(Keyword::ALTER) {
            let _ = self.parse_keyword(Keyword::COLUMN);
            let column_name = self.parse_identifier_non_reserved()?;

            let op = if self.parse_keywords(&[Keyword::SET, Keyword::NOT, Keyword::NULL]) {
                AlterColumnOperation::SetNotNull {}
            } else if self.parse_keywords(&[Keyword::DROP, Keyword::NOT, Keyword::NULL]) {
                AlterColumnOperation::DropNotNull {}
            } else if self.parse_keywords(&[Keyword::SET, Keyword::DEFAULT]) {
                AlterColumnOperation::SetDefault {
                    value: self.parse_expr()?,
                }
            } else if self.parse_keywords(&[Keyword::DROP, Keyword::DEFAULT]) {
                AlterColumnOperation::DropDefault {}
            } else if self.parse_keywords(&[Keyword::SET, Keyword::DATA, Keyword::TYPE])
                || (self.parse_keyword(Keyword::TYPE))
            {
                let data_type = self.parse_data_type()?;
                let using = if self.parse_keyword(Keyword::USING) {
                    Some(self.parse_expr()?)
                } else {
                    None
                };
                AlterColumnOperation::SetDataType { data_type, using }
            } else {
                return self
                    .expected("SET/DROP NOT NULL, SET DEFAULT, SET DATA TYPE after ALTER COLUMN");
            };
            AlterTableOperation::AlterColumn { column_name, op }
        } else if self.parse_keywords(&[Keyword::REFRESH, Keyword::SCHEMA]) {
            AlterTableOperation::RefreshSchema
        } else if self.parse_keywords(&[Keyword::SWAP, Keyword::WITH]) {
            let target_table = self.parse_object_name()?;
            AlterTableOperation::SwapRenameTable { target_table }
        } else if self.parse_keyword(Keyword::CONNECTOR) {
            let with_options = self.parse_with_properties()?;
            AlterTableOperation::AlterConnectorProps {
                alter_props: with_options,
            }
        } else {
            return self.expected(
                "ADD or RENAME or OWNER TO or SET or DROP or SWAP or CONNECTOR after ALTER TABLE",
            );
        };
        Ok(Statement::AlterTable {
            name: table_name,
            operation,
        })
    }

    /// BACKFILL_RATE_LIMIT = default | NUMBER
    /// BACKFILL_RATE_LIMIT TO default | NUMBER
    pub fn parse_alter_backfill_rate_limit(&mut self) -> ModalResult<Option<i32>> {
        if !self.parse_word("BACKFILL_RATE_LIMIT") {
            return Ok(None);
        }
        if self.expect_keyword(Keyword::TO).is_err() && self.expect_token(&Token::Eq).is_err() {
            return self.expected("TO or = after ALTER TABLE SET BACKFILL_RATE_LIMIT");
        }
        let rate_limit = if self.parse_keyword(Keyword::DEFAULT) {
            -1
        } else {
            let s = self.parse_number_value()?;
            if let Ok(n) = s.parse::<i32>() {
                n
            } else {
                return self.expected("number or DEFAULT");
            }
        };
        Ok(Some(rate_limit))
    }

    /// DML_RATE_LIMIT = default | NUMBER
    /// DML_RATE_LIMIT TO default | NUMBER
    pub fn parse_alter_dml_rate_limit(&mut self) -> ModalResult<Option<i32>> {
        if !self.parse_word("DML_RATE_LIMIT") {
            return Ok(None);
        }
        if self.expect_keyword(Keyword::TO).is_err() && self.expect_token(&Token::Eq).is_err() {
            return self.expected("TO or = after ALTER TABLE SET DML_RATE_LIMIT");
        }
        let rate_limit = if self.parse_keyword(Keyword::DEFAULT) {
            -1
        } else {
            let s = self.parse_number_value()?;
            if let Ok(n) = s.parse::<i32>() {
                n
            } else {
                return self.expected("number or DEFAULT");
            }
        };
        Ok(Some(rate_limit))
    }

    /// SOURCE_RATE_LIMIT = default | NUMBER
    /// SOURCE_RATE_LIMIT TO default | NUMBER
    pub fn parse_alter_source_rate_limit(&mut self, is_table: bool) -> ModalResult<Option<i32>> {
        if !self.parse_word("SOURCE_RATE_LIMIT") {
            return Ok(None);
        }
        if self.expect_keyword(Keyword::TO).is_err() && self.expect_token(&Token::Eq).is_err() {
            let ddl = if is_table { "TABLE" } else { "SOURCE" };
            return self.expected(&format!("TO or = after ALTER {ddl} SET SOURCE_RATE_LIMIT"));
        }
        let rate_limit = if self.parse_keyword(Keyword::DEFAULT) {
            -1
        } else {
            let s = self.parse_number_value()?;
            if let Ok(n) = s.parse::<i32>() {
                n
            } else {
                return self.expected("number or DEFAULT");
            }
        };
        Ok(Some(rate_limit))
    }

    pub fn parse_alter_index(&mut self) -> ModalResult<Statement> {
        let index_name = self.parse_object_name()?;
        let operation = if self.parse_keyword(Keyword::RENAME) {
            if self.parse_keyword(Keyword::TO) {
                let index_name = self.parse_object_name()?;
                AlterIndexOperation::RenameIndex { index_name }
            } else {
                return self.expected("TO after RENAME");
            }
        } else if self.parse_keyword(Keyword::SET) {
            if self.parse_keyword(Keyword::PARALLELISM) {
                if self.expect_keyword(Keyword::TO).is_err()
                    && self.expect_token(&Token::Eq).is_err()
                {
                    return self.expected("TO or = after ALTER TABLE SET PARALLELISM");
                }

                let value = self.parse_set_variable()?;

                let deferred = self.parse_keyword(Keyword::DEFERRED);

                AlterIndexOperation::SetParallelism {
                    parallelism: value,
                    deferred,
                }
            } else {
                return self.expected("PARALLELISM after SET");
            }
        } else {
            return self.expected("RENAME after ALTER INDEX");
        };

        Ok(Statement::AlterIndex {
            name: index_name,
            operation,
        })
    }

    pub fn parse_alter_view(&mut self, materialized: bool) -> ModalResult<Statement> {
        let view_name = self.parse_object_name()?;
        let operation = if self.parse_keyword(Keyword::AS) {
            let query = Box::new(self.parse_query()?);
            AlterViewOperation::AsQuery { query }
        } else if self.parse_keyword(Keyword::RENAME) {
            if self.parse_keyword(Keyword::TO) {
                let view_name = self.parse_object_name()?;
                AlterViewOperation::RenameView { view_name }
            } else {
                return self.expected("TO after RENAME");
            }
        } else if self.parse_keywords(&[Keyword::OWNER, Keyword::TO]) {
            let owner_name: Ident = self.parse_identifier()?;
            AlterViewOperation::ChangeOwner {
                new_owner_name: owner_name,
            }
        } else if self.parse_keywords(&[Keyword::SWAP, Keyword::WITH]) {
            let target_view = self.parse_object_name()?;
            AlterViewOperation::SwapRenameView { target_view }
        } else if self.parse_keyword(Keyword::SET) {
            if self.parse_keyword(Keyword::SCHEMA) {
                let schema_name = self.parse_object_name()?;
                AlterViewOperation::SetSchema {
                    new_schema_name: schema_name,
                }
            } else if self.parse_word("STREAMING_ENABLE_UNALIGNED_JOIN") {
                if self.expect_keyword(Keyword::TO).is_err()
                    && self.expect_token(&Token::Eq).is_err()
                {
                    return self
                        .expected("TO or = after ALTER TABLE SET STREAMING_ENABLE_UNALIGNED_JOIN");
                }
                let value = self.parse_boolean()?;
                AlterViewOperation::SetStreamingEnableUnalignedJoin { enable: value }
            } else if self.parse_keyword(Keyword::PARALLELISM) && materialized {
                if self.expect_keyword(Keyword::TO).is_err()
                    && self.expect_token(&Token::Eq).is_err()
                {
                    return self.expected("TO or = after ALTER TABLE SET PARALLELISM");
                }

                let value = self.parse_set_variable()?;

                let deferred = self.parse_keyword(Keyword::DEFERRED);

                AlterViewOperation::SetParallelism {
                    parallelism: value,
                    deferred,
                }
            } else if self.parse_keyword(Keyword::RESOURCE_GROUP) && materialized {
                if self.expect_keyword(Keyword::TO).is_err()
                    && self.expect_token(&Token::Eq).is_err()
                {
                    return self
                        .expected("TO or = after ALTER MATERIALIZED VIEW SET RESOURCE_GROUP");
                }
                let value = self.parse_set_variable()?;
                let deferred = self.parse_keyword(Keyword::DEFERRED);

                AlterViewOperation::SetResourceGroup {
                    resource_group: Some(value),
                    deferred,
                }
            } else if materialized
                && let Some(rate_limit) = self.parse_alter_backfill_rate_limit()?
            {
                AlterViewOperation::SetBackfillRateLimit { rate_limit }
            } else {
                return self.expected("SCHEMA/PARALLELISM/BACKFILL_RATE_LIMIT after SET");
            }
        } else if self.parse_keyword(Keyword::RESET) {
            if self.parse_keyword(Keyword::RESOURCE_GROUP) && materialized {
                let deferred = self.parse_keyword(Keyword::DEFERRED);

                AlterViewOperation::SetResourceGroup {
                    resource_group: None,
                    deferred,
                }
            } else {
                return self.expected("RESOURCE_GROUP after RESET");
            }
        } else {
            return self.expected(&format!(
                "AS, RENAME, OWNER TO, SET, or SWAP after ALTER {}VIEW",
                if materialized { "MATERIALIZED " } else { "" }
            ));
        };

        Ok(Statement::AlterView {
            materialized,
            name: view_name,
            operation,
        })
    }

    /// SINK_RATE_LIMIT = default | NUMBER
    /// SINK_RATE_LIMIT TO default | NUMBER
    pub fn parse_alter_sink_rate_limit(&mut self) -> ModalResult<Option<i32>> {
        if !self.parse_word("SINK_RATE_LIMIT") {
            return Ok(None);
        }
        if self.expect_keyword(Keyword::TO).is_err() && self.expect_token(&Token::Eq).is_err() {
            return self.expected("TO or = after ALTER SINK SET SINK_RATE_LIMIT");
        }
        let rate_limit = if self.parse_keyword(Keyword::DEFAULT) {
            -1
        } else {
            let s = self.parse_number_value()?;
            if let Ok(n) = s.parse::<i32>() {
                n
            } else {
                return self.expected("number or DEFAULT");
            }
        };
        Ok(Some(rate_limit))
    }

    pub fn parse_alter_sink(&mut self) -> ModalResult<Statement> {
        let sink_name = self.parse_object_name()?;
        let operation = if self.parse_keyword(Keyword::RENAME) {
            if self.parse_keyword(Keyword::TO) {
                let sink_name = self.parse_object_name()?;
                AlterSinkOperation::RenameSink { sink_name }
            } else {
                return self.expected("TO after RENAME");
            }
        } else if self.parse_keywords(&[Keyword::OWNER, Keyword::TO]) {
            let owner_name: Ident = self.parse_identifier()?;
            AlterSinkOperation::ChangeOwner {
                new_owner_name: owner_name,
            }
        } else if self.parse_keyword(Keyword::SET) {
            if self.parse_keyword(Keyword::SCHEMA) {
                let schema_name = self.parse_object_name()?;
                AlterSinkOperation::SetSchema {
                    new_schema_name: schema_name,
                }
            } else if self.parse_word("STREAMING_ENABLE_UNALIGNED_JOIN") {
                self.expect_keyword(Keyword::TO)?;
                let value = self.parse_boolean()?;
                AlterSinkOperation::SetStreamingEnableUnalignedJoin { enable: value }
            } else if self.parse_keyword(Keyword::PARALLELISM) {
                if self.expect_keyword(Keyword::TO).is_err()
                    && self.expect_token(&Token::Eq).is_err()
                {
                    return self.expected("TO or = after ALTER TABLE SET PARALLELISM");
                }

                let value = self.parse_set_variable()?;
                let deferred = self.parse_keyword(Keyword::DEFERRED);

                AlterSinkOperation::SetParallelism {
                    parallelism: value,
                    deferred,
                }
            } else if let Some(rate_limit) = self.parse_alter_sink_rate_limit()? {
                AlterSinkOperation::SetSinkRateLimit { rate_limit }
            } else {
                return self.expected("SCHEMA/PARALLELISM after SET");
            }
        } else if self.parse_keywords(&[Keyword::SWAP, Keyword::WITH]) {
            let target_sink = self.parse_object_name()?;
            AlterSinkOperation::SwapRenameSink { target_sink }
        } else if self.parse_keyword(Keyword::CONNECTOR) {
            let changed_props = self.parse_with_properties()?;
            AlterSinkOperation::AlterConnectorProps {
                alter_props: changed_props,
            }
        } else {
            return self.expected("RENAME or OWNER TO or SET or CONNECTOR WITH after ALTER SINK");
        };

        Ok(Statement::AlterSink {
            name: sink_name,
            operation,
        })
    }

    pub fn parse_alter_subscription(&mut self) -> ModalResult<Statement> {
        let subscription_name = self.parse_object_name()?;
        let operation = if self.parse_keyword(Keyword::RENAME) {
            if self.parse_keyword(Keyword::TO) {
                let subscription_name = self.parse_object_name()?;
                AlterSubscriptionOperation::RenameSubscription { subscription_name }
            } else {
                return self.expected("TO after RENAME");
            }
        } else if self.parse_keywords(&[Keyword::OWNER, Keyword::TO]) {
            let owner_name: Ident = self.parse_identifier()?;
            AlterSubscriptionOperation::ChangeOwner {
                new_owner_name: owner_name,
            }
        } else if self.parse_keyword(Keyword::SET) {
            if self.parse_keyword(Keyword::SCHEMA) {
                let schema_name = self.parse_object_name()?;
                AlterSubscriptionOperation::SetSchema {
                    new_schema_name: schema_name,
                }
            } else {
                return self.expected("SCHEMA after SET");
            }
        } else if self.parse_keywords(&[Keyword::SWAP, Keyword::WITH]) {
            let target_subscription = self.parse_object_name()?;
            AlterSubscriptionOperation::SwapRenameSubscription {
                target_subscription,
            }
        } else {
            return self.expected("RENAME or OWNER TO or SET or SWAP after ALTER SUBSCRIPTION");
        };

        Ok(Statement::AlterSubscription {
            name: subscription_name,
            operation,
        })
    }

    pub fn parse_alter_source(&mut self) -> ModalResult<Statement> {
        let source_name = self.parse_object_name()?;
        let operation = if self.parse_keyword(Keyword::RENAME) {
            if self.parse_keyword(Keyword::TO) {
                let source_name = self.parse_object_name()?;
                AlterSourceOperation::RenameSource { source_name }
            } else {
                return self.expected("TO after RENAME");
            }
        } else if self.parse_keyword(Keyword::ADD) {
            let _ = self.parse_keyword(Keyword::COLUMN);
            let _if_not_exists = self.parse_keywords(&[Keyword::IF, Keyword::NOT, Keyword::EXISTS]);
            let column_def = self.parse_column_def()?;
            AlterSourceOperation::AddColumn { column_def }
        } else if self.parse_keywords(&[Keyword::OWNER, Keyword::TO]) {
            let owner_name: Ident = self.parse_identifier()?;
            AlterSourceOperation::ChangeOwner {
                new_owner_name: owner_name,
            }
        } else if self.parse_keyword(Keyword::SET) {
            if self.parse_keyword(Keyword::SCHEMA) {
                let schema_name = self.parse_object_name()?;
                AlterSourceOperation::SetSchema {
                    new_schema_name: schema_name,
                }
            } else if let Some(rate_limit) = self.parse_alter_source_rate_limit(false)? {
                AlterSourceOperation::SetSourceRateLimit { rate_limit }
            } else if self.parse_keyword(Keyword::PARALLELISM) {
                if self.expect_keyword(Keyword::TO).is_err()
                    && self.expect_token(&Token::Eq).is_err()
                {
                    return self.expected("TO or = after ALTER SOURCE SET PARALLELISM");
                }

                let value = self.parse_set_variable()?;
                let deferred = self.parse_keyword(Keyword::DEFERRED);

                AlterSourceOperation::SetParallelism {
                    parallelism: value,
                    deferred,
                }
            } else {
                return self.expected("SCHEMA, SOURCE_RATE_LIMIT or PARALLELISM after SET");
            }
        } else if self.peek_nth_any_of_keywords(0, &[Keyword::FORMAT]) {
            let format_encode = self.parse_schema()?.unwrap();
            if format_encode.key_encode.is_some() {
                parser_err!("key encode clause is not supported in source schema");
            }
            AlterSourceOperation::FormatEncode { format_encode }
        } else if self.parse_keywords(&[Keyword::REFRESH, Keyword::SCHEMA]) {
            AlterSourceOperation::RefreshSchema
        } else if self.parse_keywords(&[Keyword::SWAP, Keyword::WITH]) {
            let target_source = self.parse_object_name()?;
            AlterSourceOperation::SwapRenameSource { target_source }
        } else if self.parse_keyword(Keyword::CONNECTOR) {
            let with_options = self.parse_with_properties()?;
            AlterSourceOperation::AlterConnectorProps {
                alter_props: with_options,
            }
        } else {
            return self
                .expected("RENAME, ADD COLUMN, OWNER TO, CONNECTOR or SET after ALTER SOURCE");
        };

        Ok(Statement::AlterSource {
            name: source_name,
            operation,
        })
    }

    pub fn parse_alter_function(&mut self) -> ModalResult<Statement> {
        let FunctionDesc { name, args } = self.parse_function_desc()?;

        let operation = if self.parse_keyword(Keyword::SET) {
            if self.parse_keyword(Keyword::SCHEMA) {
                let schema_name = self.parse_object_name()?;
                AlterFunctionOperation::SetSchema {
                    new_schema_name: schema_name,
                }
            } else {
                return self.expected("SCHEMA after SET");
            }
        } else {
            return self.expected("SET after ALTER FUNCTION");
        };

        Ok(Statement::AlterFunction {
            name,
            args,
            operation,
        })
    }

    pub fn parse_alter_connection(&mut self) -> ModalResult<Statement> {
        let connection_name = self.parse_object_name()?;
        let operation = if self.parse_keyword(Keyword::SET) {
            if self.parse_keyword(Keyword::SCHEMA) {
                let schema_name = self.parse_object_name()?;
                AlterConnectionOperation::SetSchema {
                    new_schema_name: schema_name,
                }
            } else {
                return self.expected("SCHEMA after SET");
            }
        } else if self.parse_keywords(&[Keyword::OWNER, Keyword::TO]) {
            let owner_name: Ident = self.parse_identifier()?;
            AlterConnectionOperation::ChangeOwner {
                new_owner_name: owner_name,
            }
        } else {
            return self.expected("SET, or OWNER TO after ALTER CONNECTION");
        };

        Ok(Statement::AlterConnection {
            name: connection_name,
            operation,
        })
    }

    pub fn parse_alter_system(&mut self) -> ModalResult<Statement> {
        self.expect_keyword(Keyword::SET)?;
        let param = self.parse_identifier()?;
        if self.expect_keyword(Keyword::TO).is_err() && self.expect_token(&Token::Eq).is_err() {
            return self.expected("TO or = after ALTER SYSTEM SET");
        }
        let value = self.parse_set_variable()?;
        Ok(Statement::AlterSystem { param, value })
    }

    pub fn parse_alter_secret(&mut self) -> ModalResult<Statement> {
        let secret_name = self.parse_object_name()?;
        let with_options = self.parse_with_properties()?;
        self.expect_keyword(Keyword::AS)?;
        let new_credential = self.ensure_parse_value()?;
        let operation = AlterSecretOperation::ChangeCredential { new_credential };
        Ok(Statement::AlterSecret {
            name: secret_name,
            with_options,
            operation,
        })
    }

    pub fn parse_alter_fragment(&mut self) -> ModalResult<Statement> {
        let fragment_id = self.parse_literal_u32()?;
        if !self.parse_keyword(Keyword::SET) {
            return self.expected("SET after ALTER FRAGMENT");
        }
        let rate_limit = self.parse_alter_fragment_rate_limit()?;
        let operation = AlterFragmentOperation::AlterBackfillRateLimit { rate_limit };
        Ok(Statement::AlterFragment {
            fragment_id,
            operation,
        })
    }

    fn parse_alter_fragment_rate_limit(&mut self) -> ModalResult<i32> {
        if !self.parse_word("RATE_LIMIT") {
            return self.expected("expected RATE_LIMIT after SET");
        }
        if self.expect_keyword(Keyword::TO).is_err() && self.expect_token(&Token::Eq).is_err() {
            return self.expected("TO or = after RATE_LIMIT");
        }
        let rate_limit = if self.parse_keyword(Keyword::DEFAULT) {
            -1
        } else {
            let s = self.parse_number_value()?;
            if let Ok(n) = s.parse::<i32>() {
                n
            } else {
                return self.expected("number or DEFAULT");
            }
        };
        Ok(rate_limit)
    }

    /// Parse a copy statement
    pub fn parse_copy(&mut self) -> ModalResult<Statement> {
        let table_name = self.parse_object_name()?;
        let columns = self.parse_parenthesized_column_list(Optional)?;
        self.expect_keywords(&[Keyword::FROM, Keyword::STDIN])?;
        self.expect_token(&Token::SemiColon)?;
        let values = self.parse_tsv();
        Ok(Statement::Copy {
            table_name,
            columns,
            values,
        })
    }

    /// Parse a tab separated values in
    /// COPY payload
    fn parse_tsv(&mut self) -> Vec<Option<String>> {
        self.parse_tab_value()
    }

    fn parse_tab_value(&mut self) -> Vec<Option<String>> {
        let mut values = vec![];
        let mut content = String::from("");
        while let Some(t) = self.next_token_no_skip() {
            match t.token {
                Token::Whitespace(Whitespace::Tab) => {
                    values.push(Some(content.clone()));
                    content.clear();
                }
                Token::Whitespace(Whitespace::Newline) => {
                    values.push(Some(content.clone()));
                    content.clear();
                }
                Token::Backslash => {
                    if self.consume_token(&Token::Period) {
                        return values;
                    }
                    if let Token::Word(w) = self.next_token().token
                        && w.value == "N"
                    {
                        values.push(None);
                    }
                }
                _ => {
                    content.push_str(&t.to_string());
                }
            }
        }
        values
    }

    pub fn ensure_parse_value(&mut self) -> ModalResult<Value> {
        match self.parse_value_and_obj_ref::<true>()? {
            SqlOptionValue::Value(value) => Ok(value),
            SqlOptionValue::SecretRef(_)
            | SqlOptionValue::ConnectionRef(_)
            | SqlOptionValue::BackfillOrder(_) => unreachable!(),
        }
    }

    /// Parse a literal value (numbers, strings, date/time, booleans)
    pub fn parse_value_and_obj_ref<const FORBID_OBJ_REF: bool>(
        &mut self,
    ) -> ModalResult<SqlOptionValue> {
        let checkpoint = *self;
        let token = self.next_token();
        match token.token {
            Token::Word(w) => match w.keyword {
                Keyword::TRUE => Ok(Value::Boolean(true).into()),
                Keyword::FALSE => Ok(Value::Boolean(false).into()),
                Keyword::NULL => Ok(Value::Null.into()),
                Keyword::NoKeyword if w.quote_style.is_some() => match w.quote_style {
                    Some('"') => Ok(Value::DoubleQuotedString(w.value).into()),
                    Some('\'') => Ok(Value::SingleQuotedString(w.value).into()),
                    _ => self.expected_at(checkpoint, "A value")?,
                },
                Keyword::SECRET => {
                    if FORBID_OBJ_REF {
                        return self.expected_at(
                            checkpoint,
                            "a concrete value rather than a secret reference",
                        );
                    }
                    let secret = self.parse_secret_ref()?;
                    Ok(SqlOptionValue::SecretRef(secret))
                }
                _ => self.expected_at(checkpoint, "a concrete value"),
            },
            Token::Number(ref n) => Ok(Value::Number(n.clone()).into()),
            Token::SingleQuotedString(ref s) => Ok(Value::SingleQuotedString(s.clone()).into()),
            Token::DollarQuotedString(ref s) => Ok(Value::DollarQuotedString(s.clone()).into()),
            Token::CstyleEscapesString(ref s) => Ok(Value::CstyleEscapedString(s.clone()).into()),
            Token::NationalStringLiteral(ref s) => {
                Ok(Value::NationalStringLiteral(s.clone()).into())
            }
            Token::HexStringLiteral(ref s) => Ok(Value::HexStringLiteral(s.clone()).into()),
            _ => self.expected_at(checkpoint, "a value"),
        }
    }

    fn parse_secret_ref(&mut self) -> ModalResult<SecretRefValue> {
        let secret_name = self.parse_object_name()?;
        let ref_as = if self.parse_keywords(&[Keyword::AS, Keyword::FILE]) {
            SecretRefAsType::File
        } else {
            SecretRefAsType::Text
        };
        Ok(SecretRefValue {
            secret_name,
            ref_as,
        })
    }

    fn parse_set_variable(&mut self) -> ModalResult<SetVariableValue> {
        alt((
            Keyword::DEFAULT.value(SetVariableValue::Default),
            separated(
                1..,
                alt((
                    Self::ensure_parse_value.map(SetVariableValueSingle::Literal),
                    |parser: &mut Self| {
                        let checkpoint = *parser;
                        let ident = parser.parse_identifier()?;
                        if ident.value == "default" {
                            *parser = checkpoint;
                            return parser.expected("parameter list value").map_err(|e| e.cut());
                        }
                        Ok(SetVariableValueSingle::Ident(ident))
                    },
                    fail.expect("parameter value"),
                )),
                Token::Comma,
            )
            .map(|list: Vec<SetVariableValueSingle>| {
                if list.len() == 1 {
                    SetVariableValue::Single(list[0].clone())
                } else {
                    SetVariableValue::List(list)
                }
            }),
        ))
        .parse_next(self)
    }

    fn parse_backfill_order_strategy(&mut self) -> ModalResult<BackfillOrderStrategy> {
        alt((
            Keyword::DEFAULT.value(BackfillOrderStrategy::Default),
            Keyword::NONE.value(BackfillOrderStrategy::None),
            Keyword::AUTO.value(BackfillOrderStrategy::Auto),
            Self::parse_fixed_backfill_order.map(BackfillOrderStrategy::Fixed),
            fail.expect("backfill order strategy"),
        ))
        .parse_next(self)
    }

    fn parse_fixed_backfill_order(&mut self) -> ModalResult<Vec<(ObjectName, ObjectName)>> {
        self.expect_word("FIXED")?;
        self.expect_token(&Token::LParen)?;
        let edges = separated(
            0..,
            separated_pair(
                Self::parse_object_name,
                Token::Op("->".to_owned()),
                Self::parse_object_name,
            ),
            Token::Comma,
        )
        .parse_next(self)?;
        self.expect_token(&Token::RParen)?;
        Ok(edges)
    }

    pub fn parse_number_value(&mut self) -> ModalResult<String> {
        let checkpoint = *self;
        match self.ensure_parse_value()? {
            Value::Number(v) => Ok(v),
            _ => self.expected_at(checkpoint, "literal number"),
        }
    }

    pub fn parse_literal_u32(&mut self) -> ModalResult<u32> {
        literal_u32(self)
    }

    pub fn parse_literal_u64(&mut self) -> ModalResult<u64> {
        literal_u64(self)
    }

    pub fn parse_function_definition(&mut self) -> ModalResult<FunctionDefinition> {
        alt((
            single_quoted_string.map(FunctionDefinition::SingleQuotedDef),
            dollar_quoted_string.map(FunctionDefinition::DoubleDollarDef),
            Self::parse_identifier.map(|i| FunctionDefinition::Identifier(i.value)),
            fail.expect("function definition"),
        ))
        .parse_next(self)
    }

    /// Parse a literal string
    pub fn parse_literal_string(&mut self) -> ModalResult<String> {
        let checkpoint = *self;
        let token = self.next_token();
        match token.token {
            Token::SingleQuotedString(s) => Ok(s),
            _ => self.expected_at(checkpoint, "literal string"),
        }
    }

    /// Parse a SQL datatype (in the context of a CREATE TABLE statement for example)
    pub fn parse_data_type(&mut self) -> ModalResult<DataType> {
        parser_v2::data_type(self)
    }

    /// Parse `AS identifier` (or simply `identifier` if it's not a reserved keyword)
    /// Some examples with aliases: `SELECT 1 foo`, `SELECT COUNT(*) AS cnt`,
    /// `SELECT ... FROM t1 foo, t2 bar`, `SELECT ... FROM (...) AS bar`
    pub fn parse_optional_alias(
        &mut self,
        reserved_kwds: &[Keyword],
    ) -> ModalResult<Option<Ident>> {
        let after_as = self.parse_keyword(Keyword::AS);
        let checkpoint = *self;
        let token = self.next_token();
        match token.token {
            // Accept any identifier after `AS` (though many dialects have restrictions on
            // keywords that may appear here). If there's no `AS`: don't parse keywords,
            // which may start a construct allowed in this position, to be parsed as aliases.
            // (For example, in `FROM t1 JOIN` the `JOIN` will always be parsed as a keyword,
            // not an alias.)
            Token::Word(w) if after_as || (!reserved_kwds.contains(&w.keyword)) => {
                Ok(Some(w.to_ident()?))
            }
            _ => {
                *self = checkpoint;
                if after_as {
                    return self.expected("an identifier after AS");
                }
                Ok(None) // no alias found
            }
        }
    }

    /// Parse `AS identifier` when the AS is describing a table-valued object,
    /// like in `... FROM generate_series(1, 10) AS t (col)`. In this case
    /// the alias is allowed to optionally name the columns in the table, in
    /// addition to the table itself.
    pub fn parse_optional_table_alias(
        &mut self,
        reserved_kwds: &[Keyword],
    ) -> ModalResult<Option<TableAlias>> {
        match self.parse_optional_alias(reserved_kwds)? {
            Some(name) => {
                let columns = self.parse_parenthesized_column_list(Optional)?;
                Ok(Some(TableAlias { name, columns }))
            }
            None => Ok(None),
        }
    }

    /// syntax `FOR SYSTEM_TIME AS OF PROCTIME()` is used for temporal join.
    pub fn parse_as_of(&mut self) -> ModalResult<AsOf> {
        Keyword::FOR.parse_next(self)?;
        alt((
            preceded(
                (Keyword::SYSTEM_TIME, Keyword::AS, Keyword::OF),
                cut_err(
                    alt((
                        preceded(
                            (
                                Self::parse_identifier.verify(|ident| ident.real_value() == "now"),
                                cut_err(Token::LParen),
                                cut_err(Token::RParen),
                                Token::Minus,
                            ),
                            Self::parse_literal_interval.try_map(|e| match e {
                                Expr::Value(v) => match v {
                                    Value::Interval {
                                        value,
                                        leading_field,
                                        ..
                                    } => {
                                        let Some(leading_field) = leading_field else {
                                            return Err(StrError("expect duration unit".into()));
                                        };
                                        Ok(AsOf::ProcessTimeWithInterval((value, leading_field)))
                                    }
                                    _ => Err(StrError("expect Value::Interval".into())),
                                },
                                _ => Err(StrError("expect Expr::Value".into())),
                            }),
                        ),
                        (
                            Self::parse_identifier.verify(|ident| ident.real_value() == "now"),
                            cut_err(Token::LParen),
                            cut_err(Token::RParen),
                        )
                            .value(AsOf::ProcessTimeWithInterval((
                                "0".to_owned(),
                                DateTimeField::Second,
                            ))),
                        (
                            Self::parse_identifier.verify(|ident| ident.real_value() == "proctime"),
                            cut_err(Token::LParen),
                            cut_err(Token::RParen),
                        )
                            .value(AsOf::ProcessTime),
                        literal_i64.map(AsOf::TimestampNum),
                        single_quoted_string.map(AsOf::TimestampString),
                    ))
                    .expect("proctime(), now(), number or string"),
                ),
            ),
            preceded(
                (Keyword::SYSTEM_VERSION, Keyword::AS, Keyword::OF),
                cut_err(
                    alt((
                        literal_i64.map(AsOf::VersionNum),
                        single_quoted_string.map(AsOf::VersionString),
                    ))
                    .expect("number or string"),
                ),
            ),
        ))
        .parse_next(self)
    }

    /// Parse a possibly qualified, possibly quoted identifier, e.g.
    /// `foo` or `myschema."table"
    pub fn parse_object_name(&mut self) -> ModalResult<ObjectName> {
        let mut idents = vec![];
        loop {
            idents.push(self.parse_identifier()?);
            if !self.consume_token(&Token::Period) {
                break;
            }
        }
        Ok(ObjectName(idents))
    }

    /// Parse identifiers strictly i.e. don't parse keywords
    pub fn parse_identifiers_non_keywords(&mut self) -> ModalResult<Vec<Ident>> {
        let mut idents = vec![];
        loop {
            match self.peek_token().token {
                Token::Word(w) => {
                    if w.keyword != Keyword::NoKeyword {
                        break;
                    }

                    idents.push(w.to_ident()?);
                }
                Token::EOF | Token::Eq => break,
                _ => {}
            }

            self.next_token();
        }

        Ok(idents)
    }

    /// Parse identifiers
    pub fn parse_identifiers(&mut self) -> ModalResult<Vec<Ident>> {
        let mut idents = vec![];
        loop {
            let token = self.next_token();
            match token.token {
                Token::Word(w) => {
                    idents.push(w.to_ident()?);
                }
                Token::EOF => break,
                _ => {}
            }
        }

        Ok(idents)
    }

    /// Parse a simple one-word identifier (possibly quoted, possibly a keyword)
    pub fn parse_identifier(&mut self) -> ModalResult<Ident> {
        let checkpoint = *self;
        let token = self.next_token();
        match token.token {
            Token::Word(w) => Ok(w.to_ident()?),
            _ => self.expected_at(checkpoint, "identifier"),
        }
    }

    /// Parse a simple one-word identifier (possibly quoted, possibly a non-reserved keyword)
    pub fn parse_identifier_non_reserved(&mut self) -> ModalResult<Ident> {
        let checkpoint = *self;
        let token = self.next_token();
        match token.token {
            Token::Word(w) => {
                match keywords::RESERVED_FOR_COLUMN_OR_TABLE_NAME.contains(&w.keyword) {
                    true => parser_err!("syntax error at or near {w}"),
                    false => Ok(w.to_ident()?),
                }
            }
            _ => self.expected_at(checkpoint, "identifier"),
        }
    }

    /// Parse a parenthesized comma-separated list of unqualified, possibly quoted identifiers
    pub fn parse_parenthesized_column_list(
        &mut self,
        optional: IsOptional,
    ) -> ModalResult<Vec<Ident>> {
        if self.consume_token(&Token::LParen) {
            let cols = self.parse_comma_separated(Parser::parse_identifier_non_reserved)?;
            self.expect_token(&Token::RParen)?;
            Ok(cols)
        } else if optional == Optional {
            Ok(vec![])
        } else {
            self.expected("a list of columns in parentheses")
        }
    }

    pub fn parse_returning(&mut self, optional: IsOptional) -> ModalResult<Vec<SelectItem>> {
        if self.parse_keyword(Keyword::RETURNING) {
            let cols = self.parse_comma_separated(Parser::parse_select_item)?;
            Ok(cols)
        } else if optional == Optional {
            Ok(vec![])
        } else {
            self.expected("a list of columns or * after returning")
        }
    }

    pub fn parse_row_expr(&mut self) -> ModalResult<Expr> {
        Ok(Expr::Row(self.parse_token_wrapped_exprs(
            &Token::LParen,
            &Token::RParen,
        )?))
    }

    /// Parse a comma-separated list (maybe empty) from a wrapped expression
    pub fn parse_token_wrapped_exprs(
        &mut self,
        left: &Token,
        right: &Token,
    ) -> ModalResult<Vec<Expr>> {
        if self.consume_token(left) {
            let exprs = if self.consume_token(right) {
                vec![]
            } else {
                let exprs = self.parse_comma_separated(Parser::parse_expr)?;
                self.expect_token(right)?;
                exprs
            };
            Ok(exprs)
        } else {
            self.expected(left.to_string().as_str())
        }
    }

    pub fn parse_optional_precision(&mut self) -> ModalResult<Option<u64>> {
        if self.consume_token(&Token::LParen) {
            let n = self.parse_literal_u64()?;
            self.expect_token(&Token::RParen)?;
            Ok(Some(n))
        } else {
            Ok(None)
        }
    }

    pub fn parse_optional_precision_scale(&mut self) -> ModalResult<(Option<u64>, Option<u64>)> {
        if self.consume_token(&Token::LParen) {
            let n = self.parse_literal_u64()?;
            let scale = if self.consume_token(&Token::Comma) {
                Some(self.parse_literal_u64()?)
            } else {
                None
            };
            self.expect_token(&Token::RParen)?;
            Ok((Some(n), scale))
        } else {
            Ok((None, None))
        }
    }

    pub fn parse_delete(&mut self) -> ModalResult<Statement> {
        self.expect_keyword(Keyword::FROM)?;
        let table_name = self.parse_object_name()?;
        let selection = if self.parse_keyword(Keyword::WHERE) {
            Some(self.parse_expr()?)
        } else {
            None
        };
        let returning = self.parse_returning(Optional)?;

        Ok(Statement::Delete {
            table_name,
            selection,
            returning,
        })
    }

    pub fn parse_boolean(&mut self) -> ModalResult<bool> {
        if let Some(keyword) = self.parse_one_of_keywords(&[Keyword::TRUE, Keyword::FALSE]) {
            match keyword {
                Keyword::TRUE => Ok(true),
                Keyword::FALSE => Ok(false),
                _ => unreachable!(),
            }
        } else {
            self.expected("TRUE or FALSE")
        }
    }

    pub fn parse_optional_boolean(&mut self, default: bool) -> bool {
        self.parse_boolean().unwrap_or(default)
    }

    fn parse_explain_options(&mut self) -> ModalResult<(ExplainOptions, Option<u64>)> {
        let mut options = ExplainOptions::default();
        let mut analyze_duration = None;

        let explain_key_words = [
            Keyword::BACKFILL,
            Keyword::VERBOSE,
            Keyword::TRACE,
            Keyword::TYPE,
            Keyword::LOGICAL,
            Keyword::PHYSICAL,
            Keyword::DISTSQL,
            Keyword::FORMAT,
            Keyword::DURATION_SECS,
        ];

        let parse_explain_option = |parser: &mut Parser<'_>| -> ModalResult<()> {
            let keyword = parser.expect_one_of_keywords(&explain_key_words)?;
            match keyword {
                Keyword::VERBOSE => options.verbose = parser.parse_optional_boolean(true),
                Keyword::TRACE => options.trace = parser.parse_optional_boolean(true),
                Keyword::BACKFILL => options.backfill = parser.parse_optional_boolean(true),
                Keyword::TYPE => {
                    let explain_type = parser.expect_one_of_keywords(&[
                        Keyword::LOGICAL,
                        Keyword::PHYSICAL,
                        Keyword::DISTSQL,
                    ])?;
                    match explain_type {
                        Keyword::LOGICAL => options.explain_type = ExplainType::Logical,
                        Keyword::PHYSICAL => options.explain_type = ExplainType::Physical,
                        Keyword::DISTSQL => options.explain_type = ExplainType::DistSql,
                        _ => unreachable!("{}", keyword),
                    }
                }
                Keyword::LOGICAL => options.explain_type = ExplainType::Logical,
                Keyword::PHYSICAL => options.explain_type = ExplainType::Physical,
                Keyword::DISTSQL => options.explain_type = ExplainType::DistSql,
                Keyword::FORMAT => {
                    options.explain_format = {
                        match parser.expect_one_of_keywords(&[
                            Keyword::TEXT,
                            Keyword::JSON,
                            Keyword::XML,
                            Keyword::YAML,
                            Keyword::DOT,
                        ])? {
                            Keyword::TEXT => ExplainFormat::Text,
                            Keyword::JSON => ExplainFormat::Json,
                            Keyword::XML => ExplainFormat::Xml,
                            Keyword::YAML => ExplainFormat::Yaml,
                            Keyword::DOT => ExplainFormat::Dot,
                            _ => unreachable!("{}", keyword),
                        }
                    }
                }
                Keyword::DURATION_SECS => {
                    analyze_duration = Some(parser.parse_literal_u64()?);
                }
                _ => unreachable!("{}", keyword),
            };
            Ok(())
        };

        // In order to support following statement, we need to peek before consume.
        // explain (select 1) union (select 1)
        if self.peek_token() == Token::LParen
            && self.peek_nth_any_of_keywords(1, &explain_key_words)
            && self.consume_token(&Token::LParen)
        {
            self.parse_comma_separated(parse_explain_option)?;
            self.expect_token(&Token::RParen)?;
        }

        Ok((options, analyze_duration))
    }

    pub fn parse_explain(&mut self) -> ModalResult<Statement> {
        let analyze = self.parse_keyword(Keyword::ANALYZE);
        let (options, analyze_duration) = self.parse_explain_options()?;

        if analyze {
            fn parse_analyze_target(parser: &mut Parser<'_>) -> ModalResult<Option<AnalyzeTarget>> {
                if parser.parse_keyword(Keyword::TABLE) {
                    let table_name = parser.parse_object_name()?;
                    Ok(Some(AnalyzeTarget::Table(table_name)))
                } else if parser.parse_keyword(Keyword::INDEX) {
                    let index_name = parser.parse_object_name()?;
                    Ok(Some(AnalyzeTarget::Index(index_name)))
                } else if parser.parse_keywords(&[Keyword::MATERIALIZED, Keyword::VIEW]) {
                    let view_name = parser.parse_object_name()?;
                    Ok(Some(AnalyzeTarget::MaterializedView(view_name)))
                } else if parser.parse_keyword(Keyword::INDEX) {
                    let index_name = parser.parse_object_name()?;
                    Ok(Some(AnalyzeTarget::Index(index_name)))
                } else if parser.parse_keyword(Keyword::SINK) {
                    let sink_name = parser.parse_object_name()?;
                    Ok(Some(AnalyzeTarget::Sink(sink_name)))
                } else if parser.parse_word("ID") {
                    let job_id = parser.parse_literal_u32()?;
                    Ok(Some(AnalyzeTarget::Id(job_id)))
                } else {
                    Ok(None)
                }
            }
            if let Some(target) = parse_analyze_target(self)? {
                let statement = Statement::ExplainAnalyzeStreamJob {
                    target,
                    duration_secs: analyze_duration,
                };
                return Ok(statement);
            }
        }

        let statement = match self.parse_statement() {
            Ok(statement) => statement,
            error @ Err(_) => {
                return if analyze {
                    self.expected_at(
                        *self,
                        "SINK, TABLE, MATERIALIZED VIEW, INDEX or a statement after ANALYZE",
                    )
                } else {
                    error
                };
            }
        };
        Ok(Statement::Explain {
            analyze,
            statement: Box::new(statement),
            options,
        })
    }

    pub fn parse_describe(&mut self) -> ModalResult<Statement> {
        let kind = match self.parse_one_of_keywords(&[Keyword::FRAGMENT, Keyword::FRAGMENTS]) {
            Some(Keyword::FRAGMENT) => {
                let fragment_id = self.parse_literal_u32()?;
                return Ok(Statement::DescribeFragment { fragment_id });
            }
            Some(Keyword::FRAGMENTS) => DescribeKind::Fragments,
            None => DescribeKind::Plain,
            Some(_) => unreachable!(),
        };
        let name = self.parse_object_name()?;
        Ok(Statement::Describe { name, kind })
    }

    /// Parse a query expression, i.e. a `SELECT` statement optionally
    /// preceded with some `WITH` CTE declarations and optionally followed
    /// by `ORDER BY`. Unlike some other parse_... methods, this one doesn't
    /// expect the initial keyword to be already consumed
    pub fn parse_query(&mut self) -> ModalResult<Query> {
        let with = if self.parse_keyword(Keyword::WITH) {
            Some(With {
                recursive: self.parse_keyword(Keyword::RECURSIVE),
                cte_tables: self.parse_comma_separated(Parser::parse_cte)?,
            })
        } else {
            None
        };

        let body = self.parse_query_body(0)?;

        let order_by = if self.parse_keywords(&[Keyword::ORDER, Keyword::BY]) {
            self.parse_comma_separated(Parser::parse_order_by_expr)?
        } else {
            vec![]
        };

        let mut limit = None;
        let mut offset = None;
        for _x in 0..2 {
            if limit.is_none() && self.parse_keyword(Keyword::LIMIT) {
                limit = self.parse_limit()?
            }

            if offset.is_none() && self.parse_keyword(Keyword::OFFSET) {
                offset = Some(self.parse_offset()?)
            }
        }

        let fetch = if self.parse_keyword(Keyword::FETCH) {
            if limit.is_some() {
                parser_err!("Cannot specify both LIMIT and FETCH");
            }
            let fetch = self.parse_fetch()?;
            if fetch.with_ties && order_by.is_empty() {
                parser_err!("WITH TIES cannot be specified without ORDER BY clause");
            }
            Some(fetch)
        } else {
            None
        };

        Ok(Query {
            with,
            body,
            order_by,
            limit,
            offset,
            fetch,
        })
    }

    /// Parse a CTE (`alias [( col1, col2, ... )] AS (subquery)`)
    fn parse_cte(&mut self) -> ModalResult<Cte> {
        let name = self.parse_identifier_non_reserved()?;
        let cte = if self.parse_keyword(Keyword::AS) {
            let cte_inner = self.parse_cte_inner()?;
            let alias = TableAlias {
                name,
                columns: vec![],
            };
            Cte { alias, cte_inner }
        } else {
            let columns = self.parse_parenthesized_column_list(Optional)?;
            self.expect_keyword(Keyword::AS)?;
            let cte_inner = self.parse_cte_inner()?;
            let alias = TableAlias { name, columns };
            Cte { alias, cte_inner }
        };
        Ok(cte)
    }

    fn parse_cte_inner(&mut self) -> ModalResult<CteInner> {
        match self.expect_token(&Token::LParen) {
            Ok(()) => {
                let query = self.parse_query()?;
                self.expect_token(&Token::RParen)?;
                Ok(CteInner::Query(Box::new(query)))
            }
            _ => {
                let changelog = self.parse_identifier_non_reserved()?;
                if changelog.to_string().to_lowercase() != "changelog" {
                    parser_err!("Expected 'changelog' but found '{}'", changelog);
                }
                self.expect_keyword(Keyword::FROM)?;
                Ok(CteInner::ChangeLog(self.parse_object_name()?))
            }
        }
    }

    /// Parse a "query body", which is an expression with roughly the
    /// following grammar:
    /// ```text
    ///   query_body ::= restricted_select | '(' subquery ')' | set_operation
    ///   restricted_select ::= 'SELECT' [expr_list] [ from ] [ where ] [ groupby_having ]
    ///   subquery ::= query_body [ order_by_limit ]
    ///   set_operation ::= query_body { 'UNION' | 'EXCEPT' | 'INTERSECT' } [ 'ALL' ] query_body
    /// ```
    fn parse_query_body(&mut self, precedence: u8) -> ModalResult<SetExpr> {
        // We parse the expression using a Pratt parser, as in `parse_expr()`.
        // Start by parsing a restricted SELECT or a `(subquery)`:
        let mut expr = if self.parse_keyword(Keyword::SELECT) {
            SetExpr::Select(Box::new(self.parse_select()?))
        } else if self.consume_token(&Token::LParen) {
            // CTEs are not allowed here, but the parser currently accepts them
            let subquery = self.parse_query()?;
            self.expect_token(&Token::RParen)?;
            SetExpr::Query(Box::new(subquery))
        } else if self.parse_keyword(Keyword::VALUES) {
            SetExpr::Values(self.parse_values()?)
        } else {
            return self.expected("SELECT, VALUES, or a subquery in the query body");
        };

        loop {
            // The query can be optionally followed by a set operator:
            let op = self.parse_set_operator(&self.peek_token().token);
            let next_precedence = match op {
                // UNION and EXCEPT have the same binding power and evaluate left-to-right
                Some(SetOperator::Union) | Some(SetOperator::Except) => 10,
                // INTERSECT has higher precedence than UNION/EXCEPT
                Some(SetOperator::Intersect) => 20,
                // Unexpected token or EOF => stop parsing the query body
                None => break,
            };
            if precedence >= next_precedence {
                break;
            }
            self.next_token(); // skip past the set operator

            let all = self.parse_keyword(Keyword::ALL);
            let corresponding = self.parse_corresponding()?;

            expr = SetExpr::SetOperation {
                left: Box::new(expr),
                op: op.unwrap(),
                corresponding,
                all,
                right: Box::new(self.parse_query_body(next_precedence)?),
            };
        }

        Ok(expr)
    }

    fn parse_set_operator(&mut self, token: &Token) -> Option<SetOperator> {
        match token {
            Token::Word(w) if w.keyword == Keyword::UNION => Some(SetOperator::Union),
            Token::Word(w) if w.keyword == Keyword::EXCEPT => Some(SetOperator::Except),
            Token::Word(w) if w.keyword == Keyword::INTERSECT => Some(SetOperator::Intersect),
            _ => None,
        }
    }

    fn parse_corresponding(&mut self) -> ModalResult<Corresponding> {
        let corresponding = if self.parse_keyword(Keyword::CORRESPONDING) {
            let column_list = if self.parse_keyword(Keyword::BY) {
                Some(self.parse_parenthesized_column_list(IsOptional::Mandatory)?)
            } else {
                None
            };
            Corresponding::with_column_list(column_list)
        } else {
            Corresponding::none()
        };
        Ok(corresponding)
    }

    /// Parse a restricted `SELECT` statement (no CTEs / `UNION` / `ORDER BY`),
    /// assuming the initial `SELECT` was already consumed
    pub fn parse_select(&mut self) -> ModalResult<Select> {
        let distinct = self.parse_all_or_distinct_on()?;

        let projection = self.parse_comma_separated(Parser::parse_select_item)?;

        // Note that for keywords to be properly handled here, they need to be
        // added to `RESERVED_FOR_COLUMN_ALIAS` / `RESERVED_FOR_TABLE_ALIAS`,
        // otherwise they may be parsed as an alias as part of the `projection`
        // or `from`.

        let from = if self.parse_keyword(Keyword::FROM) {
            self.parse_comma_separated(Parser::parse_table_and_joins)?
        } else {
            vec![]
        };
        let mut lateral_views = vec![];
        loop {
            if self.parse_keywords(&[Keyword::LATERAL, Keyword::VIEW]) {
                let outer = self.parse_keyword(Keyword::OUTER);
                let lateral_view = self.parse_expr()?;
                let lateral_view_name = self.parse_object_name()?;
                let lateral_col_alias = self
                    .parse_comma_separated(|parser| {
                        parser.parse_optional_alias(&[
                            Keyword::WHERE,
                            Keyword::GROUP,
                            Keyword::CLUSTER,
                            Keyword::HAVING,
                            Keyword::LATERAL,
                        ]) // This couldn't possibly be a bad idea
                    })?
                    .into_iter()
                    .flatten()
                    .collect();

                lateral_views.push(LateralView {
                    lateral_view,
                    lateral_view_name,
                    lateral_col_alias,
                    outer,
                });
            } else {
                break;
            }
        }

        let selection = if self.parse_keyword(Keyword::WHERE) {
            Some(self.parse_expr()?)
        } else {
            None
        };

        let group_by = if self.parse_keywords(&[Keyword::GROUP, Keyword::BY]) {
            self.parse_comma_separated(Parser::parse_group_by_expr)?
        } else {
            vec![]
        };

        let having = if self.parse_keyword(Keyword::HAVING) {
            Some(self.parse_expr()?)
        } else {
            None
        };

        let window = if self.parse_keyword(Keyword::WINDOW) {
            self.parse_comma_separated(Parser::parse_named_window)?
        } else {
            vec![]
        };

        Ok(Select {
            distinct,
            projection,
            from,
            lateral_views,
            selection,
            group_by,
            having,
            window,
        })
    }

    pub fn parse_set(&mut self) -> ModalResult<Statement> {
        let modifier = self.parse_one_of_keywords(&[Keyword::SESSION, Keyword::LOCAL]);
        if self.parse_keywords(&[Keyword::TIME, Keyword::ZONE]) {
            let value = alt((
                Keyword::DEFAULT.value(SetTimeZoneValue::Default),
                Keyword::LOCAL.value(SetTimeZoneValue::Local),
                preceded(
                    Keyword::INTERVAL,
                    cut_err(Self::parse_literal_interval.try_map(|e| match e {
                        // support a special case for clients which would send when initializing the connection
                        // like: SET TIME ZONE INTERVAL '+00:00' HOUR TO MINUTE;
                        Expr::Value(v) => match v {
                            Value::Interval { value, .. } => {
                                if value != "+00:00" {
                                    return Err(StrError("only support \"+00:00\" ".into()));
                                }
                                Ok(SetTimeZoneValue::Ident(Ident::with_quote_unchecked(
                                    '\'',
                                    "UTC".to_owned(),
                                )))
                            }
                            _ => Err(StrError("expect Value::Interval".into())),
                        },
                        _ => Err(StrError("expect Expr::Value".into())),
                    })),
                ),
                Self::parse_identifier.map(SetTimeZoneValue::Ident),
                Self::ensure_parse_value.map(SetTimeZoneValue::Literal),
            ))
            .expect("variable")
            .parse_next(self)?;

            Ok(Statement::SetTimeZone {
                local: modifier == Some(Keyword::LOCAL),
                value,
            })
        } else if self.parse_keyword(Keyword::CHARACTERISTICS) && modifier == Some(Keyword::SESSION)
        {
            self.expect_keywords(&[Keyword::AS, Keyword::TRANSACTION])?;
            Ok(Statement::SetTransaction {
                modes: self.parse_transaction_modes()?,
                snapshot: None,
                session: true,
            })
        } else if self.parse_keyword(Keyword::TRANSACTION) && modifier.is_none() {
            if self.parse_keyword(Keyword::SNAPSHOT) {
                let snapshot_id = self.ensure_parse_value()?;
                return Ok(Statement::SetTransaction {
                    modes: vec![],
                    snapshot: Some(snapshot_id),
                    session: false,
                });
            }
            Ok(Statement::SetTransaction {
                modes: self.parse_transaction_modes()?,
                snapshot: None,
                session: false,
            })
        } else {
            let config_param = self.parse_config_param()?;
            Ok(Statement::SetVariable {
                local: modifier == Some(Keyword::LOCAL),
                variable: config_param.param,
                value: config_param.value,
            })
        }
    }

    /// If have `databases`,`tables`,`columns`,`schemas` and `materialized views` after show,
    /// return `Statement::ShowCommand` or `Statement::ShowColumn`,
    /// otherwise, return `Statement::ShowVariable`.
    pub fn parse_show(&mut self) -> ModalResult<Statement> {
        let checkpoint = *self;
        if let Token::Word(w) = self.next_token().token {
            match w.keyword {
                Keyword::TABLES => {
                    return Ok(Statement::ShowObjects {
                        object: ShowObject::Table {
                            schema: self.parse_from_and_identifier()?,
                        },
                        filter: self.parse_show_statement_filter()?,
                    });
                }
                Keyword::INTERNAL => {
                    self.expect_keyword(Keyword::TABLES)?;
                    return Ok(Statement::ShowObjects {
                        object: ShowObject::InternalTable {
                            schema: self.parse_from_and_identifier()?,
                        },
                        filter: self.parse_show_statement_filter()?,
                    });
                }
                Keyword::SOURCES => {
                    return Ok(Statement::ShowObjects {
                        object: ShowObject::Source {
                            schema: self.parse_from_and_identifier()?,
                        },
                        filter: self.parse_show_statement_filter()?,
                    });
                }
                Keyword::SINKS => {
                    return Ok(Statement::ShowObjects {
                        object: ShowObject::Sink {
                            schema: self.parse_from_and_identifier()?,
                        },
                        filter: self.parse_show_statement_filter()?,
                    });
                }
                Keyword::SUBSCRIPTIONS => {
                    return Ok(Statement::ShowObjects {
                        object: ShowObject::Subscription {
                            schema: self.parse_from_and_identifier()?,
                        },
                        filter: self.parse_show_statement_filter()?,
                    });
                }
                Keyword::DATABASES => {
                    return Ok(Statement::ShowObjects {
                        object: ShowObject::Database,
                        filter: self.parse_show_statement_filter()?,
                    });
                }
                Keyword::SCHEMAS => {
                    return Ok(Statement::ShowObjects {
                        object: ShowObject::Schema,
                        filter: self.parse_show_statement_filter()?,
                    });
                }
                Keyword::VIEWS => {
                    return Ok(Statement::ShowObjects {
                        object: ShowObject::View {
                            schema: self.parse_from_and_identifier()?,
                        },
                        filter: self.parse_show_statement_filter()?,
                    });
                }
                Keyword::MATERIALIZED => {
                    if self.parse_keyword(Keyword::VIEWS) {
                        return Ok(Statement::ShowObjects {
                            object: ShowObject::MaterializedView {
                                schema: self.parse_from_and_identifier()?,
                            },
                            filter: self.parse_show_statement_filter()?,
                        });
                    } else {
                        return self.expected("VIEWS after MATERIALIZED");
                    }
                }
                Keyword::COLUMNS => {
                    if self.parse_keyword(Keyword::FROM) {
                        return Ok(Statement::ShowObjects {
                            object: ShowObject::Columns {
                                table: self.parse_object_name()?,
                            },
                            filter: self.parse_show_statement_filter()?,
                        });
                    } else {
                        return self.expected("from after columns");
                    }
                }
                Keyword::SECRETS => {
                    return Ok(Statement::ShowObjects {
                        object: ShowObject::Secret {
                            schema: self.parse_from_and_identifier()?,
                        },
                        filter: self.parse_show_statement_filter()?,
                    });
                }
                Keyword::CONNECTIONS => {
                    return Ok(Statement::ShowObjects {
                        object: ShowObject::Connection {
                            schema: self.parse_from_and_identifier()?,
                        },
                        filter: self.parse_show_statement_filter()?,
                    });
                }
                Keyword::FUNCTIONS => {
                    return Ok(Statement::ShowObjects {
                        object: ShowObject::Function {
                            schema: self.parse_from_and_identifier()?,
                        },
                        filter: self.parse_show_statement_filter()?,
                    });
                }
                Keyword::INDEXES => {
                    if self.parse_keyword(Keyword::FROM) {
                        return Ok(Statement::ShowObjects {
                            object: ShowObject::Indexes {
                                table: self.parse_object_name()?,
                            },
                            filter: self.parse_show_statement_filter()?,
                        });
                    } else {
                        return self.expected("from after indexes");
                    }
                }
                Keyword::CLUSTER => {
                    return Ok(Statement::ShowObjects {
                        object: ShowObject::Cluster,
                        filter: self.parse_show_statement_filter()?,
                    });
                }
                Keyword::JOBS => {
                    return Ok(Statement::ShowObjects {
                        object: ShowObject::Jobs,
                        filter: self.parse_show_statement_filter()?,
                    });
                }
                Keyword::PROCESSLIST => {
                    return Ok(Statement::ShowObjects {
                        object: ShowObject::ProcessList,
                        filter: self.parse_show_statement_filter()?,
                    });
                }
                Keyword::TRANSACTION => {
                    self.expect_keywords(&[Keyword::ISOLATION, Keyword::LEVEL])?;
                    return Ok(Statement::ShowTransactionIsolationLevel);
                }
                Keyword::CURSORS => {
                    return Ok(Statement::ShowObjects {
                        object: ShowObject::Cursor,
                        filter: None,
                    });
                }
                Keyword::SUBSCRIPTION => {
                    self.expect_keyword(Keyword::CURSORS)?;
                    return Ok(Statement::ShowObjects {
                        object: ShowObject::SubscriptionCursor,
                        filter: None,
                    });
                }
                _ => {}
            }
        }
        *self = checkpoint;
        Ok(Statement::ShowVariable {
            variable: self.parse_identifiers()?,
        })
    }

    pub fn parse_cancel_job(&mut self) -> ModalResult<Statement> {
        // CANCEL [JOBS|JOB] job_ids
        match self.peek_token().token {
            Token::Word(w) if Keyword::JOBS == w.keyword || Keyword::JOB == w.keyword => {
                self.next_token();
            }
            _ => return self.expected("JOBS or JOB after CANCEL"),
        }

        let mut job_ids = vec![];
        loop {
            job_ids.push(self.parse_literal_u32()?);
            if !self.consume_token(&Token::Comma) {
                break;
            }
        }
        Ok(Statement::CancelJobs(JobIdents(job_ids)))
    }

    pub fn parse_kill_process(&mut self) -> ModalResult<Statement> {
        let worker_process_id = self.parse_literal_string()?;
        Ok(Statement::Kill(worker_process_id))
    }

    /// Parser `from schema` after `show tables` and `show materialized views`, if not conclude
    /// `from` then use default schema name.
    pub fn parse_from_and_identifier(&mut self) -> ModalResult<Option<Ident>> {
        if self.parse_keyword(Keyword::FROM) {
            Ok(Some(self.parse_identifier_non_reserved()?))
        } else {
            Ok(None)
        }
    }

    /// Parse object type and name after `show create`.
    pub fn parse_show_create(&mut self) -> ModalResult<Statement> {
        if let Token::Word(w) = self.next_token().token {
            let show_type = match w.keyword {
                Keyword::TABLE => ShowCreateType::Table,
                Keyword::MATERIALIZED => {
                    if self.parse_keyword(Keyword::VIEW) {
                        ShowCreateType::MaterializedView
                    } else {
                        return self.expected("VIEW after MATERIALIZED");
                    }
                }
                Keyword::VIEW => ShowCreateType::View,
                Keyword::INDEX => ShowCreateType::Index,
                Keyword::SOURCE => ShowCreateType::Source,
                Keyword::SINK => ShowCreateType::Sink,
                Keyword::SUBSCRIPTION => ShowCreateType::Subscription,
                Keyword::FUNCTION => ShowCreateType::Function,
                _ => return self.expected(
                    "TABLE, MATERIALIZED VIEW, VIEW, INDEX, FUNCTION, SOURCE, SUBSCRIPTION or SINK",
                ),
            };
            return Ok(Statement::ShowCreateObject {
                create_type: show_type,
                name: self.parse_object_name()?,
            });
        }
        self.expected(
            "TABLE, MATERIALIZED VIEW, VIEW, INDEX, FUNCTION, SOURCE, SUBSCRIPTION or SINK",
        )
    }

    pub fn parse_show_statement_filter(&mut self) -> ModalResult<Option<ShowStatementFilter>> {
        if self.parse_keyword(Keyword::LIKE) {
            Ok(Some(ShowStatementFilter::Like(
                self.parse_literal_string()?,
            )))
        } else if self.parse_keyword(Keyword::ILIKE) {
            Ok(Some(ShowStatementFilter::ILike(
                self.parse_literal_string()?,
            )))
        } else if self.parse_keyword(Keyword::WHERE) {
            Ok(Some(ShowStatementFilter::Where(self.parse_expr()?)))
        } else {
            Ok(None)
        }
    }

    pub fn parse_table_and_joins(&mut self) -> ModalResult<TableWithJoins> {
        let relation = self.parse_table_factor()?;

        // Note that for keywords to be properly handled here, they need to be
        // added to `RESERVED_FOR_TABLE_ALIAS`, otherwise they may be parsed as
        // a table alias.
        let mut joins = vec![];
        loop {
            let join = if self.parse_keyword(Keyword::CROSS) {
                let join_operator = if self.parse_keyword(Keyword::JOIN) {
                    JoinOperator::CrossJoin
                } else {
                    return self.expected("JOIN after CROSS");
                };
                Join {
                    relation: self.parse_table_factor()?,
                    join_operator,
                }
            } else {
                let (natural, asof) =
                    match self.parse_one_of_keywords(&[Keyword::NATURAL, Keyword::ASOF]) {
                        Some(Keyword::NATURAL) => (true, false),
                        Some(Keyword::ASOF) => (false, true),
                        Some(_) => unreachable!(),
                        None => (false, false),
                    };
                let peek_keyword = if let Token::Word(w) = self.peek_token().token {
                    w.keyword
                } else {
                    Keyword::NoKeyword
                };

                let join_operator_type = match peek_keyword {
                    Keyword::INNER | Keyword::JOIN => {
                        let _ = self.parse_keyword(Keyword::INNER);
                        self.expect_keyword(Keyword::JOIN)?;
                        if asof {
                            JoinOperator::AsOfInner
                        } else {
                            JoinOperator::Inner
                        }
                    }
                    kw @ Keyword::LEFT | kw @ Keyword::RIGHT | kw @ Keyword::FULL => {
                        let checkpoint = *self;
                        let _ = self.next_token();
                        let _ = self.parse_keyword(Keyword::OUTER);
                        self.expect_keyword(Keyword::JOIN)?;
                        if asof {
                            if Keyword::LEFT == kw {
                                JoinOperator::AsOfLeft
                            } else {
                                return self.expected_at(
                                    checkpoint,
                                    "LEFT after ASOF. RIGHT or FULL are not supported",
                                );
                            }
                        } else {
                            match kw {
                                Keyword::LEFT => JoinOperator::LeftOuter,
                                Keyword::RIGHT => JoinOperator::RightOuter,
                                Keyword::FULL => JoinOperator::FullOuter,
                                _ => unreachable!(),
                            }
                        }
                    }
                    Keyword::OUTER => {
                        return self.expected("LEFT, RIGHT, or FULL");
                    }
                    _ if natural => {
                        return self.expected("a join type after NATURAL");
                    }
                    _ if asof => {
                        return self.expected("a join type after ASOF");
                    }
                    _ => break,
                };
                let relation = self.parse_table_factor()?;
                let join_constraint = self.parse_join_constraint(natural)?;
                let join_operator = join_operator_type(join_constraint);
                let need_constraint = match join_operator {
                    JoinOperator::Inner(JoinConstraint::None) => Some("INNER JOIN"),
                    JoinOperator::AsOfInner(JoinConstraint::None) => Some("ASOF INNER JOIN"),
                    JoinOperator::AsOfLeft(JoinConstraint::None) => Some("ASOF LEFT JOIN"),
                    _ => None,
                };
                if let Some(join_type) = need_constraint {
                    return self.expected(&format!("join constraint after {join_type}"));
                }

                Join {
                    relation,
                    join_operator,
                }
            };
            joins.push(join);
        }
        Ok(TableWithJoins { relation, joins })
    }

    /// A table name or a parenthesized subquery, followed by optional `[AS] alias`
    pub fn parse_table_factor(&mut self) -> ModalResult<TableFactor> {
        if self.parse_keyword(Keyword::LATERAL) {
            // LATERAL must always be followed by a subquery.
            if !self.consume_token(&Token::LParen) {
                self.expected("subquery after LATERAL")?;
            }
            self.parse_derived_table_factor(Lateral)
        } else if self.consume_token(&Token::LParen) {
            // A left paren introduces either a derived table (i.e., a subquery)
            // or a nested join. It's nearly impossible to determine ahead of
            // time which it is... so we just try to parse both.
            //
            // Here's an example that demonstrates the complexity:
            //                     /-------------------------------------------------------\
            //                     | /-----------------------------------\                 |
            //     SELECT * FROM ( ( ( (SELECT 1) UNION (SELECT 2) ) AS t1 NATURAL JOIN t2 ) )
            //                   ^ ^ ^ ^
            //                   | | | |
            //                   | | | |
            //                   | | | (4) belongs to a SetExpr::Query inside the subquery
            //                   | | (3) starts a derived table (subquery)
            //                   | (2) starts a nested join
            //                   (1) an additional set of parens around a nested join
            //

            // It can only be a subquery. We don't use `maybe_parse` so that a meaningful error can
            // be returned.
            match self.peek_token().token {
                Token::Word(w)
                    if [Keyword::SELECT, Keyword::WITH, Keyword::VALUES].contains(&w.keyword) =>
                {
                    return self.parse_derived_table_factor(NotLateral);
                }
                _ => {}
            };
            // It can still be a subquery, e.g., the case (3) in the example above:
            // (SELECT 1) UNION (SELECT 2)
            // TODO: how to produce a good error message here?
            if self.peek_token() == Token::LParen {
                return_ok_if_some!(
                    self.maybe_parse(|parser| parser.parse_derived_table_factor(NotLateral))
                );
            }

            // A parsing error from `parse_derived_table_factor` indicates that the '(' we've
            // recently consumed does not start a derived table (cases 1, 2, or 4).
            // `maybe_parse` will ignore such an error and rewind to be after the opening '('.

            // Inside the parentheses we expect to find an (A) table factor
            // followed by some joins or (B) another level of nesting.
            let table_and_joins = self.parse_table_and_joins()?;

            #[allow(clippy::if_same_then_else)]
            if !table_and_joins.joins.is_empty() {
                self.expect_token(&Token::RParen)?;
                Ok(TableFactor::NestedJoin(Box::new(table_and_joins))) // (A)
            } else if let TableFactor::NestedJoin(_) = &table_and_joins.relation {
                // (B): `table_and_joins` (what we found inside the parentheses)
                // is a nested join `(foo JOIN bar)`, not followed by other joins.
                self.expect_token(&Token::RParen)?;
                Ok(TableFactor::NestedJoin(Box::new(table_and_joins)))
            } else {
                // The SQL spec prohibits derived tables and bare tables from
                // appearing alone in parentheses (e.g. `FROM (mytable)`)
                parser_err!(
                    "Expected joined table, found: {table_and_joins}, next_token: {}",
                    self.peek_token()
                );
            }
        } else {
            let name = self.parse_object_name()?;
            if self.peek_token() == Token::LParen {
                // table-valued function

                let arg_list = self.parse_argument_list()?;
                if arg_list.distinct {
                    parser_err!("DISTINCT is not supported in table-valued function calls");
                }
                if !arg_list.order_by.is_empty() {
                    parser_err!("ORDER BY is not supported in table-valued function calls");
                }
                if arg_list.ignore_nulls {
                    parser_err!("IGNORE NULLS is not supported in table-valued function calls");
                }

                let args = arg_list.args;
                let with_ordinality = self.parse_keywords(&[Keyword::WITH, Keyword::ORDINALITY]);
                let alias = self.parse_optional_table_alias(keywords::RESERVED_FOR_TABLE_ALIAS)?;

                Ok(TableFactor::TableFunction {
                    name,
                    alias,
                    args,
                    with_ordinality,
                })
            } else {
                let as_of = opt(Self::parse_as_of).parse_next(self)?;
                let alias = self.parse_optional_table_alias(keywords::RESERVED_FOR_TABLE_ALIAS)?;
                Ok(TableFactor::Table { name, alias, as_of })
            }
        }
    }

    pub fn parse_derived_table_factor(&mut self, lateral: IsLateral) -> ModalResult<TableFactor> {
        let subquery = Box::new(self.parse_query()?);
        self.expect_token(&Token::RParen)?;
        let alias = self.parse_optional_table_alias(keywords::RESERVED_FOR_TABLE_ALIAS)?;
        Ok(TableFactor::Derived {
            lateral: match lateral {
                Lateral => true,
                NotLateral => false,
            },
            subquery,
            alias,
        })
    }

    fn parse_join_constraint(&mut self, natural: bool) -> ModalResult<JoinConstraint> {
        if natural {
            Ok(JoinConstraint::Natural)
        } else if self.parse_keyword(Keyword::ON) {
            let constraint = self.parse_expr()?;
            Ok(JoinConstraint::On(constraint))
        } else if self.parse_keyword(Keyword::USING) {
            let columns = self.parse_parenthesized_column_list(Mandatory)?;
            Ok(JoinConstraint::Using(columns))
        } else {
            Ok(JoinConstraint::None)
            // self.expected("ON, or USING after JOIN")
        }
    }

    /// Parse a GRANT statement.
    pub fn parse_grant(&mut self) -> ModalResult<Statement> {
        let (privileges, objects) = self.parse_grant_revoke_privileges_objects()?;

        self.expect_keyword(Keyword::TO)?;
        let grantees = self.parse_comma_separated(Parser::parse_identifier)?;

        let with_grant_option =
            self.parse_keywords(&[Keyword::WITH, Keyword::GRANT, Keyword::OPTION]);

        let granted_by = self
            .parse_keywords(&[Keyword::GRANTED, Keyword::BY])
            .then(|| self.parse_identifier().unwrap());

        Ok(Statement::Grant {
            privileges,
            objects,
            grantees,
            with_grant_option,
            granted_by,
        })
    }

    fn parse_privileges(&mut self) -> ModalResult<Privileges> {
        let privileges = if self.parse_keyword(Keyword::ALL) {
            Privileges::All {
                with_privileges_keyword: self.parse_keyword(Keyword::PRIVILEGES),
            }
        } else {
            Privileges::Actions(
                self.parse_comma_separated(Parser::parse_grant_permission)?
                    .into_iter()
                    .map(|(kw, columns)| match kw {
                        Keyword::CONNECT => Action::Connect,
                        Keyword::CREATE => Action::Create,
                        Keyword::DELETE => Action::Delete,
                        Keyword::EXECUTE => Action::Execute,
                        Keyword::INSERT => Action::Insert { columns },
                        Keyword::REFERENCES => Action::References { columns },
                        Keyword::SELECT => Action::Select { columns },
                        Keyword::TEMPORARY => Action::Temporary,
                        Keyword::TRIGGER => Action::Trigger,
                        Keyword::TRUNCATE => Action::Truncate,
                        Keyword::UPDATE => Action::Update { columns },
                        Keyword::USAGE => Action::Usage,
                        _ => unreachable!(),
                    })
                    .collect(),
            )
        };

        Ok(privileges)
    }

    fn parse_grant_revoke_privileges_objects(&mut self) -> ModalResult<(Privileges, GrantObjects)> {
        let privileges = self.parse_privileges()?;

        self.expect_keyword(Keyword::ON)?;

        let objects = if self.parse_keywords(&[
            Keyword::ALL,
            Keyword::TABLES,
            Keyword::IN,
            Keyword::SCHEMA,
        ]) {
            GrantObjects::AllTablesInSchema {
                schemas: self.parse_comma_separated(Parser::parse_object_name)?,
            }
        } else if self.parse_keywords(&[
            Keyword::ALL,
            Keyword::SEQUENCES,
            Keyword::IN,
            Keyword::SCHEMA,
        ]) {
            GrantObjects::AllSequencesInSchema {
                schemas: self.parse_comma_separated(Parser::parse_object_name)?,
            }
        } else if self.parse_keywords(&[
            Keyword::ALL,
            Keyword::SOURCES,
            Keyword::IN,
            Keyword::SCHEMA,
        ]) {
            GrantObjects::AllSourcesInSchema {
                schemas: self.parse_comma_separated(Parser::parse_object_name)?,
            }
        } else if self.parse_keywords(&[Keyword::ALL, Keyword::SINKS, Keyword::IN, Keyword::SCHEMA])
        {
            GrantObjects::AllSinksInSchema {
                schemas: self.parse_comma_separated(Parser::parse_object_name)?,
            }
        } else if self.parse_keywords(&[
            Keyword::ALL,
            Keyword::MATERIALIZED,
            Keyword::VIEWS,
            Keyword::IN,
            Keyword::SCHEMA,
        ]) {
            GrantObjects::AllMviewsInSchema {
                schemas: self.parse_comma_separated(Parser::parse_object_name)?,
            }
        } else if self.parse_keywords(&[Keyword::ALL, Keyword::VIEWS, Keyword::IN, Keyword::SCHEMA])
        {
            GrantObjects::AllViewsInSchema {
                schemas: self.parse_comma_separated(Parser::parse_object_name)?,
            }
        } else if self.parse_keywords(&[
            Keyword::ALL,
            Keyword::FUNCTIONS,
            Keyword::IN,
            Keyword::SCHEMA,
        ]) {
            GrantObjects::AllFunctionsInSchema {
                schemas: self.parse_comma_separated(Parser::parse_object_name)?,
            }
        } else if self.parse_keywords(&[
            Keyword::ALL,
            Keyword::SECRETS,
            Keyword::IN,
            Keyword::SCHEMA,
        ]) {
            GrantObjects::AllSecretsInSchema {
                schemas: self.parse_comma_separated(Parser::parse_object_name)?,
            }
        } else if self.parse_keywords(&[
            Keyword::ALL,
            Keyword::CONNECTIONS,
            Keyword::IN,
            Keyword::SCHEMA,
        ]) {
            GrantObjects::AllConnectionsInSchema {
                schemas: self.parse_comma_separated(Parser::parse_object_name)?,
            }
        } else if self.parse_keywords(&[
            Keyword::ALL,
            Keyword::SUBSCRIPTIONS,
            Keyword::IN,
            Keyword::SCHEMA,
        ]) {
            GrantObjects::AllSubscriptionsInSchema {
                schemas: self.parse_comma_separated(Parser::parse_object_name)?,
            }
        } else if self.parse_keywords(&[Keyword::MATERIALIZED, Keyword::VIEW]) {
            GrantObjects::Mviews(self.parse_comma_separated(Parser::parse_object_name)?)
        } else {
            let object_type = self.parse_one_of_keywords(&[
                Keyword::SEQUENCE,
                Keyword::DATABASE,
                Keyword::SCHEMA,
                Keyword::TABLE,
                Keyword::SOURCE,
                Keyword::SINK,
                Keyword::VIEW,
                Keyword::SUBSCRIPTION,
                Keyword::FUNCTION,
                Keyword::CONNECTION,
                Keyword::SECRET,
            ]);
            if let Some(Keyword::FUNCTION) = object_type {
                let func_descs = self.parse_comma_separated(Parser::parse_function_desc)?;
                GrantObjects::Functions(func_descs)
            } else {
                let objects = self.parse_comma_separated(Parser::parse_object_name);
                match object_type {
                    Some(Keyword::DATABASE) => GrantObjects::Databases(objects?),
                    Some(Keyword::SCHEMA) => GrantObjects::Schemas(objects?),
                    Some(Keyword::SEQUENCE) => GrantObjects::Sequences(objects?),
                    Some(Keyword::SOURCE) => GrantObjects::Sources(objects?),
                    Some(Keyword::SINK) => GrantObjects::Sinks(objects?),
                    Some(Keyword::VIEW) => GrantObjects::Views(objects?),
                    Some(Keyword::SUBSCRIPTION) => GrantObjects::Subscriptions(objects?),
                    Some(Keyword::CONNECTION) => GrantObjects::Connections(objects?),
                    Some(Keyword::SECRET) => GrantObjects::Secrets(objects?),
                    Some(Keyword::TABLE) | None => GrantObjects::Tables(objects?),
                    _ => unreachable!(),
                }
            }
        };

        Ok((privileges, objects))
    }

    fn parse_grant_permission(&mut self) -> ModalResult<(Keyword, Option<Vec<Ident>>)> {
        let kw = self.expect_one_of_keywords(&[
            Keyword::CONNECT,
            Keyword::CREATE,
            Keyword::DELETE,
            Keyword::EXECUTE,
            Keyword::INSERT,
            Keyword::REFERENCES,
            Keyword::SELECT,
            Keyword::TEMPORARY,
            Keyword::TRIGGER,
            Keyword::TRUNCATE,
            Keyword::UPDATE,
            Keyword::USAGE,
        ])?;
        let columns = match kw {
            Keyword::INSERT | Keyword::REFERENCES | Keyword::SELECT | Keyword::UPDATE => {
                let columns = self.parse_parenthesized_column_list(Optional)?;
                if columns.is_empty() {
                    None
                } else {
                    Some(columns)
                }
            }
            _ => None,
        };
        Ok((kw, columns))
    }

    /// Parse a REVOKE statement
    pub fn parse_revoke(&mut self) -> ModalResult<Statement> {
        let revoke_grant_option =
            self.parse_keywords(&[Keyword::GRANT, Keyword::OPTION, Keyword::FOR]);
        let (privileges, objects) = self.parse_grant_revoke_privileges_objects()?;

        self.expect_keyword(Keyword::FROM)?;
        let grantees = self.parse_comma_separated(Parser::parse_identifier)?;

        let granted_by = self
            .parse_keywords(&[Keyword::GRANTED, Keyword::BY])
            .then(|| self.parse_identifier().unwrap());

        let cascade = self.parse_keyword(Keyword::CASCADE);
        let restrict = self.parse_keyword(Keyword::RESTRICT);
        if cascade && restrict {
            parser_err!("Cannot specify both CASCADE and RESTRICT in REVOKE");
        }

        Ok(Statement::Revoke {
            privileges,
            objects,
            grantees,
            granted_by,
            revoke_grant_option,
            cascade,
        })
    }

    fn parse_privilege_object_types(&mut self) -> ModalResult<PrivilegeObjectType> {
        let object_type = if self.parse_keyword(Keyword::TABLES) {
            PrivilegeObjectType::Tables
        } else if self.parse_keyword(Keyword::SOURCES) {
            PrivilegeObjectType::Sources
        } else if self.parse_keyword(Keyword::SINKS) {
            PrivilegeObjectType::Sinks
        } else if self.parse_keywords(&[Keyword::MATERIALIZED, Keyword::VIEWS]) {
            PrivilegeObjectType::Mviews
        } else if self.parse_keyword(Keyword::VIEWS) {
            PrivilegeObjectType::Views
        } else if self.parse_keyword(Keyword::FUNCTIONS) {
            PrivilegeObjectType::Functions
        } else if self.parse_keyword(Keyword::SECRETS) {
            PrivilegeObjectType::Secrets
        } else if self.parse_keyword(Keyword::CONNECTIONS) {
            PrivilegeObjectType::Connections
        } else if self.parse_keyword(Keyword::SUBSCRIPTIONS) {
            PrivilegeObjectType::Subscriptions
        } else if self.parse_keyword(Keyword::SCHEMAS) {
            PrivilegeObjectType::Schemas
        } else {
            return self.expected("TABLES, SOURCES, SINKS, MATERIALIZED VIEWS, VIEWS, FUNCTIONS, SECRETS, CONNECTIONS, SUBSCRIPTIONS or SCHEMAS");
        };

        Ok(object_type)
    }

    pub fn parse_alter_default_privileges(&mut self) -> ModalResult<Statement> {
        // [ FOR USER target_user [, ...] ]
        let target_users = if self.parse_keyword(Keyword::FOR) {
            self.expect_keyword(Keyword::USER)?;
            Some(self.parse_comma_separated(Parser::parse_identifier)?)
        } else {
            None
        };

        // [ IN SCHEMA schema_name [, ...] ]
        let schema_names = if self.parse_keywords(&[Keyword::IN, Keyword::SCHEMA]) {
            Some(self.parse_comma_separated(Parser::parse_object_name)?)
        } else {
            None
        };
        let keyword = self.expect_one_of_keywords(&[Keyword::GRANT, Keyword::REVOKE])?;
        let for_grant = keyword == Keyword::GRANT;
        if for_grant {
            let privileges = self.parse_privileges()?;
            self.expect_keyword(Keyword::ON)?;
            let object_type = self.parse_privilege_object_types()?;
            if schema_names.is_some() && object_type == PrivilegeObjectType::Schemas {
                parser_err!("cannot use IN SCHEMA clause when using GRANT/REVOKE ON SCHEMAS");
            }
            self.expect_keyword(Keyword::TO)?;
            let grantees = self.parse_comma_separated(Parser::parse_identifier)?;

            let with_grant_option =
                self.parse_keywords(&[Keyword::WITH, Keyword::GRANT, Keyword::OPTION]);

            Ok(Statement::AlterDefaultPrivileges {
                target_users,
                schema_names,
                operation: DefaultPrivilegeOperation::Grant {
                    privileges,
                    object_type,
                    grantees,
                    with_grant_option,
                },
            })
        } else {
            let revoke_grant_option =
                self.parse_keywords(&[Keyword::GRANT, Keyword::OPTION, Keyword::FOR]);
            let privileges = self.parse_privileges()?;
            self.expect_keyword(Keyword::ON)?;
            let object_type = self.parse_privilege_object_types()?;
            if schema_names.is_some() && object_type == PrivilegeObjectType::Schemas {
                parser_err!("cannot use IN SCHEMA clause when using GRANT/REVOKE ON SCHEMAS");
            }
            self.expect_keyword(Keyword::FROM)?;
            let grantees = self.parse_comma_separated(Parser::parse_identifier)?;
            let cascade = self.parse_keyword(Keyword::CASCADE);
            let restrict = self.parse_keyword(Keyword::RESTRICT);
            if cascade && restrict {
                parser_err!("Cannot specify both CASCADE and RESTRICT in REVOKE");
            }

            Ok(Statement::AlterDefaultPrivileges {
                target_users,
                schema_names,
                operation: DefaultPrivilegeOperation::Revoke {
                    privileges,
                    object_type,
                    grantees,
                    revoke_grant_option,
                    cascade,
                },
            })
        }
    }

    /// Parse an INSERT statement
    pub fn parse_insert(&mut self) -> ModalResult<Statement> {
        self.expect_keyword(Keyword::INTO)?;

        let table_name = self.parse_object_name()?;
        let columns = self.parse_parenthesized_column_list(Optional)?;

        let source = Box::new(self.parse_query()?);
        let returning = self.parse_returning(Optional)?;
        Ok(Statement::Insert {
            table_name,
            columns,
            source,
            returning,
        })
    }

    pub fn parse_update(&mut self) -> ModalResult<Statement> {
        let table_name = self.parse_object_name()?;

        self.expect_keyword(Keyword::SET)?;
        let assignments = self.parse_comma_separated(Parser::parse_assignment)?;
        let selection = if self.parse_keyword(Keyword::WHERE) {
            Some(self.parse_expr()?)
        } else {
            None
        };
        let returning = self.parse_returning(Optional)?;
        Ok(Statement::Update {
            table_name,
            assignments,
            selection,
            returning,
        })
    }

    /// Parse a `var = expr` assignment, used in an UPDATE statement
    pub fn parse_assignment(&mut self) -> ModalResult<Assignment> {
        let id = self.parse_identifiers_non_keywords()?;
        self.expect_token(&Token::Eq)?;

        let value = if self.parse_keyword(Keyword::DEFAULT) {
            AssignmentValue::Default
        } else {
            AssignmentValue::Expr(self.parse_expr()?)
        };

        Ok(Assignment { id, value })
    }

    /// Parse a `[VARIADIC] name => expr`.
    fn parse_function_args(&mut self) -> ModalResult<(bool, FunctionArg)> {
        let variadic = self.parse_keyword(Keyword::VARIADIC);
        let arg = if self.peek_nth_token(1) == Token::RArrow {
            let name = self.parse_identifier()?;

            self.expect_token(&Token::RArrow)?;
            let arg = self.parse_wildcard_or_expr()?.into();

            FunctionArg::Named { name, arg }
        } else {
            FunctionArg::Unnamed(self.parse_wildcard_or_expr()?.into())
        };
        Ok((variadic, arg))
    }

    pub fn parse_argument_list(&mut self) -> ModalResult<FunctionArgList> {
        self.expect_token(&Token::LParen)?;
        if self.consume_token(&Token::RParen) {
            Ok(FunctionArgList::empty())
        } else {
            let distinct = self.parse_all_or_distinct()?;
            let args = self.parse_comma_separated(Parser::parse_function_args)?;
            if args
                .iter()
                .take(args.len() - 1)
                .any(|(variadic, _)| *variadic)
            {
                parser_err!("VARIADIC argument must be the last");
            }
            let variadic = args.last().map(|(variadic, _)| *variadic).unwrap_or(false);
            let args = args.into_iter().map(|(_, arg)| arg).collect();

            let order_by = if self.parse_keywords(&[Keyword::ORDER, Keyword::BY]) {
                self.parse_comma_separated(Parser::parse_order_by_expr)?
            } else {
                vec![]
            };

            let ignore_nulls = self.parse_keywords(&[Keyword::IGNORE, Keyword::NULLS]);

            let arg_list = FunctionArgList {
                distinct,
                args,
                variadic,
                order_by,
                ignore_nulls,
            };

            self.expect_token(&Token::RParen)?;
            Ok(arg_list)
        }
    }

    /// Parse a comma-delimited list of projections after SELECT
    pub fn parse_select_item(&mut self) -> ModalResult<SelectItem> {
        match self.parse_wildcard_or_expr()? {
            WildcardOrExpr::Expr(expr) => self
                .parse_optional_alias(keywords::RESERVED_FOR_COLUMN_ALIAS)
                .map(|alias| match alias {
                    Some(alias) => SelectItem::ExprWithAlias { expr, alias },
                    None => SelectItem::UnnamedExpr(expr),
                }),
            WildcardOrExpr::QualifiedWildcard(prefix, except) => {
                Ok(SelectItem::QualifiedWildcard(prefix, except))
            }
            WildcardOrExpr::ExprQualifiedWildcard(expr, prefix) => {
                Ok(SelectItem::ExprQualifiedWildcard(expr, prefix))
            }
            WildcardOrExpr::Wildcard(except) => Ok(SelectItem::Wildcard(except)),
        }
    }

    /// Parse an expression, optionally followed by ASC or DESC (used in ORDER BY)
    pub fn parse_order_by_expr(&mut self) -> ModalResult<OrderByExpr> {
        let expr = self.parse_expr()?;

        let asc = if self.parse_keyword(Keyword::ASC) {
            Some(true)
        } else if self.parse_keyword(Keyword::DESC) {
            Some(false)
        } else {
            None
        };

        let nulls_first = if self.parse_keywords(&[Keyword::NULLS, Keyword::FIRST]) {
            Some(true)
        } else if self.parse_keywords(&[Keyword::NULLS, Keyword::LAST]) {
            Some(false)
        } else {
            None
        };

        Ok(OrderByExpr {
            expr,
            asc,
            nulls_first,
        })
    }

    /// Parse a LIMIT clause
    pub fn parse_limit(&mut self) -> ModalResult<Option<Expr>> {
        if self.parse_keyword(Keyword::ALL) {
            Ok(None)
        } else {
            let expr = self.parse_expr()?;
            Ok(Some(expr))
        }
    }

    /// Parse an OFFSET clause
    pub fn parse_offset(&mut self) -> ModalResult<String> {
        let value = self.parse_number_value()?;
        // TODO(Kexiang): support LIMIT expr
        if self.consume_token(&Token::DoubleColon) {
            self.expect_keyword(Keyword::BIGINT)?;
        }
        _ = self.parse_one_of_keywords(&[Keyword::ROW, Keyword::ROWS]);
        Ok(value)
    }

    /// Parse a FETCH clause
    pub fn parse_fetch(&mut self) -> ModalResult<Fetch> {
        self.expect_one_of_keywords(&[Keyword::FIRST, Keyword::NEXT])?;
        let quantity = if self
            .parse_one_of_keywords(&[Keyword::ROW, Keyword::ROWS])
            .is_some()
        {
            None
        } else {
            let quantity = self.parse_number_value()?;
            self.expect_one_of_keywords(&[Keyword::ROW, Keyword::ROWS])?;
            Some(quantity)
        };
        let with_ties = if self.parse_keyword(Keyword::ONLY) {
            false
        } else if self.parse_keywords(&[Keyword::WITH, Keyword::TIES]) {
            true
        } else {
            return self.expected("one of ONLY or WITH TIES");
        };
        Ok(Fetch {
            with_ties,
            quantity,
        })
    }

    pub fn parse_values(&mut self) -> ModalResult<Values> {
        let values = self.parse_comma_separated(|parser| {
            parser.expect_token(&Token::LParen)?;
            let exprs = parser.parse_comma_separated(Parser::parse_expr)?;
            parser.expect_token(&Token::RParen)?;
            Ok(exprs)
        })?;
        Ok(Values(values))
    }

    pub fn parse_start_transaction(&mut self) -> ModalResult<Statement> {
        self.expect_keyword(Keyword::TRANSACTION)?;
        Ok(Statement::StartTransaction {
            modes: self.parse_transaction_modes()?,
        })
    }

    pub fn parse_begin(&mut self) -> ModalResult<Statement> {
        let _ = self.parse_one_of_keywords(&[Keyword::TRANSACTION, Keyword::WORK]);
        Ok(Statement::Begin {
            modes: self.parse_transaction_modes()?,
        })
    }

    pub fn parse_transaction_modes(&mut self) -> ModalResult<Vec<TransactionMode>> {
        let mut modes = vec![];
        let mut required = false;
        loop {
            let mode = if self.parse_keywords(&[Keyword::ISOLATION, Keyword::LEVEL]) {
                let iso_level = if self.parse_keywords(&[Keyword::READ, Keyword::UNCOMMITTED]) {
                    TransactionIsolationLevel::ReadUncommitted
                } else if self.parse_keywords(&[Keyword::READ, Keyword::COMMITTED]) {
                    TransactionIsolationLevel::ReadCommitted
                } else if self.parse_keywords(&[Keyword::REPEATABLE, Keyword::READ]) {
                    TransactionIsolationLevel::RepeatableRead
                } else if self.parse_keyword(Keyword::SERIALIZABLE) {
                    TransactionIsolationLevel::Serializable
                } else {
                    self.expected("isolation level")?
                };
                TransactionMode::IsolationLevel(iso_level)
            } else if self.parse_keywords(&[Keyword::READ, Keyword::ONLY]) {
                TransactionMode::AccessMode(TransactionAccessMode::ReadOnly)
            } else if self.parse_keywords(&[Keyword::READ, Keyword::WRITE]) {
                TransactionMode::AccessMode(TransactionAccessMode::ReadWrite)
            } else if required {
                self.expected("transaction mode")?
            } else {
                break;
            };
            modes.push(mode);
            // ANSI requires a comma after each transaction mode, but
            // PostgreSQL, for historical reasons, does not. We follow
            // PostgreSQL in making the comma optional, since that is strictly
            // more general.
            required = self.consume_token(&Token::Comma);
        }
        Ok(modes)
    }

    pub fn parse_commit(&mut self) -> ModalResult<Statement> {
        Ok(Statement::Commit {
            chain: self.parse_commit_rollback_chain()?,
        })
    }

    pub fn parse_rollback(&mut self) -> ModalResult<Statement> {
        Ok(Statement::Rollback {
            chain: self.parse_commit_rollback_chain()?,
        })
    }

    pub fn parse_commit_rollback_chain(&mut self) -> ModalResult<bool> {
        let _ = self.parse_one_of_keywords(&[Keyword::TRANSACTION, Keyword::WORK]);
        if self.parse_keyword(Keyword::AND) {
            let chain = !self.parse_keyword(Keyword::NO);
            self.expect_keyword(Keyword::CHAIN)?;
            Ok(chain)
        } else {
            Ok(false)
        }
    }

    fn parse_deallocate(&mut self) -> ModalResult<Statement> {
        let prepare = self.parse_keyword(Keyword::PREPARE);
        let name = if self.parse_keyword(Keyword::ALL) {
            None
        } else {
            Some(self.parse_identifier()?)
        };
        Ok(Statement::Deallocate { name, prepare })
    }

    fn parse_execute(&mut self) -> ModalResult<Statement> {
        let name = self.parse_identifier()?;

        let mut parameters = vec![];
        if self.consume_token(&Token::LParen) {
            parameters = self.parse_comma_separated(Parser::parse_expr)?;
            self.expect_token(&Token::RParen)?;
        }

        Ok(Statement::Execute { name, parameters })
    }

    fn parse_prepare(&mut self) -> ModalResult<Statement> {
        let name = self.parse_identifier()?;

        let mut data_types = vec![];
        if self.consume_token(&Token::LParen) {
            data_types = self.parse_comma_separated(Parser::parse_data_type)?;
            self.expect_token(&Token::RParen)?;
        }

        self.expect_keyword(Keyword::AS)?;
        let statement = Box::new(self.parse_statement()?);
        Ok(Statement::Prepare {
            name,
            data_types,
            statement,
        })
    }

    fn parse_comment(&mut self) -> ModalResult<Statement> {
        self.expect_keyword(Keyword::ON)?;
        let checkpoint = *self;
        let token = self.next_token();

        let (object_type, object_name) = match token.token {
            Token::Word(w) if w.keyword == Keyword::COLUMN => {
                let object_name = self.parse_object_name()?;
                (CommentObject::Column, object_name)
            }
            Token::Word(w) if w.keyword == Keyword::TABLE => {
                let object_name = self.parse_object_name()?;
                (CommentObject::Table, object_name)
            }
            _ => self.expected_at(checkpoint, "comment object_type")?,
        };

        self.expect_keyword(Keyword::IS)?;
        let comment = if self.parse_keyword(Keyword::NULL) {
            None
        } else {
            Some(self.parse_literal_string()?)
        };
        Ok(Statement::Comment {
            object_type,
            object_name,
            comment,
        })
    }

    fn parse_use(&mut self) -> ModalResult<Statement> {
        let db_name = self.parse_object_name()?;
        Ok(Statement::Use { db_name })
    }

    /// Parse a named window definition for the WINDOW clause
    pub fn parse_named_window(&mut self) -> ModalResult<NamedWindow> {
        let name = self.parse_identifier()?;
        self.expect_keywords(&[Keyword::AS])?;
        self.expect_token(&Token::LParen)?;
        let window_spec = self.parse_window_spec()?;
        self.expect_token(&Token::RParen)?;
        Ok(NamedWindow { name, window_spec })
    }

    /// Parse a window specification (contents of OVER clause or WINDOW clause)
    pub fn parse_window_spec(&mut self) -> ModalResult<WindowSpec> {
        let partition_by = if self.parse_keywords(&[Keyword::PARTITION, Keyword::BY]) {
            self.parse_comma_separated(Parser::parse_expr)?
        } else {
            vec![]
        };
        let order_by = if self.parse_keywords(&[Keyword::ORDER, Keyword::BY]) {
            self.parse_comma_separated(Parser::parse_order_by_expr)?
        } else {
            vec![]
        };
        let window_frame = if !self.peek_token().eq(&Token::RParen) {
            Some(self.parse_window_frame()?)
        } else {
            None
        };
        Ok(WindowSpec {
            partition_by,
            order_by,
            window_frame,
        })
    }
}

impl Word {
    /// Convert a Word to a Identifier, return ParserError when the Word's value is a empty string.
    pub fn to_ident(&self) -> ModalResult<Ident> {
        if self.value.is_empty() {
            parser_err!("zero-length delimited identifier at or near \"{self}\"")
        } else {
            Ok(Ident {
                value: self.value.clone(),
                quote_style: self.quote_style,
            })
        }
    }
}

#[cfg(test)]
mod tests {
    use super::*;
    use crate::test_utils::run_parser_method;

    #[test]
    fn test_parse_integer_min() {
        let min_bigint = "-9223372036854775808";
        run_parser_method(min_bigint, |parser| {
            assert_eq!(
                parser.parse_expr().unwrap(),
                Expr::Value(Value::Number("-9223372036854775808".to_owned()))
            )
        });
    }
}<|MERGE_RESOLUTION|>--- conflicted
+++ resolved
@@ -2150,16 +2150,6 @@
             parser_err!("CDC source cannot define columns and constraints");
         }
 
-<<<<<<< HEAD
-<<<<<<< HEAD
-=======
-        // row format for nexmark source must be native
-        // default row format for datagen source is native
-        let format_encode = self.parse_format_encode_with_connector(&connector, cdc_source_job)?;
-        
->>>>>>> 695aa2a4d1 (parser)
-=======
->>>>>>> 8b380a30
         // Check if source is created FROM another source
         let from_source = if self.parse_keyword(Keyword::FROM) {
             let source_name = self.parse_object_name()?;
@@ -2168,15 +2158,7 @@
             } else {
                 None
             };
-<<<<<<< HEAD
-<<<<<<< HEAD
-
-=======
-            
->>>>>>> 695aa2a4d1 (parser)
-=======
-
->>>>>>> 8b380a30
+
             // Create a CdcTableInfo here instead of a tuple
             Some(CdcTableInfo {
                 source_name,
@@ -2184,31 +2166,15 @@
             })
         } else {
             None
-<<<<<<< HEAD
-<<<<<<< HEAD
-=======
->>>>>>> 8b380a30
         };
         let format_encode = if from_source.is_none() {
             // row format for nexmark source must be native
             // default row format for datagen source is native
             self.parse_format_encode_with_connector(&connector, cdc_source_job)?
         } else {
-            // source from source deos not support format encode
+            // source from source does not support format encode
             FormatEncodeOptions::none().into()
-<<<<<<< HEAD
-        };
-
-=======
-        };
-
-        
-       
->>>>>>> 695aa2a4d1 (parser)
-=======
-        };
-
->>>>>>> 8b380a30
+        };
         Ok(Statement::CreateSource {
             stmt: CreateSourceStatement {
                 temporary,
