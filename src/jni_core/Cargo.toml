[package]
name = "risingwave_jni_core"
version = "0.1.0"
edition = "2024"

[dependencies]
anyhow = "1"
bytes = "1"
cfg-or-panic = "0.2"
chrono = { workspace = true }
fs-err = "3"
futures = { version = "0.3", default-features = false, features = ["alloc"] }
<<<<<<< HEAD
jni = { version = "0.21.1", features = ["invocation"] }
opendal = { workspace = true }
=======
jni = { workspace = true }
>>>>>>> 1d82fa88
paste = "1"
prost = { workspace = true }
risingwave_common = { workspace = true }
risingwave_object_store = { workspace = true }
risingwave_pb = { workspace = true }
thiserror = { workspace = true }
thiserror-ext = { workspace = true }
tokio = { version = "0.2", package = "madsim-tokio", features = [
    "fs",
    "rt",
    "rt-multi-thread",
    "sync",
    "macros",
    "time",
    "signal",
] }
tracing = "0.1"

[dev-dependencies]
expect-test = "1"

[lints]
workspace = true<|MERGE_RESOLUTION|>--- conflicted
+++ resolved
@@ -10,12 +10,7 @@
 chrono = { workspace = true }
 fs-err = "3"
 futures = { version = "0.3", default-features = false, features = ["alloc"] }
-<<<<<<< HEAD
-jni = { version = "0.21.1", features = ["invocation"] }
-opendal = { workspace = true }
-=======
 jni = { workspace = true }
->>>>>>> 1d82fa88
 paste = "1"
 prost = { workspace = true }
 risingwave_common = { workspace = true }
