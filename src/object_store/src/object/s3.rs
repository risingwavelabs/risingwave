--- conflicted
+++ resolved
@@ -608,9 +608,11 @@
             .hyper_builder(hyper::client::Builder::default())
             .connector_settings(ConnectorSettings::builder().build())
             .build(native_tls());
+        let sdk_config_loader = aws_config::from_env()
+            .retry_config(RetryConfig::standard().with_max_attempts(4))
+            .http_connector(hyper_adapter);
 
         // Retry 3 times if we get server-side errors or throttling errors
-<<<<<<< HEAD
         let client = match std::env::var("RW_S3_ENDPOINT") {
             Ok(endpoint) => {
                 // s3 compatible storage
@@ -619,8 +621,6 @@
                     Err(_) => false,
                 };
 
-                let sdk_config_loader = aws_config::from_env()
-                    .retry_config(RetryConfig::standard().with_max_attempts(4));
                 let sdk_config: aws_config::SdkConfig = sdk_config_loader.load().await;
                 #[cfg(madsim)]
                 let client = Client::new(&sdk_config);
@@ -635,20 +635,10 @@
             }
             Err(_) => {
                 // s3
-                let sdk_config_loader = aws_config::from_env()
-                    .retry_config(RetryConfig::standard().with_max_attempts(4));
+
                 let sdk_config = sdk_config_loader.load().await;
                 Client::new(&sdk_config)
             }
-=======
-        let sdk_config_loader = aws_config::from_env()
-            .retry_config(RetryConfig::standard().with_max_attempts(4))
-            .http_connector(hyper_adapter);
-
-        let sdk_config = match std::env::var("RW_S3_ENDPOINT") {
-            Ok(endpoint) => sdk_config_loader.endpoint_url(endpoint).load().await,
-            Err(_) => sdk_config_loader.load().await,
->>>>>>> 2b6d7d65
         };
 
         Self {
