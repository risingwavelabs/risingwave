// Copyright 2023 RisingWave Labs
//
// Licensed under the Apache License, Version 2.0 (the "License");
// you may not use this file except in compliance with the License.
// You may obtain a copy of the License at
//
//     http://www.apache.org/licenses/LICENSE-2.0
//
// Unless required by applicable law or agreed to in writing, software
// distributed under the License is distributed on an "AS IS" BASIS,
// WITHOUT WARRANTIES OR CONDITIONS OF ANY KIND, either express or implied.
// See the License for the specific language governing permissions and
// limitations under the License.

use std::cmp;
use std::sync::Arc;
use std::time::Duration;

use aws_sdk_s3::config::{Credentials, Region};
use aws_sdk_s3::operation::get_object::builders::GetObjectFluentBuilder;
use aws_sdk_s3::operation::get_object::GetObjectError;
use aws_sdk_s3::operation::upload_part::UploadPartOutput;
use aws_sdk_s3::primitives::ByteStream;
use aws_sdk_s3::types::{
    AbortIncompleteMultipartUpload, BucketLifecycleConfiguration, CompletedMultipartUpload,
    CompletedPart, Delete, ExpirationStatus, LifecycleRule, LifecycleRuleFilter, ObjectIdentifier,
};
<<<<<<< HEAD
use aws_sdk_s3::output::UploadPartOutput;
use aws_sdk_s3::{Client, Endpoint, Region};
=======
use aws_sdk_s3::Client;
>>>>>>> 9a18ec0b
use aws_smithy_http::body::SdkBody;
use aws_smithy_http::result::SdkError;
use aws_smithy_types::retry::RetryConfig;
use fail::fail_point;
use futures::future::try_join_all;
use futures::stream;
use hyper::Body;
use itertools::Itertools;
use tokio::io::AsyncRead;
use tokio::task::JoinHandle;
use tokio_retry::strategy::{jitter, ExponentialBackoff};

use super::object_metrics::ObjectStoreMetrics;
use super::{
    BlockLocation, BoxedStreamingUploader, Bytes, ObjectError, ObjectMetadata, ObjectResult,
    ObjectStore, StreamingUploader,
};
use crate::object::try_update_failure_metric;

type PartId = i32;

/// MinIO and S3 share the same minimum part ID and part size.
const MIN_PART_ID: PartId = 1;
/// The minimum number of bytes that is buffered before they are uploaded as a part.
/// Its value must be greater than the minimum part size of 5MiB.
///
/// Reference: <https://docs.aws.amazon.com/AmazonS3/latest/userguide/qfacts.html>
const S3_PART_SIZE: usize = 16 * 1024 * 1024;
// TODO: we should do some benchmark to determine the proper part size for MinIO
const MINIO_PART_SIZE: usize = 16 * 1024 * 1024;
/// The number of S3/MinIO bucket prefixes
const NUM_BUCKET_PREFIXES: u32 = 256;
/// Stop multipart uploads that don't complete within a specified number of days after being
/// initiated. (Day is the smallest granularity)
const S3_INCOMPLETE_MULTIPART_UPLOAD_RETENTION_DAYS: i32 = 1;

/// Retry config for compute node http timeout error.
const DEFAULT_RETRY_INTERVAL: u64 = 20;
const DEFAULT_RETRY_MAX_DELAY: Duration = Duration::from_secs(10);
const DEFAULT_RETRY_MAX_ATTEMPTS: usize = 8;
/// S3 multipart upload handle. The multipart upload is not initiated until the first part is
/// available for upload.
///
/// Reference: <https://docs.aws.amazon.com/AmazonS3/latest/userguide/mpuoverview.html>
pub struct S3StreamingUploader {
    client: Client,
    part_size: usize,
    bucket: String,
    /// The key of the object.
    key: String,
    /// The identifier of multipart upload task for S3.
    upload_id: Option<String>,
    /// Next part ID.
    next_part_id: PartId,
    /// Join handles for part uploads.
    join_handles: Vec<JoinHandle<ObjectResult<(PartId, UploadPartOutput)>>>,
    /// Buffer for data. It will store at least `part_size` bytes of data before wrapping itself
    /// into a stream and upload to object store as a part.
    buf: Vec<Bytes>,
    /// Length of the data that have not been uploaded to S3.
    not_uploaded_len: usize,
    /// To record metrics for uploading part.
    metrics: Arc<ObjectStoreMetrics>,
}

impl S3StreamingUploader {
    pub fn new(
        client: Client,
        bucket: String,
        part_size: usize,
        key: String,
        metrics: Arc<ObjectStoreMetrics>,
    ) -> S3StreamingUploader {
        Self {
            client,
            bucket,
            part_size,
            key,
            upload_id: None,
            next_part_id: MIN_PART_ID,
            join_handles: Default::default(),
            buf: Default::default(),
            not_uploaded_len: 0,
            metrics,
        }
    }

    async fn upload_next_part(&mut self) -> ObjectResult<()> {
        let operation_type = "s3_upload_part";

        // Lazily create multipart upload.
        if self.upload_id.is_none() {
            let resp = self
                .client
                .create_multipart_upload()
                .bucket(&self.bucket)
                .key(&self.key)
                .send()
                .await?;
            self.upload_id = Some(resp.upload_id.unwrap());
        }

        // Get the data to upload for the next part.
        let data = self.buf.drain(..).collect_vec();
        let len = self.not_uploaded_len;
        debug_assert_eq!(
            data.iter().map(|b| b.len()).sum::<usize>(),
            self.not_uploaded_len
        );

        // Update part id.
        let part_id = self.next_part_id;
        self.next_part_id += 1;

        // Clone the variables to be passed into the upload join handle.
        let client_cloned = self.client.clone();
        let bucket = self.bucket.clone();
        let key = self.key.clone();
        let upload_id = self.upload_id.clone().unwrap();

        let metrics = self.metrics.clone();
        metrics
            .operation_size
            .with_label_values(&[operation_type])
            .observe(len as f64);

        self.join_handles.push(tokio::spawn(async move {
            let _timer = metrics
                .operation_latency
                .with_label_values(&["s3", operation_type])
                .start_timer();
            let upload_output_res = client_cloned
                .upload_part()
                .bucket(bucket)
                .key(key)
                .upload_id(upload_id)
                .part_number(part_id)
                .body(get_upload_body(data))
                .content_length(len as i64)
                .send()
                .await
                .map_err(Into::into);
            try_update_failure_metric(&metrics, &upload_output_res, operation_type);
            Ok((part_id, upload_output_res?))
        }));

        Ok(())
    }

    async fn flush_multipart_and_complete(&mut self) -> ObjectResult<()> {
        if !self.buf.is_empty() {
            self.upload_next_part().await?;
        }

        // If any part fails to upload, abort the upload.
        let join_handles = self.join_handles.drain(..).collect_vec();

        let mut uploaded_parts = Vec::with_capacity(join_handles.len());
        for result in try_join_all(join_handles)
            .await
            .map_err(ObjectError::internal)?
        {
            uploaded_parts.push(result?);
        }

        let completed_parts = Some(
            uploaded_parts
                .iter()
                .map(|(part_id, output)| {
                    CompletedPart::builder()
                        .set_e_tag(output.e_tag.clone())
                        .set_part_number(Some(*part_id))
                        .build()
                })
                .collect_vec(),
        );

        self.client
            .complete_multipart_upload()
            .bucket(&self.bucket)
            .key(&self.key)
            .upload_id(self.upload_id.as_ref().unwrap())
            .multipart_upload(
                CompletedMultipartUpload::builder()
                    .set_parts(completed_parts)
                    .build(),
            )
            .send()
            .await?;

        Ok(())
    }

    async fn abort_multipart_upload(&self) -> ObjectResult<()> {
        self.client
            .abort_multipart_upload()
            .bucket(&self.bucket)
            .key(&self.key)
            .upload_id(self.upload_id.as_ref().unwrap())
            .send()
            .await?;
        Ok(())
    }
}

#[async_trait::async_trait]
impl StreamingUploader for S3StreamingUploader {
    async fn write_bytes(&mut self, data: Bytes) -> ObjectResult<()> {
        fail_point!("s3_write_bytes_err", |_| Err(ObjectError::internal(
            "s3 write bytes error"
        )));
        let data_len = data.len();
        self.not_uploaded_len += data_len;
        self.buf.push(data);

        if self.not_uploaded_len >= self.part_size {
            self.upload_next_part().await?;
            self.not_uploaded_len = 0;
        }
        Ok(())
    }

    /// If the multipart upload has not been initiated, we can use `PutObject` instead to save the
    /// `CreateMultipartUpload` and `CompleteMultipartUpload` requests. Otherwise flush the
    /// remaining data of the buffer to S3 as a new part.
    async fn finish(mut self: Box<Self>) -> ObjectResult<()> {
        fail_point!("s3_finish_streaming_upload_err", |_| Err(
            ObjectError::internal("s3 finish streaming upload error")
        ));

        if self.upload_id.is_none() {
            debug_assert!(self.join_handles.is_empty());
            if self.buf.is_empty() {
                debug_assert_eq!(self.not_uploaded_len, 0);
                Err(ObjectError::internal("upload empty object"))
            } else {
                self.client
                    .put_object()
                    .bucket(&self.bucket)
                    .body(get_upload_body(self.buf))
                    .content_length(self.not_uploaded_len as i64)
                    .key(&self.key)
                    .send()
                    .await?;
                Ok(())
            }
        } else if let Err(e) = self.flush_multipart_and_complete().await {
            tracing::warn!("Failed to upload object {}: {:?}", self.key, e);
            self.abort_multipart_upload().await?;
            Err(e)
        } else {
            Ok(())
        }
    }

    fn get_memory_usage(&self) -> u64 {
        self.part_size as u64
    }
}

fn get_upload_body(data: Vec<Bytes>) -> ByteStream {
    SdkBody::retryable(move || {
        Body::wrap_stream(stream::iter(data.clone().into_iter().map(ObjectResult::Ok))).into()
    })
    .into()
}

/// Object store with S3 backend
/// The full path to a file on S3 would be `s3://bucket/<data_directory>/prefix/file`
pub struct S3ObjectStore {
    client: Client,
    bucket: String,
    part_size: usize,
    /// For S3 specific metrics.
    metrics: Arc<ObjectStoreMetrics>,
}

#[async_trait::async_trait]
impl ObjectStore for S3ObjectStore {
    fn get_object_prefix(&self, obj_id: u64) -> String {
        // Delegate to static method to avoid creating an `S3ObjectStore` in unit test.
        Self::get_object_prefix(obj_id)
    }

    async fn upload(&self, path: &str, obj: Bytes) -> ObjectResult<()> {
        fail_point!("s3_upload_err", |_| Err(ObjectError::internal(
            "s3 upload error"
        )));
        if obj.is_empty() {
            Err(ObjectError::internal("upload empty object"))
        } else {
            self.client
                .put_object()
                .bucket(&self.bucket)
                .body(ByteStream::from(obj))
                .key(path)
                .send()
                .await?;
            Ok(())
        }
    }

    async fn streaming_upload(&self, path: &str) -> ObjectResult<BoxedStreamingUploader> {
        fail_point!("s3_streaming_upload_err", |_| Err(ObjectError::internal(
            "s3 streaming upload error"
        )));
        Ok(Box::new(S3StreamingUploader::new(
            self.client.clone(),
            self.bucket.clone(),
            self.part_size,
            path.to_string(),
            self.metrics.clone(),
        )))
    }

    /// Amazon S3 doesn't support retrieving multiple ranges of data per GET request.
    async fn read(&self, path: &str, block_loc: Option<BlockLocation>) -> ObjectResult<Bytes> {
        fail_point!("s3_read_err", |_| Err(ObjectError::internal(
            "s3 read error"
        )));

        let (start_pos, end_pos) = block_loc.as_ref().map_or((None, None), |block_loc| {
            (
                Some(block_loc.offset),
                Some(
                    block_loc.offset + block_loc.size - 1, // End is inclusive.
                ),
            )
        });

        // retry if occurs AWS EC2 HTTP timeout error.
        let resp = tokio_retry::RetryIf::spawn(
            Self::get_retry_strategy(),
            || async {
                self.obj_store_request(path, start_pos, end_pos)
                    .send()
                    .await
            },
            Self::should_retry,
        )
        .await?;

        let val = resp.body.collect().await?.into_bytes();

        if block_loc.is_some() && block_loc.as_ref().unwrap().size != val.len() {
            return Err(ObjectError::internal(format!(
                "mismatched size: expected {}, found {} when reading {} at {:?}",
                block_loc.as_ref().unwrap().size,
                val.len(),
                path,
                block_loc.as_ref().unwrap()
            )));
        }
        Ok(val)
    }

    async fn readv(&self, path: &str, block_locs: &[BlockLocation]) -> ObjectResult<Vec<Bytes>> {
        let futures = block_locs
            .iter()
            .map(|block_loc| self.read(path, Some(*block_loc)))
            .collect_vec();
        try_join_all(futures).await
    }

    async fn metadata(&self, path: &str) -> ObjectResult<ObjectMetadata> {
        fail_point!("s3_metadata_err", |_| Err(ObjectError::internal(
            "s3 metadata error"
        )));
        let resp = self
            .client
            .head_object()
            .bucket(&self.bucket)
            .key(path)
            .send()
            .await?;
        Ok(ObjectMetadata {
            key: path.to_owned(),
            last_modified: resp
                .last_modified()
                .expect("last_modified required")
                .as_secs_f64(),
            total_size: resp.content_length as usize,
        })
    }

    /// Returns a stream reading the object specified in `path`. If given, the stream starts at the
    /// byte with index `start_pos` (0-based). As far as possible, the stream only loads the amount
    /// of data into memory that is read from the stream.
    async fn streaming_read(
        &self,
        path: &str,
        start_pos: Option<usize>,
    ) -> ObjectResult<Box<dyn AsyncRead + Unpin + Send + Sync>> {
        fail_point!("s3_streaming_read_err", |_| Err(ObjectError::internal(
            "s3 streaming read error"
        )));

        // retry if occurs AWS EC2 HTTP timeout error.
        let resp = tokio_retry::RetryIf::spawn(
            Self::get_retry_strategy(),
            || async { self.obj_store_request(path, start_pos, None).send().await },
            Self::should_retry,
        )
        .await?;

        Ok(Box::new(resp.body.into_async_read()))
    }

    /// Permanently deletes the whole object.
    /// According to Amazon S3, this will simply return Ok if the object does not exist.
    async fn delete(&self, path: &str) -> ObjectResult<()> {
        fail_point!("s3_delete_err", |_| Err(ObjectError::internal(
            "s3 delete error"
        )));
        self.client
            .delete_object()
            .bucket(&self.bucket)
            .key(path)
            .send()
            .await?;
        Ok(())
    }

    /// Deletes the objects with the given paths permanently from the storage. If an object
    /// specified in the request is not found, it will be considered as successfully deleted.
    ///
    /// Uses AWS' DeleteObjects API. See [AWS Docs](https://docs.aws.amazon.com/AmazonS3/latest/API/API_DeleteObjects.html) for more details.
    async fn delete_objects(&self, paths: &[String]) -> ObjectResult<()> {
        // AWS restricts the number of objects per request to 1000.
        const MAX_LEN: usize = 1000;

        // If needed, split given set into subsets of size with no more than `MAX_LEN` objects.
        for start_idx /* inclusive */ in (0..paths.len()).step_by(MAX_LEN) {
            let end_idx /* exclusive */ = cmp::min(paths.len(), start_idx + MAX_LEN);
            let slice = &paths[start_idx..end_idx];
            // Create identifiers from paths.
            let mut obj_ids = Vec::with_capacity(slice.len());
            for path in slice {
                obj_ids.push(ObjectIdentifier::builder().key(path).build());
            }

            // Build and submit request to delete objects.
            let delete_builder = Delete::builder().set_objects(Some(obj_ids));
            let delete_output = self
                .client
                .delete_objects()
                .bucket(&self.bucket)
                .delete(delete_builder.build()).send()
                .await?;

            // Check if there were errors.
            if let Some(err_list) = delete_output.errors() && !err_list.is_empty() {
                return Err(ObjectError::internal(format!("DeleteObjects request returned exception for some objects: {:?}", err_list)));
            }
        }

        Ok(())
    }

    async fn list(&self, prefix: &str) -> ObjectResult<Vec<ObjectMetadata>> {
        let mut ret: Vec<ObjectMetadata> = vec![];
        let mut next_continuation_token = None;
        // list_objects_v2 returns up to 1000 keys and truncated the exceeded parts.
        // Use `continuation_token` given by last response to fetch more parts of the result,
        // until result is no longer truncated.
        loop {
            let mut request = self
                .client
                .list_objects_v2()
                .bucket(&self.bucket)
                .prefix(prefix);
            if let Some(continuation_token) = next_continuation_token.take() {
                request = request.continuation_token(continuation_token);
            }
            let result = request.send().await?;
            let is_truncated = result.is_truncated;
            ret.append(
                &mut result
                    .contents()
                    .unwrap_or_default()
                    .iter()
                    .map(|obj| ObjectMetadata {
                        key: obj.key().expect("key required").to_owned(),
                        last_modified: obj.last_modified().map(|l| l.as_secs_f64()).unwrap_or(0f64),
                        total_size: obj.size() as usize,
                    })
                    .collect_vec(),
            );
            next_continuation_token = result.next_continuation_token;
            if !is_truncated {
                break;
            }
        }
        Ok(ret)
    }

    fn store_media_type(&self) -> &'static str {
        "s3"
    }
}

impl S3ObjectStore {
    /// Creates an S3 object store from environment variable.
    ///
    /// See [AWS Docs](https://docs.aws.amazon.com/sdk-for-rust/latest/dg/credentials.html) on how to provide credentials and region from env variable. If you are running compute-node on EC2, no configuration is required.
    pub async fn new(bucket: String, metrics: Arc<ObjectStoreMetrics>) -> Self {
        // Retry 3 times if we get server-side errors or throttling errors
<<<<<<< HEAD
        let sdk_config_loader =
            aws_config::from_env().retry_config(RetryConfig::standard().with_max_attempts(4));
        let endpoint = std::env::var("OBJECT_STORAGE_ENDPOINT").unwrap_or("".to_string());
        let sdk_config = match endpoint.is_empty() {
            false => {
                sdk_config_loader
                    .endpoint_resolver(Endpoint::immutable(endpoint.parse().expect("valid URI")))
                    .load()
                    .await
            }
            true => sdk_config_loader.load().await,
        };
=======
        let sdk_config = aws_config::from_env()
            .retry_config(RetryConfig::standard().with_max_attempts(4))
            .load()
            .await;
        let client = Client::new(&sdk_config);

        Self {
            client,
            bucket,
            part_size: S3_PART_SIZE,
            metrics,
        }
    }

    pub async fn new_s3_compatible(bucket: String, metrics: Arc<ObjectStoreMetrics>) -> Self {
        // Retry 3 times if we get server-side errors or throttling errors
        // load from env
        let region = std::env::var("S3_COMPATIBLE_REGION").unwrap_or_else(|_| {
            panic!("S3_COMPATIBLE_REGION not found from environment variables")
        });
        let endpoint = std::env::var("S3_COMPATIBLE_ENDPOINT").unwrap_or_else(|_| {
            panic!("S3_COMPATIBLE_ENDPOINT not found from environment variables")
        });
        let access_key_id = std::env::var("S3_COMPATIBLE_ACCESS_KEY_ID").unwrap_or_else(|_| {
            panic!("S3_COMPATIBLE_ACCESS_KEY_ID not found from environment variables")
        });
        let access_key_secret =
            std::env::var("S3_COMPATIBLE_SECRET_ACCESS_KEY").unwrap_or_else(|_| {
                panic!("S3_COMPATIBLE_SECRET_ACCESS_KEY not found from environment variables")
            });
        let sdk_config = aws_config::from_env()
            .region(Region::new(region))
            .retry_config(RetryConfig::standard().with_max_attempts(4))
            .credentials_provider(Credentials::from_keys(
                access_key_id,
                access_key_secret,
                None,
            ))
            .endpoint_url(endpoint)
            .load()
            .await;
>>>>>>> 9a18ec0b

        let client = Client::new(&sdk_config);

        Self {
            client,
            bucket,
            part_size: S3_PART_SIZE,
            metrics,
        }
    }

    /// Creates a minio client. The server should be like `minio://key:secret@address:port/bucket`.
    pub async fn with_minio(server: &str, metrics: Arc<ObjectStoreMetrics>) -> Self {
        let server = server.strip_prefix("minio://").unwrap();
        let (access_key_id, rest) = server.split_once(':').unwrap();
        let (secret_access_key, rest) = rest.split_once('@').unwrap();
        let (address, bucket) = rest.split_once('/').unwrap();

        #[cfg(madsim)]
        let builder = aws_sdk_s3::config::Builder::new();
        #[cfg(not(madsim))]
        let builder =
            aws_sdk_s3::config::Builder::from(&aws_config::ConfigLoader::default().load().await);

        let config = builder
            .region(Region::new("custom"))
            .endpoint_url(format!("http://{}", address))
            .credentials_provider(Credentials::from_keys(
                access_key_id,
                secret_access_key,
                None,
            ))
            .build();
        let client = Client::from_conf(config);

        Self {
            client,
            bucket: bucket.to_string(),
            part_size: MINIO_PART_SIZE,
            metrics,
        }
    }

    fn get_object_prefix(obj_id: u64) -> String {
        let prefix = crc32fast::hash(&obj_id.to_be_bytes()) % NUM_BUCKET_PREFIXES;
        let mut obj_prefix = prefix.to_string();
        obj_prefix.push('/');
        obj_prefix
    }

    /// Generates an HTTP GET request to download the object specified in `path`. If given,
    /// `start_pos` and `end_pos` specify the first and last byte to download, respectively. Both
    /// are inclusive and 0-based. For example, set `start_pos = 0` and `end_pos = 7` to download
    /// the first 8 bytes. If neither is given, the request will download the whole object.
    fn obj_store_request(
        &self,
        path: &str,
        start_pos: Option<usize>,
        end_pos: Option<usize>,
    ) -> GetObjectFluentBuilder {
        let req = self.client.get_object().bucket(&self.bucket).key(path);

        match (start_pos, end_pos) {
            (None, None) => {
                // No range is given. Return request as is.
                req
            }
            _ => {
                // At least one boundary is given. Return request with range limitation.
                req.range(format!(
                    "bytes={}-{}",
                    start_pos.map_or(String::new(), |pos| pos.to_string()),
                    end_pos.map_or(String::new(), |pos| pos.to_string())
                ))
            }
        }
    }

    // When multipart upload is aborted, if any part uploads are in progress, those part uploads
    // might or might not succeed. As a result, these parts will remain in the bucket and be
    // charged for part storage. Therefore, we need to configure the bucket to purge stale
    // parts.
    //
    /// Note: This configuration only works for S3. MinIO automatically enables this feature, and it
    /// is not configurable with S3 sdk. To verify that this feature is enabled, use `mc admin
    /// config get <alias> api`.
    ///
    /// Reference:
    /// - S3
    ///   - <https://docs.aws.amazon.com/AmazonS3/latest/API/API_AbortMultipartUpload.html>
    ///   - <https://docs.aws.amazon.com/AmazonS3/latest/userguide/mpu-abort-incomplete-mpu-lifecycle-config.html>
    /// - MinIO
    ///   - <https://github.com/minio/minio/issues/15681#issuecomment-1245126561>
    pub async fn configure_bucket_lifecycle(&self) {
        // Check if lifecycle is already configured to avoid overriding existing configuration.
        let bucket = self.bucket.as_str();
        let mut configured_rules = vec![];
        let get_config_result = self
            .client
            .get_bucket_lifecycle_configuration()
            .bucket(bucket)
            .send()
            .await;
        if let Ok(config) = &get_config_result {
            for rule in config.rules().unwrap_or_default().iter() {
                if matches!(rule.status().unwrap(), ExpirationStatus::Enabled)
                    && rule.abort_incomplete_multipart_upload().is_some()
                {
                    configured_rules.push(rule);
                }
            }
        }

        if !configured_rules.is_empty() {
            tracing::info!(
                "S3 bucket {} has already configured AbortIncompleteMultipartUpload: {:?}",
                bucket,
                configured_rules,
            );
        } else {
            let bucket_lifecycle_rule = LifecycleRule::builder()
                .id("abort-incomplete-multipart-upload")
                .status(ExpirationStatus::Enabled)
                .filter(LifecycleRuleFilter::Prefix(String::new()))
                .abort_incomplete_multipart_upload(
                    AbortIncompleteMultipartUpload::builder()
                        .days_after_initiation(S3_INCOMPLETE_MULTIPART_UPLOAD_RETENTION_DAYS)
                        .build(),
                )
                .build();
            let bucket_lifecycle_config = BucketLifecycleConfiguration::builder()
                .rules(bucket_lifecycle_rule)
                .build();
            if self
                .client
                .put_bucket_lifecycle_configuration()
                .bucket(bucket)
                .lifecycle_configuration(bucket_lifecycle_config)
                .send()
                .await
                .is_ok()
            {
                tracing::info!(
                    "S3 bucket {:?} is configured to automatically purge abandoned MultipartUploads after {} days",
                    bucket,
                    S3_INCOMPLETE_MULTIPART_UPLOAD_RETENTION_DAYS,
                );
            } else {
                tracing::warn!("Failed to configure life cycle rule for S3 bucket: {:?}. It is recommended to configure it manually to avoid unnecessary storage cost.", bucket);
            }
        }
    }

    #[inline(always)]
    fn get_retry_strategy() -> impl Iterator<Item = Duration> {
        ExponentialBackoff::from_millis(DEFAULT_RETRY_INTERVAL)
            .max_delay(DEFAULT_RETRY_MAX_DELAY)
            .take(DEFAULT_RETRY_MAX_ATTEMPTS)
            .map(jitter)
    }

    #[inline(always)]
    fn should_retry(err: &SdkError<GetObjectError>) -> bool {
        if let SdkError::DispatchFailure(e) = err {
            if e.is_timeout() {
                tracing::warn!("{:?} occurs, trying to retry S3 get_object request.", e);
                return true;
            }
        }
        false
    }
}

#[cfg(test)]
#[cfg(not(madsim))]
mod tests {
    use crate::object::s3::NUM_BUCKET_PREFIXES;
    use crate::object::S3ObjectStore;

    fn get_hash_of_object(obj_id: u64) -> u32 {
        let crc_hash = crc32fast::hash(&obj_id.to_be_bytes());
        crc_hash % NUM_BUCKET_PREFIXES
    }

    #[tokio::test]
    async fn test_get_object_prefix() {
        for obj_id in 0..99999 {
            let hash = get_hash_of_object(obj_id);
            let prefix = S3ObjectStore::get_object_prefix(obj_id);
            assert_eq!(format!("{}/", hash), prefix);
        }

        let obj_prefix = String::default();
        let path = format!("{}/{}{}.data", "hummock_001", obj_prefix, 101);
        assert_eq!("hummock_001/101.data", path);
    }
}<|MERGE_RESOLUTION|>--- conflicted
+++ resolved
@@ -25,12 +25,7 @@
     AbortIncompleteMultipartUpload, BucketLifecycleConfiguration, CompletedMultipartUpload,
     CompletedPart, Delete, ExpirationStatus, LifecycleRule, LifecycleRuleFilter, ObjectIdentifier,
 };
-<<<<<<< HEAD
-use aws_sdk_s3::output::UploadPartOutput;
-use aws_sdk_s3::{Client, Endpoint, Region};
-=======
 use aws_sdk_s3::Client;
->>>>>>> 9a18ec0b
 use aws_smithy_http::body::SdkBody;
 use aws_smithy_http::result::SdkError;
 use aws_smithy_types::retry::RetryConfig;
@@ -538,62 +533,13 @@
     /// See [AWS Docs](https://docs.aws.amazon.com/sdk-for-rust/latest/dg/credentials.html) on how to provide credentials and region from env variable. If you are running compute-node on EC2, no configuration is required.
     pub async fn new(bucket: String, metrics: Arc<ObjectStoreMetrics>) -> Self {
         // Retry 3 times if we get server-side errors or throttling errors
-<<<<<<< HEAD
         let sdk_config_loader =
             aws_config::from_env().retry_config(RetryConfig::standard().with_max_attempts(4));
         let endpoint = std::env::var("OBJECT_STORAGE_ENDPOINT").unwrap_or("".to_string());
         let sdk_config = match endpoint.is_empty() {
-            false => {
-                sdk_config_loader
-                    .endpoint_resolver(Endpoint::immutable(endpoint.parse().expect("valid URI")))
-                    .load()
-                    .await
-            }
+            false => sdk_config_loader.endpoint_url(endpoint).load().await,
             true => sdk_config_loader.load().await,
         };
-=======
-        let sdk_config = aws_config::from_env()
-            .retry_config(RetryConfig::standard().with_max_attempts(4))
-            .load()
-            .await;
-        let client = Client::new(&sdk_config);
-
-        Self {
-            client,
-            bucket,
-            part_size: S3_PART_SIZE,
-            metrics,
-        }
-    }
-
-    pub async fn new_s3_compatible(bucket: String, metrics: Arc<ObjectStoreMetrics>) -> Self {
-        // Retry 3 times if we get server-side errors or throttling errors
-        // load from env
-        let region = std::env::var("S3_COMPATIBLE_REGION").unwrap_or_else(|_| {
-            panic!("S3_COMPATIBLE_REGION not found from environment variables")
-        });
-        let endpoint = std::env::var("S3_COMPATIBLE_ENDPOINT").unwrap_or_else(|_| {
-            panic!("S3_COMPATIBLE_ENDPOINT not found from environment variables")
-        });
-        let access_key_id = std::env::var("S3_COMPATIBLE_ACCESS_KEY_ID").unwrap_or_else(|_| {
-            panic!("S3_COMPATIBLE_ACCESS_KEY_ID not found from environment variables")
-        });
-        let access_key_secret =
-            std::env::var("S3_COMPATIBLE_SECRET_ACCESS_KEY").unwrap_or_else(|_| {
-                panic!("S3_COMPATIBLE_SECRET_ACCESS_KEY not found from environment variables")
-            });
-        let sdk_config = aws_config::from_env()
-            .region(Region::new(region))
-            .retry_config(RetryConfig::standard().with_max_attempts(4))
-            .credentials_provider(Credentials::from_keys(
-                access_key_id,
-                access_key_secret,
-                None,
-            ))
-            .endpoint_url(endpoint)
-            .load()
-            .await;
->>>>>>> 9a18ec0b
 
         let client = Client::new(&sdk_config);
 
