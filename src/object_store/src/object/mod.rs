--- conflicted
+++ resolved
@@ -332,15 +332,11 @@
             .operation_size
             .with_label_values(&["upload"])
             .observe(obj.len() as f64);
-<<<<<<< HEAD
-        self.inner.upload(path, obj).await
-=======
         self.inner
             .upload(path, obj)
             .stack_trace("object_store_upload")
             .await?;
         Ok(())
->>>>>>> 94e8a427
     }
 
     async fn streaming_upload(&self, path: &str) -> ObjectResult<Self::Uploader> {
