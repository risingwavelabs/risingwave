--- conflicted
+++ resolved
@@ -262,7 +262,6 @@
         }
     }
 
-<<<<<<< HEAD
     pub fn support_streaming_upload(&self) -> bool {
         match self {
             ObjectStoreImpl::InMem(_) => true,
@@ -275,7 +274,9 @@
                     .write_without_content_length
             }
             ObjectStoreImpl::S3(_) => true,
-=======
+        }
+    }
+
     pub fn set_opts(
         &mut self,
         streaming_read_timeout_ms: u64,
@@ -308,7 +309,6 @@
                     upload_timeout_ms,
                 );
             }
->>>>>>> f51c14dc
         }
     }
 }
