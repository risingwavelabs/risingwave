--- conflicted
+++ resolved
@@ -72,14 +72,9 @@
 /// The implementation must be thread-safe.
 #[async_trait::async_trait]
 pub trait ObjectStore: Send + Sync {
-<<<<<<< HEAD
+    type StreamingUploader: StreamingUploader;
     /// Get the key prefix for object, the prefix is determined by the type of object store and `devise_object_prefix`.
     fn get_object_prefix(&self, obj_id: u64, use_new_object_prefix_strategy: bool) -> String;
-=======
-    type StreamingUploader: StreamingUploader;
-    /// Get the key prefix for object
-    fn get_object_prefix(&self, obj_id: u64) -> String;
->>>>>>> 04cd1b51
 
     /// Uploads the object to `ObjectStore`.
     async fn upload(&self, path: &str, obj: Bytes) -> ObjectResult<()>;
@@ -330,7 +325,6 @@
         object_store_impl_method_body!(self, list(prefix).await)
     }
 
-<<<<<<< HEAD
     pub fn get_object_prefix(&self, obj_id: u64, use_new_object_prefix_strategy: bool) -> String {
         // FIXME: ObjectStoreImpl lacks flexibility for adding new interface to ObjectStore
         // trait. Macro object_store_impl_method_body routes to local or remote only depending on
@@ -350,10 +344,6 @@
                 .inner
                 .get_object_prefix(obj_id, use_new_object_prefix_strategy),
         }
-=======
-    pub fn get_object_prefix(&self, obj_id: u64) -> String {
-        dispatch_object_store_enum!(self, |store| store.inner.get_object_prefix(obj_id))
->>>>>>> 04cd1b51
     }
 
     pub fn support_streaming_upload(&self) -> bool {
