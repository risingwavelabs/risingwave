--- conflicted
+++ resolved
@@ -829,19 +829,21 @@
                     .monitored(metrics),
             )
         }
-<<<<<<< HEAD
         gcs if gcs.starts_with("gcs://") => {
             let gcs = gcs.strip_prefix("gcs://").unwrap();
             let (bucket, root) = gcs.split_once('@').unwrap();
             ObjectStoreImpl::Opendal(
                 OpendalObjectStore::new_gcs_engine(bucket.to_string(), root.to_string())
-=======
+                    .unwrap()
+                    .monitored(metrics),
+            )
+        }
+
         oss if oss.starts_with("oss://") => {
             let oss = oss.strip_prefix("oss://").unwrap();
             let (bucket, root) = oss.split_once('@').unwrap();
             ObjectStoreImpl::Opendal(
                 OpendalObjectStore::new_oss_engine(bucket.to_string(), root.to_string())
->>>>>>> 7c0a8352
                     .unwrap()
                     .monitored(metrics),
             )
