--- conflicted
+++ resolved
@@ -262,21 +262,18 @@
             .operation_latency
             .with_label_values(&["read"])
             .start_timer();
-<<<<<<< HEAD
+
         let ret = self
             .inner
             .read(path, block_loc)
             .stack_trace("object_store_read")
-            .await?;
-=======
-
-        let ret = self.inner.read(path, block_loc).await.map_err(|err| {
-            ObjectError::internal(format!(
-                "read {:?} in block {:?} failed, error: {:?}",
-                path, block_loc, err
-            ))
-        })?;
->>>>>>> bf1eb44d
+            .await
+            .map_err(|err| {
+                ObjectError::internal(format!(
+                    "read {:?} in block {:?} failed, error: {:?}",
+                    path, block_loc, err
+                ))
+            })?;
         self.object_store_metrics
             .read_bytes
             .inc_by(ret.len() as u64);
