// Copyright 2023 RisingWave Labs
//
// Licensed under the Apache License, Version 2.0 (the "License");
// you may not use this file except in compliance with the License.
// You may obtain a copy of the License at
//
//     http://www.apache.org/licenses/LICENSE-2.0
//
// Unless required by applicable law or agreed to in writing, software
// distributed under the License is distributed on an "AS IS" BASIS,
// WITHOUT WARRANTIES OR CONDITIONS OF ANY KIND, either express or implied.
// See the License for the specific language governing permissions and
// limitations under the License.

pub mod opendal_object_store;
pub use opendal_object_store::*;

#[cfg(feature = "hdfs-backend")]
pub mod hdfs;
#[cfg(feature = "hdfs-backend")]
pub use hdfs::*;

<<<<<<< HEAD
pub mod gcs;
pub use gcs::*;
=======
pub mod oss;
pub use oss::*;
>>>>>>> 7c0a8352
<|MERGE_RESOLUTION|>--- conflicted
+++ resolved
@@ -20,10 +20,7 @@
 #[cfg(feature = "hdfs-backend")]
 pub use hdfs::*;
 
-<<<<<<< HEAD
 pub mod gcs;
 pub use gcs::*;
-=======
 pub mod oss;
-pub use oss::*;
->>>>>>> 7c0a8352
+pub use oss::*;