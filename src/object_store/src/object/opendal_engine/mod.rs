--- conflicted
+++ resolved
@@ -26,10 +26,7 @@
 pub use gcs::*;
 pub mod oss;
 pub use oss::*;
-<<<<<<< HEAD
 pub mod azblob;
 pub use azblob::*;
-=======
 pub mod fs;
-pub use fs::*;
->>>>>>> 64a5f88f
+pub use fs::*;