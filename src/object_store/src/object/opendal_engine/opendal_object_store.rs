--- conflicted
+++ resolved
@@ -70,13 +70,9 @@
 
 #[async_trait::async_trait]
 impl ObjectStore for OpendalObjectStore {
-<<<<<<< HEAD
+    type StreamingUploader = OpendalStreamingUploader;
+
     fn get_object_prefix(&self, obj_id: u64, use_new_object_prefix_strategy: bool) -> String {
-=======
-    type StreamingUploader = OpendalStreamingUploader;
-
-    fn get_object_prefix(&self, obj_id: u64) -> String {
->>>>>>> 04cd1b51
         match self.engine_type {
             EngineType::S3 => prefix::s3::get_object_prefix(obj_id),
             EngineType::Minio => prefix::s3::get_object_prefix(obj_id),
