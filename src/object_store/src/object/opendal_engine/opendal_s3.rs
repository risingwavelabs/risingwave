--- conflicted
+++ resolved
@@ -40,13 +40,10 @@
         if std::env::var("RW_IS_FORCE_PATH_STYLE").is_err() {
             builder.enable_virtual_host_style();
         }
-<<<<<<< HEAD
-=======
 
         let http_client = Self::new_http_client(&object_store_config)?;
         builder.http_client(http_client);
 
->>>>>>> 5208c719
         let op: Operator = Operator::new(builder)?
             .layer(LoggingLayer::default())
             .layer(
@@ -68,7 +65,6 @@
         })
     }
 
-<<<<<<< HEAD
     /// Creates a minio client. The server should be like `minio://key:secret@address:port/bucket`.
     pub fn with_minio(server: &str, object_store_config: ObjectStoreConfig) -> ObjectResult<Self> {
         let server = server.strip_prefix("minio://").unwrap();
@@ -93,6 +89,8 @@
             .endpoint(&format!("{}{}", endpoint_prefix, address));
 
         builder.disable_config_load();
+        let http_client = Self::new_http_client(&object_store_config)?;
+        builder.http_client(http_client);
         let op: Operator = Operator::new(builder)?
             .layer(LoggingLayer::default())
             .layer(
@@ -108,11 +106,13 @@
                     .with_jitter(),
             )
             .finish();
+
         Ok(Self {
             op,
             engine_type: EngineType::Minio,
         })
-=======
+    }
+
     pub fn new_http_client(config: &ObjectStoreConfig) -> ObjectResult<HttpClient> {
         let mut client_builder = reqwest::ClientBuilder::new();
 
@@ -125,6 +125,5 @@
         }
 
         Ok(HttpClient::build(client_builder)?)
->>>>>>> 5208c719
     }
 }