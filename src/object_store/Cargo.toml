--- conflicted
+++ resolved
@@ -44,10 +44,6 @@
 prometheus = { version = "0.14", features = ["process"] }
 reqwest = "0.12.2" # required by opendal
 risingwave_common = { workspace = true }
-<<<<<<< HEAD
-# risingwave_jni_core = { workspace = true, optional = true }
-=======
->>>>>>> 1d82fa88
 spin = "0.10"
 thiserror = { workspace = true }
 thiserror-ext = { workspace = true }
