--- conflicted
+++ resolved
@@ -46,11 +46,7 @@
             ("SCHEMA_REGISTRY_HOST_NAME".to_owned(), self.address.clone()),
             (
                 "SCHEMA_REGISTRY_LISTENERS".to_owned(),
-<<<<<<< HEAD
-                format!("http://{}:{}", "0.0.0.0", "8081"),
-=======
                 format!("http://{}:{}", "0.0.0.0", SCHEMA_REGISTRY_LISTENER_PORT),
->>>>>>> 5230e972
             ),
             (
                 "SCHEMA_REGISTRY_KAFKASTORE_BOOTSTRAP_SERVERS".to_owned(),
