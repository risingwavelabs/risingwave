--- conflicted
+++ resolved
@@ -103,11 +103,6 @@
                 .arg(format!("hummock+hdfs://{}@{}", opendal.namenode, opendal.root));
                 true
             }
-<<<<<<< HEAD
-            else if opendal.engine == "webhdfs"{
-                cmd.arg("--state-store")
-                .arg(format!("hummock+webhdfs://{}@{}", opendal.namenode, opendal.root));
-=======
             else if opendal.engine == "gcs"{
                 cmd.arg("--state-store")
                 .arg(format!("hummock+gcs://{}@{}", opendal.bucket, opendal.root));
@@ -115,7 +110,11 @@
             else if opendal.engine == "oss"{
                 cmd.arg("--state-store")
                 .arg(format!("hummock+oss://{}@{}", opendal.bucket, opendal.root));
->>>>>>> ede06b50
+                true
+            }
+            else if opendal.engine == "webhdfs"{
+                cmd.arg("--state-store")
+                .arg(format!("hummock+webhdfs://{}@{}", opendal.namenode, opendal.root));
                 true
             }
             else{
