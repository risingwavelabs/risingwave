--- conflicted
+++ resolved
@@ -288,24 +288,6 @@
 #[derive(Clone, Debug, PartialEq, Serialize, Deserialize)]
 #[serde(rename_all = "camelCase")]
 #[serde(deny_unknown_fields)]
-<<<<<<< HEAD
-pub struct ZooKeeperConfig {
-    #[serde(rename = "use")]
-    phantom_use: Option<String>,
-    pub id: String,
-
-    pub address: String,
-    pub port: u16,
-    pub listen_address: String,
-
-    pub persist_data: bool,
-}
-
-#[derive(Clone, Debug, PartialEq, Serialize, Deserialize)]
-#[serde(rename_all = "camelCase")]
-#[serde(deny_unknown_fields)]
-=======
->>>>>>> cb8a92a9
 pub struct RedPandaConfig {
     #[serde(rename = "use")]
     phantom_use: Option<String>,
