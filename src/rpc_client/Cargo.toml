--- conflicted
+++ resolved
@@ -23,16 +23,10 @@
 itertools = "0.10.5"
 lru = "0.10.0"
 rand = "0.8"
-<<<<<<< HEAD
-risingwave_common = { path = "../common" }
-risingwave_hummock_sdk = { path = "../storage/hummock_sdk" }
-risingwave_pb = { path = "../prost" }
-static_assertions = "1"
-=======
 risingwave_common = { workspace = true }
 risingwave_hummock_sdk = { workspace = true }
 risingwave_pb = { workspace = true }
->>>>>>> b9e7fe21
+static_assertions = "1"
 thiserror = "1"
 tokio = { version = "0.2", package = "madsim-tokio", features = [
     "rt",
