[package]
name = "risingwave_rpc_client"
version = "0.1.11"
edition = "2021"

[dependencies]
anyhow = "1"
async-trait = "0.1"
async_stack_trace = { path = "../utils/async_stack_trace" }
futures = { version = "0.3", default-features = false, features = ["alloc"] }
moka = { version = "0.9", features = ["future"] }
paste = "1"
risingwave_common = { path = "../common" }
risingwave_hummock_sdk = { path = "../storage/hummock_sdk" }
risingwave_pb = { path = "../prost" }
thiserror = "1"
tokio = { version = "0.2", package = "madsim-tokio", features = [
    "rt",
    "rt-multi-thread",
    "sync",
    "macros",
    "time",
    "signal",
] }
tokio-retry = "0.3"
<<<<<<< HEAD
tokio-stream = "0.1"
tonic = { version = "0.2", package = "madsim-tonic" }
tracing = { version = "0.1" }
=======
tonic = { version = "0.2.1", package = "madsim-tonic" }
tracing = "0.1"
>>>>>>> 730a8a3c
workspace-hack = { version = "0.1", path = "../workspace-hack" }<|MERGE_RESOLUTION|>--- conflicted
+++ resolved
@@ -23,12 +23,7 @@
     "signal",
 ] }
 tokio-retry = "0.3"
-<<<<<<< HEAD
 tokio-stream = "0.1"
-tonic = { version = "0.2", package = "madsim-tonic" }
-tracing = { version = "0.1" }
-=======
 tonic = { version = "0.2.1", package = "madsim-tonic" }
 tracing = "0.1"
->>>>>>> 730a8a3c
 workspace-hack = { version = "0.1", path = "../workspace-hack" }