--- conflicted
+++ resolved
@@ -97,24 +97,16 @@
     pub async fn commit(
         &mut self,
         epoch: u64,
-<<<<<<< HEAD
-        metadata: Option<SinkMetadata>,
-=======
         metadata: SinkMetadata,
         add_columns: Option<Vec<Field>>,
->>>>>>> ac1ca716
     ) -> anyhow::Result<()> {
         self.send_request(CoordinateRequest {
             msg: Some(coordinate_request::Msg::CommitRequest(CommitRequest {
                 epoch,
-<<<<<<< HEAD
-                metadata,
-=======
                 metadata: Some(metadata),
                 add_columns: add_columns.map(|columns| PbSinkAddColumns {
                     fields: columns.into_iter().map(|field| field.to_prost()).collect(),
                 }),
->>>>>>> ac1ca716
             })),
         })
         .await?;
