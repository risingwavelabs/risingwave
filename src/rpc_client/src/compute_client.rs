--- conflicted
+++ resolved
@@ -124,19 +124,20 @@
         Ok(self.task_client.to_owned().execute(req).await?.into_inner())
     }
 
-<<<<<<< HEAD
+    pub async fn abort(&self, req: AbortTaskRequest) -> Result<AbortTaskResponse> {
+        Ok(self
+            .task_client
+            .to_owned()
+            .abort_task(req)
+            .await?
+            .into_inner())
+    }
+
     pub async fn stack_trace(&self) -> Result<StackTraceResponse> {
         Ok(self
             .monitor_client
             .to_owned()
             .stack_trace(StackTraceRequest::default())
-=======
-    pub async fn abort(&self, req: AbortTaskRequest) -> Result<AbortTaskResponse> {
-        Ok(self
-            .task_client
-            .to_owned()
-            .abort_task(req)
->>>>>>> c11176e7
             .await?
             .into_inner())
     }
