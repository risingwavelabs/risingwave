// Copyright 2022 Singularity Data
//
// Licensed under the Apache License, Version 2.0 (the "License");
// you may not use this file except in compliance with the License.
// You may obtain a copy of the License at
//
// http://www.apache.org/licenses/LICENSE-2.0
//
// Unless required by applicable law or agreed to in writing, software
// distributed under the License is distributed on an "AS IS" BASIS,
// WITHOUT WARRANTIES OR CONDITIONS OF ANY KIND, either express or implied.
// See the License for the specific language governing permissions and
// limitations under the License.

#![warn(clippy::dbg_macro)]
#![warn(clippy::disallowed_methods)]
#![warn(clippy::doc_markdown)]
#![warn(clippy::explicit_into_iter_loop)]
#![warn(clippy::explicit_iter_loop)]
#![warn(clippy::inconsistent_struct_constructor)]
#![warn(clippy::unused_async)]
#![warn(clippy::map_flatten)]
#![warn(clippy::no_effect_underscore_binding)]
#![warn(clippy::await_holding_lock)]
#![deny(unused_must_use)]
#![deny(rustdoc::broken_intra_doc_links)]
#![feature(trait_alias)]
#![feature(generic_associated_types)]
#![feature(binary_heap_drain_sorted)]
#![feature(result_option_inspect)]
#![feature(type_alias_impl_trait)]
#![feature(associated_type_defaults)]

mod meta_client;

<<<<<<< HEAD
use std::sync::Arc;

=======
use std::time::Duration;

use anyhow::anyhow;
>>>>>>> bf1eb44d
pub use meta_client::{GrpcMetaClient, MetaClient, NotificationStream};
use moka::future::Cache;
use tonic::transport::{Channel, Endpoint};
mod compute_client;
pub use compute_client::*;
mod hummock_meta_client;
pub use hummock_meta_client::HummockMetaClient;
<<<<<<< HEAD
use risingwave_pb::meta::heartbeat_request::extra_info;

mod stream_client_pool;
pub use stream_client_pool::{StreamClient, StreamClientPool, StreamClientPoolRef};

pub mod error;

/// `ExtraInfoSource` is used by heartbeat worker to pull extra info that needs to be piggybacked.
pub trait ExtraInfoSource: Send + Sync {
    /// None means the info is not available at the moment.
    fn get_extra_info(&self) -> Option<extra_info::Info>;
}

pub type ExtraInfoSourceRef = Arc<dyn ExtraInfoSource>;
=======
pub mod error;
mod stream_client;
use risingwave_common::util::addr::HostAddr;
use risingwave_pb::common::WorkerNode;
pub use stream_client::*;

use crate::error::{Result, RpcError};

pub trait RpcClient: Send + Sync + 'static + Clone {
    fn new_client(host_addr: HostAddr, channel: Channel) -> Self;
}

#[derive(Clone)]
pub struct RpcClientPool<S> {
    clients: Cache<HostAddr, S>,
}

impl<S> Default for RpcClientPool<S>
where
    S: RpcClient,
{
    fn default() -> Self {
        Self::new(u64::MAX)
    }
}

impl<S> RpcClientPool<S>
where
    S: RpcClient,
{
    pub fn new(cache_capacity: u64) -> Self {
        Self {
            clients: Cache::new(cache_capacity),
        }
    }

    /// Gets the RPC client for the given node. If the connection is not established, a
    /// new client will be created and returned.
    pub async fn get(&self, node: &WorkerNode) -> Result<S> {
        let addr: HostAddr = node.get_host().unwrap().into();
        self.get_by_addr(addr).await
    }

    /// Gets the RPC client for the given addr. If the connection is not established, a
    /// new client will be created and returned.
    pub async fn get_by_addr(&self, addr: HostAddr) -> Result<S> {
        self.clients
            .try_get_with(addr.clone(), async {
                let endpoint = Endpoint::from_shared(format!("http://{}", addr.clone()))?;
                let client = S::new_client(
                    addr,
                    endpoint
                        .connect_timeout(Duration::from_secs(5))
                        .connect()
                        .await?,
                );
                Ok::<_, RpcError>(client)
            })
            .await
            .map_err(|e| anyhow!("failed to create RPC client: {:?}", e).into())
    }
}
>>>>>>> bf1eb44d
<|MERGE_RESOLUTION|>--- conflicted
+++ resolved
@@ -33,14 +33,10 @@
 
 mod meta_client;
 
-<<<<<<< HEAD
 use std::sync::Arc;
-
-=======
 use std::time::Duration;
 
 use anyhow::anyhow;
->>>>>>> bf1eb44d
 pub use meta_client::{GrpcMetaClient, MetaClient, NotificationStream};
 use moka::future::Cache;
 use tonic::transport::{Channel, Endpoint};
@@ -48,26 +44,11 @@
 pub use compute_client::*;
 mod hummock_meta_client;
 pub use hummock_meta_client::HummockMetaClient;
-<<<<<<< HEAD
-use risingwave_pb::meta::heartbeat_request::extra_info;
-
-mod stream_client_pool;
-pub use stream_client_pool::{StreamClient, StreamClientPool, StreamClientPoolRef};
-
-pub mod error;
-
-/// `ExtraInfoSource` is used by heartbeat worker to pull extra info that needs to be piggybacked.
-pub trait ExtraInfoSource: Send + Sync {
-    /// None means the info is not available at the moment.
-    fn get_extra_info(&self) -> Option<extra_info::Info>;
-}
-
-pub type ExtraInfoSourceRef = Arc<dyn ExtraInfoSource>;
-=======
 pub mod error;
 mod stream_client;
 use risingwave_common::util::addr::HostAddr;
 use risingwave_pb::common::WorkerNode;
+use risingwave_pb::meta::heartbeat_request::extra_info;
 pub use stream_client::*;
 
 use crate::error::{Result, RpcError};
@@ -126,4 +107,11 @@
             .map_err(|e| anyhow!("failed to create RPC client: {:?}", e).into())
     }
 }
->>>>>>> bf1eb44d
+
+/// `ExtraInfoSource` is used by heartbeat worker to pull extra info that needs to be piggybacked.
+pub trait ExtraInfoSource: Send + Sync {
+    /// None means the info is not available at the moment.
+    fn get_extra_info(&self) -> Option<extra_info::Info>;
+}
+
+pub type ExtraInfoSourceRef = Arc<dyn ExtraInfoSource>;