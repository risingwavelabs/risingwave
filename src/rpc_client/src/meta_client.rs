// Copyright 2024 RisingWave Labs
//
// Licensed under the Apache License, Version 2.0 (the "License");
// you may not use this file except in compliance with the License.
// You may obtain a copy of the License at
//
//     http://www.apache.org/licenses/LICENSE-2.0
//
// Unless required by applicable law or agreed to in writing, software
// distributed under the License is distributed on an "AS IS" BASIS,
// WITHOUT WARRANTIES OR CONDITIONS OF ANY KIND, either express or implied.
// See the License for the specific language governing permissions and
// limitations under the License.

use std::collections::HashMap;
use std::fmt::{Debug, Display};
use std::sync::atomic::AtomicBool;
use std::sync::atomic::Ordering::Relaxed;
use std::sync::Arc;
use std::thread;
use std::time::{Duration, SystemTime};

use anyhow::{anyhow, Context};
use async_trait::async_trait;
use cluster_limit_service_client::ClusterLimitServiceClient;
use either::Either;
use futures::stream::BoxStream;
use lru::LruCache;
use risingwave_common::catalog::{CatalogVersion, FunctionId, IndexId, SecretId, TableId};
use risingwave_common::config::{MetaConfig, MAX_CONNECTION_WINDOW_SIZE};
use risingwave_common::hash::WorkerSlotMapping;
use risingwave_common::system_param::reader::SystemParamsReader;
use risingwave_common::telemetry::report::TelemetryInfoFetcher;
use risingwave_common::util::addr::HostAddr;
use risingwave_common::util::column_index_mapping::ColIndexMapping;
use risingwave_common::util::meta_addr::MetaAddressStrategy;
use risingwave_common::util::resource_util::cpu::total_cpu_available;
use risingwave_common::util::resource_util::memory::system_memory_available_bytes;
use risingwave_common::RW_VERSION;
use risingwave_error::bail;
use risingwave_error::tonic::ErrorIsFromTonicServerImpl;
use risingwave_hummock_sdk::compaction_group::StateTableId;
use risingwave_hummock_sdk::version::{HummockVersion, HummockVersionDelta};
use risingwave_hummock_sdk::{
    CompactionGroupId, HummockEpoch, HummockSstableObjectId, HummockVersionId, SstObjectIdRange,
    SyncResult,
};
use risingwave_pb::backup_service::backup_service_client::BackupServiceClient;
use risingwave_pb::backup_service::*;
use risingwave_pb::catalog::{
    Connection, PbComment, PbDatabase, PbFunction, PbIndex, PbSchema, PbSink, PbSource,
    PbSubscription, PbTable, PbView, Table,
};
use risingwave_pb::cloud_service::cloud_service_client::CloudServiceClient;
use risingwave_pb::cloud_service::*;
use risingwave_pb::common::{HostAddress, WorkerNode, WorkerType};
use risingwave_pb::connector_service::sink_coordination_service_client::SinkCoordinationServiceClient;
use risingwave_pb::ddl_service::alter_owner_request::Object;
use risingwave_pb::ddl_service::create_materialized_view_request::PbBackfillType;
use risingwave_pb::ddl_service::ddl_service_client::DdlServiceClient;
use risingwave_pb::ddl_service::drop_table_request::SourceId;
use risingwave_pb::ddl_service::*;
use risingwave_pb::hummock::compact_task::TaskStatus;
use risingwave_pb::hummock::get_compaction_score_response::PickerInfo;
use risingwave_pb::hummock::hummock_manager_service_client::HummockManagerServiceClient;
use risingwave_pb::hummock::rise_ctl_update_compaction_config_request::mutable_config::MutableConfig;
use risingwave_pb::hummock::subscribe_compaction_event_request::Register;
use risingwave_pb::hummock::write_limits::WriteLimit;
use risingwave_pb::hummock::*;
use risingwave_pb::meta::add_worker_node_request::Property;
use risingwave_pb::meta::cancel_creating_jobs_request::PbJobs;
use risingwave_pb::meta::cluster_service_client::ClusterServiceClient;
use risingwave_pb::meta::event_log_service_client::EventLogServiceClient;
use risingwave_pb::meta::heartbeat_request::{extra_info, ExtraInfo};
use risingwave_pb::meta::heartbeat_service_client::HeartbeatServiceClient;
use risingwave_pb::meta::list_actor_states_response::ActorState;
use risingwave_pb::meta::list_fragment_distribution_response::FragmentDistribution;
use risingwave_pb::meta::list_object_dependencies_response::PbObjectDependencies;
use risingwave_pb::meta::list_table_fragment_states_response::TableFragmentState;
use risingwave_pb::meta::list_table_fragments_response::TableFragmentInfo;
use risingwave_pb::meta::meta_member_service_client::MetaMemberServiceClient;
use risingwave_pb::meta::notification_service_client::NotificationServiceClient;
use risingwave_pb::meta::scale_service_client::ScaleServiceClient;
use risingwave_pb::meta::serving_service_client::ServingServiceClient;
use risingwave_pb::meta::session_param_service_client::SessionParamServiceClient;
use risingwave_pb::meta::stream_manager_service_client::StreamManagerServiceClient;
use risingwave_pb::meta::system_params_service_client::SystemParamsServiceClient;
use risingwave_pb::meta::telemetry_info_service_client::TelemetryInfoServiceClient;
use risingwave_pb::meta::update_worker_node_schedulability_request::Schedulability;
use risingwave_pb::meta::*;
use risingwave_pb::stream_plan::StreamFragmentGraph;
use risingwave_pb::user::update_user_request::UpdateField;
use risingwave_pb::user::user_service_client::UserServiceClient;
use risingwave_pb::user::*;
use thiserror_ext::AsReport;
use tokio::sync::mpsc::{unbounded_channel, Receiver, UnboundedSender};
use tokio::sync::oneshot::Sender;
use tokio::sync::{mpsc, oneshot, RwLock};
use tokio::task::JoinHandle;
use tokio::time::{self};
use tokio_retry::strategy::{jitter, ExponentialBackoff};
use tokio_stream::wrappers::UnboundedReceiverStream;
use tonic::transport::Endpoint;
use tonic::{Code, Request, Streaming};

use crate::error::{Result, RpcError};
use crate::hummock_meta_client::{CompactionEventItem, HummockMetaClient};
use crate::tracing::{Channel, TracingInjectedChannelExt};
use crate::{meta_rpc_client_method_impl, ExtraInfoSourceRef};

type ConnectionId = u32;
type DatabaseId = u32;
type SchemaId = u32;

/// Client to meta server. Cloning the instance is lightweight.
#[derive(Clone, Debug)]
pub struct MetaClient {
    worker_id: u32,
    worker_type: WorkerType,
    host_addr: HostAddr,
    inner: GrpcMetaClient,
    meta_config: MetaConfig,
    cluster_id: String,
    shutting_down: Arc<AtomicBool>,
}

impl MetaClient {
    pub fn worker_id(&self) -> u32 {
        self.worker_id
    }

    pub fn host_addr(&self) -> &HostAddr {
        &self.host_addr
    }

    pub fn worker_type(&self) -> WorkerType {
        self.worker_type
    }

    pub fn cluster_id(&self) -> &str {
        &self.cluster_id
    }

    /// Subscribe to notification from meta.
    pub async fn subscribe(
        &self,
        subscribe_type: SubscribeType,
    ) -> Result<Streaming<SubscribeResponse>> {
        let request = SubscribeRequest {
            subscribe_type: subscribe_type as i32,
            host: Some(self.host_addr.to_protobuf()),
            worker_id: self.worker_id(),
        };

        let retry_strategy = GrpcMetaClient::retry_strategy_to_bound(
            Duration::from_secs(self.meta_config.max_heartbeat_interval_secs as u64),
            true,
        );

        tokio_retry::Retry::spawn(retry_strategy, || async {
            let request = request.clone();
            self.inner.subscribe(request).await
        })
        .await
    }

    pub async fn create_connection(
        &self,
        connection_name: String,
        database_id: u32,
        schema_id: u32,
        owner_id: u32,
        req: create_connection_request::Payload,
    ) -> Result<CatalogVersion> {
        let request = CreateConnectionRequest {
            name: connection_name,
            database_id,
            schema_id,
            owner_id,
            payload: Some(req),
        };
        let resp = self.inner.create_connection(request).await?;
        Ok(resp.version)
    }

    pub async fn create_secret(
        &self,
        secret_name: String,
        database_id: u32,
        schema_id: u32,
        owner_id: u32,
        value: Vec<u8>,
    ) -> Result<CatalogVersion> {
        let request = CreateSecretRequest {
            name: secret_name,
            database_id,
            schema_id,
            owner_id,
            value,
        };
        let resp = self.inner.create_secret(request).await?;
        Ok(resp.version)
    }

    pub async fn list_connections(&self, _name: Option<&str>) -> Result<Vec<Connection>> {
        let request = ListConnectionsRequest {};
        let resp = self.inner.list_connections(request).await?;
        Ok(resp.connections)
    }

    pub async fn drop_connection(&self, connection_id: ConnectionId) -> Result<CatalogVersion> {
        let request = DropConnectionRequest { connection_id };
        let resp = self.inner.drop_connection(request).await?;
        Ok(resp.version)
    }

    pub async fn drop_secret(&self, secret_id: SecretId) -> Result<CatalogVersion> {
        let request = DropSecretRequest {
            secret_id: secret_id.into(),
        };
        let resp = self.inner.drop_secret(request).await?;
        Ok(resp.version)
    }

    /// Register the current node to the cluster and set the corresponding worker id.
    ///
    /// Retry if there's connection issue with the meta node. Exit the process if the registration fails.
    pub async fn register_new(
        addr_strategy: MetaAddressStrategy,
        worker_type: WorkerType,
        addr: &HostAddr,
        property: Property,
        meta_config: &MetaConfig,
    ) -> (Self, SystemParamsReader) {
        let ret =
            Self::register_new_inner(addr_strategy, worker_type, addr, property, meta_config).await;

        match ret {
            Ok(ret) => ret,
            Err(err) => {
                tracing::error!(error = %err.as_report(), "failed to register worker, exiting...");
                std::process::exit(1);
            }
        }
    }

    async fn register_new_inner(
        addr_strategy: MetaAddressStrategy,
        worker_type: WorkerType,
        addr: &HostAddr,
        property: Property,
        meta_config: &MetaConfig,
    ) -> Result<(Self, SystemParamsReader)> {
        tracing::info!("register meta client using strategy: {}", addr_strategy);

        // Retry until reaching `max_heartbeat_interval_secs`
        let retry_strategy = GrpcMetaClient::retry_strategy_to_bound(
            Duration::from_secs(meta_config.max_heartbeat_interval_secs as u64),
            true,
        );

        if property.is_unschedulable {
            tracing::warn!("worker {:?} registered as unschedulable", addr.clone());
        }
        let init_result: Result<_> = tokio_retry::RetryIf::spawn(
            retry_strategy,
            || async {
                let grpc_meta_client =
                    GrpcMetaClient::new(&addr_strategy, meta_config.clone()).await?;

                let add_worker_resp = grpc_meta_client
                    .add_worker_node(AddWorkerNodeRequest {
                        worker_type: worker_type as i32,
                        host: Some(addr.to_protobuf()),
                        property: Some(property.clone()),
                        resource: Some(risingwave_pb::common::worker_node::Resource {
                            rw_version: RW_VERSION.to_string(),
                            total_memory_bytes: system_memory_available_bytes() as _,
                            total_cpu_cores: total_cpu_available() as _,
                        }),
                    })
                    .await
                    .context("failed to add worker node")?;

                let system_params_resp = grpc_meta_client
                    .get_system_params(GetSystemParamsRequest {})
                    .await
                    .context("failed to get initial system params")?;

                Ok((add_worker_resp, system_params_resp, grpc_meta_client))
            },
            // Only retry if there's any transient connection issue.
            // If the error is from our implementation or business, do not retry it.
            |e: &RpcError| !e.is_from_tonic_server_impl(),
        )
        .await;

        let (add_worker_resp, system_params_resp, grpc_meta_client) = init_result?;
        let worker_id = add_worker_resp
            .node_id
            .expect("AddWorkerNodeResponse::node_id is empty");

        let meta_client = Self {
            worker_id,
            worker_type,
            host_addr: addr.clone(),
            inner: grpc_meta_client,
            meta_config: meta_config.to_owned(),
            cluster_id: add_worker_resp.cluster_id,
            shutting_down: Arc::new(false.into()),
        };

        static REPORT_PANIC: std::sync::Once = std::sync::Once::new();
        REPORT_PANIC.call_once(|| {
            let meta_client_clone = meta_client.clone();
            std::panic::update_hook(move |default_hook, info| {
                // Try to report panic event to meta node.
                meta_client_clone.try_add_panic_event_blocking(info, None);
                default_hook(info);
            });
        });

        Ok((meta_client, system_params_resp.params.unwrap().into()))
    }

    /// Activate the current node in cluster to confirm it's ready to serve.
    pub async fn activate(&self, addr: &HostAddr) -> Result<()> {
        let request = ActivateWorkerNodeRequest {
            host: Some(addr.to_protobuf()),
            node_id: self.worker_id,
        };
        let retry_strategy = GrpcMetaClient::retry_strategy_to_bound(
            Duration::from_secs(self.meta_config.max_heartbeat_interval_secs as u64),
            true,
        );
        tokio_retry::Retry::spawn(retry_strategy, || async {
            let request = request.clone();
            self.inner.activate_worker_node(request).await
        })
        .await?;

        Ok(())
    }

    /// Send heartbeat signal to meta service.
    pub async fn send_heartbeat(&self, node_id: u32, info: Vec<extra_info::Info>) -> Result<()> {
        let request = HeartbeatRequest {
            node_id,
            info: info
                .into_iter()
                .map(|info| ExtraInfo { info: Some(info) })
                .collect(),
        };
        let resp = self.inner.heartbeat(request).await?;
        if let Some(status) = resp.status {
            if status.code() == risingwave_pb::common::status::Code::UnknownWorker {
                // Ignore the error if we're already shutting down.
                // Otherwise, exit the process.
                if !self.shutting_down.load(Relaxed) {
                    tracing::error!(message = status.message, "worker expired");
                    std::process::exit(1);
                }
            }
        }
        Ok(())
    }

    pub async fn create_database(&self, db: PbDatabase) -> Result<CatalogVersion> {
        let request = CreateDatabaseRequest { db: Some(db) };
        let resp = self.inner.create_database(request).await?;
        // TODO: handle error in `resp.status` here
        Ok(resp.version)
    }

    pub async fn create_schema(&self, schema: PbSchema) -> Result<CatalogVersion> {
        let request = CreateSchemaRequest {
            schema: Some(schema),
        };
        let resp = self.inner.create_schema(request).await?;
        // TODO: handle error in `resp.status` here
        Ok(resp.version)
    }

    pub async fn create_materialized_view(
        &self,
        table: PbTable,
        graph: StreamFragmentGraph,
    ) -> Result<CatalogVersion> {
        let request = CreateMaterializedViewRequest {
            materialized_view: Some(table),
            fragment_graph: Some(graph),
            backfill: PbBackfillType::Regular as _,
        };
        let resp = self.inner.create_materialized_view(request).await?;
        // TODO: handle error in `resp.status` here
        Ok(resp.version)
    }

    pub async fn drop_materialized_view(
        &self,
        table_id: TableId,
        cascade: bool,
    ) -> Result<CatalogVersion> {
        let request = DropMaterializedViewRequest {
            table_id: table_id.table_id(),
            cascade,
        };

        let resp = self.inner.drop_materialized_view(request).await?;
        Ok(resp.version)
    }

    pub async fn create_source(&self, source: PbSource) -> Result<CatalogVersion> {
        let request = CreateSourceRequest {
            source: Some(source),
            fragment_graph: None,
        };

        let resp = self.inner.create_source(request).await?;
        Ok(resp.version)
    }

    pub async fn create_source_with_graph(
        &self,
        source: PbSource,
        graph: StreamFragmentGraph,
    ) -> Result<CatalogVersion> {
        let request = CreateSourceRequest {
            source: Some(source),
            fragment_graph: Some(graph),
        };

        let resp = self.inner.create_source(request).await?;
        Ok(resp.version)
    }

    pub async fn create_sink(
        &self,
        sink: PbSink,
        graph: StreamFragmentGraph,
        affected_table_change: Option<ReplaceTablePlan>,
    ) -> Result<CatalogVersion> {
        let request = CreateSinkRequest {
            sink: Some(sink),
            fragment_graph: Some(graph),
            affected_table_change,
        };

        let resp = self.inner.create_sink(request).await?;
        Ok(resp.version)
    }

    pub async fn create_subscription(
        &self,
        subscription: PbSubscription,
    ) -> Result<CatalogVersion> {
        let request = CreateSubscriptionRequest {
            subscription: Some(subscription),
        };

        let resp = self.inner.create_subscription(request).await?;
        Ok(resp.version)
    }

    pub async fn create_function(&self, function: PbFunction) -> Result<CatalogVersion> {
        let request = CreateFunctionRequest {
            function: Some(function),
        };
        let resp = self.inner.create_function(request).await?;
        Ok(resp.version)
    }

    pub async fn create_table(
        &self,
        source: Option<PbSource>,
        table: PbTable,
        graph: StreamFragmentGraph,
        job_type: PbTableJobType,
    ) -> Result<CatalogVersion> {
        let request = CreateTableRequest {
            materialized_view: Some(table),
            fragment_graph: Some(graph),
            source,
            job_type: job_type as _,
        };
        let resp = self.inner.create_table(request).await?;
        // TODO: handle error in `resp.status` here
        Ok(resp.version)
    }

    pub async fn comment_on(&self, comment: PbComment) -> Result<CatalogVersion> {
        let request = CommentOnRequest {
            comment: Some(comment),
        };
        let resp = self.inner.comment_on(request).await?;
        Ok(resp.version)
    }

    pub async fn alter_name(
        &self,
        object: alter_name_request::Object,
        name: &str,
    ) -> Result<CatalogVersion> {
        let request = AlterNameRequest {
            object: Some(object),
            new_name: name.to_string(),
        };
        let resp = self.inner.alter_name(request).await?;
        Ok(resp.version)
    }

    // only adding columns is supported
    pub async fn alter_source_column(&self, source: PbSource) -> Result<CatalogVersion> {
        let request = AlterSourceRequest {
            source: Some(source),
        };
        let resp = self.inner.alter_source(request).await?;
        Ok(resp.version)
    }

    pub async fn alter_owner(&self, object: Object, owner_id: u32) -> Result<CatalogVersion> {
        let request = AlterOwnerRequest {
            object: Some(object),
            owner_id,
        };
        let resp = self.inner.alter_owner(request).await?;
        Ok(resp.version)
    }

    pub async fn alter_set_schema(
        &self,
        object: alter_set_schema_request::Object,
        new_schema_id: u32,
    ) -> Result<CatalogVersion> {
        let request = AlterSetSchemaRequest {
            new_schema_id,
            object: Some(object),
        };
        let resp = self.inner.alter_set_schema(request).await?;
        Ok(resp.version)
    }

    pub async fn alter_source_with_sr(&self, source: PbSource) -> Result<CatalogVersion> {
        let request = AlterSourceRequest {
            source: Some(source),
        };
        let resp = self.inner.alter_source(request).await?;
        Ok(resp.version)
    }

    pub async fn alter_parallelism(
        &self,
        table_id: u32,
        parallelism: PbTableParallelism,
        deferred: bool,
    ) -> Result<()> {
        let request = AlterParallelismRequest {
            table_id,
            parallelism: Some(parallelism),
            deferred,
        };

        self.inner.alter_parallelism(request).await?;
        Ok(())
    }

    pub async fn replace_table(
        &self,
        source: Option<PbSource>,
        table: PbTable,
        graph: StreamFragmentGraph,
        table_col_index_mapping: ColIndexMapping,
        job_type: PbTableJobType,
    ) -> Result<CatalogVersion> {
        let request = ReplaceTablePlanRequest {
            plan: Some(ReplaceTablePlan {
                source,
                table: Some(table),
                fragment_graph: Some(graph),
                table_col_index_mapping: Some(table_col_index_mapping.to_protobuf()),
                job_type: job_type as _,
            }),
        };
        let resp = self.inner.replace_table_plan(request).await?;
        // TODO: handle error in `resp.status` here
        Ok(resp.version)
    }

    pub async fn auto_schema_change(&self, schema_change: SchemaChangeEnvelope) -> Result<()> {
        let request = AutoSchemaChangeRequest {
            schema_change: Some(schema_change),
        };
        let _ = self.inner.auto_schema_change(request).await?;
        Ok(())
    }

    pub async fn create_view(&self, view: PbView) -> Result<CatalogVersion> {
        let request = CreateViewRequest { view: Some(view) };
        let resp = self.inner.create_view(request).await?;
        // TODO: handle error in `resp.status` here
        Ok(resp.version)
    }

    pub async fn create_index(
        &self,
        index: PbIndex,
        table: PbTable,
        graph: StreamFragmentGraph,
    ) -> Result<CatalogVersion> {
        let request = CreateIndexRequest {
            index: Some(index),
            index_table: Some(table),
            fragment_graph: Some(graph),
        };
        let resp = self.inner.create_index(request).await?;
        // TODO: handle error in `resp.status` here
        Ok(resp.version)
    }

    pub async fn drop_table(
        &self,
        source_id: Option<u32>,
        table_id: TableId,
        cascade: bool,
    ) -> Result<CatalogVersion> {
        let request = DropTableRequest {
            source_id: source_id.map(SourceId::Id),
            table_id: table_id.table_id(),
            cascade,
        };

        let resp = self.inner.drop_table(request).await?;
        Ok(resp.version)
    }

    pub async fn drop_view(&self, view_id: u32, cascade: bool) -> Result<CatalogVersion> {
        let request = DropViewRequest { view_id, cascade };
        let resp = self.inner.drop_view(request).await?;
        Ok(resp.version)
    }

    pub async fn drop_source(&self, source_id: u32, cascade: bool) -> Result<CatalogVersion> {
        let request = DropSourceRequest { source_id, cascade };
        let resp = self.inner.drop_source(request).await?;
        Ok(resp.version)
    }

    pub async fn drop_sink(
        &self,
        sink_id: u32,
        cascade: bool,
        affected_table_change: Option<ReplaceTablePlan>,
    ) -> Result<CatalogVersion> {
        let request = DropSinkRequest {
            sink_id,
            cascade,
            affected_table_change,
        };
        let resp = self.inner.drop_sink(request).await?;
        Ok(resp.version)
    }

    pub async fn drop_subscription(
        &self,
        subscription_id: u32,
        cascade: bool,
    ) -> Result<CatalogVersion> {
        let request = DropSubscriptionRequest {
            subscription_id,
            cascade,
        };
        let resp = self.inner.drop_subscription(request).await?;
        Ok(resp.version)
    }

    pub async fn list_change_log_epochs(
        &self,
        table_id: u32,
        min_epoch: u64,
        max_count: u32,
    ) -> Result<Vec<u64>> {
        let request = ListChangeLogEpochsRequest {
            table_id,
            min_epoch,
            max_count,
        };
        let resp = self.inner.list_change_log_epochs(request).await?;
        Ok(resp.epochs)
    }

    pub async fn drop_index(&self, index_id: IndexId, cascade: bool) -> Result<CatalogVersion> {
        let request = DropIndexRequest {
            index_id: index_id.index_id,
            cascade,
        };
        let resp = self.inner.drop_index(request).await?;
        Ok(resp.version)
    }

    pub async fn drop_function(&self, function_id: FunctionId) -> Result<CatalogVersion> {
        let request = DropFunctionRequest {
            function_id: function_id.0,
        };
        let resp = self.inner.drop_function(request).await?;
        Ok(resp.version)
    }

    pub async fn drop_database(&self, database_id: DatabaseId) -> Result<CatalogVersion> {
        let request = DropDatabaseRequest { database_id };
        let resp = self.inner.drop_database(request).await?;
        Ok(resp.version)
    }

    pub async fn drop_schema(&self, schema_id: SchemaId) -> Result<CatalogVersion> {
        let request = DropSchemaRequest { schema_id };
        let resp = self.inner.drop_schema(request).await?;
        Ok(resp.version)
    }

    // TODO: using UserInfoVersion instead as return type.
    pub async fn create_user(&self, user: UserInfo) -> Result<u64> {
        let request = CreateUserRequest { user: Some(user) };
        let resp = self.inner.create_user(request).await?;
        Ok(resp.version)
    }

    pub async fn drop_user(&self, user_id: u32) -> Result<u64> {
        let request = DropUserRequest { user_id };
        let resp = self.inner.drop_user(request).await?;
        Ok(resp.version)
    }

    pub async fn update_user(
        &self,
        user: UserInfo,
        update_fields: Vec<UpdateField>,
    ) -> Result<u64> {
        let request = UpdateUserRequest {
            user: Some(user),
            update_fields: update_fields
                .into_iter()
                .map(|field| field as i32)
                .collect::<Vec<_>>(),
        };
        let resp = self.inner.update_user(request).await?;
        Ok(resp.version)
    }

    pub async fn grant_privilege(
        &self,
        user_ids: Vec<u32>,
        privileges: Vec<GrantPrivilege>,
        with_grant_option: bool,
        granted_by: u32,
    ) -> Result<u64> {
        let request = GrantPrivilegeRequest {
            user_ids,
            privileges,
            with_grant_option,
            granted_by,
        };
        let resp = self.inner.grant_privilege(request).await?;
        Ok(resp.version)
    }

    pub async fn revoke_privilege(
        &self,
        user_ids: Vec<u32>,
        privileges: Vec<GrantPrivilege>,
        granted_by: u32,
        revoke_by: u32,
        revoke_grant_option: bool,
        cascade: bool,
    ) -> Result<u64> {
        let request = RevokePrivilegeRequest {
            user_ids,
            privileges,
            granted_by,
            revoke_by,
            revoke_grant_option,
            cascade,
        };
        let resp = self.inner.revoke_privilege(request).await?;
        Ok(resp.version)
    }

    /// Unregister the current node from the cluster.
    pub async fn unregister(&self) -> Result<()> {
        let request = DeleteWorkerNodeRequest {
            host: Some(self.host_addr.to_protobuf()),
        };
        self.inner.delete_worker_node(request).await?;
        self.shutting_down.store(true, Relaxed);
        Ok(())
    }

    /// Try to unregister the current worker from the cluster with best effort. Log the result.
    pub async fn try_unregister(&self) {
        match self.unregister().await {
            Ok(_) => {
                tracing::info!(
                    worker_id = self.worker_id(),
                    "successfully unregistered from meta service",
                )
            }
            Err(e) => {
                tracing::warn!(
                    error = %e.as_report(),
                    worker_id = self.worker_id(),
                    "failed to unregister from meta service",
                );
            }
        }
    }

    pub async fn update_schedulability(
        &self,
        worker_ids: &[u32],
        schedulability: Schedulability,
    ) -> Result<UpdateWorkerNodeSchedulabilityResponse> {
        let request = UpdateWorkerNodeSchedulabilityRequest {
            worker_ids: worker_ids.to_vec(),
            schedulability: schedulability.into(),
        };
        let resp = self
            .inner
            .update_worker_node_schedulability(request)
            .await?;
        Ok(resp)
    }

    pub async fn list_worker_nodes(
        &self,
        worker_type: Option<WorkerType>,
    ) -> Result<Vec<WorkerNode>> {
        let request = ListAllNodesRequest {
            worker_type: worker_type.map(Into::into),
            include_starting_nodes: true,
        };
        let resp = self.inner.list_all_nodes(request).await?;
        Ok(resp.nodes)
    }

    /// Starts a heartbeat worker.
    ///
    /// When sending heartbeat RPC, it also carries extra info from `extra_info_sources`.
    pub fn start_heartbeat_loop(
        meta_client: MetaClient,
        min_interval: Duration,
        extra_info_sources: Vec<ExtraInfoSourceRef>,
    ) -> (JoinHandle<()>, Sender<()>) {
        let (shutdown_tx, mut shutdown_rx) = tokio::sync::oneshot::channel();
        let join_handle = tokio::spawn(async move {
            let mut min_interval_ticker = tokio::time::interval(min_interval);
            loop {
                tokio::select! {
                    biased;
                    // Shutdown
                    _ = &mut shutdown_rx => {
                        tracing::info!("Heartbeat loop is stopped");
                        return;
                    }
                    // Wait for interval
                    _ = min_interval_ticker.tick() => {},
                }
                let mut extra_info = Vec::with_capacity(extra_info_sources.len());
                for extra_info_source in &extra_info_sources {
                    if let Some(info) = extra_info_source.get_extra_info().await {
                        // None means the info is not available at the moment, and won't be sent to
                        // meta.
                        extra_info.push(info);
                    }
                }
                tracing::debug!(target: "events::meta::client_heartbeat", "heartbeat");
                match tokio::time::timeout(
                    // TODO: decide better min_interval for timeout
                    min_interval * 3,
                    meta_client.send_heartbeat(meta_client.worker_id(), extra_info),
                )
                .await
                {
                    Ok(Ok(_)) => {}
                    Ok(Err(err)) => {
                        tracing::warn!(error = %err.as_report(), "Failed to send_heartbeat");
                    }
                    Err(_) => {
                        tracing::warn!("Failed to send_heartbeat: timeout");
                    }
                }
            }
        });
        (join_handle, shutdown_tx)
    }

    pub async fn risectl_list_state_tables(&self) -> Result<Vec<PbTable>> {
        let request = RisectlListStateTablesRequest {};
        let resp = self.inner.risectl_list_state_tables(request).await?;
        Ok(resp.tables)
    }

    pub async fn flush(&self, checkpoint: bool) -> Result<HummockSnapshot> {
        let request = FlushRequest { checkpoint };
        let resp = self.inner.flush(request).await?;
        Ok(resp.snapshot.unwrap())
    }

    pub async fn wait(&self) -> Result<()> {
        let request = WaitRequest {};
        self.inner.wait(request).await?;
        Ok(())
    }

    pub async fn recover(&self) -> Result<()> {
        let request = RecoverRequest {};
        self.inner.recover(request).await?;
        Ok(())
    }

    pub async fn cancel_creating_jobs(&self, jobs: PbJobs) -> Result<Vec<u32>> {
        let request = CancelCreatingJobsRequest { jobs: Some(jobs) };
        let resp = self.inner.cancel_creating_jobs(request).await?;
        Ok(resp.canceled_jobs)
    }

    pub async fn list_table_fragments(
        &self,
        table_ids: &[u32],
    ) -> Result<HashMap<u32, TableFragmentInfo>> {
        let request = ListTableFragmentsRequest {
            table_ids: table_ids.to_vec(),
        };
        let resp = self.inner.list_table_fragments(request).await?;
        Ok(resp.table_fragments)
    }

    pub async fn list_table_fragment_states(&self) -> Result<Vec<TableFragmentState>> {
        let resp = self
            .inner
            .list_table_fragment_states(ListTableFragmentStatesRequest {})
            .await?;
        Ok(resp.states)
    }

    pub async fn list_fragment_distributions(&self) -> Result<Vec<FragmentDistribution>> {
        let resp = self
            .inner
            .list_fragment_distribution(ListFragmentDistributionRequest {})
            .await?;
        Ok(resp.distributions)
    }

    pub async fn list_actor_states(&self) -> Result<Vec<ActorState>> {
        let resp = self
            .inner
            .list_actor_states(ListActorStatesRequest {})
            .await?;
        Ok(resp.states)
    }

    pub async fn list_object_dependencies(&self) -> Result<Vec<PbObjectDependencies>> {
        let resp = self
            .inner
            .list_object_dependencies(ListObjectDependenciesRequest {})
            .await?;
        Ok(resp.dependencies)
    }

    pub async fn pause(&self) -> Result<PauseResponse> {
        let request = PauseRequest {};
        let resp = self.inner.pause(request).await?;
        Ok(resp)
    }

    pub async fn resume(&self) -> Result<ResumeResponse> {
        let request = ResumeRequest {};
        let resp = self.inner.resume(request).await?;
        Ok(resp)
    }

    pub async fn apply_throttle(
        &self,
        kind: PbThrottleTarget,
        id: u32,
        rate: Option<u32>,
    ) -> Result<ApplyThrottleResponse> {
        let request = ApplyThrottleRequest {
            kind: kind as i32,
            id,
            rate,
        };
        let resp = self.inner.apply_throttle(request).await?;
        Ok(resp)
    }

    pub async fn get_cluster_recovery_status(&self) -> Result<RecoveryStatus> {
        let resp = self
            .inner
            .get_cluster_recovery_status(GetClusterRecoveryStatusRequest {})
            .await?;
        Ok(resp.get_status().unwrap())
    }

    pub async fn get_cluster_info(&self) -> Result<GetClusterInfoResponse> {
        let request = GetClusterInfoRequest {};
        let resp = self.inner.get_cluster_info(request).await?;
        Ok(resp)
    }

    pub async fn reschedule(
        &self,
        worker_reschedules: HashMap<u32, PbWorkerReschedule>,
        revision: u64,
        resolve_no_shuffle_upstream: bool,
    ) -> Result<(bool, u64)> {
        let request = RescheduleRequest {
            revision,
            resolve_no_shuffle_upstream,
            worker_reschedules,
        };
        let resp = self.inner.reschedule(request).await?;
        Ok((resp.success, resp.revision))
    }

    pub async fn risectl_get_pinned_versions_summary(
        &self,
    ) -> Result<RiseCtlGetPinnedVersionsSummaryResponse> {
        let request = RiseCtlGetPinnedVersionsSummaryRequest {};
        self.inner
            .rise_ctl_get_pinned_versions_summary(request)
            .await
    }

    pub async fn risectl_get_pinned_snapshots_summary(
        &self,
    ) -> Result<RiseCtlGetPinnedSnapshotsSummaryResponse> {
        let request = RiseCtlGetPinnedSnapshotsSummaryRequest {};
        self.inner
            .rise_ctl_get_pinned_snapshots_summary(request)
            .await
    }

    pub async fn risectl_get_checkpoint_hummock_version(
        &self,
    ) -> Result<RiseCtlGetCheckpointVersionResponse> {
        let request = RiseCtlGetCheckpointVersionRequest {};
        self.inner.rise_ctl_get_checkpoint_version(request).await
    }

    pub async fn risectl_pause_hummock_version_checkpoint(
        &self,
    ) -> Result<RiseCtlPauseVersionCheckpointResponse> {
        let request = RiseCtlPauseVersionCheckpointRequest {};
        self.inner.rise_ctl_pause_version_checkpoint(request).await
    }

    pub async fn risectl_resume_hummock_version_checkpoint(
        &self,
    ) -> Result<RiseCtlResumeVersionCheckpointResponse> {
        let request = RiseCtlResumeVersionCheckpointRequest {};
        self.inner.rise_ctl_resume_version_checkpoint(request).await
    }

    pub async fn init_metadata_for_replay(
        &self,
        tables: Vec<PbTable>,
        compaction_groups: Vec<CompactionGroupInfo>,
    ) -> Result<()> {
        let req = InitMetadataForReplayRequest {
            tables,
            compaction_groups,
        };
        let _resp = self.inner.init_metadata_for_replay(req).await?;
        Ok(())
    }

    pub async fn replay_version_delta(
        &self,
        version_delta: HummockVersionDelta,
    ) -> Result<(HummockVersion, Vec<CompactionGroupId>)> {
        let req = ReplayVersionDeltaRequest {
            version_delta: Some(version_delta.into()),
        };
        let resp = self.inner.replay_version_delta(req).await?;
        Ok((
            HummockVersion::from_rpc_protobuf(&resp.version.unwrap()),
            resp.modified_compaction_groups,
        ))
    }

    pub async fn list_version_deltas(
        &self,
        start_id: HummockVersionId,
        num_limit: u32,
        committed_epoch_limit: HummockEpoch,
    ) -> Result<Vec<HummockVersionDelta>> {
        let req = ListVersionDeltasRequest {
            start_id: start_id.to_u64(),
            num_limit,
            committed_epoch_limit,
        };
        Ok(self
            .inner
            .list_version_deltas(req)
            .await?
            .version_deltas
            .unwrap()
            .version_deltas
            .iter()
            .map(HummockVersionDelta::from_rpc_protobuf)
            .collect())
    }

    pub async fn trigger_compaction_deterministic(
        &self,
        version_id: HummockVersionId,
        compaction_groups: Vec<CompactionGroupId>,
    ) -> Result<()> {
        let req = TriggerCompactionDeterministicRequest {
            version_id: version_id.to_u64(),
            compaction_groups,
        };
        self.inner.trigger_compaction_deterministic(req).await?;
        Ok(())
    }

    pub async fn disable_commit_epoch(&self) -> Result<HummockVersion> {
        let req = DisableCommitEpochRequest {};
        Ok(HummockVersion::from_rpc_protobuf(
            &self
                .inner
                .disable_commit_epoch(req)
                .await?
                .current_version
                .unwrap(),
        ))
    }

    pub async fn pin_specific_snapshot(&self, epoch: HummockEpoch) -> Result<HummockSnapshot> {
        let req = PinSpecificSnapshotRequest {
            context_id: self.worker_id(),
            epoch,
        };
        let resp = self.inner.pin_specific_snapshot(req).await?;
        Ok(resp.snapshot.unwrap())
    }

    pub async fn get_assigned_compact_task_num(&self) -> Result<usize> {
        let req = GetAssignedCompactTaskNumRequest {};
        let resp = self.inner.get_assigned_compact_task_num(req).await?;
        Ok(resp.num_tasks as usize)
    }

    pub async fn risectl_list_compaction_group(&self) -> Result<Vec<CompactionGroupInfo>> {
        let req = RiseCtlListCompactionGroupRequest {};
        let resp = self.inner.rise_ctl_list_compaction_group(req).await?;
        Ok(resp.compaction_groups)
    }

    pub async fn risectl_update_compaction_config(
        &self,
        compaction_groups: &[CompactionGroupId],
        configs: &[MutableConfig],
    ) -> Result<()> {
        let req = RiseCtlUpdateCompactionConfigRequest {
            compaction_group_ids: compaction_groups.to_vec(),
            configs: configs
                .iter()
                .map(
                    |c| rise_ctl_update_compaction_config_request::MutableConfig {
                        mutable_config: Some(c.clone()),
                    },
                )
                .collect(),
        };
        let _resp = self.inner.rise_ctl_update_compaction_config(req).await?;
        Ok(())
    }

    pub async fn backup_meta(&self, remarks: Option<String>) -> Result<u64> {
        let req = BackupMetaRequest { remarks };
        let resp = self.inner.backup_meta(req).await?;
        Ok(resp.job_id)
    }

    pub async fn get_backup_job_status(&self, job_id: u64) -> Result<(BackupJobStatus, String)> {
        let req = GetBackupJobStatusRequest { job_id };
        let resp = self.inner.get_backup_job_status(req).await?;
        Ok((resp.job_status(), resp.message))
    }

    pub async fn delete_meta_snapshot(&self, snapshot_ids: &[u64]) -> Result<()> {
        let req = DeleteMetaSnapshotRequest {
            snapshot_ids: snapshot_ids.to_vec(),
        };
        let _resp = self.inner.delete_meta_snapshot(req).await?;
        Ok(())
    }

    pub async fn get_meta_snapshot_manifest(&self) -> Result<MetaSnapshotManifest> {
        let req = GetMetaSnapshotManifestRequest {};
        let resp = self.inner.get_meta_snapshot_manifest(req).await?;
        Ok(resp.manifest.expect("should exist"))
    }

    pub async fn get_telemetry_info(&self) -> Result<TelemetryInfoResponse> {
        let req = GetTelemetryInfoRequest {};
        let resp = self.inner.get_telemetry_info(req).await?;
        Ok(resp)
    }

    pub async fn get_system_params(&self) -> Result<SystemParamsReader> {
        let req = GetSystemParamsRequest {};
        let resp = self.inner.get_system_params(req).await?;
        Ok(resp.params.unwrap().into())
    }

    pub async fn set_system_param(
        &self,
        param: String,
        value: Option<String>,
    ) -> Result<Option<SystemParamsReader>> {
        let req = SetSystemParamRequest { param, value };
        let resp = self.inner.set_system_param(req).await?;
        Ok(resp.params.map(SystemParamsReader::from))
    }

    pub async fn get_session_params(&self) -> Result<String> {
        let req = GetSessionParamsRequest {};
        let resp = self.inner.get_session_params(req).await?;
        Ok(resp.params)
    }

    pub async fn set_session_param(&self, param: String, value: Option<String>) -> Result<String> {
        let req = SetSessionParamRequest { param, value };
        let resp = self.inner.set_session_param(req).await?;
        Ok(resp.param)
    }

    pub async fn get_ddl_progress(&self) -> Result<Vec<DdlProgress>> {
        let req = GetDdlProgressRequest {};
        let resp = self.inner.get_ddl_progress(req).await?;
        Ok(resp.ddl_progress)
    }

    pub async fn split_compaction_group(
        &self,
        group_id: CompactionGroupId,
        table_ids_to_new_group: &[StateTableId],
        partition_vnode_count: u32,
    ) -> Result<CompactionGroupId> {
        let req = SplitCompactionGroupRequest {
            group_id,
            table_ids: table_ids_to_new_group.to_vec(),
            partition_vnode_count,
        };
        let resp = self.inner.split_compaction_group(req).await?;
        Ok(resp.new_group_id)
    }

    pub async fn get_tables(&self, table_ids: &[u32]) -> Result<HashMap<u32, Table>> {
        let req = GetTablesRequest {
            table_ids: table_ids.to_vec(),
        };
        let resp = self.inner.get_tables(req).await?;
        Ok(resp.tables)
    }

    pub async fn list_serving_vnode_mappings(
        &self,
    ) -> Result<HashMap<u32, (u32, WorkerSlotMapping)>> {
        let req = GetServingVnodeMappingsRequest {};
        let resp = self.inner.get_serving_vnode_mappings(req).await?;
        let mappings = resp
            .worker_slot_mappings
            .into_iter()
            .map(|p| {
                (
                    p.fragment_id,
                    (
                        resp.fragment_to_table
                            .get(&p.fragment_id)
                            .cloned()
                            .unwrap_or(0),
                        WorkerSlotMapping::from_protobuf(p.mapping.as_ref().unwrap()),
                    ),
                )
            })
            .collect();
        Ok(mappings)
    }

    pub async fn risectl_list_compaction_status(
        &self,
    ) -> Result<(
        Vec<CompactStatus>,
        Vec<CompactTaskAssignment>,
        Vec<CompactTaskProgress>,
    )> {
        let req = RiseCtlListCompactionStatusRequest {};
        let resp = self.inner.rise_ctl_list_compaction_status(req).await?;
        Ok((
            resp.compaction_statuses,
            resp.task_assignment,
            resp.task_progress,
        ))
    }

    pub async fn get_compaction_score(
        &self,
        compaction_group_id: CompactionGroupId,
    ) -> Result<Vec<PickerInfo>> {
        let req = GetCompactionScoreRequest {
            compaction_group_id,
        };
        let resp = self.inner.get_compaction_score(req).await?;
        Ok(resp.scores)
    }

    pub async fn risectl_rebuild_table_stats(&self) -> Result<()> {
        let req = RiseCtlRebuildTableStatsRequest {};
        let _resp = self.inner.rise_ctl_rebuild_table_stats(req).await?;
        Ok(())
    }

    pub async fn list_branched_object(&self) -> Result<Vec<BranchedObject>> {
        let req = ListBranchedObjectRequest {};
        let resp = self.inner.list_branched_object(req).await?;
        Ok(resp.branched_objects)
    }

    pub async fn list_active_write_limit(&self) -> Result<HashMap<u64, WriteLimit>> {
        let req = ListActiveWriteLimitRequest {};
        let resp = self.inner.list_active_write_limit(req).await?;
        Ok(resp.write_limits)
    }

    pub async fn list_hummock_meta_config(&self) -> Result<HashMap<String, String>> {
        let req = ListHummockMetaConfigRequest {};
        let resp = self.inner.list_hummock_meta_config(req).await?;
        Ok(resp.configs)
    }

    pub async fn delete_worker_node(&self, worker: HostAddress) -> Result<()> {
        let _resp = self
            .inner
            .delete_worker_node(DeleteWorkerNodeRequest { host: Some(worker) })
            .await?;

        Ok(())
    }

    pub async fn rw_cloud_validate_source(
        &self,
        source_type: SourceType,
        source_config: HashMap<String, String>,
    ) -> Result<RwCloudValidateSourceResponse> {
        let req = RwCloudValidateSourceRequest {
            source_type: source_type.into(),
            source_config,
        };
        let resp = self.inner.rw_cloud_validate_source(req).await?;
        Ok(resp)
    }

    pub async fn sink_coordinate_client(&self) -> SinkCoordinationRpcClient {
        self.inner.core.read().await.sink_coordinate_client.clone()
    }

    pub async fn list_compact_task_assignment(&self) -> Result<Vec<CompactTaskAssignment>> {
        let req = ListCompactTaskAssignmentRequest {};
        let resp = self.inner.list_compact_task_assignment(req).await?;
        Ok(resp.task_assignment)
    }

    pub async fn list_event_log(&self) -> Result<Vec<EventLog>> {
        let req = ListEventLogRequest::default();
        let resp = self.inner.list_event_log(req).await?;
        Ok(resp.event_logs)
    }

    pub async fn list_compact_task_progress(&self) -> Result<Vec<CompactTaskProgress>> {
        let req = ListCompactTaskProgressRequest {};
        let resp = self.inner.list_compact_task_progress(req).await?;
        Ok(resp.task_progress)
    }

    #[cfg(madsim)]
    pub fn try_add_panic_event_blocking(
        &self,
        panic_info: impl Display,
        timeout_millis: Option<u64>,
    ) {
    }

    /// If `timeout_millis` is None, default is used.
    #[cfg(not(madsim))]
    pub fn try_add_panic_event_blocking(
        &self,
        panic_info: impl Display,
        timeout_millis: Option<u64>,
    ) {
        let event = event_log::EventWorkerNodePanic {
            worker_id: self.worker_id,
            worker_type: self.worker_type.into(),
            host_addr: Some(self.host_addr.to_protobuf()),
            panic_info: format!("{panic_info}"),
        };
        let grpc_meta_client = self.inner.clone();
        let _ = thread::spawn(move || {
            let rt = tokio::runtime::Builder::new_current_thread()
                .enable_all()
                .build()
                .unwrap();
            let req = AddEventLogRequest {
                event: Some(add_event_log_request::Event::WorkerNodePanic(event)),
            };
            rt.block_on(async {
                let _ = tokio::time::timeout(
                    Duration::from_millis(timeout_millis.unwrap_or(1000)),
                    grpc_meta_client.add_event_log(req),
                )
                .await;
            });
        })
        .join();
    }

    pub async fn cancel_compact_task(&self, task_id: u64, task_status: TaskStatus) -> Result<bool> {
        let req = CancelCompactTaskRequest {
            task_id,
            task_status: task_status as _,
        };
        let resp = self.inner.cancel_compact_task(req).await?;
        Ok(resp.ret)
    }

    pub async fn get_version_by_epoch(&self, epoch: HummockEpoch) -> Result<PbHummockVersion> {
        let req = GetVersionByEpochRequest { epoch };
        let resp = self.inner.get_version_by_epoch(req).await?;
        Ok(resp.version.unwrap())
    }

<<<<<<< HEAD
    pub async fn merge_compaction_group(
        &self,
        left_group_id: CompactionGroupId,
        right_group_id: CompactionGroupId,
    ) -> Result<()> {
        let req = MergeCompactionGroupRequest {
            left_group_id,
            right_group_id,
        };
        self.inner.merge_compaction_group(req).await?;
        Ok(())
=======
    pub async fn get_cluster_limits(
        &self,
    ) -> Result<Vec<risingwave_common::util::cluster_limit::ClusterLimit>> {
        let req = GetClusterLimitsRequest {};
        let resp = self.inner.get_cluster_limits(req).await?;
        Ok(resp.active_limits.into_iter().map(|l| l.into()).collect())
>>>>>>> 8d5b62b1
    }
}

#[async_trait]
impl HummockMetaClient for MetaClient {
    async fn unpin_version_before(&self, unpin_version_before: HummockVersionId) -> Result<()> {
        let req = UnpinVersionBeforeRequest {
            context_id: self.worker_id(),
            unpin_version_before: unpin_version_before.to_u64(),
        };
        self.inner.unpin_version_before(req).await?;
        Ok(())
    }

    async fn get_current_version(&self) -> Result<HummockVersion> {
        let req = GetCurrentVersionRequest::default();
        Ok(HummockVersion::from_rpc_protobuf(
            &self
                .inner
                .get_current_version(req)
                .await?
                .current_version
                .unwrap(),
        ))
    }

    async fn pin_snapshot(&self) -> Result<HummockSnapshot> {
        let req = PinSnapshotRequest {
            context_id: self.worker_id(),
        };
        let resp = self.inner.pin_snapshot(req).await?;
        Ok(resp.snapshot.unwrap())
    }

    async fn get_snapshot(&self) -> Result<HummockSnapshot> {
        let req = GetEpochRequest {};
        let resp = self.inner.get_epoch(req).await?;
        Ok(resp.snapshot.unwrap())
    }

    async fn unpin_snapshot(&self) -> Result<()> {
        let req = UnpinSnapshotRequest {
            context_id: self.worker_id(),
        };
        self.inner.unpin_snapshot(req).await?;
        Ok(())
    }

    async fn unpin_snapshot_before(&self, pinned_epochs: HummockEpoch) -> Result<()> {
        let req = UnpinSnapshotBeforeRequest {
            context_id: self.worker_id(),
            // For unpin_snapshot_before, we do not care about snapshots list but only min epoch.
            min_snapshot: Some(HummockSnapshot {
                committed_epoch: pinned_epochs,
            }),
        };
        self.inner.unpin_snapshot_before(req).await?;
        Ok(())
    }

    async fn get_new_sst_ids(&self, number: u32) -> Result<SstObjectIdRange> {
        let resp = self
            .inner
            .get_new_sst_ids(GetNewSstIdsRequest { number })
            .await?;
        Ok(SstObjectIdRange::new(resp.start_id, resp.end_id))
    }

    async fn commit_epoch(&self, _epoch: HummockEpoch, _sync_result: SyncResult) -> Result<()> {
        panic!("Only meta service can commit_epoch in production.")
    }

    async fn report_vacuum_task(&self, vacuum_task: VacuumTask) -> Result<()> {
        let req = ReportVacuumTaskRequest {
            vacuum_task: Some(vacuum_task),
        };
        self.inner.report_vacuum_task(req).await?;
        Ok(())
    }

    async fn report_full_scan_task(
        &self,
        filtered_object_ids: Vec<HummockSstableObjectId>,
        total_object_count: u64,
        total_object_size: u64,
    ) -> Result<()> {
        let req = ReportFullScanTaskRequest {
            object_ids: filtered_object_ids,
            total_object_count,
            total_object_size,
        };
        self.inner.report_full_scan_task(req).await?;
        Ok(())
    }

    async fn trigger_manual_compaction(
        &self,
        compaction_group_id: u64,
        table_id: u32,
        level: u32,
        sst_ids: Vec<u64>,
    ) -> Result<()> {
        // TODO: support key_range parameter
        let req = TriggerManualCompactionRequest {
            compaction_group_id,
            table_id,
            // if table_id not exist, manual_compaction will include all the sst
            // without check internal_table_id
            level,
            sst_ids,
            ..Default::default()
        };

        self.inner.trigger_manual_compaction(req).await?;
        Ok(())
    }

    async fn trigger_full_gc(
        &self,
        sst_retention_time_sec: u64,
        prefix: Option<String>,
    ) -> Result<()> {
        self.inner
            .trigger_full_gc(TriggerFullGcRequest {
                sst_retention_time_sec,
                prefix,
            })
            .await?;
        Ok(())
    }

    async fn subscribe_compaction_event(
        &self,
    ) -> Result<(
        UnboundedSender<SubscribeCompactionEventRequest>,
        BoxStream<'static, CompactionEventItem>,
    )> {
        let (request_sender, request_receiver) =
            unbounded_channel::<SubscribeCompactionEventRequest>();
        request_sender
            .send(SubscribeCompactionEventRequest {
                event: Some(subscribe_compaction_event_request::Event::Register(
                    Register {
                        context_id: self.worker_id(),
                    },
                )),
                create_at: SystemTime::now()
                    .duration_since(SystemTime::UNIX_EPOCH)
                    .expect("Clock may have gone backwards")
                    .as_millis() as u64,
            })
            .context("Failed to subscribe compaction event")?;

        let stream = self
            .inner
            .subscribe_compaction_event(Request::new(UnboundedReceiverStream::new(
                request_receiver,
            )))
            .await?;

        Ok((request_sender, Box::pin(stream)))
    }

    async fn get_version_by_epoch(&self, epoch: HummockEpoch) -> Result<PbHummockVersion> {
        self.get_version_by_epoch(epoch).await
    }
}

#[async_trait]
impl TelemetryInfoFetcher for MetaClient {
    async fn fetch_telemetry_info(&self) -> std::result::Result<Option<String>, String> {
        let resp = self
            .get_telemetry_info()
            .await
            .map_err(|e| e.to_report_string())?;
        let tracking_id = resp.get_tracking_id().ok();
        Ok(tracking_id.map(|id| id.to_owned()))
    }
}

pub type SinkCoordinationRpcClient = SinkCoordinationServiceClient<Channel>;

#[derive(Debug, Clone)]
struct GrpcMetaClientCore {
    cluster_client: ClusterServiceClient<Channel>,
    meta_member_client: MetaMemberServiceClient<Channel>,
    heartbeat_client: HeartbeatServiceClient<Channel>,
    ddl_client: DdlServiceClient<Channel>,
    hummock_client: HummockManagerServiceClient<Channel>,
    notification_client: NotificationServiceClient<Channel>,
    stream_client: StreamManagerServiceClient<Channel>,
    user_client: UserServiceClient<Channel>,
    scale_client: ScaleServiceClient<Channel>,
    backup_client: BackupServiceClient<Channel>,
    telemetry_client: TelemetryInfoServiceClient<Channel>,
    system_params_client: SystemParamsServiceClient<Channel>,
    session_params_client: SessionParamServiceClient<Channel>,
    serving_client: ServingServiceClient<Channel>,
    cloud_client: CloudServiceClient<Channel>,
    sink_coordinate_client: SinkCoordinationRpcClient,
    event_log_client: EventLogServiceClient<Channel>,
    cluster_limit_client: ClusterLimitServiceClient<Channel>,
}

impl GrpcMetaClientCore {
    pub(crate) fn new(channel: Channel) -> Self {
        let cluster_client = ClusterServiceClient::new(channel.clone());
        let meta_member_client = MetaMemberClient::new(channel.clone());
        let heartbeat_client = HeartbeatServiceClient::new(channel.clone());
        let ddl_client =
            DdlServiceClient::new(channel.clone()).max_decoding_message_size(usize::MAX);
        let hummock_client =
            HummockManagerServiceClient::new(channel.clone()).max_decoding_message_size(usize::MAX);
        let notification_client =
            NotificationServiceClient::new(channel.clone()).max_decoding_message_size(usize::MAX);
        let stream_client =
            StreamManagerServiceClient::new(channel.clone()).max_decoding_message_size(usize::MAX);
        let user_client = UserServiceClient::new(channel.clone());
        let scale_client =
            ScaleServiceClient::new(channel.clone()).max_decoding_message_size(usize::MAX);
        let backup_client = BackupServiceClient::new(channel.clone());
        let telemetry_client =
            TelemetryInfoServiceClient::new(channel.clone()).max_decoding_message_size(usize::MAX);
        let system_params_client = SystemParamsServiceClient::new(channel.clone());
        let session_params_client = SessionParamServiceClient::new(channel.clone());
        let serving_client = ServingServiceClient::new(channel.clone());
        let cloud_client = CloudServiceClient::new(channel.clone());
        let sink_coordinate_client = SinkCoordinationServiceClient::new(channel.clone());
        let event_log_client = EventLogServiceClient::new(channel.clone());
        let cluster_limit_client = ClusterLimitServiceClient::new(channel);

        GrpcMetaClientCore {
            cluster_client,
            meta_member_client,
            heartbeat_client,
            ddl_client,
            hummock_client,
            notification_client,
            stream_client,
            user_client,
            scale_client,
            backup_client,
            telemetry_client,
            system_params_client,
            session_params_client,
            serving_client,
            cloud_client,
            sink_coordinate_client,
            event_log_client,
            cluster_limit_client,
        }
    }
}

/// Client to meta server. Cloning the instance is lightweight.
///
/// It is a wrapper of tonic client. See [`crate::meta_rpc_client_method_impl`].
#[derive(Debug, Clone)]
struct GrpcMetaClient {
    member_monitor_event_sender: mpsc::Sender<Sender<Result<()>>>,
    core: Arc<RwLock<GrpcMetaClientCore>>,
}

type MetaMemberClient = MetaMemberServiceClient<Channel>;

struct MetaMemberGroup {
    members: LruCache<http::Uri, Option<MetaMemberClient>>,
}

struct MetaMemberManagement {
    core_ref: Arc<RwLock<GrpcMetaClientCore>>,
    members: Either<MetaMemberClient, MetaMemberGroup>,
    current_leader: http::Uri,
    meta_config: MetaConfig,
}

impl MetaMemberManagement {
    const META_MEMBER_REFRESH_PERIOD: Duration = Duration::from_secs(5);

    fn host_address_to_uri(addr: HostAddress) -> http::Uri {
        format!("http://{}:{}", addr.host, addr.port)
            .parse()
            .unwrap()
    }

    async fn recreate_core(&self, channel: Channel) {
        let mut core = self.core_ref.write().await;
        *core = GrpcMetaClientCore::new(channel);
    }

    async fn refresh_members(&mut self) -> Result<()> {
        let leader_addr = match self.members.as_mut() {
            Either::Left(client) => {
                let resp = client
                    .to_owned()
                    .members(MembersRequest {})
                    .await
                    .map_err(RpcError::from_meta_status)?;
                let resp = resp.into_inner();
                resp.members.into_iter().find(|member| member.is_leader)
            }
            Either::Right(member_group) => {
                let mut fetched_members = None;

                for (addr, client) in &mut member_group.members {
                    let members: Result<_> = try {
                        let mut client = match client {
                            Some(cached_client) => cached_client.to_owned(),
                            None => {
                                let endpoint = GrpcMetaClient::addr_to_endpoint(addr.clone());
                                let channel = GrpcMetaClient::connect_to_endpoint(endpoint)
                                    .await
                                    .context("failed to create client")?;
                                let new_client: MetaMemberClient =
                                    MetaMemberServiceClient::new(channel);
                                *client = Some(new_client.clone());

                                new_client
                            }
                        };

                        let resp = client
                            .members(MembersRequest {})
                            .await
                            .context("failed to fetch members")?;

                        resp.into_inner().members
                    };

                    let fetched = members.is_ok();
                    fetched_members = Some(members);
                    if fetched {
                        break;
                    }
                }

                let members = fetched_members
                    .context("no member available in the list")?
                    .context("could not refresh members")?;

                // find new leader
                let mut leader = None;
                for member in members {
                    if member.is_leader {
                        leader = Some(member.clone());
                    }

                    let addr = Self::host_address_to_uri(member.address.unwrap());
                    // We don't clean any expired addrs here to deal with some extreme situations.
                    if !member_group.members.contains(&addr) {
                        tracing::info!("new meta member joined: {}", addr);
                        member_group.members.put(addr, None);
                    }
                }

                leader
            }
        };

        if let Some(leader) = leader_addr {
            let discovered_leader = Self::host_address_to_uri(leader.address.unwrap());

            if discovered_leader != self.current_leader {
                tracing::info!("new meta leader {} discovered", discovered_leader);

                let retry_strategy = GrpcMetaClient::retry_strategy_to_bound(
                    Duration::from_secs(self.meta_config.meta_leader_lease_secs),
                    false,
                );

                let channel = tokio_retry::Retry::spawn(retry_strategy, || async {
                    let endpoint = GrpcMetaClient::addr_to_endpoint(discovered_leader.clone());
                    GrpcMetaClient::connect_to_endpoint(endpoint).await
                })
                .await?;

                self.recreate_core(channel).await;
                self.current_leader = discovered_leader;
            }
        }

        Ok(())
    }
}

impl GrpcMetaClient {
    // See `Endpoint::http2_keep_alive_interval`
    const ENDPOINT_KEEP_ALIVE_INTERVAL_SEC: u64 = 60;
    // See `Endpoint::keep_alive_timeout`
    const ENDPOINT_KEEP_ALIVE_TIMEOUT_SEC: u64 = 60;
    // Retry base interval in ms for connecting to meta server.
    const INIT_RETRY_BASE_INTERVAL_MS: u64 = 10;
    // Max retry times for connecting to meta server.
    const INIT_RETRY_MAX_INTERVAL_MS: u64 = 2000;

    fn start_meta_member_monitor(
        &self,
        init_leader_addr: http::Uri,
        members: Either<MetaMemberClient, MetaMemberGroup>,
        force_refresh_receiver: Receiver<Sender<Result<()>>>,
        meta_config: MetaConfig,
    ) -> Result<()> {
        let core_ref: Arc<RwLock<GrpcMetaClientCore>> = self.core.clone();
        let current_leader = init_leader_addr;

        let enable_period_tick = matches!(members, Either::Right(_));

        let member_management = MetaMemberManagement {
            core_ref,
            members,
            current_leader,
            meta_config,
        };

        let mut force_refresh_receiver = force_refresh_receiver;

        tokio::spawn(async move {
            let mut member_management = member_management;
            let mut ticker = time::interval(MetaMemberManagement::META_MEMBER_REFRESH_PERIOD);

            loop {
                let event: Option<Sender<Result<()>>> = if enable_period_tick {
                    tokio::select! {
                        _ = ticker.tick() => None,
                        result_sender = force_refresh_receiver.recv() => {
                            if result_sender.is_none() {
                                break;
                            }

                            result_sender
                        },
                    }
                } else {
                    let result_sender = force_refresh_receiver.recv().await;

                    if result_sender.is_none() {
                        break;
                    }

                    result_sender
                };

                let tick_result = member_management.refresh_members().await;
                if let Err(e) = tick_result.as_ref() {
                    tracing::warn!(error = %e.as_report(),  "refresh meta member client failed");
                }

                if let Some(sender) = event {
                    // ignore resp
                    let _resp = sender.send(tick_result);
                }
            }
        });

        Ok(())
    }

    async fn force_refresh_leader(&self) -> Result<()> {
        let (sender, receiver) = oneshot::channel();

        self.member_monitor_event_sender
            .send(sender)
            .await
            .map_err(|e| anyhow!(e))?;

        receiver.await.map_err(|e| anyhow!(e))?
    }

    /// Connect to the meta server from `addrs`.
    pub async fn new(strategy: &MetaAddressStrategy, config: MetaConfig) -> Result<Self> {
        let (channel, addr) = match strategy {
            MetaAddressStrategy::LoadBalance(addr) => {
                Self::try_build_rpc_channel(vec![addr.clone()]).await
            }
            MetaAddressStrategy::List(addrs) => Self::try_build_rpc_channel(addrs.clone()).await,
        }?;
        let (force_refresh_sender, force_refresh_receiver) = mpsc::channel(1);
        let client = GrpcMetaClient {
            member_monitor_event_sender: force_refresh_sender,
            core: Arc::new(RwLock::new(GrpcMetaClientCore::new(channel))),
        };

        let meta_member_client = client.core.read().await.meta_member_client.clone();
        let members = match strategy {
            MetaAddressStrategy::LoadBalance(_) => Either::Left(meta_member_client),
            MetaAddressStrategy::List(addrs) => {
                let mut members = LruCache::new(20);
                for addr in addrs {
                    members.put(addr.clone(), None);
                }
                members.put(addr.clone(), Some(meta_member_client));

                Either::Right(MetaMemberGroup { members })
            }
        };

        client.start_meta_member_monitor(addr, members, force_refresh_receiver, config)?;

        client.force_refresh_leader().await?;

        Ok(client)
    }

    fn addr_to_endpoint(addr: http::Uri) -> Endpoint {
        Endpoint::from(addr).initial_connection_window_size(MAX_CONNECTION_WINDOW_SIZE)
    }

    pub(crate) async fn try_build_rpc_channel(
        addrs: impl IntoIterator<Item = http::Uri>,
    ) -> Result<(Channel, http::Uri)> {
        let endpoints: Vec<_> = addrs
            .into_iter()
            .map(|addr| (Self::addr_to_endpoint(addr.clone()), addr))
            .collect();

        let mut last_error = None;

        for (endpoint, addr) in endpoints {
            match Self::connect_to_endpoint(endpoint).await {
                Ok(channel) => {
                    tracing::info!("Connect to meta server {} successfully", addr);
                    return Ok((channel, addr));
                }
                Err(e) => {
                    tracing::warn!(
                        error = %e.as_report(),
                        "Failed to connect to meta server {}, trying again",
                        addr,
                    );
                    last_error = Some(e);
                }
            }
        }

        if let Some(last_error) = last_error {
            Err(anyhow::anyhow!(last_error)
                .context("failed to connect to all meta servers")
                .into())
        } else {
            bail!("no meta server address provided")
        }
    }

    async fn connect_to_endpoint(endpoint: Endpoint) -> Result<Channel> {
        let channel = endpoint
            .http2_keep_alive_interval(Duration::from_secs(Self::ENDPOINT_KEEP_ALIVE_INTERVAL_SEC))
            .keep_alive_timeout(Duration::from_secs(Self::ENDPOINT_KEEP_ALIVE_TIMEOUT_SEC))
            .connect_timeout(Duration::from_secs(5))
            .connect()
            .await?
            .tracing_injected();

        Ok(channel)
    }

    pub(crate) fn retry_strategy_to_bound(
        high_bound: Duration,
        exceed: bool,
    ) -> impl Iterator<Item = Duration> {
        let iter = ExponentialBackoff::from_millis(Self::INIT_RETRY_BASE_INTERVAL_MS)
            .max_delay(Duration::from_millis(Self::INIT_RETRY_MAX_INTERVAL_MS))
            .map(jitter);

        let mut sum = Duration::default();

        iter.take_while(move |duration| {
            sum += *duration;

            if exceed {
                sum < high_bound + *duration
            } else {
                sum < high_bound
            }
        })
    }
}

macro_rules! for_all_meta_rpc {
    ($macro:ident) => {
        $macro! {
             { cluster_client, add_worker_node, AddWorkerNodeRequest, AddWorkerNodeResponse }
            ,{ cluster_client, activate_worker_node, ActivateWorkerNodeRequest, ActivateWorkerNodeResponse }
            ,{ cluster_client, delete_worker_node, DeleteWorkerNodeRequest, DeleteWorkerNodeResponse }
            ,{ cluster_client, update_worker_node_schedulability, UpdateWorkerNodeSchedulabilityRequest, UpdateWorkerNodeSchedulabilityResponse }
            ,{ cluster_client, list_all_nodes, ListAllNodesRequest, ListAllNodesResponse }
            ,{ cluster_client, get_cluster_recovery_status, GetClusterRecoveryStatusRequest, GetClusterRecoveryStatusResponse }
            ,{ heartbeat_client, heartbeat, HeartbeatRequest, HeartbeatResponse }
            ,{ stream_client, flush, FlushRequest, FlushResponse }
            ,{ stream_client, pause, PauseRequest, PauseResponse }
            ,{ stream_client, resume, ResumeRequest, ResumeResponse }
            ,{ stream_client, apply_throttle, ApplyThrottleRequest, ApplyThrottleResponse }
            ,{ stream_client, cancel_creating_jobs, CancelCreatingJobsRequest, CancelCreatingJobsResponse }
            ,{ stream_client, list_table_fragments, ListTableFragmentsRequest, ListTableFragmentsResponse }
            ,{ stream_client, list_table_fragment_states, ListTableFragmentStatesRequest, ListTableFragmentStatesResponse }
            ,{ stream_client, list_fragment_distribution, ListFragmentDistributionRequest, ListFragmentDistributionResponse }
            ,{ stream_client, list_actor_states, ListActorStatesRequest, ListActorStatesResponse }
            ,{ stream_client, list_object_dependencies, ListObjectDependenciesRequest, ListObjectDependenciesResponse }
            ,{ stream_client, recover, RecoverRequest, RecoverResponse }
            ,{ ddl_client, create_table, CreateTableRequest, CreateTableResponse }
            ,{ ddl_client, alter_name, AlterNameRequest, AlterNameResponse }
            ,{ ddl_client, alter_owner, AlterOwnerRequest, AlterOwnerResponse }
            ,{ ddl_client, alter_set_schema, AlterSetSchemaRequest, AlterSetSchemaResponse }
            ,{ ddl_client, alter_parallelism, AlterParallelismRequest, AlterParallelismResponse }
            ,{ ddl_client, create_materialized_view, CreateMaterializedViewRequest, CreateMaterializedViewResponse }
            ,{ ddl_client, create_view, CreateViewRequest, CreateViewResponse }
            ,{ ddl_client, create_source, CreateSourceRequest, CreateSourceResponse }
            ,{ ddl_client, create_sink, CreateSinkRequest, CreateSinkResponse }
            ,{ ddl_client, create_subscription, CreateSubscriptionRequest, CreateSubscriptionResponse }
            ,{ ddl_client, create_schema, CreateSchemaRequest, CreateSchemaResponse }
            ,{ ddl_client, create_database, CreateDatabaseRequest, CreateDatabaseResponse }
             ,{ ddl_client, create_secret, CreateSecretRequest, CreateSecretResponse }
            ,{ ddl_client, create_index, CreateIndexRequest, CreateIndexResponse }
            ,{ ddl_client, create_function, CreateFunctionRequest, CreateFunctionResponse }
            ,{ ddl_client, drop_table, DropTableRequest, DropTableResponse }
            ,{ ddl_client, drop_materialized_view, DropMaterializedViewRequest, DropMaterializedViewResponse }
            ,{ ddl_client, drop_view, DropViewRequest, DropViewResponse }
            ,{ ddl_client, drop_source, DropSourceRequest, DropSourceResponse }
             , {ddl_client, drop_secret, DropSecretRequest, DropSecretResponse}
            ,{ ddl_client, drop_sink, DropSinkRequest, DropSinkResponse }
            ,{ ddl_client, drop_subscription, DropSubscriptionRequest, DropSubscriptionResponse }
            ,{ ddl_client, drop_database, DropDatabaseRequest, DropDatabaseResponse }
            ,{ ddl_client, drop_schema, DropSchemaRequest, DropSchemaResponse }
            ,{ ddl_client, drop_index, DropIndexRequest, DropIndexResponse }
            ,{ ddl_client, drop_function, DropFunctionRequest, DropFunctionResponse }
            ,{ ddl_client, replace_table_plan, ReplaceTablePlanRequest, ReplaceTablePlanResponse }
            ,{ ddl_client, alter_source, AlterSourceRequest, AlterSourceResponse }
            ,{ ddl_client, risectl_list_state_tables, RisectlListStateTablesRequest, RisectlListStateTablesResponse }
            ,{ ddl_client, get_ddl_progress, GetDdlProgressRequest, GetDdlProgressResponse }
            ,{ ddl_client, create_connection, CreateConnectionRequest, CreateConnectionResponse }
            ,{ ddl_client, list_connections, ListConnectionsRequest, ListConnectionsResponse }
            ,{ ddl_client, drop_connection, DropConnectionRequest, DropConnectionResponse }
            ,{ ddl_client, comment_on, CommentOnRequest, CommentOnResponse }
            ,{ ddl_client, get_tables, GetTablesRequest, GetTablesResponse }
            ,{ ddl_client, wait, WaitRequest, WaitResponse }
            ,{ ddl_client, auto_schema_change, AutoSchemaChangeRequest, AutoSchemaChangeResponse }
            ,{ hummock_client, unpin_version_before, UnpinVersionBeforeRequest, UnpinVersionBeforeResponse }
            ,{ hummock_client, get_current_version, GetCurrentVersionRequest, GetCurrentVersionResponse }
            ,{ hummock_client, replay_version_delta, ReplayVersionDeltaRequest, ReplayVersionDeltaResponse }
            ,{ hummock_client, list_version_deltas, ListVersionDeltasRequest, ListVersionDeltasResponse }
            ,{ hummock_client, get_assigned_compact_task_num, GetAssignedCompactTaskNumRequest, GetAssignedCompactTaskNumResponse }
            ,{ hummock_client, trigger_compaction_deterministic, TriggerCompactionDeterministicRequest, TriggerCompactionDeterministicResponse }
            ,{ hummock_client, disable_commit_epoch, DisableCommitEpochRequest, DisableCommitEpochResponse }
            ,{ hummock_client, pin_snapshot, PinSnapshotRequest, PinSnapshotResponse }
            ,{ hummock_client, pin_specific_snapshot, PinSpecificSnapshotRequest, PinSnapshotResponse }
            ,{ hummock_client, get_epoch, GetEpochRequest, GetEpochResponse }
            ,{ hummock_client, unpin_snapshot, UnpinSnapshotRequest, UnpinSnapshotResponse }
            ,{ hummock_client, unpin_snapshot_before, UnpinSnapshotBeforeRequest, UnpinSnapshotBeforeResponse }
            ,{ hummock_client, get_new_sst_ids, GetNewSstIdsRequest, GetNewSstIdsResponse }
            ,{ hummock_client, report_vacuum_task, ReportVacuumTaskRequest, ReportVacuumTaskResponse }
            ,{ hummock_client, trigger_manual_compaction, TriggerManualCompactionRequest, TriggerManualCompactionResponse }
            ,{ hummock_client, report_full_scan_task, ReportFullScanTaskRequest, ReportFullScanTaskResponse }
            ,{ hummock_client, trigger_full_gc, TriggerFullGcRequest, TriggerFullGcResponse }
            ,{ hummock_client, rise_ctl_get_pinned_versions_summary, RiseCtlGetPinnedVersionsSummaryRequest, RiseCtlGetPinnedVersionsSummaryResponse }
            ,{ hummock_client, rise_ctl_get_pinned_snapshots_summary, RiseCtlGetPinnedSnapshotsSummaryRequest, RiseCtlGetPinnedSnapshotsSummaryResponse }
            ,{ hummock_client, rise_ctl_list_compaction_group, RiseCtlListCompactionGroupRequest, RiseCtlListCompactionGroupResponse }
            ,{ hummock_client, rise_ctl_update_compaction_config, RiseCtlUpdateCompactionConfigRequest, RiseCtlUpdateCompactionConfigResponse }
            ,{ hummock_client, rise_ctl_get_checkpoint_version, RiseCtlGetCheckpointVersionRequest, RiseCtlGetCheckpointVersionResponse }
            ,{ hummock_client, rise_ctl_pause_version_checkpoint, RiseCtlPauseVersionCheckpointRequest, RiseCtlPauseVersionCheckpointResponse }
            ,{ hummock_client, rise_ctl_resume_version_checkpoint, RiseCtlResumeVersionCheckpointRequest, RiseCtlResumeVersionCheckpointResponse }
            ,{ hummock_client, init_metadata_for_replay, InitMetadataForReplayRequest, InitMetadataForReplayResponse }
            ,{ hummock_client, split_compaction_group, SplitCompactionGroupRequest, SplitCompactionGroupResponse }
            ,{ hummock_client, rise_ctl_list_compaction_status, RiseCtlListCompactionStatusRequest, RiseCtlListCompactionStatusResponse }
            ,{ hummock_client, get_compaction_score, GetCompactionScoreRequest, GetCompactionScoreResponse }
            ,{ hummock_client, rise_ctl_rebuild_table_stats, RiseCtlRebuildTableStatsRequest, RiseCtlRebuildTableStatsResponse }
            ,{ hummock_client, subscribe_compaction_event, impl tonic::IntoStreamingRequest<Message = SubscribeCompactionEventRequest>, Streaming<SubscribeCompactionEventResponse> }
            ,{ hummock_client, list_branched_object, ListBranchedObjectRequest, ListBranchedObjectResponse }
            ,{ hummock_client, list_active_write_limit, ListActiveWriteLimitRequest, ListActiveWriteLimitResponse }
            ,{ hummock_client, list_hummock_meta_config, ListHummockMetaConfigRequest, ListHummockMetaConfigResponse }
            ,{ hummock_client, list_compact_task_assignment, ListCompactTaskAssignmentRequest, ListCompactTaskAssignmentResponse }
            ,{ hummock_client, list_compact_task_progress, ListCompactTaskProgressRequest, ListCompactTaskProgressResponse }
            ,{ hummock_client, cancel_compact_task, CancelCompactTaskRequest, CancelCompactTaskResponse}
            ,{ hummock_client, list_change_log_epochs, ListChangeLogEpochsRequest, ListChangeLogEpochsResponse }
            ,{ hummock_client, get_version_by_epoch, GetVersionByEpochRequest, GetVersionByEpochResponse }
            ,{ hummock_client, merge_compaction_group, MergeCompactionGroupRequest, MergeCompactionGroupResponse }
            ,{ user_client, create_user, CreateUserRequest, CreateUserResponse }
            ,{ user_client, update_user, UpdateUserRequest, UpdateUserResponse }
            ,{ user_client, drop_user, DropUserRequest, DropUserResponse }
            ,{ user_client, grant_privilege, GrantPrivilegeRequest, GrantPrivilegeResponse }
            ,{ user_client, revoke_privilege, RevokePrivilegeRequest, RevokePrivilegeResponse }
            ,{ scale_client, get_cluster_info, GetClusterInfoRequest, GetClusterInfoResponse }
            ,{ scale_client, reschedule, RescheduleRequest, RescheduleResponse }
            ,{ notification_client, subscribe, SubscribeRequest, Streaming<SubscribeResponse> }
            ,{ backup_client, backup_meta, BackupMetaRequest, BackupMetaResponse }
            ,{ backup_client, get_backup_job_status, GetBackupJobStatusRequest, GetBackupJobStatusResponse }
            ,{ backup_client, delete_meta_snapshot, DeleteMetaSnapshotRequest, DeleteMetaSnapshotResponse}
            ,{ backup_client, get_meta_snapshot_manifest, GetMetaSnapshotManifestRequest, GetMetaSnapshotManifestResponse}
            ,{ telemetry_client, get_telemetry_info, GetTelemetryInfoRequest, TelemetryInfoResponse}
            ,{ system_params_client, get_system_params, GetSystemParamsRequest, GetSystemParamsResponse }
            ,{ system_params_client, set_system_param, SetSystemParamRequest, SetSystemParamResponse }
            ,{ session_params_client, get_session_params, GetSessionParamsRequest, GetSessionParamsResponse }
            ,{ session_params_client, set_session_param, SetSessionParamRequest, SetSessionParamResponse }
            ,{ serving_client, get_serving_vnode_mappings, GetServingVnodeMappingsRequest, GetServingVnodeMappingsResponse }
            ,{ cloud_client, rw_cloud_validate_source, RwCloudValidateSourceRequest, RwCloudValidateSourceResponse }
            ,{ event_log_client, list_event_log, ListEventLogRequest, ListEventLogResponse }
            ,{ event_log_client, add_event_log, AddEventLogRequest, AddEventLogResponse }
            ,{ cluster_limit_client, get_cluster_limits, GetClusterLimitsRequest, GetClusterLimitsResponse }
        }
    };
}

impl GrpcMetaClient {
    async fn refresh_client_if_needed(&self, code: Code) {
        if matches!(
            code,
            Code::Unknown | Code::Unimplemented | Code::Unavailable
        ) {
            tracing::debug!("matching tonic code {}", code);
            let (result_sender, result_receiver) = oneshot::channel();
            if self
                .member_monitor_event_sender
                .try_send(result_sender)
                .is_ok()
            {
                if let Ok(Err(e)) = result_receiver.await {
                    tracing::warn!(error = %e.as_report(), "force refresh meta client failed");
                }
            } else {
                tracing::debug!("skipping the current refresh, somewhere else is already doing it")
            }
        }
    }
}

impl GrpcMetaClient {
    for_all_meta_rpc! { meta_rpc_client_method_impl }
}<|MERGE_RESOLUTION|>--- conflicted
+++ resolved
@@ -1440,7 +1440,14 @@
         Ok(resp.version.unwrap())
     }
 
-<<<<<<< HEAD
+    pub async fn get_cluster_limits(
+        &self,
+    ) -> Result<Vec<risingwave_common::util::cluster_limit::ClusterLimit>> {
+        let req = GetClusterLimitsRequest {};
+        let resp = self.inner.get_cluster_limits(req).await?;
+        Ok(resp.active_limits.into_iter().map(|l| l.into()).collect())
+    }
+
     pub async fn merge_compaction_group(
         &self,
         left_group_id: CompactionGroupId,
@@ -1452,14 +1459,6 @@
         };
         self.inner.merge_compaction_group(req).await?;
         Ok(())
-=======
-    pub async fn get_cluster_limits(
-        &self,
-    ) -> Result<Vec<risingwave_common::util::cluster_limit::ClusterLimit>> {
-        let req = GetClusterLimitsRequest {};
-        let resp = self.inner.get_cluster_limits(req).await?;
-        Ok(resp.active_limits.into_iter().map(|l| l.into()).collect())
->>>>>>> 8d5b62b1
     }
 }
 
