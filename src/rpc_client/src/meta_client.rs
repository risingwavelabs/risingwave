// Copyright 2023 RisingWave Labs
//
// Licensed under the Apache License, Version 2.0 (the "License");
// you may not use this file except in compliance with the License.
// You may obtain a copy of the License at
//
//     http://www.apache.org/licenses/LICENSE-2.0
//
// Unless required by applicable law or agreed to in writing, software
// distributed under the License is distributed on an "AS IS" BASIS,
// WITHOUT WARRANTIES OR CONDITIONS OF ANY KIND, either express or implied.
// See the License for the specific language governing permissions and
// limitations under the License.

use std::borrow::Borrow;
use std::collections::{HashMap, HashSet};
use std::fmt::Debug;
use std::sync::Arc;
use std::time::Duration;

use anyhow::anyhow;
use async_trait::async_trait;
use either::Either;
use futures::stream::BoxStream;
use itertools::Itertools;
use risingwave_common::catalog::{CatalogVersion, FunctionId, IndexId, TableId};
use risingwave_common::config::MAX_CONNECTION_WINDOW_SIZE;
use risingwave_common::util::addr::HostAddr;
use risingwave_hummock_sdk::compact::CompactorRuntimeConfig;
use risingwave_hummock_sdk::table_stats::to_prost_table_stats_map;
use risingwave_hummock_sdk::{
    CompactionGroupId, HummockEpoch, HummockSstableId, HummockVersionId, LocalSstableInfo,
    SstIdRange,
};
use risingwave_pb::backup_service::backup_service_client::BackupServiceClient;
use risingwave_pb::backup_service::*;
use risingwave_pb::catalog::{
    Database as ProstDatabase, Function as ProstFunction, Index as ProstIndex,
    Schema as ProstSchema, Sink as ProstSink, Source as ProstSource, Table as ProstTable,
    View as ProstView,
};
use risingwave_pb::common::{HostAddress, WorkerType};
use risingwave_pb::ddl_service::ddl_service_client::DdlServiceClient;
use risingwave_pb::ddl_service::drop_table_request::SourceId;
use risingwave_pb::ddl_service::*;
use risingwave_pb::hummock::hummock_manager_service_client::HummockManagerServiceClient;
use risingwave_pb::hummock::rise_ctl_update_compaction_config_request::mutable_config::MutableConfig;
use risingwave_pb::hummock::*;
use risingwave_pb::meta::cluster_service_client::ClusterServiceClient;
use risingwave_pb::meta::heartbeat_request::{extra_info, ExtraInfo};
use risingwave_pb::meta::heartbeat_service_client::HeartbeatServiceClient;
use risingwave_pb::meta::list_table_fragments_response::TableFragmentInfo;
use risingwave_pb::meta::meta_member_service_client::MetaMemberServiceClient;
use risingwave_pb::meta::notification_service_client::NotificationServiceClient;
use risingwave_pb::meta::reschedule_request::Reschedule as ProstReschedule;
use risingwave_pb::meta::scale_service_client::ScaleServiceClient;
use risingwave_pb::meta::stream_manager_service_client::StreamManagerServiceClient;
use risingwave_pb::meta::*;
use risingwave_pb::stream_plan::StreamFragmentGraph;
use risingwave_pb::user::update_user_request::UpdateField;
use risingwave_pb::user::user_service_client::UserServiceClient;
use risingwave_pb::user::*;
use tokio::sync::mpsc::Receiver;
use tokio::sync::oneshot::Sender;
use tokio::sync::{mpsc, oneshot, RwLock};
use tokio::task::JoinHandle;
use tokio::time;
use tokio_retry::strategy::{jitter, ExponentialBackoff};
use tonic::transport::{Channel, Endpoint};
use tonic::{Code, Streaming};

use crate::error::{Result, RpcError};
use crate::hummock_meta_client::{CompactTaskItem, HummockMetaClient};
use crate::{meta_rpc_client_method_impl, ExtraInfoSourceRef, VerifyParams};

type DatabaseId = u32;
type SchemaId = u32;

/// Client to meta server. Cloning the instance is lightweight.
#[derive(Clone, Debug)]
pub struct MetaClient {
    worker_id: u32,
    worker_type: WorkerType,
    host_addr: HostAddr,
    inner: GrpcMetaClient,
}

impl MetaClient {
    const META_ADDRESS_LOAD_BALANCE_MODE_PREFIX: &'static str = "load-balance+";

    pub fn worker_id(&self) -> u32 {
        self.worker_id
    }

    pub fn host_addr(&self) -> &HostAddr {
        &self.host_addr
    }

    pub fn worker_type(&self) -> WorkerType {
        self.worker_type
    }

    /// Subscribe to notification from meta.
    pub async fn subscribe(
        &self,
        subscribe_type: SubscribeType,
    ) -> Result<Streaming<SubscribeResponse>> {
        let request = SubscribeRequest {
            subscribe_type: subscribe_type as i32,
            host: Some(self.host_addr.to_protobuf()),
            worker_id: self.worker_id(),
        };
        let retry_strategy = GrpcMetaClient::retry_strategy_for_request();
        tokio_retry::Retry::spawn(retry_strategy, || async {
            let request = request.clone();
            self.inner.subscribe(request).await
        })
        .await
    }

    pub(crate) fn parse_meta_addr(meta_addr: &str) -> Result<MetaAddressStrategy> {
        if meta_addr.starts_with(Self::META_ADDRESS_LOAD_BALANCE_MODE_PREFIX) {
            let addr = meta_addr
                .strip_prefix(Self::META_ADDRESS_LOAD_BALANCE_MODE_PREFIX)
                .unwrap();

            let addr = addr.split(',').exactly_one().map_err(|_| {
                RpcError::Internal(anyhow!(
                    "meta address {} in load-balance mode should be exactly one",
                    addr
                ))
            })?;

            let _url = url::Url::parse(addr).map_err(|e| {
                RpcError::Internal(anyhow!("could not parse meta address {}, {}", addr, e))
            })?;

            Ok(MetaAddressStrategy::LoadBalance(addr.to_string()))
        } else {
            let addrs: Vec<_> = meta_addr.split(',').map(str::to_string).collect();

            if addrs.is_empty() {
                return Err(RpcError::Internal(anyhow!(
                    "empty meta addresses {:?}",
                    addrs
                )));
            }

            for addr in &addrs {
                let _url = url::Url::parse(addr).map_err(|e| {
                    RpcError::Internal(anyhow!("could not parse meta address {}, {}", addr, e))
                })?;
            }

            Ok(MetaAddressStrategy::List(addrs))
        }
    }

    /// Register the current node to the cluster and set the corresponding worker id.
    pub async fn register_new(
        meta_addr: &str,
        worker_type: WorkerType,
        addr: &HostAddr,
        worker_node_parallelism: usize,
<<<<<<< HEAD
        verify_params: VerifyParams,
    ) -> Result<(Self, SystemParams)> {
        let grpc_meta_client = GrpcMetaClient::new(meta_addr).await?;
=======
    ) -> Result<Self> {
        let addr_strategy = Self::parse_meta_addr(meta_addr)?;

        let grpc_meta_client = GrpcMetaClient::new(addr_strategy).await?;
>>>>>>> 4e9756d0
        let request = AddWorkerNodeRequest {
            worker_type: worker_type as i32,
            host: Some(addr.to_protobuf()),
            worker_node_parallelism: worker_node_parallelism as u64,
            verify_params: Some(verify_params.inner),
        };
        let retry_strategy = GrpcMetaClient::retry_strategy_for_request();
        let resp = tokio_retry::Retry::spawn(retry_strategy, || async {
            let request = request.clone();
            grpc_meta_client.add_worker_node(request).await
        })
        .await?;
        let worker_node = resp.node.expect("AddWorkerNodeResponse::node is empty");
        let system_params = resp.system_params.unwrap();
        Ok((
            Self {
                worker_id: worker_node.id,
                worker_type,
                host_addr: addr.clone(),
                inner: grpc_meta_client,
            },
            system_params,
        ))
    }

    /// Activate the current node in cluster to confirm it's ready to serve.
    pub async fn activate(&self, addr: &HostAddr) -> Result<()> {
        let request = ActivateWorkerNodeRequest {
            host: Some(addr.to_protobuf()),
        };
        let retry_strategy = GrpcMetaClient::retry_strategy_for_request();
        tokio_retry::Retry::spawn(retry_strategy, || async {
            let request = request.clone();
            self.inner.activate_worker_node(request).await
        })
        .await?;

        Ok(())
    }

    /// Send heartbeat signal to meta service.
    pub async fn send_heartbeat(&self, node_id: u32, info: Vec<extra_info::Info>) -> Result<()> {
        let request = HeartbeatRequest {
            node_id,
            info: info
                .into_iter()
                .map(|info| ExtraInfo { info: Some(info) })
                .collect(),
        };
        let resp = self.inner.heartbeat(request).await?;
        if let Some(status) = resp.status {
            if status.code() == risingwave_pb::common::status::Code::UnknownWorker {
                tracing::error!("worker expired: {}", status.message);
                std::process::exit(1);
            }
        }
        Ok(())
    }

    pub async fn create_database(&self, db: ProstDatabase) -> Result<(DatabaseId, CatalogVersion)> {
        let request = CreateDatabaseRequest { db: Some(db) };
        let resp = self.inner.create_database(request).await?;
        // TODO: handle error in `resp.status` here
        Ok((resp.database_id, resp.version))
    }

    pub async fn create_schema(&self, schema: ProstSchema) -> Result<(SchemaId, CatalogVersion)> {
        let request = CreateSchemaRequest {
            schema: Some(schema),
        };
        let resp = self.inner.create_schema(request).await?;
        // TODO: handle error in `resp.status` here
        Ok((resp.schema_id, resp.version))
    }

    pub async fn create_materialized_view(
        &self,
        table: ProstTable,
        graph: StreamFragmentGraph,
    ) -> Result<(TableId, CatalogVersion)> {
        let request = CreateMaterializedViewRequest {
            materialized_view: Some(table),
            fragment_graph: Some(graph),
        };
        let resp = self.inner.create_materialized_view(request).await?;
        // TODO: handle error in `resp.status` here
        Ok((resp.table_id.into(), resp.version))
    }

    pub async fn drop_materialized_view(&self, table_id: TableId) -> Result<CatalogVersion> {
        let request = DropMaterializedViewRequest {
            table_id: table_id.table_id(),
        };

        let resp = self.inner.drop_materialized_view(request).await?;
        Ok(resp.version)
    }

    pub async fn create_source(&self, source: ProstSource) -> Result<(u32, CatalogVersion)> {
        let request = CreateSourceRequest {
            source: Some(source),
        };

        let resp = self.inner.create_source(request).await?;
        Ok((resp.source_id, resp.version))
    }

    pub async fn create_sink(
        &self,
        sink: ProstSink,
        graph: StreamFragmentGraph,
    ) -> Result<(u32, CatalogVersion)> {
        let request = CreateSinkRequest {
            sink: Some(sink),
            fragment_graph: Some(graph),
        };

        let resp = self.inner.create_sink(request).await?;
        Ok((resp.sink_id, resp.version))
    }

    pub async fn create_function(
        &self,
        function: ProstFunction,
    ) -> Result<(FunctionId, CatalogVersion)> {
        let request = CreateFunctionRequest {
            function: Some(function),
        };
        let resp = self.inner.create_function(request).await?;
        Ok((resp.function_id.into(), resp.version))
    }

    pub async fn create_table(
        &self,
        source: Option<ProstSource>,
        table: ProstTable,
        graph: StreamFragmentGraph,
    ) -> Result<(TableId, CatalogVersion)> {
        let request = CreateTableRequest {
            materialized_view: Some(table),
            fragment_graph: Some(graph),
            source,
        };
        let resp = self.inner.create_table(request).await?;
        // TODO: handle error in `resp.status` here
        Ok((resp.table_id.into(), resp.version))
    }

    pub async fn create_view(&self, view: ProstView) -> Result<(u32, CatalogVersion)> {
        let request = CreateViewRequest { view: Some(view) };
        let resp = self.inner.create_view(request).await?;
        // TODO: handle error in `resp.status` here
        Ok((resp.view_id, resp.version))
    }

    pub async fn create_index(
        &self,
        index: ProstIndex,
        table: ProstTable,
        graph: StreamFragmentGraph,
    ) -> Result<(TableId, CatalogVersion)> {
        let request = CreateIndexRequest {
            index: Some(index),
            index_table: Some(table),
            fragment_graph: Some(graph),
        };
        let resp = self.inner.create_index(request).await?;
        // TODO: handle error in `resp.status` here
        Ok((resp.index_id.into(), resp.version))
    }

    pub async fn drop_table(
        &self,
        source_id: Option<u32>,
        table_id: TableId,
    ) -> Result<CatalogVersion> {
        let request = DropTableRequest {
            source_id: source_id.map(SourceId::Id),
            table_id: table_id.table_id(),
        };

        let resp = self.inner.drop_table(request).await?;
        Ok(resp.version)
    }

    pub async fn drop_view(&self, view_id: u32) -> Result<CatalogVersion> {
        let request = DropViewRequest { view_id };
        let resp = self.inner.drop_view(request).await?;
        Ok(resp.version)
    }

    pub async fn drop_source(&self, source_id: u32) -> Result<CatalogVersion> {
        let request = DropSourceRequest { source_id };
        let resp = self.inner.drop_source(request).await?;
        Ok(resp.version)
    }

    pub async fn drop_sink(&self, sink_id: u32) -> Result<CatalogVersion> {
        let request = DropSinkRequest { sink_id };
        let resp = self.inner.drop_sink(request).await?;
        Ok(resp.version)
    }

    pub async fn drop_index(&self, index_id: IndexId) -> Result<CatalogVersion> {
        let request = DropIndexRequest {
            index_id: index_id.index_id,
        };
        let resp = self.inner.drop_index(request).await?;
        Ok(resp.version)
    }

    pub async fn drop_function(&self, function_id: FunctionId) -> Result<CatalogVersion> {
        let request = DropFunctionRequest {
            function_id: function_id.0,
        };
        let resp = self.inner.drop_function(request).await?;
        Ok(resp.version)
    }

    pub async fn drop_database(&self, database_id: u32) -> Result<CatalogVersion> {
        let request = DropDatabaseRequest { database_id };
        let resp = self.inner.drop_database(request).await?;
        Ok(resp.version)
    }

    pub async fn drop_schema(&self, schema_id: u32) -> Result<CatalogVersion> {
        let request = DropSchemaRequest { schema_id };
        let resp = self.inner.drop_schema(request).await?;
        Ok(resp.version)
    }

    // TODO: using UserInfoVersion instead as return type.
    pub async fn create_user(&self, user: UserInfo) -> Result<u64> {
        let request = CreateUserRequest { user: Some(user) };
        let resp = self.inner.create_user(request).await?;
        Ok(resp.version)
    }

    pub async fn drop_user(&self, user_id: u32) -> Result<u64> {
        let request = DropUserRequest { user_id };
        let resp = self.inner.drop_user(request).await?;
        Ok(resp.version)
    }

    pub async fn update_user(
        &self,
        user: UserInfo,
        update_fields: Vec<UpdateField>,
    ) -> Result<u64> {
        let request = UpdateUserRequest {
            user: Some(user),
            update_fields: update_fields
                .into_iter()
                .map(|field| field as i32)
                .collect::<Vec<_>>(),
        };
        let resp = self.inner.update_user(request).await?;
        Ok(resp.version)
    }

    pub async fn grant_privilege(
        &self,
        user_ids: Vec<u32>,
        privileges: Vec<GrantPrivilege>,
        with_grant_option: bool,
        granted_by: u32,
    ) -> Result<u64> {
        let request = GrantPrivilegeRequest {
            user_ids,
            privileges,
            with_grant_option,
            granted_by,
        };
        let resp = self.inner.grant_privilege(request).await?;
        Ok(resp.version)
    }

    pub async fn revoke_privilege(
        &self,
        user_ids: Vec<u32>,
        privileges: Vec<GrantPrivilege>,
        granted_by: Option<u32>,
        revoke_by: u32,
        revoke_grant_option: bool,
        cascade: bool,
    ) -> Result<u64> {
        let granted_by = granted_by.unwrap_or_default();
        let request = RevokePrivilegeRequest {
            user_ids,
            privileges,
            granted_by,
            revoke_by,
            revoke_grant_option,
            cascade,
        };
        let resp = self.inner.revoke_privilege(request).await?;
        Ok(resp.version)
    }

    /// Unregister the current node to the cluster.
    pub async fn unregister(&self, addr: HostAddr) -> Result<()> {
        let request = DeleteWorkerNodeRequest {
            host: Some(addr.to_protobuf()),
        };
        self.inner.delete_worker_node(request).await?;
        Ok(())
    }

    /// Starts a heartbeat worker.
    ///
    /// When sending heartbeat RPC, it also carries extra info from `extra_info_sources`.
    pub fn start_heartbeat_loop(
        meta_client: MetaClient,
        min_interval: Duration,
        max_interval: Duration,
        extra_info_sources: Vec<ExtraInfoSourceRef>,
    ) -> (JoinHandle<()>, Sender<()>) {
        assert!(min_interval < max_interval);
        let (shutdown_tx, mut shutdown_rx) = tokio::sync::oneshot::channel();
        let join_handle = tokio::spawn(async move {
            let mut min_interval_ticker = tokio::time::interval(min_interval);
            let mut max_interval_ticker = tokio::time::interval(max_interval);
            max_interval_ticker.reset();
            loop {
                tokio::select! {
                    biased;
                    // Shutdown
                    _ = &mut shutdown_rx => {
                        tracing::info!("Heartbeat loop is stopped");
                        return;
                    }
                    // Wait for interval
                    _ = min_interval_ticker.tick() => {},
                    _ = max_interval_ticker.tick() => {
                        // Client has lost connection to the server and reached time limit, it should exit.
                        tracing::error!("Heartbeat timeout, exiting...");
                        std::process::exit(1);
                    },
                }
                let mut extra_info = Vec::with_capacity(extra_info_sources.len());
                for extra_info_source in &extra_info_sources {
                    if let Some(info) = extra_info_source.get_extra_info().await {
                        // None means the info is not available at the moment, and won't be sent to
                        // meta.
                        extra_info.push(info);
                    }
                }
                tracing::trace!(target: "events::meta::client_heartbeat", "heartbeat");
                match tokio::time::timeout(
                    // TODO: decide better min_interval for timeout
                    min_interval * 3,
                    meta_client.send_heartbeat(meta_client.worker_id(), extra_info),
                )
                .await
                {
                    Ok(Ok(_)) => {
                        max_interval_ticker.reset();
                    }
                    Ok(Err(err)) => {
                        tracing::warn!("Failed to send_heartbeat: error {}", err);
                    }
                    Err(err) => {
                        tracing::warn!("Failed to send_heartbeat: timeout {}", err);
                    }
                }
            }
        });
        (join_handle, shutdown_tx)
    }

    pub async fn risectl_list_state_tables(&self) -> Result<Vec<ProstTable>> {
        let request = RisectlListStateTablesRequest {};
        let resp = self.inner.risectl_list_state_tables(request).await?;
        Ok(resp.tables)
    }

    pub async fn flush(&self, checkpoint: bool) -> Result<HummockSnapshot> {
        let request = FlushRequest { checkpoint };
        let resp = self.inner.flush(request).await?;
        Ok(resp.snapshot.unwrap())
    }

    pub async fn list_table_fragments(
        &self,
        table_ids: &[u32],
    ) -> Result<HashMap<u32, TableFragmentInfo>> {
        let request = ListTableFragmentsRequest {
            table_ids: table_ids.to_vec(),
        };
        let resp = self.inner.list_table_fragments(request).await?;
        Ok(resp.table_fragments)
    }

    pub async fn pause(&self) -> Result<()> {
        let request = PauseRequest {};
        let _resp = self.inner.pause(request).await?;
        Ok(())
    }

    pub async fn resume(&self) -> Result<()> {
        let request = ResumeRequest {};
        let _resp = self.inner.resume(request).await?;
        Ok(())
    }

    pub async fn get_cluster_info(&self) -> Result<GetClusterInfoResponse> {
        let request = GetClusterInfoRequest {};
        let resp = self.inner.get_cluster_info(request).await?;
        Ok(resp)
    }

    pub async fn reschedule(&self, reschedules: HashMap<u32, ProstReschedule>) -> Result<bool> {
        let request = RescheduleRequest { reschedules };
        let resp = self.inner.reschedule(request).await?;
        Ok(resp.success)
    }

    pub async fn risectl_get_pinned_versions_summary(
        &self,
    ) -> Result<RiseCtlGetPinnedVersionsSummaryResponse> {
        let request = RiseCtlGetPinnedVersionsSummaryRequest {};
        self.inner
            .rise_ctl_get_pinned_versions_summary(request)
            .await
    }

    pub async fn risectl_get_pinned_snapshots_summary(
        &self,
    ) -> Result<RiseCtlGetPinnedSnapshotsSummaryResponse> {
        let request = RiseCtlGetPinnedSnapshotsSummaryRequest {};
        self.inner
            .rise_ctl_get_pinned_snapshots_summary(request)
            .await
    }

    pub async fn init_metadata_for_replay(
        &self,
        tables: Vec<ProstTable>,
        compaction_groups: Vec<CompactionGroup>,
    ) -> Result<()> {
        let req = InitMetadataForReplayRequest {
            tables,
            compaction_groups,
        };
        let _resp = self.inner.init_metadata_for_replay(req).await?;
        Ok(())
    }

    pub async fn set_compactor_runtime_config(&self, config: CompactorRuntimeConfig) -> Result<()> {
        let req = SetCompactorRuntimeConfigRequest {
            context_id: self.worker_id,
            config: Some(config.into()),
        };
        let _resp = self.inner.set_compactor_runtime_config(req).await?;
        Ok(())
    }

    pub async fn replay_version_delta(
        &self,
        version_delta: HummockVersionDelta,
    ) -> Result<(HummockVersion, Vec<CompactionGroupId>)> {
        let req = ReplayVersionDeltaRequest {
            version_delta: Some(version_delta),
        };
        let resp = self.inner.replay_version_delta(req).await?;
        Ok((resp.version.unwrap(), resp.modified_compaction_groups))
    }

    pub async fn list_version_deltas(
        &self,
        start_id: u64,
        num_limit: u32,
        committed_epoch_limit: HummockEpoch,
    ) -> Result<HummockVersionDeltas> {
        let req = ListVersionDeltasRequest {
            start_id,
            num_limit,
            committed_epoch_limit,
        };
        Ok(self
            .inner
            .list_version_deltas(req)
            .await?
            .version_deltas
            .unwrap())
    }

    pub async fn trigger_compaction_deterministic(
        &self,
        version_id: HummockVersionId,
        compaction_groups: Vec<CompactionGroupId>,
    ) -> Result<()> {
        let req = TriggerCompactionDeterministicRequest {
            version_id,
            compaction_groups,
        };
        self.inner.trigger_compaction_deterministic(req).await?;
        Ok(())
    }

    pub async fn disable_commit_epoch(&self) -> Result<HummockVersion> {
        let req = DisableCommitEpochRequest {};
        Ok(self
            .inner
            .disable_commit_epoch(req)
            .await?
            .current_version
            .unwrap())
    }

    pub async fn pin_specific_snapshot(&self, epoch: HummockEpoch) -> Result<HummockSnapshot> {
        let req = PinSpecificSnapshotRequest {
            context_id: self.worker_id(),
            epoch,
        };
        let resp = self.inner.pin_specific_snapshot(req).await?;
        Ok(resp.snapshot.unwrap())
    }

    pub async fn get_assigned_compact_task_num(&self) -> Result<usize> {
        let req = GetAssignedCompactTaskNumRequest {};
        let resp = self.inner.get_assigned_compact_task_num(req).await?;
        Ok(resp.num_tasks as usize)
    }

    pub async fn risectl_list_compaction_group(&self) -> Result<Vec<CompactionGroup>> {
        let req = RiseCtlListCompactionGroupRequest {};
        let resp = self.inner.rise_ctl_list_compaction_group(req).await?;
        Ok(resp.compaction_groups)
    }

    pub async fn risectl_update_compaction_config(
        &self,
        compaction_groups: &[CompactionGroupId],
        configs: &[MutableConfig],
    ) -> Result<()> {
        let req = RiseCtlUpdateCompactionConfigRequest {
            compaction_group_ids: compaction_groups.to_vec(),
            configs: configs
                .iter()
                .map(
                    |c| rise_ctl_update_compaction_config_request::MutableConfig {
                        mutable_config: Some(c.clone()),
                    },
                )
                .collect(),
        };
        let _resp = self.inner.rise_ctl_update_compaction_config(req).await?;
        Ok(())
    }

    pub async fn backup_meta(&self) -> Result<u64> {
        let req = BackupMetaRequest {};
        let resp = self.inner.backup_meta(req).await?;
        Ok(resp.job_id)
    }

    pub async fn get_backup_job_status(&self, job_id: u64) -> Result<BackupJobStatus> {
        let req = GetBackupJobStatusRequest { job_id };
        let resp = self.inner.get_backup_job_status(req).await?;
        Ok(resp.job_status())
    }

    pub async fn delete_meta_snapshot(&self, snapshot_ids: &[u64]) -> Result<()> {
        let req = DeleteMetaSnapshotRequest {
            snapshot_ids: snapshot_ids.to_vec(),
        };
        let _resp = self.inner.delete_meta_snapshot(req).await?;
        Ok(())
    }

    pub async fn get_meta_snapshot_manifest(&self) -> Result<MetaSnapshotManifest> {
        let req = GetMetaSnapshotManifestRequest {};
        let resp = self.inner.get_meta_snapshot_manifest(req).await?;
        Ok(resp.manifest.expect("should exist"))
    }
}

#[async_trait]
impl HummockMetaClient for MetaClient {
    async fn unpin_version_before(&self, unpin_version_before: HummockVersionId) -> Result<()> {
        let req = UnpinVersionBeforeRequest {
            context_id: self.worker_id(),
            unpin_version_before,
        };
        self.inner.unpin_version_before(req).await?;
        Ok(())
    }

    async fn get_current_version(&self) -> Result<HummockVersion> {
        let req = GetCurrentVersionRequest::default();
        Ok(self
            .inner
            .get_current_version(req)
            .await?
            .current_version
            .unwrap())
    }

    async fn pin_snapshot(&self) -> Result<HummockSnapshot> {
        let req = PinSnapshotRequest {
            context_id: self.worker_id(),
        };
        let resp = self.inner.pin_snapshot(req).await?;
        Ok(resp.snapshot.unwrap())
    }

    async fn get_epoch(&self) -> Result<HummockSnapshot> {
        let req = GetEpochRequest {};
        let resp = self.inner.get_epoch(req).await?;
        Ok(resp.snapshot.unwrap())
    }

    async fn unpin_snapshot(&self) -> Result<()> {
        let req = UnpinSnapshotRequest {
            context_id: self.worker_id(),
        };
        self.inner.unpin_snapshot(req).await?;
        Ok(())
    }

    async fn unpin_snapshot_before(&self, pinned_epochs: HummockEpoch) -> Result<()> {
        let req = UnpinSnapshotBeforeRequest {
            context_id: self.worker_id(),
            // For unpin_snapshot_before, we do not care about snapshots list but only min epoch.
            min_snapshot: Some(HummockSnapshot {
                committed_epoch: pinned_epochs,
                current_epoch: pinned_epochs,
            }),
        };
        self.inner.unpin_snapshot_before(req).await?;
        Ok(())
    }

    async fn get_new_sst_ids(&self, number: u32) -> Result<SstIdRange> {
        let resp = self
            .inner
            .get_new_sst_ids(GetNewSstIdsRequest { number })
            .await?;
        Ok(SstIdRange::new(resp.start_id, resp.end_id))
    }

    async fn report_compaction_task(
        &self,
        compact_task: CompactTask,
        table_stats_change: HashMap<u32, risingwave_hummock_sdk::table_stats::TableStats>,
    ) -> Result<()> {
        let req = ReportCompactionTasksRequest {
            context_id: self.worker_id(),
            compact_task: Some(compact_task),
            table_stats_change: to_prost_table_stats_map(table_stats_change),
        };
        self.inner.report_compaction_tasks(req).await?;
        Ok(())
    }

    async fn commit_epoch(
        &self,
        _epoch: HummockEpoch,
        _sstables: Vec<LocalSstableInfo>,
    ) -> Result<()> {
        panic!("Only meta service can commit_epoch in production.")
    }

    async fn update_current_epoch(&self, _epoch: HummockEpoch) -> Result<()> {
        panic!("Only meta service can update_current_epoch in production.")
    }

    async fn subscribe_compact_tasks(
        &self,
        max_concurrent_task_number: u64,
    ) -> Result<BoxStream<'static, CompactTaskItem>> {
        let req = SubscribeCompactTasksRequest {
            context_id: self.worker_id(),
            max_concurrent_task_number,
        };
        let stream = self.inner.subscribe_compact_tasks(req).await?;
        Ok(Box::pin(stream))
    }

    async fn report_compaction_task_progress(
        &self,
        progress: Vec<CompactTaskProgress>,
    ) -> Result<()> {
        let req = ReportCompactionTaskProgressRequest {
            context_id: self.worker_id(),
            progress,
        };
        self.inner.report_compaction_task_progress(req).await?;
        Ok(())
    }

    async fn report_vacuum_task(&self, vacuum_task: VacuumTask) -> Result<()> {
        let req = ReportVacuumTaskRequest {
            vacuum_task: Some(vacuum_task),
        };
        self.inner.report_vacuum_task(req).await?;
        Ok(())
    }

    async fn report_full_scan_task(&self, sst_ids: Vec<HummockSstableId>) -> Result<()> {
        let req = ReportFullScanTaskRequest { sst_ids };
        self.inner.report_full_scan_task(req).await?;
        Ok(())
    }

    async fn get_compaction_groups(&self) -> Result<Vec<CompactionGroup>> {
        let req = GetCompactionGroupsRequest {};
        let resp = self.inner.get_compaction_groups(req).await?;
        Ok(resp.compaction_groups)
    }

    async fn trigger_manual_compaction(
        &self,
        compaction_group_id: u64,
        table_id: u32,
        level: u32,
    ) -> Result<()> {
        // TODO: support key_range parameter
        let req = TriggerManualCompactionRequest {
            compaction_group_id,
            table_id,
            // if table_id not exist, manual_compaction will include all the sst
            // without check internal_table_id
            level,
            ..Default::default()
        };

        self.inner.trigger_manual_compaction(req).await?;
        Ok(())
    }

    async fn trigger_full_gc(&self, sst_retention_time_sec: u64) -> Result<()> {
        self.inner
            .trigger_full_gc(TriggerFullGcRequest {
                sst_retention_time_sec,
            })
            .await?;
        Ok(())
    }
}

#[derive(Debug, Clone)]
struct GrpcMetaClientCore {
    cluster_client: ClusterServiceClient<Channel>,
    meta_member_client: MetaMemberServiceClient<Channel>,
    heartbeat_client: HeartbeatServiceClient<Channel>,
    ddl_client: DdlServiceClient<Channel>,
    hummock_client: HummockManagerServiceClient<Channel>,
    notification_client: NotificationServiceClient<Channel>,
    stream_client: StreamManagerServiceClient<Channel>,
    user_client: UserServiceClient<Channel>,
    scale_client: ScaleServiceClient<Channel>,
    backup_client: BackupServiceClient<Channel>,
}

impl GrpcMetaClientCore {
    pub(crate) fn new(channel: Channel) -> Self {
        let cluster_client = ClusterServiceClient::new(channel.clone());
        let meta_member_client = MetaMemberClient::new(channel.clone());
        let heartbeat_client = HeartbeatServiceClient::new(channel.clone());
        let ddl_client = DdlServiceClient::new(channel.clone());
        let hummock_client = HummockManagerServiceClient::new(channel.clone());
        let notification_client = NotificationServiceClient::new(channel.clone());
        let stream_client = StreamManagerServiceClient::new(channel.clone());
        let user_client = UserServiceClient::new(channel.clone());
        let scale_client = ScaleServiceClient::new(channel.clone());
        let backup_client = BackupServiceClient::new(channel);
        GrpcMetaClientCore {
            cluster_client,
            meta_member_client,
            heartbeat_client,
            ddl_client,
            hummock_client,
            notification_client,
            stream_client,
            user_client,
            scale_client,
            backup_client,
        }
    }
}

/// Client to meta server. Cloning the instance is lightweight.
///
/// It is a wrapper of tonic client. See [`rpc_client_method_impl`].
#[derive(Debug, Clone)]
struct GrpcMetaClient {
    force_refresh_sender: mpsc::Sender<oneshot::Sender<Result<()>>>,
    core: Arc<RwLock<GrpcMetaClientCore>>,
}

#[derive(Debug, Eq, PartialEq)]
pub enum MetaAddressStrategy {
    LoadBalance(String),
    List(Vec<String>),
}

type MetaMemberClient = MetaMemberServiceClient<Channel>;

struct MetaMemberGroup {
    client_cache: HashMap<String, MetaMemberClient>,
    members: HashSet<String>,
}

struct ElectionMemberManagement {
    core_ref: Arc<RwLock<GrpcMetaClientCore>>,
    members: Either<MetaMemberClient, MetaMemberGroup>,
    current_leader: String,
}

impl ElectionMemberManagement {
    const ELECTION_MEMBER_REFRESH_PERIOD: Duration = Duration::from_secs(5);

    fn host_address_to_url(addr: HostAddress) -> String {
        format!("http://{}:{}", addr.host, addr.port)
    }

    async fn recreate_core(&self, channel: Channel) {
        let mut core = self.core_ref.write().await;
        *core = GrpcMetaClientCore::new(channel);
    }

    async fn refresh_members(&mut self) -> Result<()> {
        let leader_addr = match self.members.as_mut() {
            Either::Left(client) => {
                let resp = client.to_owned().members(MembersRequest {}).await?;
                let resp = resp.into_inner();
                resp.members.into_iter().find(|member| member.is_leader)
            }
            Either::Right(member_group) => {
                let mut fetched_members = None;

                for addr in &member_group.members {
                    let mut client = match member_group.client_cache.get(addr) {
                        Some(cached_client) => cached_client.to_owned(),
                        None => {
                            let endpoint = match GrpcMetaClient::addr_to_endpoint(addr.clone()) {
                                Ok(endpoint) => endpoint,
                                Err(e) => {
                                    tracing::warn!(
                                        "failed to create endpoint from {}, {}",
                                        addr,
                                        e
                                    );
                                    continue;
                                }
                            };

                            let channel = match GrpcMetaClient::connect_to_endpoint(endpoint).await
                            {
                                Ok(channel) => channel,
                                Err(e) => {
                                    tracing::warn!(
                                        "failed to create rpc channel from {}, {}",
                                        addr,
                                        e
                                    );
                                    continue;
                                }
                            };

                            let client: MetaMemberServiceClient<Channel> =
                                MetaMemberServiceClient::new(channel);
                            member_group
                                .client_cache
                                .insert(addr.clone(), client.clone());
                            client.to_owned()
                        }
                    };

                    let MembersResponse { members } = match client.members(MembersRequest {}).await
                    {
                        Ok(members) => members.into_inner(),
                        Err(e) => {
                            tracing::warn!(
                                "failed to fetch members from MetaMemberClient {}: {}",
                                addr,
                                e
                            );
                            continue;
                        }
                    };

                    fetched_members = Some(members);

                    break;
                }

                let members =
                    fetched_members.ok_or_else(|| anyhow!("could not refresh members"))?;

                // find new leader
                let mut leader = None;
                let mut member_addrs = HashSet::new();
                for member in members {
                    if member.is_leader {
                        leader = Some(member.clone());
                    }

                    member_addrs.insert(Self::host_address_to_url(member.address.unwrap()));
                }

                // drain old cache
                let drained = member_group
                    .client_cache
                    .drain_filter(|addr, _| !member_addrs.borrow().contains(addr));

                for (addr, _) in drained {
                    tracing::info!("dropping meta client from {}", addr);
                }

                // update members
                member_group.members = member_addrs;

                leader
            }
        };

        if let Some(leader) = leader_addr {
            let discovered_leader = Self::host_address_to_url(leader.address.unwrap());

            if discovered_leader != self.current_leader {
                tracing::info!("new meta leader {} discovered", discovered_leader);
                let (channel, _) =
                    GrpcMetaClient::try_build_rpc_channel(vec![discovered_leader.clone()]).await?;

                self.recreate_core(channel).await;
                self.current_leader = discovered_leader;
            }
        }

        Ok(())
    }
}

impl GrpcMetaClient {
    // Retry base interval in ms for connecting to meta server.
    const CONN_RETRY_BASE_INTERVAL_MS: u64 = 100;
    // Max retry interval in ms for connecting to meta server.
    const CONN_RETRY_MAX_INTERVAL_MS: u64 = 5000;
    // See `Endpoint::http2_keep_alive_interval`
    const ENDPOINT_KEEP_ALIVE_INTERVAL_SEC: u64 = 60;
    // See `Endpoint::keep_alive_timeout`
    const ENDPOINT_KEEP_ALIVE_TIMEOUT_SEC: u64 = 60;
    // Max retry times for request to meta server.
    const REQUEST_RETRY_BASE_INTERVAL_MS: u64 = 50;
    // Max retry times for connecting to meta server.
    const REQUEST_RETRY_MAX_ATTEMPTS: usize = 10;
    // Max retry interval in ms for request to meta server.
    const REQUEST_RETRY_MAX_INTERVAL_MS: u64 = 5000;

    async fn start_meta_member_monitor(
        &self,
        init_leader_addr: String,
        members: Either<MetaMemberClient, MetaMemberGroup>,
        force_refresh_receiver: Receiver<Sender<Result<()>>>,
    ) -> Result<()> {
        let core_ref = self.core.clone();
        let current_leader = init_leader_addr;

        let enable_period_tick = matches!(members, Either::Right(_));

        let member_management = ElectionMemberManagement {
            core_ref,
            members,
            current_leader,
        };

        let mut force_refresh_receiver = force_refresh_receiver;

        tokio::spawn(async move {
            let mut member_management = member_management;
            let mut ticker =
                time::interval(ElectionMemberManagement::ELECTION_MEMBER_REFRESH_PERIOD);

            loop {
                let result_sender: Option<Sender<Result<()>>> = if enable_period_tick {
                    tokio::select! {
                        _ = ticker.tick() => None,
                        result_sender = force_refresh_receiver.recv() => result_sender,
                    }
                } else {
                    force_refresh_receiver.recv().await
                };

                let tick_result = member_management.refresh_members().await;
                if let Err(e) = tick_result.as_ref() {
                    tracing::warn!("refresh election client failed {}", e);
                }

                if let Some(sender) = result_sender {
                    // ignore resp
                    let _resp = sender.send(tick_result);
                }
            }
        });

        Ok(())
    }

    async fn force_refresh_leader(&self) -> Result<()> {
        let (sender, receiver) = oneshot::channel();

        self.force_refresh_sender
            .send(sender)
            .await
            .map_err(|e| anyhow!(e))?;

        receiver.await.map_err(|e| anyhow!(e))?
    }

    /// Connect to the meta server from `addrs`.
    pub async fn new(strategy: MetaAddressStrategy) -> Result<Self> {
        let (channel, addr) = match &strategy {
            MetaAddressStrategy::LoadBalance(addr) => {
                Self::try_build_rpc_channel(vec![addr.clone()]).await
            }
            MetaAddressStrategy::List(addrs) => Self::try_build_rpc_channel(addrs.clone()).await,
        }?;
        let (force_refresh_sender, force_refresh_receiver) = mpsc::channel(1);
        let client = GrpcMetaClient {
            force_refresh_sender,
            core: Arc::new(RwLock::new(GrpcMetaClientCore::new(channel))),
        };

        let meta_member_client = client.core.read().await.meta_member_client.clone();
        let members = match &strategy {
            MetaAddressStrategy::LoadBalance(_) => Either::Left(meta_member_client),
            MetaAddressStrategy::List(_) => {
                let mut client_cache = HashMap::new();
                let mut members = HashSet::new();
                members.insert(addr.to_string());

                client_cache.insert(addr.to_string(), meta_member_client);

                Either::Right(MetaMemberGroup {
                    client_cache,
                    members,
                })
            }
        };

        client
            .start_meta_member_monitor(addr, members, force_refresh_receiver)
            .await?;

        if let Err(e) = client.force_refresh_leader().await {
            tracing::warn!("force refresh leader failed {}, init leader may failed", e);
        }

        Ok(client)
    }

    fn addr_to_endpoint(addr: String) -> Result<Endpoint> {
        Endpoint::from_shared(addr)
            .map(|endpoint| endpoint.initial_connection_window_size(MAX_CONNECTION_WINDOW_SIZE))
            .map_err(RpcError::TransportError)
    }

    pub(crate) async fn try_build_rpc_channel(addrs: Vec<String>) -> Result<(Channel, String)> {
        let endpoints: Vec<_> = addrs
            .into_iter()
            .map(|addr| Self::addr_to_endpoint(addr.clone()).map(|endpoint| (endpoint, addr)))
            .try_collect()?;

        let retry_strategy = ExponentialBackoff::from_millis(Self::CONN_RETRY_BASE_INTERVAL_MS)
            .max_delay(Duration::from_millis(Self::CONN_RETRY_MAX_INTERVAL_MS))
            .map(jitter);

        let channel = tokio_retry::Retry::spawn(retry_strategy, || async {
            let endpoints = endpoints.clone();

            for (endpoint, addr) in endpoints {
                match Self::connect_to_endpoint(endpoint).await {
                    Ok(channel) => {
                        tracing::info!("Connect to meta server {} successfully", addr);
                        return Ok((channel, addr));
                    }
                    Err(e) => {
                        tracing::warn!(
                            "Failed to connect to meta server {}, trying next address: {}",
                            addr,
                            e
                        )
                    }
                }
            }

            Err(RpcError::Internal(anyhow!(
                "Failed to connect to any meta server"
            )))
        })
        .await?;

        Ok(channel)
    }

    async fn connect_to_endpoint(endpoint: Endpoint) -> Result<Channel> {
        endpoint
            .http2_keep_alive_interval(Duration::from_secs(Self::ENDPOINT_KEEP_ALIVE_INTERVAL_SEC))
            .keep_alive_timeout(Duration::from_secs(Self::ENDPOINT_KEEP_ALIVE_TIMEOUT_SEC))
            .connect_timeout(Duration::from_secs(5))
            .connect()
            .await
            .map_err(RpcError::TransportError)
    }

    /// Return retry strategy for retrying meta requests.
    pub fn retry_strategy_for_request() -> impl Iterator<Item = Duration> {
        ExponentialBackoff::from_millis(Self::REQUEST_RETRY_BASE_INTERVAL_MS)
            .max_delay(Duration::from_millis(Self::REQUEST_RETRY_MAX_INTERVAL_MS))
            .map(jitter)
            .take(Self::REQUEST_RETRY_MAX_ATTEMPTS)
    }
}

macro_rules! for_all_meta_rpc {
    ($macro:ident) => {
        $macro! {
             { cluster_client, add_worker_node, AddWorkerNodeRequest, AddWorkerNodeResponse }
            ,{ cluster_client, activate_worker_node, ActivateWorkerNodeRequest, ActivateWorkerNodeResponse }
            ,{ cluster_client, delete_worker_node, DeleteWorkerNodeRequest, DeleteWorkerNodeResponse }
            //(not used) ,{ cluster_client, list_all_nodes, ListAllNodesRequest, ListAllNodesResponse }
            ,{ heartbeat_client, heartbeat, HeartbeatRequest, HeartbeatResponse }
            ,{ stream_client, flush, FlushRequest, FlushResponse }
            ,{ stream_client, list_table_fragments, ListTableFragmentsRequest, ListTableFragmentsResponse }
            ,{ ddl_client, create_table, CreateTableRequest, CreateTableResponse }
            ,{ ddl_client, create_materialized_view, CreateMaterializedViewRequest, CreateMaterializedViewResponse }
            ,{ ddl_client, create_view, CreateViewRequest, CreateViewResponse }
            ,{ ddl_client, create_source, CreateSourceRequest, CreateSourceResponse }
            ,{ ddl_client, create_sink, CreateSinkRequest, CreateSinkResponse }
            ,{ ddl_client, create_schema, CreateSchemaRequest, CreateSchemaResponse }
            ,{ ddl_client, create_database, CreateDatabaseRequest, CreateDatabaseResponse }
            ,{ ddl_client, create_index, CreateIndexRequest, CreateIndexResponse }
            ,{ ddl_client, create_function, CreateFunctionRequest, CreateFunctionResponse }
            ,{ ddl_client, drop_table, DropTableRequest, DropTableResponse }
            ,{ ddl_client, drop_materialized_view, DropMaterializedViewRequest, DropMaterializedViewResponse }
            ,{ ddl_client, drop_view, DropViewRequest, DropViewResponse }
            ,{ ddl_client, drop_source, DropSourceRequest, DropSourceResponse }
            ,{ ddl_client, drop_sink, DropSinkRequest, DropSinkResponse }
            ,{ ddl_client, drop_database, DropDatabaseRequest, DropDatabaseResponse }
            ,{ ddl_client, drop_schema, DropSchemaRequest, DropSchemaResponse }
            ,{ ddl_client, drop_index, DropIndexRequest, DropIndexResponse }
            ,{ ddl_client, drop_function, DropFunctionRequest, DropFunctionResponse }
            ,{ ddl_client, risectl_list_state_tables, RisectlListStateTablesRequest, RisectlListStateTablesResponse }
            ,{ hummock_client, unpin_version_before, UnpinVersionBeforeRequest, UnpinVersionBeforeResponse }
            ,{ hummock_client, get_current_version, GetCurrentVersionRequest, GetCurrentVersionResponse }
            ,{ hummock_client, replay_version_delta, ReplayVersionDeltaRequest, ReplayVersionDeltaResponse }
            ,{ hummock_client, list_version_deltas, ListVersionDeltasRequest, ListVersionDeltasResponse }
            ,{ hummock_client, get_assigned_compact_task_num, GetAssignedCompactTaskNumRequest, GetAssignedCompactTaskNumResponse }
            ,{ hummock_client, trigger_compaction_deterministic, TriggerCompactionDeterministicRequest, TriggerCompactionDeterministicResponse }
            ,{ hummock_client, disable_commit_epoch, DisableCommitEpochRequest, DisableCommitEpochResponse }
            ,{ hummock_client, pin_snapshot, PinSnapshotRequest, PinSnapshotResponse }
            ,{ hummock_client, pin_specific_snapshot, PinSpecificSnapshotRequest, PinSnapshotResponse }
            ,{ hummock_client, get_epoch, GetEpochRequest, GetEpochResponse }
            ,{ hummock_client, unpin_snapshot, UnpinSnapshotRequest, UnpinSnapshotResponse }
            ,{ hummock_client, unpin_snapshot_before, UnpinSnapshotBeforeRequest, UnpinSnapshotBeforeResponse }
            ,{ hummock_client, report_compaction_tasks, ReportCompactionTasksRequest, ReportCompactionTasksResponse }
            ,{ hummock_client, get_new_sst_ids, GetNewSstIdsRequest, GetNewSstIdsResponse }
            ,{ hummock_client, subscribe_compact_tasks, SubscribeCompactTasksRequest, Streaming<SubscribeCompactTasksResponse> }
            ,{ hummock_client, report_compaction_task_progress, ReportCompactionTaskProgressRequest, ReportCompactionTaskProgressResponse }
            ,{ hummock_client, report_vacuum_task, ReportVacuumTaskRequest, ReportVacuumTaskResponse }
            ,{ hummock_client, get_compaction_groups, GetCompactionGroupsRequest, GetCompactionGroupsResponse }
            ,{ hummock_client, trigger_manual_compaction, TriggerManualCompactionRequest, TriggerManualCompactionResponse }
            ,{ hummock_client, report_full_scan_task, ReportFullScanTaskRequest, ReportFullScanTaskResponse }
            ,{ hummock_client, trigger_full_gc, TriggerFullGcRequest, TriggerFullGcResponse }
            ,{ hummock_client, rise_ctl_get_pinned_versions_summary, RiseCtlGetPinnedVersionsSummaryRequest, RiseCtlGetPinnedVersionsSummaryResponse }
            ,{ hummock_client, rise_ctl_get_pinned_snapshots_summary, RiseCtlGetPinnedSnapshotsSummaryRequest, RiseCtlGetPinnedSnapshotsSummaryResponse }
            ,{ hummock_client, rise_ctl_list_compaction_group, RiseCtlListCompactionGroupRequest, RiseCtlListCompactionGroupResponse }
            ,{ hummock_client, rise_ctl_update_compaction_config, RiseCtlUpdateCompactionConfigRequest, RiseCtlUpdateCompactionConfigResponse }
            ,{ hummock_client, init_metadata_for_replay, InitMetadataForReplayRequest, InitMetadataForReplayResponse }
            ,{ hummock_client, set_compactor_runtime_config, SetCompactorRuntimeConfigRequest, SetCompactorRuntimeConfigResponse }
            ,{ user_client, create_user, CreateUserRequest, CreateUserResponse }
            ,{ user_client, update_user, UpdateUserRequest, UpdateUserResponse }
            ,{ user_client, drop_user, DropUserRequest, DropUserResponse }
            ,{ user_client, grant_privilege, GrantPrivilegeRequest, GrantPrivilegeResponse }
            ,{ user_client, revoke_privilege, RevokePrivilegeRequest, RevokePrivilegeResponse }
            ,{ scale_client, pause, PauseRequest, PauseResponse }
            ,{ scale_client, resume, ResumeRequest, ResumeResponse }
            ,{ scale_client, get_cluster_info, GetClusterInfoRequest, GetClusterInfoResponse }
            ,{ scale_client, reschedule, RescheduleRequest, RescheduleResponse }
            ,{ notification_client, subscribe, SubscribeRequest, Streaming<SubscribeResponse> }
            ,{ backup_client, backup_meta, BackupMetaRequest, BackupMetaResponse }
            ,{ backup_client, get_backup_job_status, GetBackupJobStatusRequest, GetBackupJobStatusResponse }
            ,{ backup_client, delete_meta_snapshot, DeleteMetaSnapshotRequest, DeleteMetaSnapshotResponse}
            ,{ backup_client, get_meta_snapshot_manifest, GetMetaSnapshotManifestRequest, GetMetaSnapshotManifestResponse}
        }
    };
}

impl GrpcMetaClient {
    async fn refresh_client_if_needed(&self, code: Code) {
        if matches!(
            code,
            Code::Unknown | Code::Unimplemented | Code::Unavailable
        ) {
            tracing::debug!("matching tonic code {}", code);
            let (result_sender, result_receiver) = oneshot::channel();
            if self.force_refresh_sender.try_send(result_sender).is_ok() {
                if let Ok(Err(e)) = result_receiver.await {
                    tracing::warn!("force refresh meta client failed {}", e);
                }
            } else {
                tracing::debug!("skipping the current refresh, somewhere else is already doing it")
            }
        }
    }
}

impl GrpcMetaClient {
    for_all_meta_rpc! { meta_rpc_client_method_impl }
}

#[cfg(test)]
mod tests {
    use crate::meta_client::MetaAddressStrategy;
    use crate::MetaClient;

    #[test]
    fn test_parse_meta_addr() {
        let results = vec![
            (
                "load-balance+http://abc",
                Some(MetaAddressStrategy::LoadBalance("http://abc".to_string())),
            ),
            ("load-balance+http://abc,http://def", None),
            ("load-balance+http://abc:xxx", None),
            ("", None),
            (
                "http://abc,http://def",
                Some(MetaAddressStrategy::List(vec![
                    "http://abc".to_string(),
                    "http://def".to_string(),
                ])),
            ),
            ("http://abc:xx,http://def", None),
        ];
        for (addr, result) in results {
            let parsed_result = MetaClient::parse_meta_addr(addr);
            match result {
                None => {
                    assert!(parsed_result.is_err());
                }
                Some(strategy) => {
                    assert_eq!(strategy, parsed_result.unwrap())
                }
            }
        }
    }
}<|MERGE_RESOLUTION|>--- conflicted
+++ resolved
@@ -162,16 +162,11 @@
         worker_type: WorkerType,
         addr: &HostAddr,
         worker_node_parallelism: usize,
-<<<<<<< HEAD
         verify_params: VerifyParams,
     ) -> Result<(Self, SystemParams)> {
-        let grpc_meta_client = GrpcMetaClient::new(meta_addr).await?;
-=======
-    ) -> Result<Self> {
         let addr_strategy = Self::parse_meta_addr(meta_addr)?;
 
         let grpc_meta_client = GrpcMetaClient::new(addr_strategy).await?;
->>>>>>> 4e9756d0
         let request = AddWorkerNodeRequest {
             worker_type: worker_type as i32,
             host: Some(addr.to_protobuf()),
