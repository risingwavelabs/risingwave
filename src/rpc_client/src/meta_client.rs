// Copyright 2023 RisingWave Labs
//
// Licensed under the Apache License, Version 2.0 (the "License");
// you may not use this file except in compliance with the License.
// You may obtain a copy of the License at
//
//     http://www.apache.org/licenses/LICENSE-2.0
//
// Unless required by applicable law or agreed to in writing, software
// distributed under the License is distributed on an "AS IS" BASIS,
// WITHOUT WARRANTIES OR CONDITIONS OF ANY KIND, either express or implied.
// See the License for the specific language governing permissions and
// limitations under the License.

use std::collections::HashMap;
use std::fmt;
use std::fmt::{Debug, Formatter};
use std::num::NonZeroUsize;
use std::sync::Arc;
use std::time::{Duration, SystemTime};

use anyhow::anyhow;
use async_trait::async_trait;
use either::Either;
use futures::stream::BoxStream;
use itertools::Itertools;
use lru::LruCache;
use risingwave_common::catalog::{CatalogVersion, FunctionId, IndexId, TableId};
use risingwave_common::config::{MetaConfig, MAX_CONNECTION_WINDOW_SIZE};
use risingwave_common::hash::ParallelUnitMapping;
use risingwave_common::system_param::reader::SystemParamsReader;
use risingwave_common::telemetry::report::TelemetryInfoFetcher;
use risingwave_common::util::addr::HostAddr;
use risingwave_common::util::column_index_mapping::ColIndexMapping;
use risingwave_common::util::resource_util::cpu::total_cpu_available;
use risingwave_common::util::resource_util::memory::system_memory_available_bytes;
use risingwave_common::RW_VERSION;
use risingwave_hummock_sdk::compaction_group::StateTableId;
use risingwave_hummock_sdk::{
    CompactionGroupId, HummockEpoch, HummockSstableObjectId, HummockVersionId, LocalSstableInfo,
    SstObjectIdRange,
};
use risingwave_pb::backup_service::backup_service_client::BackupServiceClient;
use risingwave_pb::backup_service::*;
use risingwave_pb::catalog::{
    Connection, PbComment, PbDatabase, PbFunction, PbIndex, PbSchema, PbSink, PbSource, PbTable,
    PbView, Table,
};
use risingwave_pb::cloud_service::cloud_service_client::CloudServiceClient;
use risingwave_pb::cloud_service::*;
use risingwave_pb::common::{HostAddress, WorkerNode, WorkerType};
use risingwave_pb::connector_service::sink_coordination_service_client::SinkCoordinationServiceClient;
use risingwave_pb::ddl_service::alter_owner_request::Object;
use risingwave_pb::ddl_service::alter_relation_name_request::Relation;
use risingwave_pb::ddl_service::ddl_service_client::DdlServiceClient;
use risingwave_pb::ddl_service::drop_table_request::SourceId;
use risingwave_pb::ddl_service::*;
use risingwave_pb::hummock::get_compaction_score_response::PickerInfo;
use risingwave_pb::hummock::hummock_manager_service_client::HummockManagerServiceClient;
use risingwave_pb::hummock::rise_ctl_update_compaction_config_request::mutable_config::MutableConfig;
use risingwave_pb::hummock::subscribe_compaction_event_request::Register;
use risingwave_pb::hummock::write_limits::WriteLimit;
use risingwave_pb::hummock::*;
use risingwave_pb::meta::add_worker_node_request::Property;
use risingwave_pb::meta::cancel_creating_jobs_request::PbJobs;
use risingwave_pb::meta::cluster_service_client::ClusterServiceClient;
use risingwave_pb::meta::event_log_service_client::EventLogServiceClient;
use risingwave_pb::meta::get_reschedule_plan_request::PbPolicy;
use risingwave_pb::meta::heartbeat_request::{extra_info, ExtraInfo};
use risingwave_pb::meta::heartbeat_service_client::HeartbeatServiceClient;
use risingwave_pb::meta::list_actor_states_response::ActorState;
use risingwave_pb::meta::list_fragment_distribution_response::FragmentDistribution;
use risingwave_pb::meta::list_table_fragment_states_response::TableFragmentState;
use risingwave_pb::meta::list_table_fragments_response::TableFragmentInfo;
use risingwave_pb::meta::meta_member_service_client::MetaMemberServiceClient;
use risingwave_pb::meta::notification_service_client::NotificationServiceClient;
use risingwave_pb::meta::scale_service_client::ScaleServiceClient;
use risingwave_pb::meta::serving_service_client::ServingServiceClient;
use risingwave_pb::meta::stream_manager_service_client::StreamManagerServiceClient;
use risingwave_pb::meta::system_params_service_client::SystemParamsServiceClient;
use risingwave_pb::meta::telemetry_info_service_client::TelemetryInfoServiceClient;
use risingwave_pb::meta::update_worker_node_schedulability_request::Schedulability;
use risingwave_pb::meta::*;
use risingwave_pb::stream_plan::StreamFragmentGraph;
use risingwave_pb::user::update_user_request::UpdateField;
use risingwave_pb::user::user_service_client::UserServiceClient;
use risingwave_pb::user::*;
use tokio::sync::mpsc::{unbounded_channel, Receiver, UnboundedSender};
use tokio::sync::oneshot::Sender;
use tokio::sync::{mpsc, oneshot, RwLock};
use tokio::task::JoinHandle;
use tokio::time::{self};
use tokio_retry::strategy::{jitter, ExponentialBackoff};
use tokio_stream::wrappers::UnboundedReceiverStream;
use tonic::transport::Endpoint;
use tonic::{Code, Request, Streaming};

use crate::error::{Result, RpcError};
use crate::hummock_meta_client::{CompactionEventItem, HummockMetaClient};
use crate::tracing::{Channel, TracingInjectedChannelExt};
use crate::{meta_rpc_client_method_impl, ExtraInfoSourceRef};

type ConnectionId = u32;
type DatabaseId = u32;
type SchemaId = u32;

/// Client to meta server. Cloning the instance is lightweight.
#[derive(Clone, Debug)]
pub struct MetaClient {
    worker_id: u32,
    worker_type: WorkerType,
    host_addr: HostAddr,
    inner: GrpcMetaClient,
    meta_config: MetaConfig,
}

impl MetaClient {
    const META_ADDRESS_LOAD_BALANCE_MODE_PREFIX: &'static str = "load-balance+";

    pub fn worker_id(&self) -> u32 {
        self.worker_id
    }

    pub fn host_addr(&self) -> &HostAddr {
        &self.host_addr
    }

    pub fn worker_type(&self) -> WorkerType {
        self.worker_type
    }

    /// Subscribe to notification from meta.
    pub async fn subscribe(
        &self,
        subscribe_type: SubscribeType,
    ) -> Result<Streaming<SubscribeResponse>> {
        let request = SubscribeRequest {
            subscribe_type: subscribe_type as i32,
            host: Some(self.host_addr.to_protobuf()),
            worker_id: self.worker_id(),
        };

        let retry_strategy = GrpcMetaClient::retry_strategy_to_bound(
            Duration::from_secs(self.meta_config.max_heartbeat_interval_secs as u64),
            true,
        );

        tokio_retry::Retry::spawn(retry_strategy, || async {
            let request = request.clone();
            self.inner.subscribe(request).await
        })
        .await
    }

    pub async fn create_connection(
        &self,
        connection_name: String,
        database_id: u32,
        schema_id: u32,
        owner_id: u32,
        req: create_connection_request::Payload,
    ) -> Result<(ConnectionId, CatalogVersion)> {
        let request = CreateConnectionRequest {
            name: connection_name,
            database_id,
            schema_id,
            owner_id,
            payload: Some(req),
        };
        let resp = self.inner.create_connection(request).await?;
        Ok((resp.connection_id, resp.version))
    }

    pub async fn list_connections(&self, _name: Option<&str>) -> Result<Vec<Connection>> {
        let request = ListConnectionsRequest {};
        let resp = self.inner.list_connections(request).await?;
        Ok(resp.connections)
    }

    pub async fn drop_connection(&self, connection_id: ConnectionId) -> Result<CatalogVersion> {
        let request = DropConnectionRequest { connection_id };
        let resp = self.inner.drop_connection(request).await?;
        Ok(resp.version)
    }

    pub(crate) fn parse_meta_addr(meta_addr: &str) -> Result<MetaAddressStrategy> {
        if meta_addr.starts_with(Self::META_ADDRESS_LOAD_BALANCE_MODE_PREFIX) {
            let addr = meta_addr
                .strip_prefix(Self::META_ADDRESS_LOAD_BALANCE_MODE_PREFIX)
                .unwrap();

            let addr = addr.split(',').exactly_one().map_err(|_| {
                RpcError::Internal(anyhow!(
                    "meta address {} in load-balance mode should be exactly one",
                    addr
                ))
            })?;

            let _url = url::Url::parse(addr).map_err(|e| {
                RpcError::Internal(anyhow!("could not parse meta address {}, {}", addr, e))
            })?;

            Ok(MetaAddressStrategy::LoadBalance(addr.to_string()))
        } else {
            let addrs: Vec<_> = meta_addr.split(',').map(str::to_string).collect();

            if addrs.is_empty() {
                return Err(RpcError::Internal(anyhow!(
                    "empty meta addresses {:?}",
                    addrs
                )));
            }

            for addr in &addrs {
                let _url = url::Url::parse(addr).map_err(|e| {
                    RpcError::Internal(anyhow!("could not parse meta address {}, {}", addr, e))
                })?;
            }

            Ok(MetaAddressStrategy::List(addrs))
        }
    }

    /// Register the current node to the cluster and set the corresponding worker id.
    pub async fn register_new(
        meta_addr: &str,
        worker_type: WorkerType,
        addr: &HostAddr,
        property: Property,
        meta_config: &MetaConfig,
    ) -> Result<(Self, SystemParamsReader)> {
        let addr_strategy = Self::parse_meta_addr(meta_addr)?;
        tracing::info!("register meta client using strategy: {}", addr_strategy);

        // Retry until reaching `max_heartbeat_interval_secs`
        let retry_strategy = GrpcMetaClient::retry_strategy_to_bound(
            Duration::from_secs(meta_config.max_heartbeat_interval_secs as u64),
            true,
        );

        if property.is_unschedulable {
            tracing::warn!("worker {:?} registered as unschedulable", addr.clone());
        }
        let init_result: Result<_> = tokio_retry::Retry::spawn(retry_strategy, || async {
            let grpc_meta_client = GrpcMetaClient::new(&addr_strategy, meta_config.clone()).await?;

            let add_worker_resp = grpc_meta_client
                .add_worker_node(AddWorkerNodeRequest {
                    worker_type: worker_type as i32,
                    host: Some(addr.to_protobuf()),
                    property: Some(property.clone()),
                    resource: Some(risingwave_pb::common::worker_node::Resource {
                        rw_version: RW_VERSION.to_string(),
                        total_memory_bytes: system_memory_available_bytes() as _,
                        total_cpu_cores: total_cpu_available() as _,
                    }),
                })
                .await?;
            if let Some(status) = &add_worker_resp.status
                && status.code() == risingwave_pb::common::status::Code::UnknownWorker
            {
                tracing::error!("invalid worker: {}", status.message);
                std::process::exit(1);
            }

            let system_params_resp = grpc_meta_client
                .get_system_params(GetSystemParamsRequest {})
                .await?;

            Ok((add_worker_resp, system_params_resp, grpc_meta_client))
        })
        .await;

        let (add_worker_resp, system_params_resp, grpc_meta_client) = init_result?;
        let worker_node = add_worker_resp
            .node
            .expect("AddWorkerNodeResponse::node is empty");

        Ok((
            Self {
                worker_id: worker_node.id,
                worker_type,
                host_addr: addr.clone(),
                inner: grpc_meta_client,
                meta_config: meta_config.to_owned(),
            },
            system_params_resp.params.unwrap().into(),
        ))
    }

    /// Activate the current node in cluster to confirm it's ready to serve.
    pub async fn activate(&self, addr: &HostAddr) -> Result<()> {
        let request = ActivateWorkerNodeRequest {
            host: Some(addr.to_protobuf()),
        };
        let retry_strategy = GrpcMetaClient::retry_strategy_to_bound(
            Duration::from_secs(self.meta_config.max_heartbeat_interval_secs as u64),
            true,
        );
        tokio_retry::Retry::spawn(retry_strategy, || async {
            let request = request.clone();
            self.inner.activate_worker_node(request).await
        })
        .await?;

        Ok(())
    }

    /// Send heartbeat signal to meta service.
    pub async fn send_heartbeat(&self, node_id: u32, info: Vec<extra_info::Info>) -> Result<()> {
        let request = HeartbeatRequest {
            node_id,
            info: info
                .into_iter()
                .map(|info| ExtraInfo { info: Some(info) })
                .collect(),
        };
        let resp = self.inner.heartbeat(request).await?;
        if let Some(status) = resp.status {
            if status.code() == risingwave_pb::common::status::Code::UnknownWorker {
                tracing::error!("worker expired: {}", status.message);
                std::process::exit(1);
            }
        }
        Ok(())
    }

    pub async fn create_database(&self, db: PbDatabase) -> Result<(DatabaseId, CatalogVersion)> {
        let request = CreateDatabaseRequest { db: Some(db) };
        let resp = self.inner.create_database(request).await?;
        // TODO: handle error in `resp.status` here
        Ok((resp.database_id, resp.version))
    }

    pub async fn create_schema(&self, schema: PbSchema) -> Result<(SchemaId, CatalogVersion)> {
        let request = CreateSchemaRequest {
            schema: Some(schema),
        };
        let resp = self.inner.create_schema(request).await?;
        // TODO: handle error in `resp.status` here
        Ok((resp.schema_id, resp.version))
    }

    pub async fn create_materialized_view(
        &self,
        table: PbTable,
        graph: StreamFragmentGraph,
    ) -> Result<(TableId, CatalogVersion)> {
        let request = CreateMaterializedViewRequest {
            materialized_view: Some(table),
            fragment_graph: Some(graph),
        };
        let resp = self.inner.create_materialized_view(request).await?;
        // TODO: handle error in `resp.status` here
        Ok((resp.table_id.into(), resp.version))
    }

    pub async fn drop_materialized_view(
        &self,
        table_id: TableId,
        cascade: bool,
    ) -> Result<CatalogVersion> {
        let request = DropMaterializedViewRequest {
            table_id: table_id.table_id(),
            cascade,
        };

        let resp = self.inner.drop_materialized_view(request).await?;
        Ok(resp.version)
    }

    pub async fn create_source(&self, source: PbSource) -> Result<(u32, CatalogVersion)> {
        let request = CreateSourceRequest {
            source: Some(source),
            fragment_graph: None,
        };

        let resp = self.inner.create_source(request).await?;
        Ok((resp.source_id, resp.version))
    }

    pub async fn create_source_with_graph(
        &self,
        source: PbSource,
        graph: StreamFragmentGraph,
    ) -> Result<(u32, CatalogVersion)> {
        let request = CreateSourceRequest {
            source: Some(source),
            fragment_graph: Some(graph),
        };

        let resp = self.inner.create_source(request).await?;
        Ok((resp.source_id, resp.version))
    }

    pub async fn create_sink(
        &self,
        sink: PbSink,
        graph: StreamFragmentGraph,
    ) -> Result<(u32, CatalogVersion)> {
        let request = CreateSinkRequest {
            sink: Some(sink),
            fragment_graph: Some(graph),
        };

        let resp = self.inner.create_sink(request).await?;
        Ok((resp.sink_id, resp.version))
    }

    pub async fn create_function(
        &self,
        function: PbFunction,
    ) -> Result<(FunctionId, CatalogVersion)> {
        let request = CreateFunctionRequest {
            function: Some(function),
        };
        let resp = self.inner.create_function(request).await?;
        Ok((resp.function_id.into(), resp.version))
    }

    pub async fn create_table(
        &self,
        source: Option<PbSource>,
        table: PbTable,
        graph: StreamFragmentGraph,
        job_type: PbTableJobType,
    ) -> Result<(TableId, CatalogVersion)> {
        let request = CreateTableRequest {
            materialized_view: Some(table),
            fragment_graph: Some(graph),
            source,
            job_type: job_type as _,
        };
        let resp = self.inner.create_table(request).await?;
        // TODO: handle error in `resp.status` here
        Ok((resp.table_id.into(), resp.version))
    }

    pub async fn comment_on(&self, comment: PbComment) -> Result<CatalogVersion> {
        let request = CommentOnRequest {
            comment: Some(comment),
        };
        let resp = self.inner.comment_on(request).await?;
        Ok(resp.version)
    }

    pub async fn alter_relation_name(
        &self,
        relation: Relation,
        name: &str,
    ) -> Result<CatalogVersion> {
        let request = AlterRelationNameRequest {
            relation: Some(relation),
            new_name: name.to_string(),
        };
        let resp = self.inner.alter_relation_name(request).await?;
        Ok(resp.version)
    }

    // only adding columns is supported
    pub async fn alter_source_column(&self, source: PbSource) -> Result<CatalogVersion> {
        let request = AlterSourceRequest {
            source: Some(source),
        };
        let resp = self.inner.alter_source(request).await?;
        Ok(resp.version)
    }

    pub async fn alter_owner(&self, object: Object, owner_id: u32) -> Result<CatalogVersion> {
        let request = AlterOwnerRequest {
            object: Some(object),
            owner_id,
        };
        let resp = self.inner.alter_owner(request).await?;
        Ok(resp.version)
    }

    pub async fn alter_set_schema(
        &self,
        object: alter_set_schema_request::Object,
        new_schema_id: u32,
    ) -> Result<CatalogVersion> {
        let request = AlterSetSchemaRequest {
            new_schema_id,
            object: Some(object),
        };
        let resp = self.inner.alter_set_schema(request).await?;
        Ok(resp.version)
    }

    pub async fn replace_table(
        &self,
        source: Option<PbSource>,
        table: PbTable,
        graph: StreamFragmentGraph,
        table_col_index_mapping: ColIndexMapping,
    ) -> Result<CatalogVersion> {
        let request = ReplaceTablePlanRequest {
            source,
            table: Some(table),
            fragment_graph: Some(graph),
            table_col_index_mapping: Some(table_col_index_mapping.to_protobuf()),
        };
        let resp = self.inner.replace_table_plan(request).await?;
        // TODO: handle error in `resp.status` here
        Ok(resp.version)
    }

    pub async fn create_view(&self, view: PbView) -> Result<(u32, CatalogVersion)> {
        let request = CreateViewRequest { view: Some(view) };
        let resp = self.inner.create_view(request).await?;
        // TODO: handle error in `resp.status` here
        Ok((resp.view_id, resp.version))
    }

    pub async fn create_index(
        &self,
        index: PbIndex,
        table: PbTable,
        graph: StreamFragmentGraph,
    ) -> Result<(TableId, CatalogVersion)> {
        let request = CreateIndexRequest {
            index: Some(index),
            index_table: Some(table),
            fragment_graph: Some(graph),
        };
        let resp = self.inner.create_index(request).await?;
        // TODO: handle error in `resp.status` here
        Ok((resp.index_id.into(), resp.version))
    }

    pub async fn drop_table(
        &self,
        source_id: Option<u32>,
        table_id: TableId,
        cascade: bool,
    ) -> Result<CatalogVersion> {
        let request = DropTableRequest {
            source_id: source_id.map(SourceId::Id),
            table_id: table_id.table_id(),
            cascade,
        };

        let resp = self.inner.drop_table(request).await?;
        Ok(resp.version)
    }

    pub async fn drop_view(&self, view_id: u32, cascade: bool) -> Result<CatalogVersion> {
        let request = DropViewRequest { view_id, cascade };
        let resp = self.inner.drop_view(request).await?;
        Ok(resp.version)
    }

    pub async fn drop_source(&self, source_id: u32, cascade: bool) -> Result<CatalogVersion> {
        let request = DropSourceRequest { source_id, cascade };
        let resp = self.inner.drop_source(request).await?;
        Ok(resp.version)
    }

    pub async fn drop_sink(&self, sink_id: u32, cascade: bool) -> Result<CatalogVersion> {
        let request = DropSinkRequest { sink_id, cascade };
        let resp = self.inner.drop_sink(request).await?;
        Ok(resp.version)
    }

    pub async fn drop_index(&self, index_id: IndexId, cascade: bool) -> Result<CatalogVersion> {
        let request = DropIndexRequest {
            index_id: index_id.index_id,
            cascade,
        };
        let resp = self.inner.drop_index(request).await?;
        Ok(resp.version)
    }

    pub async fn drop_function(&self, function_id: FunctionId) -> Result<CatalogVersion> {
        let request = DropFunctionRequest {
            function_id: function_id.0,
        };
        let resp = self.inner.drop_function(request).await?;
        Ok(resp.version)
    }

    pub async fn drop_database(&self, database_id: u32) -> Result<CatalogVersion> {
        let request = DropDatabaseRequest { database_id };
        let resp = self.inner.drop_database(request).await?;
        Ok(resp.version)
    }

    pub async fn drop_schema(&self, schema_id: u32) -> Result<CatalogVersion> {
        let request = DropSchemaRequest { schema_id };
        let resp = self.inner.drop_schema(request).await?;
        Ok(resp.version)
    }

    // TODO: using UserInfoVersion instead as return type.
    pub async fn create_user(&self, user: UserInfo) -> Result<u64> {
        let request = CreateUserRequest { user: Some(user) };
        let resp = self.inner.create_user(request).await?;
        Ok(resp.version)
    }

    pub async fn drop_user(&self, user_id: u32) -> Result<u64> {
        let request = DropUserRequest { user_id };
        let resp = self.inner.drop_user(request).await?;
        Ok(resp.version)
    }

    pub async fn update_user(
        &self,
        user: UserInfo,
        update_fields: Vec<UpdateField>,
    ) -> Result<u64> {
        let request = UpdateUserRequest {
            user: Some(user),
            update_fields: update_fields
                .into_iter()
                .map(|field| field as i32)
                .collect::<Vec<_>>(),
        };
        let resp = self.inner.update_user(request).await?;
        Ok(resp.version)
    }

    pub async fn grant_privilege(
        &self,
        user_ids: Vec<u32>,
        privileges: Vec<GrantPrivilege>,
        with_grant_option: bool,
        granted_by: u32,
    ) -> Result<u64> {
        let request = GrantPrivilegeRequest {
            user_ids,
            privileges,
            with_grant_option,
            granted_by,
        };
        let resp = self.inner.grant_privilege(request).await?;
        Ok(resp.version)
    }

    pub async fn revoke_privilege(
        &self,
        user_ids: Vec<u32>,
        privileges: Vec<GrantPrivilege>,
        granted_by: Option<u32>,
        revoke_by: u32,
        revoke_grant_option: bool,
        cascade: bool,
    ) -> Result<u64> {
        let granted_by = granted_by.unwrap_or_default();
        let request = RevokePrivilegeRequest {
            user_ids,
            privileges,
            granted_by,
            revoke_by,
            revoke_grant_option,
            cascade,
        };
        let resp = self.inner.revoke_privilege(request).await?;
        Ok(resp.version)
    }

    /// Unregister the current node to the cluster.
    pub async fn unregister(&self, addr: HostAddr) -> Result<()> {
        let request = DeleteWorkerNodeRequest {
            host: Some(addr.to_protobuf()),
        };
        self.inner.delete_worker_node(request).await?;
        Ok(())
    }

    pub async fn update_schedulability(
        &self,
        worker_ids: &[u32],
        schedulability: Schedulability,
    ) -> Result<UpdateWorkerNodeSchedulabilityResponse> {
        let request = UpdateWorkerNodeSchedulabilityRequest {
            worker_ids: worker_ids.to_vec(),
            schedulability: schedulability.into(),
        };
        let resp = self
            .inner
            .update_worker_node_schedulability(request)
            .await?;
        Ok(resp)
    }

    pub async fn list_worker_nodes(
        &self,
        worker_type: Option<WorkerType>,
    ) -> Result<Vec<WorkerNode>> {
        let request = ListAllNodesRequest {
            worker_type: worker_type.map(Into::into),
            include_starting_nodes: true,
        };
        let resp = self.inner.list_all_nodes(request).await?;
        Ok(resp.nodes)
    }

    /// Starts a heartbeat worker.
    ///
    /// When sending heartbeat RPC, it also carries extra info from `extra_info_sources`.
    pub fn start_heartbeat_loop(
        meta_client: MetaClient,
        min_interval: Duration,
        extra_info_sources: Vec<ExtraInfoSourceRef>,
    ) -> (JoinHandle<()>, Sender<()>) {
        let (shutdown_tx, mut shutdown_rx) = tokio::sync::oneshot::channel();
        let join_handle = tokio::spawn(async move {
            let mut min_interval_ticker = tokio::time::interval(min_interval);
            loop {
                tokio::select! {
                    biased;
                    // Shutdown
                    _ = &mut shutdown_rx => {
                        tracing::info!("Heartbeat loop is stopped");
                        return;
                    }
                    // Wait for interval
                    _ = min_interval_ticker.tick() => {},
                }
                let mut extra_info = Vec::with_capacity(extra_info_sources.len());
                for extra_info_source in &extra_info_sources {
                    if let Some(info) = extra_info_source.get_extra_info().await {
                        // None means the info is not available at the moment, and won't be sent to
                        // meta.
                        extra_info.push(info);
                    }
                }
                tracing::debug!(target: "events::meta::client_heartbeat", "heartbeat");
                match tokio::time::timeout(
                    // TODO: decide better min_interval for timeout
                    min_interval * 3,
                    meta_client.send_heartbeat(meta_client.worker_id(), extra_info),
                )
                .await
                {
                    Ok(Ok(_)) => {}
                    Ok(Err(err)) => {
                        tracing::warn!("Failed to send_heartbeat: error {}", err);
                    }
                    Err(err) => {
                        tracing::warn!("Failed to send_heartbeat: timeout {}", err);
                    }
                }
            }
        });
        (join_handle, shutdown_tx)
    }

    pub async fn risectl_list_state_tables(&self) -> Result<Vec<PbTable>> {
        let request = RisectlListStateTablesRequest {};
        let resp = self.inner.risectl_list_state_tables(request).await?;
        Ok(resp.tables)
    }

    pub async fn flush(&self, checkpoint: bool) -> Result<HummockSnapshot> {
        let request = FlushRequest { checkpoint };
        let resp = self.inner.flush(request).await?;
        Ok(resp.snapshot.unwrap())
    }

    pub async fn wait(&self) -> Result<()> {
        let request = WaitRequest {};
        self.inner.wait(request).await?;
        Ok(())
    }

    pub async fn cancel_creating_jobs(&self, jobs: PbJobs) -> Result<Vec<u32>> {
        let request = CancelCreatingJobsRequest { jobs: Some(jobs) };
        let resp = self.inner.cancel_creating_jobs(request).await?;
        Ok(resp.canceled_jobs)
    }

    pub async fn list_table_fragments(
        &self,
        table_ids: &[u32],
    ) -> Result<HashMap<u32, TableFragmentInfo>> {
        let request = ListTableFragmentsRequest {
            table_ids: table_ids.to_vec(),
        };
        let resp = self.inner.list_table_fragments(request).await?;
        Ok(resp.table_fragments)
    }

    pub async fn list_table_fragment_states(&self) -> Result<Vec<TableFragmentState>> {
        let resp = self
            .inner
            .list_table_fragment_states(ListTableFragmentStatesRequest {})
            .await?;
        Ok(resp.states)
    }

    pub async fn list_fragment_distributions(&self) -> Result<Vec<FragmentDistribution>> {
        let resp = self
            .inner
            .list_fragment_distribution(ListFragmentDistributionRequest {})
            .await?;
        Ok(resp.distributions)
    }

    pub async fn list_actor_states(&self) -> Result<Vec<ActorState>> {
        let resp = self
            .inner
            .list_actor_states(ListActorStatesRequest {})
            .await?;
        Ok(resp.states)
    }

    pub async fn pause(&self) -> Result<PauseResponse> {
        let request = PauseRequest {};
        let resp = self.inner.pause(request).await?;
        Ok(resp)
    }

    pub async fn resume(&self) -> Result<ResumeResponse> {
        let request = ResumeRequest {};
        let resp = self.inner.resume(request).await?;
        Ok(resp)
    }

    pub async fn apply_throttle(
        &self,
        kind: PbThrottleTarget,
        id: u32,
        rate: Option<u32>,
    ) -> Result<ApplyThrottleResponse> {
        let request = ApplyThrottleRequest {
            kind: kind as i32,
            id,
            rate,
        };
        let resp = self.inner.apply_throttle(request).await?;
        Ok(resp)
    }

    pub async fn get_cluster_info(&self) -> Result<GetClusterInfoResponse> {
        let request = GetClusterInfoRequest {};
        let resp = self.inner.get_cluster_info(request).await?;
        Ok(resp)
    }

    pub async fn reschedule(
        &self,
        reschedules: HashMap<u32, PbReschedule>,
        revision: u64,
        resolve_no_shuffle_upstream: bool,
    ) -> Result<(bool, u64)> {
        let request = RescheduleRequest {
            reschedules,
            revision,
            resolve_no_shuffle_upstream,
        };
        let resp = self.inner.reschedule(request).await?;
        Ok((resp.success, resp.revision))
    }

    pub async fn get_reschedule_plan(
        &self,
        policy: PbPolicy,
        revision: u64,
    ) -> Result<GetReschedulePlanResponse> {
        let request = GetReschedulePlanRequest {
            revision,
            policy: Some(policy),
        };
        let resp = self.inner.get_reschedule_plan(request).await?;
        Ok(resp)
    }

    pub async fn risectl_get_pinned_versions_summary(
        &self,
    ) -> Result<RiseCtlGetPinnedVersionsSummaryResponse> {
        let request = RiseCtlGetPinnedVersionsSummaryRequest {};
        self.inner
            .rise_ctl_get_pinned_versions_summary(request)
            .await
    }

    pub async fn risectl_get_pinned_snapshots_summary(
        &self,
    ) -> Result<RiseCtlGetPinnedSnapshotsSummaryResponse> {
        let request = RiseCtlGetPinnedSnapshotsSummaryRequest {};
        self.inner
            .rise_ctl_get_pinned_snapshots_summary(request)
            .await
    }

    pub async fn risectl_get_checkpoint_hummock_version(
        &self,
    ) -> Result<RiseCtlGetCheckpointVersionResponse> {
        let request = RiseCtlGetCheckpointVersionRequest {};
        self.inner.rise_ctl_get_checkpoint_version(request).await
    }

    pub async fn risectl_pause_hummock_version_checkpoint(
        &self,
    ) -> Result<RiseCtlPauseVersionCheckpointResponse> {
        let request = RiseCtlPauseVersionCheckpointRequest {};
        self.inner.rise_ctl_pause_version_checkpoint(request).await
    }

    pub async fn risectl_resume_hummock_version_checkpoint(
        &self,
    ) -> Result<RiseCtlResumeVersionCheckpointResponse> {
        let request = RiseCtlResumeVersionCheckpointRequest {};
        self.inner.rise_ctl_resume_version_checkpoint(request).await
    }

    pub async fn init_metadata_for_replay(
        &self,
        tables: Vec<PbTable>,
        compaction_groups: Vec<CompactionGroupInfo>,
    ) -> Result<()> {
        let req = InitMetadataForReplayRequest {
            tables,
            compaction_groups,
        };
        let _resp = self.inner.init_metadata_for_replay(req).await?;
        Ok(())
    }

    pub async fn replay_version_delta(
        &self,
        version_delta: HummockVersionDelta,
    ) -> Result<(HummockVersion, Vec<CompactionGroupId>)> {
        let req = ReplayVersionDeltaRequest {
            version_delta: Some(version_delta),
        };
        let resp = self.inner.replay_version_delta(req).await?;
        Ok((resp.version.unwrap(), resp.modified_compaction_groups))
    }

    pub async fn list_version_deltas(
        &self,
        start_id: u64,
        num_limit: u32,
        committed_epoch_limit: HummockEpoch,
    ) -> Result<HummockVersionDeltas> {
        let req = ListVersionDeltasRequest {
            start_id,
            num_limit,
            committed_epoch_limit,
        };
        Ok(self
            .inner
            .list_version_deltas(req)
            .await?
            .version_deltas
            .unwrap())
    }

    pub async fn trigger_compaction_deterministic(
        &self,
        version_id: HummockVersionId,
        compaction_groups: Vec<CompactionGroupId>,
    ) -> Result<()> {
        let req = TriggerCompactionDeterministicRequest {
            version_id,
            compaction_groups,
        };
        self.inner.trigger_compaction_deterministic(req).await?;
        Ok(())
    }

    pub async fn disable_commit_epoch(&self) -> Result<HummockVersion> {
        let req = DisableCommitEpochRequest {};
        Ok(self
            .inner
            .disable_commit_epoch(req)
            .await?
            .current_version
            .unwrap())
    }

    pub async fn pin_specific_snapshot(&self, epoch: HummockEpoch) -> Result<HummockSnapshot> {
        let req = PinSpecificSnapshotRequest {
            context_id: self.worker_id(),
            epoch,
        };
        let resp = self.inner.pin_specific_snapshot(req).await?;
        Ok(resp.snapshot.unwrap())
    }

    pub async fn get_assigned_compact_task_num(&self) -> Result<usize> {
        let req = GetAssignedCompactTaskNumRequest {};
        let resp = self.inner.get_assigned_compact_task_num(req).await?;
        Ok(resp.num_tasks as usize)
    }

    pub async fn risectl_list_compaction_group(&self) -> Result<Vec<CompactionGroupInfo>> {
        let req = RiseCtlListCompactionGroupRequest {};
        let resp = self.inner.rise_ctl_list_compaction_group(req).await?;
        Ok(resp.compaction_groups)
    }

    pub async fn risectl_update_compaction_config(
        &self,
        compaction_groups: &[CompactionGroupId],
        configs: &[MutableConfig],
    ) -> Result<()> {
        let req = RiseCtlUpdateCompactionConfigRequest {
            compaction_group_ids: compaction_groups.to_vec(),
            configs: configs
                .iter()
                .map(
                    |c| rise_ctl_update_compaction_config_request::MutableConfig {
                        mutable_config: Some(c.clone()),
                    },
                )
                .collect(),
        };
        let _resp = self.inner.rise_ctl_update_compaction_config(req).await?;
        Ok(())
    }

    pub async fn backup_meta(&self) -> Result<u64> {
        let req = BackupMetaRequest {};
        let resp = self.inner.backup_meta(req).await?;
        Ok(resp.job_id)
    }

    pub async fn get_backup_job_status(&self, job_id: u64) -> Result<(BackupJobStatus, String)> {
        let req = GetBackupJobStatusRequest { job_id };
        let resp = self.inner.get_backup_job_status(req).await?;
        Ok((resp.job_status(), resp.message))
    }

    pub async fn delete_meta_snapshot(&self, snapshot_ids: &[u64]) -> Result<()> {
        let req = DeleteMetaSnapshotRequest {
            snapshot_ids: snapshot_ids.to_vec(),
        };
        let _resp = self.inner.delete_meta_snapshot(req).await?;
        Ok(())
    }

    pub async fn get_meta_snapshot_manifest(&self) -> Result<MetaSnapshotManifest> {
        let req = GetMetaSnapshotManifestRequest {};
        let resp = self.inner.get_meta_snapshot_manifest(req).await?;
        Ok(resp.manifest.expect("should exist"))
    }

    pub async fn get_telemetry_info(&self) -> Result<TelemetryInfoResponse> {
        let req = GetTelemetryInfoRequest {};
        let resp = self.inner.get_telemetry_info(req).await?;
        Ok(resp)
    }

    pub async fn get_system_params(&self) -> Result<SystemParamsReader> {
        let req = GetSystemParamsRequest {};
        let resp = self.inner.get_system_params(req).await?;
        Ok(resp.params.unwrap().into())
    }

    pub async fn set_system_param(
        &self,
        param: String,
        value: Option<String>,
    ) -> Result<Option<SystemParamsReader>> {
        let req = SetSystemParamRequest { param, value };
        let resp = self.inner.set_system_param(req).await?;
        Ok(resp.params.map(SystemParamsReader::from))
    }

    pub async fn get_ddl_progress(&self) -> Result<Vec<DdlProgress>> {
        let req = GetDdlProgressRequest {};
        let resp = self.inner.get_ddl_progress(req).await?;
        Ok(resp.ddl_progress)
    }

    pub async fn split_compaction_group(
        &self,
        group_id: CompactionGroupId,
        table_ids_to_new_group: &[StateTableId],
    ) -> Result<CompactionGroupId> {
        let req = SplitCompactionGroupRequest {
            group_id,
            table_ids: table_ids_to_new_group.to_vec(),
        };
        let resp = self.inner.split_compaction_group(req).await?;
        Ok(resp.new_group_id)
    }

    pub async fn get_tables(&self, table_ids: &[u32]) -> Result<HashMap<u32, Table>> {
        let req = GetTablesRequest {
            table_ids: table_ids.to_vec(),
        };
        let resp = self.inner.get_tables(req).await?;
        Ok(resp.tables)
    }

    pub async fn list_serving_vnode_mappings(
        &self,
    ) -> Result<HashMap<u32, (u32, ParallelUnitMapping)>> {
        let req = GetServingVnodeMappingsRequest {};
        let resp = self.inner.get_serving_vnode_mappings(req).await?;
        let mappings = resp
            .mappings
            .into_iter()
            .map(|p| {
                (
                    p.fragment_id,
                    (
                        resp.fragment_to_table
                            .get(&p.fragment_id)
                            .cloned()
                            .unwrap_or(0),
                        ParallelUnitMapping::from_protobuf(p.mapping.as_ref().unwrap()),
                    ),
                )
            })
            .collect();
        Ok(mappings)
    }

    pub async fn risectl_list_compaction_status(
        &self,
    ) -> Result<(
        Vec<CompactStatus>,
        Vec<CompactTaskAssignment>,
        Vec<CompactTaskProgress>,
    )> {
        let req = RiseCtlListCompactionStatusRequest {};
        let resp = self.inner.rise_ctl_list_compaction_status(req).await?;
        Ok((
            resp.compaction_statuses,
            resp.task_assignment,
            resp.task_progress,
        ))
    }

    pub async fn get_compaction_score(
        &self,
        compaction_group_id: CompactionGroupId,
    ) -> Result<Vec<PickerInfo>> {
        let req = GetCompactionScoreRequest {
            compaction_group_id,
        };
        let resp = self.inner.get_compaction_score(req).await?;
        Ok(resp.scores)
    }

    pub async fn risectl_rebuild_table_stats(&self) -> Result<()> {
        let req = RiseCtlRebuildTableStatsRequest {};
        let _resp = self.inner.rise_ctl_rebuild_table_stats(req).await?;
        Ok(())
    }

    pub async fn list_branched_object(&self) -> Result<Vec<BranchedObject>> {
        let req = ListBranchedObjectRequest {};
        let resp = self.inner.list_branched_object(req).await?;
        Ok(resp.branched_objects)
    }

    pub async fn list_active_write_limit(&self) -> Result<HashMap<u64, WriteLimit>> {
        let req = ListActiveWriteLimitRequest {};
        let resp = self.inner.list_active_write_limit(req).await?;
        Ok(resp.write_limits)
    }

    pub async fn list_hummock_meta_config(&self) -> Result<HashMap<String, String>> {
        let req = ListHummockMetaConfigRequest {};
        let resp = self.inner.list_hummock_meta_config(req).await?;
        Ok(resp.configs)
    }

    pub async fn delete_worker_node(&self, worker: HostAddress) -> Result<()> {
        let _resp = self
            .inner
            .delete_worker_node(DeleteWorkerNodeRequest { host: Some(worker) })
            .await?;

        Ok(())
    }

    pub async fn rw_cloud_validate_source(
        &self,
        source_type: SourceType,
        source_config: HashMap<String, String>,
    ) -> Result<RwCloudValidateSourceResponse> {
        let req = RwCloudValidateSourceRequest {
            source_type: source_type.into(),
            source_config,
        };
        let resp = self.inner.rw_cloud_validate_source(req).await?;
        Ok(resp)
    }

    pub async fn sink_coordinate_client(&self) -> SinkCoordinationRpcClient {
        self.inner.core.read().await.sink_coordinate_client.clone()
    }

<<<<<<< HEAD
    pub async fn list_event_log(&self) -> Result<Vec<EventLog>> {
        let req = ListEventLogRequest::default();
        let resp = self.inner.list_event_log(req).await?;
        Ok(resp.event_logs)
=======
    pub async fn rise_ctl_list_compact_task_assignment(
        &self,
    ) -> Result<Vec<CompactTaskAssignment>> {
        let req = RiseCtlListCompactTaskAssignmentRequest {};
        let resp = self
            .inner
            .rise_ctl_list_compact_task_assignment(req)
            .await?;
        Ok(resp.task_assignment)
>>>>>>> 32717b45
    }
}

#[async_trait]
impl HummockMetaClient for MetaClient {
    async fn unpin_version_before(&self, unpin_version_before: HummockVersionId) -> Result<()> {
        let req = UnpinVersionBeforeRequest {
            context_id: self.worker_id(),
            unpin_version_before,
        };
        self.inner.unpin_version_before(req).await?;
        Ok(())
    }

    async fn get_current_version(&self) -> Result<HummockVersion> {
        let req = GetCurrentVersionRequest::default();
        Ok(self
            .inner
            .get_current_version(req)
            .await?
            .current_version
            .unwrap())
    }

    async fn pin_snapshot(&self) -> Result<HummockSnapshot> {
        let req = PinSnapshotRequest {
            context_id: self.worker_id(),
        };
        let resp = self.inner.pin_snapshot(req).await?;
        Ok(resp.snapshot.unwrap())
    }

    async fn get_snapshot(&self) -> Result<HummockSnapshot> {
        let req = GetEpochRequest {};
        let resp = self.inner.get_epoch(req).await?;
        Ok(resp.snapshot.unwrap())
    }

    async fn unpin_snapshot(&self) -> Result<()> {
        let req = UnpinSnapshotRequest {
            context_id: self.worker_id(),
        };
        self.inner.unpin_snapshot(req).await?;
        Ok(())
    }

    async fn unpin_snapshot_before(&self, pinned_epochs: HummockEpoch) -> Result<()> {
        let req = UnpinSnapshotBeforeRequest {
            context_id: self.worker_id(),
            // For unpin_snapshot_before, we do not care about snapshots list but only min epoch.
            min_snapshot: Some(HummockSnapshot {
                committed_epoch: pinned_epochs,
                current_epoch: pinned_epochs,
            }),
        };
        self.inner.unpin_snapshot_before(req).await?;
        Ok(())
    }

    async fn get_new_sst_ids(&self, number: u32) -> Result<SstObjectIdRange> {
        let resp = self
            .inner
            .get_new_sst_ids(GetNewSstIdsRequest { number })
            .await?;
        Ok(SstObjectIdRange::new(resp.start_id, resp.end_id))
    }

    async fn commit_epoch(
        &self,
        _epoch: HummockEpoch,
        _sstables: Vec<LocalSstableInfo>,
    ) -> Result<()> {
        panic!("Only meta service can commit_epoch in production.")
    }

    async fn update_current_epoch(&self, _epoch: HummockEpoch) -> Result<()> {
        panic!("Only meta service can update_current_epoch in production.")
    }

    async fn report_vacuum_task(&self, vacuum_task: VacuumTask) -> Result<()> {
        let req = ReportVacuumTaskRequest {
            vacuum_task: Some(vacuum_task),
        };
        self.inner.report_vacuum_task(req).await?;
        Ok(())
    }

    async fn report_full_scan_task(
        &self,
        filtered_object_ids: Vec<HummockSstableObjectId>,
        total_object_count: u64,
        total_object_size: u64,
    ) -> Result<()> {
        let req = ReportFullScanTaskRequest {
            object_ids: filtered_object_ids,
            total_object_count,
            total_object_size,
        };
        self.inner.report_full_scan_task(req).await?;
        Ok(())
    }

    async fn trigger_manual_compaction(
        &self,
        compaction_group_id: u64,
        table_id: u32,
        level: u32,
        sst_ids: Vec<u64>,
    ) -> Result<()> {
        // TODO: support key_range parameter
        let req = TriggerManualCompactionRequest {
            compaction_group_id,
            table_id,
            // if table_id not exist, manual_compaction will include all the sst
            // without check internal_table_id
            level,
            sst_ids,
            ..Default::default()
        };

        self.inner.trigger_manual_compaction(req).await?;
        Ok(())
    }

    async fn trigger_full_gc(&self, sst_retention_time_sec: u64) -> Result<()> {
        self.inner
            .trigger_full_gc(TriggerFullGcRequest {
                sst_retention_time_sec,
            })
            .await?;
        Ok(())
    }

    async fn subscribe_compaction_event(
        &self,
    ) -> Result<(
        UnboundedSender<SubscribeCompactionEventRequest>,
        BoxStream<'static, CompactionEventItem>,
    )> {
        let (request_sender, request_receiver) =
            unbounded_channel::<SubscribeCompactionEventRequest>();
        request_sender
            .send(SubscribeCompactionEventRequest {
                event: Some(subscribe_compaction_event_request::Event::Register(
                    Register {
                        context_id: self.worker_id(),
                    },
                )),
                create_at: SystemTime::now()
                    .duration_since(SystemTime::UNIX_EPOCH)
                    .expect("Clock may have gone backwards")
                    .as_millis() as u64,
            })
            .map_err(|err| RpcError::Internal(anyhow!(err.to_string())))?;

        let stream = self
            .inner
            .subscribe_compaction_event(Request::new(UnboundedReceiverStream::new(
                request_receiver,
            )))
            .await?;

        Ok((request_sender, Box::pin(stream)))
    }
}

#[async_trait]
impl TelemetryInfoFetcher for MetaClient {
    async fn fetch_telemetry_info(&self) -> std::result::Result<Option<String>, String> {
        let resp = self.get_telemetry_info().await.map_err(|e| e.to_string())?;
        let tracking_id = resp.get_tracking_id().ok();
        Ok(tracking_id.map(|id| id.to_owned()))
    }
}

pub type SinkCoordinationRpcClient = SinkCoordinationServiceClient<Channel>;

#[derive(Debug, Clone)]
struct GrpcMetaClientCore {
    cluster_client: ClusterServiceClient<Channel>,
    meta_member_client: MetaMemberServiceClient<Channel>,
    heartbeat_client: HeartbeatServiceClient<Channel>,
    ddl_client: DdlServiceClient<Channel>,
    hummock_client: HummockManagerServiceClient<Channel>,
    notification_client: NotificationServiceClient<Channel>,
    stream_client: StreamManagerServiceClient<Channel>,
    user_client: UserServiceClient<Channel>,
    scale_client: ScaleServiceClient<Channel>,
    backup_client: BackupServiceClient<Channel>,
    telemetry_client: TelemetryInfoServiceClient<Channel>,
    system_params_client: SystemParamsServiceClient<Channel>,
    serving_client: ServingServiceClient<Channel>,
    cloud_client: CloudServiceClient<Channel>,
    sink_coordinate_client: SinkCoordinationRpcClient,
    event_log_client: EventLogServiceClient<Channel>,
}

impl GrpcMetaClientCore {
    pub(crate) fn new(channel: Channel) -> Self {
        let cluster_client = ClusterServiceClient::new(channel.clone());
        let meta_member_client = MetaMemberClient::new(channel.clone());
        let heartbeat_client = HeartbeatServiceClient::new(channel.clone());
        let ddl_client =
            DdlServiceClient::new(channel.clone()).max_decoding_message_size(usize::MAX);
        let hummock_client =
            HummockManagerServiceClient::new(channel.clone()).max_decoding_message_size(usize::MAX);
        let notification_client =
            NotificationServiceClient::new(channel.clone()).max_decoding_message_size(usize::MAX);
        let stream_client =
            StreamManagerServiceClient::new(channel.clone()).max_decoding_message_size(usize::MAX);
        let user_client = UserServiceClient::new(channel.clone());
        let scale_client =
            ScaleServiceClient::new(channel.clone()).max_decoding_message_size(usize::MAX);
        let backup_client = BackupServiceClient::new(channel.clone());
        let telemetry_client =
            TelemetryInfoServiceClient::new(channel.clone()).max_decoding_message_size(usize::MAX);
        let system_params_client = SystemParamsServiceClient::new(channel.clone());
        let serving_client = ServingServiceClient::new(channel.clone());
        let cloud_client = CloudServiceClient::new(channel.clone());
        let sink_coordinate_client = SinkCoordinationServiceClient::new(channel.clone());
        let event_log_client = EventLogServiceClient::new(channel);

        GrpcMetaClientCore {
            cluster_client,
            meta_member_client,
            heartbeat_client,
            ddl_client,
            hummock_client,
            notification_client,
            stream_client,
            user_client,
            scale_client,
            backup_client,
            telemetry_client,
            system_params_client,
            serving_client,
            cloud_client,
            sink_coordinate_client,
            event_log_client,
        }
    }
}

/// Client to meta server. Cloning the instance is lightweight.
///
/// It is a wrapper of tonic client. See [`crate::rpc_client_method_impl`].
#[derive(Debug, Clone)]
struct GrpcMetaClient {
    member_monitor_event_sender: mpsc::Sender<Sender<Result<()>>>,
    core: Arc<RwLock<GrpcMetaClientCore>>,
}

#[derive(Debug, Eq, PartialEq)]
pub enum MetaAddressStrategy {
    LoadBalance(String),
    List(Vec<String>),
}

impl fmt::Display for MetaAddressStrategy {
    fn fmt(&self, f: &mut Formatter<'_>) -> fmt::Result {
        match self {
            MetaAddressStrategy::LoadBalance(addr) => {
                write!(f, "LoadBalance({})", addr)?;
            }
            MetaAddressStrategy::List(addrs) => {
                write!(f, "List({:?})", addrs)?;
            }
        }
        Ok(())
    }
}

type MetaMemberClient = MetaMemberServiceClient<Channel>;

struct MetaMemberGroup {
    members: LruCache<String, Option<MetaMemberClient>>,
}

struct MetaMemberManagement {
    core_ref: Arc<RwLock<GrpcMetaClientCore>>,
    members: Either<MetaMemberClient, MetaMemberGroup>,
    current_leader: String,
    meta_config: MetaConfig,
}

impl MetaMemberManagement {
    const META_MEMBER_REFRESH_PERIOD: Duration = Duration::from_secs(5);

    fn host_address_to_url(addr: HostAddress) -> String {
        format!("http://{}:{}", addr.host, addr.port)
    }

    async fn recreate_core(&self, channel: Channel) {
        let mut core = self.core_ref.write().await;
        *core = GrpcMetaClientCore::new(channel);
    }

    async fn refresh_members(&mut self) -> Result<()> {
        let leader_addr = match self.members.as_mut() {
            Either::Left(client) => {
                let resp = client.to_owned().members(MembersRequest {}).await?;
                let resp = resp.into_inner();
                resp.members.into_iter().find(|member| member.is_leader)
            }
            Either::Right(member_group) => {
                let mut fetched_members = None;

                for (addr, client) in &mut member_group.members {
                    let client: Result<MetaMemberClient> = try {
                        match client {
                            Some(cached_client) => cached_client.to_owned(),
                            None => {
                                let endpoint = GrpcMetaClient::addr_to_endpoint(addr.clone())?;
                                let channel = GrpcMetaClient::connect_to_endpoint(endpoint).await?;
                                let new_client: MetaMemberClient =
                                    MetaMemberServiceClient::new(channel);
                                *client = Some(new_client.clone());

                                new_client
                            }
                        }
                    };
                    if let Err(err) = client {
                        tracing::warn!("failed to create client from {}: {}", addr, err);
                        continue;
                    }
                    match client.unwrap().members(MembersRequest {}).await {
                        Err(err) => {
                            tracing::warn!("failed to fetch members from {}: {}", addr, err);
                            continue;
                        }
                        Ok(resp) => {
                            fetched_members = Some(resp.into_inner().members);
                            break;
                        }
                    }
                }

                let members =
                    fetched_members.ok_or_else(|| anyhow!("could not refresh members"))?;

                // find new leader
                let mut leader = None;
                for member in members {
                    if member.is_leader {
                        leader = Some(member.clone());
                    }

                    let addr = Self::host_address_to_url(member.address.unwrap());
                    // We don't clean any expired addrs here to deal with some extreme situations.
                    if !member_group.members.contains(&addr) {
                        tracing::info!("new meta member joined: {}", addr);
                        member_group.members.put(addr, None);
                    }
                }

                leader
            }
        };

        if let Some(leader) = leader_addr {
            let discovered_leader = Self::host_address_to_url(leader.address.unwrap());

            if discovered_leader != self.current_leader {
                tracing::info!("new meta leader {} discovered", discovered_leader);

                let retry_strategy = GrpcMetaClient::retry_strategy_to_bound(
                    Duration::from_secs(self.meta_config.meta_leader_lease_secs),
                    false,
                );

                let channel = tokio_retry::Retry::spawn(retry_strategy, || async {
                    let endpoint = GrpcMetaClient::addr_to_endpoint(discovered_leader.clone())?;
                    GrpcMetaClient::connect_to_endpoint(endpoint).await
                })
                .await?;

                self.recreate_core(channel).await;
                self.current_leader = discovered_leader;
            }
        }

        Ok(())
    }
}

impl GrpcMetaClient {
    // See `Endpoint::http2_keep_alive_interval`
    const ENDPOINT_KEEP_ALIVE_INTERVAL_SEC: u64 = 60;
    // See `Endpoint::keep_alive_timeout`
    const ENDPOINT_KEEP_ALIVE_TIMEOUT_SEC: u64 = 60;
    // Retry base interval in ms for connecting to meta server.
    const INIT_RETRY_BASE_INTERVAL_MS: u64 = 50;
    // Max retry times for connecting to meta server.
    const INIT_RETRY_MAX_INTERVAL_MS: u64 = 5000;

    fn start_meta_member_monitor(
        &self,
        init_leader_addr: String,
        members: Either<MetaMemberClient, MetaMemberGroup>,
        force_refresh_receiver: Receiver<Sender<Result<()>>>,
        meta_config: MetaConfig,
    ) -> Result<()> {
        let core_ref: Arc<RwLock<GrpcMetaClientCore>> = self.core.clone();
        let current_leader = init_leader_addr;

        let enable_period_tick = matches!(members, Either::Right(_));

        let member_management = MetaMemberManagement {
            core_ref,
            members,
            current_leader,
            meta_config,
        };

        let mut force_refresh_receiver = force_refresh_receiver;

        tokio::spawn(async move {
            let mut member_management = member_management;
            let mut ticker = time::interval(MetaMemberManagement::META_MEMBER_REFRESH_PERIOD);

            loop {
                let event: Option<Sender<Result<()>>> = if enable_period_tick {
                    tokio::select! {
                        _ = ticker.tick() => None,
                        result_sender = force_refresh_receiver.recv() => {
                            if result_sender.is_none() {
                                break;
                            }

                            result_sender
                        },
                    }
                } else {
                    let result_sender = force_refresh_receiver.recv().await;

                    if result_sender.is_none() {
                        break;
                    }

                    result_sender
                };

                let tick_result = member_management.refresh_members().await;
                if let Err(e) = tick_result.as_ref() {
                    tracing::warn!("refresh meta member client failed {}", e);
                }

                if let Some(sender) = event {
                    // ignore resp
                    let _resp = sender.send(tick_result);
                }
            }
        });

        Ok(())
    }

    async fn force_refresh_leader(&self) -> Result<()> {
        let (sender, receiver) = oneshot::channel();

        self.member_monitor_event_sender
            .send(sender)
            .await
            .map_err(|e| anyhow!(e))?;

        receiver.await.map_err(|e| anyhow!(e))?
    }

    /// Connect to the meta server from `addrs`.
    pub async fn new(strategy: &MetaAddressStrategy, config: MetaConfig) -> Result<Self> {
        let (channel, addr) = match strategy {
            MetaAddressStrategy::LoadBalance(addr) => {
                Self::try_build_rpc_channel(vec![addr.clone()]).await
            }
            MetaAddressStrategy::List(addrs) => Self::try_build_rpc_channel(addrs.clone()).await,
        }?;
        let (force_refresh_sender, force_refresh_receiver) = mpsc::channel(1);
        let client = GrpcMetaClient {
            member_monitor_event_sender: force_refresh_sender,
            core: Arc::new(RwLock::new(GrpcMetaClientCore::new(channel))),
        };

        let meta_member_client = client.core.read().await.meta_member_client.clone();
        let members = match strategy {
            MetaAddressStrategy::LoadBalance(_) => Either::Left(meta_member_client),
            MetaAddressStrategy::List(addrs) => {
                let mut members = LruCache::new(NonZeroUsize::new(20).unwrap());
                for addr in addrs {
                    members.put(addr.clone(), None);
                }
                members.put(addr.clone(), Some(meta_member_client));

                Either::Right(MetaMemberGroup { members })
            }
        };

        client.start_meta_member_monitor(addr, members, force_refresh_receiver, config)?;

        client.force_refresh_leader().await?;

        Ok(client)
    }

    fn addr_to_endpoint(addr: String) -> Result<Endpoint> {
        let endpoint = Endpoint::from_shared(addr)?;
        Ok(endpoint.initial_connection_window_size(MAX_CONNECTION_WINDOW_SIZE))
    }

    pub(crate) async fn try_build_rpc_channel(addrs: Vec<String>) -> Result<(Channel, String)> {
        let endpoints: Vec<_> = addrs
            .into_iter()
            .map(|addr| Self::addr_to_endpoint(addr.clone()).map(|endpoint| (endpoint, addr)))
            .try_collect()?;

        let endpoints = endpoints.clone();

        for (endpoint, addr) in endpoints {
            match Self::connect_to_endpoint(endpoint).await {
                Ok(channel) => {
                    tracing::info!("Connect to meta server {} successfully", addr);
                    return Ok((channel, addr));
                }
                Err(e) => {
                    tracing::warn!(
                        "Failed to connect to meta server {}, trying again: {}",
                        addr,
                        e
                    )
                }
            }
        }

        Err(RpcError::Internal(anyhow!(
            "Failed to connect to meta server"
        )))
    }

    async fn connect_to_endpoint(endpoint: Endpoint) -> Result<Channel> {
        let channel = endpoint
            .http2_keep_alive_interval(Duration::from_secs(Self::ENDPOINT_KEEP_ALIVE_INTERVAL_SEC))
            .keep_alive_timeout(Duration::from_secs(Self::ENDPOINT_KEEP_ALIVE_TIMEOUT_SEC))
            .connect_timeout(Duration::from_secs(5))
            .connect()
            .await?
            .tracing_injected();

        Ok(channel)
    }

    pub(crate) fn retry_strategy_to_bound(
        high_bound: Duration,
        exceed: bool,
    ) -> impl Iterator<Item = Duration> {
        let iter = ExponentialBackoff::from_millis(Self::INIT_RETRY_BASE_INTERVAL_MS)
            .max_delay(Duration::from_millis(Self::INIT_RETRY_MAX_INTERVAL_MS))
            .map(jitter);

        let mut sum = Duration::default();

        iter.take_while(move |duration| {
            sum += *duration;

            if exceed {
                sum < high_bound + *duration
            } else {
                sum < high_bound
            }
        })
    }
}

macro_rules! for_all_meta_rpc {
    ($macro:ident) => {
        $macro! {
             { cluster_client, add_worker_node, AddWorkerNodeRequest, AddWorkerNodeResponse }
            ,{ cluster_client, activate_worker_node, ActivateWorkerNodeRequest, ActivateWorkerNodeResponse }
            ,{ cluster_client, delete_worker_node, DeleteWorkerNodeRequest, DeleteWorkerNodeResponse }
            ,{ cluster_client, update_worker_node_schedulability, UpdateWorkerNodeSchedulabilityRequest, UpdateWorkerNodeSchedulabilityResponse }
            ,{ cluster_client, list_all_nodes, ListAllNodesRequest, ListAllNodesResponse }
            ,{ heartbeat_client, heartbeat, HeartbeatRequest, HeartbeatResponse }
            ,{ stream_client, flush, FlushRequest, FlushResponse }
            ,{ stream_client, pause, PauseRequest, PauseResponse }
            ,{ stream_client, resume, ResumeRequest, ResumeResponse }
             ,{ stream_client, apply_throttle, ApplyThrottleRequest, ApplyThrottleResponse }
            ,{ stream_client, cancel_creating_jobs, CancelCreatingJobsRequest, CancelCreatingJobsResponse }
            ,{ stream_client, list_table_fragments, ListTableFragmentsRequest, ListTableFragmentsResponse }
            ,{ stream_client, list_table_fragment_states, ListTableFragmentStatesRequest, ListTableFragmentStatesResponse }
            ,{ stream_client, list_fragment_distribution, ListFragmentDistributionRequest, ListFragmentDistributionResponse }
            ,{ stream_client, list_actor_states, ListActorStatesRequest, ListActorStatesResponse }
            ,{ ddl_client, create_table, CreateTableRequest, CreateTableResponse }
            ,{ ddl_client, alter_relation_name, AlterRelationNameRequest, AlterRelationNameResponse }
            ,{ ddl_client, alter_owner, AlterOwnerRequest, AlterOwnerResponse }
            ,{ ddl_client, alter_set_schema, AlterSetSchemaRequest, AlterSetSchemaResponse }
            ,{ ddl_client, create_materialized_view, CreateMaterializedViewRequest, CreateMaterializedViewResponse }
            ,{ ddl_client, create_view, CreateViewRequest, CreateViewResponse }
            ,{ ddl_client, create_source, CreateSourceRequest, CreateSourceResponse }
            ,{ ddl_client, create_sink, CreateSinkRequest, CreateSinkResponse }
            ,{ ddl_client, create_schema, CreateSchemaRequest, CreateSchemaResponse }
            ,{ ddl_client, create_database, CreateDatabaseRequest, CreateDatabaseResponse }
            ,{ ddl_client, create_index, CreateIndexRequest, CreateIndexResponse }
            ,{ ddl_client, create_function, CreateFunctionRequest, CreateFunctionResponse }
            ,{ ddl_client, drop_table, DropTableRequest, DropTableResponse }
            ,{ ddl_client, drop_materialized_view, DropMaterializedViewRequest, DropMaterializedViewResponse }
            ,{ ddl_client, drop_view, DropViewRequest, DropViewResponse }
            ,{ ddl_client, drop_source, DropSourceRequest, DropSourceResponse }
            ,{ ddl_client, drop_sink, DropSinkRequest, DropSinkResponse }
            ,{ ddl_client, drop_database, DropDatabaseRequest, DropDatabaseResponse }
            ,{ ddl_client, drop_schema, DropSchemaRequest, DropSchemaResponse }
            ,{ ddl_client, drop_index, DropIndexRequest, DropIndexResponse }
            ,{ ddl_client, drop_function, DropFunctionRequest, DropFunctionResponse }
            ,{ ddl_client, replace_table_plan, ReplaceTablePlanRequest, ReplaceTablePlanResponse }
            ,{ ddl_client, alter_source, AlterSourceRequest, AlterSourceResponse }
            ,{ ddl_client, risectl_list_state_tables, RisectlListStateTablesRequest, RisectlListStateTablesResponse }
            ,{ ddl_client, get_ddl_progress, GetDdlProgressRequest, GetDdlProgressResponse }
            ,{ ddl_client, create_connection, CreateConnectionRequest, CreateConnectionResponse }
            ,{ ddl_client, list_connections, ListConnectionsRequest, ListConnectionsResponse }
            ,{ ddl_client, drop_connection, DropConnectionRequest, DropConnectionResponse }
            ,{ ddl_client, comment_on, CommentOnRequest, CommentOnResponse }
            ,{ ddl_client, get_tables, GetTablesRequest, GetTablesResponse }
            ,{ ddl_client, wait, WaitRequest, WaitResponse }
            ,{ hummock_client, unpin_version_before, UnpinVersionBeforeRequest, UnpinVersionBeforeResponse }
            ,{ hummock_client, get_current_version, GetCurrentVersionRequest, GetCurrentVersionResponse }
            ,{ hummock_client, replay_version_delta, ReplayVersionDeltaRequest, ReplayVersionDeltaResponse }
            ,{ hummock_client, list_version_deltas, ListVersionDeltasRequest, ListVersionDeltasResponse }
            ,{ hummock_client, get_assigned_compact_task_num, GetAssignedCompactTaskNumRequest, GetAssignedCompactTaskNumResponse }
            ,{ hummock_client, trigger_compaction_deterministic, TriggerCompactionDeterministicRequest, TriggerCompactionDeterministicResponse }
            ,{ hummock_client, disable_commit_epoch, DisableCommitEpochRequest, DisableCommitEpochResponse }
            ,{ hummock_client, pin_snapshot, PinSnapshotRequest, PinSnapshotResponse }
            ,{ hummock_client, pin_specific_snapshot, PinSpecificSnapshotRequest, PinSnapshotResponse }
            ,{ hummock_client, get_epoch, GetEpochRequest, GetEpochResponse }
            ,{ hummock_client, unpin_snapshot, UnpinSnapshotRequest, UnpinSnapshotResponse }
            ,{ hummock_client, unpin_snapshot_before, UnpinSnapshotBeforeRequest, UnpinSnapshotBeforeResponse }
            ,{ hummock_client, get_new_sst_ids, GetNewSstIdsRequest, GetNewSstIdsResponse }
            ,{ hummock_client, report_vacuum_task, ReportVacuumTaskRequest, ReportVacuumTaskResponse }
            ,{ hummock_client, trigger_manual_compaction, TriggerManualCompactionRequest, TriggerManualCompactionResponse }
            ,{ hummock_client, report_full_scan_task, ReportFullScanTaskRequest, ReportFullScanTaskResponse }
            ,{ hummock_client, trigger_full_gc, TriggerFullGcRequest, TriggerFullGcResponse }
            ,{ hummock_client, rise_ctl_get_pinned_versions_summary, RiseCtlGetPinnedVersionsSummaryRequest, RiseCtlGetPinnedVersionsSummaryResponse }
            ,{ hummock_client, rise_ctl_get_pinned_snapshots_summary, RiseCtlGetPinnedSnapshotsSummaryRequest, RiseCtlGetPinnedSnapshotsSummaryResponse }
            ,{ hummock_client, rise_ctl_list_compaction_group, RiseCtlListCompactionGroupRequest, RiseCtlListCompactionGroupResponse }
            ,{ hummock_client, rise_ctl_update_compaction_config, RiseCtlUpdateCompactionConfigRequest, RiseCtlUpdateCompactionConfigResponse }
            ,{ hummock_client, rise_ctl_get_checkpoint_version, RiseCtlGetCheckpointVersionRequest, RiseCtlGetCheckpointVersionResponse }
            ,{ hummock_client, rise_ctl_pause_version_checkpoint, RiseCtlPauseVersionCheckpointRequest, RiseCtlPauseVersionCheckpointResponse }
            ,{ hummock_client, rise_ctl_resume_version_checkpoint, RiseCtlResumeVersionCheckpointRequest, RiseCtlResumeVersionCheckpointResponse }
            ,{ hummock_client, init_metadata_for_replay, InitMetadataForReplayRequest, InitMetadataForReplayResponse }
            ,{ hummock_client, split_compaction_group, SplitCompactionGroupRequest, SplitCompactionGroupResponse }
            ,{ hummock_client, rise_ctl_list_compaction_status, RiseCtlListCompactionStatusRequest, RiseCtlListCompactionStatusResponse }
            ,{ hummock_client, get_compaction_score, GetCompactionScoreRequest, GetCompactionScoreResponse }
            ,{ hummock_client, rise_ctl_rebuild_table_stats, RiseCtlRebuildTableStatsRequest, RiseCtlRebuildTableStatsResponse }
            ,{ hummock_client, subscribe_compaction_event, impl tonic::IntoStreamingRequest<Message = SubscribeCompactionEventRequest>, Streaming<SubscribeCompactionEventResponse> }
            ,{ hummock_client, list_branched_object, ListBranchedObjectRequest, ListBranchedObjectResponse }
            ,{ hummock_client, list_active_write_limit, ListActiveWriteLimitRequest, ListActiveWriteLimitResponse }
            ,{ hummock_client, list_hummock_meta_config, ListHummockMetaConfigRequest, ListHummockMetaConfigResponse }
            ,{ hummock_client, rise_ctl_list_compact_task_assignment, RiseCtlListCompactTaskAssignmentRequest, RiseCtlListCompactTaskAssignmentResponse }
            ,{ user_client, create_user, CreateUserRequest, CreateUserResponse }
            ,{ user_client, update_user, UpdateUserRequest, UpdateUserResponse }
            ,{ user_client, drop_user, DropUserRequest, DropUserResponse }
            ,{ user_client, grant_privilege, GrantPrivilegeRequest, GrantPrivilegeResponse }
            ,{ user_client, revoke_privilege, RevokePrivilegeRequest, RevokePrivilegeResponse }
            ,{ scale_client, get_cluster_info, GetClusterInfoRequest, GetClusterInfoResponse }
            ,{ scale_client, reschedule, RescheduleRequest, RescheduleResponse }
            ,{ scale_client, get_reschedule_plan, GetReschedulePlanRequest, GetReschedulePlanResponse }
            ,{ notification_client, subscribe, SubscribeRequest, Streaming<SubscribeResponse> }
            ,{ backup_client, backup_meta, BackupMetaRequest, BackupMetaResponse }
            ,{ backup_client, get_backup_job_status, GetBackupJobStatusRequest, GetBackupJobStatusResponse }
            ,{ backup_client, delete_meta_snapshot, DeleteMetaSnapshotRequest, DeleteMetaSnapshotResponse}
            ,{ backup_client, get_meta_snapshot_manifest, GetMetaSnapshotManifestRequest, GetMetaSnapshotManifestResponse}
            ,{ telemetry_client, get_telemetry_info, GetTelemetryInfoRequest, TelemetryInfoResponse}
            ,{ system_params_client, get_system_params, GetSystemParamsRequest, GetSystemParamsResponse }
            ,{ system_params_client, set_system_param, SetSystemParamRequest, SetSystemParamResponse }
            ,{ serving_client, get_serving_vnode_mappings, GetServingVnodeMappingsRequest, GetServingVnodeMappingsResponse }
            ,{ cloud_client, rw_cloud_validate_source, RwCloudValidateSourceRequest, RwCloudValidateSourceResponse }
            ,{ event_log_client, list_event_log, ListEventLogRequest, ListEventLogResponse }
        }
    };
}

impl GrpcMetaClient {
    async fn refresh_client_if_needed(&self, code: Code) {
        if matches!(
            code,
            Code::Unknown | Code::Unimplemented | Code::Unavailable
        ) {
            tracing::debug!("matching tonic code {}", code);
            let (result_sender, result_receiver) = oneshot::channel();
            if self
                .member_monitor_event_sender
                .try_send(result_sender)
                .is_ok()
            {
                if let Ok(Err(e)) = result_receiver.await {
                    tracing::warn!("force refresh meta client failed {}", e);
                }
            } else {
                tracing::debug!("skipping the current refresh, somewhere else is already doing it")
            }
        }
    }
}

impl GrpcMetaClient {
    for_all_meta_rpc! { meta_rpc_client_method_impl }
}

#[cfg(test)]
mod tests {
    use crate::meta_client::MetaAddressStrategy;
    use crate::MetaClient;

    #[test]
    fn test_parse_meta_addr() {
        let results = vec![
            (
                "load-balance+http://abc",
                Some(MetaAddressStrategy::LoadBalance("http://abc".to_string())),
            ),
            ("load-balance+http://abc,http://def", None),
            ("load-balance+http://abc:xxx", None),
            ("", None),
            (
                "http://abc,http://def",
                Some(MetaAddressStrategy::List(vec![
                    "http://abc".to_string(),
                    "http://def".to_string(),
                ])),
            ),
            ("http://abc:xx,http://def", None),
        ];
        for (addr, result) in results {
            let parsed_result = MetaClient::parse_meta_addr(addr);
            match result {
                None => {
                    assert!(parsed_result.is_err());
                }
                Some(strategy) => {
                    assert_eq!(strategy, parsed_result.unwrap())
                }
            }
        }
    }
}<|MERGE_RESOLUTION|>--- conflicted
+++ resolved
@@ -1190,12 +1190,12 @@
         self.inner.core.read().await.sink_coordinate_client.clone()
     }
 
-<<<<<<< HEAD
     pub async fn list_event_log(&self) -> Result<Vec<EventLog>> {
         let req = ListEventLogRequest::default();
         let resp = self.inner.list_event_log(req).await?;
         Ok(resp.event_logs)
-=======
+    }
+
     pub async fn rise_ctl_list_compact_task_assignment(
         &self,
     ) -> Result<Vec<CompactTaskAssignment>> {
@@ -1205,7 +1205,6 @@
             .rise_ctl_list_compact_task_assignment(req)
             .await?;
         Ok(resp.task_assignment)
->>>>>>> 32717b45
     }
 }
 
