--- conflicted
+++ resolved
@@ -26,11 +26,7 @@
 };
 use risingwave_pb::catalog::{
     Database as ProstDatabase, Index as ProstIndex, Schema as ProstSchema, Sink as ProstSink,
-<<<<<<< HEAD
     Source as ProstSource, Table as ProstTable, View as ProstView,
-=======
-    Source as ProstSource, Table as ProstTable, Table,
->>>>>>> a3fac7f7
 };
 use risingwave_pb::common::WorkerType;
 use risingwave_pb::ddl_service::ddl_service_client::DdlServiceClient;
@@ -507,7 +503,7 @@
 
     pub async fn init_metadata_for_replay(
         &self,
-        tables: Vec<Table>,
+        tables: Vec<ProstTable>,
         compaction_groups: Vec<CompactionGroup>,
     ) -> Result<()> {
         let req = InitMetadataForReplayRequest {
