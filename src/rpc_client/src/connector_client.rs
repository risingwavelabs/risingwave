// Copyright 2023 RisingWave Labs
//
// Licensed under the Apache License, Version 2.0 (the "License");
// you may not use this file except in compliance with the License.
// You may obtain a copy of the License at
//
//     http://www.apache.org/licenses/LICENSE-2.0
//
// Unless required by applicable law or agreed to in writing, software
// distributed under the License is distributed on an "AS IS" BASIS,
// WITHOUT WARRANTIES OR CONDITIONS OF ANY KIND, either express or implied.
// See the License for the specific language governing permissions and
// limitations under the License.

use std::any::type_name;
use std::collections::HashMap;
use std::fmt::{Debug, Formatter};
use std::time::Duration;

use anyhow::anyhow;
use futures::stream::BoxStream;
use futures::StreamExt;
use risingwave_common::config::{MAX_CONNECTION_WINDOW_SIZE, STREAM_WINDOW_SIZE};
<<<<<<< HEAD
use risingwave_pb::connector_service::connector_service_client::ConnectorServiceClient;
use risingwave_pb::connector_service::sink_writer_request::write_batch::Payload;
use risingwave_pb::connector_service::sink_writer_request::{
    Barrier, BeginEpoch, Request as SinkRequest, StartSink, WriteBatch,
};
use risingwave_pb::connector_service::{
    sink_writer_response, GetEventStreamRequest, GetEventStreamResponse, SinkParam,
    SinkPayloadFormat, SinkWriterRequest, SinkWriterResponse, SourceType, TableSchema,
    ValidateSinkRequest, ValidateSourceRequest,
};
use tokio::sync::mpsc::{channel, Sender};
use tokio_stream::wrappers::ReceiverStream;
=======
use risingwave_pb::catalog::SinkType;
use risingwave_pb::connector_service::connector_service_client::ConnectorServiceClient;
use risingwave_pb::connector_service::sink_stream_request::write_batch::Payload;
use risingwave_pb::connector_service::sink_stream_request::{
    Request as SinkRequest, StartEpoch, StartSink, SyncBatch, WriteBatch,
};
use risingwave_pb::connector_service::*;
use tokio::sync::mpsc::{unbounded_channel, UnboundedSender};
use tokio_stream::wrappers::UnboundedReceiverStream;
>>>>>>> a3e0b0e2
use tonic::transport::{Channel, Endpoint};
use tonic::{Request, Status, Streaming};
use tracing::error;

use crate::error::{Result, RpcError};

#[derive(Clone, Debug)]
pub struct ConnectorClient {
    rpc_client: ConnectorServiceClient<Channel>,
    endpoint: String,
}

pub struct SinkWriterStreamHandle {
<<<<<<< HEAD
    request_sender: Sender<SinkWriterRequest>,
    response_stream: BoxStream<'static, std::result::Result<SinkWriterResponse, Status>>,
=======
    request_sender: UnboundedSender<SinkStreamRequest>,
    response_stream: BoxStream<'static, std::result::Result<SinkResponse, Status>>,
>>>>>>> a3e0b0e2
}

impl Debug for SinkWriterStreamHandle {
    fn fmt(&self, f: &mut Formatter<'_>) -> std::fmt::Result {
        f.write_str(type_name::<Self>())
    }
}

impl SinkWriterStreamHandle {
    pub fn new(
<<<<<<< HEAD
        request_sender: Sender<SinkWriterRequest>,
        response_stream: BoxStream<'static, std::result::Result<SinkWriterResponse, Status>>,
=======
        request_sender: UnboundedSender<SinkStreamRequest>,
        response_stream: BoxStream<'static, std::result::Result<SinkResponse, Status>>,
>>>>>>> a3e0b0e2
    ) -> Self {
        Self {
            request_sender,
            response_stream,
        }
    }

<<<<<<< HEAD
    pub async fn start_epoch(&mut self, epoch: u64) -> Result<()> {
        self.request_sender
            .send(SinkWriterRequest {
                request: Some(SinkRequest::BeginEpoch(BeginEpoch { epoch })),
            })
            .await
            .map_err(|_| RpcError::Internal(anyhow!("unable to send start epoch on {}", epoch)))
=======
    async fn next_response(&mut self) -> Result<SinkResponse> {
        Ok(self
            .response_stream
            .next()
            .await
            .ok_or(RpcError::Internal(anyhow!("end of response stream")))??)
    }

    pub async fn start_epoch(&mut self, epoch: u64) -> Result<()> {
        self.request_sender
            .send(SinkStreamRequest {
                request: Some(SinkRequest::StartEpoch(StartEpoch { epoch })),
            })
            .map_err(|_| RpcError::Internal(anyhow!("unable to send start epoch on {}", epoch)))?;
        match self.next_response().await? {
            SinkResponse {
                response: Some(sink_response::Response::StartEpoch(_)),
            } => Ok(()),
            msg => Err(RpcError::Internal(anyhow!(
                "should get StartEpoch response but get {:?}",
                msg
            ))),
        }
>>>>>>> a3e0b0e2
    }

    pub async fn write_batch(&mut self, epoch: u64, batch_id: u64, payload: Payload) -> Result<()> {
        self.request_sender
<<<<<<< HEAD
            .send(SinkWriterRequest {
                request: Some(SinkRequest::WriteBatch(WriteBatch {
=======
            .send(SinkStreamRequest {
                request: Some(SinkRequest::Write(WriteBatch {
>>>>>>> a3e0b0e2
                    epoch,
                    batch_id,
                    payload: Some(payload),
                })),
            })
<<<<<<< HEAD
            .await
=======
>>>>>>> a3e0b0e2
            .map_err(|_| {
                RpcError::Internal(anyhow!(
                    "unable to send write batch on {} with batch id {}",
                    epoch,
                    batch_id
                ))
<<<<<<< HEAD
            })
=======
            })?;
        match self.next_response().await? {
            SinkResponse {
                response: Some(sink_response::Response::Write(_)),
            } => Ok(()),
            msg => Err(RpcError::Internal(anyhow!(
                "should get Write response but get {:?}",
                msg
            ))),
        }
>>>>>>> a3e0b0e2
    }

    pub async fn commit(&mut self, epoch: u64) -> Result<()> {
        self.request_sender
<<<<<<< HEAD
            .send(SinkWriterRequest {
                request: Some(SinkRequest::Barrier(Barrier {
                    epoch,
                    is_checkpoint: true,
                })),
            })
            .await
            .map_err(|_| RpcError::Internal(anyhow!("unable to send barrier on {}", epoch,)))?;
        match self
            .response_stream
            .next()
            .await
            .ok_or(RpcError::Internal(anyhow!("enable to get commit response")))??
        {
            SinkWriterResponse {
                response: Some(sink_writer_response::Response::Sync(_)),
=======
            .send(SinkStreamRequest {
                request: Some(SinkRequest::Sync(SyncBatch { epoch })),
            })
            .map_err(|_| RpcError::Internal(anyhow!("unable to send barrier on {}", epoch,)))?;
        match self.next_response().await? {
            SinkResponse {
                response: Some(sink_response::Response::Sync(_)),
>>>>>>> a3e0b0e2
            } => Ok(()),
            msg => Err(RpcError::Internal(anyhow!(
                "should get Sync response but get {:?}",
                msg
            ))),
        }
    }
}

impl ConnectorClient {
    pub async fn try_connect(connector_endpoint: Option<&String>) -> Option<Self> {
        match connector_endpoint {
            None => None,
            Some(connector_endpoint) => match ConnectorClient::new(connector_endpoint).await {
                Ok(client) => Some(client),
                Err(e) => {
                    error!(
                        "unable to connect to connector endpoint {:?}: {:?}",
                        connector_endpoint, e
                    );
                    None
                }
            },
        }
    }

    pub async fn new(connector_endpoint: &String) -> Result<Self> {
        let channel = Endpoint::from_shared(format!("http://{}", connector_endpoint))
            .map_err(|e| {
                RpcError::Internal(anyhow!(format!(
                    "invalid connector endpoint `{}`: {:?}",
                    &connector_endpoint, e
                )))
            })?
            .initial_connection_window_size(MAX_CONNECTION_WINDOW_SIZE)
            .initial_stream_window_size(STREAM_WINDOW_SIZE)
            .tcp_nodelay(true)
            .connect_timeout(Duration::from_secs(5))
            .connect()
            .await?;
        Ok(Self {
            rpc_client: ConnectorServiceClient::new(channel),
            endpoint: connector_endpoint.to_string(),
        })
    }

    pub fn endpoint(&self) -> &String {
        &self.endpoint
    }

    /// Get source event stream
    pub async fn start_source_stream(
        &self,
        source_id: u64,
        source_type: SourceType,
        start_offset: Option<String>,
        properties: HashMap<String, String>,
        snapshot_done: bool,
    ) -> Result<Streaming<GetEventStreamResponse>> {
        tracing::info!(
            "start cdc source properties: {:?}, snapshot_done: {}",
            properties,
            snapshot_done
        );
        Ok(self
            .rpc_client
            .clone()
            .get_event_stream(GetEventStreamRequest {
                source_id,
                source_type: source_type as _,
                start_offset: start_offset.unwrap_or_default(),
                properties,
                snapshot_done,
            })
            .await
            .inspect_err(|err| {
                tracing::error!(
                    "failed to start stream for CDC source {}: {}",
                    source_id,
                    err.message()
                )
            })?
            .into_inner())
    }

    /// Validate source properties
    pub async fn validate_source_properties(
        &self,
        source_id: u64,
        source_type: SourceType,
        properties: HashMap<String, String>,
        table_schema: Option<TableSchema>,
    ) -> Result<()> {
        let response = self
            .rpc_client
            .clone()
            .validate_source(ValidateSourceRequest {
                source_id,
                source_type: source_type as _,
                properties,
                table_schema,
            })
            .await
            .inspect_err(|err| {
                tracing::error!("failed to validate source#{}: {}", source_id, err.message())
            })?
            .into_inner();

        response.error.map_or(Ok(()), |err| {
            Err(RpcError::Internal(anyhow!(format!(
                "source cannot pass validation: {}",
                err.error_message
            ))))
        })
    }

    pub async fn start_sink_writer_stream(
        &self,
        sink_param: SinkParam,
        sink_payload_format: SinkPayloadFormat,
    ) -> Result<SinkWriterStreamHandle> {
<<<<<<< HEAD
        const SINK_WRITER_REQUEST_BUFFER_SIZE: usize = 16;
        let (request_sender, request_receiver) = channel(SINK_WRITER_REQUEST_BUFFER_SIZE);
=======
        let (request_sender, request_receiver) = unbounded_channel();
>>>>>>> a3e0b0e2

        // Send initial request in case of the blocking receive call from creating streaming request
        request_sender
            .send(SinkWriterRequest {
                request: Some(SinkRequest::Start(StartSink {
                    sink_param: Some(sink_param),
                    format: sink_payload_format as i32,
                })),
            })
            .await
            .map_err(|err| RpcError::Internal(anyhow!(err.to_string())))?;

        let mut response = self
            .rpc_client
            .clone()
<<<<<<< HEAD
            .sink_stream(Request::new(ReceiverStream::new(request_receiver)))
=======
            .sink_stream(Request::new(UnboundedReceiverStream::new(request_receiver)))
>>>>>>> a3e0b0e2
            .await
            .map_err(RpcError::GrpcStatus)?
            .into_inner();

<<<<<<< HEAD
        response.next().await.ok_or(RpcError::Internal(anyhow!(
            "get empty response from start sink request"
        )))??;

        Ok(SinkWriterStreamHandle {
            response_stream: response.boxed(),
            request_sender,
        })
=======
        match response.next().await.ok_or(RpcError::Internal(anyhow!(
            "get empty response from start sink request"
        )))?? {
            SinkResponse {
                response: Some(sink_response::Response::Start(_)),
            } => Ok(SinkWriterStreamHandle {
                response_stream: response.boxed(),
                request_sender,
            }),
            msg => Err(RpcError::Internal(anyhow!(
                "should get start response but get {:?}",
                msg
            ))),
        }
>>>>>>> a3e0b0e2
    }

    pub async fn validate_sink_properties(&self, sink_param: SinkParam) -> Result<()> {
        let response = self
            .rpc_client
            .clone()
            .validate_sink(ValidateSinkRequest {
                sink_param: Some(sink_param),
            })
            .await
            .inspect_err(|err| {
                tracing::error!("failed to validate sink properties: {}", err.message())
            })?
            .into_inner();
        response.error.map_or_else(
            || Ok(()), // If there is no error message, return Ok here.
            |err| {
                Err(RpcError::Internal(anyhow!(format!(
                    "sink cannot pass validation: {}",
                    err.error_message
                ))))
            },
        )
    }
}<|MERGE_RESOLUTION|>--- conflicted
+++ resolved
@@ -21,30 +21,14 @@
 use futures::stream::BoxStream;
 use futures::StreamExt;
 use risingwave_common::config::{MAX_CONNECTION_WINDOW_SIZE, STREAM_WINDOW_SIZE};
-<<<<<<< HEAD
 use risingwave_pb::connector_service::connector_service_client::ConnectorServiceClient;
 use risingwave_pb::connector_service::sink_writer_request::write_batch::Payload;
 use risingwave_pb::connector_service::sink_writer_request::{
     Barrier, BeginEpoch, Request as SinkRequest, StartSink, WriteBatch,
 };
-use risingwave_pb::connector_service::{
-    sink_writer_response, GetEventStreamRequest, GetEventStreamResponse, SinkParam,
-    SinkPayloadFormat, SinkWriterRequest, SinkWriterResponse, SourceType, TableSchema,
-    ValidateSinkRequest, ValidateSourceRequest,
-};
+use risingwave_pb::connector_service::*;
 use tokio::sync::mpsc::{channel, Sender};
 use tokio_stream::wrappers::ReceiverStream;
-=======
-use risingwave_pb::catalog::SinkType;
-use risingwave_pb::connector_service::connector_service_client::ConnectorServiceClient;
-use risingwave_pb::connector_service::sink_stream_request::write_batch::Payload;
-use risingwave_pb::connector_service::sink_stream_request::{
-    Request as SinkRequest, StartEpoch, StartSink, SyncBatch, WriteBatch,
-};
-use risingwave_pb::connector_service::*;
-use tokio::sync::mpsc::{unbounded_channel, UnboundedSender};
-use tokio_stream::wrappers::UnboundedReceiverStream;
->>>>>>> a3e0b0e2
 use tonic::transport::{Channel, Endpoint};
 use tonic::{Request, Status, Streaming};
 use tracing::error;
@@ -58,13 +42,8 @@
 }
 
 pub struct SinkWriterStreamHandle {
-<<<<<<< HEAD
     request_sender: Sender<SinkWriterRequest>,
     response_stream: BoxStream<'static, std::result::Result<SinkWriterResponse, Status>>,
-=======
-    request_sender: UnboundedSender<SinkStreamRequest>,
-    response_stream: BoxStream<'static, std::result::Result<SinkResponse, Status>>,
->>>>>>> a3e0b0e2
 }
 
 impl Debug for SinkWriterStreamHandle {
@@ -75,13 +54,8 @@
 
 impl SinkWriterStreamHandle {
     pub fn new(
-<<<<<<< HEAD
         request_sender: Sender<SinkWriterRequest>,
         response_stream: BoxStream<'static, std::result::Result<SinkWriterResponse, Status>>,
-=======
-        request_sender: UnboundedSender<SinkStreamRequest>,
-        response_stream: BoxStream<'static, std::result::Result<SinkResponse, Status>>,
->>>>>>> a3e0b0e2
     ) -> Self {
         Self {
             request_sender,
@@ -89,16 +63,7 @@
         }
     }
 
-<<<<<<< HEAD
-    pub async fn start_epoch(&mut self, epoch: u64) -> Result<()> {
-        self.request_sender
-            .send(SinkWriterRequest {
-                request: Some(SinkRequest::BeginEpoch(BeginEpoch { epoch })),
-            })
-            .await
-            .map_err(|_| RpcError::Internal(anyhow!("unable to send start epoch on {}", epoch)))
-=======
-    async fn next_response(&mut self) -> Result<SinkResponse> {
+    async fn next_response(&mut self) -> Result<SinkWriterResponse> {
         Ok(self
             .response_stream
             .next()
@@ -108,65 +73,34 @@
 
     pub async fn start_epoch(&mut self, epoch: u64) -> Result<()> {
         self.request_sender
-            .send(SinkStreamRequest {
-                request: Some(SinkRequest::StartEpoch(StartEpoch { epoch })),
-            })
-            .map_err(|_| RpcError::Internal(anyhow!("unable to send start epoch on {}", epoch)))?;
-        match self.next_response().await? {
-            SinkResponse {
-                response: Some(sink_response::Response::StartEpoch(_)),
-            } => Ok(()),
-            msg => Err(RpcError::Internal(anyhow!(
-                "should get StartEpoch response but get {:?}",
-                msg
-            ))),
-        }
->>>>>>> a3e0b0e2
+            .send(SinkWriterRequest {
+                request: Some(SinkRequest::BeginEpoch(BeginEpoch { epoch })),
+            })
+            .await
+            .map_err(|_| RpcError::Internal(anyhow!("unable to send start epoch on {}", epoch)))
     }
 
     pub async fn write_batch(&mut self, epoch: u64, batch_id: u64, payload: Payload) -> Result<()> {
         self.request_sender
-<<<<<<< HEAD
             .send(SinkWriterRequest {
                 request: Some(SinkRequest::WriteBatch(WriteBatch {
-=======
-            .send(SinkStreamRequest {
-                request: Some(SinkRequest::Write(WriteBatch {
->>>>>>> a3e0b0e2
                     epoch,
                     batch_id,
                     payload: Some(payload),
                 })),
             })
-<<<<<<< HEAD
-            .await
-=======
->>>>>>> a3e0b0e2
+            .await
             .map_err(|_| {
                 RpcError::Internal(anyhow!(
                     "unable to send write batch on {} with batch id {}",
                     epoch,
                     batch_id
                 ))
-<<<<<<< HEAD
-            })
-=======
-            })?;
-        match self.next_response().await? {
-            SinkResponse {
-                response: Some(sink_response::Response::Write(_)),
-            } => Ok(()),
-            msg => Err(RpcError::Internal(anyhow!(
-                "should get Write response but get {:?}",
-                msg
-            ))),
-        }
->>>>>>> a3e0b0e2
+            })
     }
 
     pub async fn commit(&mut self, epoch: u64) -> Result<()> {
         self.request_sender
-<<<<<<< HEAD
             .send(SinkWriterRequest {
                 request: Some(SinkRequest::Barrier(Barrier {
                     epoch,
@@ -175,23 +109,9 @@
             })
             .await
             .map_err(|_| RpcError::Internal(anyhow!("unable to send barrier on {}", epoch,)))?;
-        match self
-            .response_stream
-            .next()
-            .await
-            .ok_or(RpcError::Internal(anyhow!("enable to get commit response")))??
-        {
+        match self.next_response().await? {
             SinkWriterResponse {
                 response: Some(sink_writer_response::Response::Sync(_)),
-=======
-            .send(SinkStreamRequest {
-                request: Some(SinkRequest::Sync(SyncBatch { epoch })),
-            })
-            .map_err(|_| RpcError::Internal(anyhow!("unable to send barrier on {}", epoch,)))?;
-        match self.next_response().await? {
-            SinkResponse {
-                response: Some(sink_response::Response::Sync(_)),
->>>>>>> a3e0b0e2
             } => Ok(()),
             msg => Err(RpcError::Internal(anyhow!(
                 "should get Sync response but get {:?}",
@@ -313,12 +233,8 @@
         sink_param: SinkParam,
         sink_payload_format: SinkPayloadFormat,
     ) -> Result<SinkWriterStreamHandle> {
-<<<<<<< HEAD
         const SINK_WRITER_REQUEST_BUFFER_SIZE: usize = 16;
         let (request_sender, request_receiver) = channel(SINK_WRITER_REQUEST_BUFFER_SIZE);
-=======
-        let (request_sender, request_receiver) = unbounded_channel();
->>>>>>> a3e0b0e2
 
         // Send initial request in case of the blocking receive call from creating streaming request
         request_sender
@@ -334,30 +250,16 @@
         let mut response = self
             .rpc_client
             .clone()
-<<<<<<< HEAD
             .sink_stream(Request::new(ReceiverStream::new(request_receiver)))
-=======
-            .sink_stream(Request::new(UnboundedReceiverStream::new(request_receiver)))
->>>>>>> a3e0b0e2
             .await
             .map_err(RpcError::GrpcStatus)?
             .into_inner();
 
-<<<<<<< HEAD
-        response.next().await.ok_or(RpcError::Internal(anyhow!(
-            "get empty response from start sink request"
-        )))??;
-
-        Ok(SinkWriterStreamHandle {
-            response_stream: response.boxed(),
-            request_sender,
-        })
-=======
         match response.next().await.ok_or(RpcError::Internal(anyhow!(
             "get empty response from start sink request"
         )))?? {
-            SinkResponse {
-                response: Some(sink_response::Response::Start(_)),
+            SinkWriterResponse {
+                response: Some(sink_writer_response::Response::Start(_)),
             } => Ok(SinkWriterStreamHandle {
                 response_stream: response.boxed(),
                 request_sender,
@@ -367,7 +269,6 @@
                 msg
             ))),
         }
->>>>>>> a3e0b0e2
     }
 
     pub async fn validate_sink_properties(&self, sink_param: SinkParam) -> Result<()> {
