// Copyright 2025 RisingWave Labs
//
// Licensed under the Apache License, Version 2.0 (the "License");
// you may not use this file except in compliance with the License.
// You may obtain a copy of the License at
//
//     http://www.apache.org/licenses/LICENSE-2.0
//
// Unless required by applicable law or agreed to in writing, software
// distributed under the License is distributed on an "AS IS" BASIS,
// WITHOUT WARRANTIES OR CONDITIONS OF ANY KIND, either express or implied.
// See the License for the specific language governing permissions and
// limitations under the License.

use std::sync::Arc;

use anyhow::{Context, anyhow};
use await_tree::InstrumentAwait;
use futures::FutureExt;
use risingwave_common::array::StreamChunk;
use risingwave_common::bitmap::Bitmap;
use risingwave_common::util::epoch::{EpochExt, EpochPair, INVALID_EPOCH};
use risingwave_connector::sink::log_store::{
    LogReader, LogStoreFactory, LogStoreReadItem, LogStoreResult, LogWriter,
    LogWriterPostFlushCurrentEpoch, TruncateOffset,
};
use tokio::sync::mpsc::{
    Receiver, Sender, UnboundedReceiver, UnboundedSender, channel, unbounded_channel,
};
use tokio::sync::oneshot;

use crate::common::log_store_impl::in_mem::LogReaderEpochProgress::{AwaitingTruncate, Consuming};

enum InMemLogStoreItem {
    StreamChunk(StreamChunk),
    Barrier {
        next_epoch: u64,
        is_checkpoint: bool,
    },
    UpdateVnodeBitmap(Arc<Bitmap>),
}

/// An in-memory log store that can buffer a bounded amount of stream chunk in memory via bounded
/// mpsc channel.
///
/// Since it is in-memory, when `flush_current_epoch` with checkpoint epoch, it should wait for the
/// reader to finish consuming all the data in current checkpoint epoch.
pub struct BoundedInMemLogStoreWriter {
    /// Current epoch. Should be `Some` after `init`
    curr_epoch: Option<u64>,

    /// Holder of oneshot channel to send the initial epoch to the associated log reader.
    init_epoch_tx: Option<oneshot::Sender<u64>>,

    /// Sending log store item to log reader
    item_tx: Sender<InMemLogStoreItem>,

    /// Receiver for the epoch consumed by log reader.
    truncated_epoch_rx: UnboundedReceiver<u64>,
}

#[derive(Eq, PartialEq, Debug)]
enum LogReaderEpochProgress {
    /// In progress of consuming data in current epoch.
    Consuming(u64),
    /// Finished emitting the data in checkpoint epoch, and waiting for a call on `truncate`.
    AwaitingTruncate { sealed_epoch: u64, next_epoch: u64 },
}

const UNINITIALIZED: LogReaderEpochProgress = LogReaderEpochProgress::Consuming(INVALID_EPOCH);

pub struct BoundedInMemLogStoreReader {
    /// Current progress of log reader. Can be either consuming an epoch, or has finished consuming
    /// an epoch and waiting to be truncated.
    epoch_progress: LogReaderEpochProgress,

    /// Holder for oneshot channel to receive the initial epoch
    init_epoch_rx: Option<oneshot::Receiver<u64>>,

    /// Receiver to fetch log store item
    item_rx: Receiver<InMemLogStoreItem>,

    /// Sender of consumed epoch to the log writer
    truncated_epoch_tx: UnboundedSender<u64>,

    /// Offset of the latest emitted item
    latest_offset: TruncateOffset,

    /// Offset of the latest truncated item
    truncate_offset: TruncateOffset,
}

pub struct BoundedInMemLogStoreFactory {
    bound: usize,
}

impl BoundedInMemLogStoreFactory {
    pub fn new(bound: usize) -> Self {
        Self { bound }
    }
}

impl LogStoreFactory for BoundedInMemLogStoreFactory {
    type Reader = BoundedInMemLogStoreReader;
    type Writer = BoundedInMemLogStoreWriter;

    const ALLOW_REWIND: bool = false;
    const REBUILD_SINK_ON_UPDATE_VNODE_BITMAP: bool = false;

    async fn build(self) -> (Self::Reader, Self::Writer) {
        let (init_epoch_tx, init_epoch_rx) = oneshot::channel();
        let (item_tx, item_rx) = channel(self.bound);
        let (truncated_epoch_tx, truncated_epoch_rx) = unbounded_channel();
        let reader = BoundedInMemLogStoreReader {
            epoch_progress: UNINITIALIZED,
            init_epoch_rx: Some(init_epoch_rx),
            item_rx,
            truncated_epoch_tx,
            latest_offset: TruncateOffset::Barrier { epoch: 0 },
            truncate_offset: TruncateOffset::Barrier { epoch: 0 },
        };
        let writer = BoundedInMemLogStoreWriter {
            curr_epoch: None,
            init_epoch_tx: Some(init_epoch_tx),
            item_tx,
            truncated_epoch_rx,
        };
        (reader, writer)
    }
}

impl LogReader for BoundedInMemLogStoreReader {
    async fn init(&mut self) -> LogStoreResult<()> {
        let init_epoch_rx = self
            .init_epoch_rx
            .take()
            .expect("should not init for twice");
        let epoch = init_epoch_rx.await.context("unable to get init epoch")?;
        assert_eq!(self.epoch_progress, UNINITIALIZED);
        self.epoch_progress = LogReaderEpochProgress::Consuming(epoch);
        self.latest_offset = TruncateOffset::Barrier {
            epoch: epoch.prev_epoch(),
        };
        self.truncate_offset = TruncateOffset::Barrier {
            epoch: epoch.prev_epoch(),
        };
        Ok(())
    }

    async fn next_item(&mut self) -> LogStoreResult<(u64, LogStoreReadItem)> {
        match self.item_rx.recv().await {
            Some(item) => match self.epoch_progress {
                Consuming(current_epoch) => match item {
                    InMemLogStoreItem::StreamChunk(chunk) => {
                        let chunk_id = match self.latest_offset {
                            TruncateOffset::Chunk { epoch, chunk_id } => {
                                assert_eq!(epoch, current_epoch);
                                chunk_id + 1
                            }
                            TruncateOffset::Barrier { epoch } => {
                                assert!(
                                    epoch < current_epoch,
                                    "prev offset at barrier {} but current epoch {}",
                                    epoch,
                                    current_epoch
                                );
                                0
                            }
                        };
                        self.latest_offset = TruncateOffset::Chunk {
                            epoch: current_epoch,
                            chunk_id,
                        };
                        Ok((
                            current_epoch,
                            LogStoreReadItem::StreamChunk { chunk, chunk_id },
                        ))
                    }
                    InMemLogStoreItem::Barrier {
                        is_checkpoint,
                        next_epoch,
                    } => {
                        if is_checkpoint {
                            self.epoch_progress = AwaitingTruncate {
                                next_epoch,
                                sealed_epoch: current_epoch,
                            };
                        } else {
                            self.epoch_progress = Consuming(next_epoch);
                        }
                        self.latest_offset = TruncateOffset::Barrier {
                            epoch: current_epoch,
                        };
                        Ok((current_epoch, LogStoreReadItem::Barrier { is_checkpoint }))
                    }
                    InMemLogStoreItem::UpdateVnodeBitmap(vnode_bitmap) => Ok((
                        current_epoch,
                        LogStoreReadItem::UpdateVnodeBitmap(vnode_bitmap),
                    )),
                },
                AwaitingTruncate { .. } => Err(anyhow!(
                    "should not call next_item on checkpoint barrier for in-mem log store"
                )),
            },
            None => Err(anyhow!("end of log stream")),
        }
    }

    fn truncate(&mut self, offset: TruncateOffset) -> LogStoreResult<()> {
        // check the truncate offset is higher than prev truncate offset
        if self.truncate_offset >= offset {
            return Err(anyhow!(
                "truncate offset {:?} but prev truncate offset is {:?}",
                offset,
                self.truncate_offset
            ));
        }

        // check the truncate offset does not exceed the latest possible offset
        if offset > self.latest_offset {
            return Err(anyhow!(
                "truncate at {:?} but latest offset is {:?}",
                offset,
                self.latest_offset
            ));
        }

        if let AwaitingTruncate {
            sealed_epoch,
            next_epoch,
        } = &self.epoch_progress
        {
            if let TruncateOffset::Barrier { epoch } = offset
                && epoch == *sealed_epoch
            {
                let sealed_epoch = *sealed_epoch;
                self.epoch_progress = Consuming(*next_epoch);
                self.truncated_epoch_tx
                    .send(sealed_epoch)
                    .map_err(|_| anyhow!("unable to send sealed epoch"))?;
            }
        }
        self.truncate_offset = offset;
        Ok(())
    }

<<<<<<< HEAD
    async fn rewind(
        &mut self,
        _log_store_rewind_start_epoch: Option<u64>,
    ) -> LogStoreResult<(bool, Option<Bitmap>)> {
        Ok((false, None))
=======
    async fn rewind(&mut self) -> LogStoreResult<()> {
        Err(anyhow!("should not call rewind on it"))
>>>>>>> 6a1090b7
    }
}

impl LogWriter for BoundedInMemLogStoreWriter {
    async fn init(
        &mut self,
        epoch: EpochPair,
        _pause_read_on_bootstrap: bool,
    ) -> LogStoreResult<()> {
        let init_epoch_tx = self.init_epoch_tx.take().expect("cannot be init for twice");
        init_epoch_tx
            .send(epoch.curr)
            .map_err(|_| anyhow!("unable to send init epoch"))?;
        self.curr_epoch = Some(epoch.curr);
        Ok(())
    }

    async fn write_chunk(&mut self, chunk: StreamChunk) -> LogStoreResult<()> {
        self.item_tx
            .send(InMemLogStoreItem::StreamChunk(chunk))
            .instrument_await("in_mem_send_item_chunk")
            .await
            .map_err(|_| anyhow!("unable to send stream chunk"))?;
        Ok(())
    }

    async fn flush_current_epoch(
        &mut self,
        next_epoch: u64,
        is_checkpoint: bool,
    ) -> LogStoreResult<LogWriterPostFlushCurrentEpoch<'_>> {
        self.item_tx
            .send(InMemLogStoreItem::Barrier {
                next_epoch,
                is_checkpoint,
            })
            .instrument_await("in_mem_send_item_barrier")
            .await
            .map_err(|_| anyhow!("unable to send barrier"))?;

        let prev_epoch = self
            .curr_epoch
            .replace(next_epoch)
            .expect("should have epoch");

        if is_checkpoint {
            let truncated_epoch = self
                .truncated_epoch_rx
                .recv()
                .instrument_await("in_mem_recv_truncated_epoch")
                .await
                .ok_or_else(|| anyhow!("cannot get truncated epoch"))?;
            assert_eq!(truncated_epoch, prev_epoch);
        }

        Ok(LogWriterPostFlushCurrentEpoch::new(move |new_vnodes| {
            async move {
                if let Some(new_vnodes) = new_vnodes {
                    self.item_tx
                        .send(InMemLogStoreItem::UpdateVnodeBitmap(new_vnodes))
                        .instrument_await("in_mem_send_item_vnode_bitmap")
                        .await
                        .map_err(|_| anyhow!("unable to send vnode bitmap"))?;
                }
                Ok(())
            }
            .boxed()
        }))
    }

    fn pause(&mut self) -> LogStoreResult<()> {
        // no-op when decouple is not enabled
        Ok(())
    }

    fn resume(&mut self) -> LogStoreResult<()> {
        // no-op when decouple is not enabled
        Ok(())
    }
}

#[cfg(test)]
mod tests {
    use std::future::poll_fn;
    use std::task::Poll;

    use futures::FutureExt;
    use risingwave_common::array::{Op, StreamChunkBuilder};
    use risingwave_common::types::{DataType, ScalarImpl};
    use risingwave_common::util::epoch::{EpochPair, test_epoch};
    use risingwave_connector::sink::log_store::{
        LogReader, LogStoreFactory, LogStoreReadItem, LogWriter, TruncateOffset,
    };

    use crate::common::log_store_impl::in_mem::BoundedInMemLogStoreFactory;
    use crate::common::log_store_impl::kv_log_store::test_utils::LogWriterTestExt;

    #[tokio::test]
    async fn test_in_memory_log_store() {
        let factory = BoundedInMemLogStoreFactory::new(4);
        let (mut reader, mut writer) = factory.build().await;

        let init_epoch = test_epoch(1);
        let epoch1 = test_epoch(2);
        let epoch2 = test_epoch(3);

        let ops = vec![Op::Insert, Op::Delete, Op::UpdateInsert, Op::UpdateDelete];
        let mut builder =
            StreamChunkBuilder::unlimited(vec![DataType::Int64, DataType::Varchar], None);
        for (i, op) in ops.into_iter().enumerate() {
            assert!(
                builder
                    .append_row(
                        op,
                        [
                            Some(ScalarImpl::Int64(i as i64)),
                            Some(ScalarImpl::Utf8(format!("name_{}", i).into_boxed_str()))
                        ]
                    )
                    .is_none()
            );
        }
        let stream_chunk = builder.take().unwrap();
        let stream_chunk_clone = stream_chunk.clone();

        let mut join_handle = tokio::spawn(async move {
            writer
                .init(EpochPair::new_test_epoch(init_epoch), false)
                .await
                .unwrap();
            writer
                .write_chunk(stream_chunk_clone.clone())
                .await
                .unwrap();
            writer
                .write_chunk(stream_chunk_clone.clone())
                .await
                .unwrap();
            writer
                .flush_current_epoch_for_test(epoch1, false)
                .await
                .unwrap();
            writer.write_chunk(stream_chunk_clone).await.unwrap();
            writer
                .flush_current_epoch_for_test(epoch2, true)
                .await
                .unwrap();
        });

        reader.init().await.unwrap();
        let _chunk_id1_1 = match reader.next_item().await.unwrap() {
            (epoch, LogStoreReadItem::StreamChunk { chunk, chunk_id }) => {
                assert_eq!(epoch, init_epoch);
                assert_eq!(&chunk, &stream_chunk);
                chunk_id
            }
            _ => unreachable!(),
        };

        let chunk_id1_2 = match reader.next_item().await.unwrap() {
            (epoch, LogStoreReadItem::StreamChunk { chunk, chunk_id }) => {
                assert_eq!(epoch, init_epoch);
                assert_eq!(&chunk, &stream_chunk);
                chunk_id
            }
            _ => unreachable!(),
        };

        match reader.next_item().await.unwrap() {
            (epoch, LogStoreReadItem::Barrier { is_checkpoint }) => {
                assert!(!is_checkpoint);
                assert_eq!(epoch, init_epoch);
            }
            _ => unreachable!(),
        }

        let chunk_id2_1 = match reader.next_item().await.unwrap() {
            (epoch, LogStoreReadItem::StreamChunk { chunk, chunk_id }) => {
                assert_eq!(&chunk, &stream_chunk);
                assert_eq!(epoch, epoch1);
                chunk_id
            }
            _ => unreachable!(),
        };

        match reader.next_item().await.unwrap() {
            (epoch, LogStoreReadItem::Barrier { is_checkpoint }) => {
                assert!(is_checkpoint);
                assert_eq!(epoch, epoch1);
            }
            _ => unreachable!(),
        }

        reader
            .truncate(TruncateOffset::Chunk {
                epoch: init_epoch,
                chunk_id: chunk_id1_2,
            })
            .unwrap();
        assert!(
            poll_fn(|cx| Poll::Ready(join_handle.poll_unpin(cx)))
                .await
                .is_pending()
        );
        reader
            .truncate(TruncateOffset::Chunk {
                epoch: epoch1,
                chunk_id: chunk_id2_1,
            })
            .unwrap();
        assert!(
            poll_fn(|cx| Poll::Ready(join_handle.poll_unpin(cx)))
                .await
                .is_pending()
        );
        reader
            .truncate(TruncateOffset::Barrier { epoch: epoch1 })
            .unwrap();
        join_handle.await.unwrap();
    }
}<|MERGE_RESOLUTION|>--- conflicted
+++ resolved
@@ -244,16 +244,8 @@
         Ok(())
     }
 
-<<<<<<< HEAD
-    async fn rewind(
-        &mut self,
-        _log_store_rewind_start_epoch: Option<u64>,
-    ) -> LogStoreResult<(bool, Option<Bitmap>)> {
-        Ok((false, None))
-=======
-    async fn rewind(&mut self) -> LogStoreResult<()> {
+    async fn rewind(&mut self, _log_store_rewind_start_epoch: Option<u64>) -> LogStoreResult<()> {
         Err(anyhow!("should not call rewind on it"))
->>>>>>> 6a1090b7
     }
 }
 
