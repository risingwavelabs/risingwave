--- conflicted
+++ resolved
@@ -389,11 +389,7 @@
         let range_start = match (start_offset, aligned_range_start) {
             (Some(rewind_start_offset), _) => {
                 tracing::info!(
-<<<<<<< HEAD
-                    "Sink error occurred. rebuild the log reader stream from the rewind start offset returned by the coordinator."
-=======
                     "Sink error occurred. Rebuild the log reader stream from the rewind start offset returned by the coordinator."
->>>>>>> 56b25991
                 );
                 LogStoreReadStateStreamRangeStart::LastPersistedEpoch(rewind_start_offset)
             }
