// Copyright 2024 RisingWave Labs
//
// Licensed under the Apache License, Version 2.0 (the "License");
// you may not use this file except in compliance with the License.
// You may obtain a copy of the License at
//
//     http://www.apache.org/licenses/LICENSE-2.0
//
// Unless required by applicable law or agreed to in writing, software
// distributed under the License is distributed on an "AS IS" BASIS,
// WITHOUT WARRANTIES OR CONDITIONS OF ANY KIND, either express or implied.
// See the License for the specific language governing permissions and
// limitations under the License.

use std::future::Future;
use std::ops::Bound;
use std::ops::Bound::{Excluded, Included, Unbounded};
use std::pin::Pin;
use std::time::{Duration, Instant};

use anyhow::anyhow;
use await_tree::InstrumentAwait;
use bytes::Bytes;
use foyer::CacheContext;
use futures::future::{try_join_all, BoxFuture};
use futures::{FutureExt, TryFutureExt};
use risingwave_common::array::StreamChunk;
use risingwave_common::buffer::Bitmap;
use risingwave_common::catalog::TableId;
use risingwave_common::hash::VnodeBitmapExt;
use risingwave_common::metrics::{LabelGuardedHistogram, LabelGuardedIntCounter};
use risingwave_common::util::epoch::EpochExt;
use risingwave_connector::sink::log_store::{
    ChunkId, LogReader, LogStoreReadItem, LogStoreResult, TruncateOffset,
};
use risingwave_hummock_sdk::key::{prefixed_range_with_vnode, FullKey, TableKey, TableKeyRange};
use risingwave_hummock_sdk::HummockEpoch;
use risingwave_storage::error::StorageResult;
use risingwave_storage::hummock::CachePolicy;
use risingwave_storage::store::{
    PrefetchOptions, ReadOptions, StateStoreIterItemRef, StateStoreRead,
};
use risingwave_storage::{StateStore, StateStoreIter};
use tokio::sync::watch;
use tokio::time::sleep;
use tokio_stream::StreamExt;

use crate::common::log_store_impl::kv_log_store::buffer::{
    LogStoreBufferItem, LogStoreBufferReceiver,
};
use crate::common::log_store_impl::kv_log_store::serde::{
    merge_log_store_item_stream, KvLogStoreItem, LogStoreItemMergeStream, LogStoreRowSerde,
};
use crate::common::log_store_impl::kv_log_store::KvLogStoreMetrics;

type RewindBackoffPolicy = impl Iterator<Item = Duration>;
pub(crate) const REWIND_BASE_DELAY: Duration = Duration::from_secs(1);
pub(crate) const REWIND_BACKOFF_FACTOR: u64 = 2;
pub(crate) const REWIND_MAX_DELAY: Duration = Duration::from_secs(180);

fn initial_rewind_backoff_policy() -> RewindBackoffPolicy {
    tokio_retry::strategy::ExponentialBackoff::from_millis(REWIND_BASE_DELAY.as_millis() as _)
        .factor(REWIND_BACKOFF_FACTOR)
        .max_delay(REWIND_MAX_DELAY)
        .map(tokio_retry::strategy::jitter)
}

struct RewindDelay {
    last_rewind_truncate_offset: Option<TruncateOffset>,
    backoff_policy: RewindBackoffPolicy,
    rewind_count: LabelGuardedIntCounter<3>,
    rewind_delay: LabelGuardedHistogram<3>,
}

impl RewindDelay {
    fn new(metrics: &KvLogStoreMetrics) -> Self {
        Self {
            last_rewind_truncate_offset: None,
            backoff_policy: initial_rewind_backoff_policy(),
            rewind_count: metrics.rewind_count.clone(),
            rewind_delay: metrics.rewind_delay.clone(),
        }
    }

    async fn rewind_delay(&mut self, truncate_offset: Option<TruncateOffset>) {
        match (&self.last_rewind_truncate_offset, &truncate_offset) {
            (Some(prev_rewind_truncate_offset), Some(truncate_offset)) => {
                if truncate_offset > prev_rewind_truncate_offset {
                    self.last_rewind_truncate_offset = Some(*truncate_offset);
                    // Have new truncate progress before this round of rewind.
                    // Reset rewind backoff
                    self.backoff_policy = initial_rewind_backoff_policy();
                }
            }
            (None, _) => {
                self.last_rewind_truncate_offset = truncate_offset;
            }
            _ => {}
        };
        self.rewind_count.inc();
        if let Some(delay) = self.backoff_policy.next() {
            self.rewind_delay.observe(delay.as_secs_f64());
            sleep(delay).await;
        }
    }
}

pub struct KvLogStoreReader<S: StateStore> {
    table_id: TableId,

    state_store: S,

    serde: LogStoreRowSerde,

    rx: LogStoreBufferReceiver,

    /// The first epoch that newly written by the log writer
    first_write_epoch: Option<u64>,

    /// `Some` means consuming historical log data
    state_store_stream: Option<Pin<Box<LogStoreItemMergeStream<TimeoutAutoRebuildIter<S>>>>>,

    /// Store the future that attempts to read a flushed stream chunk.
    /// This is for cancellation safety. Since it is possible that the future of `next_item`
    /// gets dropped after it takes an flushed item out from the buffer, but before it successfully
    /// read the stream chunk out from the storage. Therefore we store the future so that it can continue
    /// reading the stream chunk after the next `next_item` is called.
    read_flushed_chunk_future:
        Option<BoxFuture<'static, LogStoreResult<(ChunkId, StreamChunk, u64)>>>,

    latest_offset: Option<TruncateOffset>,

    truncate_offset: Option<TruncateOffset>,

    metrics: KvLogStoreMetrics,

    is_paused: watch::Receiver<bool>,

    identity: String,

    rewind_delay: RewindDelay,
}

impl<S: StateStore> KvLogStoreReader<S> {
    pub(crate) fn new(
        table_id: TableId,
        state_store: S,
        serde: LogStoreRowSerde,
        rx: LogStoreBufferReceiver,
        metrics: KvLogStoreMetrics,
        is_paused: watch::Receiver<bool>,
        identity: String,
    ) -> Self {
        let rewind_delay = RewindDelay::new(&metrics);
        Self {
            table_id,
            state_store,
            serde,
            rx,
            read_flushed_chunk_future: None,
            first_write_epoch: None,
            state_store_stream: None,
            latest_offset: None,
            truncate_offset: None,
            metrics,
            is_paused,
            identity,
            rewind_delay,
        }
    }

    async fn may_continue_read_flushed_chunk(
        &mut self,
    ) -> LogStoreResult<Option<(ChunkId, StreamChunk, u64)>> {
        if let Some(future) = self.read_flushed_chunk_future.as_mut() {
            let result = future.instrument_await("Read Flushed Chunk").await;
            let _fut = self
                .read_flushed_chunk_future
                .take()
                .expect("future not None");
            Ok(Some(result?))
        } else {
            Ok(None)
        }
    }
}

struct AutoRebuildStateStoreReadIter<S: StateStoreRead, F> {
    state_store: S,
    iter: S::Iter,
    // call to get whether to rebuild the iter. Once return true, the closure should reset itself.
    should_rebuild: F,
    end_bound: Bound<TableKey<Bytes>>,
    epoch: HummockEpoch,
    options: ReadOptions,
}

impl<S: StateStoreRead, F: FnMut() -> bool> AutoRebuildStateStoreReadIter<S, F> {
    async fn new(
        state_store: S,
        should_rebuild: F,
        range: TableKeyRange,
        epoch: HummockEpoch,
        options: ReadOptions,
    ) -> StorageResult<Self> {
        let (start_bound, end_bound) = range;
        let iter = state_store
            .iter((start_bound, end_bound.clone()), epoch, options.clone())
            .await?;
        Ok(Self {
            state_store,
            iter,
            should_rebuild,
            end_bound,
            epoch,
            options,
        })
    }
}

type TimeoutAutoRebuildIter<S: StateStoreRead> =
    AutoRebuildStateStoreReadIter<S, impl FnMut() -> bool + Send>;

async fn iter_with_timeout_rebuild<S: StateStoreRead>(
    state_store: S,
    range: TableKeyRange,
    epoch: HummockEpoch,
    options: ReadOptions,
    timeout: Duration,
) -> StorageResult<TimeoutAutoRebuildIter<S>> {
    const CHECK_TIMEOUT_PERIOD: usize = 100;
    // use a struct here to avoid accidental copy instead of move on primitive usize
    struct Count(usize);
    let mut check_count = Count(0);
    let mut total_count = Count(0);
    let mut curr_iter_item_count = Count(0);
    let mut start_time = Instant::now();
    let initial_start_time = start_time;
    AutoRebuildStateStoreReadIter::new(
        state_store,
        move || {
            check_count.0 += 1;
            curr_iter_item_count.0 += 1;
            total_count.0 += 1;
            if check_count.0 == CHECK_TIMEOUT_PERIOD {
                check_count.0 = 0;
                if start_time.elapsed() > timeout {
                    let prev_iter_item_count = curr_iter_item_count.0;
                    curr_iter_item_count.0 = 0;
                    start_time = Instant::now();
                    info!(
                        table_id = options.table_id.table_id,
                        iter_exist_time_secs = initial_start_time.elapsed().as_secs(),
                        prev_iter_item_count,
                        total_iter_item_count = total_count.0,
                        "kv log store iter is rebuilt"
                    );
                    true
                } else {
                    false
                }
            } else {
                false
            }
        },
        range,
        epoch,
        options,
    )
    .await
}

impl<S: StateStoreRead, F: FnMut() -> bool + Send> StateStoreIter
    for AutoRebuildStateStoreReadIter<S, F>
{
    async fn try_next(&mut self) -> StorageResult<Option<StateStoreIterItemRef<'_>>> {
        let should_rebuild = (self.should_rebuild)();
        if should_rebuild {
            let Some((key, _value)) = self.iter.try_next().await? else {
                return Ok(None);
            };
            let key: FullKey<&[u8]> = key;
            let range_start = Bytes::copy_from_slice(key.user_key.table_key.as_ref());
            let new_iter = self
                .state_store
                .iter(
                    (
                        Included(TableKey(range_start.clone())),
                        self.end_bound.clone(),
                    ),
                    self.epoch,
                    self.options.clone(),
                )
                .await?;
            self.iter = new_iter;
            let item: Option<StateStoreIterItemRef<'_>> = self.iter.try_next().await?;
            if let Some((key, value)) = item {
                assert_eq!(
                    key.user_key.table_key.0,
                    range_start.as_ref(),
                    "the first key should be the previous key"
                );
                Ok(Some((key, value)))
            } else {
                unreachable!(
                    "the first key should be the previous key {:?}, but get None",
                    range_start
                )
            }
        } else {
            self.iter.try_next().await
        }
    }
}

impl<S: StateStore> KvLogStoreReader<S> {
    fn read_persisted_log_store(
        &self,
        last_persisted_epoch: Option<u64>,
    ) -> impl Future<
        Output = LogStoreResult<Pin<Box<LogStoreItemMergeStream<TimeoutAutoRebuildIter<S>>>>>,
    > + Send {
        let range_start = if let Some(last_persisted_epoch) = last_persisted_epoch {
            // start from the next epoch of last_persisted_epoch
            Included(
                self.serde
                    .serialize_pk_epoch_prefix(last_persisted_epoch.next_epoch()),
            )
        } else {
            Unbounded
        };
        let range_end = self.serde.serialize_pk_epoch_prefix(
            self.first_write_epoch
                .expect("should have set first write epoch"),
        );

        let serde = self.serde.clone();
        let table_id = self.table_id;
        let read_metrics = self.metrics.persistent_log_read_metrics.clone();
        let streams_future = try_join_all(serde.vnodes().iter_vnodes().map(|vnode| {
            let key_range = prefixed_range_with_vnode(
                (range_start.clone(), Excluded(range_end.clone())),
                vnode,
            );
            let state_store = self.state_store.clone();
            async move {
<<<<<<< HEAD
                state_store
                    .iter(
                        key_range,
                        HummockEpoch::MAX,
                        ReadOptions {
                            // This stream lives too long, the connection of prefetch object may break. So use a short connection prefetch.
                            prefetch_options: PrefetchOptions::prefetch_for_small_range_scan(),
                            cache_policy: CachePolicy::Fill(CacheContext::LowPriority),
                            table_id,
                            ..Default::default()
                        },
                    )
                    .await
=======
                // rebuild the iter every 10 minutes to avoid pinning hummock version for too long
                iter_with_timeout_rebuild(
                    state_store,
                    key_range,
                    HummockEpoch::MAX,
                    ReadOptions {
                        // This stream lives too long, the connection of prefetch object may break. So use a short connection prefetch.
                        prefetch_options: PrefetchOptions::prefetch_for_small_range_scan(),
                        cache_policy: CachePolicy::Fill(CacheContext::LruPriorityLow),
                        table_id,
                        ..Default::default()
                    },
                    Duration::from_secs(10 * 60),
                )
                .await
>>>>>>> 1c1f3499
            }
        }));

        streams_future.map_err(Into::into).map_ok(|streams| {
            // TODO: set chunk size by config
            Box::pin(merge_log_store_item_stream(
                streams,
                serde,
                1024,
                read_metrics,
            ))
        })
    }
}

impl<S: StateStore> LogReader for KvLogStoreReader<S> {
    async fn init(&mut self) -> LogStoreResult<()> {
        let first_write_epoch = self.rx.init().await;

        assert!(
            self.first_write_epoch.replace(first_write_epoch).is_none(),
            "should not init twice"
        );

        self.state_store_stream = Some(self.read_persisted_log_store(None).await?);

        Ok(())
    }

    async fn next_item(&mut self) -> LogStoreResult<(u64, LogStoreReadItem)> {
        while *self.is_paused.borrow_and_update() {
            info!("next_item of {} get blocked by is_pause", self.identity);
            self.is_paused
                .changed()
                .instrument_await("Wait for Pause Resume")
                .await
                .map_err(|_| anyhow!("unable to subscribe resume"))?;
        }
        if let Some(state_store_stream) = &mut self.state_store_stream {
            match state_store_stream
                .try_next()
                .instrument_await("Try Next for Historical Stream")
                .await?
            {
                Some((epoch, item)) => {
                    if let Some(latest_offset) = &self.latest_offset {
                        latest_offset.check_next_item_epoch(epoch)?;
                    }
                    let item = match item {
                        KvLogStoreItem::StreamChunk(chunk) => {
                            let chunk_id = if let Some(latest_offset) = self.latest_offset {
                                latest_offset.next_chunk_id()
                            } else {
                                0
                            };
                            self.latest_offset = Some(TruncateOffset::Chunk { epoch, chunk_id });
                            LogStoreReadItem::StreamChunk { chunk, chunk_id }
                        }
                        KvLogStoreItem::Barrier { is_checkpoint } => {
                            self.latest_offset = Some(TruncateOffset::Barrier { epoch });
                            LogStoreReadItem::Barrier { is_checkpoint }
                        }
                    };
                    return Ok((epoch, item));
                }
                None => {
                    self.state_store_stream = None;
                }
            }
        }

        // It is possible that the future gets dropped after it pops a flushed
        // item but before it reads a stream chunk. Therefore, we may continue
        // driving the future to continue reading the stream chunk.
        if let Some((chunk_id, chunk, item_epoch)) = self.may_continue_read_flushed_chunk().await? {
            let offset = TruncateOffset::Chunk {
                epoch: item_epoch,
                chunk_id,
            };
            if let Some(latest_offset) = &self.latest_offset {
                assert!(offset > *latest_offset);
            }
            self.latest_offset = Some(offset);
            return Ok((
                item_epoch,
                LogStoreReadItem::StreamChunk { chunk, chunk_id },
            ));
        }

        // Now the historical state store has been consumed.
        let (item_epoch, item) = self
            .rx
            .next_item()
            .instrument_await("Wait Next Item from Buffer")
            .await;
        if let Some(latest_offset) = &self.latest_offset {
            latest_offset.check_next_item_epoch(item_epoch)?;
        }
        Ok(match item {
            LogStoreBufferItem::StreamChunk {
                chunk, chunk_id, ..
            } => {
                let offset = TruncateOffset::Chunk {
                    epoch: item_epoch,
                    chunk_id,
                };
                if let Some(latest_offset) = &self.latest_offset {
                    assert!(offset > *latest_offset);
                }
                self.latest_offset = Some(offset);
                (
                    item_epoch,
                    LogStoreReadItem::StreamChunk { chunk, chunk_id },
                )
            }
            LogStoreBufferItem::Flushed {
                vnode_bitmap,
                start_seq_id,
                end_seq_id,
                chunk_id,
            } => {
                let read_flushed_chunk_future = {
                    let serde = self.serde.clone();
                    let state_store = self.state_store.clone();
                    let table_id = self.table_id;
                    let read_metrics = self.metrics.flushed_buffer_read_metrics.clone();
                    async move {
                        let iters = try_join_all(vnode_bitmap.iter_vnodes().map(|vnode| {
                            let range_start =
                                serde.serialize_log_store_pk(vnode, item_epoch, Some(start_seq_id));
                            let range_end =
                                serde.serialize_log_store_pk(vnode, item_epoch, Some(end_seq_id));
                            let state_store = &state_store;

                            // Use MAX EPOCH here because the epoch to consume may be below the safe
                            // epoch
                            async move {
                                Ok::<_, anyhow::Error>(
                                    state_store
                                        .iter(
                                            (Included(range_start), Included(range_end)),
                                            HummockEpoch::MAX,
                                            ReadOptions {
                                                prefetch_options:
                                                    PrefetchOptions::prefetch_for_large_range_scan(),
                                                cache_policy: CachePolicy::Fill(CacheContext::LowPriority),
                                                table_id,
                                                ..Default::default()
                                            },
                                        )
                                        .await?,
                                )
                            }
                        }))
                            .instrument_await("Wait Create Iter Stream")
                        .await?;

                        let chunk = serde
                            .deserialize_stream_chunk(
                                iters,
                                start_seq_id,
                                end_seq_id,
                                item_epoch,
                                &read_metrics,
                            )
                            .instrument_await("Deserialize Stream Chunk")
                            .await?;

                        Ok((chunk_id, chunk, item_epoch))
                    }
                    .boxed()
                };

                // Store the future in case that in the subsequent pending await point,
                // the future is cancelled, and we lose an flushed item.
                assert!(self
                    .read_flushed_chunk_future
                    .replace(read_flushed_chunk_future)
                    .is_none());

                // for cancellation test
                #[cfg(test)]
                {
                    sleep(Duration::from_secs(1)).await;
                }

                let (_, chunk, _) = self
                    .may_continue_read_flushed_chunk()
                    .await?
                    .expect("future just insert. unlikely to be none");

                let offset = TruncateOffset::Chunk {
                    epoch: item_epoch,
                    chunk_id,
                };
                if let Some(latest_offset) = &self.latest_offset {
                    assert!(offset > *latest_offset);
                }
                self.latest_offset = Some(offset);
                (
                    item_epoch,
                    LogStoreReadItem::StreamChunk { chunk, chunk_id },
                )
            }
            LogStoreBufferItem::Barrier {
                is_checkpoint,
                next_epoch,
            } => {
                assert!(
                    item_epoch < next_epoch,
                    "next epoch {} should be greater than current epoch {}",
                    next_epoch,
                    item_epoch
                );
                self.latest_offset = Some(TruncateOffset::Barrier { epoch: item_epoch });
                (item_epoch, LogStoreReadItem::Barrier { is_checkpoint })
            }
            LogStoreBufferItem::UpdateVnodes(bitmap) => {
                self.serde.update_vnode_bitmap(bitmap.clone());
                (item_epoch, LogStoreReadItem::UpdateVnodeBitmap(bitmap))
            }
        })
    }

    fn truncate(&mut self, offset: TruncateOffset) -> LogStoreResult<()> {
        if offset > self.latest_offset.expect("should exist before truncation") {
            return Err(anyhow!(
                "truncate at a later offset {:?} than the current latest offset {:?}",
                offset,
                self.latest_offset
            ));
        }
        if let Some(truncate_offset) = &self.truncate_offset {
            if offset <= *truncate_offset {
                return Err(anyhow!(
                    "truncate offset {:?} earlier than prev truncate offset {:?}",
                    offset,
                    truncate_offset
                ));
            }
        }
        if offset.epoch() >= self.first_write_epoch.expect("should have init") {
            self.rx.truncate_buffer(offset);
        } else {
            // For historical data, no need to truncate at seq id level. Only truncate at barrier.
            if let TruncateOffset::Barrier { epoch } = &offset {
                self.rx.truncate_historical(*epoch);
            }
        }
        self.truncate_offset = Some(offset);
        Ok(())
    }

    async fn rewind(&mut self) -> LogStoreResult<(bool, Option<Bitmap>)> {
        self.rewind_delay.rewind_delay(self.truncate_offset).await;
        self.latest_offset = None;
        self.read_flushed_chunk_future = None;
        if self.truncate_offset.is_none()
            || self.truncate_offset.expect("not none").epoch()
                < self.first_write_epoch.expect("should have init")
        {
            // still consuming persisted state store data
            let persisted_epoch =
                self.truncate_offset
                    .map(|truncate_offset| match truncate_offset {
                        TruncateOffset::Chunk { epoch, .. } => epoch.prev_epoch(),
                        TruncateOffset::Barrier { epoch } => epoch,
                    });
            self.state_store_stream = Some(self.read_persisted_log_store(persisted_epoch).await?);
        } else {
            assert!(self.state_store_stream.is_none());
        }
        self.rx.rewind();

        Ok((true, Some((**self.serde.vnodes()).clone())))
    }
}

#[cfg(test)]
mod tests {
    use std::ops::Bound::Unbounded;

    use bytes::Bytes;
    use itertools::Itertools;
    use risingwave_common::util::epoch::test_epoch;
    use risingwave_hummock_sdk::key::TableKey;
    use risingwave_storage::hummock::iterator::test_utils::{
        iterator_test_table_key_of, iterator_test_value_of,
    };
    use risingwave_storage::memory::MemoryStateStore;
    use risingwave_storage::storage_value::StorageValue;
    use risingwave_storage::store::{ReadOptions, StateStoreRead, StateStoreWrite, WriteOptions};
    use risingwave_storage::StateStoreIter;

    use crate::common::log_store_impl::kv_log_store::reader::AutoRebuildStateStoreReadIter;
    use crate::common::log_store_impl::kv_log_store::test_utils::TEST_TABLE_ID;

    #[tokio::test]
    async fn test_auto_rebuild_iter() {
        let state_store = MemoryStateStore::new();
        let key_count = 100;
        let pairs = (0..key_count)
            .map(|i| {
                let key = iterator_test_table_key_of(i);
                let value = iterator_test_value_of(i);
                (TableKey(Bytes::from(key)), StorageValue::new_put(value))
            })
            .collect_vec();
        let epoch = test_epoch(1);
        state_store
            .ingest_batch(
                pairs.clone(),
                vec![],
                WriteOptions {
                    epoch,
                    table_id: TEST_TABLE_ID,
                },
            )
            .unwrap();

        async fn validate(
            mut kv_iter: impl Iterator<Item = (TableKey<Bytes>, StorageValue)>,
            mut iter: impl StateStoreIter,
        ) {
            while let Some((key, value)) = iter.try_next().await.unwrap() {
                let (k, v) = kv_iter.next().unwrap();
                assert_eq!(key.user_key.table_key, k.to_ref());
                assert_eq!(v.user_value.as_deref(), Some(value));
            }
            assert!(kv_iter.next().is_none());
        }

        let read_options = ReadOptions {
            table_id: TEST_TABLE_ID,
            ..Default::default()
        };

        let kv_iter = pairs.clone().into_iter();
        let iter = state_store
            .iter((Unbounded, Unbounded), epoch, read_options.clone())
            .await
            .unwrap();
        validate(kv_iter, iter).await;

        let kv_iter = pairs.clone().into_iter();
        let mut count = 0;
        let count_mut_ref = &mut count;
        let rebuild_period = 8;
        let mut rebuild_count = 0;
        let rebuild_count_mut_ref = &mut rebuild_count;
        let iter = AutoRebuildStateStoreReadIter::new(
            state_store,
            move || {
                *count_mut_ref += 1;
                if *count_mut_ref % rebuild_period == 0 {
                    *rebuild_count_mut_ref += 1;
                    true
                } else {
                    false
                }
            },
            (Unbounded, Unbounded),
            epoch,
            read_options,
        )
        .await
        .unwrap();
        validate(kv_iter, iter).await;
        assert_eq!(count, key_count + 1); // with an extra call on the last None
        assert_eq!(rebuild_count, key_count / rebuild_period);
    }
}<|MERGE_RESOLUTION|>--- conflicted
+++ resolved
@@ -344,21 +344,6 @@
             );
             let state_store = self.state_store.clone();
             async move {
-<<<<<<< HEAD
-                state_store
-                    .iter(
-                        key_range,
-                        HummockEpoch::MAX,
-                        ReadOptions {
-                            // This stream lives too long, the connection of prefetch object may break. So use a short connection prefetch.
-                            prefetch_options: PrefetchOptions::prefetch_for_small_range_scan(),
-                            cache_policy: CachePolicy::Fill(CacheContext::LowPriority),
-                            table_id,
-                            ..Default::default()
-                        },
-                    )
-                    .await
-=======
                 // rebuild the iter every 10 minutes to avoid pinning hummock version for too long
                 iter_with_timeout_rebuild(
                     state_store,
@@ -367,14 +352,13 @@
                     ReadOptions {
                         // This stream lives too long, the connection of prefetch object may break. So use a short connection prefetch.
                         prefetch_options: PrefetchOptions::prefetch_for_small_range_scan(),
-                        cache_policy: CachePolicy::Fill(CacheContext::LruPriorityLow),
+                        cache_policy: CachePolicy::Fill(CacheContext::LowPriority),
                         table_id,
                         ..Default::default()
                     },
                     Duration::from_secs(10 * 60),
                 )
                 .await
->>>>>>> 1c1f3499
             }
         }));
 
