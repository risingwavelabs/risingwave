// Copyright 2025 RisingWave Labs
//
// Licensed under the Apache License, Version 2.0 (the "License");
// you may not use this file except in compliance with the License.
// You may obtain a copy of the License at
//
//     http://www.apache.org/licenses/LICENSE-2.0
//
// Unless required by applicable law or agreed to in writing, software
// distributed under the License is distributed on an "AS IS" BASIS,
// WITHOUT WARRANTIES OR CONDITIONS OF ANY KIND, either express or implied.
// See the License for the specific language governing permissions and
// limitations under the License.

use std::future::Future;
use std::mem::replace;
use std::ops::Bound;
use std::ops::Bound::{Excluded, Included, Unbounded};
use std::pin::Pin;
use std::sync::Arc;
use std::time::Duration;

use anyhow::anyhow;
use await_tree::InstrumentAwait;
use bytes::Bytes;
use foyer::CacheHint;
use futures::future::{BoxFuture, try_join_all};
use futures::{FutureExt, TryFutureExt};
use risingwave_common::array::StreamChunk;
use risingwave_common::bitmap::Bitmap;
use risingwave_common::hash::VnodeBitmapExt;
use risingwave_common::metrics::{LabelGuardedHistogram, LabelGuardedIntCounter};
use risingwave_common::util::epoch::{EpochExt, EpochPair};
use risingwave_connector::sink::log_store::{
    ChunkId, LogReader, LogStoreReadItem, LogStoreResult, TruncateOffset,
};
use risingwave_hummock_sdk::HummockEpoch;
use risingwave_hummock_sdk::key::{FullKey, TableKey, TableKeyRange, prefixed_range_with_vnode};
use risingwave_storage::StateStoreIter;
use risingwave_storage::error::StorageResult;
use risingwave_storage::hummock::CachePolicy;
use risingwave_storage::store::{
    PrefetchOptions, ReadOptions, StateStoreKeyedRowRef, StateStoreRead,
};
use tokio::sync::mpsc::UnboundedReceiver;
use tokio::sync::{oneshot, watch};
use tokio::time::sleep;
use tokio_stream::StreamExt;

use crate::common::log_store_impl::kv_log_store::buffer::{
    LogStoreBufferItem, LogStoreBufferReceiver,
};
use crate::common::log_store_impl::kv_log_store::serde::{
    KvLogStoreItem, LogStoreItemMergeStream, merge_log_store_item_stream,
};
use crate::common::log_store_impl::kv_log_store::state::LogStoreReadState;
use crate::common::log_store_impl::kv_log_store::{
    KvLogStoreMetrics, KvLogStoreReadMetrics, SeqIdType,
};

pub(crate) const REWIND_BASE_DELAY: Duration = Duration::from_secs(1);
pub(crate) const REWIND_BACKOFF_FACTOR: u64 = 2;
pub(crate) const REWIND_MAX_DELAY: Duration = Duration::from_secs(180);

mod rewind_backoff_policy {
    use std::time::Duration;

    use crate::common::log_store_impl::kv_log_store::{
        REWIND_BACKOFF_FACTOR, REWIND_BASE_DELAY, REWIND_MAX_DELAY,
    };

    pub(super) type RewindBackoffPolicy = impl Iterator<Item = Duration>;
    pub(super) fn initial_rewind_backoff_policy() -> RewindBackoffPolicy {
        tokio_retry::strategy::ExponentialBackoff::from_millis(REWIND_BASE_DELAY.as_millis() as _)
            .factor(REWIND_BACKOFF_FACTOR)
            .max_delay(REWIND_MAX_DELAY)
            .map(tokio_retry::strategy::jitter)
    }
}

use rewind_backoff_policy::*;
use risingwave_common::must_match;

struct RewindDelay {
    last_rewind_truncate_offset: Option<TruncateOffset>,
    backoff_policy: RewindBackoffPolicy,
    rewind_count: LabelGuardedIntCounter<4>,
    rewind_delay: LabelGuardedHistogram<4>,
}

impl RewindDelay {
    fn new(metrics: &KvLogStoreMetrics) -> Self {
        Self {
            last_rewind_truncate_offset: None,
            backoff_policy: initial_rewind_backoff_policy(),
            rewind_count: metrics.rewind_count.clone(),
            rewind_delay: metrics.rewind_delay.clone(),
        }
    }

    async fn rewind_delay(&mut self, truncate_offset: Option<TruncateOffset>) {
        match (&self.last_rewind_truncate_offset, &truncate_offset) {
            (Some(prev_rewind_truncate_offset), Some(truncate_offset)) => {
                if truncate_offset > prev_rewind_truncate_offset {
                    self.last_rewind_truncate_offset = Some(*truncate_offset);
                    // Have new truncate progress before this round of rewind.
                    // Reset rewind backoff
                    self.backoff_policy = initial_rewind_backoff_policy();
                }
            }
            (None, _) => {
                self.last_rewind_truncate_offset = truncate_offset;
            }
            _ => {}
        };
        self.rewind_count.inc();
        if let Some(delay) = self.backoff_policy.next() {
            self.rewind_delay.observe(delay.as_secs_f64());
            if !cfg!(test) {
                sleep(delay).await;
            }
        }
    }
}

enum KvLogStoreReaderFutureState<S: StateStoreRead> {
    /// `Some` means consuming historical log data
    ReadStateStoreStream(Pin<Box<LogStoreItemMergeStream<TimeoutAutoRebuildIter<S>>>>),
    ReadFlushedChunk(BoxFuture<'static, LogStoreResult<(ChunkId, StreamChunk, u64)>>),
    Empty,
}

impl<S: StateStoreRead> KvLogStoreReaderFutureState<S> {
    async fn set_and_drive_future<F: Future + Unpin>(
        &mut self,
        future_state: Self,
        get_future: impl FnOnce(&mut Self) -> &mut F,
    ) -> F::Output {
        // Store the future in case that in the subsequent pending await point,
        // the future is cancelled, and we lose an item.
        must_match!(replace(self, future_state),
                    KvLogStoreReaderFutureState::Empty => {});

        // for cancellation test
        #[cfg(test)]
        {
            sleep(Duration::from_secs(1)).await;
        }

        let output = get_future(self).await;
        *self = KvLogStoreReaderFutureState::Empty;
        output
    }
}

macro_rules! set_and_drive_future {
    ($future_state:expr, $item_name:ident, $future:expr) => {
        $future_state.set_and_drive_future(
            KvLogStoreReaderFutureState::$item_name($future),
            |future_state| match future_state {
                KvLogStoreReaderFutureState::$item_name(future) => future,
                _ => {
                    unreachable!()
                }
            },
        )
    };
}

pub struct KvLogStoreReader<S: StateStoreRead> {
    state: LogStoreReadState<S>,

    rx: LogStoreBufferReceiver,
    init_epoch_rx: Option<oneshot::Receiver<(EpochPair, Option<Option<Bytes>>)>>,
    update_vnode_bitmap_rx: UnboundedReceiver<(Arc<Bitmap>, u64, Option<Option<Bytes>>)>,

    /// The first epoch that newly written by the log writer
    first_write_epoch: Option<u64>,

    future_state: KvLogStoreReaderFutureState<S>,

    latest_offset: Option<TruncateOffset>,

    truncate_offset: Option<TruncateOffset>,

    metrics: KvLogStoreMetrics,

    is_paused: watch::Receiver<bool>,

    identity: String,

    rewind_delay: RewindDelay,

    align_epoch_on_init: bool,

    rewind_start_offset: Option<u64>,
<<<<<<< HEAD
=======

    aligned_range_start: Option<LogStoreReadStateStreamRangeStart>,
>>>>>>> 169f277c
}

impl<S: StateStoreRead> KvLogStoreReader<S> {
    #[expect(clippy::too_many_arguments)]
    pub(crate) fn new(
        state: LogStoreReadState<S>,
        rx: LogStoreBufferReceiver,
        init_epoch_rx: oneshot::Receiver<(EpochPair, Option<Option<Bytes>>)>,
        update_vnode_bitmap_rx: UnboundedReceiver<(Arc<Bitmap>, u64, Option<Option<Bytes>>)>,
        metrics: KvLogStoreMetrics,
        is_paused: watch::Receiver<bool>,
        identity: String,
        align_epoch_on_init: bool,
    ) -> Self {
        let rewind_delay = RewindDelay::new(&metrics);
        Self {
            state,
            rx,
            init_epoch_rx: Some(init_epoch_rx),
            update_vnode_bitmap_rx,
            first_write_epoch: None,
            future_state: KvLogStoreReaderFutureState::Empty,
            latest_offset: None,
            truncate_offset: None,
            metrics,
            is_paused,
            identity,
            rewind_delay,
            align_epoch_on_init,
            rewind_start_offset: None,
<<<<<<< HEAD
=======
            aligned_range_start: None,
>>>>>>> 169f277c
        }
    }
}

pub struct AutoRebuildStateStoreReadIter<S: StateStoreRead, F> {
    state_store: Arc<S>,
    iter: S::Iter,
    // call to get whether to rebuild the iter. Once return true, the closure should reset itself.
    should_rebuild: F,
    end_bound: Bound<TableKey<Bytes>>,
    epoch: HummockEpoch,
    options: ReadOptions,
}

impl<S: StateStoreRead, F: FnMut() -> bool> AutoRebuildStateStoreReadIter<S, F> {
    async fn new(
        state_store: Arc<S>,
        should_rebuild: F,
        range: TableKeyRange,
        epoch: HummockEpoch,
        options: ReadOptions,
    ) -> StorageResult<Self> {
        let (start_bound, end_bound) = range;
        let iter = state_store
            .iter((start_bound, end_bound.clone()), epoch, options.clone())
            .await?;
        Ok(Self {
            state_store,
            iter,
            should_rebuild,
            end_bound,
            epoch,
            options,
        })
    }
}

pub(crate) mod timeout_auto_rebuild {
    use std::sync::Arc;
    use std::time::{Duration, Instant};

    use risingwave_hummock_sdk::HummockEpoch;
    use risingwave_hummock_sdk::key::TableKeyRange;
    use risingwave_storage::error::StorageResult;
    use risingwave_storage::store::{ReadOptions, StateStoreRead};

    use crate::common::log_store_impl::kv_log_store::reader::AutoRebuildStateStoreReadIter;

    pub(crate) type TimeoutAutoRebuildIter<S: StateStoreRead> =
        AutoRebuildStateStoreReadIter<S, impl FnMut() -> bool + Send>;

    pub(super) async fn iter_with_timeout_rebuild<S: StateStoreRead>(
        state_store: Arc<S>,
        range: TableKeyRange,
        epoch: HummockEpoch,
        options: ReadOptions,
        timeout: Duration,
    ) -> StorageResult<TimeoutAutoRebuildIter<S>> {
        const CHECK_TIMEOUT_PERIOD: usize = 100;
        // use a struct here to avoid accidental copy instead of move on primitive usize
        struct Count(usize);
        let mut check_count = Count(0);
        let mut total_count = Count(0);
        let mut curr_iter_item_count = Count(0);
        let mut start_time = Instant::now();
        let initial_start_time = start_time;
        AutoRebuildStateStoreReadIter::new(
            state_store,
            move || {
                check_count.0 += 1;
                curr_iter_item_count.0 += 1;
                total_count.0 += 1;
                if check_count.0 == CHECK_TIMEOUT_PERIOD {
                    check_count.0 = 0;
                    if start_time.elapsed() > timeout {
                        let prev_iter_item_count = curr_iter_item_count.0;
                        curr_iter_item_count.0 = 0;
                        start_time = Instant::now();
                        info!(
                            table_id = options.table_id.table_id,
                            iter_exist_time_secs = initial_start_time.elapsed().as_secs(),
                            prev_iter_item_count,
                            total_iter_item_count = total_count.0,
                            "kv log store iter is rebuilt"
                        );
                        true
                    } else {
                        false
                    }
                } else {
                    false
                }
            },
            range,
            epoch,
            options,
        )
        .await
    }
}

use timeout_auto_rebuild::*;

impl<S: StateStoreRead, F: FnMut() -> bool + Send> StateStoreIter
    for AutoRebuildStateStoreReadIter<S, F>
{
    async fn try_next(&mut self) -> StorageResult<Option<StateStoreKeyedRowRef<'_>>> {
        let should_rebuild = (self.should_rebuild)();
        if should_rebuild {
            let Some((key, _value)) = self.iter.try_next().await? else {
                return Ok(None);
            };
            let key: FullKey<&[u8]> = key;
            let range_start = Bytes::copy_from_slice(key.user_key.table_key.as_ref());
            let new_iter = self
                .state_store
                .iter(
                    (
                        Included(TableKey(range_start.clone())),
                        self.end_bound.clone(),
                    ),
                    self.epoch,
                    self.options.clone(),
                )
                .await?;
            self.iter = new_iter;
            let item: Option<StateStoreKeyedRowRef<'_>> = self.iter.try_next().await?;
            if let Some((key, value)) = item {
                assert_eq!(
                    key.user_key.table_key.0,
                    range_start.as_ref(),
                    "the first key should be the previous key"
                );
                Ok(Some((key, value)))
            } else {
                unreachable!(
                    "the first key should be the previous key {:?}, but get None",
                    range_start
                )
            }
        } else {
            self.iter.try_next().await
        }
    }
}

impl<S: StateStoreRead> KvLogStoreReader<S> {
    fn read_persisted_log_store(
        &self,
        range_start: LogStoreReadStateStreamRangeStart,
    ) -> impl Future<
        Output = LogStoreResult<Pin<Box<LogStoreItemMergeStream<TimeoutAutoRebuildIter<S>>>>>,
    > + Send {
        self.state.read_persisted_log_store(
            &self.metrics,
            self.first_write_epoch.expect("should have init"),
            range_start,
        )
    }
}

impl<S: StateStoreRead> LogReader for KvLogStoreReader<S> {
<<<<<<< HEAD
    fn start_offset(&mut self, start_offset: Option<u64>) -> LogStoreResult<()> {
        self.rewind_start_offset = start_offset;
=======
    async fn build_stream_from_start_offset(
        &mut self,
        start_offset: Option<u64>,
    ) -> LogStoreResult<()> {
        self.rewind_start_offset = start_offset;
        // still consuming persisted state store data
        let persisted_epoch = self
            .truncate_offset
            .map(|truncate_offset| match truncate_offset {
                TruncateOffset::Chunk { epoch, .. } => epoch.prev_epoch(),
                TruncateOffset::Barrier { epoch } => epoch,
            });
        // Construct the log reader's read stream based on start_offset, aligned_range_start, and persisted_epoch.
        // The priority order is: provided start_offset > aligned_range_start > persisted_epoch.
        let range_start = match (
            self.rewind_start_offset,
            self.aligned_range_start.clone(),
            persisted_epoch,
        ) {
            (Some(rewind_start_offset), _, _) => {
                tracing::info!(
                    "Sink error occurred. Rebuild the log reader stream from the rewind start offset returned by the coordinator."
                );
                LogStoreReadStateStreamRangeStart::LastPersistedEpoch(rewind_start_offset)
            }
            (None, Some(aligned_range_start), _) => aligned_range_start,
            (None, None, Some(last_persisted_epoch)) => {
                LogStoreReadStateStreamRangeStart::LastPersistedEpoch(last_persisted_epoch)
            }
            _ => LogStoreReadStateStreamRangeStart::Unbounded,
        };

        self.future_state = KvLogStoreReaderFutureState::ReadStateStoreStream(
            self.read_persisted_log_store(range_start).await?,
        );
>>>>>>> 169f277c
        Ok(())
    }

    async fn init(&mut self) -> LogStoreResult<()> {
        let aligned_range_start = if let Some(init_epoch_rx) = self.init_epoch_rx.take() {
            let (init_epoch, aligned_range_start) = init_epoch_rx
                .await
                .map_err(|_| anyhow!("should get the first epoch"))?;
            let first_write_epoch = init_epoch.curr;

            assert_eq!(
                self.first_write_epoch.replace(first_write_epoch),
                None,
                "should not init twice"
            );
            aligned_range_start
        } else {
            let (new_vnode_bitmap, write_epoch, aligned_range_start) = self
                .update_vnode_bitmap_rx
                .recv()
                .await
                .ok_or_else(|| anyhow!("failed to receive update vnode"))?;
            self.state.serde.update_vnode_bitmap(new_vnode_bitmap);
            self.first_write_epoch = Some(write_epoch);
            aligned_range_start
        };

        let range_start: LogStoreReadStateStreamRangeStart = if self.align_epoch_on_init
            && let Some(range_start) = aligned_range_start.expect("should have aligned range start")
        {
            LogStoreReadStateStreamRangeStart::SerializedInclusive(range_start)
        } else {
            LogStoreReadStateStreamRangeStart::Unbounded
        };

        self.aligned_range_start = Some(range_start);
        self.future_state = KvLogStoreReaderFutureState::Empty;
        self.latest_offset = None;
        self.truncate_offset = None;
        self.rewind_delay = RewindDelay::new(&self.metrics);

        Ok(())
    }

    async fn next_item(&mut self) -> LogStoreResult<(u64, LogStoreReadItem)> {
        while *self.is_paused.borrow_and_update() {
            info!("next_item of {} get blocked by is_pause", self.identity);
            self.is_paused
                .changed()
                .instrument_await("Wait for Pause Resume")
                .await
                .map_err(|_| anyhow!("unable to subscribe resume"))?;
        }
        match &mut self.future_state {
            KvLogStoreReaderFutureState::ReadStateStoreStream(state_store_stream) => {
                match state_store_stream
                    .try_next()
                    .instrument_await("Try Next for Historical Stream")
                    .await?
                {
                    Some((epoch, item)) => {
                        if let Some(latest_offset) = &self.latest_offset {
                            latest_offset.check_next_item_epoch(epoch)?;
                        }
                        let item = match item {
                            KvLogStoreItem::StreamChunk(chunk) => {
                                let chunk_id = if let Some(latest_offset) = self.latest_offset {
                                    latest_offset.next_chunk_id()
                                } else {
                                    0
                                };
                                self.latest_offset =
                                    Some(TruncateOffset::Chunk { epoch, chunk_id });
                                LogStoreReadItem::StreamChunk { chunk, chunk_id }
                            }
                            KvLogStoreItem::Barrier { is_checkpoint } => {
                                self.latest_offset = Some(TruncateOffset::Barrier { epoch });
                                LogStoreReadItem::Barrier { is_checkpoint }
                            }
                        };
                        return Ok((epoch, item));
                    }
                    None => {
                        self.future_state = KvLogStoreReaderFutureState::Empty;
                    }
                }
            }
            KvLogStoreReaderFutureState::ReadFlushedChunk(future) => {
                let (chunk_id, chunk, item_epoch) = future.await?;
                self.future_state = KvLogStoreReaderFutureState::Empty;
                let offset = TruncateOffset::Chunk {
                    epoch: item_epoch,
                    chunk_id,
                };
                if let Some(latest_offset) = &self.latest_offset {
                    assert!(offset > *latest_offset);
                }
                self.latest_offset = Some(offset);
                return Ok((
                    item_epoch,
                    LogStoreReadItem::StreamChunk { chunk, chunk_id },
                ));
            }
            KvLogStoreReaderFutureState::Empty => {}
        }

        // Now the historical state store has been consumed.
        let (item_epoch, item) = self
            .rx
            .next_item()
            .instrument_await("Wait Next Item from Buffer")
            .await;
        if let Some(latest_offset) = &self.latest_offset {
            latest_offset.check_next_item_epoch(item_epoch)?;
        }
        Ok(match item {
            LogStoreBufferItem::StreamChunk {
                chunk, chunk_id, ..
            } => {
                let offset = TruncateOffset::Chunk {
                    epoch: item_epoch,
                    chunk_id,
                };
                if let Some(latest_offset) = &self.latest_offset {
                    assert!(offset > *latest_offset);
                }
                self.latest_offset = Some(offset);
                (
                    item_epoch,
                    LogStoreReadItem::StreamChunk { chunk, chunk_id },
                )
            }
            LogStoreBufferItem::Flushed {
                vnode_bitmap,
                start_seq_id,
                end_seq_id,
                chunk_id,
            } => {
                let read_flushed_chunk_future = {
                    let read_metrics = self.metrics.flushed_buffer_read_metrics.clone();
                    self.state
                        .read_flushed_chunk(
                            vnode_bitmap,
                            chunk_id,
                            start_seq_id,
                            end_seq_id,
                            item_epoch,
                            read_metrics,
                        )
                        .boxed()
                };

                let (_, chunk, _) = set_and_drive_future!(
                    &mut self.future_state,
                    ReadFlushedChunk,
                    read_flushed_chunk_future
                )
                .await?;

                let offset = TruncateOffset::Chunk {
                    epoch: item_epoch,
                    chunk_id,
                };
                if let Some(latest_offset) = &self.latest_offset {
                    assert!(offset > *latest_offset);
                }
                self.latest_offset = Some(offset);
                (
                    item_epoch,
                    LogStoreReadItem::StreamChunk { chunk, chunk_id },
                )
            }
            LogStoreBufferItem::Barrier {
                is_checkpoint,
                next_epoch,
            } => {
                assert!(
                    item_epoch < next_epoch,
                    "next epoch {} should be greater than current epoch {}",
                    next_epoch,
                    item_epoch
                );
                self.latest_offset = Some(TruncateOffset::Barrier { epoch: item_epoch });
                (item_epoch, LogStoreReadItem::Barrier { is_checkpoint })
            }
        })
    }

    fn truncate(&mut self, offset: TruncateOffset) -> LogStoreResult<()> {
        if offset > self.latest_offset.expect("should exist before truncation") {
            return Err(anyhow!(
                "truncate at a later offset {:?} than the current latest offset {:?}",
                offset,
                self.latest_offset
            ));
        }
        if offset.epoch() >= self.first_write_epoch.expect("should have init") {
            if let Some(truncate_offset) = &self.truncate_offset {
                if offset <= *truncate_offset {
                    return Err(anyhow!(
                        "truncate offset {:?} earlier than prev truncate offset {:?}",
                        offset,
                        truncate_offset
                    ));
                }
            }
            self.rx.truncate_buffer(offset);
            self.truncate_offset = Some(offset);
        } else {
            // For historical data, no need to truncate at seq id level. Only truncate at barrier.
            if let TruncateOffset::Barrier { epoch } = &offset {
                if let Some(truncate_offset) = &self.truncate_offset {
                    if offset <= *truncate_offset {
                        return Err(anyhow!(
                            "truncate offset {:?} earlier than prev truncate offset {:?}",
                            offset,
                            truncate_offset
                        ));
                    }
                }
                self.rx.truncate_historical(*epoch);
                self.truncate_offset = Some(offset);
            }
        }
        Ok(())
    }

    async fn rewind(&mut self) -> LogStoreResult<()> {
        self.rewind_delay.rewind_delay(self.truncate_offset).await;
        self.latest_offset = None;
<<<<<<< HEAD
        if self.truncate_offset.is_none()
            || self.truncate_offset.expect("not none").epoch()
                < self.first_write_epoch.expect("should have init")
        {
            // still consuming persisted state store data
            let persisted_epoch =
                self.truncate_offset
                    .map(|truncate_offset| match truncate_offset {
                        TruncateOffset::Chunk { epoch, .. } => epoch.prev_epoch(),
                        TruncateOffset::Barrier { epoch } => epoch,
                    });
            let range_start = match persisted_epoch {
                None => LogStoreReadStateStreamRangeStart::Unbounded,
                Some(epoch) => LogStoreReadStateStreamRangeStart::LastPersistedEpoch(epoch),
            };
            self.future_state = KvLogStoreReaderFutureState::ReadStateStoreStream(
                self.read_persisted_log_store(range_start).await?,
            );
        } else {
            self.future_state = KvLogStoreReaderFutureState::Empty;
        }
=======
        self.rewind_start_offset = None;
        self.aligned_range_start = None;
        self.future_state = KvLogStoreReaderFutureState::Empty;
>>>>>>> 169f277c
        self.rx.rewind(self.rewind_start_offset);

        Ok(())
    }
}

impl<S: StateStoreRead> LogStoreReadState<S> {
    pub(crate) fn read_flushed_chunk(
        &self,
        vnode_bitmap: Bitmap,
        chunk_id: ChunkId,
        start_seq_id: SeqIdType,
        end_seq_id: SeqIdType,
        item_epoch: u64,
        read_metrics: KvLogStoreReadMetrics,
    ) -> impl Future<Output = LogStoreResult<(ChunkId, StreamChunk, u64)>> + 'static {
        let state_store = self.state_store.clone();
        let serde = self.serde.clone();
        let table_id = self.table_id;
        async move {
            tracing::trace!(
                "reading flushed chunk from buffer: start_seq_id: {start_seq_id}, end_seq_id: {end_seq_id}, chunk_id: {chunk_id}"
            );
            let iters = try_join_all(vnode_bitmap.iter_vnodes().map(|vnode| {
                let range_start =
                    serde.serialize_log_store_pk(vnode, item_epoch, Some(start_seq_id));
                let range_end = serde.serialize_log_store_pk(vnode, item_epoch, Some(end_seq_id));
                let state_store = &state_store;

                // Use MAX EPOCH here because the epoch to consume may be below the safe
                // epoch
                async move {
                    Ok::<_, anyhow::Error>(
                        state_store
                            .iter(
                                (Included(range_start), Included(range_end)),
                                HummockEpoch::MAX,
                                ReadOptions {
                                    prefetch_options:
                                    PrefetchOptions::prefetch_for_large_range_scan(),
                                    cache_policy: CachePolicy::Fill(CacheHint::Low),
                                    table_id,
                                    ..Default::default()
                                },
                            )
                            .await?,
                    )
                }
            }))
                .instrument_await("Wait Create Iter Stream")
                .await?;

            let chunk = serde
                .deserialize_stream_chunk(
                    iters,
                    start_seq_id,
                    end_seq_id,
                    item_epoch,
                    &read_metrics,
                )
                .instrument_await("Deserialize Stream Chunk")
                .await?;

            Ok((chunk_id, chunk, item_epoch))
        }.instrument_await("Read Flushed Chunk")
    }
}

#[derive(Clone)]
pub(crate) enum LogStoreReadStateStreamRangeStart {
    Unbounded,
    LastPersistedEpoch(u64),
    SerializedInclusive(Bytes),
}

impl<S: StateStoreRead> LogStoreReadState<S> {
    pub(crate) fn read_persisted_log_store(
        &self,
        metrics: &KvLogStoreMetrics,
        first_write_epoch: u64,
        range_start: LogStoreReadStateStreamRangeStart,
    ) -> impl Future<
        Output = LogStoreResult<Pin<Box<LogStoreItemMergeStream<TimeoutAutoRebuildIter<S>>>>>,
    > + Send
    + 'static {
        let serde = self.serde.clone();
        let range_start = match range_start {
            LogStoreReadStateStreamRangeStart::Unbounded => Unbounded,
            LogStoreReadStateStreamRangeStart::LastPersistedEpoch(last_persisted_epoch) => {
                // start from the next epoch of last_persisted_epoch
                Included(serde.serialize_pk_epoch_prefix(last_persisted_epoch + 1))
            }
            LogStoreReadStateStreamRangeStart::SerializedInclusive(range_start) => {
                Included(range_start)
            }
        };
        let range_end = serde.serialize_pk_epoch_prefix(first_write_epoch);

        let state_store = self.state_store.clone();
        let read_metrics = metrics.persistent_log_read_metrics.clone();
        let table_id = self.table_id;
        let streams_future = try_join_all(self.serde.vnodes().iter_vnodes().map(move |vnode| {
            let key_range = prefixed_range_with_vnode(
                (range_start.clone(), Excluded(range_end.clone())),
                vnode,
            );
            let state_store = state_store.clone();
            async move {
                // rebuild the iter every 10 minutes to avoid pinning hummock version for too long
                iter_with_timeout_rebuild(
                    state_store,
                    key_range,
                    HummockEpoch::MAX,
                    ReadOptions {
                        // This stream lives too long, the connection of prefetch object may break. So use a short connection prefetch.
                        prefetch_options: PrefetchOptions::prefetch_for_small_range_scan(),
                        cache_policy: CachePolicy::Fill(CacheHint::Low),
                        table_id,
                        ..Default::default()
                    },
                    Duration::from_secs(10 * 60),
                )
                .await
            }
        }));

        streams_future.map_err(Into::into).map_ok(move |streams| {
            // TODO: set chunk size by config
            Box::pin(merge_log_store_item_stream(
                streams,
                serde,
                1024,
                read_metrics,
            ))
        })
    }
}

#[cfg(test)]
mod tests {
    use std::collections::{Bound, HashSet};
    use std::sync::Arc;

    use bytes::Bytes;
    use itertools::Itertools;
    use risingwave_common::hash::VirtualNode;
    use risingwave_common::util::epoch::{EpochExt, test_epoch};
    use risingwave_hummock_sdk::key::{KeyPayloadType, TableKey, prefixed_range_with_vnode};
    use risingwave_hummock_test::local_state_store_test_utils::LocalStateStoreTestExt;
    use risingwave_hummock_test::test_utils::prepare_hummock_test_env;
    use risingwave_storage::hummock::iterator::test_utils::{
        iterator_test_table_key_of, iterator_test_value_of,
    };
    use risingwave_storage::store::{
        LocalStateStore, NewLocalOptions, ReadOptions, SealCurrentEpochOptions, StateStoreRead,
    };
    use risingwave_storage::{StateStore, StateStoreIter};

    use crate::common::log_store_impl::kv_log_store::reader::AutoRebuildStateStoreReadIter;
    use crate::common::log_store_impl::kv_log_store::test_utils::TEST_TABLE_ID;

    #[tokio::test]
    async fn test_auto_rebuild_iter() {
        let test_env = prepare_hummock_test_env().await;
        test_env.register_table_id(TEST_TABLE_ID).await;
        let mut state_store = test_env
            .storage
            .new_local(NewLocalOptions::for_test(TEST_TABLE_ID))
            .await;
        let epoch = test_epoch(1);
        test_env
            .storage
            .start_epoch(epoch, HashSet::from_iter([TEST_TABLE_ID]));
        state_store.init_for_test(epoch).await.unwrap();
        let key_count = 100;
        let pairs = (0..key_count)
            .map(|i| {
                let key = iterator_test_table_key_of(i);
                let value = iterator_test_value_of(i);
                (TableKey(Bytes::from(key)), Bytes::from(value))
            })
            .collect_vec();
        for (key, value) in &pairs {
            state_store
                .insert(key.clone(), value.clone(), None)
                .unwrap();
        }
        state_store.flush().await.unwrap();
        state_store.seal_current_epoch(epoch.next_epoch(), SealCurrentEpochOptions::for_test());
        test_env.commit_epoch(epoch).await;
        let state_store = Arc::new(test_env.storage.clone());

        async fn validate(
            mut kv_iter: impl Iterator<Item = (TableKey<Bytes>, Bytes)>,
            mut iter: impl StateStoreIter,
        ) {
            while let Some((key, value)) = iter.try_next().await.unwrap() {
                let (k, v) = kv_iter.next().unwrap();
                assert_eq!(key.user_key.table_key, k.to_ref());
                assert_eq!(v.as_ref(), value);
            }
            assert!(kv_iter.next().is_none());
        }

        let read_options = ReadOptions {
            table_id: TEST_TABLE_ID,
            ..Default::default()
        };
        let key_range = prefixed_range_with_vnode(
            (
                Bound::<KeyPayloadType>::Unbounded,
                Bound::<KeyPayloadType>::Unbounded,
            ),
            VirtualNode::ZERO,
        );

        let kv_iter = pairs.clone().into_iter();
        let iter = state_store
            .iter(key_range.clone(), epoch, read_options.clone())
            .await
            .unwrap();
        validate(kv_iter, iter).await;

        let kv_iter = pairs.clone().into_iter();
        let mut count = 0;
        let count_mut_ref = &mut count;
        let rebuild_period = 8;
        let mut rebuild_count = 0;
        let rebuild_count_mut_ref = &mut rebuild_count;
        let iter = AutoRebuildStateStoreReadIter::new(
            state_store,
            move || {
                *count_mut_ref += 1;
                if *count_mut_ref % rebuild_period == 0 {
                    *rebuild_count_mut_ref += 1;
                    true
                } else {
                    false
                }
            },
            key_range.clone(),
            epoch,
            read_options,
        )
        .await
        .unwrap();
        validate(kv_iter, iter).await;
        assert_eq!(count, key_count + 1); // with an extra call on the last None
        assert_eq!(rebuild_count, key_count / rebuild_period);
    }
}<|MERGE_RESOLUTION|>--- conflicted
+++ resolved
@@ -194,11 +194,8 @@
     align_epoch_on_init: bool,
 
     rewind_start_offset: Option<u64>,
-<<<<<<< HEAD
-=======
 
     aligned_range_start: Option<LogStoreReadStateStreamRangeStart>,
->>>>>>> 169f277c
 }
 
 impl<S: StateStoreRead> KvLogStoreReader<S> {
@@ -229,10 +226,7 @@
             rewind_delay,
             align_epoch_on_init,
             rewind_start_offset: None,
-<<<<<<< HEAD
-=======
             aligned_range_start: None,
->>>>>>> 169f277c
         }
     }
 }
@@ -395,10 +389,6 @@
 }
 
 impl<S: StateStoreRead> LogReader for KvLogStoreReader<S> {
-<<<<<<< HEAD
-    fn start_offset(&mut self, start_offset: Option<u64>) -> LogStoreResult<()> {
-        self.rewind_start_offset = start_offset;
-=======
     async fn build_stream_from_start_offset(
         &mut self,
         start_offset: Option<u64>,
@@ -434,7 +424,6 @@
         self.future_state = KvLogStoreReaderFutureState::ReadStateStoreStream(
             self.read_persisted_log_store(range_start).await?,
         );
->>>>>>> 169f277c
         Ok(())
     }
 
@@ -665,33 +654,9 @@
     async fn rewind(&mut self) -> LogStoreResult<()> {
         self.rewind_delay.rewind_delay(self.truncate_offset).await;
         self.latest_offset = None;
-<<<<<<< HEAD
-        if self.truncate_offset.is_none()
-            || self.truncate_offset.expect("not none").epoch()
-                < self.first_write_epoch.expect("should have init")
-        {
-            // still consuming persisted state store data
-            let persisted_epoch =
-                self.truncate_offset
-                    .map(|truncate_offset| match truncate_offset {
-                        TruncateOffset::Chunk { epoch, .. } => epoch.prev_epoch(),
-                        TruncateOffset::Barrier { epoch } => epoch,
-                    });
-            let range_start = match persisted_epoch {
-                None => LogStoreReadStateStreamRangeStart::Unbounded,
-                Some(epoch) => LogStoreReadStateStreamRangeStart::LastPersistedEpoch(epoch),
-            };
-            self.future_state = KvLogStoreReaderFutureState::ReadStateStoreStream(
-                self.read_persisted_log_store(range_start).await?,
-            );
-        } else {
-            self.future_state = KvLogStoreReaderFutureState::Empty;
-        }
-=======
         self.rewind_start_offset = None;
         self.aligned_range_start = None;
         self.future_state = KvLogStoreReaderFutureState::Empty;
->>>>>>> 169f277c
         self.rx.rewind(self.rewind_start_offset);
 
         Ok(())
