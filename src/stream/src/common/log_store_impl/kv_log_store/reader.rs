// Copyright 2023 RisingWave Labs
//
// Licensed under the Apache License, Version 2.0 (the "License");
// you may not use this file except in compliance with the License.
// You may obtain a copy of the License at
//
//     http://www.apache.org/licenses/LICENSE-2.0
//
// Unless required by applicable law or agreed to in writing, software
// distributed under the License is distributed on an "AS IS" BASIS,
// WITHOUT WARRANTIES OR CONDITIONS OF ANY KIND, either express or implied.
// See the License for the specific language governing permissions and
// limitations under the License.

use std::ops::Bound::{Excluded, Included};
use std::pin::Pin;

use anyhow::anyhow;
use bytes::Bytes;
use futures::future::{try_join_all, BoxFuture};
use futures::stream::select_all;
use futures::FutureExt;
use risingwave_common::array::StreamChunk;
use risingwave_common::cache::CachePriority;
use risingwave_common::catalog::TableId;
use risingwave_common::hash::VnodeBitmapExt;
use risingwave_connector::sink::log_store::{
    ChunkId, LogReader, LogStoreReadItem, LogStoreResult, TruncateOffset,
};
use risingwave_hummock_sdk::key::TableKey;
use risingwave_storage::hummock::CachePolicy;
use risingwave_storage::store::{PrefetchOptions, ReadOptions};
use risingwave_storage::StateStore;
use tokio_stream::StreamExt;

use crate::common::log_store_impl::kv_log_store::buffer::{
    LogStoreBufferItem, LogStoreBufferReceiver,
};
use crate::common::log_store_impl::kv_log_store::serde::{
    merge_log_store_item_stream, KvLogStoreItem, LogStoreItemMergeStream, LogStoreRowSerde,
};
use crate::common::log_store_impl::kv_log_store::KvLogStoreMetrics;

pub struct KvLogStoreReader<S: StateStore> {
    table_id: TableId,

    state_store: S,

    serde: LogStoreRowSerde,

    rx: LogStoreBufferReceiver,

    /// The first epoch that newly written by the log writer
    first_write_epoch: Option<u64>,

    /// `Some` means consuming historical log data
    state_store_stream: Option<Pin<Box<LogStoreItemMergeStream<S::IterStream>>>>,

    /// Store the future that attempts to read a flushed stream chunk.
    /// This is for cancellation safety. Since it is possible that the future of `next_item`
    /// gets dropped after it takes an flushed item out from the buffer, but before it successfully
    /// read the stream chunk out from the storage. Therefore we store the future so that it can continue
    /// reading the stream chunk after the next `next_item` is called.
    read_flushed_chunk_future:
        Option<BoxFuture<'static, LogStoreResult<(ChunkId, StreamChunk, u64)>>>,

    latest_offset: TruncateOffset,

    truncate_offset: TruncateOffset,

    metrics: KvLogStoreMetrics,
}

impl<S: StateStore> KvLogStoreReader<S> {
    pub(crate) fn new(
        table_id: TableId,
        state_store: S,
        serde: LogStoreRowSerde,
        rx: LogStoreBufferReceiver,
        metrics: KvLogStoreMetrics,
    ) -> Self {
        Self {
            table_id,
            state_store,
            serde,
            rx,
            read_flushed_chunk_future: None,
            first_write_epoch: None,
            state_store_stream: None,
            latest_offset: TruncateOffset::Barrier { epoch: 0 },
            truncate_offset: TruncateOffset::Barrier { epoch: 0 },
            metrics,
        }
    }

    async fn may_continue_read_flushed_chunk(
        &mut self,
    ) -> LogStoreResult<Option<(ChunkId, StreamChunk, u64)>> {
        if let Some(future) = self.read_flushed_chunk_future.as_mut() {
            let result = future.await;
            self.read_flushed_chunk_future
                .take()
                .expect("future not None");
            Ok(Some(result?))
        } else {
            Ok(None)
        }
    }
}

impl<S: StateStore> LogReader for KvLogStoreReader<S> {
    async fn init(&mut self) -> LogStoreResult<()> {
        let first_write_epoch = self.rx.init().await;
        let streams = try_join_all(self.serde.vnodes().iter_vnodes().map(|vnode| {
            let range_start = TableKey(Bytes::from(Vec::from(vnode.to_be_bytes())));
            let range_end = self.serde.serialize_epoch(vnode, first_write_epoch);
            let table_id = self.table_id;
            let state_store = self.state_store.clone();
            async move {
                state_store
                    .iter(
                        (Included(range_start), Excluded(range_end)),
                        u64::MAX,
                        ReadOptions {
                            prefetch_options: PrefetchOptions::new_for_exhaust_iter(),
                            cache_policy: CachePolicy::Fill(CachePriority::Low),
                            table_id,
                            ..Default::default()
                        },
                    )
                    .await
            }
        }))
        .await?;

        assert!(
            self.first_write_epoch.replace(first_write_epoch).is_none(),
            "should not init twice"
        );
        // TODO: set chunk size by config
        self.state_store_stream = Some(Box::pin(merge_log_store_item_stream(
            streams,
            self.serde.clone(),
            1024,
            self.metrics.persistent_log_read_metrics.clone(),
        )));
        Ok(())
    }

    async fn next_item(&mut self) -> LogStoreResult<(u64, LogStoreReadItem)> {
        if let Some(state_store_stream) = &mut self.state_store_stream {
            match state_store_stream.try_next().await? {
                Some((epoch, item)) => {
                    self.latest_offset.check_next_item_epoch(epoch)?;
                    let item = match item {
                        KvLogStoreItem::StreamChunk(chunk) => {
                            let chunk_id = self.latest_offset.next_chunk_id();
                            self.latest_offset = TruncateOffset::Chunk { epoch, chunk_id };
                            LogStoreReadItem::StreamChunk { chunk, chunk_id }
                        }
                        KvLogStoreItem::Barrier { is_checkpoint } => {
                            self.latest_offset = TruncateOffset::Barrier { epoch };
                            LogStoreReadItem::Barrier { is_checkpoint }
                        }
                    };
                    return Ok((epoch, item));
                }
                None => {
                    self.state_store_stream = None;
                }
            }
        }

        // It is possible that the future gets dropped after it pops a flushed
        // item but before it reads a stream chunk. Therefore, we may continue
        // driving the future to continue reading the stream chunk.
        if let Some((chunk_id, chunk, item_epoch)) = self.may_continue_read_flushed_chunk().await? {
            let offset = TruncateOffset::Chunk {
                epoch: item_epoch,
                chunk_id,
            };
            assert!(offset > self.latest_offset);
            self.latest_offset = offset;
            return Ok((
                item_epoch,
                LogStoreReadItem::StreamChunk { chunk, chunk_id },
            ));
        }

        // Now the historical state store has been consumed.
        let (item_epoch, item) = self.rx.next_item().await;
        self.latest_offset.check_next_item_epoch(item_epoch)?;
        Ok(match item {
            LogStoreBufferItem::StreamChunk {
                chunk, chunk_id, ..
            } => {
                let offset = TruncateOffset::Chunk {
                    epoch: item_epoch,
                    chunk_id,
                };
                assert!(offset > self.latest_offset);
                self.latest_offset = offset;
                (
                    item_epoch,
                    LogStoreReadItem::StreamChunk { chunk, chunk_id },
                )
            }
            LogStoreBufferItem::Flushed {
                vnode_bitmap,
                start_seq_id,
                end_seq_id,
                chunk_id,
            } => {
                let read_flushed_chunk_future = {
                    let serde = self.serde.clone();
                    let state_store = self.state_store.clone();
                    let table_id = self.table_id;
                    async move {
                        let streams = try_join_all(vnode_bitmap.iter_vnodes().map(|vnode| {
                            let range_start =
                                serde.serialize_log_store_pk(vnode, item_epoch, Some(start_seq_id));
                            let range_end =
                                serde.serialize_log_store_pk(vnode, item_epoch, Some(end_seq_id));
                            let state_store = &state_store;

                            // Use u64::MAX here because the epoch to consume may be below the safe
                            // epoch
                            async move {
                                Ok::<_, anyhow::Error>(Box::pin(
                                    state_store
                                        .iter(
                                            (Included(range_start), Included(range_end)),
                                            u64::MAX,
                                            ReadOptions {
                                                prefetch_options:
                                                    PrefetchOptions::new_for_exhaust_iter(),
                                                cache_policy: CachePolicy::Fill(CachePriority::Low),
                                                table_id,
                                                ..Default::default()
                                            },
                                        )
                                        .await?,
                                ))
                            }
                        }))
                        .await?;
                        let combined_stream = select_all(streams);

                        let chunk = serde
                            .deserialize_stream_chunk(
                                combined_stream,
                                start_seq_id,
                                end_seq_id,
                                item_epoch,
                            )
                            .await?;

                        Ok((chunk_id, chunk, item_epoch))
                    }
<<<<<<< HEAD
                    .boxed()
                };

                // Store the future in case that in the subsequent pending await point,
                // the future is cancelled, and we lose an flushed item.
                assert!(self
                    .read_flushed_chunk_future
                    .replace(read_flushed_chunk_future)
                    .is_none());

                // for cancellation test
                #[cfg(test)]
                {
                    use std::time::Duration;

                    use tokio::time::sleep;
                    sleep(Duration::from_secs(1)).await;
                }

                let (_, chunk, _) = self
                    .may_continue_read_flushed_chunk()
                    .await?
                    .expect("future just insert. unlikely to be none");

=======
                }))
                .await?;
                let combined_stream = select_all(streams);
                let chunk = self
                    .serde
                    .deserialize_stream_chunk(
                        combined_stream,
                        start_seq_id,
                        end_seq_id,
                        item_epoch,
                        &self.metrics.flushed_buffer_read_metrics,
                    )
                    .await?;
>>>>>>> 826db779
                let offset = TruncateOffset::Chunk {
                    epoch: item_epoch,
                    chunk_id,
                };
                assert!(offset > self.latest_offset);
                self.latest_offset = offset;
                (
                    item_epoch,
                    LogStoreReadItem::StreamChunk { chunk, chunk_id },
                )
            }
            LogStoreBufferItem::Barrier {
                is_checkpoint,
                next_epoch,
            } => {
                assert!(
                    item_epoch < next_epoch,
                    "next epoch {} should be greater than current epoch {}",
                    next_epoch,
                    item_epoch
                );
                self.latest_offset = TruncateOffset::Barrier { epoch: item_epoch };
                (item_epoch, LogStoreReadItem::Barrier { is_checkpoint })
            }
            LogStoreBufferItem::UpdateVnodes(bitmap) => {
                self.serde.update_vnode_bitmap(bitmap.clone());
                (item_epoch, LogStoreReadItem::UpdateVnodeBitmap(bitmap))
            }
        })
    }

    async fn truncate(&mut self, offset: TruncateOffset) -> LogStoreResult<()> {
        if offset > self.latest_offset {
            return Err(anyhow!(
                "truncate at a later offset {:?} than the current latest offset {:?}",
                offset,
                self.latest_offset
            ));
        }
        if offset <= self.truncate_offset {
            return Err(anyhow!(
                "truncate offset {:?} earlier than prev truncate offset {:?}",
                offset,
                self.truncate_offset
            ));
        }
        if offset.epoch() >= self.first_write_epoch.expect("should have init") {
            self.rx.truncate(offset);
        } else {
            // For historical data, no need to truncate at seq id level. Only truncate at barrier.
            if let TruncateOffset::Barrier { .. } = &offset {
                self.rx.truncate(offset);
            }
        }
        self.truncate_offset = offset;
        Ok(())
    }
}<|MERGE_RESOLUTION|>--- conflicted
+++ resolved
@@ -215,6 +215,7 @@
                     let serde = self.serde.clone();
                     let state_store = self.state_store.clone();
                     let table_id = self.table_id;
+                    let read_metrics = self.metrics.flushed_buffer_read_metrics.clone();
                     async move {
                         let streams = try_join_all(vnode_bitmap.iter_vnodes().map(|vnode| {
                             let range_start =
@@ -252,12 +253,12 @@
                                 start_seq_id,
                                 end_seq_id,
                                 item_epoch,
+                                &read_metrics,
                             )
                             .await?;
 
                         Ok((chunk_id, chunk, item_epoch))
                     }
-<<<<<<< HEAD
                     .boxed()
                 };
 
@@ -282,21 +283,6 @@
                     .await?
                     .expect("future just insert. unlikely to be none");
 
-=======
-                }))
-                .await?;
-                let combined_stream = select_all(streams);
-                let chunk = self
-                    .serde
-                    .deserialize_stream_chunk(
-                        combined_stream,
-                        start_seq_id,
-                        end_seq_id,
-                        item_epoch,
-                        &self.metrics.flushed_buffer_read_metrics,
-                    )
-                    .await?;
->>>>>>> 826db779
                 let offset = TruncateOffset::Chunk {
                     epoch: item_epoch,
                     chunk_id,
