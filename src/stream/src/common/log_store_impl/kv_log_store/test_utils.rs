--- conflicted
+++ resolved
@@ -17,11 +17,6 @@
 use risingwave_common::array::{Op, RowRef, StreamChunk};
 use risingwave_common::buffer::{Bitmap, BitmapBuilder};
 use risingwave_common::catalog::{ColumnDesc, ColumnId, TableId};
-<<<<<<< HEAD
-use risingwave_common::constants::log_store::v2::KvLogStoreV2Pk;
-use risingwave_common::constants::log_store::KvLogStorePk;
-=======
->>>>>>> faefffc7
 use risingwave_common::hash::VirtualNode;
 use risingwave_common::row::{OwnedRow, Row};
 use risingwave_common::types::{DataType, ScalarImpl, ScalarRef};
@@ -34,11 +29,6 @@
 pub(crate) const TEST_TABLE_ID: TableId = TableId { table_id: 233 };
 pub(crate) const TEST_DATA_SIZE: usize = 10;
 
-<<<<<<< HEAD
-pub(crate) type TestKvLogStorePk = KvLogStoreV2Pk;
-
-=======
->>>>>>> faefffc7
 pub(crate) fn gen_test_data(base: i64) -> (Vec<Op>, Vec<OwnedRow>) {
     gen_sized_test_data(base, TEST_DATA_SIZE)
 }
@@ -91,21 +81,6 @@
 
 pub(crate) fn test_payload_schema(pk_info: &'static KvLogStorePkInfo) -> Vec<ColumnDesc> {
     vec![
-<<<<<<< HEAD
-        ColumnDesc::unnamed(ColumnId::from(4), DataType::Int64), // id
-        ColumnDesc::unnamed(ColumnId::from(5), DataType::Varchar), // name
-    ]
-}
-
-pub(crate) fn test_log_store_table_schema() -> Vec<ColumnDesc> {
-    let mut column_descs = vec![
-        ColumnDesc::unnamed(ColumnId::from(0), DataType::Int64), // epoch
-        ColumnDesc::unnamed(ColumnId::from(1), DataType::Int32), // Seq id
-        ColumnDesc::unnamed(ColumnId::from(2), DataType::Int16), // vnode
-        ColumnDesc::unnamed(ColumnId::from(3), DataType::Int16), // op code
-    ];
-    column_descs.extend(test_payload_schema());
-=======
         ColumnDesc::unnamed(
             ColumnId::from(pk_info.predefined_column_len() as i32),
             DataType::Int64,
@@ -125,7 +100,6 @@
         .map(|(i, (_, data_type))| ColumnDesc::unnamed(ColumnId::from(i as i32), data_type.clone()))
         .collect_vec();
     column_descs.extend(test_payload_schema(pk_info));
->>>>>>> faefffc7
     column_descs
 }
 
