// Copyright 2023 RisingWave Labs
//
// Licensed under the Apache License, Version 2.0 (the "License");
// you may not use this file except in compliance with the License.
// You may obtain a copy of the License at
//
//     http://www.apache.org/licenses/LICENSE-2.0
//
// Unless required by applicable law or agreed to in writing, software
// distributed under the License is distributed on an "AS IS" BASIS,
// WITHOUT WARRANTIES OR CONDITIONS OF ANY KIND, either express or implied.
// See the License for the specific language governing permissions and
// limitations under the License.

use std::collections::VecDeque;
use std::ops::DerefMut;
use std::sync::Arc;

use parking_lot::{Mutex, MutexGuard};
use risingwave_common::array::StreamChunk;
use risingwave_common::buffer::Bitmap;
use risingwave_connector::sink::log_store::{ChunkId, LogStoreResult, TruncateOffset};
use tokio::sync::{oneshot, Notify};

use crate::common::log_store_impl::kv_log_store::{ReaderTruncationOffsetType, SeqIdType};

#[derive(Clone)]
pub(crate) enum LogStoreBufferItem {
    StreamChunk {
        chunk: StreamChunk,
        start_seq_id: SeqIdType,
        end_seq_id: SeqIdType,
        flushed: bool,
        chunk_id: ChunkId,
    },

    Flushed {
        vnode_bitmap: Bitmap,
        start_seq_id: SeqIdType,
        end_seq_id: SeqIdType,
        chunk_id: ChunkId,
    },

    Barrier {
        is_checkpoint: bool,
        next_epoch: u64,
    },

    UpdateVnodes(Arc<Bitmap>),
}

struct LogStoreBufferInner {
    /// Items not read by log reader. Newer item at the front
    unconsumed_queue: VecDeque<(u64, LogStoreBufferItem)>,
    /// Items already read by log reader by not truncated. Newer item at the front
    consumed_queue: VecDeque<(u64, LogStoreBufferItem)>,
    row_count: usize,
    max_row_count: usize,

    truncation_list: VecDeque<ReaderTruncationOffsetType>,

    next_chunk_id: ChunkId,
}

impl LogStoreBufferInner {
    fn can_add_stream_chunk(&self) -> bool {
        self.row_count < self.max_row_count
    }

    fn add_item(&mut self, epoch: u64, item: LogStoreBufferItem) {
        if let LogStoreBufferItem::StreamChunk { .. } = item {
            unreachable!("StreamChunk should call try_add_item")
        }
        if let LogStoreBufferItem::Barrier { .. } = &item {
            self.next_chunk_id = 0;
        }
        self.unconsumed_queue.push_front((epoch, item));
    }

    pub(crate) fn try_add_stream_chunk(
        &mut self,
        epoch: u64,
        chunk: StreamChunk,
        start_seq_id: SeqIdType,
        end_seq_id: SeqIdType,
    ) -> Option<StreamChunk> {
        if !self.can_add_stream_chunk() {
            Some(chunk)
        } else {
            let chunk_id = self.next_chunk_id;
            self.next_chunk_id += 1;
            self.row_count += chunk.cardinality();
            self.unconsumed_queue.push_front((
                epoch,
                LogStoreBufferItem::StreamChunk {
                    chunk,
                    start_seq_id,
                    end_seq_id,
                    flushed: false,
                    chunk_id,
                },
            ));
            None
        }
    }

    fn pop_item(&mut self) -> Option<(u64, LogStoreBufferItem)> {
        if let Some((epoch, item)) = self.unconsumed_queue.pop_back() {
            self.consumed_queue.push_front((epoch, item.clone()));
            Some((epoch, item))
        } else {
            None
        }
    }

    fn add_flushed(
        &mut self,
        epoch: u64,
        start_seq_id: SeqIdType,
        end_seq_id: SeqIdType,
        new_vnode_bitmap: Bitmap,
    ) {
        if let Some((
            item_epoch,
            LogStoreBufferItem::Flushed {
                end_seq_id: prev_end_seq_id,
                vnode_bitmap,
                ..
            },
        )) = self.unconsumed_queue.front_mut()
        {
            assert!(
                *prev_end_seq_id < start_seq_id,
                "prev end_seq_id {} should be smaller than current start_seq_id {}",
                end_seq_id,
                start_seq_id
            );
            assert_eq!(
                epoch, *item_epoch,
                "epoch of newly added flushed item must be the same as the last flushed item"
            );
            *prev_end_seq_id = end_seq_id;
            *vnode_bitmap |= new_vnode_bitmap;
        } else {
            let chunk_id = self.next_chunk_id;
            self.next_chunk_id += 1;
            self.add_item(
                epoch,
                LogStoreBufferItem::Flushed {
                    start_seq_id,
                    end_seq_id,
                    vnode_bitmap: new_vnode_bitmap,
                    chunk_id,
                },
            );
        }
    }
}

struct SharedMutex<T>(Arc<Mutex<T>>);

impl<T> Clone for SharedMutex<T> {
    fn clone(&self) -> Self {
        Self(self.0.clone())
    }
}

impl<T> SharedMutex<T> {
    fn new(value: T) -> Self {
        Self(Arc::new(Mutex::new(value)))
    }

    fn inner(&self) -> MutexGuard<'_, T> {
        if let Some(guard) = self.0.try_lock() {
            guard
        } else {
            info!("fall back to lock");
            self.0.lock()
        }
    }
}

pub(crate) struct LogStoreBufferSender {
    init_epoch_tx: Option<oneshot::Sender<u64>>,
    buffer: SharedMutex<LogStoreBufferInner>,
    update_notify: Arc<Notify>,
}

impl LogStoreBufferSender {
    pub(crate) fn init(&mut self, epoch: u64) {
        if let Err(e) = self
            .init_epoch_tx
            .take()
            .expect("should be Some in first init")
            .send(epoch)
        {
            error!("unable to send init epoch: {}", e);
        }
    }

    pub(crate) fn add_flushed(
        &self,
        epoch: u64,
        start_seq_id: SeqIdType,
        end_seq_id: SeqIdType,
        vnode_bitmap: Bitmap,
    ) {
        self.buffer
            .inner()
            .add_flushed(epoch, start_seq_id, end_seq_id, vnode_bitmap);
        self.update_notify.notify_waiters();
    }

    pub(crate) fn try_add_stream_chunk(
        &self,
        epoch: u64,
        chunk: StreamChunk,
        start_seq_id: SeqIdType,
        end_seq_id: SeqIdType,
    ) -> Option<StreamChunk> {
        let ret = self
            .buffer
            .inner()
            .try_add_stream_chunk(epoch, chunk, start_seq_id, end_seq_id);
        if ret.is_none() {
            // notify when successfully add
            self.update_notify.notify_waiters();
        }
        ret
    }

    pub(crate) fn barrier(&self, epoch: u64, is_checkpoint: bool, next_epoch: u64) {
        self.buffer.inner().add_item(
            epoch,
            LogStoreBufferItem::Barrier {
                is_checkpoint,
                next_epoch,
            },
        );
        self.update_notify.notify_waiters();
    }

    pub(crate) fn update_vnode(&self, epoch: u64, vnode: Arc<Bitmap>) {
        self.buffer
            .inner()
            .add_item(epoch, LogStoreBufferItem::UpdateVnodes(vnode));
        self.update_notify.notify_waiters();
    }

    pub(crate) fn pop_truncation(&self, curr_epoch: u64) -> Option<ReaderTruncationOffsetType> {
        let mut inner = self.buffer.inner();
        let mut ret = None;
        while let Some((epoch, _)) = inner.truncation_list.front() && *epoch < curr_epoch {
            ret = inner.truncation_list.pop_front();
        }
        ret
    }

    pub(crate) fn flush_all_unflushed(
        &mut self,
        mut flush_fn: impl FnMut(&StreamChunk, u64, SeqIdType, SeqIdType) -> LogStoreResult<()>,
    ) -> LogStoreResult<()> {
        let mut inner_guard = self.buffer.inner();
        let inner = inner_guard.deref_mut();
        for (epoch, item) in inner
            .unconsumed_queue
            .iter_mut()
            .chain(inner.consumed_queue.iter_mut())
        {
            if let LogStoreBufferItem::StreamChunk {
                chunk,
                start_seq_id,
                end_seq_id,
                flushed,
                ..
            } = item
            {
                if *flushed {
                    // Since we iterate from new data to old data, when we meet a flushed data, the
                    // rest should all be flushed.
                    break;
                }
                flush_fn(chunk, *epoch, *start_seq_id, *end_seq_id)?;
                *flushed = true;
            }
        }
        Ok(())
    }
}

pub(crate) struct LogStoreBufferReceiver {
    init_epoch_rx: Option<oneshot::Receiver<u64>>,
    buffer: SharedMutex<LogStoreBufferInner>,
    update_notify: Arc<Notify>,
}

impl LogStoreBufferReceiver {
    pub(crate) async fn init(&mut self) -> u64 {
        self.init_epoch_rx
            .take()
            .expect("should be Some in first init")
            .await
            .expect("should get the first epoch")
    }

    pub(crate) async fn next_item(&self) -> (u64, LogStoreBufferItem) {
        let notified = self.update_notify.notified();
        if let Some(item) = {
            let opt = self.buffer.inner().pop_item();
            opt
        } {
            item
        } else {
            notified.await;
            self.buffer
                .inner()
                .pop_item()
                .expect("should get the item because notified")
        }
    }

    pub(crate) fn truncate(&mut self, offset: TruncateOffset) {
        let mut inner = self.buffer.inner();
        let mut latest_offset: Option<ReaderTruncationOffsetType> = None;
        while let Some((epoch, item)) = inner.consumed_queue.back() {
            let epoch = *epoch;
            match item {
                LogStoreBufferItem::StreamChunk {
                    chunk_id,
                    flushed,
                    end_seq_id,
                    chunk,
                    ..
                } => {
                    let chunk_offset = TruncateOffset::Chunk {
                        epoch,
                        chunk_id: *chunk_id,
                    };
                    let flushed = *flushed;
                    let end_seq_id = *end_seq_id;
                    if chunk_offset <= offset {
                        inner.row_count -= chunk.cardinality();
                        inner.consumed_queue.pop_back();
                        if flushed {
                            latest_offset = Some((epoch, Some(end_seq_id)));
                        }
                    } else {
                        break;
                    }
                }
                LogStoreBufferItem::Flushed {
                    chunk_id,
                    end_seq_id,
                    ..
                } => {
                    let end_seq_id = *end_seq_id;
                    let chunk_offset = TruncateOffset::Chunk {
                        epoch,
                        chunk_id: *chunk_id,
                    };
                    if chunk_offset <= offset {
                        inner.consumed_queue.pop_back();
                        latest_offset = Some((epoch, Some(end_seq_id)));
                    } else {
                        break;
                    }
                }
                LogStoreBufferItem::Barrier { .. } => {
                    let chunk_offset = TruncateOffset::Barrier { epoch };
                    if chunk_offset <= offset {
                        inner.consumed_queue.pop_back();
                        latest_offset = Some((epoch, None));
                    } else {
                        break;
                    }
                }
                LogStoreBufferItem::UpdateVnodes(_) => {
                    inner.consumed_queue.pop_back();
                }
            }
        }
        if let Some((epoch, seq_id)) = latest_offset {
            if let Some((prev_epoch, ref mut prev_seq_id)) = inner.truncation_list.back_mut() && *prev_epoch == epoch {
                *prev_seq_id = seq_id;
            } else {
                inner.truncation_list.push_back((epoch, seq_id));
            }
        }
    }
}

pub(crate) fn new_log_store_buffer(
    max_row_count: usize,
) -> (LogStoreBufferSender, LogStoreBufferReceiver) {
    let buffer = SharedMutex::new(LogStoreBufferInner {
        unconsumed_queue: VecDeque::new(),
        consumed_queue: VecDeque::new(),
<<<<<<< HEAD
        row_count: 0,
        max_row_count,
        updated_truncation: None,
=======
        stream_chunk_count: 0,
        max_stream_chunk_count,
        truncation_list: VecDeque::new(),
>>>>>>> fb6691a3
        next_chunk_id: 0,
    });
    let update_notify = Arc::new(Notify::new());
    let (init_epoch_tx, init_epoch_rx) = oneshot::channel();
    let tx = LogStoreBufferSender {
        init_epoch_tx: Some(init_epoch_tx),
        buffer: buffer.clone(),
        update_notify: update_notify.clone(),
    };

    let rx = LogStoreBufferReceiver {
        init_epoch_rx: Some(init_epoch_rx),
        buffer,
        update_notify,
    };

    (tx, rx)
}<|MERGE_RESOLUTION|>--- conflicted
+++ resolved
@@ -395,15 +395,9 @@
     let buffer = SharedMutex::new(LogStoreBufferInner {
         unconsumed_queue: VecDeque::new(),
         consumed_queue: VecDeque::new(),
-<<<<<<< HEAD
         row_count: 0,
         max_row_count,
-        updated_truncation: None,
-=======
-        stream_chunk_count: 0,
-        max_stream_chunk_count,
         truncation_list: VecDeque::new(),
->>>>>>> fb6691a3
         next_chunk_id: 0,
     });
     let update_notify = Arc::new(Notify::new());
