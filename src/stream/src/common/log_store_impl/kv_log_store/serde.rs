// Copyright 2024 RisingWave Labs
//
// Licensed under the Apache License, Version 2.0 (the "License");
// you may not use this file except in compliance with the License.
// You may obtain a copy of the License at
//
//     http://www.apache.org/licenses/LICENSE-2.0
//
// Unless required by applicable law or agreed to in writing, software
// distributed under the License is distributed on an "AS IS" BASIS,
// WITHOUT WARRANTIES OR CONDITIONS OF ANY KIND, either express or implied.
// See the License for the specific language governing permissions and
// limitations under the License.

use std::marker::PhantomData;
use std::mem::replace;
use std::pin::Pin;
use std::sync::Arc;

use anyhow::anyhow;
use bytes::Bytes;
use futures::stream::{FuturesUnordered, Peekable, StreamFuture};
use futures::{pin_mut, Stream, StreamExt, TryStreamExt};
use futures_async_stream::try_stream;
use itertools::Itertools;
use risingwave_common::array::{Op, StreamChunk};
use risingwave_common::buffer::Bitmap;
use risingwave_common::catalog::ColumnDesc;
use risingwave_common::constants::log_store::{
    KvLogStorePk, RowOpCodeType, SeqIdType, EPOCH_COLUMN_TYPE,
    KV_LOG_STORE_PREDEFINED_EXTRA_NON_PK_COLUMNS,
};
use risingwave_common::estimate_size::EstimateSize;
use risingwave_common::hash::VirtualNode;
use risingwave_common::row::{OwnedRow, Row, RowExt};
use risingwave_common::types::{DataType, ScalarImpl};
use risingwave_common::util::chunk_coalesce::DataChunkBuilder;
use risingwave_common::util::row_serde::OrderedRowSerde;
use risingwave_common::util::sort_util::OrderType;
use risingwave_common::util::value_encoding::{
    BasicSerde, ValueRowDeserializer, ValueRowSerializer,
};
use risingwave_connector::sink::log_store::LogStoreResult;
use risingwave_hummock_sdk::key::{next_key, TableKey};
use risingwave_hummock_sdk::HummockEpoch;
use risingwave_pb::catalog::Table;
use risingwave_storage::error::StorageError;
use risingwave_storage::row_serde::row_serde_util::{serialize_pk, serialize_pk_with_vnode};
use risingwave_storage::row_serde::value_serde::ValueRowSerdeNew;
use risingwave_storage::store::StateStoreReadIterStream;
use risingwave_storage::table::{compute_vnode, TableDistribution, SINGLETON_VNODE};

use crate::common::log_store_impl::kv_log_store::{
    KvLogStoreReadMetrics, ReaderTruncationOffsetType,
};

const INSERT_OP_CODE: RowOpCodeType = 1;
const DELETE_OP_CODE: RowOpCodeType = 2;
const UPDATE_INSERT_OP_CODE: RowOpCodeType = 3;
const UPDATE_DELETE_OP_CODE: RowOpCodeType = 4;
const BARRIER_OP_CODE: RowOpCodeType = 5;
const CHECKPOINT_BARRIER_OP_CODE: RowOpCodeType = 6;

struct ReadInfo {
    read_size: usize,
    read_count: usize,
}

impl ReadInfo {
    fn new() -> Self {
        Self {
            read_count: 0,
            read_size: 0,
        }
    }

    fn read_one_row(&mut self, size: usize) {
        self.read_count += 1;
        self.read_size += size;
    }

    fn report(&mut self, metrics: &KvLogStoreReadMetrics) {
        metrics.storage_read_size.inc_by(self.read_size as _);
        metrics.storage_read_count.inc_by(self.read_count as _);
        self.read_size = 0;
        self.read_count = 0;
    }
}

#[derive(Eq, PartialEq, Debug)]
enum LogStoreRowOp {
    Row { op: Op, row: OwnedRow },
    Barrier { is_checkpoint: bool },
}

#[derive(Clone)]
pub(crate) struct LogStoreRowSerde<PK: KvLogStorePk> {
    /// Used for serializing and deserializing the primary key.
    pk_serde: OrderedRowSerde,

    /// Row deserializer with value encoding
    row_serde: BasicSerde,

    /// Serde of epoch
    epoch_serde: OrderedRowSerde,

    /// Indices of distribution key for computing vnode.
    /// Note that the index is based on the all columns of the table, instead of the output ones.
    // FIXME: revisit constructions and usages.
    dist_key_indices: Option<Vec<usize>>,

    /// Virtual nodes that the table is partitioned into.
    ///
    /// Only the rows whose vnode of the primary key is in this set will be visible to the
    /// executor. The table will also check whether the written rows
    /// conform to this partition.
    vnodes: Arc<Bitmap>,

    /// The schema of payload
    payload_schema: Vec<DataType>,

    _phantom: PhantomData<PK>,
}

impl<PK: KvLogStorePk> LogStoreRowSerde<PK> {
    pub(crate) fn new(table_catalog: &Table, vnodes: Option<Arc<Bitmap>>) -> Self {
        let table_columns: Vec<ColumnDesc> = table_catalog
            .columns
            .iter()
            .map(|col| col.column_desc.as_ref().unwrap().into())
            .collect();
        let predefined_column_len: usize = PK::predefined_column_len();
        let dist_key_indices: Vec<usize> = table_catalog
            .distribution_key
            .iter()
            .map(|dist_index| {
                let index = *dist_index as usize;
                assert!(index >= predefined_column_len);
                index
            })
            .collect();

        let input_value_indices = table_catalog
            .value_indices
            .iter()
            .map(|val| *val as usize)
            .collect_vec();

        let data_types = input_value_indices
            .iter()
            .map(|idx| table_columns[*idx].data_type.clone())
            .collect_vec();

        let pk_types = PK::pk_types();

        assert!(data_types.len() >= predefined_column_len);
        for i in 0..PK::LEN {
            assert_eq!(data_types[i], pk_types[i]);
        }
        for i in PK::LEN..predefined_column_len {
            assert_eq!(
                data_types[i],
                KV_LOG_STORE_PREDEFINED_EXTRA_NON_PK_COLUMNS[i - PK::LEN].1
            );
        }

        let payload_schema = data_types[predefined_column_len..].to_vec();

        let row_serde = BasicSerde::new(input_value_indices.into(), table_columns.into());

        let vnodes = match vnodes {
            Some(vnodes) => vnodes,

            None => TableDistribution::singleton_vnode_bitmap(),
        };

        // epoch and seq_id. The seq_id of barrier is set null, and therefore the second order type
        // is nulls last
        let pk_serde =
            OrderedRowSerde::new(Vec::from(PK::pk_types()), Vec::from(PK::pk_ordering()));

        let epoch_serde =
            OrderedRowSerde::new(vec![EPOCH_COLUMN_TYPE], vec![OrderType::ascending()]);

        let dist_key_indices = if dist_key_indices.is_empty() {
            if &vnodes != TableDistribution::singleton_vnode_bitmap_ref() {
                warn!(
                    ?vnodes,
                    "singleton log store gets non-singleton vnode bitmap"
                );
            }
            None
        } else {
            Some(dist_key_indices)
        };

        Self {
            pk_serde,
            row_serde,
            epoch_serde,
            dist_key_indices,
            vnodes,
            payload_schema,
            _phantom: PhantomData,
        }
    }

    pub(crate) fn update_vnode_bitmap(&mut self, vnodes: Arc<Bitmap>) {
        self.vnodes = vnodes;
    }

    pub(crate) fn vnodes(&self) -> &Arc<Bitmap> {
        &self.vnodes
    }

    pub(crate) fn encode_epoch(epoch: u64) -> i64 {
        epoch as i64 ^ (1i64 << 63)
    }

    pub(crate) fn decode_epoch(encoded_epoch: i64) -> u64 {
        encoded_epoch as u64 ^ (1u64 << 63)
    }
}

<<<<<<< HEAD
impl<PK: KvLogStorePk> LogStoreRowSerde<PK> {
=======
impl LogStoreRowSerde {
    fn compute_vnode(&self, row: impl Row) -> VirtualNode {
        if let Some(dist_key_indices) = &self.dist_key_indices {
            compute_vnode(row, dist_key_indices, &self.vnodes)
        } else {
            SINGLETON_VNODE
        }
    }

>>>>>>> 846196d4
    pub(crate) fn serialize_data_row(
        &self,
        epoch: u64,
        seq_id: SeqIdType,
        op: Op,
        row: impl Row,
    ) -> (VirtualNode, TableKey<Bytes>, Bytes) {
        let encoded_epoch = Self::encode_epoch(epoch);
        let pk = PK::pk(VirtualNode::ZERO, encoded_epoch, Some(seq_id));
        let op_code = match op {
            Op::Insert => INSERT_OP_CODE,
            Op::Delete => DELETE_OP_CODE,
            Op::UpdateDelete => UPDATE_DELETE_OP_CODE,
            Op::UpdateInsert => UPDATE_INSERT_OP_CODE,
        };
<<<<<<< HEAD
        let extended_row_for_vnode = (&pk).chain([Some(ScalarImpl::Int16(op_code))]).chain(&row);
        let vnode = compute_vnode(
            &extended_row_for_vnode,
            &self.dist_key_indices,
            &self.vnodes,
        );
        let pk = PK::pk(vnode, encoded_epoch, Some(seq_id));
        let extended_row = (&pk).chain([Some(ScalarImpl::Int16(op_code))]).chain(&row);
=======
        let extended_row = pk
            .clone()
            .chain([Some(ScalarImpl::Int16(op_code))])
            .chain(row);
        let vnode = self.compute_vnode(&extended_row);
>>>>>>> 846196d4
        let key_bytes = serialize_pk_with_vnode(&pk, &self.pk_serde, vnode);
        let value_bytes = self.row_serde.serialize(extended_row).into();
        (vnode, key_bytes, value_bytes)
    }

    pub(crate) fn serialize_barrier(
        &self,
        epoch: u64,
        vnode: VirtualNode,
        is_checkpoint: bool,
    ) -> (TableKey<Bytes>, Bytes) {
        let pk = PK::pk(vnode, Self::encode_epoch(epoch), None);

        let op_code = if is_checkpoint {
            CHECKPOINT_BARRIER_OP_CODE
        } else {
            BARRIER_OP_CODE
        };

        let extended_row = (&pk)
            .chain([Some(ScalarImpl::Int16(op_code))])
            .chain(OwnedRow::new(vec![None; self.payload_schema.len()]));
        let key_bytes = serialize_pk_with_vnode(&pk, &self.pk_serde, vnode);
        let value_bytes = self.row_serde.serialize(extended_row).into();
        (key_bytes, value_bytes)
    }

    pub(crate) fn serialize_pk_epoch_prefix(&self, epoch: u64) -> Bytes {
        serialize_pk(
            [Some(ScalarImpl::Int64(Self::encode_epoch(epoch)))],
            &self.epoch_serde,
        )
    }

    pub(crate) fn serialize_log_store_pk(
        &self,
        vnode: VirtualNode,
        epoch: u64,
        seq_id: Option<SeqIdType>,
    ) -> TableKey<Bytes> {
        serialize_pk_with_vnode(
            PK::pk(vnode, Self::encode_epoch(epoch), seq_id),
            &self.pk_serde,
            vnode,
        )
    }

    pub(crate) fn serialize_truncation_offset_watermark(
        &self,
        offset: ReaderTruncationOffsetType,
    ) -> Bytes {
        let (epoch, seq_id) = offset;
        Bytes::from(next_key(&serialize_pk(
            PK::pk(VirtualNode::MAX, Self::encode_epoch(epoch), seq_id),
            &self.pk_serde,
        )))
    }
}

impl<PK: KvLogStorePk> LogStoreRowSerde<PK> {
    fn deserialize(&self, value_bytes: Bytes) -> LogStoreResult<(u64, LogStoreRowOp)> {
        let row_data = self.row_serde.deserialize(&value_bytes)?;

        let payload_row = OwnedRow::new(row_data[PK::predefined_column_len()..].to_vec());
        let epoch = Self::decode_epoch(
            *row_data[PK::EPOCH_COLUMN_INDEX]
                .as_ref()
                .unwrap()
                .as_int64(),
        );
        let row_op_code = *row_data[PK::ROW_OP_COLUMN_INDEX]
            .as_ref()
            .unwrap()
            .as_int16();

        let op = match row_op_code {
            INSERT_OP_CODE => LogStoreRowOp::Row {
                op: Op::Insert,
                row: payload_row,
            },
            DELETE_OP_CODE => LogStoreRowOp::Row {
                op: Op::Delete,
                row: payload_row,
            },
            UPDATE_INSERT_OP_CODE => LogStoreRowOp::Row {
                op: Op::UpdateInsert,
                row: payload_row,
            },
            UPDATE_DELETE_OP_CODE => LogStoreRowOp::Row {
                op: Op::UpdateDelete,
                row: payload_row,
            },
            BARRIER_OP_CODE => {
                assert!(row_data[PK::SEQ_ID_COLUMN_INDEX].is_none());
                LogStoreRowOp::Barrier {
                    is_checkpoint: false,
                }
            }
            CHECKPOINT_BARRIER_OP_CODE => {
                assert!(row_data[PK::SEQ_ID_COLUMN_INDEX].is_none());
                LogStoreRowOp::Barrier {
                    is_checkpoint: true,
                }
            }
            _ => unreachable!("invalid row op code: {}", row_op_code),
        };
        Ok((epoch, op))
    }

    pub(crate) async fn deserialize_stream_chunk(
        &self,
        stream: impl StateStoreReadIterStream,
        start_seq_id: SeqIdType,
        end_seq_id: SeqIdType,
        expected_epoch: u64,
        metrics: &KvLogStoreReadMetrics,
    ) -> LogStoreResult<StreamChunk> {
        pin_mut!(stream);
        let size_bound = (end_seq_id - start_seq_id + 1) as usize;
        let mut data_chunk_builder =
            DataChunkBuilder::new(self.payload_schema.clone(), size_bound + 1);
        let mut ops = Vec::with_capacity(size_bound);
        let mut read_info = ReadInfo::new();
        while let Some((key, value)) = stream.try_next().await? {
            read_info
                .read_one_row(key.user_key.table_key.estimated_size() + value.estimated_size());
            match self.deserialize(value)? {
                (epoch, LogStoreRowOp::Row { op, row }) => {
                    if epoch != expected_epoch {
                        return Err(anyhow!(
                            "decoded epoch {} not match expected epoch {}",
                            epoch,
                            expected_epoch
                        ));
                    }
                    ops.push(op);
                    if ops.len() > size_bound {
                        return Err(anyhow!(
                            "row count {} exceed size bound {}",
                            ops.len(),
                            size_bound
                        ));
                    }
                    assert!(data_chunk_builder.append_one_row(row).is_none());
                }
                (_, LogStoreRowOp::Barrier { .. }) => {
                    return Err(anyhow!("should not get barrier when decoding stream chunk"));
                }
            }
        }
        if ops.is_empty() {
            return Err(anyhow!(
                "should not get empty row when decoding stream chunk. start seq id: {}, end seq id {}",
                start_seq_id,
                end_seq_id)
            );
        }
        read_info.report(metrics);
        Ok(StreamChunk::from_parts(
            ops,
            data_chunk_builder
                .consume_all()
                .expect("should not be empty"),
        ))
    }
}

#[derive(Debug)]
enum StreamState {
    /// The stream has not emitted any row op yet.
    Uninitialized,
    /// All parallelism of stream are consuming row.
    AllConsumingRow { curr_epoch: u64 },
    /// Some parallelism has reached the barrier, and is waiting for other parallelism to reach the
    /// barrier.
    BarrierAligning {
        curr_epoch: u64,
        is_checkpoint: bool,
    },
    /// All parallelism has reached the barrier, and the barrier is emitted.
    BarrierEmitted { prev_epoch: u64 },
}

pub(crate) enum KvLogStoreItem {
    StreamChunk(StreamChunk),
    Barrier { is_checkpoint: bool },
}

type BoxPeekableLogStoreItemStream<S, PK> = Pin<Box<Peekable<LogStoreItemStream<S, PK>>>>;

struct LogStoreRowOpStream<S: StateStoreReadIterStream, PK: KvLogStorePk> {
    serde: LogStoreRowSerde<PK>,

    /// Streams that have not reached a barrier
    row_streams: FuturesUnordered<StreamFuture<BoxPeekableLogStoreItemStream<S, PK>>>,

    /// Streams that have reached a barrier
    barrier_streams: Vec<BoxPeekableLogStoreItemStream<S, PK>>,

    not_started_streams: Vec<(u64, BoxPeekableLogStoreItemStream<S, PK>)>,

    stream_state: StreamState,

    metrics: KvLogStoreReadMetrics,
}

impl<S: StateStoreReadIterStream, PK: KvLogStorePk> LogStoreRowOpStream<S, PK> {
    pub(crate) fn new(
        streams: Vec<S>,
        serde: LogStoreRowSerde<PK>,
        metrics: KvLogStoreReadMetrics,
    ) -> Self {
        assert!(!streams.is_empty());
        Self {
            serde: serde.clone(),
            barrier_streams: streams
                .into_iter()
                .map(|s| Box::pin(deserialize_stream(s, serde.clone()).peekable()))
                .collect(),
            row_streams: FuturesUnordered::new(),
            not_started_streams: Vec::new(),
            stream_state: StreamState::Uninitialized,
            metrics,
        }
    }

    fn check_is_checkpoint(&self, is_checkpoint: bool) -> LogStoreResult<()> {
        if let StreamState::BarrierAligning {
            is_checkpoint: curr_is_checkpoint,
            ..
        } = &self.stream_state
        {
            if is_checkpoint == *curr_is_checkpoint {
                Ok(())
            } else {
                Err(anyhow!(
                    "current aligning barrier is_checkpoint: {}, current barrier is_checkpoint {}",
                    curr_is_checkpoint,
                    is_checkpoint
                ))
            }
        } else {
            Ok(())
        }
    }

    #[try_stream(ok = (u64, KvLogStoreItem), error = anyhow::Error)]
    async fn into_log_store_item_stream(mut self, chunk_size: usize) {
        let mut ops = Vec::with_capacity(chunk_size);
        let mut data_chunk_builder =
            DataChunkBuilder::new(self.serde.payload_schema.clone(), chunk_size);

        if !self.init().await? {
            // no data in all stream
            return Ok(());
        }

        let this = self;
        pin_mut!(this);

        while let Some((epoch, row_op, row_read_size)) = this.next_op().await? {
            let mut read_info = ReadInfo::new();
            read_info.read_one_row(row_read_size);
            match row_op {
                LogStoreRowOp::Row { op, row } => {
                    ops.push(op);
                    if let Some(chunk) = data_chunk_builder.append_one_row(row) {
                        let ops = replace(&mut ops, Vec::with_capacity(chunk_size));
                        read_info.report(&this.metrics);
                        yield (
                            epoch,
                            KvLogStoreItem::StreamChunk(StreamChunk::from_parts(ops, chunk)),
                        );
                    }
                }
                LogStoreRowOp::Barrier { is_checkpoint } => {
                    read_info.report(&this.metrics);
                    if let Some(chunk) = data_chunk_builder.consume_all() {
                        let ops = replace(&mut ops, Vec::with_capacity(chunk_size));
                        yield (
                            epoch,
                            KvLogStoreItem::StreamChunk(StreamChunk::from_parts(ops, chunk)),
                        );
                    }
                    yield (epoch, KvLogStoreItem::Barrier { is_checkpoint })
                }
            }
        }
    }
}

pub(crate) type LogStoreItemMergeStream<S, PK: KvLogStorePk> =
    impl Stream<Item = LogStoreResult<(u64, KvLogStoreItem)>>;
pub(crate) fn merge_log_store_item_stream<S: StateStoreReadIterStream, PK: KvLogStorePk>(
    streams: Vec<S>,
    serde: LogStoreRowSerde<PK>,
    chunk_size: usize,
    metrics: KvLogStoreReadMetrics,
) -> LogStoreItemMergeStream<S, PK> {
    LogStoreRowOpStream::new(streams, serde, metrics).into_log_store_item_stream(chunk_size)
}

type LogStoreItemStream<S: StateStoreReadIterStream, PK: KvLogStorePk> =
    impl Stream<Item = LogStoreResult<(u64, LogStoreRowOp, usize)>> + Send;
fn deserialize_stream<S: StateStoreReadIterStream, PK: KvLogStorePk>(
    stream: S,
    serde: LogStoreRowSerde<PK>,
) -> LogStoreItemStream<S, PK> {
    stream.map(
        move |result: Result<_, StorageError>| -> LogStoreResult<(u64, LogStoreRowOp, usize)> {
            match result {
                Ok((key, value)) => {
                    let read_size =
                        key.user_key.table_key.estimated_size() + value.estimated_size();
                    let (epoch, op) = serde.deserialize(value)?;
                    Ok((epoch, op, read_size))
                }
                Err(e) => Err(e.into()),
            }
        },
    )
}

impl<S: StateStoreReadIterStream, PK: KvLogStorePk> LogStoreRowOpStream<S, PK> {
    // Return Ok(false) means all streams have reach the end.
    async fn init(&mut self) -> LogStoreResult<bool> {
        match &self.stream_state {
            StreamState::Uninitialized => {}
            _ => unreachable!("cannot call init for twice"),
        };

        // before init, all streams are in `barrier_streams`
        assert!(
            self.row_streams.is_empty(),
            "when uninitialized, row_streams should be empty"
        );
        assert!(self.not_started_streams.is_empty());
        assert!(!self.barrier_streams.is_empty());

        for mut stream in self.barrier_streams.drain(..) {
            match stream.as_mut().peek().await {
                Some(Ok((epoch, _, _))) => {
                    self.not_started_streams.push((*epoch, stream));
                }
                Some(Err(_)) => match stream.next().await {
                    Some(Err(e)) => {
                        return Err(e);
                    }
                    _ => unreachable!("on peek we have checked it's Some(Err(_))"),
                },
                None => {
                    continue;
                }
            }
        }

        if self.not_started_streams.is_empty() {
            // No stream has data
            return Ok(false);
        }

        // sorted by epoch descending. Earlier epoch at the end
        self.not_started_streams
            .sort_by_key(|(epoch, _)| HummockEpoch::MAX - *epoch);

        let (epoch, stream) = self
            .not_started_streams
            .pop()
            .expect("have check non-empty");
        self.row_streams.push(stream.into_future());
        while let Some((stream_epoch, _)) = self.not_started_streams.last()
            && *stream_epoch == epoch
        {
            let (_, stream) = self.not_started_streams.pop().expect("should not be empty");
            self.row_streams.push(stream.into_future());
        }
        self.stream_state = StreamState::AllConsumingRow { curr_epoch: epoch };
        Ok(true)
    }

    fn may_init_epoch(&mut self, epoch: u64) -> LogStoreResult<()> {
        let prev_epoch = match &self.stream_state {
            StreamState::Uninitialized => unreachable!("should have init"),
            StreamState::BarrierEmitted { prev_epoch } => *prev_epoch,
            StreamState::AllConsumingRow { curr_epoch }
            | StreamState::BarrierAligning { curr_epoch, .. } => {
                return if *curr_epoch != epoch {
                    Err(anyhow!(
                        "epoch {} does not match with current epoch {}",
                        epoch,
                        curr_epoch
                    ))
                } else {
                    Ok(())
                };
            }
        };

        if prev_epoch >= epoch {
            return Err(anyhow!(
                "epoch {} should be greater than prev epoch {}",
                epoch,
                prev_epoch
            ));
        }

        while let Some((stream_epoch, _)) = self.not_started_streams.last() {
            if *stream_epoch > epoch {
                // Current epoch has not reached the first epoch of
                // the stream. Later streams must also have greater epoch, so break here.
                break;
            }
            if *stream_epoch < epoch {
                return Err(anyhow!(
                    "current epoch {} has exceed epoch {} of stream not started",
                    epoch,
                    stream_epoch
                ));
            }
            let (_, stream) = self.not_started_streams.pop().expect("should not be empty");
            self.row_streams.push(stream.into_future());
        }

        self.stream_state = StreamState::AllConsumingRow { curr_epoch: epoch };
        Ok(())
    }

    async fn next_op(&mut self) -> LogStoreResult<Option<(u64, LogStoreRowOp, usize)>> {
        while let (Some(result), stream) = self
            .row_streams
            .next()
            .await
            .expect("row stream should not be empty when polled")
        {
            let (decoded_epoch, op, read_size) = result?;
            self.may_init_epoch(decoded_epoch)?;
            match op {
                LogStoreRowOp::Row { op, row } => {
                    self.row_streams.push(stream.into_future());
                    return Ok(Some((
                        decoded_epoch,
                        LogStoreRowOp::Row { op, row },
                        read_size,
                    )));
                }
                LogStoreRowOp::Barrier { is_checkpoint } => {
                    self.check_is_checkpoint(is_checkpoint)?;
                    // Put the current stream to the barrier streams
                    self.barrier_streams.push(stream);

                    if self.row_streams.is_empty() {
                        self.stream_state = StreamState::BarrierEmitted {
                            prev_epoch: decoded_epoch,
                        };
                        while let Some(stream) = self.barrier_streams.pop() {
                            self.row_streams.push(stream.into_future());
                        }
                        return Ok(Some((
                            decoded_epoch,
                            LogStoreRowOp::Barrier { is_checkpoint },
                            read_size,
                        )));
                    } else {
                        self.stream_state = StreamState::BarrierAligning {
                            curr_epoch: decoded_epoch,
                            is_checkpoint,
                        };
                        continue;
                    }
                }
            }
        }
        // End of stream
        match &self.stream_state {
            StreamState::BarrierEmitted { .. } => {},
            s => return Err(
                anyhow!(
                    "when any of the stream reaches the end, it should be right after emitting an barrier. Current state: {:?}",
                    s
                )
            ),
        }
        assert!(
            self.barrier_streams.is_empty(),
            "should not have any pending barrier received stream after barrier emit"
        );
        if !self.not_started_streams.is_empty() {
            return Err(anyhow!(
                "a stream has reached the end but some other stream has not started yet"
            ));
        }
        if cfg!(debug_assertion) {
            while let Some((opt, _stream)) = self.row_streams.next().await {
                if let Some(result) = opt {
                    return Err(
                        anyhow!("when any of the stream reaches the end, other stream should also reaches the end, but poll result: {:?}", result)
                    );
                }
            }
        }
        Ok(None)
    }
}

#[cfg(test)]
mod tests {
    use std::cmp::min;
    use std::future::poll_fn;
    use std::sync::Arc;
    use std::task::Poll;

    use bytes::Bytes;
    use futures::stream::empty;
    use futures::{pin_mut, stream, StreamExt, TryStreamExt};
    use itertools::Itertools;
    use rand::prelude::SliceRandom;
    use rand::thread_rng;
    use risingwave_common::array::{Op, StreamChunk};
    use risingwave_common::buffer::Bitmap;
    use risingwave_common::hash::VirtualNode;
    use risingwave_common::row::{OwnedRow, Row};
    use risingwave_common::types::DataType;
    use risingwave_common::util::chunk_coalesce::DataChunkBuilder;
    use risingwave_hummock_sdk::key::FullKey;
    use risingwave_storage::store::StateStoreReadIterStream;
    use risingwave_storage::table::DEFAULT_VNODE;
    use tokio::sync::oneshot;
    use tokio::sync::oneshot::Sender;

    use crate::common::log_store_impl::kv_log_store::serde::{
        merge_log_store_item_stream, KvLogStoreItem, LogStoreRowOp, LogStoreRowOpStream,
        LogStoreRowSerde,
    };
    use crate::common::log_store_impl::kv_log_store::test_utils::{
        check_rows_eq, gen_test_data, gen_test_log_store_table, TestKvLogStorePk, TEST_TABLE_ID,
    };
    use crate::common::log_store_impl::kv_log_store::{KvLogStoreReadMetrics, SeqIdType};

    const EPOCH0: u64 = 233;
    const EPOCH1: u64 = EPOCH0 + 1;
    const EPOCH2: u64 = EPOCH1 + 1;

    #[test]
    fn test_serde() {
        let table = gen_test_log_store_table();

        let serde: LogStoreRowSerde<TestKvLogStorePk> =
            LogStoreRowSerde::new(&table, Some(Arc::new(Bitmap::ones(VirtualNode::COUNT))));

        let (ops, rows) = gen_test_data(0);

        let mut builder = DataChunkBuilder::new(vec![DataType::Int64, DataType::Varchar], 1000000);
        for row in &rows {
            assert!(builder.append_one_row(row).is_none());
        }
        let data_chunk = builder.consume_all().unwrap();
        let stream_chunk = StreamChunk::from_parts(ops, data_chunk);

        let mut epoch = 233u64;

        let mut serialized_keys = vec![];
        let mut seq_id = 1;

        fn remove_vnode_prefix(key: &Bytes) -> Bytes {
            key.slice(VirtualNode::SIZE..)
        }
        let delete_range_right1 = serde.serialize_truncation_offset_watermark((epoch, None));

        for (op, row) in stream_chunk.rows() {
            let (_, key, value) = serde.serialize_data_row(epoch, seq_id, op, row);
            let key = remove_vnode_prefix(&key.0);
            assert!(key < delete_range_right1);
            serialized_keys.push(key);
            let (decoded_epoch, row_op) = serde.deserialize(value).unwrap();
            assert_eq!(decoded_epoch, epoch);
            match row_op {
                LogStoreRowOp::Row {
                    op: deserialized_op,
                    row: deserialized_row,
                } => {
                    assert_eq!(&op, &deserialized_op);
                    assert_eq!(row.to_owned_row(), deserialized_row);
                }
                LogStoreRowOp::Barrier { .. } => unreachable!(),
            }
            seq_id += 1;
        }

        let (key, encoded_barrier) = serde.serialize_barrier(epoch, DEFAULT_VNODE, false);
        let key = remove_vnode_prefix(&key.0);
        match serde.deserialize(encoded_barrier).unwrap() {
            (decoded_epoch, LogStoreRowOp::Barrier { is_checkpoint }) => {
                assert!(!is_checkpoint);
                assert_eq!(decoded_epoch, epoch);
            }
            _ => unreachable!(),
        }
        assert!(key.as_ref() < delete_range_right1);
        serialized_keys.push(key);

        seq_id = 1;
        epoch += 1;

        let delete_range_right2 = serde.serialize_truncation_offset_watermark((epoch, None));

        for (op, row) in stream_chunk.rows() {
            let (_, key, value) = serde.serialize_data_row(epoch, seq_id, op, row);
            let key = remove_vnode_prefix(&key.0);
            assert!(key >= delete_range_right1);
            assert!(key < delete_range_right2);
            serialized_keys.push(key);
            let (decoded_epoch, row_op) = serde.deserialize(value).unwrap();
            assert_eq!(decoded_epoch, epoch);
            match row_op {
                LogStoreRowOp::Row {
                    op: deserialized_op,
                    row: deserialized_row,
                } => {
                    assert_eq!(&op, &deserialized_op);
                    assert_eq!(row.to_owned_row(), deserialized_row);
                }
                LogStoreRowOp::Barrier { .. } => unreachable!(),
            }
            seq_id += 1;
        }

        let (key, encoded_checkpoint_barrier) = serde.serialize_barrier(epoch, DEFAULT_VNODE, true);
        let key = remove_vnode_prefix(&key.0);
        match serde.deserialize(encoded_checkpoint_barrier).unwrap() {
            (decoded_epoch, LogStoreRowOp::Barrier { is_checkpoint }) => {
                assert_eq!(decoded_epoch, epoch);
                assert!(is_checkpoint);
            }
            _ => unreachable!(),
        }
        assert!(key.as_ref() >= delete_range_right1);
        assert!(key.as_ref() < delete_range_right2);
        serialized_keys.push(key);

        assert_eq!(serialized_keys.len(), 2 * rows.len() + 2);
        assert!(serialized_keys.is_sorted());
    }

    #[test]
    fn test_encode_epoch() {
        let epochs = vec![
            u64::MIN,
            1u64,
            2,
            3,
            1 + (1 << 63),
            2 + (1 << 63),
            3 + (1 << 63),
            u64::MAX,
        ];
        assert!(epochs.is_sorted());
        let encoded_epochs = epochs
            .iter()
            .map(|epoch| LogStoreRowSerde::<TestKvLogStorePk>::encode_epoch(*epoch))
            .collect_vec();
        assert!(encoded_epochs.is_sorted());
        assert_eq!(
            epochs,
            encoded_epochs
                .into_iter()
                .map(LogStoreRowSerde::<TestKvLogStorePk>::decode_epoch)
                .collect_vec()
        );
    }

    #[tokio::test]
    async fn test_deserialize_stream_chunk() {
        let table = gen_test_log_store_table();
        let serde: LogStoreRowSerde<TestKvLogStorePk> =
            LogStoreRowSerde::new(&table, Some(Arc::new(Bitmap::ones(VirtualNode::COUNT))));
        let (ops, rows) = gen_test_data(0);

        let mut seq_id = 1;
        let start_seq_id = seq_id;

        let (stream, tx) = gen_row_stream(
            serde.clone(),
            ops.clone(),
            rows.clone(),
            EPOCH1,
            &mut seq_id,
        );
        let end_seq_id = seq_id - 1;
        tx.send(()).unwrap();
        let chunk = serde
            .deserialize_stream_chunk(
                stream,
                start_seq_id,
                end_seq_id,
                EPOCH1,
                &KvLogStoreReadMetrics::for_test(),
            )
            .await
            .unwrap();
        for (i, (op, row)) in chunk.rows().enumerate() {
            assert_eq!(ops[i], op);
            assert_eq!(rows[i], row.to_owned_row());
        }
    }

    fn gen_row_stream(
        serde: LogStoreRowSerde<TestKvLogStorePk>,
        ops: Vec<Op>,
        rows: Vec<OwnedRow>,
        epoch: u64,
        seq_id: &mut SeqIdType,
    ) -> (impl StateStoreReadIterStream, Sender<()>) {
        let (tx, rx) = oneshot::channel();
        let row_data = ops
            .into_iter()
            .zip_eq(rows)
            .map(|(op, row)| {
                let (_, key, value) = serde.serialize_data_row(epoch, *seq_id, op, row);
                *seq_id += 1;
                Ok((FullKey::new(TEST_TABLE_ID, key, epoch), value))
            })
            .collect_vec();
        (
            stream::once(async move {
                rx.await.unwrap();
                stream::iter(row_data)
            })
            .flatten(),
            tx,
        )
    }

    fn gen_single_test_stream(
        serde: LogStoreRowSerde<TestKvLogStorePk>,
        seq_id: &mut SeqIdType,
        base: i64,
    ) -> (
        impl StateStoreReadIterStream,
        oneshot::Sender<()>,
        oneshot::Sender<()>,
        Vec<Op>,
        Vec<OwnedRow>,
    ) {
        let (ops, rows) = gen_test_data(base);
        let first_barrier = {
            let (key, value) = serde.serialize_barrier(EPOCH0, DEFAULT_VNODE, true);
            Ok((FullKey::new(TEST_TABLE_ID, key, EPOCH0), value))
        };
        let stream = stream::once(async move { first_barrier });
        let (row_stream, tx1) =
            gen_row_stream(serde.clone(), ops.clone(), rows.clone(), EPOCH1, seq_id);
        let stream = stream.chain(row_stream);
        let stream = stream.chain(stream::once({
            let serde = serde.clone();
            async move {
                let (key, value) = serde.serialize_barrier(EPOCH1, DEFAULT_VNODE, false);
                Ok((FullKey::new(TEST_TABLE_ID, key, EPOCH1), value))
            }
        }));
        let (row_stream, tx2) =
            gen_row_stream(serde.clone(), ops.clone(), rows.clone(), EPOCH2, seq_id);
        let stream = stream.chain(row_stream).chain(stream::once({
            async move {
                let (key, value) = serde.serialize_barrier(EPOCH2, DEFAULT_VNODE, true);
                Ok((FullKey::new(TEST_TABLE_ID, key, EPOCH2), value))
            }
        }));
        (stream, tx1, tx2, ops, rows)
    }

    #[allow(clippy::type_complexity)]
    fn gen_multi_test_stream(
        serde: LogStoreRowSerde<TestKvLogStorePk>,
        size: usize,
    ) -> (
        LogStoreRowOpStream<impl StateStoreReadIterStream, TestKvLogStorePk>,
        Vec<Option<Sender<()>>>,
        Vec<Option<Sender<()>>>,
        Vec<Vec<Op>>,
        Vec<Vec<OwnedRow>>,
    ) {
        let mut seq_id = 1;
        let mut streams = Vec::new();
        let mut tx1 = Vec::new();
        let mut tx2 = Vec::new();
        let mut ops = Vec::new();
        let mut rows = Vec::new();
        for i in 0..size {
            let (s, t1, t2, op_list, row_list) =
                gen_single_test_stream(serde.clone(), &mut seq_id, (100 * i) as _);
            streams.push(s);
            tx1.push(Some(t1));
            tx2.push(Some(t2));
            ops.push(op_list);
            rows.push(row_list);
        }

        let stream = LogStoreRowOpStream::new(streams, serde, KvLogStoreReadMetrics::for_test());

        for i in 0..size {
            let (o, r) = gen_test_data((100 * i) as _);
            ops.push(o);
            rows.push(r);
        }

        (stream, tx1, tx2, ops, rows)
    }

    #[tokio::test]
    async fn test_row_stream_basic() {
        let table = gen_test_log_store_table();

        let serde: LogStoreRowSerde<TestKvLogStorePk> =
            LogStoreRowSerde::new(&table, Some(Arc::new(Bitmap::ones(VirtualNode::COUNT))));

        const MERGE_SIZE: usize = 10;

        let (mut stream, mut tx1, mut tx2, ops, rows) = gen_multi_test_stream(serde, MERGE_SIZE);

        stream.init().await.unwrap();

        pin_mut!(stream);

        let (epoch, op, _) = stream.next_op().await.unwrap().unwrap();

        assert_eq!(
            (
                EPOCH0,
                LogStoreRowOp::Barrier {
                    is_checkpoint: true
                }
            ),
            (epoch, op)
        );

        let mut index = (0..MERGE_SIZE).collect_vec();
        index.shuffle(&mut thread_rng());

        for i in index {
            tx1[i].take().unwrap().send(()).unwrap();
            for j in 0..ops[i].len() {
                let (epoch, op, _) = stream.next_op().await.unwrap().unwrap();
                assert_eq!(
                    (
                        EPOCH1,
                        LogStoreRowOp::Row {
                            op: ops[i][j],
                            row: rows[i][j].clone(),
                        }
                    ),
                    (epoch, op)
                );
            }
        }

        let (epoch, op, _) = stream.next_op().await.unwrap().unwrap();

        assert_eq!(
            (
                EPOCH1,
                LogStoreRowOp::Barrier {
                    is_checkpoint: false
                }
            ),
            (epoch, op)
        );

        let mut index = (0..MERGE_SIZE).collect_vec();
        index.shuffle(&mut thread_rng());

        for i in index {
            tx2[i].take().unwrap().send(()).unwrap();
            for j in 0..ops[i].len() {
                let (epoch, op, _) = stream.next_op().await.unwrap().unwrap();
                assert_eq!(
                    (
                        EPOCH2,
                        LogStoreRowOp::Row {
                            op: ops[i][j],
                            row: rows[i][j].clone(),
                        }
                    ),
                    (epoch, op)
                );
            }
        }

        let (epoch, op, _) = stream.next_op().await.unwrap().unwrap();
        assert_eq!(
            (
                EPOCH2,
                LogStoreRowOp::Barrier {
                    is_checkpoint: true,
                }
            ),
            (epoch, op)
        );

        assert!(stream.next_op().await.unwrap().is_none());
    }

    #[tokio::test]
    async fn test_log_store_stream_basic() {
        let table = gen_test_log_store_table();

        let serde: LogStoreRowSerde<TestKvLogStorePk> =
            LogStoreRowSerde::new(&table, Some(Arc::new(Bitmap::ones(VirtualNode::COUNT))));

        let mut seq_id = 1;
        let (stream, tx1, tx2, ops, rows) = gen_single_test_stream(serde.clone(), &mut seq_id, 0);

        const CHUNK_SIZE: usize = 3;

        let stream = merge_log_store_item_stream(
            vec![stream],
            serde,
            CHUNK_SIZE,
            KvLogStoreReadMetrics::for_test(),
        );

        pin_mut!(stream);

        let (epoch, item): (_, KvLogStoreItem) = stream.try_next().await.unwrap().unwrap();
        assert_eq!(EPOCH0, epoch);
        match item {
            KvLogStoreItem::StreamChunk(_) => unreachable!(),
            KvLogStoreItem::Barrier { is_checkpoint } => {
                assert!(is_checkpoint);
            }
        }

        assert!(poll_fn(|cx| Poll::Ready(stream.poll_next_unpin(cx)))
            .await
            .is_pending());

        tx1.send(()).unwrap();

        {
            let mut remain = ops.len();
            while remain > 0 {
                let size = min(remain, CHUNK_SIZE);
                let start_index = ops.len() - remain;
                remain -= size;
                let (epoch, item): (_, KvLogStoreItem) = stream.try_next().await.unwrap().unwrap();
                assert_eq!(EPOCH1, epoch);
                match item {
                    KvLogStoreItem::StreamChunk(chunk) => {
                        assert_eq!(chunk.cardinality(), size);
                        assert!(check_rows_eq(
                            chunk.rows(),
                            (start_index..(start_index + size)).map(|i| (ops[i], &rows[i]))
                        ));
                    }
                    _ => unreachable!(),
                }
            }
        }

        let (epoch, item): (_, KvLogStoreItem) = stream.try_next().await.unwrap().unwrap();
        assert_eq!(EPOCH1, epoch);
        match item {
            KvLogStoreItem::StreamChunk(_) => unreachable!(),
            KvLogStoreItem::Barrier { is_checkpoint } => {
                assert!(!is_checkpoint);
            }
        }

        assert!(poll_fn(|cx| Poll::Ready(stream.poll_next_unpin(cx)))
            .await
            .is_pending());

        tx2.send(()).unwrap();

        {
            let mut remain = ops.len();
            while remain > 0 {
                let size = min(remain, CHUNK_SIZE);
                let start_index = ops.len() - remain;
                remain -= size;
                let (epoch, item): (_, KvLogStoreItem) = stream.try_next().await.unwrap().unwrap();
                assert_eq!(EPOCH2, epoch);
                match item {
                    KvLogStoreItem::StreamChunk(chunk) => {
                        assert_eq!(chunk.cardinality(), size);
                        assert!(check_rows_eq(
                            chunk.rows(),
                            (start_index..(start_index + size)).map(|i| (ops[i], &rows[i]))
                        ));
                    }
                    _ => unreachable!(),
                }
            }
        }

        let (epoch, item): (_, KvLogStoreItem) = stream.try_next().await.unwrap().unwrap();
        assert_eq!(EPOCH2, epoch);
        match item {
            KvLogStoreItem::StreamChunk(_) => unreachable!(),
            KvLogStoreItem::Barrier { is_checkpoint } => {
                assert!(is_checkpoint);
            }
        }

        assert!(stream.next().await.is_none());
    }

    #[tokio::test]
    async fn test_empty_stream() {
        let table = gen_test_log_store_table();

        let serde: LogStoreRowSerde<TestKvLogStorePk> =
            LogStoreRowSerde::new(&table, Some(Arc::new(Bitmap::ones(VirtualNode::COUNT))));

        const CHUNK_SIZE: usize = 3;

        let stream = merge_log_store_item_stream(
            vec![empty(), empty()],
            serde,
            CHUNK_SIZE,
            KvLogStoreReadMetrics::for_test(),
        );

        pin_mut!(stream);

        assert!(stream.next().await.is_none());
    }
}<|MERGE_RESOLUTION|>--- conflicted
+++ resolved
@@ -222,10 +222,7 @@
     }
 }
 
-<<<<<<< HEAD
 impl<PK: KvLogStorePk> LogStoreRowSerde<PK> {
-=======
-impl LogStoreRowSerde {
     fn compute_vnode(&self, row: impl Row) -> VirtualNode {
         if let Some(dist_key_indices) = &self.dist_key_indices {
             compute_vnode(row, dist_key_indices, &self.vnodes)
@@ -234,7 +231,6 @@
         }
     }
 
->>>>>>> 846196d4
     pub(crate) fn serialize_data_row(
         &self,
         epoch: u64,
@@ -250,22 +246,10 @@
             Op::UpdateDelete => UPDATE_DELETE_OP_CODE,
             Op::UpdateInsert => UPDATE_INSERT_OP_CODE,
         };
-<<<<<<< HEAD
         let extended_row_for_vnode = (&pk).chain([Some(ScalarImpl::Int16(op_code))]).chain(&row);
-        let vnode = compute_vnode(
-            &extended_row_for_vnode,
-            &self.dist_key_indices,
-            &self.vnodes,
-        );
+        let vnode = self.compute_vnode(&extended_row_for_vnode);
         let pk = PK::pk(vnode, encoded_epoch, Some(seq_id));
         let extended_row = (&pk).chain([Some(ScalarImpl::Int16(op_code))]).chain(&row);
-=======
-        let extended_row = pk
-            .clone()
-            .chain([Some(ScalarImpl::Int16(op_code))])
-            .chain(row);
-        let vnode = self.compute_vnode(&extended_row);
->>>>>>> 846196d4
         let key_bytes = serialize_pk_with_vnode(&pk, &self.pk_serde, vnode);
         let value_bytes = self.row_serde.serialize(extended_row).into();
         (vnode, key_bytes, value_bytes)
