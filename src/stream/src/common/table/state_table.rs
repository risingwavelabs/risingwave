--- conflicted
+++ resolved
@@ -1306,13 +1306,7 @@
         prefetch_options: PrefetchOptions,
     ) -> StreamExecutorResult<<S::Local as LocalStateStore>::IterStream<'_>> {
         let memcomparable_range = prefix_range_to_memcomparable(&self.pk_serde, pk_range);
-<<<<<<< HEAD
-        let memcomparable_range_with_vnode =
-            prefixed_range(memcomparable_range, &vnode.to_be_bytes());
-=======
-
         let memcomparable_range_with_vnode = prefixed_range_with_vnode(memcomparable_range, vnode);
->>>>>>> ba4b196b
 
         // TODO: provide a trace of useful params.
         self.iter_kv(memcomparable_range_with_vnode, None, prefetch_options)
