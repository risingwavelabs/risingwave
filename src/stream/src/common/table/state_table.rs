--- conflicted
+++ resolved
@@ -89,12 +89,7 @@
     /// Note that the index is based on the primary key columns by `pk_indices`.
     dist_key_in_pk_indices: Vec<usize>,
 
-<<<<<<< HEAD
     prefix_hint_len: usize,
-=======
-    /// The distribution key start index in primary key, used to calculate bloom filter key.
-    distribution_key_start_index_in_pk: Option<usize>,
->>>>>>> eaa91f94
 
     /// Virtual nodes that the table is partitioned into.
     ///
