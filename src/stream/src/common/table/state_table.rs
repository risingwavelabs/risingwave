// Copyright 2023 RisingWave Labs
//
// Licensed under the Apache License, Version 2.0 (the "License");
// you may not use this file except in compliance with the License.
// You may obtain a copy of the License at
//
//     http://www.apache.org/licenses/LICENSE-2.0
//
// Unless required by applicable law or agreed to in writing, software
// distributed under the License is distributed on an "AS IS" BASIS,
// WITHOUT WARRANTIES OR CONDITIONS OF ANY KIND, either express or implied.
// See the License for the specific language governing permissions and
// limitations under the License.

use std::ops::Bound;
use std::ops::Bound::*;
use std::sync::Arc;

use bytes::{BufMut, Bytes, BytesMut};
use either::Either;
use futures::{pin_mut, FutureExt, Stream, StreamExt};
use futures_async_stream::for_await;
use itertools::{izip, Itertools};
use risingwave_common::array::stream_record::Record;
use risingwave_common::array::{Op, StreamChunk};
use risingwave_common::buffer::Bitmap;
use risingwave_common::cache::CachePriority;
use risingwave_common::catalog::{get_dist_key_in_pk_indices, ColumnDesc, TableId, TableOption};
use risingwave_common::hash::{VirtualNode, VnodeBitmapExt};
use risingwave_common::row::{self, once, CompactedRow, Once, OwnedRow, Row, RowExt};
use risingwave_common::types::{Datum, DefaultOrd, DefaultOrdered, ScalarImpl};
use risingwave_common::util::epoch::EpochPair;
use risingwave_common::util::iter_util::{ZipEqDebug, ZipEqFast};
use risingwave_common::util::row_serde::OrderedRowSerde;
use risingwave_common::util::sort_util::OrderType;
use risingwave_common::util::value_encoding::BasicSerde;
use risingwave_hummock_sdk::key::{
    end_bound_of_prefix, map_table_key_range, next_key, prefixed_range, range_of_prefix,
    start_bound_of_excluded_prefix, TableKey,
};
use risingwave_pb::catalog::Table;
use risingwave_storage::error::{StorageError, StorageResult};
use risingwave_storage::hummock::CachePolicy;
use risingwave_storage::mem_table::MemTableError;
use risingwave_storage::row_serde::row_serde_util::{
    deserialize_pk_with_vnode, serialize_pk, serialize_pk_with_vnode,
};
use risingwave_storage::row_serde::value_serde::ValueRowSerde;
use risingwave_storage::store::{
    InitOptions, LocalStateStore, NewLocalOptions, PrefetchOptions, ReadOptions,
    SealCurrentEpochOptions, StateStoreIterItemStream,
};
use risingwave_storage::table::merge_sort::merge_sort;
use risingwave_storage::table::{compute_chunk_vnode, compute_vnode, Distribution, KeyedRow};
use risingwave_storage::StateStore;
use tracing::{trace, Instrument};

use super::watermark::{WatermarkBufferByEpoch, WatermarkBufferStrategy};
use crate::cache::cache_may_stale;
use crate::common::cache::{StateCache, StateCacheFiller};
use crate::common::table::state_table_cache::StateTableWatermarkCache;
use crate::executor::{StreamExecutorError, StreamExecutorResult};

/// This num is arbitrary and we may want to improve this choice in the future.
const STATE_CLEANING_PERIOD_EPOCH: usize = 300;
/// Mostly watermark operators will have inserts (append-only).
/// So this number should not need to be very large.
/// But we may want to improve this choice in the future.
const WATERMARK_CACHE_ENTRIES: usize = 16;

type DefaultWatermarkBufferStrategy = WatermarkBufferByEpoch<STATE_CLEANING_PERIOD_EPOCH>;

/// `StateTableInner` is the interface accessing relational data in KV(`StateStore`) with
/// row-based encoding.
#[derive(Clone)]
pub struct StateTableInner<
    S,
    SD = BasicSerde,
    const IS_REPLICATED: bool = false,
    W = DefaultWatermarkBufferStrategy,
    const USE_WATERMARK_CACHE: bool = false,
> where
    S: StateStore,
    SD: ValueRowSerde,
    W: WatermarkBufferStrategy,
{
    /// Id for this table.
    table_id: TableId,

    /// State store backend.
    local_store: S::Local,

    /// Used for serializing and deserializing the primary key.
    pk_serde: OrderedRowSerde,

    /// Row deserializer with value encoding
    row_serde: SD,

    /// Indices of primary key.
    /// Note that the index is based on the all columns of the table, instead of the output ones.
    // FIXME: revisit constructions and usages.
    pk_indices: Vec<usize>,

    /// Indices of distribution key for computing vnode.
    /// Note that the index is based on the all columns of the table, instead of the output ones.
    // FIXME: revisit constructions and usages.
    // dist_key_indices: Vec<usize>,

    /// Indices of distribution key for computing vnode.
    /// Note that the index is based on the primary key columns by `pk_indices`.
    dist_key_in_pk_indices: Vec<usize>,

    prefix_hint_len: usize,

    /// Virtual nodes that the table is partitioned into.
    ///
    /// Only the rows whose vnode of the primary key is in this set will be visible to the
    /// executor. The table will also check whether the written rows
    /// conform to this partition.
    vnodes: Arc<Bitmap>,

    /// Used for catalog table_properties
    table_option: TableOption,

    /// An optional column index which is the vnode of each row computed by the table's consistent
    /// hash distribution.
    vnode_col_idx_in_pk: Option<usize>,

    value_indices: Option<Vec<usize>>,

    /// Strategy to buffer watermark for lazy state cleaning.
    watermark_buffer_strategy: W,
    /// State cleaning watermark. Old states will be cleaned under this watermark when committing.
    state_clean_watermark: Option<ScalarImpl>,

    /// Watermark of the last committed state cleaning.
    prev_cleaned_watermark: Option<ScalarImpl>,

    /// Watermark cache
    watermark_cache: StateTableWatermarkCache,
}

/// `StateTable` will use `BasicSerde` as default
pub type StateTable<S> = StateTableInner<S, BasicSerde>;
/// `ReplicatedStateTable` is meant to replicate upstream shared buffer.
/// Used for `ArrangementBackfill` executor.
pub type ReplicatedStateTable<S> = StateTableInner<S, BasicSerde, true>;
/// `WatermarkCacheStateTable` caches the watermark column.
/// It will reduce state cleaning overhead.
pub type WatermarkCacheStateTable<S> =
    StateTableInner<S, BasicSerde, false, DefaultWatermarkBufferStrategy, true>;
pub type WatermarkCacheParameterizedStateTable<S, const USE_WATERMARK_CACHE: bool> =
    StateTableInner<S, BasicSerde, false, DefaultWatermarkBufferStrategy, USE_WATERMARK_CACHE>;

// initialize
impl<S, SD, W, const USE_WATERMARK_CACHE: bool> StateTableInner<S, SD, true, W, USE_WATERMARK_CACHE>
where
    S: StateStore,
    SD: ValueRowSerde,
    W: WatermarkBufferStrategy,
{
    /// get the newest epoch of the state store and panic if the `init_epoch()` has never be called
    /// async interface only used for replicated state table,
    /// as it needs to wait for prev epoch to be committed.
    pub async fn init_epoch(&mut self, epoch: EpochPair) -> StorageResult<()> {
        self.local_store
            .init(InitOptions::new_with_epoch(epoch))
            .await
    }
}

// initialize
impl<S, SD, W, const USE_WATERMARK_CACHE: bool>
    StateTableInner<S, SD, false, W, USE_WATERMARK_CACHE>
where
    S: StateStore,
    SD: ValueRowSerde,
    W: WatermarkBufferStrategy,
{
    /// get the newest epoch of the state store and panic if the `init_epoch()` has never be called
    /// No need to `wait_for_epoch`, so it should complete immediately.
    pub fn init_epoch(&mut self, epoch: EpochPair) {
        self.local_store
            .init(InitOptions::new_with_epoch(epoch))
            .now_or_never()
            .expect("non-replicated state store should start immediately.")
            .expect("non-replicated state store should not wait_for_epoch, and fail because of it.")
    }
}

// initialize
impl<S, SD, const IS_REPLICATED: bool, W, const USE_WATERMARK_CACHE: bool>
    StateTableInner<S, SD, IS_REPLICATED, W, USE_WATERMARK_CACHE>
where
    S: StateStore,
    SD: ValueRowSerde,
    W: WatermarkBufferStrategy,
{
    /// Create state table from table catalog and store.
    pub async fn from_table_catalog(
        table_catalog: &Table,
        store: S,
        vnodes: Option<Arc<Bitmap>>,
    ) -> Self {
        Self::from_table_catalog_inner(table_catalog, store, vnodes, true).await
    }

    /// Create state table from table catalog and store with sanity check disabled.
    pub async fn from_table_catalog_inconsistent_op(
        table_catalog: &Table,
        store: S,
        vnodes: Option<Arc<Bitmap>>,
    ) -> Self {
        Self::from_table_catalog_inner(table_catalog, store, vnodes, false).await
    }

    /// Create state table from table catalog and store.
    async fn from_table_catalog_inner(
        table_catalog: &Table,
        store: S,
        vnodes: Option<Arc<Bitmap>>,
        is_consistent_op: bool,
    ) -> Self {
        let table_id = TableId::new(table_catalog.id);
        let table_columns: Vec<ColumnDesc> = table_catalog
            .columns
            .iter()
            .map(|col| col.column_desc.as_ref().unwrap().into())
            .collect();
        let order_types: Vec<OrderType> = table_catalog
            .pk
            .iter()
            .map(|col_order| OrderType::from_protobuf(col_order.get_order_type().unwrap()))
            .collect();
        let dist_key_indices: Vec<usize> = table_catalog
            .distribution_key
            .iter()
            .map(|dist_index| *dist_index as usize)
            .collect();

        let pk_indices = table_catalog
            .pk
            .iter()
            .map(|col_order| col_order.column_index as usize)
            .collect_vec();

        // FIXME(yuhao): only use `dist_key_in_pk` in the proto
        let dist_key_in_pk_indices = if table_catalog.get_dist_key_in_pk().is_empty() {
            get_dist_key_in_pk_indices(&dist_key_indices, &pk_indices)
        } else {
            table_catalog
                .get_dist_key_in_pk()
                .iter()
                .map(|idx| *idx as usize)
                .collect()
        };

        let table_option = TableOption::build_table_option(table_catalog.get_properties());
        let new_local_options = if IS_REPLICATED {
            NewLocalOptions::new_replicated(table_id, is_consistent_op, table_option)
        } else {
            NewLocalOptions::new(table_id, is_consistent_op, table_option)
        };
        let local_state_store = store.new_local(new_local_options).await;

        let pk_data_types = pk_indices
            .iter()
            .map(|i| table_columns[*i].data_type.clone())
            .collect();
        let pk_serde = OrderedRowSerde::new(pk_data_types, order_types);

        let vnodes = match vnodes {
            Some(vnodes) => vnodes,

            None => Distribution::fallback_vnodes(),
        };
        let vnode_col_idx_in_pk = table_catalog.vnode_col_index.as_ref().and_then(|idx| {
            let vnode_col_idx = *idx as usize;
            pk_indices.iter().position(|&i| vnode_col_idx == i)
        });
        let input_value_indices = table_catalog
            .value_indices
            .iter()
            .map(|val| *val as usize)
            .collect_vec();

        let no_shuffle_value_indices = (0..table_columns.len()).collect_vec();

        // if value_indices is the no shuffle full columns.
        let value_indices = match input_value_indices.len() == table_columns.len()
            && input_value_indices == no_shuffle_value_indices
        {
            true => None,
            false => Some(input_value_indices),
        };
        let prefix_hint_len = table_catalog.read_prefix_len_hint as usize;

        let row_serde = SD::new(
            Arc::from_iter(table_catalog.value_indices.iter().map(|val| *val as usize)),
            Arc::from(table_columns.into_boxed_slice()),
        );
        assert_eq!(
            row_serde.kind().is_column_aware(),
            table_catalog.version.is_some()
        );

        let watermark_cache = if USE_WATERMARK_CACHE {
            StateTableWatermarkCache::new(WATERMARK_CACHE_ENTRIES)
        } else {
            StateTableWatermarkCache::new(0)
        };

        Self {
            table_id,
            local_store: local_state_store,
            pk_serde,
            row_serde,
            pk_indices,
            dist_key_in_pk_indices,
            prefix_hint_len,
            vnodes,
            table_option,
            vnode_col_idx_in_pk,
            value_indices,
            watermark_buffer_strategy: W::default(),
            state_clean_watermark: None,
            prev_cleaned_watermark: None,
            watermark_cache,
        }
    }

    /// Create a state table without distribution, used for unit tests.
    pub async fn new_without_distribution(
        store: S,
        table_id: TableId,
        columns: Vec<ColumnDesc>,
        order_types: Vec<OrderType>,
        pk_indices: Vec<usize>,
    ) -> Self {
        Self::new_with_distribution(
            store,
            table_id,
            columns,
            order_types,
            pk_indices,
            Distribution::fallback(),
            None,
        )
        .await
    }

    /// Create a state table without distribution, with given `value_indices`, used for unit tests.
    pub async fn new_without_distribution_with_value_indices(
        store: S,
        table_id: TableId,
        columns: Vec<ColumnDesc>,
        order_types: Vec<OrderType>,
        pk_indices: Vec<usize>,
        value_indices: Vec<usize>,
    ) -> Self {
        Self::new_with_distribution(
            store,
            table_id,
            columns,
            order_types,
            pk_indices,
            Distribution::fallback(),
            Some(value_indices),
        )
        .await
    }

    /// Create a state table without distribution, used for unit tests.
    pub async fn new_without_distribution_inconsistent_op(
        store: S,
        table_id: TableId,
        columns: Vec<ColumnDesc>,
        order_types: Vec<OrderType>,
        pk_indices: Vec<usize>,
    ) -> Self {
        Self::new_with_distribution_inner(
            store,
            table_id,
            columns,
            order_types,
            pk_indices,
            Distribution::fallback(),
            None,
            false,
        )
        .await
    }

    /// Create a state table with distribution specified with `distribution`. Should use
    /// `Distribution::fallback()` for tests.
    pub async fn new_with_distribution(
        store: S,
        table_id: TableId,
        table_columns: Vec<ColumnDesc>,
        order_types: Vec<OrderType>,
        pk_indices: Vec<usize>,
        distribution: Distribution,
        value_indices: Option<Vec<usize>>,
    ) -> Self {
        Self::new_with_distribution_inner(
            store,
            table_id,
            table_columns,
            order_types,
            pk_indices,
            distribution,
            value_indices,
            true,
        )
        .await
    }

    pub async fn new_with_distribution_inconsistent_op(
        store: S,
        table_id: TableId,
        table_columns: Vec<ColumnDesc>,
        order_types: Vec<OrderType>,
        pk_indices: Vec<usize>,
        distribution: Distribution,
        value_indices: Option<Vec<usize>>,
    ) -> Self {
        Self::new_with_distribution_inner(
            store,
            table_id,
            table_columns,
            order_types,
            pk_indices,
            distribution,
            value_indices,
            false,
        )
        .await
    }

    #[allow(clippy::too_many_arguments)]
    async fn new_with_distribution_inner(
        store: S,
        table_id: TableId,
        table_columns: Vec<ColumnDesc>,
        order_types: Vec<OrderType>,
        pk_indices: Vec<usize>,
        Distribution {
            dist_key_in_pk_indices,
            vnodes,
        }: Distribution,
        value_indices: Option<Vec<usize>>,
        is_consistent_op: bool,
    ) -> Self {
        let local_state_store = store
            .new_local(NewLocalOptions::new(
                table_id,
                is_consistent_op,
                TableOption::default(),
            ))
            .await;

        let pk_data_types = pk_indices
            .iter()
            .map(|i| table_columns[*i].data_type.clone())
            .collect();
        let pk_serde = OrderedRowSerde::new(pk_data_types, order_types);

        let watermark_cache = if USE_WATERMARK_CACHE {
            StateTableWatermarkCache::new(WATERMARK_CACHE_ENTRIES)
        } else {
            StateTableWatermarkCache::new(0)
        };

        Self {
            table_id,
            local_store: local_state_store,
            pk_serde,
            row_serde: SD::new(
                Arc::from(
                    value_indices
                        .clone()
                        .unwrap_or_else(|| (0..table_columns.len()).collect_vec())
                        .into_boxed_slice(),
                ),
                Arc::from(table_columns.into_boxed_slice()),
            ),
            pk_indices,
            dist_key_in_pk_indices,
            prefix_hint_len: 0,
            vnodes,
            table_option: Default::default(),
            vnode_col_idx_in_pk: None,
            value_indices,
            watermark_buffer_strategy: W::default(),
            state_clean_watermark: None,
            prev_cleaned_watermark: None,
            watermark_cache,
        }
    }

    pub fn table_id(&self) -> u32 {
        self.table_id.table_id
    }

    /// Returns whether the table is a singleton table.
    fn is_singleton(&self) -> bool {
        // If the table has a vnode column, it must be hash-distributed (but act like a singleton
        // table). So we should return false here. Otherwise, we check the distribution key.
        if self.vnode_col_idx_in_pk.is_some() {
            false
        } else {
            self.dist_key_in_pk_indices.is_empty()
        }
    }

    /// get the newest epoch of the state store and panic if the `init_epoch()` has never be called
    pub fn epoch(&self) -> u64 {
        self.local_store.epoch()
    }

    /// Get the vnode value with given (prefix of) primary key
    fn compute_prefix_vnode(&self, pk_prefix: impl Row) -> VirtualNode {
        let prefix_len = pk_prefix.len();
        if let Some(vnode_col_idx_in_pk) = self.vnode_col_idx_in_pk {
            let vnode = pk_prefix.datum_at(vnode_col_idx_in_pk).unwrap();
            VirtualNode::from_scalar(vnode.into_int16())
        } else {
            // For streaming, the given prefix must be enough to calculate the vnode
            assert!(self.dist_key_in_pk_indices.iter().all(|&d| d < prefix_len));
            compute_vnode(pk_prefix, &self.dist_key_in_pk_indices, &self.vnodes)
        }
    }

    /// Get the vnode value of the given row
    // pub fn compute_vnode(&self, row: impl Row) -> VirtualNode {
    //     compute_vnode(row, &self.dist_key_indices, &self.vnodes)
    // }

    /// Get the vnode value of the given row
    pub fn compute_vnode_by_pk(&self, pk: impl Row) -> VirtualNode {
        compute_vnode(pk, &self.dist_key_in_pk_indices, &self.vnodes)
    }

    // TODO: remove, should not be exposed to user
    pub fn pk_indices(&self) -> &[usize] {
        &self.pk_indices
    }

    pub fn pk_serde(&self) -> &OrderedRowSerde {
        &self.pk_serde
    }

    // pub fn dist_key_indices(&self) -> &[usize] {
    //     &self.dist_key_indices
    // }

    pub fn vnodes(&self) -> &Arc<Bitmap> {
        &self.vnodes
    }

    pub fn value_indices(&self) -> &Option<Vec<usize>> {
        &self.value_indices
    }

    fn is_dirty(&self) -> bool {
        self.local_store.is_dirty() || self.state_clean_watermark.is_some()
    }

    pub fn vnode_bitmap(&self) -> &Bitmap {
        &self.vnodes
    }
}

// point get
impl<
        S,
        SD,
        const IS_REPLICATED: bool,
        W: WatermarkBufferStrategy,
        const USE_WATERMARK_CACHE: bool,
    > StateTableInner<S, SD, IS_REPLICATED, W, USE_WATERMARK_CACHE>
where
    S: StateStore,
    SD: ValueRowSerde,
{
    /// Get a single row from state table.
    pub async fn get_row(&self, pk: impl Row) -> StreamExecutorResult<Option<OwnedRow>> {
        let encoded_row: Option<Bytes> = self.get_encoded_row(pk).await?;
        match encoded_row {
            Some(encoded_row) => {
                let row = self.row_serde.deserialize(&encoded_row)?;
                Ok(Some(OwnedRow::new(row)))
            }
            None => Ok(None),
        }
    }

    /// Get a raw encoded row from state table.
    pub async fn get_encoded_row(&self, pk: impl Row) -> StreamExecutorResult<Option<Bytes>> {
        assert!(pk.len() <= self.pk_indices.len());

        if self.prefix_hint_len != 0 {
            debug_assert_eq!(self.prefix_hint_len, pk.len());
        }

        let serialized_pk =
            serialize_pk_with_vnode(&pk, &self.pk_serde, self.compute_prefix_vnode(&pk));

        let prefix_hint = if self.prefix_hint_len != 0 && self.prefix_hint_len == pk.len() {
            Some(serialized_pk.slice(VirtualNode::SIZE..))
        } else {
            None
        };

        let read_options = ReadOptions {
            prefix_hint,
            retention_seconds: self.table_option.retention_seconds,
            table_id: self.table_id,
            cache_policy: CachePolicy::Fill(CachePriority::High),
            ..Default::default()
        };

        self.local_store
            .get(serialized_pk, read_options)
            .await
            .map_err(Into::into)
    }

    /// Get a row in value-encoding format from state table.
    pub async fn get_compacted_row(
        &self,
        pk: impl Row,
    ) -> StreamExecutorResult<Option<CompactedRow>> {
        if self.row_serde.kind().is_basic() {
            // Basic serde is in value-encoding format, which is compatible with the compacted row.
            self.get_encoded_row(pk)
                .await
                .map(|bytes| bytes.map(CompactedRow::new))
        } else {
            // For other encodings, we must first deserialize it into a `Row` first, then serialize
            // it back into value-encoding format.
            self.get_row(pk)
                .await
                .map(|row| row.map(CompactedRow::from))
        }
    }

    /// Update the vnode bitmap of the state table, returns the previous vnode bitmap.
    #[must_use = "the executor should decide whether to manipulate the cache based on the previous vnode bitmap"]
    pub fn update_vnode_bitmap(&mut self, new_vnodes: Arc<Bitmap>) -> (Arc<Bitmap>, bool) {
        assert!(
            !self.is_dirty(),
            "vnode bitmap should only be updated when state table is clean"
        );
        if self.is_singleton() {
            assert_eq!(
                new_vnodes, self.vnodes,
                "should not update vnode bitmap for singleton table"
            );
        }
        assert_eq!(self.vnodes.len(), new_vnodes.len());

        let cache_may_stale = cache_may_stale(&self.vnodes, &new_vnodes);

        if cache_may_stale {
            self.state_clean_watermark = None;
            if USE_WATERMARK_CACHE {
                self.watermark_cache.clear();
            }
        }

        (
            std::mem::replace(&mut self.vnodes, new_vnodes),
            cache_may_stale,
        )
    }
}

// write
impl<
        S,
        SD,
        const IS_REPLICATED: bool,
        W: WatermarkBufferStrategy,
        const USE_WATERMARK_CACHE: bool,
    > StateTableInner<S, SD, IS_REPLICATED, W, USE_WATERMARK_CACHE>
where
    S: StateStore,
    SD: ValueRowSerde,
{
    fn handle_mem_table_error(&self, e: StorageError) {
        let e = match e {
            StorageError::MemTable(e) => e,
            _ => unreachable!("should only get memtable error"),
        };
        match *e {
            MemTableError::InconsistentOperation { key, prev, new } => {
                let (vnode, key) = deserialize_pk_with_vnode(&key, &self.pk_serde).unwrap();
                panic!(
                    "mem-table operation inconsistent! table_id: {}, vnode: {}, key: {:?}, prev: {}, new: {}",
                    self.table_id(),
                    vnode,
                    &key,
                    prev.debug_fmt(&self.row_serde),
                    new.debug_fmt(&self.row_serde),
                )
            }
        }
    }

    fn serialize_value(&self, value: impl Row) -> Bytes {
        if let Some(value_indices) = self.value_indices.as_ref() {
            self.row_serde
                .serialize(value.project(value_indices))
                .into()
        } else {
            self.row_serde.serialize(value).into()
        }
    }

    fn insert_inner(&mut self, key: TableKey<Bytes>, value_bytes: Bytes) {
        self.local_store
            .insert(key, value_bytes, None)
            .unwrap_or_else(|e| self.handle_mem_table_error(e));
    }

    fn delete_inner(&mut self, key: TableKey<Bytes>, value_bytes: Bytes) {
        self.local_store
            .delete(key, value_bytes)
            .unwrap_or_else(|e| self.handle_mem_table_error(e));
    }

    fn update_inner(
        &mut self,
        key_bytes: TableKey<Bytes>,
        old_value_bytes: Option<Bytes>,
        new_value_bytes: Bytes,
    ) {
        self.local_store
            .insert(key_bytes, new_value_bytes, old_value_bytes)
            .unwrap_or_else(|e| self.handle_mem_table_error(e));
    }

    /// Insert a row into state table. Must provide a full row corresponding to the column desc of
    /// the table.
    pub fn insert(&mut self, value: impl Row) {
        let pk_indices = &self.pk_indices;
        let pk = (&value).project(pk_indices);
        if USE_WATERMARK_CACHE {
            self.watermark_cache.insert(&pk);
        }

        let key_bytes = serialize_pk_with_vnode(pk, &self.pk_serde, self.compute_prefix_vnode(pk));
        let value_bytes = self.serialize_value(value);
        self.insert_inner(key_bytes, value_bytes);
    }

    /// Delete a row from state table. Must provide a full row of old value corresponding to the
    /// column desc of the table.
    pub fn delete(&mut self, old_value: impl Row) {
        let pk_indices = &self.pk_indices;
        let pk = (&old_value).project(pk_indices);
        if USE_WATERMARK_CACHE {
            self.watermark_cache.delete(&pk);
        }

        let key_bytes = serialize_pk_with_vnode(pk, &self.pk_serde, self.compute_prefix_vnode(pk));
        let value_bytes = self.serialize_value(old_value);
        self.delete_inner(key_bytes, value_bytes);
    }

    /// Update a row. The old and new value should have the same pk.
    pub fn update(&mut self, old_value: impl Row, new_value: impl Row) {
        let old_pk = (&old_value).project(self.pk_indices());
        let new_pk = (&new_value).project(self.pk_indices());
        debug_assert!(
            Row::eq(&old_pk, new_pk),
            "pk should not change: {old_pk:?} vs {new_pk:?}",
        );

        let new_key_bytes =
            serialize_pk_with_vnode(new_pk, &self.pk_serde, self.compute_prefix_vnode(new_pk));
        let old_value_bytes = self.serialize_value(old_value);
        let new_value_bytes = self.serialize_value(new_value);

        self.update_inner(new_key_bytes, Some(old_value_bytes), new_value_bytes);
    }

    /// Update a row without giving old value.
    ///
    /// `is_consistent_op` should be set to false.
    pub fn update_without_old_value(&mut self, new_value: impl Row) {
        let new_pk = (&new_value).project(self.pk_indices());
        let new_key_bytes =
            serialize_pk_with_vnode(new_pk, &self.pk_serde, self.compute_prefix_vnode(new_pk));
        let new_value_bytes = self.serialize_value(new_value);

        self.update_inner(new_key_bytes, None, new_value_bytes);
    }

    /// Write a record into state table. Must have the same schema with the table.
    pub fn write_record(&mut self, record: Record<impl Row>) {
        match record {
            Record::Insert { new_row } => self.insert(new_row),
            Record::Delete { old_row } => self.delete(old_row),
            Record::Update { old_row, new_row } => self.update(old_row, new_row),
        }
    }

    /// Write batch with a `StreamChunk` which should have the same schema with the table.
    // allow(izip, which use zip instead of zip_eq)
    #[allow(clippy::disallowed_methods)]
    pub fn write_chunk(&mut self, chunk: StreamChunk) {
        let (chunk, op) = chunk.into_parts();

        let vnodes = compute_chunk_vnode(
            &chunk,
            &self.dist_key_in_pk_indices,
            &self.pk_indices,
            &self.vnodes,
        );

        let values = if let Some(ref value_indices) = self.value_indices {
            chunk.project(value_indices).serialize_with(&self.row_serde)
        } else {
            chunk.serialize_with(&self.row_serde)
        };

        // TODO(kwannoel): Seems like we are doing vis check twice here.
        // Once below, when using vis, and once here,
        // when using vis to set rows empty or not.
        // If we are to use the vis optimization, we should skip this.
        let key_chunk = chunk.project(self.pk_indices());
        let vnode_and_pks = key_chunk
            .rows_with_holes()
            .zip_eq_fast(vnodes.iter())
            .map(|(r, vnode)| {
                let mut buffer = BytesMut::new();
                buffer.put_slice(&vnode.to_be_bytes()[..]);
                if let Some(r) = r {
                    self.pk_serde.serialize(r, &mut buffer);
                }
                (r, buffer.freeze())
            })
            .collect_vec();

        if !key_chunk.is_compacted() {
            for ((op, (key, key_bytes), value), vis) in
                izip!(op.iter(), vnode_and_pks, values).zip_eq_debug(key_chunk.visibility().iter())
            {
                if vis {
                    match op {
                        Op::Insert | Op::UpdateInsert => {
                            if USE_WATERMARK_CACHE && let Some(ref pk) = key {
                                self.watermark_cache.insert(pk);
                            }
                            self.insert_inner(TableKey(key_bytes), value);
                        }
                        Op::Delete | Op::UpdateDelete => {
                            if USE_WATERMARK_CACHE && let Some(ref pk) = key {
                                self.watermark_cache.delete(pk);
                            }
                            self.delete_inner(TableKey(key_bytes), value);
                        }
                    }
                }
            }
        } else {
            for (op, (key, key_bytes), value) in izip!(op.iter(), vnode_and_pks, values) {
                match op {
                    Op::Insert | Op::UpdateInsert => {
                        if USE_WATERMARK_CACHE && let Some(ref pk) = key {
                            self.watermark_cache.insert(pk);
                        }
                        self.insert_inner(TableKey(key_bytes), value);
                    }
                    Op::Delete | Op::UpdateDelete => {
                        if USE_WATERMARK_CACHE && let Some(ref pk) = key {
                            self.watermark_cache.delete(pk);
                        }
                        self.delete_inner(TableKey(key_bytes), value);
                    }
                }
            }
        }
    }

    /// Update watermark for state cleaning.
    ///
    /// # Arguments
    ///
    /// * `watermark` - Latest watermark received.
    /// * `eager_cleaning` - Whether to clean up the state table eagerly.
    pub fn update_watermark(&mut self, watermark: ScalarImpl, eager_cleaning: bool) {
        trace!(table_id = %self.table_id, watermark = ?watermark, "update watermark");
        if self.watermark_buffer_strategy.apply() || eager_cleaning {
            self.state_clean_watermark = Some(watermark);
        }
    }

    pub async fn commit(
        &mut self,
        new_epoch: EpochPair,
        is_checkpoint: bool,
    ) -> StreamExecutorResult<()> {
        assert_eq!(self.epoch(), new_epoch.prev);
        // Tick the watermark buffer here because state table is expected to be committed once
        // per epoch.
<<<<<<< HEAD
        match is_checkpoint {
            false => {
                self.local_store.try_flush().await?;
                self.local_store.seal_current_epoch(new_epoch.curr);
            }
            true => {
                self.watermark_buffer_strategy.tick();
                if !self.is_dirty() {
                    // If the state table is not modified, go fast path.
                    self.local_store.seal_current_epoch(new_epoch.curr);
                    return Ok(());
                } else {
                    self.seal_current_epoch(new_epoch.curr)
                        .instrument(tracing::info_span!("state_table_commit"))
                        .await?;
                }
=======
        self.watermark_buffer_strategy.tick();
        if !self.is_dirty() {
            // If the state table is not modified, go fast path.
            self.local_store
                .seal_current_epoch(new_epoch.curr, SealCurrentEpochOptions::new());
            return Ok(());
        } else {
            self.seal_current_epoch(new_epoch.curr)
                .instrument(tracing::info_span!("state_table_commit"))
                .await?;
        }
>>>>>>> 6fe26b46

                // Refresh watermark cache if it is out of sync.
                if USE_WATERMARK_CACHE && !self.watermark_cache.is_synced() {
                    if let Some(ref watermark) = self.prev_cleaned_watermark {
                        let range: (Bound<Once<Datum>>, Bound<Once<Datum>>) =
                            (Included(once(Some(watermark.clone()))), Unbounded);
                        // NOTE(kwannoel): We buffer `pks` before inserting into watermark cache
                        // because we can't hold an immutable ref (via `iter_key_and_val_with_pk_range`)
                        // and a mutable ref (via `self.watermark_cache.insert`) at the same time.
                        // TODO(kwannoel): We can optimize it with:
                        // 1. Either use `RefCell`.
                        // 2. Or pass in a direct reference to LocalStateStore,
                        //    instead of referencing it indirectly from `self`.
                        //    Similar to how we do for pk_indices.
                        let mut pks = Vec::with_capacity(self.watermark_cache.capacity());
                        {
                            let mut streams = vec![];
                            for vnode in self.vnodes().iter_vnodes() {
                                let stream = self
                                    .iter_with_vnode(vnode, &range, PrefetchOptions::default())
                                    .await?;
                                streams.push(Box::pin(stream));
                            }
                            let merged_stream = merge_sort(streams);
                            pin_mut!(merged_stream);

                            #[for_await]
                            for entry in merged_stream.take(self.watermark_cache.capacity()) {
                                let keyed_row = entry?;
                                let pk = self.pk_serde.deserialize(keyed_row.key())?;
                                if !pk.is_null_at(0) {
                                    pks.push(pk);
                                }
                            }
                        }

                        let mut filler = self.watermark_cache.begin_syncing();
                        for pk in pks {
                            filler.insert_unchecked(DefaultOrdered(pk), ());
                        }
                        filler.finish();

                        let n_cache_entries = self.watermark_cache.len();
                        if n_cache_entries < self.watermark_cache.capacity() {
                            self.watermark_cache.set_table_row_count(n_cache_entries);
                        }
                    }
                }
            }
        }

        Ok(())
    }

    // TODO(st1page): maybe we should extract a pub struct to do it
    /// just specially used by those state table read-only and after the call the data
    /// in the epoch will be visible
    pub fn commit_no_data_expected(&mut self, new_epoch: EpochPair) {
        assert_eq!(self.epoch(), new_epoch.prev);
        // Tick the watermark buffer here because state table is expected to be committed once
        // per epoch.
        self.watermark_buffer_strategy.tick();
        self.local_store
            .seal_current_epoch(new_epoch.curr, SealCurrentEpochOptions::new());
    }

    /// Write to state store.
    async fn seal_current_epoch(&mut self, next_epoch: u64) -> StreamExecutorResult<()> {
        let watermark = self.state_clean_watermark.take();
        watermark.as_ref().inspect(|watermark| {
            trace!(table_id = %self.table_id, watermark = ?watermark, "state cleaning");
        });

        let mut delete_ranges = Vec::new();

        let prefix_serializer = if self.pk_indices().is_empty() {
            None
        } else {
            Some(self.pk_serde.prefix(1))
        };

        let should_clean_watermark = match watermark {
            Some(ref watermark) => {
                if USE_WATERMARK_CACHE && self.watermark_cache.is_synced() {
                    if let Some(key) = self.watermark_cache.lowest_key() {
                        watermark.as_scalar_ref_impl().default_cmp(&key).is_ge()
                    } else {
                        // Watermark cache is synced,
                        // And there's no key in watermark cache.
                        // That implies table is empty.
                        // We should not clean watermark.
                        false
                    }
                } else {
                    // Either we are not using watermark cache,
                    // Or watermark_cache is not synced.
                    // In either case we should clean watermark.
                    true
                }
            }
            None => false,
        };

        let watermark_suffix = watermark.as_ref().map(|watermark| {
            serialize_pk(
                row::once(Some(watermark.clone())),
                prefix_serializer.as_ref().unwrap(),
            )
        });

        // Compute Delete Ranges
        if should_clean_watermark
            && let Some(watermark_suffix) = watermark_suffix
            && let Some(first_byte) = watermark_suffix.first()
        {
            trace!(table_id = %self.table_id, watermark = ?watermark_suffix, vnodes = ?{
                self.vnodes.iter_vnodes().collect_vec()
            }, "delete range");
            if prefix_serializer
                .as_ref()
                .unwrap()
                .get_order_types()
                .first()
                .unwrap()
                .is_ascending()
            {
                // We either serialize null into `0u8`, data into `(1u8 || scalar)`, or serialize null
                // into `1u8`, data into `(0u8 || scalar)`. We do not want to delete null
                // here, so `range_begin_suffix` cannot be `vec![]` when null is represented as `0u8`.
                let range_begin_suffix = vec![*first_byte];
                for vnode in self.vnodes.iter_vnodes() {
                    let mut range_begin = vnode.to_be_bytes().to_vec();
                    let mut range_end = range_begin.clone();
                    range_begin.extend(&range_begin_suffix);
                    range_end.extend(&watermark_suffix);
                    delete_ranges.push((
                        Bound::Included(Bytes::from(range_begin)),
                        Bound::Excluded(Bytes::from(range_end)),
                    ));
                }
            } else {
                assert_ne!(*first_byte, u8::MAX);
                let following_bytes = next_key(&watermark_suffix[1..]);
                if !following_bytes.is_empty() {
                    for vnode in self.vnodes.iter_vnodes() {
                        let mut range_begin = vnode.to_be_bytes().to_vec();
                        let mut range_end = range_begin.clone();
                        range_begin.push(*first_byte);
                        range_begin.extend(&following_bytes);
                        range_end.push(first_byte + 1);
                        delete_ranges.push((
                            Bound::Included(Bytes::from(range_begin)),
                            Bound::Excluded(Bytes::from(range_end)),
                        ));
                    }
                }
            }
        }
        self.prev_cleaned_watermark = watermark;

        // Clear the watermark cache and force a resync.
        // TODO(kwannoel): This can be further optimized:
        // 1. Add a `cache.drain_until` interface, so we only clear the watermark cache
        //    up to the largest end of delete ranges.
        // 2. Mark the cache as not_synced, so we can still refill it later.
        // 3. When refilling the cache,
        //    we just refill from the largest value of the cache, as the lower bound.
        if USE_WATERMARK_CACHE && !delete_ranges.is_empty() {
            self.watermark_cache.clear();
        }

        self.local_store.flush(delete_ranges).await?;
        self.local_store
            .seal_current_epoch(next_epoch, SealCurrentEpochOptions::new());
        Ok(())
    }

    pub async fn try_flush(&mut self) -> StreamExecutorResult<()> {
        self.local_store.try_flush().await?;
        Ok(())
    }
}

// Iterator functions
impl<
        S,
        SD,
        const IS_REPLICATED: bool,
        W: WatermarkBufferStrategy,
        const USE_WATERMARK_CACHE: bool,
    > StateTableInner<S, SD, IS_REPLICATED, W, USE_WATERMARK_CACHE>
where
    S: StateStore,
    SD: ValueRowSerde,
{
    /// This function scans rows from the relational table with specific `pk_range` under the same
    /// `vnode`.
    pub async fn iter_with_vnode(
        &self,

        // Optional vnode that returns an iterator only over the given range under that vnode.
        // For now, we require this parameter, and will panic. In the future, when `None`, we can
        // iterate over each vnode that the `StateTableInner` owns.
        vnode: VirtualNode,
        pk_range: &(Bound<impl Row>, Bound<impl Row>),
        prefetch_options: PrefetchOptions,
    ) -> StreamExecutorResult<KeyedRowStream<'_, S, SD>> {
        Ok(deserialize_keyed_row_stream(
            self.iter_kv_with_pk_range(pk_range, vnode, prefetch_options)
                .await?,
            &self.row_serde,
        ))
    }

    async fn iter_kv(
        &self,
        key_range: (Bound<Bytes>, Bound<Bytes>),
        prefix_hint: Option<Bytes>,
        prefetch_options: PrefetchOptions,
    ) -> StreamExecutorResult<<S::Local as LocalStateStore>::IterStream<'_>> {
        let read_options = ReadOptions {
            prefix_hint,
            ignore_range_tombstone: false,
            retention_seconds: self.table_option.retention_seconds,
            table_id: self.table_id,
            read_version_from_backup: false,
            prefetch_options,
            cache_policy: CachePolicy::Fill(CachePriority::High),
        };
        let table_key_range = map_table_key_range(key_range);

        Ok(self.local_store.iter(table_key_range, read_options).await?)
    }

    /// This function scans rows from the relational table with specific `prefix` and `sub_range` under the same
    /// `vnode`. If `sub_range` is (Unbounded, Unbounded), it scans rows from the relational table with specific `pk_prefix`.
    /// `pk_prefix` is used to identify the exact vnode the scan should perform on.

    /// This function scans rows from the relational table with specific `prefix` and `pk_sub_range` under the same
    /// `vnode`.
    pub async fn iter_with_prefix(
        &self,
        pk_prefix: impl Row,
        sub_range: &(Bound<impl Row>, Bound<impl Row>),
        prefetch_options: PrefetchOptions,
    ) -> StreamExecutorResult<KeyedRowStream<'_, S, SD>> {
        let prefix_serializer = self.pk_serde.prefix(pk_prefix.len());
        let encoded_prefix = serialize_pk(&pk_prefix, &prefix_serializer);
        let encoded_key_range = range_of_prefix(&encoded_prefix);

        // We assume that all usages of iterating the state table only access a single vnode.
        // If this assertion fails, then something must be wrong with the operator implementation or
        // the distribution derivation from the optimizer.
        let vnode = self.compute_prefix_vnode(&pk_prefix).to_be_bytes();
        let encoded_key_range_with_vnode = prefixed_range(encoded_key_range, &vnode);

        // Construct prefix hint for prefix bloom filter.
        let pk_prefix_indices = &self.pk_indices[..pk_prefix.len()];
        if self.prefix_hint_len != 0 {
            debug_assert_eq!(self.prefix_hint_len, pk_prefix.len());
        }
        let prefix_hint = {
            if self.prefix_hint_len == 0 || self.prefix_hint_len > pk_prefix.len() {
                None
            } else {
                let encoded_prefix_len = self
                    .pk_serde
                    .deserialize_prefix_len(&encoded_prefix, self.prefix_hint_len)?;

                Some(Bytes::from(encoded_prefix[..encoded_prefix_len].to_vec()))
            }
        };

        trace!(
            table_id = %self.table_id(),
            ?prefix_hint, ?encoded_key_range_with_vnode, ?pk_prefix,
             ?pk_prefix_indices,
            "storage_iter_with_prefix"
        );

        let memcomparable_range =
            prefix_and_sub_range_to_memcomparable(&self.pk_serde, sub_range, pk_prefix);

        let memcomparable_range_with_vnode = prefixed_range(memcomparable_range, &vnode);

        Ok(deserialize_keyed_row_stream(
            self.iter_kv(
                memcomparable_range_with_vnode,
                prefix_hint,
                prefetch_options,
            )
            .await?,
            &self.row_serde,
        ))
    }

    /// This function scans raw key-values from the relational table with specific `pk_range` under
    /// the same `vnode`.
    async fn iter_kv_with_pk_range(
        &self,
        pk_range: &(Bound<impl Row>, Bound<impl Row>),
        // Optional vnode that returns an iterator only over the given range under that vnode.
        // For now, we require this parameter, and will panic. In the future, when `None`, we can
        // iterate over each vnode that the `StateTableInner` owns.
        vnode: VirtualNode,
        prefetch_options: PrefetchOptions,
    ) -> StreamExecutorResult<<S::Local as LocalStateStore>::IterStream<'_>> {
        let memcomparable_range = prefix_range_to_memcomparable(&self.pk_serde, pk_range);

        let memcomparable_range_with_vnode =
            prefixed_range(memcomparable_range, &vnode.to_be_bytes());

        // TODO: provide a trace of useful params.
        self.iter_kv(memcomparable_range_with_vnode, None, prefetch_options)
            .await
            .map_err(StreamExecutorError::from)
    }

    pub fn get_vnodes(&self) -> Arc<Bitmap> {
        self.vnodes.clone()
    }

    /// Returns:
    /// false: the provided pk prefix is absent in state store.
    /// true: the provided pk prefix may or may not be present in state store.
    pub async fn may_exist(&self, pk_prefix: impl Row) -> StreamExecutorResult<bool> {
        let prefix_serializer = self.pk_serde.prefix(pk_prefix.len());
        let encoded_prefix = serialize_pk(&pk_prefix, &prefix_serializer);
        let encoded_key_range = range_of_prefix(&encoded_prefix);

        // We assume that all usages of iterating the state table only access a single vnode.
        // If this assertion fails, then something must be wrong with the operator implementation or
        // the distribution derivation from the optimizer.
        let vnode = self.compute_prefix_vnode(&pk_prefix).to_be_bytes();
        let table_key_range = map_table_key_range(prefixed_range(encoded_key_range, &vnode));

        // Construct prefix hint for prefix bloom filter.
        if self.prefix_hint_len != 0 {
            debug_assert_eq!(self.prefix_hint_len, pk_prefix.len());
        }
        let prefix_hint = {
            if self.prefix_hint_len == 0 || self.prefix_hint_len > pk_prefix.len() {
                panic!();
            } else {
                let encoded_prefix_len = self
                    .pk_serde
                    .deserialize_prefix_len(&encoded_prefix, self.prefix_hint_len)?;

                Some(Bytes::from(encoded_prefix[..encoded_prefix_len].to_vec()))
            }
        };

        let read_options = ReadOptions {
            prefix_hint,
            ignore_range_tombstone: false,
            retention_seconds: None,
            table_id: self.table_id,
            read_version_from_backup: false,
            prefetch_options: Default::default(),
            cache_policy: CachePolicy::Fill(CachePriority::High),
        };

        self.local_store
            .may_exist(table_key_range, read_options)
            .await
            .map_err(Into::into)
    }

    #[cfg(test)]
    pub fn get_watermark_cache(&self) -> &StateTableWatermarkCache {
        &self.watermark_cache
    }
}

pub type KeyedRowStream<'a, S: StateStore, SD: ValueRowSerde + 'a> =
    impl Stream<Item = StreamExecutorResult<KeyedRow<Bytes>>> + 'a;

fn deserialize_keyed_row_stream<'a>(
    stream: impl StateStoreIterItemStream + 'a,
    deserializer: &'a impl ValueRowSerde,
) -> impl Stream<Item = StreamExecutorResult<KeyedRow<Bytes>>> + 'a {
    stream.map(move |result| {
        result
            .map_err(StreamExecutorError::from)
            .and_then(|(key, value)| {
                Ok(KeyedRow::new(
                    key.user_key.table_key,
                    deserializer.deserialize(&value).map(OwnedRow::new)?,
                ))
            })
    })
}

pub fn prefix_range_to_memcomparable(
    pk_serde: &OrderedRowSerde,
    range: &(Bound<impl Row>, Bound<impl Row>),
) -> (Bound<Bytes>, Bound<Bytes>) {
    (
        start_range_to_memcomparable(pk_serde, &range.0),
        end_range_to_memcomparable(pk_serde, &range.1, None),
    )
}

fn prefix_and_sub_range_to_memcomparable(
    pk_serde: &OrderedRowSerde,
    sub_range: &(Bound<impl Row>, Bound<impl Row>),
    pk_prefix: impl Row,
) -> (Bound<Bytes>, Bound<Bytes>) {
    let (range_start, range_end) = sub_range;
    let prefix_serializer = pk_serde.prefix(pk_prefix.len());
    let serialized_pk_prefix = serialize_pk(&pk_prefix, &prefix_serializer);
    let start_range = match range_start {
        Included(start_range) => Bound::Included(Either::Left((&pk_prefix).chain(start_range))),
        Excluded(start_range) => Bound::Excluded(Either::Left((&pk_prefix).chain(start_range))),
        Unbounded => Bound::Included(Either::Right(&pk_prefix)),
    };
    let end_range = match range_end {
        Included(end_range) => Bound::Included((&pk_prefix).chain(end_range)),
        Excluded(end_range) => Bound::Excluded((&pk_prefix).chain(end_range)),
        Unbounded => Unbounded,
    };
    (
        start_range_to_memcomparable(pk_serde, &start_range),
        end_range_to_memcomparable(pk_serde, &end_range, Some(serialized_pk_prefix)),
    )
}

fn start_range_to_memcomparable<R: Row>(
    pk_serde: &OrderedRowSerde,
    bound: &Bound<R>,
) -> Bound<Bytes> {
    let serialize_pk_prefix = |pk_prefix: &R| {
        let prefix_serializer = pk_serde.prefix(pk_prefix.len());
        serialize_pk(pk_prefix, &prefix_serializer)
    };
    match bound {
        Unbounded => Unbounded,
        Included(r) => {
            let serialized = serialize_pk_prefix(r);

            Included(serialized)
        }
        Excluded(r) => {
            let serialized = serialize_pk_prefix(r);

            start_bound_of_excluded_prefix(&serialized)
        }
    }
}

fn end_range_to_memcomparable<R: Row>(
    pk_serde: &OrderedRowSerde,
    bound: &Bound<R>,
    serialized_pk_prefix: Option<Bytes>,
) -> Bound<Bytes> {
    let serialize_pk_prefix = |pk_prefix: &R| {
        let prefix_serializer = pk_serde.prefix(pk_prefix.len());
        serialize_pk(pk_prefix, &prefix_serializer)
    };
    match bound {
        Unbounded => match serialized_pk_prefix {
            Some(serialized_pk_prefix) => end_bound_of_prefix(&serialized_pk_prefix),
            None => Unbounded,
        },
        Included(r) => {
            let serialized = serialize_pk_prefix(r);

            end_bound_of_prefix(&serialized)
        }
        Excluded(r) => {
            let serialized = serialize_pk_prefix(r);
            Excluded(serialized)
        }
    }
}<|MERGE_RESOLUTION|>--- conflicted
+++ resolved
@@ -906,36 +906,24 @@
         assert_eq!(self.epoch(), new_epoch.prev);
         // Tick the watermark buffer here because state table is expected to be committed once
         // per epoch.
-<<<<<<< HEAD
         match is_checkpoint {
             false => {
                 self.local_store.try_flush().await?;
-                self.local_store.seal_current_epoch(new_epoch.curr);
+                self.local_store
+                    .seal_current_epoch(new_epoch.curr, SealCurrentEpochOptions::new());
             }
             true => {
                 self.watermark_buffer_strategy.tick();
                 if !self.is_dirty() {
                     // If the state table is not modified, go fast path.
-                    self.local_store.seal_current_epoch(new_epoch.curr);
+                    self.local_store
+                        .seal_current_epoch(new_epoch.curr, SealCurrentEpochOptions::new());
                     return Ok(());
                 } else {
                     self.seal_current_epoch(new_epoch.curr)
                         .instrument(tracing::info_span!("state_table_commit"))
                         .await?;
                 }
-=======
-        self.watermark_buffer_strategy.tick();
-        if !self.is_dirty() {
-            // If the state table is not modified, go fast path.
-            self.local_store
-                .seal_current_epoch(new_epoch.curr, SealCurrentEpochOptions::new());
-            return Ok(());
-        } else {
-            self.seal_current_epoch(new_epoch.curr)
-                .instrument(tracing::info_span!("state_table_commit"))
-                .await?;
-        }
->>>>>>> 6fe26b46
 
                 // Refresh watermark cache if it is out of sync.
                 if USE_WATERMARK_CACHE && !self.watermark_cache.is_synced() {
