--- conflicted
+++ resolved
@@ -54,18 +54,12 @@
 /// `StateTableInner` is the interface accessing relational data in KV(`StateStore`) with
 /// row-based encoding.
 #[derive(Clone)]
-<<<<<<< HEAD
-pub struct StateTableInner<S, SD = BasicSerde>
+pub struct StateTableInner<S, SD = BasicSerde, W = WatermarkBufferByEpoch<STATE_CLEANING_PERIOD_EPOCH>
 where
     S: StateStore,
     SD: ValueRowSerde,
+    W: WatermarkBufferStrategy
 {
-=======
-pub struct StateTable<
-    S: StateStore,
-    W: WatermarkBufferStrategy = WatermarkBufferByEpoch<STATE_CLEANING_PERIOD_EPOCH>,
-> {
->>>>>>> 71b9268d
     /// Id for this table.
     table_id: TableId,
 
@@ -137,15 +131,12 @@
 pub type StateTable<S> = StateTableInner<S, BasicSerde>;
 
 // initialize
-<<<<<<< HEAD
-impl<S, SD> StateTableInner<S, SD>
+impl<S, SD, W> StateTableInner<S, SD, W>
 where
     S: StateStore,
     SD: ValueRowSerde,
+    W: WatermarkBufferStrategy,
 {
-=======
-impl<S: StateStore, W: WatermarkBufferStrategy> StateTable<S, W> {
->>>>>>> 71b9268d
     /// Create state table from table catalog and store.
     pub async fn from_table_catalog(
         table_catalog: &Table,
@@ -973,16 +964,12 @@
 }
 
 // Iterator functions
-<<<<<<< HEAD
-impl<S, SD> StateTableInner<S, SD>
+impl<S, SD, W> StateTableInner<S, SD, W>
 where
     S: StateStore,
     SD: ValueRowSerde,
-{
-=======
-impl<S: StateStore, W: WatermarkBufferStrategy> StateTable<S, W> {
->>>>>>> 71b9268d
-    /// This function scans rows from the relational table.
+    W: WatermarkBufferStrategy,
+{    /// This function scans rows from the relational table.
     pub async fn iter(&self) -> StreamExecutorResult<RowStream<'_, S, SD>> {
         self.iter_with_pk_prefix(row::empty()).await
     }
@@ -991,24 +978,8 @@
     pub async fn iter_with_pk_prefix(
         &self,
         pk_prefix: impl Row,
-<<<<<<< HEAD
     ) -> StreamExecutorResult<RowStream<'_, S, SD>> {
-        let (mem_table_iter, storage_iter_stream) = self
-            .iter_with_pk_prefix_inner(pk_prefix, self.epoch())
-            .await?;
-
-        let storage_iter = storage_iter_stream.into_stream();
-        Ok(StateTableInnerRowIter::<_, _, SD>::new(
-            mem_table_iter,
-            storage_iter,
-            self.row_serde.clone(),
-        )
-        .into_stream()
-        .map(get_second))
-=======
-    ) -> StreamExecutorResult<RowStream<'_, S>> {
         Ok(self.iter_key_and_val(pk_prefix).await?.map(get_second))
->>>>>>> 71b9268d
     }
 
     /// This function scans rows from the relational table with specific `pk_prefix`.
@@ -1019,11 +990,7 @@
         // For now, we require this parameter, and will panic. In the future, when `None`, we can
         // iterate over each vnode that the `StateTableInner` owns.
         vnode: VirtualNode,
-<<<<<<< HEAD
-    ) -> StreamExecutorResult<(MemTableIter<'_>, StorageIterInner<S::Local, SD>)> {
-=======
     ) -> StreamExecutorResult<IterItemStream<'_, S>> {
->>>>>>> 71b9268d
         let memcomparable_range = prefix_range_to_memcomparable(&self.pk_serde, pk_range);
 
         let memcomparable_range_with_vnode =
@@ -1042,23 +1009,11 @@
         // For now, we require this parameter, and will panic. In the future, when `None`, we can
         // iterate over each vnode that the `StateTableInner` owns.
         vnode: VirtualNode,
-<<<<<<< HEAD
-    ) -> StreamExecutorResult<RowStream<'_, S, SD>> {
-        let (mem_table_iter, storage_iter_stream) =
-            self.iter_with_pk_range_inner(pk_range, vnode).await?;
-        let storage_iter = storage_iter_stream.into_stream();
-        Ok(
-            StateTableInnerRowIter::new(mem_table_iter, storage_iter, self.row_serde.clone())
-                .into_stream()
-                .map(get_second),
-        )
-=======
     ) -> StreamExecutorResult<RowStream<'_, S>> {
         Ok(self
             .iter_key_and_val_with_pk_range(pk_range, vnode)
             .await?
             .map(get_second))
->>>>>>> 71b9268d
     }
 
     pub async fn iter_key_and_val_with_pk_range(
@@ -1068,22 +1023,11 @@
         // For now, we require this parameter, and will panic. In the future, when `None`, we can
         // iterate over each vnode that the `StateTableInner` owns.
         vnode: VirtualNode,
-<<<<<<< HEAD
-    ) -> StreamExecutorResult<RowStreamWithPk<'_, S, SD>> {
-        let (mem_table_iter, storage_iter_stream) =
-            self.iter_with_pk_range_inner(pk_range, vnode).await?;
-        let storage_iter = storage_iter_stream.into_stream();
-        Ok(
-            StateTableInnerRowIter::new(mem_table_iter, storage_iter, self.row_serde.clone())
-                .into_stream(),
-        )
-=======
     ) -> StreamExecutorResult<RowStreamWithPk<'_, S>> {
         Ok(deserialize_row_stream(
             self.iter_with_pk_range_inner(pk_range, vnode).await?,
             self.row_deserializer.clone(),
         ))
->>>>>>> 71b9268d
     }
 
     /// This function scans rows from the relational table with specific `pk_prefix`, return both
@@ -1091,35 +1035,17 @@
     pub async fn iter_key_and_val(
         &self,
         pk_prefix: impl Row,
-<<<<<<< HEAD
-    ) -> StreamExecutorResult<RowStreamWithPk<'_, S, SD>> {
-        let (mem_table_iter, storage_iter_stream) = self
-            .iter_with_pk_prefix_inner(pk_prefix, self.epoch())
-            .await?;
-        let storage_iter = storage_iter_stream.into_stream();
-
-        Ok(
-            StateTableInnerRowIter::new(mem_table_iter, storage_iter, self.row_serde.clone())
-                .into_stream(),
-        )
-=======
     ) -> StreamExecutorResult<RowStreamWithPk<'_, S>> {
         Ok(deserialize_row_stream(
             self.iter_with_pk_prefix_inner(pk_prefix).await?,
             self.row_deserializer.clone(),
         ))
->>>>>>> 71b9268d
     }
 
     async fn iter_with_pk_prefix_inner(
         &self,
         pk_prefix: impl Row,
-<<<<<<< HEAD
-        epoch: u64,
-    ) -> StreamExecutorResult<(MemTableIter<'_>, StorageIterInner<S::Local, SD>)> {
-=======
     ) -> StreamExecutorResult<IterItemStream<'_, S>> {
->>>>>>> 71b9268d
         let prefix_serializer = self.pk_serde.prefix(pk_prefix.len());
         let encoded_prefix = serialize_pk(&pk_prefix, &prefix_serializer);
         let encoded_key_range = range_of_prefix(&encoded_prefix);
@@ -1162,12 +1088,7 @@
         &self,
         key_range: (Bound<Vec<u8>>, Bound<Vec<u8>>),
         prefix_hint: Option<Bytes>,
-<<<<<<< HEAD
-        epoch: u64,
-    ) -> StreamExecutorResult<(MemTableIter<'_>, StorageIterInner<S::Local, SD>)> {
-=======
     ) -> StreamExecutorResult<IterItemStream<'_, S>> {
->>>>>>> 71b9268d
         let (l, r) = key_range.clone();
         let bytes_key_range = (l.map(Bytes::from), r.map(Bytes::from));
         // Mem table iterator.
@@ -1180,22 +1101,10 @@
             read_version_from_backup: false,
         };
 
-<<<<<<< HEAD
-        // Storage iterator.
-        let storage_iter = StorageIterInner::<S::Local, SD>::new(
-            &self.local_store,
-            epoch,
-            key_range,
-            read_options,
-            self.row_serde.clone(),
-        )
-        .await?;
-=======
         let iter = self
             .local_store
             .iter(key_range, self.epoch(), read_options)
             .await?;
->>>>>>> 71b9268d
 
         Ok(merge_stream(
             mem_table_iter,
@@ -1209,37 +1118,6 @@
         self.vnodes.clone()
     }
 
-<<<<<<< HEAD
-pub type RowStream<'a, S: StateStore, SD: ValueRowSerde + 'a> =
-    impl Stream<Item = StreamExecutorResult<OwnedRow>> + 'a;
-pub type RowStreamWithPk<'a, S: StateStore, SD: ValueRowSerde + 'a> =
-    impl Stream<Item = StreamExecutorResult<(Cow<'a, Bytes>, OwnedRow)>> + 'a;
-
-/// `StateTableInnerRowIter` is able to read the just written data (uncommitted data).
-/// It will merge the result of `mem_table_iter` and `state_store_iter`.
-struct StateTableInnerRowIter<'a, M, C, SD = BasicSerde>
-where
-    SD: ValueRowSerde,
-{
-    mem_table_iter: M,
-    storage_iter: C,
-    _phantom: PhantomData<&'a ()>,
-    deserializer: SD,
-}
-
-impl<'a, M, C, SD> StateTableInnerRowIter<'a, M, C, SD>
-where
-    M: Iterator<Item = (&'a Bytes, &'a KeyOp)>,
-    C: Stream<Item = StreamExecutorResult<(Bytes, OwnedRow)>>,
-    SD: ValueRowSerde,
-{
-    fn new(mem_table_iter: M, storage_iter: C, deserializer: SD) -> Self {
-        Self {
-            mem_table_iter,
-            storage_iter,
-            _phantom: PhantomData,
-            deserializer,
-=======
     /// Returns:
     /// false: the provided pk prefix is absent in state store.
     /// true: the provided pk prefix may or may not be present in state store.
@@ -1257,100 +1135,11 @@
         let bytes_key_range = (l.map(Bytes::from), r.map(Bytes::from));
         if self.mem_table.iter(bytes_key_range).next().is_some() {
             return Ok(true);
->>>>>>> 71b9268d
-        }
-
-<<<<<<< HEAD
-    /// This function scans kv pairs from the `shared_storage` and
-    /// memory(`mem_table`) with optional pk_bounds. If a record exist in both `shared_storage` and
-    /// `mem_table`, result `mem_table` is returned according to the operation(RowOp) on it.
-    #[try_stream(ok = (Cow<'a, Bytes>, OwnedRow), error = StreamExecutorError)]
-    async fn into_stream(self) {
-        let storage_iter = self.storage_iter.peekable();
-        pin_mut!(storage_iter);
-
-        let mut mem_table_iter = self.mem_table_iter.fuse().peekable();
-
-        loop {
-            match (storage_iter.as_mut().peek().await, mem_table_iter.peek()) {
-                (None, None) => break,
-                // The mem table side has come to an end, return data from the shared storage.
-                (Some(_), None) => {
-                    let (pk, row) = storage_iter.next().await.unwrap()?;
-                    yield (Cow::Owned(pk), row)
-                }
-                // The stream side has come to an end, return data from the mem table.
-                (None, Some(_)) => {
-                    let (pk, key_op) = mem_table_iter.next().unwrap();
-                    match key_op {
-                        KeyOp::Insert(row_bytes) | KeyOp::Update((_, row_bytes)) => {
-                            let row = self.deserializer.deserialize(row_bytes.as_ref())?;
-
-                            yield (Cow::Borrowed(pk), OwnedRow::new(row))
-                        }
-                        _ => {}
-                    }
-                }
-                (Some(Ok((storage_pk, _))), Some((mem_table_pk, _))) => {
-                    match storage_pk.cmp(mem_table_pk) {
-                        Ordering::Less => {
-                            // yield data from storage
-                            let (pk, row) = storage_iter.next().await.unwrap()?;
-                            yield (Cow::Owned(pk), row);
-                        }
-                        Ordering::Equal => {
-                            // both memtable and storage contain the key, so we advance both
-                            // iterators and return the data in memory.
-
-                            let (pk, key_op) = mem_table_iter.next().unwrap();
-                            let (_, old_row_in_storage) = storage_iter.next().await.unwrap()?;
-                            match key_op {
-                                KeyOp::Insert(row_bytes) => {
-                                    let row = self.deserializer.deserialize(row_bytes.as_ref())?;
-
-                                    yield (Cow::Borrowed(pk), OwnedRow::new(row));
-                                }
-                                KeyOp::Delete(_) => {}
-                                KeyOp::Update((old_row_bytes, new_row_bytes)) => {
-                                    let old_row =
-                                        self.deserializer.deserialize(old_row_bytes.as_ref())?;
-                                    let new_row =
-                                        self.deserializer.deserialize(new_row_bytes.as_ref())?;
-
-                                    debug_assert!(OwnedRow::new(old_row) == old_row_in_storage);
-
-                                    yield (Cow::Borrowed(pk), OwnedRow::new(new_row));
-                                }
-                            }
-                        }
-                        Ordering::Greater => {
-                            // yield data from mem table
-                            let (pk, key_op) = mem_table_iter.next().unwrap();
-
-                            match key_op {
-                                KeyOp::Insert(row_bytes) => {
-                                    let row = self.deserializer.deserialize(row_bytes.as_ref())?;
-
-                                    yield (Cow::Borrowed(pk), OwnedRow::new(row));
-                                }
-                                KeyOp::Delete(_) => {}
-                                KeyOp::Update(_) => unreachable!(
-                                    "memtable update should always be paired with a storage key"
-                                ),
-                            }
-                        }
-                    }
-                }
-                (Some(Err(_)), Some(_)) => {
-                    // Throw the error.
-                    return Err(storage_iter.next().await.unwrap().unwrap_err());
-                }
-            }
-=======
+        }
+
         // Construct prefix hint for prefix bloom filter.
         if self.prefix_hint_len != 0 {
             debug_assert_eq!(self.prefix_hint_len, pk_prefix.len());
->>>>>>> 71b9268d
         }
         let prefix_hint = {
             if self.prefix_hint_len == 0 || self.prefix_hint_len > pk_prefix.len() {
@@ -1360,34 +1149,6 @@
                     .pk_serde
                     .deserialize_prefix_len(&encoded_prefix, self.prefix_hint_len)?;
 
-<<<<<<< HEAD
-struct StorageIterInner<S, SD = BasicSerde>
-where
-    S: LocalStateStore,
-    SD: ValueRowSerde,
-{
-    /// An iterator that returns raw bytes from storage.
-    iter: S::IterStream,
-
-    deserializer: SD,
-}
-
-impl<S, SD> StorageIterInner<S, SD>
-where
-    S: LocalStateStore,
-    SD: ValueRowSerde,
-{
-    async fn new(
-        store: &S,
-        epoch: u64,
-        raw_key_range: (Bound<Vec<u8>>, Bound<Vec<u8>>),
-        read_options: ReadOptions,
-        deserializer: SD,
-    ) -> StreamExecutorResult<Self> {
-        let iter = store.iter(raw_key_range, epoch, read_options).await?;
-        let iter = Self { iter, deserializer };
-        Ok(iter)
-=======
                 Some(Bytes::from(encoded_prefix[..encoded_prefix_len].to_vec()))
             }
         };
@@ -1404,29 +1165,9 @@
             .may_exist(encoded_key_range_with_vnode, read_options)
             .await
             .map_err(Into::into)
->>>>>>> 71b9268d
     }
 }
 
-<<<<<<< HEAD
-    /// Yield a row with its primary key.
-    #[try_stream(ok = (Bytes, OwnedRow), error = StreamExecutorError)]
-    async fn into_stream(self) {
-        use futures::TryStreamExt;
-
-        // No need for table id and epoch.
-        let iter = self.iter.map_ok(|(k, v)| (k.user_key.table_key.0, v));
-        futures::pin_mut!(iter);
-        while let Some((key, value)) = iter
-            .try_next()
-            .verbose_stack_trace("storage_table_iter_next")
-            .await?
-        {
-            let row = self.deserializer.deserialize(value.as_ref())?;
-            yield (key, OwnedRow::new(row));
-        }
-    }
-=======
 pub type RowStream<'a, S: StateStore> = impl Stream<Item = StreamExecutorResult<OwnedRow>> + 'a;
 pub type RowStreamWithPk<'a, S: StateStore> =
     impl Stream<Item = StreamExecutorResult<(Bytes, OwnedRow)>> + 'a;
@@ -1445,7 +1186,6 @@
                     .map(move |row| (key.user_key.table_key.0, row))?)
             })
     })
->>>>>>> 71b9268d
 }
 
 pub fn prefix_range_to_memcomparable(
