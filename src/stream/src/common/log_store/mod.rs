// Copyright 2023 RisingWave Labs
//
// Licensed under the Apache License, Version 2.0 (the "License");
// you may not use this file except in compliance with the License.
// You may obtain a copy of the License at
//
//     http://www.apache.org/licenses/LICENSE-2.0
//
// Unless required by applicable law or agreed to in writing, software
// distributed under the License is distributed on an "AS IS" BASIS,
// WITHOUT WARRANTIES OR CONDITIONS OF ANY KIND, either express or implied.
// See the License for the specific language governing permissions and
// limitations under the License.

pub mod in_mem;
pub mod kv_log_store;

use std::fmt::Debug;
use std::future::Future;
use std::sync::Arc;

use risingwave_common::array::StreamChunk;
use risingwave_common::buffer::Bitmap;
use risingwave_common::util::epoch::EpochPair;
use risingwave_common::util::value_encoding::error::ValueEncodingError;
use risingwave_storage::error::StorageError;

#[derive(thiserror::Error, Debug)]
pub enum LogStoreError {
    #[error("EndOfLogStream")]
    EndOfLogStream,

    #[error("Storage error: {0}")]
    StorageError(#[from] StorageError),

    #[error(transparent)]
    Internal(#[from] anyhow::Error),

    #[error("Value encoding error: {0}")]
    ValueEncoding(#[from] ValueEncodingError),
}

pub type LogStoreResult<T> = Result<T, LogStoreError>;

#[derive(Debug)]
pub enum LogStoreReadItem {
    StreamChunk(StreamChunk),
    Barrier { is_checkpoint: bool },
    UpdateVnodeBitmap(Arc<Bitmap>),
}

pub trait LogWriter {
    /// Initialize the log writer with an epoch
<<<<<<< HEAD
    fn init(&mut self, epoch: EpochPair) -> Self::InitFuture<'_>;
=======
    fn init(&mut self, epoch: EpochPair) -> impl Future<Output = LogStoreResult<()>> + Send + '_;
>>>>>>> d0a49843

    /// Write a stream chunk to the log writer
    fn write_chunk(
        &mut self,
        chunk: StreamChunk,
    ) -> impl Future<Output = LogStoreResult<()>> + Send + '_;

    /// Mark current epoch as finished and sealed, and flush the unconsumed log data.
    fn flush_current_epoch(
        &mut self,
        next_epoch: u64,
        is_checkpoint: bool,
    ) -> impl Future<Output = LogStoreResult<()>> + Send + '_;

    /// Update the vnode bitmap of the log writer
    fn update_vnode_bitmap(
        &mut self,
        new_vnodes: Arc<Bitmap>,
    ) -> impl Future<Output = LogStoreResult<()>> + Send + '_;
}

pub trait LogReader {
    /// Initialize the log reader. Usually function as waiting for log writer to be initialized.
    fn init(&mut self) -> impl Future<Output = LogStoreResult<()>> + Send + '_;

    /// Emit the next item.
    fn next_item(
        &mut self,
    ) -> impl Future<Output = LogStoreResult<(u64, LogStoreReadItem)>> + Send + '_;

    /// Mark that all items emitted so far have been consumed and it is safe to truncate the log
    /// from the current offset.
    fn truncate(&mut self) -> impl Future<Output = LogStoreResult<()>> + Send + '_;
}

pub trait LogStoreFactory: 'static {
    type Reader: LogReader + Send + 'static;
    type Writer: LogWriter + Send + 'static;

    fn build(self) -> impl Future<Output = (Self::Reader, Self::Writer)> + Send;
}<|MERGE_RESOLUTION|>--- conflicted
+++ resolved
@@ -51,11 +51,7 @@
 
 pub trait LogWriter {
     /// Initialize the log writer with an epoch
-<<<<<<< HEAD
-    fn init(&mut self, epoch: EpochPair) -> Self::InitFuture<'_>;
-=======
     fn init(&mut self, epoch: EpochPair) -> impl Future<Output = LogStoreResult<()>> + Send + '_;
->>>>>>> d0a49843
 
     /// Write a stream chunk to the log writer
     fn write_chunk(
