--- conflicted
+++ resolved
@@ -213,11 +213,7 @@
                 .expect("should not init for twice");
             let epoch = init_epoch_rx
                 .await
-<<<<<<< HEAD
-                .map_err(|e| anyhow!("unable to get init epoch"))?;
-=======
                 .map_err(|e| anyhow!("unable to get init epoch: {:?}", e))?;
->>>>>>> 8e1d6cd7
             assert_eq!(self.epoch_progress, UNINITIALIZED);
             self.epoch_progress = LogReaderEpochProgress::Consuming(epoch);
             Ok(())
