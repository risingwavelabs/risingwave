--- conflicted
+++ resolved
@@ -182,21 +182,6 @@
 }
 
 impl LogWriter for BoundedInMemLogStoreWriter {
-<<<<<<< HEAD
-    type FlushCurrentEpoch<'a> = impl Future<Output = LogStoreResult<()>> + 'a;
-    type InitFuture<'a> = impl Future<Output = LogStoreResult<()>> + 'a;
-    type WriteChunkFuture<'a> = impl Future<Output = LogStoreResult<()>> + 'a;
-
-    fn init(&mut self, epoch: EpochPair) -> Self::InitFuture<'_> {
-        async move {
-            let init_epoch_tx = self.init_epoch_tx.take().expect("cannot be init for twice");
-            init_epoch_tx
-                .send(epoch.curr)
-                .map_err(|_| anyhow!("unable to send init epoch"))?;
-            self.curr_epoch = Some(epoch.curr);
-            Ok(())
-        }
-=======
     async fn init(&mut self, epoch: EpochPair) -> LogStoreResult<()> {
         let init_epoch_tx = self.init_epoch_tx.take().expect("cannot be init for twice");
         init_epoch_tx
@@ -204,7 +189,6 @@
             .map_err(|_| anyhow!("unable to send init epoch"))?;
         self.curr_epoch = Some(epoch.curr);
         Ok(())
->>>>>>> d0a49843
     }
 
     async fn write_chunk(&mut self, chunk: StreamChunk) -> LogStoreResult<()> {
