--- conflicted
+++ resolved
@@ -728,12 +728,8 @@
 
         for (op, row) in stream_chunk.rows() {
             let (_, key, value) = serde.serialize_data_row(epoch, seq_id, op, row);
-<<<<<<< HEAD
-            let key = remove_vnode_prefix(&key);
+            let key = remove_vnode_prefix(&key.0);
             assert!(key < delete_range_right1);
-=======
-            assert!(key.as_ref() < delete_range_right1);
->>>>>>> ed96064e
             serialized_keys.push(key);
             let (decoded_epoch, row_op) = serde.deserialize(value).unwrap();
             assert_eq!(decoded_epoch, epoch);
@@ -751,7 +747,7 @@
         }
 
         let (key, encoded_barrier) = serde.serialize_barrier(epoch, DEFAULT_VNODE, false);
-        let key = remove_vnode_prefix(&key);
+        let key = remove_vnode_prefix(&key.0);
         match serde.deserialize(encoded_barrier).unwrap() {
             (decoded_epoch, LogStoreRowOp::Barrier { is_checkpoint }) => {
                 assert!(!is_checkpoint);
@@ -770,14 +766,9 @@
 
         for (op, row) in stream_chunk.rows() {
             let (_, key, value) = serde.serialize_data_row(epoch, seq_id, op, row);
-<<<<<<< HEAD
-            let key = remove_vnode_prefix(&key);
+            let key = remove_vnode_prefix(&key.0);
             assert!(key >= delete_range_right1);
             assert!(key < delete_range_right2);
-=======
-            assert!(key.as_ref() >= delete_range_right1);
-            assert!(key.as_ref() < delete_range_right2);
->>>>>>> ed96064e
             serialized_keys.push(key);
             let (decoded_epoch, row_op) = serde.deserialize(value).unwrap();
             assert_eq!(decoded_epoch, epoch);
@@ -795,7 +786,7 @@
         }
 
         let (key, encoded_checkpoint_barrier) = serde.serialize_barrier(epoch, DEFAULT_VNODE, true);
-        let key = remove_vnode_prefix(&key);
+        let key = remove_vnode_prefix(&key.0);
         match serde.deserialize(encoded_checkpoint_barrier).unwrap() {
             (decoded_epoch, LogStoreRowOp::Barrier { is_checkpoint }) => {
                 assert_eq!(decoded_epoch, epoch);
@@ -907,7 +898,7 @@
         let (ops, rows) = gen_test_data(base);
         let first_barrier = {
             let (key, value) = serde.serialize_barrier(EPOCH0, DEFAULT_VNODE, true);
-            Ok((FullKey::new(TEST_TABLE_ID, TableKey(key), EPOCH0), value))
+            Ok((FullKey::new(TEST_TABLE_ID, key, EPOCH0), value))
         };
         let stream = stream::once(async move { first_barrier });
         let (row_stream, tx1) =
