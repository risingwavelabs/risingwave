// Copyright 2024 RisingWave Labs
//
// Licensed under the Apache License, Version 2.0 (the "License");
// you may not use this file except in compliance with the License.
// You may obtain a copy of the License at
//
//     http://www.apache.org/licenses/LICENSE-2.0
//
// Unless required by applicable law or agreed to in writing, software
// distributed under the License is distributed on an "AS IS" BASIS,
// WITHOUT WARRANTIES OR CONDITIONS OF ANY KIND, either express or implied.
// See the License for the specific language governing permissions and
// limitations under the License.

use std::collections::{BTreeSet, HashMap, HashSet};
use std::fmt::Display;
use std::future::pending;
use std::sync::Arc;
use std::time::Duration;

use anyhow::{anyhow, Context};
use futures::stream::{BoxStream, FuturesUnordered};
use futures::StreamExt;
use itertools::Itertools;
use parking_lot::Mutex;
use risingwave_pb::stream_service::barrier_complete_response::{
    GroupedSstableInfo, PbCreateMviewProgress,
};
use risingwave_rpc_client::error::{ToTonicStatus, TonicStatusWrapper};
use rw_futures_util::{pending_on_none, AttachedFuture};
use thiserror_ext::AsReport;
use tokio::select;
use tokio::sync::mpsc::{unbounded_channel, UnboundedReceiver, UnboundedSender};
use tokio::sync::{mpsc, oneshot};
use tokio::task::JoinHandle;
use tonic::{Code, Status};

use self::managed_state::ManagedBarrierState;
use crate::error::{IntoUnexpectedExit, StreamError, StreamResult};
use crate::task::{
    ActorHandle, ActorId, AtomicU64Ref, SharedContext, StreamEnvironment, UpDownActorIds,
};

mod managed_state;
mod progress;
#[cfg(test)]
mod tests;

pub use progress::CreateMviewProgress;
use risingwave_common::catalog::TableId;
use risingwave_common::util::epoch::EpochPair;
use risingwave_common::util::runtime::BackgroundShutdownRuntime;
use risingwave_hummock_sdk::table_stats::to_prost_table_stats_map;
use risingwave_hummock_sdk::{LocalSstableInfo, SyncResult};
use risingwave_pb::common::ActorInfo;
use risingwave_pb::stream_plan::barrier::BarrierKind;
use risingwave_pb::stream_service::streaming_control_stream_request::{InitRequest, Request};
use risingwave_pb::stream_service::streaming_control_stream_response::InitResponse;
use risingwave_pb::stream_service::{
    streaming_control_stream_response, BarrierCompleteResponse, BuildActorInfo,
    StreamingControlStreamRequest, StreamingControlStreamResponse,
};

use crate::executor::exchange::permit::Receiver;
use crate::executor::monitor::StreamingMetrics;
use crate::executor::{Actor, Barrier, DispatchExecutor, Mutation, StreamExecutorError};
use crate::task::barrier_manager::managed_state::ManagedBarrierStateDebugInfo;
use crate::task::barrier_manager::progress::BackfillState;

/// If enabled, all actors will be grouped in the same tracing span within one epoch.
/// Note that this option will significantly increase the overhead of tracing.
pub const ENABLE_BARRIER_AGGREGATION: bool = false;

/// Collect result of some barrier on current compute node. Will be reported to the meta service.
#[derive(Debug)]
pub struct BarrierCompleteResult {
    /// The result returned from `sync` of `StateStore`.
    pub sync_result: Option<SyncResult>,

    /// The updated creation progress of materialized view after this barrier.
    pub create_mview_progress: Vec<PbCreateMviewProgress>,
}

pub(super) struct ControlStreamHandle {
    #[expect(clippy::type_complexity)]
    pair: Option<(
        UnboundedSender<Result<StreamingControlStreamResponse, Status>>,
        BoxStream<'static, Result<StreamingControlStreamRequest, Status>>,
    )>,
}

impl ControlStreamHandle {
    fn empty() -> Self {
        Self { pair: None }
    }

    pub(super) fn new(
        sender: UnboundedSender<Result<StreamingControlStreamResponse, Status>>,
        request_stream: BoxStream<'static, Result<StreamingControlStreamRequest, Status>>,
    ) -> Self {
        Self {
            pair: Some((sender, request_stream)),
        }
    }

    pub(super) fn connected(&self) -> bool {
        self.pair.is_some()
    }

    fn reset_stream_with_err(&mut self, err: Status) {
        if let Some((sender, _)) = self.pair.take() {
            // Note: `TonicStatusWrapper` provides a better error report.
            let err = TonicStatusWrapper::new(err);
            warn!(error = %err.as_report(), "control stream reset with error");

            let err = err.into_inner();
            if sender.send(Err(err)).is_err() {
                warn!("failed to notify finish of control stream");
            }
        }
    }

    fn inspect_result(&mut self, result: StreamResult<()>) {
        if let Err(e) = result {
            self.reset_stream_with_err(e.to_status_unnamed(Code::Internal));
        }
    }

    fn send_response(&mut self, response: StreamingControlStreamResponse) {
        if let Some((sender, _)) = self.pair.as_ref() {
            if sender.send(Ok(response)).is_err() {
                self.pair = None;
                warn!("fail to send response. control stream reset");
            }
        } else {
            debug!(?response, "control stream has been reset. ignore response");
        }
    }

    async fn next_request(&mut self) -> StreamingControlStreamRequest {
        if let Some((_, stream)) = &mut self.pair {
            match stream.next().await {
                Some(Ok(request)) => {
                    return request;
                }
                Some(Err(e)) => self.reset_stream_with_err(
                    anyhow!(TonicStatusWrapper::new(e)) // wrap the status to provide better error report
                        .context("failed to get request")
                        .to_status_unnamed(Code::Internal),
                ),
                None => self.reset_stream_with_err(Status::internal("end of stream")),
            }
        }
        pending().await
    }
}

#[derive(Clone)]
pub struct CreateActorContext {
    #[expect(clippy::type_complexity)]
    barrier_sender: Arc<Mutex<Option<HashMap<ActorId, Vec<UnboundedSender<Barrier>>>>>>,
}

impl Default for CreateActorContext {
    fn default() -> Self {
        Self {
            barrier_sender: Arc::new(Mutex::new(Some(HashMap::new()))),
        }
    }
}

impl CreateActorContext {
    pub fn register_sender(&self, actor_id: ActorId, sender: UnboundedSender<Barrier>) {
        self.barrier_sender
            .lock()
            .as_mut()
            .expect("should not register after collecting sender")
            .entry(actor_id)
            .or_default()
            .push(sender)
    }

    pub(super) fn collect_senders(&self) -> HashMap<ActorId, Vec<UnboundedSender<Barrier>>> {
        self.barrier_sender
            .lock()
            .take()
            .expect("should not collect senders for twice")
    }
}

pub(super) type SubscribeMutationItem = (u64, Option<Arc<Mutation>>);

pub(super) enum LocalBarrierEvent {
    ReportActorCollected {
        actor_id: ActorId,
        barrier: Barrier,
    },
    ReportCreateProgress {
        current_epoch: u64,
        actor: ActorId,
        state: BackfillState,
    },
    SubscribeBarrierMutation {
        actor_id: ActorId,
        epoch: EpochPair,
        mutation_sender: mpsc::UnboundedSender<SubscribeMutationItem>,
    },
    #[cfg(test)]
    Flush(oneshot::Sender<()>),
}

pub(super) enum LocalActorOperation {
    NewControlStream {
        handle: ControlStreamHandle,
        init_request: InitRequest,
    },
    DropActors {
        actors: Vec<ActorId>,
        result_sender: oneshot::Sender<()>,
    },
    UpdateActors {
        actors: Vec<BuildActorInfo>,
        result_sender: oneshot::Sender<StreamResult<()>>,
    },
    BuildActors {
        actors: Vec<ActorId>,
        result_sender: oneshot::Sender<StreamResult<()>>,
    },
    UpdateActorInfo {
        new_actor_infos: Vec<ActorInfo>,
        result_sender: oneshot::Sender<StreamResult<()>>,
    },
    TakeReceiver {
        ids: UpDownActorIds,
        result_sender: oneshot::Sender<StreamResult<Receiver>>,
    },
    #[cfg(test)]
    GetCurrentSharedContext(oneshot::Sender<Arc<SharedContext>>),
    #[cfg(test)]
    RegisterSenders {
        actor_id: ActorId,
        senders: Vec<UnboundedSender<Barrier>>,
        result_sender: oneshot::Sender<()>,
    },
    InspectState {
        result_sender: oneshot::Sender<String>,
    },
}

pub(super) struct CreateActorOutput {
    pub(super) actors: Vec<Actor<DispatchExecutor>>,
    pub(super) senders: HashMap<ActorId, Vec<UnboundedSender<Barrier>>>,
}

pub(crate) struct StreamActorManagerState {
    /// Each processor runs in a future. Upon receiving a `Terminate` message, they will exit.
    /// `handles` store join handles of these futures, and therefore we could wait their
    /// termination.
    pub(super) handles: HashMap<ActorId, ActorHandle>,

    /// Stores all actor information, taken after actor built.
    pub(super) actors: HashMap<ActorId, BuildActorInfo>,

    /// Stores all actor tokio runtime monitoring tasks.
    pub(super) actor_monitor_tasks: HashMap<ActorId, ActorHandle>,

    #[expect(clippy::type_complexity)]
    pub(super) creating_actors: FuturesUnordered<
        AttachedFuture<
            JoinHandle<StreamResult<CreateActorOutput>>,
            (BTreeSet<ActorId>, oneshot::Sender<StreamResult<()>>),
        >,
    >,
}

impl StreamActorManagerState {
    fn new() -> Self {
        Self {
            handles: HashMap::new(),
            actors: HashMap::new(),
            actor_monitor_tasks: HashMap::new(),
            creating_actors: FuturesUnordered::new(),
        }
    }

    async fn next_created_actors(
        &mut self,
    ) -> (
        oneshot::Sender<StreamResult<()>>,
        StreamResult<CreateActorOutput>,
    ) {
        let (join_result, (_, sender)) = pending_on_none(self.creating_actors.next()).await;
        (
            sender,
            try { join_result.context("failed to join creating actors futures")?? },
        )
    }
}

pub(crate) struct StreamActorManager {
    pub(super) env: StreamEnvironment,
    pub(super) streaming_metrics: Arc<StreamingMetrics>,

    /// Watermark epoch number.
    pub(super) watermark_epoch: AtomicU64Ref,

    /// Manages the await-trees of all actors.
    pub(super) await_tree_reg: Option<await_tree::Registry>,

    /// Runtime for the streaming actors.
    pub(super) runtime: BackgroundShutdownRuntime,
}

pub(super) struct LocalBarrierWorkerDebugInfo<'a> {
    actor_to_send: BTreeSet<ActorId>,
    running_actors: BTreeSet<ActorId>,
    creating_actors: Vec<BTreeSet<ActorId>>,
    managed_barrier_state: ManagedBarrierStateDebugInfo<'a>,
    has_control_stream_connected: bool,
}

impl Display for LocalBarrierWorkerDebugInfo<'_> {
    fn fmt(&self, f: &mut std::fmt::Formatter<'_>) -> std::fmt::Result {
        write!(f, "running_actors: ")?;
        for actor_id in &self.running_actors {
            write!(f, "{}, ", actor_id)?;
        }

        write!(f, "\nactor_to_send: ")?;
        for actor_id in &self.actor_to_send {
            write!(f, "{}, ", actor_id)?;
        }

        write!(f, "\ncreating_actors: ")?;
        for actors in &self.creating_actors {
            for actor_id in actors {
                write!(f, "{}, ", actor_id)?;
            }
        }

        writeln!(
            f,
            "\nhas_control_stream_connected: {}",
            self.has_control_stream_connected
        )?;

        writeln!(f, "managed_barrier_state:\n{}", self.managed_barrier_state)?;
        Ok(())
    }
}

/// [`LocalBarrierWorker`] manages barrier control flow, used by local stream manager.
/// Specifically, [`LocalBarrierWorker`] serve barrier injection from meta server, send the
/// barriers to and collect them from all actors, and finally report the progress.
pub(super) struct LocalBarrierWorker {
    /// Stores all streaming job source sender.
    barrier_senders: HashMap<ActorId, Vec<UnboundedSender<Barrier>>>,

    /// Current barrier collection state.
    state: ManagedBarrierState,

    /// Record all unexpected exited actors.
    failure_actors: HashMap<ActorId, StreamError>,

    control_stream_handle: ControlStreamHandle,

    pub(super) actor_manager: Arc<StreamActorManager>,

    pub(super) actor_manager_state: StreamActorManagerState,

    pub(super) current_shared_context: Arc<SharedContext>,

    barrier_event_rx: UnboundedReceiver<LocalBarrierEvent>,

    actor_failure_rx: UnboundedReceiver<(ActorId, StreamError)>,

    root_failure: Option<StreamError>,
}

impl LocalBarrierWorker {
    pub(super) fn new(actor_manager: Arc<StreamActorManager>) -> Self {
        let (event_tx, event_rx) = unbounded_channel();
        let (failure_tx, failure_rx) = unbounded_channel();
        let shared_context = Arc::new(SharedContext::new(
            actor_manager.env.server_address().clone(),
            actor_manager.env.config(),
            LocalBarrierManager {
                barrier_event_sender: event_tx,
                actor_failure_sender: failure_tx,
            },
        ));
        Self {
            barrier_senders: HashMap::new(),
            failure_actors: HashMap::default(),
            state: ManagedBarrierState::new(
                actor_manager.env.state_store(),
                actor_manager.streaming_metrics.clone(),
                actor_manager.await_tree_reg.clone(),
            ),
            control_stream_handle: ControlStreamHandle::empty(),
            actor_manager,
            actor_manager_state: StreamActorManagerState::new(),
            current_shared_context: shared_context,
            barrier_event_rx: event_rx,
            actor_failure_rx: failure_rx,
            root_failure: None,
        }
    }

    fn to_debug_info(&self) -> LocalBarrierWorkerDebugInfo<'_> {
        LocalBarrierWorkerDebugInfo {
            actor_to_send: self.barrier_senders.keys().cloned().collect(),
            running_actors: self.actor_manager_state.handles.keys().cloned().collect(),
            creating_actors: self
                .actor_manager_state
                .creating_actors
                .iter()
                .map(|fut| fut.item().0.clone())
                .collect(),
            managed_barrier_state: self.state.to_debug_info(),
            has_control_stream_connected: self.control_stream_handle.connected(),
        }
    }

    async fn run(mut self, mut actor_op_rx: UnboundedReceiver<LocalActorOperation>) {
        loop {
            select! {
                biased;
                (sender, create_actors_result) = self.actor_manager_state.next_created_actors() => {
                    self.handle_actor_created(sender, create_actors_result);
                }
                completed_epoch = self.state.next_completed_epoch() => {
                    let result = self.on_epoch_completed(completed_epoch);
                    self.control_stream_handle.inspect_result(result);
                },
                event = self.barrier_event_rx.recv() => {
                    self.handle_barrier_event(event.expect("should not be none"));
                },
                failure = self.actor_failure_rx.recv() => {
                    let (actor_id, err) = failure.unwrap();
                    self.notify_failure(actor_id, err).await;
                },
                actor_op = actor_op_rx.recv() => {
                    if let Some(actor_op) = actor_op {
                        match actor_op {
                            LocalActorOperation::NewControlStream { handle, init_request  } => {
                                self.control_stream_handle.reset_stream_with_err(Status::internal("control stream has been reset to a new one"));
                                self.reset(init_request.prev_epoch).await;
                                self.control_stream_handle = handle;
                                self.control_stream_handle.send_response(StreamingControlStreamResponse {
                                    response: Some(streaming_control_stream_response::Response::Init(InitResponse {}))
                                });
                            }
                            actor_op => {
                                self.handle_actor_op(actor_op);
                            }
                        }
                    }
                    else {
                        break;
                    }
                },
                request = self.control_stream_handle.next_request() => {
                    let result = self.handle_streaming_control_request(request);
                    self.control_stream_handle.inspect_result(result);
                },
            }
        }
    }

    fn handle_actor_created(
        &mut self,
        sender: oneshot::Sender<StreamResult<()>>,
        create_actor_result: StreamResult<CreateActorOutput>,
    ) {
        let result = create_actor_result.map(|output| {
            for (actor_id, senders) in output.senders {
                self.register_sender(actor_id, senders);
            }
            self.spawn_actors(output.actors);
        });

        let _ = sender.send(result);
    }

    fn handle_streaming_control_request(
        &mut self,
        request: StreamingControlStreamRequest,
    ) -> StreamResult<()> {
        match request.request.expect("should not be empty") {
            Request::InjectBarrier(req) => {
                let barrier = Barrier::from_protobuf(req.get_barrier().unwrap())?;
                self.send_barrier(
                    &barrier,
                    req.actor_ids_to_send.into_iter().collect(),
                    req.actor_ids_to_collect.into_iter().collect(),
                    req.table_ids_to_sync
                        .into_iter()
                        .map(TableId::new)
                        .collect(),
                )?;
                Ok(())
            }
            Request::Init(_) => {
                unreachable!()
            }
        }
    }

    fn handle_barrier_event(&mut self, event: LocalBarrierEvent) {
        match event {
            LocalBarrierEvent::ReportActorCollected { actor_id, barrier } => {
                self.collect(actor_id, &barrier)
            }
            LocalBarrierEvent::ReportCreateProgress {
                current_epoch,
                actor,
                state,
            } => {
                self.update_create_mview_progress(current_epoch, actor, state);
            }
            LocalBarrierEvent::SubscribeBarrierMutation {
                actor_id,
                epoch,
                mutation_sender,
            } => {
                self.state
                    .subscribe_actor_mutation(actor_id, epoch.prev, mutation_sender);
            }
            #[cfg(test)]
            LocalBarrierEvent::Flush(sender) => sender.send(()).unwrap(),
        }
    }

    fn handle_actor_op(&mut self, actor_op: LocalActorOperation) {
        match actor_op {
            LocalActorOperation::NewControlStream { .. } => {
                unreachable!("NewControlStream event should be handled separately in async context")
            }
            LocalActorOperation::DropActors {
                actors,
                result_sender,
            } => {
                self.drop_actors(&actors);
                let _ = result_sender.send(());
            }
            LocalActorOperation::UpdateActors {
                actors,
                result_sender,
            } => {
                let result = self.update_actors(actors);
                let _ = result_sender.send(result);
            }
            LocalActorOperation::BuildActors {
                actors,
                result_sender,
            } => self.start_create_actors(&actors, result_sender),
            LocalActorOperation::UpdateActorInfo {
                new_actor_infos,
                result_sender,
            } => {
                let _ = result_sender.send(self.update_actor_info(new_actor_infos));
            }
            LocalActorOperation::TakeReceiver { ids, result_sender } => {
                let _ = result_sender.send(self.current_shared_context.take_receiver(ids));
            }
            #[cfg(test)]
            LocalActorOperation::GetCurrentSharedContext(sender) => {
                let _ = sender.send(self.current_shared_context.clone());
            }
            #[cfg(test)]
            LocalActorOperation::RegisterSenders {
                actor_id,
                senders,
                result_sender,
            } => {
                self.register_sender(actor_id, senders);
                let _ = result_sender.send(());
            }
            LocalActorOperation::InspectState { result_sender } => {
                let debug_info = self.to_debug_info();
                let _ = result_sender.send(debug_info.to_string());
            }
        }
    }
}

// event handler
impl LocalBarrierWorker {
    fn on_epoch_completed(&mut self, epoch: u64) -> StreamResult<()> {
        let result = self
            .state
            .pop_completed_epoch(epoch)
            .expect("should exist")
            .expect("should have completed")?;

        let BarrierCompleteResult {
            create_mview_progress,
            sync_result,
        } = result;

        let (synced_sstables, table_watermarks, old_value_ssts) = sync_result
            .map(|sync_result| {
                (
                    sync_result.uncommitted_ssts,
                    sync_result.table_watermarks,
                    sync_result.old_value_ssts,
                )
            })
            .unwrap_or_default();

        let result = StreamingControlStreamResponse {
            response: Some(
                streaming_control_stream_response::Response::CompleteBarrier(
                    BarrierCompleteResponse {
                        request_id: "todo".to_string(),
                        status: None,
                        create_mview_progress,
                        synced_sstables: synced_sstables
                            .into_iter()
                            .map(
                                |LocalSstableInfo {
                                     sst_info,
                                     table_stats,
                                 }| GroupedSstableInfo {
<<<<<<< HEAD
                                    compaction_group_id,
                                    sst: Some(sst_info.into()),
=======
                                    sst: Some(sst_info),
>>>>>>> 2ad3d872
                                    table_stats_map: to_prost_table_stats_map(table_stats),
                                },
                            )
                            .collect_vec(),
                        worker_id: self.actor_manager.env.worker_id(),
                        table_watermarks: table_watermarks
                            .into_iter()
                            .map(|(key, value)| (key.table_id, value.into()))
                            .collect(),
                        old_value_sstables: old_value_ssts
                            .into_iter()
                            .map(|sst| sst.sst_info.into())
                            .collect(),
                    },
                ),
            ),
        };

        self.control_stream_handle.send_response(result);
        Ok(())
    }

    /// Register sender for source actors, used to send barriers.
    fn register_sender(&mut self, actor_id: ActorId, senders: Vec<UnboundedSender<Barrier>>) {
        tracing::debug!(
            target: "events::stream::barrier::manager",
            actor_id = actor_id,
            "register sender"
        );
        self.barrier_senders
            .entry(actor_id)
            .or_default()
            .extend(senders);
    }

    /// Broadcast a barrier to all senders. Save a receiver which will get notified when this
    /// barrier is finished, in managed mode.
    fn send_barrier(
        &mut self,
        barrier: &Barrier,
        to_send: HashSet<ActorId>,
        to_collect: HashSet<ActorId>,
        table_ids: HashSet<TableId>,
    ) -> StreamResult<()> {
        #[cfg(not(test))]
        {
            // The barrier might be outdated and been injected after recovery in some certain extreme
            // scenarios. So some newly creating actors in the barrier are possibly not rebuilt during
            // recovery. Check it here and return an error here if some actors are not found to
            // avoid collection hang. We need some refine in meta side to remove this workaround since
            // it will cause another round of unnecessary recovery.
            let missing_actor_ids = to_collect
                .iter()
                .filter(|id| !self.actor_manager_state.handles.contains_key(id))
                .collect_vec();
            if !missing_actor_ids.is_empty() {
                tracing::warn!(
                    "to collect actors not found, they should be cleaned when recovering: {:?}",
                    missing_actor_ids
                );
                return Err(anyhow!("to collect actors not found: {:?}", to_collect).into());
            }
        }

        if barrier.kind == BarrierKind::Initial {
            self.actor_manager
                .watermark_epoch
                .store(barrier.epoch.curr, std::sync::atomic::Ordering::SeqCst);
        }
        debug!(
            target: "events::stream::barrier::manager::send",
            "send barrier {:?}, senders = {:?}, actor_ids_to_collect = {:?}",
            barrier,
            to_send,
            to_collect
        );

        // There must be some actors to collect from.
        assert!(!to_collect.is_empty());

        for actor_id in &to_collect {
            if let Some(e) = self.failure_actors.get(actor_id) {
                // The failure actors could exit before the barrier is issued, while their
                // up-downstream actors could be stuck somehow. Return error directly to trigger the
                // recovery.
                // try_find_root_failure is not used merely because it requires async.
                return Err(self.root_failure.clone().unwrap_or(e.clone()));
            }
        }

        self.state
            .transform_to_issued(barrier, to_collect, table_ids);

        for actor_id in to_send {
            match self.barrier_senders.get(&actor_id) {
                Some(senders) => {
                    for sender in senders {
                        if let Err(_err) = sender.send(barrier.clone()) {
                            // return err to trigger recovery.
                            return Err(StreamError::barrier_send(
                                barrier.clone(),
                                actor_id,
                                "channel closed",
                            ));
                        }
                    }
                }
                None => {
                    return Err(StreamError::barrier_send(
                        barrier.clone(),
                        actor_id,
                        "sender not found",
                    ));
                }
            }
        }

        // Actors to stop should still accept this barrier, but won't get sent to in next times.
        if let Some(actors) = barrier.all_stop_actors() {
            debug!(
                target: "events::stream::barrier::manager",
                "remove actors {:?} from senders",
                actors
            );
            for actor in actors {
                self.barrier_senders.remove(actor);
            }
        }
        Ok(())
    }

    /// Reset all internal states.
    pub(super) fn reset_state(&mut self) {
        *self = Self::new(self.actor_manager.clone());
    }

    /// When a [`crate::executor::StreamConsumer`] (typically [`crate::executor::DispatchExecutor`]) get a barrier, it should report
    /// and collect this barrier with its own `actor_id` using this function.
    fn collect(&mut self, actor_id: ActorId, barrier: &Barrier) {
        self.state.collect(actor_id, barrier)
    }

    /// When a actor exit unexpectedly, it should report this event using this function, so meta
    /// will notice actor's exit while collecting.
    async fn notify_failure(&mut self, actor_id: ActorId, err: StreamError) {
        self.add_failure(actor_id, err.clone());
        let root_err = self.try_find_root_failure().await;

        let failed_epochs = self.state.epochs_await_on_actor(actor_id).collect_vec();
        if !failed_epochs.is_empty() {
            self.control_stream_handle.reset_stream_with_err(
                anyhow!(root_err)
                    .context(format!(
                        "failed to collect barrier for epoch {:?}",
                        failed_epochs
                    ))
                    .to_status_unnamed(Code::Internal),
            );
        }
    }

    fn add_failure(&mut self, actor_id: ActorId, err: StreamError) {
        if let Some(prev_err) = self.failure_actors.insert(actor_id, err) {
            warn!(
                actor_id,
                prev_err = %prev_err.as_report(),
                "actor error overwritten"
            );
        }
    }

    async fn try_find_root_failure(&mut self) -> StreamError {
        if let Some(root_failure) = &self.root_failure {
            return root_failure.clone();
        }
        // fetch more actor errors within a timeout
        let _ = tokio::time::timeout(Duration::from_secs(3), async {
            while let Some((actor_id, error)) = self.actor_failure_rx.recv().await {
                self.add_failure(actor_id, error);
            }
        })
        .await;
        self.root_failure = try_find_root_actor_failure(self.failure_actors.values());

        self.root_failure
            .clone()
            .expect("failure actors should not be empty")
    }
}

#[derive(Clone)]
pub struct LocalBarrierManager {
    barrier_event_sender: UnboundedSender<LocalBarrierEvent>,
    actor_failure_sender: UnboundedSender<(ActorId, StreamError)>,
}

impl LocalBarrierWorker {
    /// Create a [`LocalBarrierWorker`] with managed mode.
    pub fn spawn(
        env: StreamEnvironment,
        streaming_metrics: Arc<StreamingMetrics>,
        await_tree_reg: Option<await_tree::Registry>,
        watermark_epoch: AtomicU64Ref,
        actor_op_rx: UnboundedReceiver<LocalActorOperation>,
    ) -> JoinHandle<()> {
        let runtime = {
            let mut builder = tokio::runtime::Builder::new_multi_thread();
            if let Some(worker_threads_num) = env.config().actor_runtime_worker_threads_num {
                builder.worker_threads(worker_threads_num);
            }
            builder
                .thread_name("rw-streaming")
                .enable_all()
                .build()
                .unwrap()
        };

        let actor_manager = Arc::new(StreamActorManager {
            env: env.clone(),
            streaming_metrics,
            watermark_epoch,
            await_tree_reg,
            runtime: runtime.into(),
        });
        let worker = LocalBarrierWorker::new(actor_manager);
        tokio::spawn(worker.run(actor_op_rx))
    }
}

pub(super) struct EventSender<T>(pub(super) UnboundedSender<T>);

impl<T> Clone for EventSender<T> {
    fn clone(&self) -> Self {
        Self(self.0.clone())
    }
}

impl<T> EventSender<T> {
    pub(super) fn send_event(&self, event: T) {
        self.0.send(event).expect("should be able to send event")
    }

    pub(super) async fn send_and_await<RSP>(
        &self,
        make_event: impl FnOnce(oneshot::Sender<RSP>) -> T,
    ) -> StreamResult<RSP> {
        let (tx, rx) = oneshot::channel();
        let event = make_event(tx);
        self.send_event(event);
        rx.await
            .map_err(|_| anyhow!("barrier manager maybe reset").into())
    }
}

impl LocalBarrierManager {
    fn send_event(&self, event: LocalBarrierEvent) {
        // ignore error, because the current barrier manager maybe a stale one
        let _ = self.barrier_event_sender.send(event);
    }

    /// When a [`crate::executor::StreamConsumer`] (typically [`crate::executor::DispatchExecutor`]) get a barrier, it should report
    /// and collect this barrier with its own `actor_id` using this function.
    pub fn collect(&self, actor_id: ActorId, barrier: &Barrier) {
        self.send_event(LocalBarrierEvent::ReportActorCollected {
            actor_id,
            barrier: barrier.clone(),
        })
    }

    /// When a actor exit unexpectedly, it should report this event using this function, so meta
    /// will notice actor's exit while collecting.
    pub fn notify_failure(&self, actor_id: ActorId, err: StreamError) {
        let _ = self
            .actor_failure_sender
            .send((actor_id, err.into_unexpected_exit(actor_id)));
    }

    /// When a `RemoteInput` get a barrier, it should wait and read the barrier mutation from the barrier manager.
    pub fn subscribe_barrier_mutation(
        &self,
        actor_id: ActorId,
        first_barrier: &Barrier,
    ) -> mpsc::UnboundedReceiver<SubscribeMutationItem> {
        let (tx, rx) = mpsc::unbounded_channel();
        self.send_event(LocalBarrierEvent::SubscribeBarrierMutation {
            actor_id,
            epoch: first_barrier.epoch,
            mutation_sender: tx,
        });
        rx
    }
}

/// Tries to find the root cause of actor failures, based on hard-coded rules.
pub fn try_find_root_actor_failure<'a>(
    actor_errors: impl IntoIterator<Item = &'a StreamError>,
) -> Option<StreamError> {
    // Explicitly list all error kinds here to notice developers to update this function when
    // there are changes in error kinds.

    fn stream_executor_error_score(e: &StreamExecutorError) -> i32 {
        use crate::executor::error::ErrorKind;
        match e.inner() {
            // `ChannelClosed` or `ExchangeChannelClosed` is likely to be caused by actor exit
            // and not the root cause.
            ErrorKind::ChannelClosed(_) | ErrorKind::ExchangeChannelClosed(_) => 1,

            // Normal errors.
            ErrorKind::Uncategorized(_)
            | ErrorKind::Storage(_)
            | ErrorKind::ArrayError(_)
            | ErrorKind::ExprError(_)
            | ErrorKind::SerdeError(_)
            | ErrorKind::SinkError(_)
            | ErrorKind::RpcError(_)
            | ErrorKind::AlignBarrier(_, _)
            | ErrorKind::ConnectorError(_)
            | ErrorKind::DmlError(_)
            | ErrorKind::NotImplemented(_) => 999,
        }
    }

    fn stream_error_score(e: &StreamError) -> i32 {
        use crate::error::ErrorKind;
        match e.inner() {
            // `UnexpectedExit` wraps the original error. Score on the inner error.
            ErrorKind::UnexpectedExit { source, .. } => stream_error_score(source),

            // `BarrierSend` is likely to be caused by actor exit and not the root cause.
            ErrorKind::BarrierSend { .. } => 1,

            // Executor errors first.
            ErrorKind::Executor(ee) => 2000 + stream_executor_error_score(ee),

            // Then other errors.
            ErrorKind::Uncategorized(_)
            | ErrorKind::Storage(_)
            | ErrorKind::Expression(_)
            | ErrorKind::Array(_)
            | ErrorKind::Sink(_) => 1000,
        }
    }

    actor_errors
        .into_iter()
        .max_by_key(|&e| stream_error_score(e))
        .cloned()
}

#[cfg(test)]
impl LocalBarrierManager {
    pub(super) fn spawn_for_test() -> EventSender<LocalActorOperation> {
        use std::sync::atomic::AtomicU64;
        let (tx, rx) = unbounded_channel();
        let _join_handle = LocalBarrierWorker::spawn(
            StreamEnvironment::for_test(),
            Arc::new(StreamingMetrics::unused()),
            None,
            Arc::new(AtomicU64::new(0)),
            rx,
        );
        EventSender(tx)
    }

    pub fn for_test() -> Self {
        let (tx, mut rx) = unbounded_channel();
        let (failure_tx, failure_rx) = unbounded_channel();
        let _join_handle = tokio::spawn(async move {
            let _failure_rx = failure_rx;
            while rx.recv().await.is_some() {}
        });
        Self {
            barrier_event_sender: tx,
            actor_failure_sender: failure_tx,
        }
    }

    pub async fn flush_all_events(&self) {
        let (tx, rx) = oneshot::channel();
        self.send_event(LocalBarrierEvent::Flush(tx));
        rx.await.unwrap()
    }
}<|MERGE_RESOLUTION|>--- conflicted
+++ resolved
@@ -623,12 +623,7 @@
                                      sst_info,
                                      table_stats,
                                  }| GroupedSstableInfo {
-<<<<<<< HEAD
-                                    compaction_group_id,
                                     sst: Some(sst_info.into()),
-=======
-                                    sst: Some(sst_info),
->>>>>>> 2ad3d872
                                     table_stats_map: to_prost_table_stats_map(table_stats),
                                 },
                             )
