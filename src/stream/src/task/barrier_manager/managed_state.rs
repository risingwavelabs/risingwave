// Copyright 2024 RisingWave Labs
//
// Licensed under the Apache License, Version 2.0 (the "License");
// you may not use this file except in compliance with the License.
// You may obtain a copy of the License at
//
//     http://www.apache.org/licenses/LICENSE-2.0
//
// Unless required by applicable law or agreed to in writing, software
// distributed under the License is distributed on an "AS IS" BASIS,
// WITHOUT WARRANTIES OR CONDITIONS OF ANY KIND, either express or implied.
// See the License for the specific language governing permissions and
// limitations under the License.

use std::assert_matches::assert_matches;
use std::collections::{BTreeMap, BTreeSet, HashMap, HashSet};
use std::fmt::{Debug, Display, Formatter};
use std::future::{pending, poll_fn, Future};
use std::mem::replace;
use std::sync::Arc;
use std::task::{ready, Context, Poll};

use anyhow::anyhow;
use await_tree::InstrumentAwait;
use futures::future::BoxFuture;
use futures::stream::FuturesOrdered;
use futures::{FutureExt, StreamExt, TryFutureExt};
use prometheus::HistogramTimer;
use risingwave_common::catalog::TableId;
use risingwave_common::must_match;
use risingwave_common::util::epoch::EpochPair;
use risingwave_hummock_sdk::SyncResult;
use risingwave_pb::stream_plan::barrier::BarrierKind;
use risingwave_pb::stream_service::BuildActorInfo;
use risingwave_storage::{dispatch_state_store, StateStore, StateStoreImpl};
use thiserror_ext::AsReport;
use tokio::sync::mpsc;
use tokio::task::JoinHandle;

use super::progress::BackfillState;
use super::{BarrierCompleteResult, SubscribeMutationItem};
use crate::error::{StreamError, StreamResult};
use crate::executor::monitor::StreamingMetrics;
use crate::executor::{Barrier, Mutation};
<<<<<<< HEAD
use crate::task::{await_tree_key, ActorId, PartialGraphId, SharedContext, StreamActorManager};
=======
use crate::task::{ActorId, PartialGraphId, SharedContext, StreamActorManager};
>>>>>>> b9ac1ac1

struct IssuedState {
    pub mutation: Option<Arc<Mutation>>,
    /// Actor ids remaining to be collected.
    pub remaining_actors: BTreeSet<ActorId>,

    pub barrier_inflight_latency: HistogramTimer,

    /// Only be `Some(_)` when `kind` is `Checkpoint`
    pub table_ids: Option<HashSet<TableId>>,

    pub kind: BarrierKind,
}

impl Debug for IssuedState {
    fn fmt(&self, f: &mut Formatter<'_>) -> std::fmt::Result {
        f.debug_struct("IssuedState")
            .field("mutation", &self.mutation)
            .field("remaining_actors", &self.remaining_actors)
            .field("table_ids", &self.table_ids)
            .field("kind", &self.kind)
            .finish()
    }
}

/// The state machine of local barrier manager.
#[derive(Debug)]
enum ManagedBarrierStateInner {
    /// Meta service has issued a `send_barrier` request. We're collecting barriers now.
    Issued(IssuedState),

    /// The barrier has been collected by all remaining actors
    AllCollected,

    /// The barrier has been completed, which means the barrier has been collected by all actors and
    /// synced in state store
    Completed(StreamResult<BarrierCompleteResult>),
}

#[derive(Debug)]
pub(super) struct BarrierState {
    barrier: Barrier,
    inner: ManagedBarrierStateInner,
}

<<<<<<< HEAD
type AwaitEpochCompletedFuture =
    impl Future<Output = (Barrier, StreamResult<BarrierCompleteResult>)> + 'static;
=======
mod await_epoch_completed_future {
    use std::future::Future;

    use futures::future::BoxFuture;
    use futures::FutureExt;
    use risingwave_hummock_sdk::SyncResult;
    use risingwave_pb::stream_service::barrier_complete_response::PbCreateMviewProgress;

    use crate::error::StreamResult;
    use crate::executor::Barrier;
    use crate::task::{await_tree_key, BarrierCompleteResult};

    pub(super) type AwaitEpochCompletedFuture =
        impl Future<Output = (Barrier, StreamResult<BarrierCompleteResult>)> + 'static;

    pub(super) fn instrument_complete_barrier_future(
        complete_barrier_future: Option<BoxFuture<'static, StreamResult<SyncResult>>>,
        barrier: Barrier,
        barrier_await_tree_reg: Option<&await_tree::Registry>,
        create_mview_progress: Vec<PbCreateMviewProgress>,
    ) -> AwaitEpochCompletedFuture {
        let prev_epoch = barrier.epoch.prev;
        let future = async move {
            if let Some(future) = complete_barrier_future {
                let result = future.await;
                result.map(Some)
            } else {
                Ok(None)
            }
        }
        .map(move |result| {
            (
                barrier,
                result.map(|sync_result| BarrierCompleteResult {
                    sync_result,
                    create_mview_progress,
                }),
            )
        });
        if let Some(reg) = barrier_await_tree_reg {
            reg.register(
                await_tree_key::BarrierAwait { prev_epoch },
                format!("SyncEpoch({})", prev_epoch),
            )
            .instrument(future)
            .left_future()
        } else {
            future.right_future()
        }
    }
}

use await_epoch_completed_future::*;
>>>>>>> b9ac1ac1

fn sync_epoch<S: StateStore>(
    state_store: &S,
    streaming_metrics: &StreamingMetrics,
    prev_epoch: u64,
    table_ids: HashSet<TableId>,
) -> BoxFuture<'static, StreamResult<SyncResult>> {
    let timer = streaming_metrics.barrier_sync_latency.start_timer();
    let future = state_store.sync(prev_epoch, table_ids);
    future
        .instrument_await(format!("sync_epoch (epoch {})", prev_epoch))
        .inspect_ok(move |_| {
            timer.observe_duration();
        })
        .map_err(move |e| {
            tracing::error!(
                prev_epoch,
                error = %e.as_report(),
                "Failed to sync state store",
            );
            e.into()
        })
        .boxed()
}

pub(super) struct ManagedBarrierStateDebugInfo<'a> {
    graph_states: &'a HashMap<PartialGraphId, PartialGraphManagedBarrierState>,
}

impl Display for ManagedBarrierStateDebugInfo<'_> {
    fn fmt(&self, f: &mut Formatter<'_>) -> std::fmt::Result {
        for (partial_graph_id, graph_states) in self.graph_states {
            writeln!(f, "--- Partial Group {}", partial_graph_id.0)?;
            write!(f, "{}", graph_states)?;
        }
        Ok(())
    }
}

impl Display for &'_ PartialGraphManagedBarrierState {
    fn fmt(&self, f: &mut Formatter<'_>) -> std::fmt::Result {
        let mut prev_epoch = 0u64;
        for (epoch, barrier_state) in &self.epoch_barrier_state_map {
            write!(f, "> Epoch {}: ", epoch)?;
            match &barrier_state.inner {
                ManagedBarrierStateInner::Issued(state) => {
                    write!(f, "Issued [{:?}]. Remaining actors: [", state.kind)?;
                    let mut is_prev_epoch_issued = false;
                    if prev_epoch != 0 {
                        let bs = &self.epoch_barrier_state_map[&prev_epoch];
                        if let ManagedBarrierStateInner::Issued(IssuedState {
                            remaining_actors: remaining_actors_prev,
                            ..
                        }) = &bs.inner
                        {
                            // Only show the actors that are not in the previous epoch.
                            is_prev_epoch_issued = true;
                            let mut duplicates = 0usize;
                            for actor_id in &state.remaining_actors {
                                if !remaining_actors_prev.contains(actor_id) {
                                    write!(f, "{}, ", actor_id)?;
                                } else {
                                    duplicates += 1;
                                }
                            }
                            if duplicates > 0 {
                                write!(f, "...and {} actors in prev epoch", duplicates)?;
                            }
                        }
                    }
                    if !is_prev_epoch_issued {
                        for actor_id in &state.remaining_actors {
                            write!(f, "{}, ", actor_id)?;
                        }
                    }
                    write!(f, "]")?;
                }
                ManagedBarrierStateInner::AllCollected => {
                    write!(f, "AllCollected")?;
                }
                ManagedBarrierStateInner::Completed(_) => {
                    write!(f, "Completed")?;
                }
            }
            prev_epoch = *epoch;
            writeln!(f)?;
        }

        if !self.create_mview_progress.is_empty() {
            writeln!(f, "Create MView Progress:")?;
            for (epoch, progress) in &self.create_mview_progress {
                write!(f, "> Epoch {}:", epoch)?;
                for (actor_id, state) in progress {
                    write!(f, ">> Actor {}: {}, ", actor_id, state)?;
                }
            }
        }

        Ok(())
    }
}

enum InflightActorStatus {
    /// The actor has been issued some barriers, but has not collected the first barrier
    IssuedFirst(Vec<Barrier>),
    /// The actor has been issued some barriers, and has collected the first barrier
    Running(u64),
}

impl InflightActorStatus {
    fn max_issued_epoch(&self) -> u64 {
        match self {
            InflightActorStatus::Running(epoch) => *epoch,
            InflightActorStatus::IssuedFirst(issued_barriers) => {
                issued_barriers.last().expect("non-empty").epoch.prev
            }
        }
    }
}

pub(crate) struct InflightActorState {
    actor_id: ActorId,
    pending_subscribers: BTreeMap<u64, Vec<mpsc::UnboundedSender<SubscribeMutationItem>>>,
    barrier_senders: Vec<mpsc::UnboundedSender<Barrier>>,
    /// `prev_epoch` -> partial graph id
    pub(super) inflight_barriers: BTreeMap<u64, PartialGraphId>,
    /// `prev_epoch` -> (`mutation`, `curr_epoch`)
    barrier_mutations: BTreeMap<u64, (Option<Arc<Mutation>>, u64)>,
    status: InflightActorStatus,
    /// Whether the actor has been issued a stop barrier
    is_stopping: bool,

    join_handle: JoinHandle<()>,
    monitor_task_handle: Option<JoinHandle<()>>,
}

impl InflightActorState {
    pub(super) fn start(
        actor_id: ActorId,
        initial_partial_graph_id: PartialGraphId,
        initial_barrier: &Barrier,
        join_handle: JoinHandle<()>,
        monitor_task_handle: Option<JoinHandle<()>>,
    ) -> Self {
        Self {
            actor_id,
            pending_subscribers: Default::default(),
            barrier_senders: vec![],
            inflight_barriers: BTreeMap::from_iter([(
                initial_barrier.epoch.prev,
                initial_partial_graph_id,
            )]),
            barrier_mutations: BTreeMap::from_iter([(
                initial_barrier.epoch.prev,
                (initial_barrier.mutation.clone(), initial_barrier.epoch.curr),
            )]),
            status: InflightActorStatus::IssuedFirst(vec![initial_barrier.clone()]),
            is_stopping: false,
            join_handle,
            monitor_task_handle,
        }
    }

    pub(super) fn sync_barrier(&mut self, barrier: &Barrier) {
        if let Some(mut subscribers) = self.pending_subscribers.remove(&barrier.epoch.prev) {
            subscribers.retain(|tx| {
                tx.send((barrier.epoch.prev, barrier.mutation.clone()))
                    .is_ok()
            });
            if !subscribers.is_empty() {
                self.pending_subscribers
                    .entry(barrier.epoch.curr)
                    .or_default()
                    .extend(subscribers);
            }
        }
        self.barrier_mutations.insert(
            barrier.epoch.prev,
            (barrier.mutation.clone(), barrier.epoch.curr),
        );
    }

    pub(super) fn issue_barrier(
        &mut self,
        partial_graph_id: PartialGraphId,
        barrier: &Barrier,
        is_stop: bool,
    ) -> StreamResult<()> {
        assert!(barrier.epoch.prev > self.status.max_issued_epoch());

        if let Some((first_epoch, _)) = self.pending_subscribers.first_key_value() {
            assert!(
                *first_epoch >= barrier.epoch.prev,
                "barrier epoch {:?} skip subscribed epoch {}",
                barrier.epoch,
                first_epoch
            );
            if *first_epoch == barrier.epoch.prev {
                let (_, mut subscribers) = self.pending_subscribers.pop_first().expect("non empty");
                subscribers.retain(|tx| {
                    tx.send((barrier.epoch.prev, barrier.mutation.clone()))
                        .is_ok()
                });
                if !is_stop && !subscribers.is_empty() {
                    self.pending_subscribers
                        .entry(barrier.epoch.curr)
                        .or_default()
                        .extend(subscribers);
                }
            }
        }

        for barrier_sender in &self.barrier_senders {
            barrier_sender.send(barrier.clone()).map_err(|_| {
                StreamError::barrier_send(
                    barrier.clone(),
                    self.actor_id,
                    "failed to send to registered sender",
                )
            })?;
        }

        assert!(self
            .inflight_barriers
            .insert(barrier.epoch.prev, partial_graph_id)
            .is_none());

        if let Some((_, curr_epoch)) = self.barrier_mutations.insert(
            barrier.epoch.prev,
            (barrier.mutation.clone(), barrier.epoch.curr),
        ) {
            assert_eq!(curr_epoch, barrier.epoch.curr);
        }

        match &mut self.status {
            InflightActorStatus::IssuedFirst(pending_barriers) => {
                pending_barriers.push(barrier.clone());
            }
            InflightActorStatus::Running(prev_epoch) => {
                *prev_epoch = barrier.epoch.prev;
            }
        };

        if is_stop {
            assert!(self.pending_subscribers.is_empty());
            assert!(!self.is_stopping, "stopped actor should not issue barrier");
            self.is_stopping = true;
        }
        Ok(())
    }

    pub(super) fn collect(&mut self, epoch: EpochPair) -> (PartialGraphId, bool) {
        let (prev_epoch, prev_partial_graph_id) =
            self.inflight_barriers.pop_first().expect("should exist");
        assert_eq!(prev_epoch, epoch.prev);
        let (min_mutation_epoch, _) = self.barrier_mutations.pop_first().expect("should exist");
        assert_eq!(min_mutation_epoch, epoch.prev);
        match &self.status {
            InflightActorStatus::IssuedFirst(pending_barriers) => {
                assert_eq!(
                    prev_epoch,
                    pending_barriers.first().expect("non-empty").epoch.prev
                );
                self.status = InflightActorStatus::Running(
                    pending_barriers.last().expect("non-empty").epoch.prev,
                );
            }
            InflightActorStatus::Running(_) => {}
        }
        (
            prev_partial_graph_id,
            self.inflight_barriers.is_empty() && self.is_stopping,
        )
    }

    pub(super) fn is_running(&self) -> bool {
        matches!(&self.status, InflightActorStatus::Running(_))
    }
}

pub(super) struct PartialGraphManagedBarrierState {
    /// Record barrier state for each epoch of concurrent checkpoints.
    ///
    /// The key is `prev_epoch`, and the first value is `curr_epoch`
    epoch_barrier_state_map: BTreeMap<u64, BarrierState>,

    prev_barrier_table_ids: Option<(EpochPair, HashSet<TableId>)>,

    /// Record the progress updates of creating mviews for each epoch of concurrent checkpoints.
    ///
    /// This is updated by [`super::CreateMviewProgressReporter::update`] and will be reported to meta
    /// in [`BarrierCompleteResult`].
    pub(super) create_mview_progress: HashMap<u64, HashMap<ActorId, BackfillState>>,

    pub(super) state_store: StateStoreImpl,

    pub(super) streaming_metrics: Arc<StreamingMetrics>,

    /// Futures will be finished in the order of epoch in ascending order.
    await_epoch_completed_futures: FuturesOrdered<AwaitEpochCompletedFuture>,

    /// Manages the await-trees of all barriers.
    barrier_await_tree_reg: Option<await_tree::Registry>,
}

impl PartialGraphManagedBarrierState {
    fn new(
        state_store: StateStoreImpl,
        streaming_metrics: Arc<StreamingMetrics>,
        barrier_await_tree_reg: Option<await_tree::Registry>,
    ) -> Self {
        Self {
            epoch_barrier_state_map: Default::default(),
            prev_barrier_table_ids: None,
            create_mview_progress: Default::default(),
            await_epoch_completed_futures: Default::default(),
            state_store,
            streaming_metrics,
            barrier_await_tree_reg,
        }
    }

    #[cfg(test)]
    pub(crate) fn for_test() -> Self {
        Self::new(
            StateStoreImpl::for_test(),
            Arc::new(StreamingMetrics::unused()),
            None,
        )
    }

    pub(super) fn is_empty(&self) -> bool {
        self.epoch_barrier_state_map.is_empty()
    }
}

pub(crate) struct ManagedBarrierState {
    pub(super) actor_states: HashMap<ActorId, InflightActorState>,

    pub(super) graph_states: HashMap<PartialGraphId, PartialGraphManagedBarrierState>,

    actor_manager: Arc<StreamActorManager>,

    current_shared_context: Arc<SharedContext>,
}

impl ManagedBarrierState {
    /// Create a barrier manager state. This will be called only once.
    pub(super) fn new(
        actor_manager: Arc<StreamActorManager>,
        current_shared_context: Arc<SharedContext>,
    ) -> Self {
        Self {
            actor_states: Default::default(),
            graph_states: Default::default(),
            actor_manager,
            current_shared_context,
        }
    }

    pub(super) fn to_debug_info(&self) -> ManagedBarrierStateDebugInfo<'_> {
        ManagedBarrierStateDebugInfo {
            graph_states: &self.graph_states,
        }
    }

    pub(crate) async fn abort_actors(&mut self) {
        for (actor_id, state) in &self.actor_states {
            tracing::debug!("force stopping actor {}", actor_id);
            state.join_handle.abort();
            if let Some(monitor_task_handle) = &state.monitor_task_handle {
                monitor_task_handle.abort();
            }
        }
        for (actor_id, state) in self.actor_states.drain() {
            tracing::debug!("join actor {}", actor_id);
            let result = state.join_handle.await;
            assert!(result.is_ok() || result.unwrap_err().is_cancelled());
        }
    }
}

impl InflightActorState {
    pub(super) fn subscribe_actor_mutation(
        &mut self,
        start_prev_epoch: u64,
        tx: mpsc::UnboundedSender<SubscribeMutationItem>,
    ) {
        if let Some((mutation, start_curr_epoch)) = self.barrier_mutations.get(&start_prev_epoch) {
            if tx.send((start_prev_epoch, mutation.clone())).is_err() {
                return;
            }
            let mut prev_epoch = *start_curr_epoch;
            for (mutation_prev_epoch, (mutation, mutation_curr_epoch)) in
                self.barrier_mutations.range(start_curr_epoch..)
            {
                if prev_epoch == *mutation_prev_epoch {
                    if tx.send((prev_epoch, mutation.clone())).is_err() {
                        // No more subscribe on the mutation. Simply return.
                        return;
                    }
                    prev_epoch = *mutation_curr_epoch;
                } else {
                    assert!(prev_epoch < *mutation_prev_epoch);
                    break;
                }
            }
            if !self.is_stopping {
                // Only add the subscribers when the actor is not stopped yet.
                self.pending_subscribers
                    .entry(prev_epoch)
                    .or_default()
                    .push(tx);
            }
        } else {
            let max_issued_epoch = self.status.max_issued_epoch();
            assert!(
                max_issued_epoch < start_prev_epoch,
                "later barrier {} has been issued, but skip the start epoch {:?}",
                max_issued_epoch,
                start_prev_epoch
            );
            self.pending_subscribers
                .entry(start_prev_epoch)
                .or_default()
                .push(tx);
        }
    }

    pub(super) fn register_barrier_sender(
        &mut self,
        tx: mpsc::UnboundedSender<Barrier>,
    ) -> StreamResult<()> {
        match &self.status {
            InflightActorStatus::IssuedFirst(pending_barriers) => {
                for barrier in pending_barriers {
                    tx.send(barrier.clone()).map_err(|_| {
                        StreamError::barrier_send(
                            barrier.clone(),
                            self.actor_id,
                            "failed to send pending barriers to newly registered sender",
                        )
                    })?;
                }
                self.barrier_senders.push(tx);
            }
            InflightActorStatus::Running(_) => {
                unreachable!("should not register barrier sender when entering Running status")
            }
        }
        Ok(())
    }
}

impl ManagedBarrierState {
    pub(super) fn subscribe_actor_mutation(
        &mut self,
        actor_id: ActorId,
        start_prev_epoch: u64,
        tx: mpsc::UnboundedSender<SubscribeMutationItem>,
    ) {
        self.actor_states
            .get_mut(&actor_id)
            .expect("should exist")
            .subscribe_actor_mutation(start_prev_epoch, tx);
    }

    pub(super) fn register_barrier_sender(
        &mut self,
        actor_id: ActorId,
        tx: mpsc::UnboundedSender<Barrier>,
    ) -> StreamResult<()> {
        self.actor_states
            .get_mut(&actor_id)
            .expect("should exist")
            .register_barrier_sender(tx)
    }

    pub(super) fn transform_to_issued(
        &mut self,
        barrier: &Barrier,
        actors_to_build: Vec<BuildActorInfo>,
        actor_ids_to_collect: HashSet<ActorId>,
        table_ids: HashSet<TableId>,
        partial_graph_id: PartialGraphId,
        actor_ids_to_pre_sync_barrier: HashSet<ActorId>,
    ) -> StreamResult<()> {
        let actor_to_stop = barrier.all_stop_actors();
        let is_stop_actor = |actor_id| {
            actor_to_stop
                .map(|actors| actors.contains(&actor_id))
                .unwrap_or(false)
        };
        let graph_state = self
            .graph_states
            .entry(partial_graph_id)
            .or_insert_with(|| {
                PartialGraphManagedBarrierState::new(
                    self.actor_manager.env.state_store(),
                    self.actor_manager.streaming_metrics.clone(),
                    self.actor_manager.await_tree_reg.clone(),
                )
            });

        graph_state.transform_to_issued(barrier, actor_ids_to_collect.clone(), table_ids);

        let mut new_actors = HashSet::new();
        for actor in actors_to_build {
            let actor_id = actor.actor.as_ref().unwrap().actor_id;
            assert!(!is_stop_actor(actor_id));
            assert!(new_actors.insert(actor_id));
            assert!(actor_ids_to_collect.contains(&actor_id));
            let (join_handle, monitor_join_handle) = self
                .actor_manager
                .spawn_actor(actor, self.current_shared_context.clone());
            assert!(self
                .actor_states
                .try_insert(
                    actor_id,
                    InflightActorState::start(
                        actor_id,
                        partial_graph_id,
                        barrier,
                        join_handle,
                        monitor_join_handle
                    )
                )
                .is_ok());
        }

        // Spawn a trivial join handle to be compatible with the unit test
        if cfg!(test) {
            for actor_id in &actor_ids_to_collect {
                if !self.actor_states.contains_key(actor_id) {
                    let join_handle = self.actor_manager.runtime.spawn(async { pending().await });
                    assert!(self
                        .actor_states
                        .try_insert(
                            *actor_id,
                            InflightActorState::start(
                                *actor_id,
                                partial_graph_id,
                                barrier,
                                join_handle,
                                None,
                            )
                        )
                        .is_ok());
                    new_actors.insert(*actor_id);
                }
            }
        }

        // Note: it's important to issue barrier to actor after issuing to graph to ensure that
        // we call `start_epoch` on the graph before the actors receive the barrier
        for actor_id in &actor_ids_to_collect {
            if new_actors.contains(actor_id) {
                continue;
            }
            self.actor_states
                .get_mut(actor_id)
                .unwrap_or_else(|| {
                    panic!("should exist: {} {:?}", actor_id, actor_ids_to_collect);
                })
                .issue_barrier(partial_graph_id, barrier, is_stop_actor(*actor_id))?;
        }

        if partial_graph_id.is_global_graph() {
            for actor_id in actor_ids_to_pre_sync_barrier {
                self.actor_states
                    .get_mut(&actor_id)
                    .expect("should exist")
                    .sync_barrier(barrier);
            }
        } else {
            assert!(actor_ids_to_pre_sync_barrier.is_empty());
        }
        Ok(())
    }

    pub(super) fn next_completed_epoch(
        &mut self,
    ) -> impl Future<Output = (PartialGraphId, u64)> + '_ {
        poll_fn(|cx| {
            for (partial_graph_id, graph_state) in &mut self.graph_states {
                if let Poll::Ready(barrier) = graph_state.poll_next_completed_barrier(cx) {
                    if let Some(actors_to_stop) = barrier.all_stop_actors() {
                        self.current_shared_context.drop_actors(actors_to_stop);
                    }
                    let partial_graph_id = *partial_graph_id;
                    return Poll::Ready((partial_graph_id, barrier.epoch.prev));
                }
            }
            Poll::Pending
        })
    }

    pub(super) fn collect(&mut self, actor_id: ActorId, epoch: EpochPair) {
        let (prev_partial_graph_id, is_finished) = self
            .actor_states
            .get_mut(&actor_id)
            .expect("should exist")
            .collect(epoch);
        if is_finished {
            let state = self.actor_states.remove(&actor_id).expect("should exist");
            if let Some(monitor_task_handle) = state.monitor_task_handle {
                monitor_task_handle.abort();
            }
        }
        let prev_graph_state = self
            .graph_states
            .get_mut(&prev_partial_graph_id)
            .expect("should exist");
        prev_graph_state.collect(actor_id, epoch);
    }
}

impl PartialGraphManagedBarrierState {
    /// This method is called when barrier state is modified in either `Issued` or `Stashed`
    /// to transform the state to `AllCollected` and start state store `sync` when the barrier
    /// has been collected from all actors for an `Issued` barrier.
    fn may_have_collected_all(&mut self, prev_epoch: u64) {
        // Report if there's progress on the earliest in-flight barrier.
        if self.epoch_barrier_state_map.keys().next() == Some(&prev_epoch) {
            self.streaming_metrics.barrier_manager_progress.inc();
        }

        for (prev_epoch, barrier_state) in &mut self.epoch_barrier_state_map {
            let prev_epoch = *prev_epoch;
            match &barrier_state.inner {
                ManagedBarrierStateInner::Issued(IssuedState {
                    remaining_actors, ..
                }) if remaining_actors.is_empty() => {}
                ManagedBarrierStateInner::AllCollected | ManagedBarrierStateInner::Completed(_) => {
                    continue;
                }
                ManagedBarrierStateInner::Issued(_) => {
                    break;
                }
            }

            let prev_state = replace(
                &mut barrier_state.inner,
                ManagedBarrierStateInner::AllCollected,
            );

            let (kind, table_ids) = must_match!(prev_state, ManagedBarrierStateInner::Issued(IssuedState {
                barrier_inflight_latency: timer,
                kind,
                table_ids,
                ..
            }) => {
                timer.observe_duration();
                (kind, table_ids)
            });

            let create_mview_progress = self
                .create_mview_progress
                .remove(&barrier_state.barrier.epoch.curr)
                .unwrap_or_default()
                .into_iter()
                .map(|(actor, state)| state.to_pb(actor))
                .collect();

            let complete_barrier_future = match kind {
                BarrierKind::Unspecified => unreachable!(),
                BarrierKind::Initial => {
                    tracing::info!(
                        epoch = prev_epoch,
                        "ignore sealing data for the first barrier"
                    );
                    if let Some(hummock) = self.state_store.as_hummock() {
                        let mce = hummock.get_pinned_version().visible_table_committed_epoch();
                        assert_eq!(
                            mce, prev_epoch,
                            "first epoch should match with the current version",
                        );
                    }
                    tracing::info!(?prev_epoch, "ignored syncing data for the first barrier");
                    None
                }
                BarrierKind::Barrier => None,
                BarrierKind::Checkpoint => {
                    dispatch_state_store!(&self.state_store, state_store, {
                        Some(sync_epoch(
                            state_store,
                            &self.streaming_metrics,
                            prev_epoch,
                            table_ids.expect("should be Some on BarrierKind::Checkpoint"),
                        ))
                    })
                }
            };

            let barrier = barrier_state.barrier.clone();

            self.await_epoch_completed_futures.push_back({
<<<<<<< HEAD
                let future = async move {
                    if let Some(future) = complete_barrier_future {
                        let result = future.await;
                        result.map(Some)
                    } else {
                        Ok(None)
                    }
                }
                .map(move |result| {
                    (
                        barrier,
                        result.map(|sync_result| BarrierCompleteResult {
                            sync_result,
                            create_mview_progress,
                        }),
                    )
                });
                if let Some(reg) = &self.barrier_await_tree_reg {
                    reg.register(
                        await_tree_key::BarrierAwait { prev_epoch },
                        format!("SyncEpoch({})", prev_epoch),
                    )
                    .instrument(future)
                    .left_future()
                } else {
                    future.right_future()
                }
=======
                instrument_complete_barrier_future(
                    complete_barrier_future,
                    barrier,
                    self.barrier_await_tree_reg.as_ref(),
                    create_mview_progress,
                )
>>>>>>> b9ac1ac1
            });
        }
    }

    /// Collect a `barrier` from the actor with `actor_id`.
    pub(super) fn collect(&mut self, actor_id: ActorId, epoch: EpochPair) {
        tracing::debug!(
            target: "events::stream::barrier::manager::collect",
            ?epoch, actor_id, state = ?self.epoch_barrier_state_map,
            "collect_barrier",
        );

        match self.epoch_barrier_state_map.get_mut(&epoch.prev) {
            None => {
                // If the barrier's state is stashed, this occurs exclusively in scenarios where the barrier has not been
                // injected by the barrier manager, or the barrier message is blocked at the `RemoteInput` side waiting for injection.
                // Given these conditions, it's inconceivable for an actor to attempt collect at this point.
                panic!(
                    "cannot collect new actor barrier {:?} at current state: None",
                    epoch,
                )
            }
            Some(&mut BarrierState {
                ref barrier,
                inner:
                    ManagedBarrierStateInner::Issued(IssuedState {
                        ref mut remaining_actors,
                        ..
                    }),
                ..
            }) => {
                let exist = remaining_actors.remove(&actor_id);
                assert!(
                    exist,
                    "the actor doesn't exist. actor_id: {:?}, curr_epoch: {:?}",
                    actor_id, epoch.curr
                );
                assert_eq!(barrier.epoch.curr, epoch.curr);
                self.may_have_collected_all(epoch.prev);
            }
            Some(BarrierState { inner, .. }) => {
                panic!(
                    "cannot collect new actor barrier {:?} at current state: {:?}",
                    epoch, inner
                )
            }
        }
    }

    /// When the meta service issues a `send_barrier` request, call this function to transform to
    /// `Issued` and start to collect or to notify.
    pub(super) fn transform_to_issued(
        &mut self,
        barrier: &Barrier,
        actor_ids_to_collect: HashSet<ActorId>,
        table_ids: HashSet<TableId>,
    ) {
        let timer = self
            .streaming_metrics
            .barrier_inflight_latency
            .start_timer();

        if let Some(hummock) = self.state_store.as_hummock() {
            hummock.start_epoch(barrier.epoch.curr, table_ids.clone());
        }

        let table_ids = match barrier.kind {
            BarrierKind::Unspecified => {
                unreachable!()
            }
            BarrierKind::Initial => {
                assert!(
                    self.prev_barrier_table_ids.is_none(),
                    "non empty table_ids at initial barrier: {:?}",
                    self.prev_barrier_table_ids
                );
                info!(epoch = ?barrier.epoch, "initialize at Initial barrier");
                self.prev_barrier_table_ids = Some((barrier.epoch, table_ids));
                None
            }
            BarrierKind::Barrier => {
                if let Some((prev_epoch, prev_table_ids)) = self.prev_barrier_table_ids.as_mut() {
                    assert_eq!(prev_epoch.curr, barrier.epoch.prev);
                    assert_eq!(prev_table_ids, &table_ids);
                    *prev_epoch = barrier.epoch;
                } else {
                    info!(epoch = ?barrier.epoch, "initialize at non-checkpoint barrier");
                    self.prev_barrier_table_ids = Some((barrier.epoch, table_ids));
                }
                None
            }
            BarrierKind::Checkpoint => Some(
                if let Some((prev_epoch, prev_table_ids)) = self
                    .prev_barrier_table_ids
                    .replace((barrier.epoch, table_ids))
                    && prev_epoch.curr == barrier.epoch.prev
                {
                    prev_table_ids
                } else {
                    debug!(epoch = ?barrier.epoch, "reinitialize at Checkpoint barrier");
                    HashSet::new()
                },
            ),
        };

        if let Some(BarrierState { ref inner, .. }) =
            self.epoch_barrier_state_map.get_mut(&barrier.epoch.prev)
        {
            {
                panic!(
                    "barrier epochs{:?} state has already been `Issued`. Current state: {:?}",
                    barrier.epoch, inner
                );
            }
        };

        self.epoch_barrier_state_map.insert(
            barrier.epoch.prev,
            BarrierState {
                barrier: barrier.clone(),
                inner: ManagedBarrierStateInner::Issued(IssuedState {
                    remaining_actors: BTreeSet::from_iter(actor_ids_to_collect),
                    mutation: barrier.mutation.clone(),
                    barrier_inflight_latency: timer,
                    kind: barrier.kind,
                    table_ids,
                }),
            },
        );
        self.may_have_collected_all(barrier.epoch.prev);
    }

    /// Return a future that yields the next completed epoch. The future is cancellation safe.
    pub(crate) fn poll_next_completed_barrier(&mut self, cx: &mut Context<'_>) -> Poll<Barrier> {
        ready!(self.await_epoch_completed_futures.next().poll_unpin(cx))
            .map(|(barrier, result)| {
                let state = self
                    .epoch_barrier_state_map
                    .get_mut(&barrier.epoch.prev)
                    .expect("should exist");
                // sanity check on barrier state
                assert_matches!(&state.inner, ManagedBarrierStateInner::AllCollected);
                state.inner = ManagedBarrierStateInner::Completed(result);
                barrier
            })
            .map(Poll::Ready)
            .unwrap_or(Poll::Pending)
    }

    /// Pop the completion result of an completed epoch.
    /// Return:
    /// - `Err(_)` `prev_epoch` is not an epoch to be collected.
    /// - `Ok(None)` when `prev_epoch` exists but has not completed.
    /// - `Ok(Some(_))` when `prev_epoch` has completed but not been reclaimed yet.
    ///    The `BarrierCompleteResult` will be popped out.
    pub(crate) fn pop_completed_epoch(
        &mut self,
        prev_epoch: u64,
    ) -> StreamResult<Option<StreamResult<BarrierCompleteResult>>> {
        let state = self
            .epoch_barrier_state_map
            .get(&prev_epoch)
            .ok_or_else(|| {
                // It's still possible that `collect_complete_receiver` does not contain the target epoch
                // when receiving collect_barrier request. Because `collect_complete_receiver` could
                // be cleared when CN is under recovering. We should return error rather than panic.
                anyhow!(
                    "barrier collect complete receiver for prev epoch {} not exists",
                    prev_epoch
                )
            })?;
        match &state.inner {
            ManagedBarrierStateInner::Completed(_) => {
                match self
                    .epoch_barrier_state_map
                    .remove(&prev_epoch)
                    .expect("should exists")
                    .inner
                {
                    ManagedBarrierStateInner::Completed(result) => Ok(Some(result)),
                    _ => unreachable!(),
                }
            }
            _ => Ok(None),
        }
    }

    #[cfg(test)]
    async fn pop_next_completed_epoch(&mut self) -> u64 {
        let barrier = poll_fn(|cx| self.poll_next_completed_barrier(cx)).await;
        let _ = self
            .pop_completed_epoch(barrier.epoch.prev)
            .unwrap()
            .unwrap();
        barrier.epoch.prev
    }
}

#[cfg(test)]
mod tests {
    use std::collections::HashSet;

    use risingwave_common::util::epoch::test_epoch;

    use crate::executor::Barrier;
    use crate::task::barrier_manager::managed_state::PartialGraphManagedBarrierState;

    #[tokio::test]
    async fn test_managed_state_add_actor() {
        let mut managed_barrier_state = PartialGraphManagedBarrierState::for_test();
        let barrier1 = Barrier::new_test_barrier(test_epoch(1));
        let barrier2 = Barrier::new_test_barrier(test_epoch(2));
        let barrier3 = Barrier::new_test_barrier(test_epoch(3));
        let actor_ids_to_collect1 = HashSet::from([1, 2]);
        let actor_ids_to_collect2 = HashSet::from([1, 2]);
        let actor_ids_to_collect3 = HashSet::from([1, 2, 3]);
        managed_barrier_state.transform_to_issued(&barrier1, actor_ids_to_collect1, HashSet::new());
        managed_barrier_state.transform_to_issued(&barrier2, actor_ids_to_collect2, HashSet::new());
        managed_barrier_state.transform_to_issued(&barrier3, actor_ids_to_collect3, HashSet::new());
        managed_barrier_state.collect(1, barrier1.epoch);
        managed_barrier_state.collect(2, barrier1.epoch);
        assert_eq!(
            managed_barrier_state.pop_next_completed_epoch().await,
            test_epoch(0)
        );
        assert_eq!(
            managed_barrier_state
                .epoch_barrier_state_map
                .first_key_value()
                .unwrap()
                .0,
            &test_epoch(1)
        );
        managed_barrier_state.collect(1, barrier2.epoch);
        managed_barrier_state.collect(1, barrier3.epoch);
        managed_barrier_state.collect(2, barrier2.epoch);
        assert_eq!(
            managed_barrier_state.pop_next_completed_epoch().await,
            test_epoch(1)
        );
        assert_eq!(
            managed_barrier_state
                .epoch_barrier_state_map
                .first_key_value()
                .unwrap()
                .0,
            { &test_epoch(2) }
        );
        managed_barrier_state.collect(2, barrier3.epoch);
        managed_barrier_state.collect(3, barrier3.epoch);
        assert_eq!(
            managed_barrier_state.pop_next_completed_epoch().await,
            test_epoch(2)
        );
        assert!(managed_barrier_state.epoch_barrier_state_map.is_empty());
    }

    #[tokio::test]
    async fn test_managed_state_stop_actor() {
        let mut managed_barrier_state = PartialGraphManagedBarrierState::for_test();
        let barrier1 = Barrier::new_test_barrier(test_epoch(1));
        let barrier2 = Barrier::new_test_barrier(test_epoch(2));
        let barrier3 = Barrier::new_test_barrier(test_epoch(3));
        let actor_ids_to_collect1 = HashSet::from([1, 2, 3, 4]);
        let actor_ids_to_collect2 = HashSet::from([1, 2, 3]);
        let actor_ids_to_collect3 = HashSet::from([1, 2]);
        managed_barrier_state.transform_to_issued(&barrier1, actor_ids_to_collect1, HashSet::new());
        managed_barrier_state.transform_to_issued(&barrier2, actor_ids_to_collect2, HashSet::new());
        managed_barrier_state.transform_to_issued(&barrier3, actor_ids_to_collect3, HashSet::new());

        managed_barrier_state.collect(1, barrier1.epoch);
        managed_barrier_state.collect(1, barrier2.epoch);
        managed_barrier_state.collect(1, barrier3.epoch);
        managed_barrier_state.collect(2, barrier1.epoch);
        managed_barrier_state.collect(2, barrier2.epoch);
        managed_barrier_state.collect(2, barrier3.epoch);
        assert_eq!(
            managed_barrier_state
                .epoch_barrier_state_map
                .first_key_value()
                .unwrap()
                .0,
            &0
        );
        managed_barrier_state.collect(3, barrier1.epoch);
        managed_barrier_state.collect(3, barrier2.epoch);
        assert_eq!(
            managed_barrier_state
                .epoch_barrier_state_map
                .first_key_value()
                .unwrap()
                .0,
            &0
        );
        managed_barrier_state.collect(4, barrier1.epoch);
        assert_eq!(
            managed_barrier_state.pop_next_completed_epoch().await,
            test_epoch(0)
        );
        assert_eq!(
            managed_barrier_state.pop_next_completed_epoch().await,
            test_epoch(1)
        );
        assert_eq!(
            managed_barrier_state.pop_next_completed_epoch().await,
            test_epoch(2)
        );
        assert!(managed_barrier_state.epoch_barrier_state_map.is_empty());
    }
}<|MERGE_RESOLUTION|>--- conflicted
+++ resolved
@@ -42,11 +42,7 @@
 use crate::error::{StreamError, StreamResult};
 use crate::executor::monitor::StreamingMetrics;
 use crate::executor::{Barrier, Mutation};
-<<<<<<< HEAD
-use crate::task::{await_tree_key, ActorId, PartialGraphId, SharedContext, StreamActorManager};
-=======
 use crate::task::{ActorId, PartialGraphId, SharedContext, StreamActorManager};
->>>>>>> b9ac1ac1
 
 struct IssuedState {
     pub mutation: Option<Arc<Mutation>>,
@@ -92,10 +88,6 @@
     inner: ManagedBarrierStateInner,
 }
 
-<<<<<<< HEAD
-type AwaitEpochCompletedFuture =
-    impl Future<Output = (Barrier, StreamResult<BarrierCompleteResult>)> + 'static;
-=======
 mod await_epoch_completed_future {
     use std::future::Future;
 
@@ -149,7 +141,6 @@
 }
 
 use await_epoch_completed_future::*;
->>>>>>> b9ac1ac1
 
 fn sync_epoch<S: StateStore>(
     state_store: &S,
@@ -847,42 +838,12 @@
             let barrier = barrier_state.barrier.clone();
 
             self.await_epoch_completed_futures.push_back({
-<<<<<<< HEAD
-                let future = async move {
-                    if let Some(future) = complete_barrier_future {
-                        let result = future.await;
-                        result.map(Some)
-                    } else {
-                        Ok(None)
-                    }
-                }
-                .map(move |result| {
-                    (
-                        barrier,
-                        result.map(|sync_result| BarrierCompleteResult {
-                            sync_result,
-                            create_mview_progress,
-                        }),
-                    )
-                });
-                if let Some(reg) = &self.barrier_await_tree_reg {
-                    reg.register(
-                        await_tree_key::BarrierAwait { prev_epoch },
-                        format!("SyncEpoch({})", prev_epoch),
-                    )
-                    .instrument(future)
-                    .left_future()
-                } else {
-                    future.right_future()
-                }
-=======
                 instrument_complete_barrier_future(
                     complete_barrier_future,
                     barrier,
                     self.barrier_await_tree_reg.as_ref(),
                     create_mview_progress,
                 )
->>>>>>> b9ac1ac1
             });
         }
     }
