--- conflicted
+++ resolved
@@ -31,10 +31,6 @@
 use risingwave_common::util::epoch::EpochPair;
 use risingwave_hummock_sdk::SyncResult;
 use risingwave_pb::stream_plan::barrier::BarrierKind;
-<<<<<<< HEAD
-use risingwave_pb::stream_service::barrier_complete_response::CreateMviewProgress;
-=======
->>>>>>> 00150a30
 use risingwave_pb::stream_service::BuildActorInfo;
 use risingwave_storage::{dispatch_state_store, StateStore, StateStoreImpl};
 use thiserror_ext::AsReport;
@@ -384,11 +380,7 @@
 
     /// Record the progress updates of creating mviews for each epoch of concurrent checkpoints.
     ///
-<<<<<<< HEAD
-    /// This is updated by [`super::CreateMviewProgress::update`] and will be reported to meta
-=======
     /// This is updated by [`super::CreateMviewProgressReporter::update`] and will be reported to meta
->>>>>>> 00150a30
     /// in [`BarrierCompleteResult`].
     pub(super) create_mview_progress: HashMap<u64, HashMap<ActorId, BackfillState>>,
 
@@ -759,22 +751,7 @@
                 .remove(&barrier_state.barrier.epoch.curr)
                 .unwrap_or_default()
                 .into_iter()
-<<<<<<< HEAD
-                .map(|(actor, state)| CreateMviewProgress {
-                    backfill_actor_id: actor,
-                    done: matches!(state, BackfillState::Done(_)),
-                    consumed_epoch: match state {
-                        BackfillState::ConsumingUpstream(consumed_epoch, _) => consumed_epoch,
-                        BackfillState::Done(_) => barrier_state.barrier.epoch.curr,
-                    },
-                    consumed_rows: match state {
-                        BackfillState::ConsumingUpstream(_, consumed_rows) => consumed_rows,
-                        BackfillState::Done(consumed_rows) => consumed_rows,
-                    },
-                })
-=======
                 .map(|(actor, state)| state.to_pb(actor))
->>>>>>> 00150a30
                 .collect();
 
             let complete_barrier_future = match kind {
