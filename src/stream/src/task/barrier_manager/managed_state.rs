--- conflicted
+++ resolved
@@ -40,7 +40,7 @@
 use super::{BarrierCompleteResult, SubscribeMutationItem};
 use crate::error::StreamResult;
 use crate::executor::monitor::StreamingMetrics;
-use crate::executor::{Barrier, DispatcherBarrier, Mutation};
+use crate::executor::{Barrier, Mutation};
 use crate::task::{await_tree_key, ActorId};
 
 struct IssuedState {
@@ -253,14 +253,9 @@
 
     pub(super) fn subscribe_actor_mutation(
         &mut self,
-<<<<<<< HEAD
-        barrier: DispatcherBarrier,
-        sender: oneshot::Sender<Option<Arc<Mutation>>>,
-=======
         actor_id: ActorId,
         start_prev_epoch: u64,
         tx: mpsc::UnboundedSender<SubscribeMutationItem>,
->>>>>>> 8c5f3e2c
     ) {
         let subscribers = self.mutation_subscribers.entry(actor_id).or_default();
         if let Some(state) = self.epoch_barrier_state_map.get(&start_prev_epoch) {
@@ -484,28 +479,14 @@
             "collect_barrier",
         );
 
-<<<<<<< HEAD
         match self.epoch_barrier_state_map.get_mut(&epoch.prev) {
-            Some(&mut BarrierState {
-                inner: ManagedBarrierStateInner::Stashed { .. },
-                ..
-            })
-            | None => {
-=======
-        match self.epoch_barrier_state_map.get_mut(&barrier.epoch.prev) {
             None => {
->>>>>>> 8c5f3e2c
                 // If the barrier's state is stashed, this occurs exclusively in scenarios where the barrier has not been
                 // injected by the barrier manager, or the barrier message is blocked at the `RemoteInput` side waiting for injection.
                 // Given these conditions, it's inconceivable for an actor to attempt collect at this point.
                 panic!(
-<<<<<<< HEAD
-                    "cannot collect new actor barrier {:?} at current state: Stashed or None",
+                    "cannot collect new actor barrier {:?} at current state: None",
                     epoch,
-=======
-                    "cannot collect new actor barrier {:?} at current state: None",
-                    barrier.epoch,
->>>>>>> 8c5f3e2c
                 )
             }
             Some(&mut BarrierState {
