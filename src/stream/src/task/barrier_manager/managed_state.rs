// Copyright 2024 RisingWave Labs
//
// Licensed under the Apache License, Version 2.0 (the "License");
// you may not use this file except in compliance with the License.
// You may obtain a copy of the License at
//
//     http://www.apache.org/licenses/LICENSE-2.0
//
// Unless required by applicable law or agreed to in writing, software
// distributed under the License is distributed on an "AS IS" BASIS,
// WITHOUT WARRANTIES OR CONDITIONS OF ANY KIND, either express or implied.
// See the License for the specific language governing permissions and
// limitations under the License.

use std::collections::{BTreeMap, HashMap, HashSet};
use std::iter::once;
use std::ops::Sub;
use std::sync::Arc;

use prometheus::HistogramTimer;
use risingwave_pb::stream_plan::barrier::BarrierKind;
use risingwave_pb::stream_service::barrier_complete_response::CreateMviewProgress;
use risingwave_storage::{dispatch_state_store, StateStore, StateStoreImpl};
use tokio::sync::oneshot;

use super::progress::BackfillState;
use super::CollectResult;
use crate::error::StreamResult;
use crate::executor::monitor::StreamingMetrics;
use crate::executor::Barrier;
use crate::task::ActorId;

/// The state machine of local barrier manager.
#[derive(Debug)]
enum ManagedBarrierStateInner {
    /// Barriers from some actors have been collected and stashed, however no `send_barrier`
    /// request from the meta service is issued.
    Stashed {
        /// Actor ids we've collected and stashed.
        collected_actors: HashSet<ActorId>,
    },

    /// Meta service has issued a `send_barrier` request. We're collecting barriers now.
    Issued {
        /// Actor ids remaining to be collected.
        remaining_actors: HashSet<ActorId>,

        /// Notify that the collection is finished.
        collect_notifier: Option<oneshot::Sender<StreamResult<CollectResult>>>,

        barrier_inflight_latency: HistogramTimer,
    },
}

#[derive(Debug)]
pub(super) struct BarrierState {
    curr_epoch: u64,
    inner: ManagedBarrierStateInner,
    kind: BarrierKind,
}

pub(super) struct ManagedBarrierState {
    /// Record barrier state for each epoch of concurrent checkpoints.
    ///
    /// The key is prev_epoch, and the first value is curr_epoch
    epoch_barrier_state_map: BTreeMap<u64, BarrierState>,

    /// Record the progress updates of creating mviews for each epoch of concurrent checkpoints.
    pub(super) create_mview_progress: HashMap<u64, HashMap<ActorId, BackfillState>>,

    pub(super) state_store: StateStoreImpl,

    pub(super) streaming_metrics: Arc<StreamingMetrics>,
}

impl ManagedBarrierState {
    #[cfg(test)]
    pub(crate) fn for_test() -> Self {
        Self::new(
            StateStoreImpl::for_test(),
            Arc::new(StreamingMetrics::unused()),
        )
    }

    /// Create a barrier manager state. This will be called only once.
    pub(super) fn new(
        state_store: StateStoreImpl,
        streaming_metrics: Arc<StreamingMetrics>,
    ) -> Self {
        Self {
            epoch_barrier_state_map: BTreeMap::default(),
            create_mview_progress: Default::default(),
            state_store,
            streaming_metrics,
        }
    }

    /// Notify if we have collected barriers from all actor ids. The state must be `Issued`.
    fn may_notify(&mut self, prev_epoch: u64) {
        // Report if there's progress on the earliest in-flight barrier.
        if self.epoch_barrier_state_map.keys().next() == Some(&prev_epoch) {
            self.streaming_metrics.barrier_manager_progress.inc();
        }

        while let Some(entry) = self.epoch_barrier_state_map.first_entry() {
            let to_notify = matches!(
                &entry.get().inner,
                ManagedBarrierStateInner::Issued {
                    remaining_actors, ..
                } if remaining_actors.is_empty(),
            );

            if !to_notify {
                break;
            }

            let (prev_epoch, barrier_state) = entry.remove_entry();

            let collect_notifier = match barrier_state.inner {
                ManagedBarrierStateInner::Issued {
                    collect_notifier,
                    barrier_inflight_latency: timer,
                    ..
                } => {
                    timer.observe_duration();
                    collect_notifier
                }
                _ => unreachable!(),
            };

            let create_mview_progress = self
                .create_mview_progress
                .remove(&barrier_state.curr_epoch)
                .unwrap_or_default()
                .into_iter()
                .map(|(actor, state)| CreateMviewProgress {
                    backfill_actor_id: actor,
                    done: matches!(state, BackfillState::Done(_)),
                    consumed_epoch: match state {
                        BackfillState::ConsumingUpstream(consumed_epoch, _) => consumed_epoch,
                        BackfillState::Done(_) => barrier_state.curr_epoch,
                    },
                    consumed_rows: match state {
                        BackfillState::ConsumingUpstream(_, consumed_rows) => consumed_rows,
                        BackfillState::Done(consumed_rows) => consumed_rows,
                    },
                })
                .collect();

            let kind = barrier_state.kind;
            match kind {
                BarrierKind::Unspecified => unreachable!(),
                BarrierKind::Initial => tracing::info!(
                    epoch = prev_epoch,
                    "ignore sealing data for the first barrier"
                ),
                BarrierKind::Barrier | BarrierKind::Checkpoint => {
                    dispatch_state_store!(&self.state_store, state_store, {
                        state_store.seal_epoch(prev_epoch, kind.is_checkpoint());
                    });
                }
            }

            if let Some(notifier) = collect_notifier {
                // Notify about barrier finishing.
                let result = CollectResult {
                    create_mview_progress,
                    kind,
                };

                if notifier.send(Ok(result)).is_err() {
                    warn!(
                        "failed to notify barrier collection with epoch {}",
                        prev_epoch
                    )
                }
            }
        }
    }

<<<<<<< HEAD
    /// Clear and reset all states.
    pub(crate) fn clear_all_states(&mut self) {
        tracing::debug!("clear all states in local barrier manager");
        *self = Self::new(self.state_store.clone());
    }

    /// Notify unexpected actor exit with given `actor_id`.
    pub(crate) fn notify_failure(&mut self, actor_id: ActorId, err: StreamError) {
        for barrier_state in self.epoch_barrier_state_map.values_mut() {
            #[allow(clippy::single_match)]
            match barrier_state.inner {
                ManagedBarrierStateInner::Issued {
                    ref remaining_actors,
                    ref mut collect_notifier,
                } => {
                    if remaining_actors.contains(&actor_id)
                        && let Some(collect_notifier) = collect_notifier.take()
                        && collect_notifier
                            .send(Err(anyhow!(format!(
                                "Actor {actor_id} exit unexpectedly: {:?}",
                                err
                            ))
                            .into()))
                            .is_err()
                    {
                        warn!("failed to notify actor {} exit: {:?}", actor_id, err);
=======
    /// Returns an iterator on the notifiers of epochs that is awaiting on `actor_id`.
    /// This is used on notifying actor failure. On actor failure, the
    /// barrier manager can call this method to iterate on notifiers of epochs that
    /// waits on the failed actor and then notify failure on the result
    /// sender of the epoch.
    pub(crate) fn notifiers_await_on_actor(
        &mut self,
        actor_id: ActorId,
    ) -> impl Iterator<Item = (u64, oneshot::Sender<StreamResult<CollectResult>>)> + '_ {
        self.epoch_barrier_state_map
            .iter_mut()
            .filter_map(move |(prev_epoch, barrier_state)| {
                #[allow(clippy::single_match)]
                match &mut barrier_state.inner {
                    ManagedBarrierStateInner::Issued {
                        ref remaining_actors,
                        ref mut collect_notifier,
                        ..
                    } => {
                        if remaining_actors.contains(&actor_id) {
                            collect_notifier
                                .take()
                                .map(|notifier| (*prev_epoch, notifier))
                        } else {
                            None
                        }
>>>>>>> f85de375
                    }
                    _ => None,
                }
            })
    }

    /// Collect a `barrier` from the actor with `actor_id`.
    pub(super) fn collect(&mut self, actor_id: ActorId, barrier: &Barrier) {
        tracing::debug!(
            target: "events::stream::barrier::manager::collect",
            epoch = ?barrier.epoch, actor_id, state = ?self.epoch_barrier_state_map,
            "collect_barrier",
        );

        match self.epoch_barrier_state_map.get_mut(&barrier.epoch.prev) {
            Some(&mut BarrierState {
                curr_epoch,
                inner:
                    ManagedBarrierStateInner::Stashed {
                        ref mut collected_actors,
                    },
                ..
            }) => {
                let new = collected_actors.insert(actor_id);
                assert!(new);
                assert_eq!(curr_epoch, barrier.epoch.curr);
            }
            Some(&mut BarrierState {
                curr_epoch,
                inner:
                    ManagedBarrierStateInner::Issued {
                        ref mut remaining_actors,
                        ..
                    },
                ..
            }) => {
                let exist = remaining_actors.remove(&actor_id);
                assert!(
                    exist,
                    "the actor doesn't exist. actor_id: {:?}, curr_epoch: {:?}",
                    actor_id, barrier.epoch.curr
                );
                assert_eq!(curr_epoch, barrier.epoch.curr);
                self.may_notify(barrier.epoch.prev);
            }
            None => {
                self.epoch_barrier_state_map.insert(
                    barrier.epoch.prev,
                    BarrierState {
                        curr_epoch: barrier.epoch.curr,
                        inner: ManagedBarrierStateInner::Stashed {
                            collected_actors: once(actor_id).collect(),
                        },
                        kind: barrier.kind,
                    },
                );
            }
        }
    }

    /// When the meta service issues a `send_barrier` request, call this function to transform to
    /// `Issued` and start to collect or to notify.
    pub(super) fn transform_to_issued(
        &mut self,
        barrier: &Barrier,
        actor_ids_to_collect: HashSet<ActorId>,
        collect_notifier: oneshot::Sender<StreamResult<CollectResult>>,
    ) {
        let timer = self
            .streaming_metrics
            .barrier_inflight_latency
            .start_timer();
        let inner = match self.epoch_barrier_state_map.get_mut(&barrier.epoch.prev) {
            Some(&mut BarrierState {
                inner:
                    ManagedBarrierStateInner::Stashed {
                        ref mut collected_actors,
                    },
                ..
            }) => {
                assert!(
                    actor_ids_to_collect.is_superset(collected_actors),
                    "to_collect: {:?}, collected: {:?}",
                    actor_ids_to_collect,
                    collected_actors
                );
                let remaining_actors: HashSet<ActorId> = actor_ids_to_collect.sub(collected_actors);
                ManagedBarrierStateInner::Issued {
                    remaining_actors,
                    barrier_inflight_latency: timer,
                    collect_notifier: Some(collect_notifier),
                }
            }
            Some(&mut BarrierState {
                inner: ManagedBarrierStateInner::Issued { .. },
                ..
            }) => {
                panic!(
                    "barrier epochs{:?} state has already been `Issued`",
                    barrier.epoch
                );
            }
            None => ManagedBarrierStateInner::Issued {
                remaining_actors: actor_ids_to_collect,
                barrier_inflight_latency: timer,
                collect_notifier: Some(collect_notifier),
            },
        };
        self.epoch_barrier_state_map.insert(
            barrier.epoch.prev,
            BarrierState {
                curr_epoch: barrier.epoch.curr,
                inner,
                kind: barrier.kind,
            },
        );
        self.may_notify(barrier.epoch.prev);
    }

    pub fn take_actor_failures(&mut self) -> Vec<StreamError> {
        self.failure_actors.drain().map(|(_k, v)| v).collect()
    }
}

#[cfg(test)]
mod tests {
    use std::collections::HashSet;

    use tokio::sync::oneshot;

    use crate::executor::Barrier;
    use crate::task::barrier_manager::managed_state::ManagedBarrierState;

    #[tokio::test]
    async fn test_managed_state_add_actor() {
        let mut managed_barrier_state = ManagedBarrierState::for_test();
        let barrier1 = Barrier::new_test_barrier(1);
        let barrier2 = Barrier::new_test_barrier(2);
        let barrier3 = Barrier::new_test_barrier(3);
        let (tx1, _rx1) = oneshot::channel();
        let (tx2, _rx2) = oneshot::channel();
        let (tx3, _rx3) = oneshot::channel();
        let actor_ids_to_collect1 = HashSet::from([1, 2]);
        let actor_ids_to_collect2 = HashSet::from([1, 2]);
        let actor_ids_to_collect3 = HashSet::from([1, 2, 3]);
        managed_barrier_state.transform_to_issued(&barrier1, actor_ids_to_collect1, tx1);
        managed_barrier_state.transform_to_issued(&barrier2, actor_ids_to_collect2, tx2);
        managed_barrier_state.transform_to_issued(&barrier3, actor_ids_to_collect3, tx3);
        managed_barrier_state.collect(1, &barrier1);
        managed_barrier_state.collect(2, &barrier1);
        assert_eq!(
            managed_barrier_state
                .epoch_barrier_state_map
                .first_key_value()
                .unwrap()
                .0,
            &1
        );
        managed_barrier_state.collect(1, &barrier2);
        managed_barrier_state.collect(1, &barrier3);
        managed_barrier_state.collect(2, &barrier2);
        assert_eq!(
            managed_barrier_state
                .epoch_barrier_state_map
                .first_key_value()
                .unwrap()
                .0,
            &2
        );
        managed_barrier_state.collect(2, &barrier3);
        managed_barrier_state.collect(3, &barrier3);
        assert!(managed_barrier_state.epoch_barrier_state_map.is_empty());
    }

    #[tokio::test]
    async fn test_managed_state_stop_actor() {
        let mut managed_barrier_state = ManagedBarrierState::for_test();
        let barrier1 = Barrier::new_test_barrier(1);
        let barrier2 = Barrier::new_test_barrier(2);
        let barrier3 = Barrier::new_test_barrier(3);
        let (tx1, _rx1) = oneshot::channel();
        let (tx2, _rx2) = oneshot::channel();
        let (tx3, _rx3) = oneshot::channel();
        let actor_ids_to_collect1 = HashSet::from([1, 2, 3, 4]);
        let actor_ids_to_collect2 = HashSet::from([1, 2, 3]);
        let actor_ids_to_collect3 = HashSet::from([1, 2]);
        managed_barrier_state.transform_to_issued(&barrier1, actor_ids_to_collect1, tx1);
        managed_barrier_state.transform_to_issued(&barrier2, actor_ids_to_collect2, tx2);
        managed_barrier_state.transform_to_issued(&barrier3, actor_ids_to_collect3, tx3);

        managed_barrier_state.collect(1, &barrier1);
        managed_barrier_state.collect(1, &barrier2);
        managed_barrier_state.collect(1, &barrier3);
        managed_barrier_state.collect(2, &barrier1);
        managed_barrier_state.collect(2, &barrier2);
        managed_barrier_state.collect(2, &barrier3);
        assert_eq!(
            managed_barrier_state
                .epoch_barrier_state_map
                .first_key_value()
                .unwrap()
                .0,
            &0
        );
        managed_barrier_state.collect(3, &barrier1);
        managed_barrier_state.collect(3, &barrier2);
        assert_eq!(
            managed_barrier_state
                .epoch_barrier_state_map
                .first_key_value()
                .unwrap()
                .0,
            &0
        );
        managed_barrier_state.collect(4, &barrier1);
        assert!(managed_barrier_state.epoch_barrier_state_map.is_empty());
    }

    #[tokio::test]
    async fn test_managed_state_issued_after_collect() {
        let mut managed_barrier_state = ManagedBarrierState::for_test();
        let barrier1 = Barrier::new_test_barrier(1);
        let barrier2 = Barrier::new_test_barrier(2);
        let barrier3 = Barrier::new_test_barrier(3);
        let (tx1, _rx1) = oneshot::channel();
        let (tx2, _rx2) = oneshot::channel();
        let (tx3, _rx3) = oneshot::channel();
        let actor_ids_to_collect1 = HashSet::from([1, 2]);
        let actor_ids_to_collect2 = HashSet::from([1, 2, 3]);
        let actor_ids_to_collect3 = HashSet::from([1, 2, 3]);

        managed_barrier_state.collect(1, &barrier3);
        assert_eq!(
            managed_barrier_state
                .epoch_barrier_state_map
                .first_key_value()
                .unwrap()
                .0,
            &2
        );
        managed_barrier_state.collect(1, &barrier2);
        assert_eq!(
            managed_barrier_state
                .epoch_barrier_state_map
                .first_key_value()
                .unwrap()
                .0,
            &1
        );
        managed_barrier_state.collect(1, &barrier1);
        assert_eq!(
            managed_barrier_state
                .epoch_barrier_state_map
                .first_key_value()
                .unwrap()
                .0,
            &0
        );
        managed_barrier_state.collect(2, &barrier1);
        managed_barrier_state.collect(2, &barrier2);
        managed_barrier_state.collect(2, &barrier3);
        managed_barrier_state.transform_to_issued(&barrier1, actor_ids_to_collect1, tx1);
        assert_eq!(
            managed_barrier_state
                .epoch_barrier_state_map
                .first_key_value()
                .unwrap()
                .0,
            &1
        );
        managed_barrier_state.transform_to_issued(&barrier2, actor_ids_to_collect2, tx2);
        managed_barrier_state.collect(3, &barrier2);
        assert_eq!(
            managed_barrier_state
                .epoch_barrier_state_map
                .first_key_value()
                .unwrap()
                .0,
            &2
        );
        managed_barrier_state.collect(3, &barrier3);
        assert_eq!(
            managed_barrier_state
                .epoch_barrier_state_map
                .first_key_value()
                .unwrap()
                .0,
            &2
        );
        managed_barrier_state.transform_to_issued(&barrier3, actor_ids_to_collect3, tx3);
        assert!(managed_barrier_state.epoch_barrier_state_map.is_empty());
    }
}<|MERGE_RESOLUTION|>--- conflicted
+++ resolved
@@ -178,34 +178,6 @@
         }
     }
 
-<<<<<<< HEAD
-    /// Clear and reset all states.
-    pub(crate) fn clear_all_states(&mut self) {
-        tracing::debug!("clear all states in local barrier manager");
-        *self = Self::new(self.state_store.clone());
-    }
-
-    /// Notify unexpected actor exit with given `actor_id`.
-    pub(crate) fn notify_failure(&mut self, actor_id: ActorId, err: StreamError) {
-        for barrier_state in self.epoch_barrier_state_map.values_mut() {
-            #[allow(clippy::single_match)]
-            match barrier_state.inner {
-                ManagedBarrierStateInner::Issued {
-                    ref remaining_actors,
-                    ref mut collect_notifier,
-                } => {
-                    if remaining_actors.contains(&actor_id)
-                        && let Some(collect_notifier) = collect_notifier.take()
-                        && collect_notifier
-                            .send(Err(anyhow!(format!(
-                                "Actor {actor_id} exit unexpectedly: {:?}",
-                                err
-                            ))
-                            .into()))
-                            .is_err()
-                    {
-                        warn!("failed to notify actor {} exit: {:?}", actor_id, err);
-=======
     /// Returns an iterator on the notifiers of epochs that is awaiting on `actor_id`.
     /// This is used on notifying actor failure. On actor failure, the
     /// barrier manager can call this method to iterate on notifiers of epochs that
@@ -232,7 +204,6 @@
                         } else {
                             None
                         }
->>>>>>> f85de375
                     }
                     _ => None,
                 }
@@ -351,10 +322,6 @@
         );
         self.may_notify(barrier.epoch.prev);
     }
-
-    pub fn take_actor_failures(&mut self) -> Vec<StreamError> {
-        self.failure_actors.drain().map(|(_k, v)| v).collect()
-    }
 }
 
 #[cfg(test)]
