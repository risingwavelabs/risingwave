// Copyright 2022 Singularity Data
//
// Licensed under the Apache License, Version 2.0 (the "License");
// you may not use this file except in compliance with the License.
// You may obtain a copy of the License at
//
// http://www.apache.org/licenses/LICENSE-2.0
//
// Unless required by applicable law or agreed to in writing, software
// distributed under the License is distributed on an "AS IS" BASIS,
// WITHOUT WARRANTIES OR CONDITIONS OF ANY KIND, either express or implied.
// See the License for the specific language governing permissions and
// limitations under the License.

use std::iter::once;

use itertools::Itertools;
use tokio::sync::mpsc::unbounded_channel;

use super::*;

#[tokio::test]
<<<<<<< HEAD
async fn test_managed_barrier_collection() -> Result<()> {
    let mut manager = LocalBarrierManager::new(StateStoreImpl::for_test());
=======
async fn test_managed_barrier_collection() -> StreamResult<()> {
    let mut manager = LocalBarrierManager::new();
>>>>>>> bd1979ed
    assert!(!manager.is_local_mode());

    let register_sender = |actor_id: u32| {
        let (barrier_tx, barrier_rx) = unbounded_channel();
        manager.register_sender(actor_id, barrier_tx);
        (actor_id, barrier_rx)
    };

    // Register actors
    let actor_ids = vec![233, 234, 235];
    let count = actor_ids.len();
    let mut rxs = actor_ids
        .clone()
        .into_iter()
        .map(register_sender)
        .collect_vec();

    // Send a barrier to all actors
    let epoch = 114514;
    let barrier = Barrier::new_test_barrier(epoch);
    manager
        .send_barrier(&barrier, actor_ids.clone(), actor_ids, None)
        .unwrap();
    let (mut collect_rx, _) = manager.remove_collect_rx(barrier.epoch.prev);
    // Collect barriers from actors
    let collected_barriers = rxs
        .iter_mut()
        .map(|(actor_id, rx)| {
            let barrier = rx.try_recv().unwrap();
            assert_eq!(barrier.epoch.curr, epoch);
            (*actor_id, barrier)
        })
        .collect_vec();

    // Report to local barrier manager
    for (i, (actor_id, barrier)) in collected_barriers.into_iter().enumerate() {
        manager.collect(actor_id, &barrier).unwrap();
        let notified = collect_rx.as_mut().unwrap().try_recv().is_ok();
        assert_eq!(notified, i == count - 1);
    }

    Ok(())
}

#[tokio::test]
<<<<<<< HEAD
async fn test_managed_barrier_collection_before_send_request() -> Result<()> {
    let mut manager = LocalBarrierManager::new(StateStoreImpl::for_test());
=======
async fn test_managed_barrier_collection_before_send_request() -> StreamResult<()> {
    let mut manager = LocalBarrierManager::new();
>>>>>>> bd1979ed
    assert!(!manager.is_local_mode());

    let register_sender = |actor_id: u32| {
        let (barrier_tx, barrier_rx) = unbounded_channel();
        manager.register_sender(actor_id, barrier_tx);
        (actor_id, barrier_rx)
    };

    let actor_ids_to_send = vec![233, 234, 235];
    let extra_actor_id = 666;
    let actor_ids_to_collect = actor_ids_to_send
        .iter()
        .cloned()
        .chain(once(extra_actor_id))
        .collect_vec();

    // Register actors
    let count = actor_ids_to_send.len();
    let mut rxs = actor_ids_to_send
        .clone()
        .into_iter()
        .map(register_sender)
        .collect_vec();

    // Prepare the barrier
    let epoch = 114514;
    let barrier = Barrier::new_test_barrier(epoch);

    // Collect a barrer before sending
    manager.collect(extra_actor_id, &barrier).unwrap();

    // Send the barrier to all actors
    manager
        .send_barrier(&barrier, actor_ids_to_send, actor_ids_to_collect, None)
        .unwrap();
    let (mut collect_rx, _) = manager.remove_collect_rx(barrier.epoch.prev);

    // Collect barriers from actors
    let collected_barriers = rxs
        .iter_mut()
        .map(|(actor_id, rx)| {
            let barrier = rx.try_recv().unwrap();
            assert_eq!(barrier.epoch.curr, epoch);
            (*actor_id, barrier)
        })
        .collect_vec();

    // Report to local barrier manager
    for (i, (actor_id, barrier)) in collected_barriers.into_iter().enumerate() {
        manager.collect(actor_id, &barrier).unwrap();
        let notified = collect_rx.as_mut().unwrap().try_recv().is_ok();
        assert_eq!(notified, i == count - 1);
    }

    Ok(())
}<|MERGE_RESOLUTION|>--- conflicted
+++ resolved
@@ -20,13 +20,8 @@
 use super::*;
 
 #[tokio::test]
-<<<<<<< HEAD
-async fn test_managed_barrier_collection() -> Result<()> {
+async fn test_managed_barrier_collection() -> StreamResult<()> {
     let mut manager = LocalBarrierManager::new(StateStoreImpl::for_test());
-=======
-async fn test_managed_barrier_collection() -> StreamResult<()> {
-    let mut manager = LocalBarrierManager::new();
->>>>>>> bd1979ed
     assert!(!manager.is_local_mode());
 
     let register_sender = |actor_id: u32| {
@@ -72,13 +67,8 @@
 }
 
 #[tokio::test]
-<<<<<<< HEAD
-async fn test_managed_barrier_collection_before_send_request() -> Result<()> {
+async fn test_managed_barrier_collection_before_send_request() -> StreamResult<()> {
     let mut manager = LocalBarrierManager::new(StateStoreImpl::for_test());
-=======
-async fn test_managed_barrier_collection_before_send_request() -> StreamResult<()> {
-    let mut manager = LocalBarrierManager::new();
->>>>>>> bd1979ed
     assert!(!manager.is_local_mode());
 
     let register_sender = |actor_id: u32| {
