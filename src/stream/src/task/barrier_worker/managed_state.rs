// Copyright 2025 RisingWave Labs
//
// Licensed under the Apache License, Version 2.0 (the "License");
// you may not use this file except in compliance with the License.
// You may obtain a copy of the License at
//
//     http://www.apache.org/licenses/LICENSE-2.0
//
// Unless required by applicable law or agreed to in writing, software
// distributed under the License is distributed on an "AS IS" BASIS,
// WITHOUT WARRANTIES OR CONDITIONS OF ANY KIND, either express or implied.
// See the License for the specific language governing permissions and
// limitations under the License.

use std::cell::LazyCell;
use std::collections::{BTreeMap, BTreeSet, HashMap, HashSet};
use std::fmt::{Debug, Display, Formatter};
use std::future::{Future, pending, poll_fn};
use std::mem::replace;
use std::sync::Arc;
use std::task::{Context, Poll};
use std::time::{Duration, Instant};

use anyhow::anyhow;
use futures::FutureExt;
use futures::stream::FuturesOrdered;
use prometheus::HistogramTimer;
use risingwave_common::catalog::{DatabaseId, TableId};
use risingwave_common::util::epoch::EpochPair;
use risingwave_pb::stream_plan::barrier::BarrierKind;
use risingwave_pb::stream_service::barrier_complete_response::PbCdcTableBackfillProgress;
use risingwave_storage::StateStoreImpl;
use tokio::sync::mpsc::{UnboundedReceiver, UnboundedSender, unbounded_channel};
use tokio::sync::{mpsc, oneshot};
use tokio::task::JoinHandle;

use crate::error::{StreamError, StreamResult};
use crate::executor::Barrier;
use crate::executor::monitor::StreamingMetrics;
use crate::task::progress::BackfillState;
use crate::task::{
    ActorId, LocalBarrierEvent, LocalBarrierManager, NewOutputRequest, PartialGraphId,
    StreamActorManager, UpDownActorIds,
};

struct IssuedState {
    /// Actor ids remaining to be collected.
    pub remaining_actors: BTreeSet<ActorId>,

    pub barrier_inflight_latency: HistogramTimer,
}

impl Debug for IssuedState {
    fn fmt(&self, f: &mut Formatter<'_>) -> std::fmt::Result {
        f.debug_struct("IssuedState")
            .field("remaining_actors", &self.remaining_actors)
            .finish()
    }
}

/// The state machine of local barrier manager.
#[derive(Debug)]
enum ManagedBarrierStateInner {
    /// Meta service has issued a `send_barrier` request. We're collecting barriers now.
    Issued(IssuedState),

    /// The barrier has been collected by all remaining actors
    AllCollected {
        create_mview_progress: Vec<PbCreateMviewProgress>,
        load_finished_source_ids: Vec<u32>,
<<<<<<< HEAD
        truncate_tables: Vec<u32>,
        refresh_finished_tables: Vec<u32>,
=======
        cdc_table_backfill_progress: Vec<PbCdcTableBackfillProgress>,
>>>>>>> 0a312b1a
    },
}

#[derive(Debug)]
struct BarrierState {
    barrier: Barrier,
    /// Only be `Some(_)` when `barrier.kind` is `Checkpoint`
    table_ids: Option<HashSet<TableId>>,
    inner: ManagedBarrierStateInner,
}

use risingwave_common::must_match;
use risingwave_pb::stream_plan::SubscriptionUpstreamInfo;
use risingwave_pb::stream_service::InjectBarrierRequest;
use risingwave_pb::stream_service::barrier_complete_response::PbCreateMviewProgress;
use risingwave_pb::stream_service::streaming_control_stream_request::{
    DatabaseInitialPartialGraph, InitialPartialGraph,
};

use crate::executor::exchange::permit;
use crate::executor::exchange::permit::channel_from_config;
use crate::task::barrier_worker::ScoredStreamError;
use crate::task::barrier_worker::await_epoch_completed_future::AwaitEpochCompletedFuture;
use crate::task::cdc_progress::CdcTableBackfillState;

pub(super) struct ManagedBarrierStateDebugInfo<'a> {
    running_actors: BTreeSet<ActorId>,
    graph_states: &'a HashMap<PartialGraphId, PartialGraphManagedBarrierState>,
}

impl Display for ManagedBarrierStateDebugInfo<'_> {
    fn fmt(&self, f: &mut Formatter<'_>) -> std::fmt::Result {
        write!(f, "running_actors: ")?;
        for actor_id in &self.running_actors {
            write!(f, "{}, ", actor_id)?;
        }
        for (partial_graph_id, graph_states) in self.graph_states {
            writeln!(f, "--- Partial Group {}", partial_graph_id.0)?;
            write!(f, "{}", graph_states)?;
        }
        Ok(())
    }
}

impl Display for &'_ PartialGraphManagedBarrierState {
    fn fmt(&self, f: &mut Formatter<'_>) -> std::fmt::Result {
        let mut prev_epoch = 0u64;
        for (epoch, barrier_state) in &self.epoch_barrier_state_map {
            write!(f, "> Epoch {}: ", epoch)?;
            match &barrier_state.inner {
                ManagedBarrierStateInner::Issued(state) => {
                    write!(
                        f,
                        "Issued [{:?}]. Remaining actors: [",
                        barrier_state.barrier.kind
                    )?;
                    let mut is_prev_epoch_issued = false;
                    if prev_epoch != 0 {
                        let bs = &self.epoch_barrier_state_map[&prev_epoch];
                        if let ManagedBarrierStateInner::Issued(IssuedState {
                            remaining_actors: remaining_actors_prev,
                            ..
                        }) = &bs.inner
                        {
                            // Only show the actors that are not in the previous epoch.
                            is_prev_epoch_issued = true;
                            let mut duplicates = 0usize;
                            for actor_id in &state.remaining_actors {
                                if !remaining_actors_prev.contains(actor_id) {
                                    write!(f, "{}, ", actor_id)?;
                                } else {
                                    duplicates += 1;
                                }
                            }
                            if duplicates > 0 {
                                write!(f, "...and {} actors in prev epoch", duplicates)?;
                            }
                        }
                    }
                    if !is_prev_epoch_issued {
                        for actor_id in &state.remaining_actors {
                            write!(f, "{}, ", actor_id)?;
                        }
                    }
                    write!(f, "]")?;
                }
                ManagedBarrierStateInner::AllCollected { .. } => {
                    write!(f, "AllCollected")?;
                }
            }
            prev_epoch = *epoch;
            writeln!(f)?;
        }

        if !self.create_mview_progress.is_empty() {
            writeln!(f, "Create MView Progress:")?;
            for (epoch, progress) in &self.create_mview_progress {
                write!(f, "> Epoch {}:", epoch)?;
                for (actor_id, state) in progress {
                    write!(f, ">> Actor {}: {}, ", actor_id, state)?;
                }
            }
        }

        Ok(())
    }
}

enum InflightActorStatus {
    /// The actor has been issued some barriers, but has not collected the first barrier
    IssuedFirst(Vec<Barrier>),
    /// The actor has been issued some barriers, and has collected the first barrier
    Running(u64),
}

impl InflightActorStatus {
    fn max_issued_epoch(&self) -> u64 {
        match self {
            InflightActorStatus::Running(epoch) => *epoch,
            InflightActorStatus::IssuedFirst(issued_barriers) => {
                issued_barriers.last().expect("non-empty").epoch.prev
            }
        }
    }
}

pub(crate) struct InflightActorState {
    actor_id: ActorId,
    barrier_senders: Vec<mpsc::UnboundedSender<Barrier>>,
    /// `prev_epoch` -> partial graph id
    pub(crate) inflight_barriers: BTreeMap<u64, PartialGraphId>,
    status: InflightActorStatus,
    /// Whether the actor has been issued a stop barrier
    is_stopping: bool,

    new_output_request_tx: UnboundedSender<(ActorId, NewOutputRequest)>,
    join_handle: JoinHandle<()>,
    monitor_task_handle: Option<JoinHandle<()>>,
}

impl InflightActorState {
    pub(super) fn start(
        actor_id: ActorId,
        initial_partial_graph_id: PartialGraphId,
        initial_barrier: &Barrier,
        new_output_request_tx: UnboundedSender<(ActorId, NewOutputRequest)>,
        join_handle: JoinHandle<()>,
        monitor_task_handle: Option<JoinHandle<()>>,
    ) -> Self {
        Self {
            actor_id,
            barrier_senders: vec![],
            inflight_barriers: BTreeMap::from_iter([(
                initial_barrier.epoch.prev,
                initial_partial_graph_id,
            )]),
            status: InflightActorStatus::IssuedFirst(vec![initial_barrier.clone()]),
            is_stopping: false,
            new_output_request_tx,
            join_handle,
            monitor_task_handle,
        }
    }

    pub(super) fn issue_barrier(
        &mut self,
        partial_graph_id: PartialGraphId,
        barrier: &Barrier,
        is_stop: bool,
    ) -> StreamResult<()> {
        assert!(barrier.epoch.prev > self.status.max_issued_epoch());

        for barrier_sender in &self.barrier_senders {
            barrier_sender.send(barrier.clone()).map_err(|_| {
                StreamError::barrier_send(
                    barrier.clone(),
                    self.actor_id,
                    "failed to send to registered sender",
                )
            })?;
        }

        assert!(
            self.inflight_barriers
                .insert(barrier.epoch.prev, partial_graph_id)
                .is_none()
        );

        match &mut self.status {
            InflightActorStatus::IssuedFirst(pending_barriers) => {
                pending_barriers.push(barrier.clone());
            }
            InflightActorStatus::Running(prev_epoch) => {
                *prev_epoch = barrier.epoch.prev;
            }
        };

        if is_stop {
            assert!(!self.is_stopping, "stopped actor should not issue barrier");
            self.is_stopping = true;
        }
        Ok(())
    }

    pub(super) fn collect(&mut self, epoch: EpochPair) -> (PartialGraphId, bool) {
        let (prev_epoch, prev_partial_graph_id) =
            self.inflight_barriers.pop_first().expect("should exist");
        assert_eq!(prev_epoch, epoch.prev);
        match &self.status {
            InflightActorStatus::IssuedFirst(pending_barriers) => {
                assert_eq!(
                    prev_epoch,
                    pending_barriers.first().expect("non-empty").epoch.prev
                );
                self.status = InflightActorStatus::Running(
                    pending_barriers.last().expect("non-empty").epoch.prev,
                );
            }
            InflightActorStatus::Running(_) => {}
        }
        (
            prev_partial_graph_id,
            self.inflight_barriers.is_empty() && self.is_stopping,
        )
    }
}

/// Part of [`DatabaseManagedBarrierState`]
pub(crate) struct PartialGraphManagedBarrierState {
    /// Record barrier state for each epoch of concurrent checkpoints.
    ///
    /// The key is `prev_epoch`, and the first value is `curr_epoch`
    epoch_barrier_state_map: BTreeMap<u64, BarrierState>,

    prev_barrier_table_ids: Option<(EpochPair, HashSet<TableId>)>,

    mv_depended_subscriptions: HashMap<TableId, HashSet<u32>>,

    /// Record the progress updates of creating mviews for each epoch of concurrent checkpoints.
    ///
    /// The process of progress reporting is as follows:
    /// 1. updated by [`crate::task::barrier_manager::CreateMviewProgressReporter::update`]
    /// 2. converted to [`ManagedBarrierStateInner`] in [`Self::may_have_collected_all`]
    /// 3. handled by [`Self::pop_barrier_to_complete`]
    /// 4. put in [`crate::task::barrier_worker::BarrierCompleteResult`] and reported to meta.
    pub(crate) create_mview_progress: HashMap<u64, HashMap<ActorId, BackfillState>>,

    /// Record the source load finished reports for each epoch of concurrent checkpoints.
    /// Used for refreshable batch source.
    pub(crate) load_finished_source_ids: HashMap<u64, HashSet<u32>>,

<<<<<<< HEAD
    /// Record the tables to truncate for each epoch of concurrent checkpoints.
    pub(crate) truncate_tables: HashMap<u64, HashSet<u32>>,
    /// Record the tables that have finished refresh for each epoch of concurrent checkpoints.
    /// Used for materialized view refresh completion reporting.
    pub(crate) refresh_finished_tables: HashMap<u64, HashSet<u32>>,
=======
    pub(crate) cdc_table_backfill_progress: HashMap<u64, HashMap<ActorId, CdcTableBackfillState>>,
>>>>>>> 0a312b1a

    state_store: StateStoreImpl,

    streaming_metrics: Arc<StreamingMetrics>,
}

impl PartialGraphManagedBarrierState {
    pub(super) fn new(actor_manager: &StreamActorManager) -> Self {
        Self::new_inner(
            actor_manager.env.state_store(),
            actor_manager.streaming_metrics.clone(),
        )
    }

    fn new_inner(state_store: StateStoreImpl, streaming_metrics: Arc<StreamingMetrics>) -> Self {
        Self {
            epoch_barrier_state_map: Default::default(),
            prev_barrier_table_ids: None,
            mv_depended_subscriptions: Default::default(),
            create_mview_progress: Default::default(),
            load_finished_source_ids: Default::default(),
<<<<<<< HEAD
            truncate_tables: Default::default(),
            refresh_finished_tables: Default::default(),
=======
            cdc_table_backfill_progress: Default::default(),
>>>>>>> 0a312b1a
            state_store,
            streaming_metrics,
        }
    }

    #[cfg(test)]
    pub(crate) fn for_test() -> Self {
        Self::new_inner(
            StateStoreImpl::for_test(),
            Arc::new(StreamingMetrics::unused()),
        )
    }

    pub(super) fn is_empty(&self) -> bool {
        self.epoch_barrier_state_map.is_empty()
    }
}

pub(crate) struct SuspendedDatabaseState {
    pub(super) suspend_time: Instant,
    inner: DatabaseManagedBarrierState,
    failure: Option<(Option<ActorId>, StreamError)>,
}

impl SuspendedDatabaseState {
    fn new(
        state: DatabaseManagedBarrierState,
        failure: Option<(Option<ActorId>, StreamError)>,
        _completing_futures: Option<FuturesOrdered<AwaitEpochCompletedFuture>>, /* discard the completing futures */
    ) -> Self {
        Self {
            suspend_time: Instant::now(),
            inner: state,
            failure,
        }
    }

    async fn reset(mut self) -> ResetDatabaseOutput {
        let root_err = self.inner.try_find_root_actor_failure(self.failure).await;
        self.inner.abort_and_wait_actors().await;
        if let Some(hummock) = self.inner.actor_manager.env.state_store().as_hummock() {
            hummock.clear_tables(self.inner.table_ids).await;
        }
        ResetDatabaseOutput { root_err }
    }
}

pub(crate) struct ResettingDatabaseState {
    join_handle: JoinHandle<ResetDatabaseOutput>,
    reset_request_id: u32,
}

pub(crate) struct ResetDatabaseOutput {
    pub(crate) root_err: Option<ScoredStreamError>,
}

pub(crate) enum DatabaseStatus {
    ReceivedExchangeRequest(
        Vec<(
            UpDownActorIds,
            oneshot::Sender<StreamResult<permit::Receiver>>,
        )>,
    ),
    Running(DatabaseManagedBarrierState),
    Suspended(SuspendedDatabaseState),
    Resetting(ResettingDatabaseState),
    /// temporary place holder
    Unspecified,
}

impl DatabaseStatus {
    pub(crate) async fn abort(&mut self) {
        match self {
            DatabaseStatus::ReceivedExchangeRequest(pending_requests) => {
                for (_, sender) in pending_requests.drain(..) {
                    let _ = sender.send(Err(anyhow!("database aborted").into()));
                }
            }
            DatabaseStatus::Running(state) => {
                state.abort_and_wait_actors().await;
            }
            DatabaseStatus::Suspended(SuspendedDatabaseState { inner: state, .. }) => {
                state.abort_and_wait_actors().await;
            }
            DatabaseStatus::Resetting(state) => {
                (&mut state.join_handle)
                    .await
                    .expect("failed to join reset database join handle");
            }
            DatabaseStatus::Unspecified => {
                unreachable!()
            }
        }
    }

    pub(crate) fn state_for_request(&mut self) -> Option<&mut DatabaseManagedBarrierState> {
        match self {
            DatabaseStatus::ReceivedExchangeRequest(_) => {
                unreachable!("should not handle request")
            }
            DatabaseStatus::Running(state) => Some(state),
            DatabaseStatus::Suspended(_) => None,
            DatabaseStatus::Resetting(_) => {
                unreachable!("should not receive further request during cleaning")
            }
            DatabaseStatus::Unspecified => {
                unreachable!()
            }
        }
    }

    pub(super) fn poll_next_event(
        &mut self,
        cx: &mut Context<'_>,
    ) -> Poll<ManagedBarrierStateEvent> {
        match self {
            DatabaseStatus::ReceivedExchangeRequest(_) => Poll::Pending,
            DatabaseStatus::Running(state) => state.poll_next_event(cx),
            DatabaseStatus::Suspended(_) => Poll::Pending,
            DatabaseStatus::Resetting(state) => state.join_handle.poll_unpin(cx).map(|result| {
                let output = result.expect("should be able to join");
                ManagedBarrierStateEvent::DatabaseReset(output, state.reset_request_id)
            }),
            DatabaseStatus::Unspecified => {
                unreachable!()
            }
        }
    }

    pub(super) fn suspend(
        &mut self,
        failed_actor: Option<ActorId>,
        err: StreamError,
        completing_futures: Option<FuturesOrdered<AwaitEpochCompletedFuture>>,
    ) {
        let state = must_match!(replace(self, DatabaseStatus::Unspecified), DatabaseStatus::Running(state) => state);
        *self = DatabaseStatus::Suspended(SuspendedDatabaseState::new(
            state,
            Some((failed_actor, err)),
            completing_futures,
        ));
    }

    pub(super) fn start_reset(
        &mut self,
        database_id: DatabaseId,
        completing_futures: Option<FuturesOrdered<AwaitEpochCompletedFuture>>,
        reset_request_id: u32,
    ) {
        let join_handle = match replace(self, DatabaseStatus::Unspecified) {
            DatabaseStatus::ReceivedExchangeRequest(pending_requests) => {
                for (_, sender) in pending_requests {
                    let _ = sender.send(Err(anyhow!("database reset").into()));
                }
                tokio::spawn(async move { ResetDatabaseOutput { root_err: None } })
            }
            DatabaseStatus::Running(state) => {
                assert_eq!(database_id, state.database_id);
                info!(
                    database_id = database_id.database_id,
                    reset_request_id, "start database reset from Running"
                );
                tokio::spawn(SuspendedDatabaseState::new(state, None, completing_futures).reset())
            }
            DatabaseStatus::Suspended(state) => {
                assert!(
                    completing_futures.is_none(),
                    "should have been clear when suspended"
                );
                assert_eq!(database_id, state.inner.database_id);
                info!(
                    database_id = database_id.database_id,
                    reset_request_id,
                    suspend_elapsed = ?state.suspend_time.elapsed(),
                    "start database reset after suspended"
                );
                tokio::spawn(state.reset())
            }
            DatabaseStatus::Resetting(state) => {
                let prev_request_id = state.reset_request_id;
                info!(
                    database_id = database_id.database_id,
                    reset_request_id, prev_request_id, "receive duplicate reset request"
                );
                assert!(reset_request_id > prev_request_id);
                state.join_handle
            }
            DatabaseStatus::Unspecified => {
                unreachable!()
            }
        };
        *self = DatabaseStatus::Resetting(ResettingDatabaseState {
            join_handle,
            reset_request_id,
        });
    }
}

pub(crate) struct ManagedBarrierState {
    pub(crate) databases: HashMap<DatabaseId, DatabaseStatus>,
}

pub(super) enum ManagedBarrierStateEvent {
    BarrierCollected {
        partial_graph_id: PartialGraphId,
        barrier: Barrier,
    },
    ActorError {
        actor_id: ActorId,
        err: StreamError,
    },
    DatabaseReset(ResetDatabaseOutput, u32),
}

impl ManagedBarrierState {
    pub(super) fn new(
        actor_manager: Arc<StreamActorManager>,
        initial_partial_graphs: Vec<DatabaseInitialPartialGraph>,
        term_id: String,
    ) -> Self {
        let mut databases = HashMap::new();
        for database in initial_partial_graphs {
            let database_id = DatabaseId::new(database.database_id);
            assert!(!databases.contains_key(&database_id));
            let state = DatabaseManagedBarrierState::new(
                database_id,
                term_id.clone(),
                actor_manager.clone(),
                database.graphs,
            );
            databases.insert(database_id, DatabaseStatus::Running(state));
        }

        Self { databases }
    }

    pub(super) fn next_event(
        &mut self,
    ) -> impl Future<Output = (DatabaseId, ManagedBarrierStateEvent)> + '_ {
        poll_fn(|cx| {
            for (database_id, database) in &mut self.databases {
                if let Poll::Ready(event) = database.poll_next_event(cx) {
                    return Poll::Ready((*database_id, event));
                }
            }
            Poll::Pending
        })
    }
}

/// Per-database barrier state manager. Handles barriers for one specific database.
/// Part of [`ManagedBarrierState`] in [`super::LocalBarrierWorker`].
///
/// See [`crate::task`] for architecture overview.
pub(crate) struct DatabaseManagedBarrierState {
    database_id: DatabaseId,
    pub(crate) actor_states: HashMap<ActorId, InflightActorState>,
    pub(super) actor_pending_new_output_requests:
        HashMap<ActorId, Vec<(ActorId, NewOutputRequest)>>,

    pub(crate) graph_states: HashMap<PartialGraphId, PartialGraphManagedBarrierState>,

    table_ids: HashSet<TableId>,

    actor_manager: Arc<StreamActorManager>,

    pub(super) local_barrier_manager: LocalBarrierManager,

    barrier_event_rx: UnboundedReceiver<LocalBarrierEvent>,
    pub(super) actor_failure_rx: UnboundedReceiver<(ActorId, StreamError)>,
}

impl DatabaseManagedBarrierState {
    /// Create a barrier manager state. This will be called only once.
    pub(super) fn new(
        database_id: DatabaseId,
        term_id: String,
        actor_manager: Arc<StreamActorManager>,
        initial_partial_graphs: Vec<InitialPartialGraph>,
    ) -> Self {
        let (local_barrier_manager, barrier_event_rx, actor_failure_rx) =
            LocalBarrierManager::new(database_id, term_id, actor_manager.env.clone());
        Self {
            database_id,
            actor_states: Default::default(),
            actor_pending_new_output_requests: Default::default(),
            graph_states: initial_partial_graphs
                .into_iter()
                .map(|graph| {
                    let mut state = PartialGraphManagedBarrierState::new(&actor_manager);
                    state.add_subscriptions(graph.subscriptions);
                    (PartialGraphId::new(graph.partial_graph_id), state)
                })
                .collect(),
            table_ids: Default::default(),
            actor_manager,
            local_barrier_manager,
            barrier_event_rx,
            actor_failure_rx,
        }
    }

    pub(super) fn to_debug_info(&self) -> ManagedBarrierStateDebugInfo<'_> {
        ManagedBarrierStateDebugInfo {
            running_actors: self.actor_states.keys().cloned().collect(),
            graph_states: &self.graph_states,
        }
    }

    async fn abort_and_wait_actors(&mut self) {
        for (actor_id, state) in &self.actor_states {
            tracing::debug!("force stopping actor {}", actor_id);
            state.join_handle.abort();
            if let Some(monitor_task_handle) = &state.monitor_task_handle {
                monitor_task_handle.abort();
            }
        }

        for (actor_id, state) in self.actor_states.drain() {
            tracing::debug!("join actor {}", actor_id);
            let result = state.join_handle.await;
            assert!(result.is_ok() || result.unwrap_err().is_cancelled());
        }
    }
}

impl InflightActorState {
    pub(super) fn register_barrier_sender(
        &mut self,
        tx: mpsc::UnboundedSender<Barrier>,
    ) -> StreamResult<()> {
        match &self.status {
            InflightActorStatus::IssuedFirst(pending_barriers) => {
                for barrier in pending_barriers {
                    tx.send(barrier.clone()).map_err(|_| {
                        StreamError::barrier_send(
                            barrier.clone(),
                            self.actor_id,
                            "failed to send pending barriers to newly registered sender",
                        )
                    })?;
                }
                self.barrier_senders.push(tx);
            }
            InflightActorStatus::Running(_) => {
                unreachable!("should not register barrier sender when entering Running status")
            }
        }
        Ok(())
    }
}

impl DatabaseManagedBarrierState {
    pub(super) fn register_barrier_sender(
        &mut self,
        actor_id: ActorId,
        tx: mpsc::UnboundedSender<Barrier>,
    ) -> StreamResult<()> {
        self.actor_states
            .get_mut(&actor_id)
            .expect("should exist")
            .register_barrier_sender(tx)
    }
}

impl PartialGraphManagedBarrierState {
    pub(super) fn add_subscriptions(&mut self, subscriptions: Vec<SubscriptionUpstreamInfo>) {
        for subscription_to_add in subscriptions {
            if !self
                .mv_depended_subscriptions
                .entry(TableId::new(subscription_to_add.upstream_mv_table_id))
                .or_default()
                .insert(subscription_to_add.subscriber_id)
            {
                if cfg!(debug_assertions) {
                    panic!("add an existing subscription: {:?}", subscription_to_add);
                }
                warn!(?subscription_to_add, "add an existing subscription");
            }
        }
    }

    pub(super) fn remove_subscriptions(&mut self, subscriptions: Vec<SubscriptionUpstreamInfo>) {
        for subscription_to_remove in subscriptions {
            let upstream_table_id = TableId::new(subscription_to_remove.upstream_mv_table_id);
            let Some(subscribers) = self.mv_depended_subscriptions.get_mut(&upstream_table_id)
            else {
                if cfg!(debug_assertions) {
                    panic!(
                        "unable to find upstream mv table to remove: {:?}",
                        subscription_to_remove
                    );
                }
                warn!(
                    ?subscription_to_remove,
                    "unable to find upstream mv table to remove"
                );
                continue;
            };
            if !subscribers.remove(&subscription_to_remove.subscriber_id) {
                if cfg!(debug_assertions) {
                    panic!(
                        "unable to find subscriber to remove: {:?}",
                        subscription_to_remove
                    );
                }
                warn!(
                    ?subscription_to_remove,
                    "unable to find subscriber to remove"
                );
            }
            if subscribers.is_empty() {
                self.mv_depended_subscriptions.remove(&upstream_table_id);
            }
        }
    }
}

impl DatabaseManagedBarrierState {
    pub(super) fn transform_to_issued(
        &mut self,
        barrier: &Barrier,
        request: InjectBarrierRequest,
    ) -> StreamResult<()> {
        let partial_graph_id = PartialGraphId::new(request.partial_graph_id);
        let actor_to_stop = barrier.all_stop_actors();
        let is_stop_actor = |actor_id| {
            actor_to_stop
                .map(|actors| actors.contains(&actor_id))
                .unwrap_or(false)
        };
        let graph_state = self
            .graph_states
            .get_mut(&partial_graph_id)
            .expect("should exist");

        graph_state.add_subscriptions(request.subscriptions_to_add);
        graph_state.remove_subscriptions(request.subscriptions_to_remove);

        let table_ids =
            HashSet::from_iter(request.table_ids_to_sync.iter().cloned().map(TableId::new));
        self.table_ids.extend(table_ids.iter().cloned());

        graph_state.transform_to_issued(
            barrier,
            request.actor_ids_to_collect.iter().cloned(),
            table_ids,
        );

        let mut new_actors = HashSet::new();
        let subscriptions =
            LazyCell::new(|| Arc::new(graph_state.mv_depended_subscriptions.clone()));
        for (node, fragment_id, actor) in
            request
                .actors_to_build
                .into_iter()
                .flat_map(|fragment_actors| {
                    let node = Arc::new(fragment_actors.node.unwrap());
                    fragment_actors
                        .actors
                        .into_iter()
                        .map(move |actor| (node.clone(), fragment_actors.fragment_id, actor))
                })
        {
            let actor_id = actor.actor_id;
            assert!(!is_stop_actor(actor_id));
            assert!(new_actors.insert(actor_id));
            assert!(request.actor_ids_to_collect.contains(&actor_id));
            let (new_output_request_tx, new_output_request_rx) = unbounded_channel();
            if let Some(pending_requests) = self.actor_pending_new_output_requests.remove(&actor_id)
            {
                for request in pending_requests {
                    let _ = new_output_request_tx.send(request);
                }
            }
            let (join_handle, monitor_join_handle) = self.actor_manager.spawn_actor(
                actor,
                fragment_id,
                node,
                (*subscriptions).clone(),
                self.local_barrier_manager.clone(),
                new_output_request_rx,
            );
            assert!(
                self.actor_states
                    .try_insert(
                        actor_id,
                        InflightActorState::start(
                            actor_id,
                            partial_graph_id,
                            barrier,
                            new_output_request_tx,
                            join_handle,
                            monitor_join_handle
                        )
                    )
                    .is_ok()
            );
        }

        // Spawn a trivial join handle to be compatible with the unit test. In the unit tests that involve local barrier manager,
        // actors are spawned in the local test logic, but we assume that there is an entry for each spawned actor in ·actor_states`,
        // so under cfg!(test) we add a dummy entry for each new actor.
        if cfg!(test) {
            for actor_id in &request.actor_ids_to_collect {
                if !self.actor_states.contains_key(actor_id) {
                    let (tx, rx) = unbounded_channel();
                    let join_handle = self.actor_manager.runtime.spawn(async move {
                        // The rx is spawned so that tx.send() will not fail.
                        let _ = rx;
                        pending().await
                    });
                    assert!(
                        self.actor_states
                            .try_insert(
                                *actor_id,
                                InflightActorState::start(
                                    *actor_id,
                                    partial_graph_id,
                                    barrier,
                                    tx,
                                    join_handle,
                                    None,
                                )
                            )
                            .is_ok()
                    );
                    new_actors.insert(*actor_id);
                }
            }
        }

        // Note: it's important to issue barrier to actor after issuing to graph to ensure that
        // we call `start_epoch` on the graph before the actors receive the barrier
        for actor_id in &request.actor_ids_to_collect {
            if new_actors.contains(actor_id) {
                continue;
            }
            self.actor_states
                .get_mut(actor_id)
                .unwrap_or_else(|| {
                    panic!(
                        "should exist: {} {:?}",
                        actor_id, request.actor_ids_to_collect
                    );
                })
                .issue_barrier(partial_graph_id, barrier, is_stop_actor(*actor_id))?;
        }

        Ok(())
    }

    pub(super) fn new_actor_remote_output_request(
        &mut self,
        actor_id: ActorId,
        upstream_actor_id: ActorId,
        result_sender: oneshot::Sender<StreamResult<permit::Receiver>>,
    ) {
        let (tx, rx) = channel_from_config(self.local_barrier_manager.env.config());
        self.new_actor_output_request(actor_id, upstream_actor_id, NewOutputRequest::Remote(tx));
        let _ = result_sender.send(Ok(rx));
    }

    pub(super) fn new_actor_output_request(
        &mut self,
        actor_id: ActorId,
        upstream_actor_id: ActorId,
        request: NewOutputRequest,
    ) {
        if let Some(actor) = self.actor_states.get_mut(&upstream_actor_id) {
            let _ = actor.new_output_request_tx.send((actor_id, request));
        } else {
            self.actor_pending_new_output_requests
                .entry(upstream_actor_id)
                .or_default()
                .push((actor_id, request));
        }
    }

    /// Handles [`LocalBarrierEvent`] from [`crate::task::barrier_manager::LocalBarrierManager`].
    pub(super) fn poll_next_event(
        &mut self,
        cx: &mut Context<'_>,
    ) -> Poll<ManagedBarrierStateEvent> {
        if let Poll::Ready(option) = self.actor_failure_rx.poll_recv(cx) {
            let (actor_id, err) = option.expect("non-empty when tx in local_barrier_manager");
            return Poll::Ready(ManagedBarrierStateEvent::ActorError { actor_id, err });
        }
        // yield some pending collected epochs
        for (partial_graph_id, graph_state) in &mut self.graph_states {
            if let Some(barrier) = graph_state.may_have_collected_all() {
                return Poll::Ready(ManagedBarrierStateEvent::BarrierCollected {
                    partial_graph_id: *partial_graph_id,
                    barrier,
                });
            }
        }
        while let Poll::Ready(event) = self.barrier_event_rx.poll_recv(cx) {
            match event.expect("non-empty when tx in local_barrier_manager") {
                LocalBarrierEvent::ReportActorCollected { actor_id, epoch } => {
                    if let Some((partial_graph_id, barrier)) = self.collect(actor_id, epoch) {
                        return Poll::Ready(ManagedBarrierStateEvent::BarrierCollected {
                            partial_graph_id,
                            barrier,
                        });
                    }
                }
                LocalBarrierEvent::ReportCreateProgress {
                    epoch,
                    actor,
                    state,
                } => {
                    self.update_create_mview_progress(epoch, actor, state);
                }
                LocalBarrierEvent::ReportSourceLoadFinished {
                    epoch,
                    actor_id,
                    table_id,
                    associated_source_id,
                } => {
                    self.report_source_load_finished(
                        epoch,
                        actor_id,
                        table_id,
                        associated_source_id,
                    );
                }
                LocalBarrierEvent::RefreshFinished {
                    epoch,
                    actor_id,
                    table_id,
                    staging_table_id,
                } => {
                    self.report_refresh_finished(epoch, actor_id, table_id, staging_table_id);
                }
                LocalBarrierEvent::RegisterBarrierSender {
                    actor_id,
                    barrier_sender,
                } => {
                    if let Err(err) = self.register_barrier_sender(actor_id, barrier_sender) {
                        return Poll::Ready(ManagedBarrierStateEvent::ActorError { actor_id, err });
                    }
                }
                LocalBarrierEvent::RegisterLocalUpstreamOutput {
                    actor_id,
                    upstream_actor_id,
                    tx,
                } => {
                    self.new_actor_output_request(
                        actor_id,
                        upstream_actor_id,
                        NewOutputRequest::Local(tx),
                    );
                }
                LocalBarrierEvent::ReportCdcTableBackfillProgress {
                    actor_id,
                    epoch,
                    state,
                } => {
                    self.update_cdc_table_backfill_progress(epoch, actor_id, state);
                }
            }
        }

        debug_assert!(
            self.graph_states
                .values_mut()
                .all(|graph_state| graph_state.may_have_collected_all().is_none())
        );
        Poll::Pending
    }
}

impl DatabaseManagedBarrierState {
    #[must_use]
    pub(super) fn collect(
        &mut self,
        actor_id: ActorId,
        epoch: EpochPair,
    ) -> Option<(PartialGraphId, Barrier)> {
        let (prev_partial_graph_id, is_finished) = self
            .actor_states
            .get_mut(&actor_id)
            .expect("should exist")
            .collect(epoch);
        if is_finished {
            let state = self.actor_states.remove(&actor_id).expect("should exist");
            if let Some(monitor_task_handle) = state.monitor_task_handle {
                monitor_task_handle.abort();
            }
        }
        let prev_graph_state = self
            .graph_states
            .get_mut(&prev_partial_graph_id)
            .expect("should exist");
        prev_graph_state.collect(actor_id, epoch);
        prev_graph_state
            .may_have_collected_all()
            .map(|barrier| (prev_partial_graph_id, barrier))
    }

    #[allow(clippy::type_complexity)]
    pub(super) fn pop_barrier_to_complete(
        &mut self,
        partial_graph_id: PartialGraphId,
        prev_epoch: u64,
<<<<<<< HEAD
    ) -> BarrierToComplete {
=======
    ) -> (
        Barrier,
        Option<HashSet<TableId>>,
        Vec<PbCreateMviewProgress>,
        Vec<u32>,
        Vec<PbCdcTableBackfillProgress>,
    ) {
>>>>>>> 0a312b1a
        self.graph_states
            .get_mut(&partial_graph_id)
            .expect("should exist")
            .pop_barrier_to_complete(prev_epoch)
    }

    /// Collect actor errors for a while and find the one that might be the root cause.
    ///
    /// Returns `None` if there's no actor error received.
    async fn try_find_root_actor_failure(
        &mut self,
        first_failure: Option<(Option<ActorId>, StreamError)>,
    ) -> Option<ScoredStreamError> {
        let mut later_errs = vec![];
        // fetch more actor errors within a timeout
        let _ = tokio::time::timeout(Duration::from_secs(3), async {
            let mut uncollected_actors: HashSet<_> = self.actor_states.keys().cloned().collect();
            if let Some((Some(failed_actor), _)) = &first_failure {
                uncollected_actors.remove(failed_actor);
            }
            while !uncollected_actors.is_empty()
                && let Some((actor_id, error)) = self.actor_failure_rx.recv().await
            {
                uncollected_actors.remove(&actor_id);
                later_errs.push(error);
            }
        })
        .await;

        first_failure
            .into_iter()
            .map(|(_, err)| err)
            .chain(later_errs.into_iter())
            .map(|e| e.with_score())
            .max_by_key(|e| e.score)
    }

    /// Report that a source has finished loading for a specific epoch
    pub(super) fn report_source_load_finished(
        &mut self,
        epoch: EpochPair,
        actor_id: ActorId,
        _table_id: u32,
        associated_source_id: u32,
    ) {
        // Find the correct partial graph state by matching the actor's partial graph id
        if let Some(actor_state) = self.actor_states.get(&actor_id)
            && let Some(partial_graph_id) = actor_state.inflight_barriers.get(&epoch.prev)
            && let Some(graph_state) = self.graph_states.get_mut(partial_graph_id)
        {
            graph_state
                .load_finished_source_ids
                .entry(epoch.curr)
                .or_default()
                .insert(associated_source_id);
        } else {
            warn!(
                ?epoch,
                actor_id, associated_source_id, "ignore source load finished"
            );
        }
    }

    /// Report that a table has finished refreshing for a specific epoch
    pub(super) fn report_refresh_finished(
        &mut self,
        epoch: EpochPair,
        actor_id: ActorId,
        table_id: u32,
        staging_table_id: u32,
    ) {
        // Find the correct partial graph state by matching the actor's partial graph id
        let Some(actor_state) = self.actor_states.get(&actor_id) else {
            warn!(
                ?epoch,
                actor_id, table_id, "ignore refresh finished table: actor_state not found"
            );
            return;
        };
        let Some(partial_graph_id) = actor_state.inflight_barriers.get(&epoch.prev) else {
            let inflight_barriers = actor_state.inflight_barriers.keys().collect::<Vec<_>>();
            warn!(
                ?epoch,
                actor_id,
                table_id,
                ?inflight_barriers,
                "ignore refresh finished table: partial_graph_id not found in inflight_barriers"
            );
            return;
        };
        let Some(graph_state) = self.graph_states.get_mut(partial_graph_id) else {
            warn!(
                ?epoch,
                actor_id, table_id, "ignore refresh finished table: graph_state not found"
            );
            return;
        };
        graph_state
            .refresh_finished_tables
            .entry(epoch.curr)
            .or_default()
            .insert(table_id);
        graph_state
            .truncate_tables
            .entry(epoch.curr)
            .or_default()
            .insert(staging_table_id);
    }
}

impl PartialGraphManagedBarrierState {
    /// This method is called when barrier state is modified in either `Issued` or `Stashed`
    /// to transform the state to `AllCollected` and start state store `sync` when the barrier
    /// has been collected from all actors for an `Issued` barrier.
    fn may_have_collected_all(&mut self) -> Option<Barrier> {
        for barrier_state in self.epoch_barrier_state_map.values_mut() {
            match &barrier_state.inner {
                ManagedBarrierStateInner::Issued(IssuedState {
                    remaining_actors, ..
                }) if remaining_actors.is_empty() => {}
                ManagedBarrierStateInner::AllCollected { .. } => {
                    continue;
                }
                ManagedBarrierStateInner::Issued(_) => {
                    break;
                }
            }

            self.streaming_metrics.barrier_manager_progress.inc();

            let create_mview_progress = self
                .create_mview_progress
                .remove(&barrier_state.barrier.epoch.curr)
                .unwrap_or_default()
                .into_iter()
                .map(|(actor, state)| state.to_pb(actor))
                .collect();

            let load_finished_source_ids = self
                .load_finished_source_ids
                .remove(&barrier_state.barrier.epoch.curr)
                .unwrap_or_default()
                .into_iter()
                .collect();
            let cdc_table_backfill_progress = self
                .cdc_table_backfill_progress
                .remove(&barrier_state.barrier.epoch.curr)
                .unwrap_or_default()
                .into_iter()
                .map(|(actor, state)| state.to_pb(actor, barrier_state.barrier.epoch.curr))
                .collect();

            let truncate_tables = self
                .truncate_tables
                .remove(&barrier_state.barrier.epoch.curr)
                .unwrap_or_default()
                .into_iter()
                .collect();

            let refresh_finished_tables = self
                .refresh_finished_tables
                .remove(&barrier_state.barrier.epoch.curr)
                .unwrap_or_default()
                .into_iter()
                .collect();
            let prev_state = replace(
                &mut barrier_state.inner,
                ManagedBarrierStateInner::AllCollected {
                    create_mview_progress,
                    load_finished_source_ids,
<<<<<<< HEAD
                    truncate_tables,
                    refresh_finished_tables,
=======
                    cdc_table_backfill_progress,
>>>>>>> 0a312b1a
                },
            );

            must_match!(prev_state, ManagedBarrierStateInner::Issued(IssuedState {
                barrier_inflight_latency: timer,
                ..
            }) => {
                timer.observe_duration();
            });

            return Some(barrier_state.barrier.clone());
        }
        None
    }

<<<<<<< HEAD
    fn pop_barrier_to_complete(&mut self, prev_epoch: u64) -> BarrierToComplete {
=======
    #[allow(clippy::type_complexity)]
    fn pop_barrier_to_complete(
        &mut self,
        prev_epoch: u64,
    ) -> (
        Barrier,
        Option<HashSet<TableId>>,
        Vec<PbCreateMviewProgress>,
        Vec<u32>,
        Vec<PbCdcTableBackfillProgress>,
    ) {
>>>>>>> 0a312b1a
        let (popped_prev_epoch, barrier_state) = self
            .epoch_barrier_state_map
            .pop_first()
            .expect("should exist");

        assert_eq!(prev_epoch, popped_prev_epoch);

<<<<<<< HEAD
        let (
            create_mview_progress,
            load_finished_source_ids,
            truncate_tables,
            refresh_finished_tables,
        ) = must_match!(barrier_state.inner, ManagedBarrierStateInner::AllCollected {
            create_mview_progress,
            load_finished_source_ids,
            truncate_tables,
            refresh_finished_tables,
        } => {
            (create_mview_progress, load_finished_source_ids, truncate_tables, refresh_finished_tables)
=======
        let (create_mview_progress, load_finished_source_ids, cdc_table_backfill_progress) = must_match!(barrier_state.inner, ManagedBarrierStateInner::AllCollected {
            create_mview_progress,
            load_finished_source_ids,
            cdc_table_backfill_progress,
        } => {
            (create_mview_progress, load_finished_source_ids, cdc_table_backfill_progress)
>>>>>>> 0a312b1a
        });
        BarrierToComplete {
            barrier: barrier_state.barrier,
            table_ids: barrier_state.table_ids,
            create_mview_progress,
            load_finished_source_ids,
<<<<<<< HEAD
            truncate_tables,
            refresh_finished_tables,
        }
=======
            cdc_table_backfill_progress,
        )
>>>>>>> 0a312b1a
    }
}

pub(crate) struct BarrierToComplete {
    pub barrier: Barrier,
    pub table_ids: Option<HashSet<TableId>>,
    pub create_mview_progress: Vec<PbCreateMviewProgress>,
    pub load_finished_source_ids: Vec<u32>,
    pub truncate_tables: Vec<u32>,
    pub refresh_finished_tables: Vec<u32>,
}

impl PartialGraphManagedBarrierState {
    /// Collect a `barrier` from the actor with `actor_id`.
    pub(super) fn collect(&mut self, actor_id: ActorId, epoch: EpochPair) {
        tracing::debug!(
            target: "events::stream::barrier::manager::collect",
            ?epoch, actor_id, state = ?self.epoch_barrier_state_map,
            "collect_barrier",
        );

        match self.epoch_barrier_state_map.get_mut(&epoch.prev) {
            None => {
                // If the barrier's state is stashed, this occurs exclusively in scenarios where the barrier has not been
                // injected by the barrier manager, or the barrier message is blocked at the `RemoteInput` side waiting for injection.
                // Given these conditions, it's inconceivable for an actor to attempt collect at this point.
                panic!(
                    "cannot collect new actor barrier {:?} at current state: None",
                    epoch,
                )
            }
            Some(&mut BarrierState {
                ref barrier,
                inner:
                    ManagedBarrierStateInner::Issued(IssuedState {
                        ref mut remaining_actors,
                        ..
                    }),
                ..
            }) => {
                let exist = remaining_actors.remove(&actor_id);
                assert!(
                    exist,
                    "the actor doesn't exist. actor_id: {:?}, curr_epoch: {:?}",
                    actor_id, epoch.curr
                );
                assert_eq!(barrier.epoch.curr, epoch.curr);
            }
            Some(BarrierState { inner, .. }) => {
                panic!(
                    "cannot collect new actor barrier {:?} at current state: {:?}",
                    epoch, inner
                )
            }
        }
    }

    /// When the meta service issues a `send_barrier` request, call this function to transform to
    /// `Issued` and start to collect or to notify.
    pub(super) fn transform_to_issued(
        &mut self,
        barrier: &Barrier,
        actor_ids_to_collect: impl IntoIterator<Item = ActorId>,
        table_ids: HashSet<TableId>,
    ) {
        let timer = self
            .streaming_metrics
            .barrier_inflight_latency
            .start_timer();

        if let Some(hummock) = self.state_store.as_hummock() {
            hummock.start_epoch(barrier.epoch.curr, table_ids.clone());
        }

        let table_ids = match barrier.kind {
            BarrierKind::Unspecified => {
                unreachable!()
            }
            BarrierKind::Initial => {
                assert!(
                    self.prev_barrier_table_ids.is_none(),
                    "non empty table_ids at initial barrier: {:?}",
                    self.prev_barrier_table_ids
                );
                info!(epoch = ?barrier.epoch, "initialize at Initial barrier");
                self.prev_barrier_table_ids = Some((barrier.epoch, table_ids));
                None
            }
            BarrierKind::Barrier => {
                if let Some((prev_epoch, prev_table_ids)) = self.prev_barrier_table_ids.as_mut() {
                    assert_eq!(prev_epoch.curr, barrier.epoch.prev);
                    assert_eq!(prev_table_ids, &table_ids);
                    *prev_epoch = barrier.epoch;
                } else {
                    info!(epoch = ?barrier.epoch, "initialize at non-checkpoint barrier");
                    self.prev_barrier_table_ids = Some((barrier.epoch, table_ids));
                }
                None
            }
            BarrierKind::Checkpoint => Some(
                if let Some((prev_epoch, prev_table_ids)) = self
                    .prev_barrier_table_ids
                    .replace((barrier.epoch, table_ids))
                    && prev_epoch.curr == barrier.epoch.prev
                {
                    prev_table_ids
                } else {
                    debug!(epoch = ?barrier.epoch, "reinitialize at Checkpoint barrier");
                    HashSet::new()
                },
            ),
        };

        if let Some(&mut BarrierState { ref inner, .. }) =
            self.epoch_barrier_state_map.get_mut(&barrier.epoch.prev)
        {
            {
                panic!(
                    "barrier epochs{:?} state has already been `Issued`. Current state: {:?}",
                    barrier.epoch, inner
                );
            }
        };

        self.epoch_barrier_state_map.insert(
            barrier.epoch.prev,
            BarrierState {
                barrier: barrier.clone(),
                inner: ManagedBarrierStateInner::Issued(IssuedState {
                    remaining_actors: BTreeSet::from_iter(actor_ids_to_collect),
                    barrier_inflight_latency: timer,
                }),
                table_ids,
            },
        );
    }

    #[cfg(test)]
    async fn pop_next_completed_epoch(&mut self) -> u64 {
        if let Some(barrier) = self.may_have_collected_all() {
            self.pop_barrier_to_complete(barrier.epoch.prev);
            return barrier.epoch.prev;
        }
        pending().await
    }
}

#[cfg(test)]
mod tests {
    use std::collections::HashSet;

    use risingwave_common::util::epoch::test_epoch;

    use crate::executor::Barrier;
    use crate::task::barrier_worker::managed_state::PartialGraphManagedBarrierState;

    #[tokio::test]
    async fn test_managed_state_add_actor() {
        let mut managed_barrier_state = PartialGraphManagedBarrierState::for_test();
        let barrier1 = Barrier::new_test_barrier(test_epoch(1));
        let barrier2 = Barrier::new_test_barrier(test_epoch(2));
        let barrier3 = Barrier::new_test_barrier(test_epoch(3));
        let actor_ids_to_collect1 = HashSet::from([1, 2]);
        let actor_ids_to_collect2 = HashSet::from([1, 2]);
        let actor_ids_to_collect3 = HashSet::from([1, 2, 3]);
        managed_barrier_state.transform_to_issued(&barrier1, actor_ids_to_collect1, HashSet::new());
        managed_barrier_state.transform_to_issued(&barrier2, actor_ids_to_collect2, HashSet::new());
        managed_barrier_state.transform_to_issued(&barrier3, actor_ids_to_collect3, HashSet::new());
        managed_barrier_state.collect(1, barrier1.epoch);
        managed_barrier_state.collect(2, barrier1.epoch);
        assert_eq!(
            managed_barrier_state.pop_next_completed_epoch().await,
            test_epoch(0)
        );
        assert_eq!(
            managed_barrier_state
                .epoch_barrier_state_map
                .first_key_value()
                .unwrap()
                .0,
            &test_epoch(1)
        );
        managed_barrier_state.collect(1, barrier2.epoch);
        managed_barrier_state.collect(1, barrier3.epoch);
        managed_barrier_state.collect(2, barrier2.epoch);
        assert_eq!(
            managed_barrier_state.pop_next_completed_epoch().await,
            test_epoch(1)
        );
        assert_eq!(
            managed_barrier_state
                .epoch_barrier_state_map
                .first_key_value()
                .unwrap()
                .0,
            &test_epoch(2)
        );
        managed_barrier_state.collect(2, barrier3.epoch);
        managed_barrier_state.collect(3, barrier3.epoch);
        assert_eq!(
            managed_barrier_state.pop_next_completed_epoch().await,
            test_epoch(2)
        );
        assert!(managed_barrier_state.epoch_barrier_state_map.is_empty());
    }

    #[tokio::test]
    async fn test_managed_state_stop_actor() {
        let mut managed_barrier_state = PartialGraphManagedBarrierState::for_test();
        let barrier1 = Barrier::new_test_barrier(test_epoch(1));
        let barrier2 = Barrier::new_test_barrier(test_epoch(2));
        let barrier3 = Barrier::new_test_barrier(test_epoch(3));
        let actor_ids_to_collect1 = HashSet::from([1, 2, 3, 4]);
        let actor_ids_to_collect2 = HashSet::from([1, 2, 3]);
        let actor_ids_to_collect3 = HashSet::from([1, 2]);
        managed_barrier_state.transform_to_issued(&barrier1, actor_ids_to_collect1, HashSet::new());
        managed_barrier_state.transform_to_issued(&barrier2, actor_ids_to_collect2, HashSet::new());
        managed_barrier_state.transform_to_issued(&barrier3, actor_ids_to_collect3, HashSet::new());

        managed_barrier_state.collect(1, barrier1.epoch);
        managed_barrier_state.collect(1, barrier2.epoch);
        managed_barrier_state.collect(1, barrier3.epoch);
        managed_barrier_state.collect(2, barrier1.epoch);
        managed_barrier_state.collect(2, barrier2.epoch);
        managed_barrier_state.collect(2, barrier3.epoch);
        assert_eq!(
            managed_barrier_state
                .epoch_barrier_state_map
                .first_key_value()
                .unwrap()
                .0,
            &0
        );
        managed_barrier_state.collect(3, barrier1.epoch);
        managed_barrier_state.collect(3, barrier2.epoch);
        assert_eq!(
            managed_barrier_state
                .epoch_barrier_state_map
                .first_key_value()
                .unwrap()
                .0,
            &0
        );
        managed_barrier_state.collect(4, barrier1.epoch);
        assert_eq!(
            managed_barrier_state.pop_next_completed_epoch().await,
            test_epoch(0)
        );
        assert_eq!(
            managed_barrier_state.pop_next_completed_epoch().await,
            test_epoch(1)
        );
        assert_eq!(
            managed_barrier_state.pop_next_completed_epoch().await,
            test_epoch(2)
        );
        assert!(managed_barrier_state.epoch_barrier_state_map.is_empty());
    }
}<|MERGE_RESOLUTION|>--- conflicted
+++ resolved
@@ -68,12 +68,9 @@
     AllCollected {
         create_mview_progress: Vec<PbCreateMviewProgress>,
         load_finished_source_ids: Vec<u32>,
-<<<<<<< HEAD
+        cdc_table_backfill_progress: Vec<PbCdcTableBackfillProgress>,
         truncate_tables: Vec<u32>,
         refresh_finished_tables: Vec<u32>,
-=======
-        cdc_table_backfill_progress: Vec<PbCdcTableBackfillProgress>,
->>>>>>> 0a312b1a
     },
 }
 
@@ -325,15 +322,13 @@
     /// Used for refreshable batch source.
     pub(crate) load_finished_source_ids: HashMap<u64, HashSet<u32>>,
 
-<<<<<<< HEAD
+    pub(crate) cdc_table_backfill_progress: HashMap<u64, HashMap<ActorId, CdcTableBackfillState>>,
+
     /// Record the tables to truncate for each epoch of concurrent checkpoints.
     pub(crate) truncate_tables: HashMap<u64, HashSet<u32>>,
     /// Record the tables that have finished refresh for each epoch of concurrent checkpoints.
     /// Used for materialized view refresh completion reporting.
     pub(crate) refresh_finished_tables: HashMap<u64, HashSet<u32>>,
-=======
-    pub(crate) cdc_table_backfill_progress: HashMap<u64, HashMap<ActorId, CdcTableBackfillState>>,
->>>>>>> 0a312b1a
 
     state_store: StateStoreImpl,
 
@@ -355,12 +350,9 @@
             mv_depended_subscriptions: Default::default(),
             create_mview_progress: Default::default(),
             load_finished_source_ids: Default::default(),
-<<<<<<< HEAD
+            cdc_table_backfill_progress: Default::default(),
             truncate_tables: Default::default(),
             refresh_finished_tables: Default::default(),
-=======
-            cdc_table_backfill_progress: Default::default(),
->>>>>>> 0a312b1a
             state_store,
             streaming_metrics,
         }
@@ -1067,17 +1059,7 @@
         &mut self,
         partial_graph_id: PartialGraphId,
         prev_epoch: u64,
-<<<<<<< HEAD
     ) -> BarrierToComplete {
-=======
-    ) -> (
-        Barrier,
-        Option<HashSet<TableId>>,
-        Vec<PbCreateMviewProgress>,
-        Vec<u32>,
-        Vec<PbCdcTableBackfillProgress>,
-    ) {
->>>>>>> 0a312b1a
         self.graph_states
             .get_mut(&partial_graph_id)
             .expect("should exist")
@@ -1222,6 +1204,7 @@
                 .unwrap_or_default()
                 .into_iter()
                 .collect();
+
             let cdc_table_backfill_progress = self
                 .cdc_table_backfill_progress
                 .remove(&barrier_state.barrier.epoch.curr)
@@ -1248,12 +1231,9 @@
                 ManagedBarrierStateInner::AllCollected {
                     create_mview_progress,
                     load_finished_source_ids,
-<<<<<<< HEAD
                     truncate_tables,
                     refresh_finished_tables,
-=======
                     cdc_table_backfill_progress,
->>>>>>> 0a312b1a
                 },
             );
 
@@ -1269,21 +1249,7 @@
         None
     }
 
-<<<<<<< HEAD
     fn pop_barrier_to_complete(&mut self, prev_epoch: u64) -> BarrierToComplete {
-=======
-    #[allow(clippy::type_complexity)]
-    fn pop_barrier_to_complete(
-        &mut self,
-        prev_epoch: u64,
-    ) -> (
-        Barrier,
-        Option<HashSet<TableId>>,
-        Vec<PbCreateMviewProgress>,
-        Vec<u32>,
-        Vec<PbCdcTableBackfillProgress>,
-    ) {
->>>>>>> 0a312b1a
         let (popped_prev_epoch, barrier_state) = self
             .epoch_barrier_state_map
             .pop_first()
@@ -1291,10 +1257,10 @@
 
         assert_eq!(prev_epoch, popped_prev_epoch);
 
-<<<<<<< HEAD
         let (
             create_mview_progress,
             load_finished_source_ids,
+            cdc_table_backfill_progress,
             truncate_tables,
             refresh_finished_tables,
         ) = must_match!(barrier_state.inner, ManagedBarrierStateInner::AllCollected {
@@ -1302,30 +1268,19 @@
             load_finished_source_ids,
             truncate_tables,
             refresh_finished_tables,
-        } => {
-            (create_mview_progress, load_finished_source_ids, truncate_tables, refresh_finished_tables)
-=======
-        let (create_mview_progress, load_finished_source_ids, cdc_table_backfill_progress) = must_match!(barrier_state.inner, ManagedBarrierStateInner::AllCollected {
-            create_mview_progress,
-            load_finished_source_ids,
             cdc_table_backfill_progress,
         } => {
-            (create_mview_progress, load_finished_source_ids, cdc_table_backfill_progress)
->>>>>>> 0a312b1a
+            (create_mview_progress, load_finished_source_ids, cdc_table_backfill_progress, truncate_tables, refresh_finished_tables)
         });
         BarrierToComplete {
             barrier: barrier_state.barrier,
             table_ids: barrier_state.table_ids,
             create_mview_progress,
             load_finished_source_ids,
-<<<<<<< HEAD
             truncate_tables,
             refresh_finished_tables,
-        }
-=======
             cdc_table_backfill_progress,
-        )
->>>>>>> 0a312b1a
+        }
     }
 }
 
@@ -1336,6 +1291,7 @@
     pub load_finished_source_ids: Vec<u32>,
     pub truncate_tables: Vec<u32>,
     pub refresh_finished_tables: Vec<u32>,
+    pub cdc_table_backfill_progress: Vec<PbCdcTableBackfillProgress>,
 }
 
 impl PartialGraphManagedBarrierState {
