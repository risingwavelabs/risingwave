--- conflicted
+++ resolved
@@ -87,12 +87,10 @@
     /// The source IDs that have finished loading data for refreshable batch sources.
     pub load_finished_source_ids: Vec<u32>,
 
-<<<<<<< HEAD
+    pub cdc_table_backfill_progress: Vec<PbCdcTableBackfillProgress>,
+
     /// The table IDs that should be truncated.
     pub truncate_tables: Vec<u32>,
-=======
-    pub cdc_table_backfill_progress: Vec<PbCdcTableBackfillProgress>,
->>>>>>> 2f679237
 }
 
 /// Lives in [`crate::task::barrier_worker::LocalBarrierWorker`],
@@ -636,6 +634,7 @@
         + 'static;
 
     #[define_opaque(AwaitEpochCompletedFuture)]
+    #[allow(clippy::too_many_arguments)]
     pub(super) fn instrument_complete_barrier_future(
         partial_graph_id: PartialGraphId,
         complete_barrier_future: Option<BoxFuture<'static, StreamResult<SyncResult>>>,
@@ -643,11 +642,8 @@
         barrier_await_tree_reg: Option<&await_tree::Registry>,
         create_mview_progress: Vec<PbCreateMviewProgress>,
         load_finished_source_ids: Vec<u32>,
-<<<<<<< HEAD
+        cdc_table_backfill_progress: Vec<PbCdcTableBackfillProgress>,
         truncate_tables: Vec<u32>,
-=======
-        cdc_table_backfill_progress: Vec<PbCdcTableBackfillProgress>,
->>>>>>> 2f679237
     ) -> AwaitEpochCompletedFuture {
         let prev_epoch = barrier.epoch.prev;
         let future = async move {
@@ -666,11 +662,8 @@
                     sync_result,
                     create_mview_progress,
                     load_finished_source_ids,
-<<<<<<< HEAD
+                    cdc_table_backfill_progress,
                     truncate_tables,
-=======
-                    cdc_table_backfill_progress,
->>>>>>> 2f679237
                 }),
             )
         });
@@ -742,22 +735,14 @@
             else {
                 return;
             };
-<<<<<<< HEAD
             let BarrierToComplete {
-=======
-            let (
->>>>>>> 2f679237
                 barrier,
                 table_ids,
                 create_mview_progress,
                 load_finished_source_ids,
-<<<<<<< HEAD
+                cdc_table_backfill_progress,
                 truncate_tables,
             } = database_state.pop_barrier_to_complete(partial_graph_id, prev_epoch);
-=======
-                cdc_table_backfill_progress,
-            ) = database_state.pop_barrier_to_complete(partial_graph_id, prev_epoch);
->>>>>>> 2f679237
 
             let complete_barrier_future = match &barrier.kind {
                 BarrierKind::Unspecified => unreachable!(),
@@ -789,11 +774,8 @@
                         self.actor_manager.await_tree_reg.as_ref(),
                         create_mview_progress,
                         load_finished_source_ids,
-<<<<<<< HEAD
+                        cdc_table_backfill_progress,
                         truncate_tables,
-=======
-                        cdc_table_backfill_progress,
->>>>>>> 2f679237
                     )
                 });
         }
@@ -810,11 +792,8 @@
             create_mview_progress,
             sync_result,
             load_finished_source_ids,
-<<<<<<< HEAD
+            cdc_table_backfill_progress,
             truncate_tables,
-=======
-            cdc_table_backfill_progress,
->>>>>>> 2f679237
         } = result;
 
         let (synced_sstables, table_watermarks, old_value_ssts, vector_index_adds) = sync_result
@@ -862,9 +841,6 @@
                             .collect(),
                         database_id: database_id.database_id,
                         load_finished_source_ids,
-<<<<<<< HEAD
-                        truncate_tables,
-=======
                         vector_index_adds: vector_index_adds
                             .into_iter()
                             .map(|(table_id, adds)| {
@@ -877,7 +853,7 @@
                             })
                             .collect(),
                         cdc_table_backfill_progress,
->>>>>>> 2f679237
+                        truncate_tables,
                     },
                 )
             }
