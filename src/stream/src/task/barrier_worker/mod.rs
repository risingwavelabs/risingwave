// Copyright 2025 RisingWave Labs
//
// Licensed under the Apache License, Version 2.0 (the "License");
// you may not use this file except in compliance with the License.
// You may obtain a copy of the License at
//
//     http://www.apache.org/licenses/LICENSE-2.0
//
// Unless required by applicable law or agreed to in writing, software
// distributed under the License is distributed on an "AS IS" BASIS,
// WITHOUT WARRANTIES OR CONDITIONS OF ANY KIND, either express or implied.
// See the License for the specific language governing permissions and
// limitations under the License.
use std::collections::hash_map::Entry;
use std::collections::{HashMap, HashSet};
use std::fmt::Display;
use std::future::{pending, poll_fn};
use std::sync::Arc;
use std::task::Poll;

use anyhow::anyhow;
use await_tree::{InstrumentAwait, SpanExt};
use futures::future::{BoxFuture, join_all};
use futures::stream::{BoxStream, FuturesOrdered};
use futures::{FutureExt, StreamExt, TryFutureExt};
use itertools::Itertools;
use risingwave_pb::stream_plan::barrier::BarrierKind;
use risingwave_pb::stream_service::barrier_complete_response::{
    PbCdcTableBackfillProgress, PbCreateMviewProgress, PbLocalSstableInfo,
};
use risingwave_rpc_client::error::{ToTonicStatus, TonicStatusWrapper};
use risingwave_storage::store_impl::AsHummock;
use thiserror_ext::AsReport;
use tokio::select;
use tokio::sync::mpsc::{UnboundedReceiver, UnboundedSender};
use tokio::sync::oneshot;
use tokio::task::JoinHandle;
use tonic::{Code, Status};
use tracing::warn;

use self::managed_state::ManagedBarrierState;
use crate::error::{ScoredStreamError, StreamError, StreamResult};
#[cfg(test)]
use crate::task::LocalBarrierManager;
use crate::task::managed_state::BarrierToComplete;
use crate::task::{
    ActorId, AtomicU64Ref, PartialGraphId, StreamActorManager, StreamEnvironment, UpDownActorIds,
};
pub mod managed_state;
#[cfg(test)]
mod tests;

use risingwave_hummock_sdk::table_stats::to_prost_table_stats_map;
use risingwave_hummock_sdk::{LocalSstableInfo, SyncResult};
use risingwave_pb::stream_service::streaming_control_stream_request::{
    DatabaseInitialPartialGraph, InitRequest, Request, ResetDatabaseRequest,
};
use risingwave_pb::stream_service::streaming_control_stream_response::{
    InitResponse, ReportDatabaseFailureResponse, ResetDatabaseResponse, Response, ShutdownResponse,
};
use risingwave_pb::stream_service::{
    BarrierCompleteResponse, InjectBarrierRequest, PbScoredError, StreamingControlStreamRequest,
    StreamingControlStreamResponse, streaming_control_stream_response,
};

use crate::executor::Barrier;
use crate::executor::exchange::permit::Receiver;
use crate::executor::monitor::StreamingMetrics;
use crate::task::barrier_worker::managed_state::{
    DatabaseManagedBarrierState, DatabaseStatus, ManagedBarrierStateDebugInfo,
    ManagedBarrierStateEvent, PartialGraphManagedBarrierState, ResetDatabaseOutput,
};

/// If enabled, all actors will be grouped in the same tracing span within one epoch.
/// Note that this option will significantly increase the overhead of tracing.
pub const ENABLE_BARRIER_AGGREGATION: bool = false;

/// Collect result of some barrier on current compute node. Will be reported to the meta service in [`LocalBarrierWorker::on_epoch_completed`].
#[derive(Debug)]
pub struct BarrierCompleteResult {
    /// The result returned from `sync` of `StateStore`.
    pub sync_result: Option<SyncResult>,

    /// The updated creation progress of materialized view after this barrier.
    pub create_mview_progress: Vec<PbCreateMviewProgress>,

    /// The source IDs that have finished loading data for refreshable batch sources.
    pub load_finished_source_ids: Vec<u32>,

<<<<<<< HEAD
    /// The table IDs that should be truncated.
    pub truncate_tables: Vec<u32>,
    /// The table IDs that have finished refresh.
    pub refresh_finished_tables: Vec<u32>,
=======
    pub cdc_table_backfill_progress: Vec<PbCdcTableBackfillProgress>,
>>>>>>> 0a312b1a
}

/// Lives in [`crate::task::barrier_worker::LocalBarrierWorker`],
/// Communicates with `ControlStreamManager` in meta.
/// Handles [`risingwave_pb::stream_service::streaming_control_stream_request::Request`].
pub(super) struct ControlStreamHandle {
    #[expect(clippy::type_complexity)]
    pair: Option<(
        UnboundedSender<Result<StreamingControlStreamResponse, Status>>,
        BoxStream<'static, Result<StreamingControlStreamRequest, Status>>,
    )>,
}

impl ControlStreamHandle {
    fn empty() -> Self {
        Self { pair: None }
    }

    pub(super) fn new(
        sender: UnboundedSender<Result<StreamingControlStreamResponse, Status>>,
        request_stream: BoxStream<'static, Result<StreamingControlStreamRequest, Status>>,
    ) -> Self {
        Self {
            pair: Some((sender, request_stream)),
        }
    }

    pub(super) fn connected(&self) -> bool {
        self.pair.is_some()
    }

    fn reset_stream_with_err(&mut self, err: Status) {
        if let Some((sender, _)) = self.pair.take() {
            // Note: `TonicStatusWrapper` provides a better error report.
            let err = TonicStatusWrapper::new(err);
            warn!(error = %err.as_report(), "control stream reset with error");

            let err = err.into_inner();
            if sender.send(Err(err)).is_err() {
                warn!("failed to notify reset of control stream");
            }
        }
    }

    /// Send `Shutdown` message to the control stream and wait for the stream to be closed
    /// by the meta service.
    async fn shutdown_stream(&mut self) {
        if let Some((sender, _)) = self.pair.take() {
            if sender
                .send(Ok(StreamingControlStreamResponse {
                    response: Some(streaming_control_stream_response::Response::Shutdown(
                        ShutdownResponse::default(),
                    )),
                }))
                .is_err()
            {
                warn!("failed to notify shutdown of control stream");
            } else {
                tracing::info!("waiting for meta service to close control stream...");

                // Wait for the stream to be closed, to ensure that the `Shutdown` message has
                // been acknowledged by the meta service for more precise error report.
                //
                // This is because the meta service will reset the control stream manager and
                // drop the connection to us upon recovery. As a result, the receiver part of
                // this sender will also be dropped, causing the stream to close.
                sender.closed().await;
            }
        } else {
            debug!("control stream has been reset, ignore shutdown");
        }
    }

    pub(super) fn ack_reset_database(
        &mut self,
        database_id: DatabaseId,
        root_err: Option<ScoredStreamError>,
        reset_request_id: u32,
    ) {
        self.send_response(Response::ResetDatabase(ResetDatabaseResponse {
            database_id: database_id.database_id,
            root_err: root_err.map(|err| PbScoredError {
                err_msg: err.error.to_report_string(),
                score: err.score.0,
            }),
            reset_request_id,
        }));
    }

    fn send_response(&mut self, response: streaming_control_stream_response::Response) {
        if let Some((sender, _)) = self.pair.as_ref() {
            if sender
                .send(Ok(StreamingControlStreamResponse {
                    response: Some(response),
                }))
                .is_err()
            {
                self.pair = None;
                warn!("fail to send response. control stream reset");
            }
        } else {
            debug!(?response, "control stream has been reset. ignore response");
        }
    }

    async fn next_request(&mut self) -> StreamingControlStreamRequest {
        if let Some((_, stream)) = &mut self.pair {
            match stream.next().await {
                Some(Ok(request)) => {
                    return request;
                }
                Some(Err(e)) => self.reset_stream_with_err(
                    anyhow!(TonicStatusWrapper::new(e)) // wrap the status to provide better error report
                        .context("failed to get request")
                        .to_status_unnamed(Code::Internal),
                ),
                None => self.reset_stream_with_err(Status::internal("end of stream")),
            }
        }
        pending().await
    }
}

/// Sent from [`crate::task::stream_manager::LocalStreamManager`] to [`crate::task::barrier_worker::LocalBarrierWorker::run`].
///
/// See [`crate::task`] for architecture overview.
#[derive(strum_macros::Display)]
pub(super) enum LocalActorOperation {
    NewControlStream {
        handle: ControlStreamHandle,
        init_request: InitRequest,
    },
    TakeReceiver {
        database_id: DatabaseId,
        term_id: String,
        ids: UpDownActorIds,
        result_sender: oneshot::Sender<StreamResult<Receiver>>,
    },
    #[cfg(test)]
    GetCurrentLocalBarrierManager(oneshot::Sender<LocalBarrierManager>),
    #[cfg(test)]
    TakePendingNewOutputRequest(ActorId, oneshot::Sender<Vec<(ActorId, NewOutputRequest)>>),
    #[cfg(test)]
    Flush(oneshot::Sender<()>),
    InspectState {
        result_sender: oneshot::Sender<String>,
    },
    Shutdown {
        result_sender: oneshot::Sender<()>,
    },
}

pub(super) struct LocalBarrierWorkerDebugInfo<'a> {
    managed_barrier_state: HashMap<DatabaseId, (String, Option<ManagedBarrierStateDebugInfo<'a>>)>,
    has_control_stream_connected: bool,
}

impl Display for LocalBarrierWorkerDebugInfo<'_> {
    fn fmt(&self, f: &mut std::fmt::Formatter<'_>) -> std::fmt::Result {
        writeln!(
            f,
            "\nhas_control_stream_connected: {}",
            self.has_control_stream_connected
        )?;

        for (database_id, (status, managed_barrier_state)) in &self.managed_barrier_state {
            writeln!(
                f,
                "database {} status: {} managed_barrier_state:\n{}",
                database_id.database_id,
                status,
                managed_barrier_state
                    .as_ref()
                    .map(ToString::to_string)
                    .unwrap_or_default()
            )?;
        }
        Ok(())
    }
}

/// [`LocalBarrierWorker`] manages barrier control flow.
/// Specifically, [`LocalBarrierWorker`] serves barrier injection from meta server, sends the
/// barriers to and collects them from all actors, and finally reports the progress.
///
/// Runs event loop in [`Self::run`]. Handles events sent by [`crate::task::LocalStreamManager`].
///
/// See [`crate::task`] for architecture overview.
pub(super) struct LocalBarrierWorker {
    /// Current barrier collection state.
    pub(super) state: ManagedBarrierState,

    /// Futures will be finished in the order of epoch in ascending order.
    await_epoch_completed_futures: HashMap<DatabaseId, FuturesOrdered<AwaitEpochCompletedFuture>>,

    control_stream_handle: ControlStreamHandle,

    pub(super) actor_manager: Arc<StreamActorManager>,

    pub(super) term_id: String,
}

impl LocalBarrierWorker {
    pub(super) fn new(
        actor_manager: Arc<StreamActorManager>,
        initial_partial_graphs: Vec<DatabaseInitialPartialGraph>,
        term_id: String,
    ) -> Self {
        let state = ManagedBarrierState::new(
            actor_manager.clone(),
            initial_partial_graphs,
            term_id.clone(),
        );
        Self {
            state,
            await_epoch_completed_futures: Default::default(),
            control_stream_handle: ControlStreamHandle::empty(),
            actor_manager,
            term_id,
        }
    }

    fn to_debug_info(&self) -> LocalBarrierWorkerDebugInfo<'_> {
        LocalBarrierWorkerDebugInfo {
            managed_barrier_state: self
                .state
                .databases
                .iter()
                .map(|(database_id, status)| {
                    (*database_id, {
                        match status {
                            DatabaseStatus::ReceivedExchangeRequest(_) => {
                                ("ReceivedExchangeRequest".to_owned(), None)
                            }
                            DatabaseStatus::Running(state) => {
                                ("running".to_owned(), Some(state.to_debug_info()))
                            }
                            DatabaseStatus::Suspended(state) => {
                                (format!("suspended: {:?}", state.suspend_time), None)
                            }
                            DatabaseStatus::Resetting(_) => ("resetting".to_owned(), None),
                            DatabaseStatus::Unspecified => {
                                unreachable!()
                            }
                        }
                    })
                })
                .collect(),
            has_control_stream_connected: self.control_stream_handle.connected(),
        }
    }

    async fn next_completed_epoch(
        futures: &mut HashMap<DatabaseId, FuturesOrdered<AwaitEpochCompletedFuture>>,
    ) -> (
        DatabaseId,
        PartialGraphId,
        Barrier,
        StreamResult<BarrierCompleteResult>,
    ) {
        poll_fn(|cx| {
            for (database_id, futures) in &mut *futures {
                if let Poll::Ready(Some((partial_graph_id, barrier, result))) =
                    futures.poll_next_unpin(cx)
                {
                    return Poll::Ready((*database_id, partial_graph_id, barrier, result));
                }
            }
            Poll::Pending
        })
        .await
    }

    async fn run(mut self, mut actor_op_rx: UnboundedReceiver<LocalActorOperation>) {
        loop {
            select! {
                biased;
                (database_id, event) = self.state.next_event() => {
                    match event {
                        ManagedBarrierStateEvent::BarrierCollected{
                            partial_graph_id,
                            barrier,
                        } => {
                            // update await_epoch_completed_futures
                            // handled below in next_completed_epoch
                            self.complete_barrier(database_id, partial_graph_id, barrier.epoch.prev);
                        }
                        ManagedBarrierStateEvent::ActorError{
                            actor_id,
                            err,
                        } => {
                            self.on_database_failure(database_id, Some(actor_id), err, "recv actor failure");
                        }
                        ManagedBarrierStateEvent::DatabaseReset(output, reset_request_id) => {
                            self.ack_database_reset(database_id, Some(output), reset_request_id);
                        }
                    }
                }
                (database_id, partial_graph_id, barrier, result) = Self::next_completed_epoch(&mut self.await_epoch_completed_futures) => {
                    match result {
                        Ok(result) => {
                            self.on_epoch_completed(database_id, partial_graph_id, barrier.epoch.prev, result);
                        }
                        Err(err) => {
                            // TODO: may only report as database failure instead of reset the stream
                            // when the HummockUploader support partial recovery. Currently the HummockUploader
                            // enter `Err` state and stop working until a global recovery to clear the uploader.
                            self.control_stream_handle.reset_stream_with_err(Status::internal(format!("failed to complete epoch: {} {} {:?} {:?}", database_id, partial_graph_id.0, barrier.epoch, err.as_report())));
                        }
                    }
                },
                actor_op = actor_op_rx.recv() => {
                    if let Some(actor_op) = actor_op {
                        match actor_op {
                            LocalActorOperation::NewControlStream { handle, init_request  } => {
                                self.control_stream_handle.reset_stream_with_err(Status::internal("control stream has been reset to a new one"));
                                self.reset(init_request).await;
                                self.control_stream_handle = handle;
                                self.control_stream_handle.send_response(streaming_control_stream_response::Response::Init(InitResponse {}));
                            }
                            LocalActorOperation::Shutdown { result_sender } => {
                                if self.state.databases.values().any(|database| {
                                    match database {
                                        DatabaseStatus::Running(database) => {
                                            !database.actor_states.is_empty()
                                        }
                                        DatabaseStatus::Suspended(_) | DatabaseStatus::Resetting(_) |
                                            DatabaseStatus::ReceivedExchangeRequest(_) => {
                                            false
                                        }
                                        DatabaseStatus::Unspecified => {
                                            unreachable!()
                                        }
                                    }
                                }) {
                                    tracing::warn!(
                                        "shutdown with running actors, scaling or migration will be triggered"
                                    );
                                }
                                self.control_stream_handle.shutdown_stream().await;
                                let _ = result_sender.send(());
                            }
                            actor_op => {
                                self.handle_actor_op(actor_op);
                            }
                        }
                    }
                    else {
                        break;
                    }
                },
                request = self.control_stream_handle.next_request() => {
                    let result = self.handle_streaming_control_request(request.request.expect("non empty"));
                    if let Err((database_id, err)) = result {
                        self.on_database_failure(database_id, None, err, "failed to inject barrier");
                    }
                },
            }
        }
    }

    fn handle_streaming_control_request(
        &mut self,
        request: Request,
    ) -> Result<(), (DatabaseId, StreamError)> {
        match request {
            Request::InjectBarrier(req) => {
                let database_id = DatabaseId::new(req.database_id);
                let result: StreamResult<()> = try {
                    let barrier = Barrier::from_protobuf(req.get_barrier().unwrap())?;
                    self.send_barrier(&barrier, req)?;
                };
                result.map_err(|e| (database_id, e))?;
                Ok(())
            }
            Request::RemovePartialGraph(req) => {
                self.remove_partial_graphs(
                    DatabaseId::new(req.database_id),
                    req.partial_graph_ids.into_iter().map(PartialGraphId::new),
                );
                Ok(())
            }
            Request::CreatePartialGraph(req) => {
                self.add_partial_graph(
                    DatabaseId::new(req.database_id),
                    PartialGraphId::new(req.partial_graph_id),
                );
                Ok(())
            }
            Request::ResetDatabase(req) => {
                self.reset_database(req);
                Ok(())
            }
            Request::Init(_) => {
                unreachable!()
            }
        }
    }

    fn handle_actor_op(&mut self, actor_op: LocalActorOperation) {
        match actor_op {
            LocalActorOperation::NewControlStream { .. } | LocalActorOperation::Shutdown { .. } => {
                unreachable!("event {actor_op} should be handled separately in async context")
            }
            LocalActorOperation::TakeReceiver {
                database_id,
                term_id,
                ids,
                result_sender,
            } => {
                let err = if self.term_id != term_id {
                    {
                        warn!(
                            ?ids,
                            term_id,
                            current_term_id = self.term_id,
                            "take receiver on unmatched term_id"
                        );
                        anyhow!(
                            "take receiver {:?} on unmatched term_id {} to current term_id {}",
                            ids,
                            term_id,
                            self.term_id
                        )
                    }
                } else {
                    match self.state.databases.entry(database_id) {
                        Entry::Occupied(mut entry) => match entry.get_mut() {
                            DatabaseStatus::ReceivedExchangeRequest(pending_requests) => {
                                pending_requests.push((ids, result_sender));
                                return;
                            }
                            DatabaseStatus::Running(database) => {
                                let (upstream_actor_id, actor_id) = ids;
                                database.new_actor_remote_output_request(
                                    actor_id,
                                    upstream_actor_id,
                                    result_sender,
                                );
                                return;
                            }
                            DatabaseStatus::Suspended(_) => {
                                anyhow!("database suspended")
                            }
                            DatabaseStatus::Resetting(_) => {
                                anyhow!("database resetting")
                            }
                            DatabaseStatus::Unspecified => {
                                unreachable!()
                            }
                        },
                        Entry::Vacant(entry) => {
                            entry.insert(DatabaseStatus::ReceivedExchangeRequest(vec![(
                                ids,
                                result_sender,
                            )]));
                            return;
                        }
                    }
                };
                let _ = result_sender.send(Err(err.into()));
            }
            #[cfg(test)]
            LocalActorOperation::GetCurrentLocalBarrierManager(sender) => {
                let database_status = self
                    .state
                    .databases
                    .get(&crate::task::TEST_DATABASE_ID)
                    .unwrap();
                let database_state = risingwave_common::must_match!(database_status, DatabaseStatus::Running(database_state) => database_state);
                let _ = sender.send(database_state.local_barrier_manager.clone());
            }
            #[cfg(test)]
            LocalActorOperation::TakePendingNewOutputRequest(actor_id, sender) => {
                let database_status = self
                    .state
                    .databases
                    .get_mut(&crate::task::TEST_DATABASE_ID)
                    .unwrap();

                let database_state = risingwave_common::must_match!(database_status, DatabaseStatus::Running(database_state) => database_state);
                assert!(!database_state.actor_states.contains_key(&actor_id));
                let requests = database_state
                    .actor_pending_new_output_requests
                    .remove(&actor_id)
                    .unwrap();
                let _ = sender.send(requests);
            }
            #[cfg(test)]
            LocalActorOperation::Flush(sender) => {
                use futures::FutureExt;
                while let Some(request) = self.control_stream_handle.next_request().now_or_never() {
                    self.handle_streaming_control_request(
                        request.request.expect("should not be empty"),
                    )
                    .unwrap();
                }
                while let Some((database_id, event)) = self.state.next_event().now_or_never() {
                    match event {
                        ManagedBarrierStateEvent::BarrierCollected {
                            partial_graph_id,
                            barrier,
                        } => {
                            self.complete_barrier(
                                database_id,
                                partial_graph_id,
                                barrier.epoch.prev,
                            );
                        }
                        ManagedBarrierStateEvent::ActorError { .. }
                        | ManagedBarrierStateEvent::DatabaseReset(..) => {
                            unreachable!()
                        }
                    }
                }
                sender.send(()).unwrap()
            }
            LocalActorOperation::InspectState { result_sender } => {
                let debug_info = self.to_debug_info();
                let _ = result_sender.send(debug_info.to_string());
            }
        }
    }
}

mod await_epoch_completed_future {
    use std::future::Future;

    use futures::FutureExt;
    use futures::future::BoxFuture;
    use risingwave_hummock_sdk::SyncResult;
    use risingwave_pb::stream_service::barrier_complete_response::{
        PbCdcTableBackfillProgress, PbCreateMviewProgress,
    };

    use crate::error::StreamResult;
    use crate::executor::Barrier;
    use crate::task::{BarrierCompleteResult, PartialGraphId, await_tree_key};

    pub(super) type AwaitEpochCompletedFuture = impl Future<Output = (PartialGraphId, Barrier, StreamResult<BarrierCompleteResult>)>
        + 'static;

    #[define_opaque(AwaitEpochCompletedFuture)]
    #[expect(clippy::too_many_arguments)]
    pub(super) fn instrument_complete_barrier_future(
        partial_graph_id: PartialGraphId,
        complete_barrier_future: Option<BoxFuture<'static, StreamResult<SyncResult>>>,
        barrier: Barrier,
        barrier_await_tree_reg: Option<&await_tree::Registry>,
        create_mview_progress: Vec<PbCreateMviewProgress>,
        load_finished_source_ids: Vec<u32>,
<<<<<<< HEAD
        truncate_tables: Vec<u32>,
        refresh_finished_tables: Vec<u32>,
=======
        cdc_table_backfill_progress: Vec<PbCdcTableBackfillProgress>,
>>>>>>> 0a312b1a
    ) -> AwaitEpochCompletedFuture {
        let prev_epoch = barrier.epoch.prev;
        let future = async move {
            if let Some(future) = complete_barrier_future {
                let result = future.await;
                result.map(Some)
            } else {
                Ok(None)
            }
        }
        .map(move |result| {
            (
                partial_graph_id,
                barrier,
                result.map(|sync_result| BarrierCompleteResult {
                    sync_result,
                    create_mview_progress,
                    load_finished_source_ids,
<<<<<<< HEAD
                    truncate_tables,
                    refresh_finished_tables,
=======
                    cdc_table_backfill_progress,
>>>>>>> 0a312b1a
                }),
            )
        });
        if let Some(reg) = barrier_await_tree_reg {
            reg.register(
                await_tree_key::BarrierAwait { prev_epoch },
                format!("SyncEpoch({})", prev_epoch),
            )
            .instrument(future)
            .left_future()
        } else {
            future.right_future()
        }
    }
}

use await_epoch_completed_future::*;
use risingwave_common::catalog::{DatabaseId, TableId};
use risingwave_pb::hummock::vector_index_delta::PbVectorIndexAdds;
use risingwave_storage::{StateStoreImpl, dispatch_state_store};

use crate::executor::exchange::permit;

fn sync_epoch(
    state_store: &StateStoreImpl,
    streaming_metrics: &StreamingMetrics,
    prev_epoch: u64,
    table_ids: HashSet<TableId>,
) -> BoxFuture<'static, StreamResult<SyncResult>> {
    let timer = streaming_metrics.barrier_sync_latency.start_timer();

    let state_store = state_store.clone();
    let future = async move {
        dispatch_state_store!(state_store, hummock, {
            hummock.sync(vec![(prev_epoch, table_ids)]).await
        })
    };

    future
        .instrument_await(await_tree::span!("sync_epoch (epoch {})", prev_epoch))
        .inspect_ok(move |_| {
            timer.observe_duration();
        })
        .map_err(move |e| {
            tracing::error!(
                prev_epoch,
                error = %e.as_report(),
                "Failed to sync state store",
            );
            e.into()
        })
        .boxed()
}

impl LocalBarrierWorker {
    fn complete_barrier(
        &mut self,
        database_id: DatabaseId,
        partial_graph_id: PartialGraphId,
        prev_epoch: u64,
    ) {
        {
            let Some(database_state) = self
                .state
                .databases
                .get_mut(&database_id)
                .expect("should exist")
                .state_for_request()
            else {
                return;
            };
<<<<<<< HEAD
            let BarrierToComplete {
=======
            let (
>>>>>>> 0a312b1a
                barrier,
                table_ids,
                create_mview_progress,
                load_finished_source_ids,
<<<<<<< HEAD
                truncate_tables,
                refresh_finished_tables,
            } = database_state.pop_barrier_to_complete(partial_graph_id, prev_epoch);
=======
                cdc_table_backfill_progress,
            ) = database_state.pop_barrier_to_complete(partial_graph_id, prev_epoch);
>>>>>>> 0a312b1a

            let complete_barrier_future = match &barrier.kind {
                BarrierKind::Unspecified => unreachable!(),
                BarrierKind::Initial => {
                    tracing::info!(
                        epoch = prev_epoch,
                        "ignore sealing data for the first barrier"
                    );
                    tracing::info!(?prev_epoch, "ignored syncing data for the first barrier");
                    None
                }
                BarrierKind::Barrier => None,
                BarrierKind::Checkpoint => Some(sync_epoch(
                    &self.actor_manager.env.state_store(),
                    &self.actor_manager.streaming_metrics,
                    prev_epoch,
                    table_ids.expect("should be Some on BarrierKind::Checkpoint"),
                )),
            };

            self.await_epoch_completed_futures
                .entry(database_id)
                .or_default()
                .push_back({
                    instrument_complete_barrier_future(
                        partial_graph_id,
                        complete_barrier_future,
                        barrier,
                        self.actor_manager.await_tree_reg.as_ref(),
                        create_mview_progress,
                        load_finished_source_ids,
<<<<<<< HEAD
                        truncate_tables,
                        refresh_finished_tables,
=======
                        cdc_table_backfill_progress,
>>>>>>> 0a312b1a
                    )
                });
        }
    }

    fn on_epoch_completed(
        &mut self,
        database_id: DatabaseId,
        partial_graph_id: PartialGraphId,
        epoch: u64,
        result: BarrierCompleteResult,
    ) {
        let BarrierCompleteResult {
            create_mview_progress,
            sync_result,
            load_finished_source_ids,
<<<<<<< HEAD
            truncate_tables,
            refresh_finished_tables,
=======
            cdc_table_backfill_progress,
>>>>>>> 0a312b1a
        } = result;

        let (synced_sstables, table_watermarks, old_value_ssts, vector_index_adds) = sync_result
            .map(|sync_result| {
                (
                    sync_result.uncommitted_ssts,
                    sync_result.table_watermarks,
                    sync_result.old_value_ssts,
                    sync_result.vector_index_adds,
                )
            })
            .unwrap_or_default();

        let result = {
            {
                streaming_control_stream_response::Response::CompleteBarrier(
                    BarrierCompleteResponse {
                        request_id: "todo".to_owned(),
                        partial_graph_id: partial_graph_id.into(),
                        epoch,
                        status: None,
                        create_mview_progress,
                        synced_sstables: synced_sstables
                            .into_iter()
                            .map(
                                |LocalSstableInfo {
                                     sst_info,
                                     table_stats,
                                     created_at,
                                 }| PbLocalSstableInfo {
                                    sst: Some(sst_info.into()),
                                    table_stats_map: to_prost_table_stats_map(table_stats),
                                    created_at,
                                },
                            )
                            .collect_vec(),
                        worker_id: self.actor_manager.env.worker_id(),
                        table_watermarks: table_watermarks
                            .into_iter()
                            .map(|(key, value)| (key.table_id, value.into()))
                            .collect(),
                        old_value_sstables: old_value_ssts
                            .into_iter()
                            .map(|sst| sst.sst_info.into())
                            .collect(),
                        database_id: database_id.database_id,
                        load_finished_source_ids,
<<<<<<< HEAD
                        truncate_tables,
                        refresh_finished_tables,
=======
                        vector_index_adds: vector_index_adds
                            .into_iter()
                            .map(|(table_id, adds)| {
                                (
                                    table_id.table_id,
                                    PbVectorIndexAdds {
                                        adds: adds.into_iter().map(|add| add.into()).collect(),
                                    },
                                )
                            })
                            .collect(),
                        cdc_table_backfill_progress,
>>>>>>> 0a312b1a
                    },
                )
            }
        };

        self.control_stream_handle.send_response(result);
    }

    /// Broadcast a barrier to all senders. Save a receiver which will get notified when this
    /// barrier is finished, in managed mode.
    ///
    /// Note that the error returned here is typically a [`StreamError::barrier_send`], which is not
    /// the root cause of the failure. The caller should then call `try_find_root_failure`
    /// to find the root cause.
    fn send_barrier(
        &mut self,
        barrier: &Barrier,
        request: InjectBarrierRequest,
    ) -> StreamResult<()> {
        debug!(
            target: "events::stream::barrier::manager::send",
            "send barrier {:?}, actor_ids_to_collect = {:?}",
            barrier,
            request.actor_ids_to_collect
        );

        let database_status = self
            .state
            .databases
            .get_mut(&DatabaseId::new(request.database_id))
            .expect("should exist");
        if let Some(state) = database_status.state_for_request() {
            state.transform_to_issued(barrier, request)?;
        }
        Ok(())
    }

    fn remove_partial_graphs(
        &mut self,
        database_id: DatabaseId,
        partial_graph_ids: impl Iterator<Item = PartialGraphId>,
    ) {
        let Some(database_status) = self.state.databases.get_mut(&database_id) else {
            warn!(
                database_id = database_id.database_id,
                "database to remove partial graph not exist"
            );
            return;
        };
        let Some(database_state) = database_status.state_for_request() else {
            warn!(
                database_id = database_id.database_id,
                "ignore remove partial graph request on err database",
            );
            return;
        };
        for partial_graph_id in partial_graph_ids {
            if let Some(graph) = database_state.graph_states.remove(&partial_graph_id) {
                assert!(
                    graph.is_empty(),
                    "non empty graph to be removed: {}",
                    &graph
                );
            } else {
                warn!(
                    partial_graph_id = partial_graph_id.0,
                    "no partial graph to remove"
                );
            }
        }
    }

    fn add_partial_graph(&mut self, database_id: DatabaseId, partial_graph_id: PartialGraphId) {
        let status = match self.state.databases.entry(database_id) {
            Entry::Occupied(entry) => {
                let status = entry.into_mut();
                if let DatabaseStatus::ReceivedExchangeRequest(pending_requests) = status {
                    let mut database = DatabaseManagedBarrierState::new(
                        database_id,
                        self.term_id.clone(),
                        self.actor_manager.clone(),
                        vec![],
                    );
                    for ((upstream_actor_id, actor_id), result_sender) in pending_requests.drain(..)
                    {
                        database.new_actor_remote_output_request(
                            actor_id,
                            upstream_actor_id,
                            result_sender,
                        );
                    }
                    *status = DatabaseStatus::Running(database);
                }

                status
            }
            Entry::Vacant(entry) => {
                entry.insert(DatabaseStatus::Running(DatabaseManagedBarrierState::new(
                    database_id,
                    self.term_id.clone(),
                    self.actor_manager.clone(),
                    vec![],
                )))
            }
        };
        if let Some(state) = status.state_for_request() {
            assert!(
                state
                    .graph_states
                    .insert(
                        partial_graph_id,
                        PartialGraphManagedBarrierState::new(&self.actor_manager)
                    )
                    .is_none()
            );
        }
    }

    fn reset_database(&mut self, req: ResetDatabaseRequest) {
        let database_id = DatabaseId::new(req.database_id);
        if let Some(database_status) = self.state.databases.get_mut(&database_id) {
            database_status.start_reset(
                database_id,
                self.await_epoch_completed_futures.remove(&database_id),
                req.reset_request_id,
            );
        } else {
            self.ack_database_reset(database_id, None, req.reset_request_id);
        }
    }

    fn ack_database_reset(
        &mut self,
        database_id: DatabaseId,
        reset_output: Option<ResetDatabaseOutput>,
        reset_request_id: u32,
    ) {
        info!(
            database_id = database_id.database_id,
            "database reset successfully"
        );
        if let Some(reset_database) = self.state.databases.remove(&database_id) {
            match reset_database {
                DatabaseStatus::Resetting(_) => {}
                _ => {
                    unreachable!("must be resetting previously")
                }
            }
        }
        self.await_epoch_completed_futures.remove(&database_id);
        self.control_stream_handle.ack_reset_database(
            database_id,
            reset_output.and_then(|output| output.root_err),
            reset_request_id,
        );
    }

    /// When some other failure happens (like failed to send barrier), the error is reported using
    /// this function. The control stream will be responded with a message to notify about the error,
    /// and the global barrier worker will later reset and rerun the database.
    fn on_database_failure(
        &mut self,
        database_id: DatabaseId,
        failed_actor: Option<ActorId>,
        err: StreamError,
        message: impl Into<String>,
    ) {
        let message = message.into();
        error!(database_id = database_id.database_id, ?failed_actor, message, err = ?err.as_report(), "suspend database on error");
        let completing_futures = self.await_epoch_completed_futures.remove(&database_id);
        self.state
            .databases
            .get_mut(&database_id)
            .expect("should exist")
            .suspend(failed_actor, err, completing_futures);
        self.control_stream_handle
            .send_response(Response::ReportDatabaseFailure(
                ReportDatabaseFailureResponse {
                    database_id: database_id.database_id,
                },
            ));
    }

    /// Force stop all actors on this worker, and then drop their resources.
    async fn reset(&mut self, init_request: InitRequest) {
        join_all(
            self.state
                .databases
                .values_mut()
                .map(|database| database.abort()),
        )
        .await;
        if let Some(m) = self.actor_manager.await_tree_reg.as_ref() {
            m.clear();
        }

        if let Some(hummock) = self.actor_manager.env.state_store().as_hummock() {
            hummock
                .clear_shared_buffer()
                .instrument_await("store_clear_shared_buffer".verbose())
                .await
        }
        self.actor_manager.env.dml_manager_ref().clear();
        *self = Self::new(
            self.actor_manager.clone(),
            init_request.databases,
            init_request.term_id,
        );
        self.actor_manager.env.client_pool().invalidate_all();
    }

    /// Create a [`LocalBarrierWorker`] with managed mode.
    pub fn spawn(
        env: StreamEnvironment,
        streaming_metrics: Arc<StreamingMetrics>,
        await_tree_reg: Option<await_tree::Registry>,
        watermark_epoch: AtomicU64Ref,
        actor_op_rx: UnboundedReceiver<LocalActorOperation>,
    ) -> JoinHandle<()> {
        let runtime = {
            let mut builder = tokio::runtime::Builder::new_multi_thread();
            if let Some(worker_threads_num) = env.config().actor_runtime_worker_threads_num {
                builder.worker_threads(worker_threads_num);
            }
            builder
                .thread_name("rw-streaming")
                .enable_all()
                .build()
                .unwrap()
        };

        let actor_manager = Arc::new(StreamActorManager {
            env: env.clone(),
            streaming_metrics,
            watermark_epoch,
            await_tree_reg,
            runtime: runtime.into(),
        });
        let worker = LocalBarrierWorker::new(actor_manager, vec![], "uninitialized".into());
        tokio::spawn(worker.run(actor_op_rx))
    }
}

pub(super) struct EventSender<T>(pub(super) UnboundedSender<T>);

impl<T> Clone for EventSender<T> {
    fn clone(&self) -> Self {
        Self(self.0.clone())
    }
}

impl<T> EventSender<T> {
    pub(super) fn send_event(&self, event: T) {
        self.0.send(event).expect("should be able to send event")
    }

    pub(super) async fn send_and_await<RSP>(
        &self,
        make_event: impl FnOnce(oneshot::Sender<RSP>) -> T,
    ) -> StreamResult<RSP> {
        let (tx, rx) = oneshot::channel();
        let event = make_event(tx);
        self.send_event(event);
        rx.await
            .map_err(|_| anyhow!("barrier manager maybe reset").into())
    }
}

pub(crate) enum NewOutputRequest {
    Local(permit::Sender),
    Remote(permit::Sender),
}

#[cfg(test)]
pub(crate) mod barrier_test_utils {
    use assert_matches::assert_matches;
    use futures::StreamExt;
    use risingwave_pb::stream_service::streaming_control_stream_request::{
        InitRequest, PbDatabaseInitialPartialGraph, PbInitialPartialGraph,
    };
    use risingwave_pb::stream_service::{
        InjectBarrierRequest, StreamingControlStreamRequest, StreamingControlStreamResponse,
        streaming_control_stream_request, streaming_control_stream_response,
    };
    use tokio::sync::mpsc::{UnboundedReceiver, UnboundedSender, unbounded_channel};
    use tokio::sync::oneshot;
    use tokio_stream::wrappers::UnboundedReceiverStream;
    use tonic::Status;

    use crate::executor::Barrier;
    use crate::task::barrier_worker::{ControlStreamHandle, EventSender, LocalActorOperation};
    use crate::task::{
        ActorId, LocalBarrierManager, NewOutputRequest, TEST_DATABASE_ID, TEST_PARTIAL_GRAPH_ID,
    };

    pub(crate) struct LocalBarrierTestEnv {
        pub local_barrier_manager: LocalBarrierManager,
        pub(super) actor_op_tx: EventSender<LocalActorOperation>,
        pub request_tx: UnboundedSender<Result<StreamingControlStreamRequest, Status>>,
        pub response_rx: UnboundedReceiver<Result<StreamingControlStreamResponse, Status>>,
    }

    impl LocalBarrierTestEnv {
        pub(crate) async fn for_test() -> Self {
            let actor_op_tx = LocalBarrierManager::spawn_for_test();

            let (request_tx, request_rx) = unbounded_channel();
            let (response_tx, mut response_rx) = unbounded_channel();

            actor_op_tx.send_event(LocalActorOperation::NewControlStream {
                handle: ControlStreamHandle::new(
                    response_tx,
                    UnboundedReceiverStream::new(request_rx).boxed(),
                ),
                init_request: InitRequest {
                    databases: vec![PbDatabaseInitialPartialGraph {
                        database_id: TEST_DATABASE_ID.database_id,
                        graphs: vec![PbInitialPartialGraph {
                            partial_graph_id: TEST_PARTIAL_GRAPH_ID.into(),
                            subscriptions: vec![],
                        }],
                    }],
                    term_id: "for_test".into(),
                },
            });

            assert_matches!(
                response_rx.recv().await.unwrap().unwrap().response.unwrap(),
                streaming_control_stream_response::Response::Init(_)
            );

            let local_barrier_manager = actor_op_tx
                .send_and_await(LocalActorOperation::GetCurrentLocalBarrierManager)
                .await
                .unwrap();

            Self {
                local_barrier_manager,
                actor_op_tx,
                request_tx,
                response_rx,
            }
        }

        pub(crate) fn inject_barrier(
            &self,
            barrier: &Barrier,
            actor_to_collect: impl IntoIterator<Item = ActorId>,
        ) {
            self.request_tx
                .send(Ok(StreamingControlStreamRequest {
                    request: Some(streaming_control_stream_request::Request::InjectBarrier(
                        InjectBarrierRequest {
                            request_id: "".to_owned(),
                            barrier: Some(barrier.to_protobuf()),
                            database_id: TEST_DATABASE_ID.database_id,
                            actor_ids_to_collect: actor_to_collect.into_iter().collect(),
                            table_ids_to_sync: vec![],
                            partial_graph_id: TEST_PARTIAL_GRAPH_ID.into(),
                            actors_to_build: vec![],
                            subscriptions_to_add: vec![],
                            subscriptions_to_remove: vec![],
                        },
                    )),
                }))
                .unwrap();
        }

        pub(crate) async fn flush_all_events(&self) {
            Self::flush_all_events_impl(&self.actor_op_tx).await
        }

        pub(super) async fn flush_all_events_impl(actor_op_tx: &EventSender<LocalActorOperation>) {
            let (tx, rx) = oneshot::channel();
            actor_op_tx.send_event(LocalActorOperation::Flush(tx));
            rx.await.unwrap()
        }

        pub(crate) async fn take_pending_new_output_requests(
            &self,
            actor_id: ActorId,
        ) -> Vec<(ActorId, NewOutputRequest)> {
            self.actor_op_tx
                .send_and_await(|tx| LocalActorOperation::TakePendingNewOutputRequest(actor_id, tx))
                .await
                .unwrap()
        }
    }
}<|MERGE_RESOLUTION|>--- conflicted
+++ resolved
@@ -87,14 +87,12 @@
     /// The source IDs that have finished loading data for refreshable batch sources.
     pub load_finished_source_ids: Vec<u32>,
 
-<<<<<<< HEAD
+    pub cdc_table_backfill_progress: Vec<PbCdcTableBackfillProgress>,
+
     /// The table IDs that should be truncated.
     pub truncate_tables: Vec<u32>,
     /// The table IDs that have finished refresh.
     pub refresh_finished_tables: Vec<u32>,
-=======
-    pub cdc_table_backfill_progress: Vec<PbCdcTableBackfillProgress>,
->>>>>>> 0a312b1a
 }
 
 /// Lives in [`crate::task::barrier_worker::LocalBarrierWorker`],
@@ -646,12 +644,9 @@
         barrier_await_tree_reg: Option<&await_tree::Registry>,
         create_mview_progress: Vec<PbCreateMviewProgress>,
         load_finished_source_ids: Vec<u32>,
-<<<<<<< HEAD
+        cdc_table_backfill_progress: Vec<PbCdcTableBackfillProgress>,
         truncate_tables: Vec<u32>,
         refresh_finished_tables: Vec<u32>,
-=======
-        cdc_table_backfill_progress: Vec<PbCdcTableBackfillProgress>,
->>>>>>> 0a312b1a
     ) -> AwaitEpochCompletedFuture {
         let prev_epoch = barrier.epoch.prev;
         let future = async move {
@@ -670,12 +665,9 @@
                     sync_result,
                     create_mview_progress,
                     load_finished_source_ids,
-<<<<<<< HEAD
+                    cdc_table_backfill_progress,
                     truncate_tables,
                     refresh_finished_tables,
-=======
-                    cdc_table_backfill_progress,
->>>>>>> 0a312b1a
                 }),
             )
         });
@@ -747,23 +739,15 @@
             else {
                 return;
             };
-<<<<<<< HEAD
             let BarrierToComplete {
-=======
-            let (
->>>>>>> 0a312b1a
                 barrier,
                 table_ids,
                 create_mview_progress,
                 load_finished_source_ids,
-<<<<<<< HEAD
+                cdc_table_backfill_progress,
                 truncate_tables,
                 refresh_finished_tables,
             } = database_state.pop_barrier_to_complete(partial_graph_id, prev_epoch);
-=======
-                cdc_table_backfill_progress,
-            ) = database_state.pop_barrier_to_complete(partial_graph_id, prev_epoch);
->>>>>>> 0a312b1a
 
             let complete_barrier_future = match &barrier.kind {
                 BarrierKind::Unspecified => unreachable!(),
@@ -795,12 +779,9 @@
                         self.actor_manager.await_tree_reg.as_ref(),
                         create_mview_progress,
                         load_finished_source_ids,
-<<<<<<< HEAD
+                        cdc_table_backfill_progress,
                         truncate_tables,
                         refresh_finished_tables,
-=======
-                        cdc_table_backfill_progress,
->>>>>>> 0a312b1a
                     )
                 });
         }
@@ -817,12 +798,9 @@
             create_mview_progress,
             sync_result,
             load_finished_source_ids,
-<<<<<<< HEAD
+            cdc_table_backfill_progress,
             truncate_tables,
             refresh_finished_tables,
-=======
-            cdc_table_backfill_progress,
->>>>>>> 0a312b1a
         } = result;
 
         let (synced_sstables, table_watermarks, old_value_ssts, vector_index_adds) = sync_result
@@ -870,10 +848,6 @@
                             .collect(),
                         database_id: database_id.database_id,
                         load_finished_source_ids,
-<<<<<<< HEAD
-                        truncate_tables,
-                        refresh_finished_tables,
-=======
                         vector_index_adds: vector_index_adds
                             .into_iter()
                             .map(|(table_id, adds)| {
@@ -886,7 +860,8 @@
                             })
                             .collect(),
                         cdc_table_backfill_progress,
->>>>>>> 0a312b1a
+                        truncate_tables,
+                        refresh_finished_tables,
                     },
                 )
             }
