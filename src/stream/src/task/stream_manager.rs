--- conflicted
+++ resolved
@@ -538,12 +538,8 @@
                 &actor,
                 self.env.total_mem_usage(),
                 self.streaming_metrics.clone(),
-<<<<<<< HEAD
                 self.env.config().unique_user_stream_errors,
-=======
-                env.config().unique_user_stream_errors,
                 actor.dispatcher.len(),
->>>>>>> 092923d6
             );
             let vnode_bitmap = actor.vnode_bitmap.as_ref().map(|b| b.into());
             let expr_context = actor.expr_context.clone().unwrap();
