--- conflicted
+++ resolved
@@ -608,7 +608,6 @@
                 .map(|m| m.register(actor_id));
 
             let handle = {
-<<<<<<< HEAD
                 let actor = task_local_scope(actor_id as TraceConcurrentID, async move {
                     actor.run().await.expect("actor failed");
                 });
@@ -616,14 +615,6 @@
                 //     // unwrap the actor result to panic on error
                 //     actor.run().await.expect("actor failed");
                 // };
-=======
-                let actor = async move {
-                    let _ = actor.run().await.inspect_err(|err| {
-                        // TODO: check error type and panic if it's unexpected.
-                        tracing::error!(actor=%actor_id, error=%err, "actor exit");
-                    });
-                };
->>>>>>> 6d361391
                 #[auto_enums::auto_enum(Future)]
                 let traced = match trace_reporter {
                     Some(trace_reporter) => trace_reporter.trace(
