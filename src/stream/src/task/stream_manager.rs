--- conflicted
+++ resolved
@@ -295,16 +295,6 @@
             .barrier_sync_latency
             .start_timer();
         let res = dispatch_state_store!(self.state_store.clone(), store, {
-<<<<<<< HEAD
-            store.sync(epoch).await.inspect_err(|e| {
-                tracing::error!(
-                    "Failed to sync state store after receiving barrier prev_epoch {:?} due to {}",
-                    epoch,
-                    e
-                );
-            })
-        })?;
-=======
             store.sync(epoch).await.map_err(|e| {
                 tracing::error!(
                     epoch,
@@ -314,9 +304,8 @@
                 e.into()
             })
         });
->>>>>>> aa1849bf
         timer.observe_duration();
-        Ok(res)
+        res
     }
 
     pub async fn clear_storage_buffer(&self) {
