--- conflicted
+++ resolved
@@ -407,12 +407,8 @@
         vnode_bitmap: Option<Bitmap>,
         has_stateful: bool,
         subtasks: &mut Vec<SubtaskHandle>,
-<<<<<<< HEAD
         shared_context: &Arc<SharedContext>,
-    ) -> StreamResult<BoxedExecutor> {
-=======
     ) -> StreamResult<Executor> {
->>>>>>> 1dd2c3d3
         // The "stateful" here means that the executor may issue read operations to the state store
         // massively and continuously. Used to decide whether to apply the optimization of subtasks.
         fn is_stateful_executor(stream_node: &StreamNode) -> bool {
@@ -528,12 +524,8 @@
         env: StreamEnvironment,
         actor_context: &ActorContextRef,
         vnode_bitmap: Option<Bitmap>,
-<<<<<<< HEAD
         shared_context: &Arc<SharedContext>,
-    ) -> StreamResult<(BoxedExecutor, Vec<SubtaskHandle>)> {
-=======
     ) -> StreamResult<(Executor, Vec<SubtaskHandle>)> {
->>>>>>> 1dd2c3d3
         let mut subtasks = vec![];
 
         let executor = dispatch_state_store!(env.state_store(), store, {
