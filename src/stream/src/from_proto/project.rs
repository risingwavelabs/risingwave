--- conflicted
+++ resolved
@@ -34,18 +34,13 @@
             .map(build_from_prost)
             .try_collect()?;
 
-<<<<<<< HEAD
-        Ok(
-            ProjectExecutor::new(input, params.pk_indices, project_exprs, params.executor_id)
-                .boxed(),
-=======
         Ok(ProjectExecutor::new(
             params.actor_context,
-            params.input.remove(0),
+            input,
             params.pk_indices,
             project_exprs,
             params.executor_id,
->>>>>>> 30afaff4
         )
+        .boxed())
     }
 }