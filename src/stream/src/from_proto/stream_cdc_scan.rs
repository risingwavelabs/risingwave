// Copyright 2024 RisingWave Labs
//
// Licensed under the Apache License, Version 2.0 (the "License");
// you may not use this file except in compliance with the License.
// You may obtain a copy of the License at
//
//     http://www.apache.org/licenses/LICENSE-2.0
//
// Unless required by applicable law or agreed to in writing, software
// distributed under the License is distributed on an "AS IS" BASIS,
// WITHOUT WARRANTIES OR CONDITIONS OF ANY KIND, either express or implied.
// See the License for the specific language governing permissions and
// limitations under the License.

use std::collections::HashMap;
use std::sync::Arc;

use risingwave_common::catalog::{Schema, TableId};
use risingwave_common::util::sort_util::OrderType;
use risingwave_connector::source::cdc::external::{CdcTableType, SchemaTableName};
use risingwave_pb::plan_common::ExternalTableDesc;
use risingwave_pb::stream_plan::StreamCdcScanNode;

use super::*;
use crate::common::table::state_table::StateTable;
use crate::executor::{CdcBackfillExecutor, ExternalStorageTable, FlowControlExecutor};

pub struct StreamCdcScanExecutorBuilder;

impl ExecutorBuilder for StreamCdcScanExecutorBuilder {
    type Node = StreamCdcScanNode;

    async fn new_boxed_executor(
        params: ExecutorParams,
        node: &Self::Node,
        state_store: impl StateStore,
    ) -> StreamResult<BoxedExecutor> {
        let [upstream]: [_; 1] = params.input.try_into().unwrap();

        let output_indices = node
            .output_indices
            .iter()
            .map(|&i| i as usize)
            .collect_vec();

        let table_desc: &ExternalTableDesc = node.get_cdc_table_desc()?;
        let disable_backfill = node.disable_backfill;

        let table_schema: Schema = table_desc.columns.iter().map(Into::into).collect();
        assert_eq!(output_indices, (0..table_schema.len()).collect_vec());
        assert_eq!(table_schema.data_types(), params.info.schema.data_types());

        let properties: HashMap<String, String> = table_desc
            .connect_properties
            .iter()
            .map(|(k, v)| (k.clone(), v.clone()))
            .collect();
        let table_type = CdcTableType::from_properties(&properties);
        let table_reader = table_type
            .create_table_reader(properties.clone(), table_schema.clone())
            .await?;

        let table_pk_order_types = table_desc
            .pk
            .iter()
            .map(|desc| OrderType::from_protobuf(desc.get_order_type().unwrap()))
            .collect_vec();
        let table_pk_indices = table_desc
            .pk
            .iter()
            .map(|k| k.column_index as usize)
            .collect_vec();

        let schema_table_name = SchemaTableName::from_properties(&properties);
        let external_table = ExternalStorageTable::new(
            TableId::new(table_desc.table_id),
            schema_table_name,
            table_reader,
            table_schema,
            table_pk_order_types,
            table_pk_indices,
            output_indices.clone(),
        );

        let vnodes = params.vnode_bitmap.map(Arc::new);
        // cdc backfill should be singleton, so vnodes must be None.
        assert_eq!(None, vnodes);
        let state_table =
            StateTable::from_table_catalog(node.get_state_table()?, state_store, vnodes).await;

        // adjust backfill chunk size if rate limit is set.
        let chunk_size = params.env.config().developer.chunk_size;
        let backfill_chunk_size = node
            .rate_limit
            .map(|x| std::cmp::min(x as usize, chunk_size))
            .unwrap_or(chunk_size);

        let executor = CdcBackfillExecutor::new(
            params.actor_context.clone(),
            params.info,
            external_table,
            upstream,
            output_indices,
            None,
            params.executor_stats,
            state_table,
<<<<<<< HEAD
            params.env.config().developer.chunk_size,
            disable_backfill,
=======
            backfill_chunk_size,
        )
        .boxed();

        Ok(FlowControlExecutor::new(
            executor,
            params.actor_context,
            node.rate_limit.map(|x| x as _),
>>>>>>> f35fb9e9
        )
        .boxed())
    }
}<|MERGE_RESOLUTION|>--- conflicted
+++ resolved
@@ -104,11 +104,8 @@
             None,
             params.executor_stats,
             state_table,
-<<<<<<< HEAD
-            params.env.config().developer.chunk_size,
+            backfill_chunk_size,
             disable_backfill,
-=======
-            backfill_chunk_size,
         )
         .boxed();
 
@@ -116,7 +113,6 @@
             executor,
             params.actor_context,
             node.rate_limit.map(|x| x as _),
->>>>>>> f35fb9e9
         )
         .boxed())
     }
