--- conflicted
+++ resolved
@@ -68,6 +68,7 @@
                             connector_params: params.env.connector_params(),
                             executor_id: params.executor_id,
                             vnode_bitmap: params.vnode_bitmap,
+                            meta_client: params.env.meta_client(),
                         },
                         columns,
                         properties,
@@ -89,28 +90,6 @@
                         0,
                     );
 
-<<<<<<< HEAD
-        Ok(Box::new(
-            SinkExecutor::new(
-                input_executor,
-                stream.streaming_metrics.clone(),
-                SinkWriterParam {
-                    connector_params: params.env.connector_params(),
-                    executor_id: params.executor_id,
-                    vnode_bitmap: params.vnode_bitmap,
-                    meta_client: params.env.meta_client(),
-                },
-                columns,
-                properties,
-                pk_indices,
-                sink_type,
-                sink_id,
-                params.actor_context,
-                factory,
-            )
-            .await?,
-        ))
-=======
                     Ok(Box::new(
                         SinkExecutor::new(
                             input_executor,
@@ -119,6 +98,7 @@
                                 connector_params: params.env.connector_params(),
                                 executor_id: params.executor_id,
                                 vnode_bitmap: params.vnode_bitmap,
+                                meta_client: params.env.meta_client(),
                             },
                             columns,
                             properties,
@@ -133,6 +113,5 @@
                 })
             }
         }
->>>>>>> 97df4b96
     }
 }