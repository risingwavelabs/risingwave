--- conflicted
+++ resolved
@@ -109,7 +109,7 @@
         let identity = format!("SinkExecutor {:X?}", params.executor_id);
         let sink_id_str = format!("{}", sink_id.sink_id);
 
-        let sink_metrics = params.executor_stats.new_sink_metrics(
+        let sink_metrics = stream.streaming_metrics.new_sink_metrics(
             identity.as_str(),
             sink_id_str.as_str(),
             connector,
@@ -131,18 +131,7 @@
                 Ok(Box::new(
                     SinkExecutor::new(
                         input_executor,
-<<<<<<< HEAD
-                        stream.streaming_metrics.clone(),
                         sink_write_param,
-=======
-                        SinkWriterParam {
-                            connector_params: params.env.connector_params(),
-                            executor_id: params.executor_id,
-                            vnode_bitmap: params.vnode_bitmap,
-                            meta_client: params.env.meta_client(),
-                            sink_metrics,
-                        },
->>>>>>> 04f33a1e
                         sink_param,
                         columns,
                         params.actor_context,
@@ -171,18 +160,7 @@
                     Ok(Box::new(
                         SinkExecutor::new(
                             input_executor,
-<<<<<<< HEAD
-                            stream.streaming_metrics.clone(),
                             sink_write_param,
-=======
-                            SinkWriterParam {
-                                connector_params: params.env.connector_params(),
-                                executor_id: params.executor_id,
-                                vnode_bitmap: params.vnode_bitmap,
-                                meta_client: params.env.meta_client(),
-                                sink_metrics,
-                            },
->>>>>>> 04f33a1e
                             sink_param,
                             columns,
                             params.actor_context,
