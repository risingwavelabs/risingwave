// Copyright 2024 RisingWave Labs
//
// Licensed under the Apache License, Version 2.0 (the "License");
// you may not use this file except in compliance with the License.
// You may obtain a copy of the License at
//
//     http://www.apache.org/licenses/LICENSE-2.0
//
// Unless required by applicable law or agreed to in writing, software
// distributed under the License is distributed on an "AS IS" BASIS,
// WITHOUT WARRANTIES OR CONDITIONS OF ANY KIND, either express or implied.
// See the License for the specific language governing permissions and
// limitations under the License.

use std::sync::Arc;

use anyhow::anyhow;
<<<<<<< HEAD
use risingwave_common::catalog::{ColumnCatalog, Schema};
use risingwave_common::constants::log_store::v1::KvLogStoreV1Pk;
use risingwave_common::constants::log_store::v2::KvLogStoreV2Pk;
use risingwave_common::constants::log_store::KvLogStorePk;
use risingwave_common::types::DataType;
=======
use risingwave_common::catalog::ColumnCatalog;
>>>>>>> faefffc7
use risingwave_connector::match_sink_name_str;
use risingwave_connector::sink::catalog::{SinkFormatDesc, SinkType};
use risingwave_connector::sink::{
    SinkError, SinkParam, SinkWriterParam, CONNECTOR_TYPE_KEY, SINK_TYPE_OPTION,
};
use risingwave_pb::plan_common::PbColumnCatalog;
use risingwave_pb::stream_plan::{SinkLogStoreType, SinkNode};

use super::*;
use crate::common::log_store_impl::in_mem::BoundedInMemLogStoreFactory;
use crate::common::log_store_impl::kv_log_store::{
    KvLogStoreFactory, KvLogStoreMetrics, KV_LOG_STORE_V1_INFO,
};
use crate::executor::SinkExecutor;

pub struct SinkExecutorBuilder;

fn validate_payload_schema(
    log_store_payload_schema: &[PbColumnCatalog],
    input_schema: &Schema,
) -> StreamResult<()> {
    if log_store_payload_schema
        .iter()
        .zip_eq(input_schema.fields.iter())
        .map(|(log_store_col, input_field)| {
            let log_store_col_type = DataType::from(
                log_store_col
                    .column_desc
                    .as_ref()
                    .unwrap()
                    .column_type
                    .as_ref()
                    .unwrap(),
            );
            log_store_col_type.equals_datatype(&input_field.data_type)
        })
        .all(|equal| equal)
    {
        Ok(())
    } else {
        Err(anyhow!(
            "mismatch schema: log store: {:?}, input: {:?}",
            log_store_payload_schema,
            input_schema
        )
        .into())
    }
}

impl ExecutorBuilder for SinkExecutorBuilder {
    type Node = SinkNode;

    async fn new_boxed_executor(
        params: ExecutorParams,
        node: &Self::Node,
        state_store: impl StateStore,
        stream: &mut LocalStreamManagerCore,
    ) -> StreamResult<BoxedExecutor> {
        let [input_executor]: [_; 1] = params.input.try_into().unwrap();

        let sink_desc = node.sink_desc.as_ref().unwrap();
        let sink_type = SinkType::from_proto(sink_desc.get_sink_type().unwrap());
        let sink_id = sink_desc.get_id().into();
        let db_name = sink_desc.get_db_name().into();
        let sink_from_name = sink_desc.get_sink_from_name().into();
        let properties = sink_desc.get_properties().clone();
        let downstream_pk = sink_desc
            .downstream_pk
            .iter()
            .map(|i| *i as usize)
            .collect_vec();
        let columns = sink_desc
            .column_catalogs
            .clone()
            .into_iter()
            .map(ColumnCatalog::from)
            .collect_vec();

        let connector = {
            let sink_type = properties.get(CONNECTOR_TYPE_KEY).ok_or_else(|| {
                SinkError::Config(anyhow!("missing config: {}", CONNECTOR_TYPE_KEY))
            })?;

            match_sink_name_str!(
                sink_type.to_lowercase().as_str(),
                SinkType,
                Ok(SinkType::SINK_NAME),
                |other| {
                    Err(SinkError::Config(anyhow!(
                        "unsupported sink connector {}",
                        other
                    )))
                }
            )
        }?;
        let format_desc = match &sink_desc.format_desc {
            // Case A: new syntax `format ... encode ...`
            Some(f) => Some(f.clone().try_into()?),
            None => match sink_desc.properties.get(SINK_TYPE_OPTION) {
                // Case B: old syntax `type = '...'`
                Some(t) => SinkFormatDesc::from_legacy_type(connector, t)?,
                // Case C: no format + encode required
                None => None,
            },
        };

        let sink_param = SinkParam {
            sink_id,
            properties,
            columns: columns
                .iter()
                .filter(|col| !col.is_hidden)
                .map(|col| col.column_desc.clone())
                .collect(),
            downstream_pk,
            sink_type,
            format_desc,
            db_name,
            sink_from_name,
        };

        let sink_id_str = format!("{}", sink_id.sink_id);

        let sink_metrics = stream.streaming_metrics.new_sink_metrics(
            &params.info.identity,
            sink_id_str.as_str(),
            connector,
        );

        let sink_write_param = SinkWriterParam {
            connector_params: params.env.connector_params(),
            executor_id: params.executor_id,
            vnode_bitmap: params.vnode_bitmap.clone(),
            meta_client: params.env.meta_client(),
            sink_metrics,
        };

        let log_store_identity = format!(
            "sink[{}]-[{}]-executor[{}]",
            connector, sink_id.sink_id, params.executor_id
        );

        match node.log_store_type() {
            // Default value is the normal in memory log store to be backward compatible with the
            // previously unset value
            SinkLogStoreType::InMemoryLogStore | SinkLogStoreType::Unspecified => {
                let factory = BoundedInMemLogStoreFactory::new(1);
                Ok(Box::new(
                    SinkExecutor::new(
                        params.actor_context,
                        params.info,
                        input_executor,
                        sink_write_param,
                        sink_param,
                        columns,
                        factory,
                    )
                    .await?,
                ))
            }
            SinkLogStoreType::KvLogStore => {
                let metrics = KvLogStoreMetrics::new(
                    &params.executor_stats,
                    &sink_write_param,
                    &sink_param,
                    connector,
                );
<<<<<<< HEAD
                let table = node.table.as_ref().unwrap().clone();
                let input_schema = input_executor.schema();

                macro_rules! create_sink_executor {
                    ($pk_type:ty) => {{
                        use risingwave_common::constants::log_store::KvLogStorePk;
                        validate_payload_schema(
                            &table.columns[<$pk_type>::predefined_column_len()..],
                            input_schema,
                        )?;

                        // TODO: support setting max row count in config
                        let factory = KvLogStoreFactory::<_, $pk_type>::new(
                            state_store,
                            table,
                            params.vnode_bitmap.clone().map(Arc::new),
                            65536,
                            metrics,
                            log_store_identity,
                        );

                        Ok(Box::new(
                            SinkExecutor::new(
                                params.actor_context,
                                params.info,
                                input_executor,
                                sink_write_param,
                                sink_param,
                                columns,
                                factory,
                            )
                            .await?,
                        ))
                    }};
                }
=======
                // TODO: support setting max row count in config
                let factory = KvLogStoreFactory::new(
                    state_store,
                    node.table.as_ref().unwrap().clone(),
                    params.vnode_bitmap.clone().map(Arc::new),
                    65536,
                    metrics,
                    log_store_identity,
                    &KV_LOG_STORE_V1_INFO,
                );
>>>>>>> faefffc7

                let predefined_column_len = table.columns.len() - input_schema.fields.len();

                match predefined_column_len {
                    len if len == KvLogStoreV2Pk::predefined_column_len() => {
                        create_sink_executor!(KvLogStoreV2Pk)
                    }
                    len if len == KvLogStoreV1Pk::predefined_column_len() => {
                        create_sink_executor!(KvLogStoreV1Pk)
                    }
                    other_len => Err(anyhow!(
                        "invalid log store predefined len {}. log store table: {:?}, input_schema: {:?}",
                        other_len,
                        table,
                        input_schema
                    ).into()),
                }
            }
        }
    }
}<|MERGE_RESOLUTION|>--- conflicted
+++ resolved
@@ -15,31 +15,49 @@
 use std::sync::Arc;
 
 use anyhow::anyhow;
-<<<<<<< HEAD
 use risingwave_common::catalog::{ColumnCatalog, Schema};
-use risingwave_common::constants::log_store::v1::KvLogStoreV1Pk;
-use risingwave_common::constants::log_store::v2::KvLogStoreV2Pk;
-use risingwave_common::constants::log_store::KvLogStorePk;
 use risingwave_common::types::DataType;
-=======
-use risingwave_common::catalog::ColumnCatalog;
->>>>>>> faefffc7
 use risingwave_connector::match_sink_name_str;
 use risingwave_connector::sink::catalog::{SinkFormatDesc, SinkType};
 use risingwave_connector::sink::{
     SinkError, SinkParam, SinkWriterParam, CONNECTOR_TYPE_KEY, SINK_TYPE_OPTION,
 };
+use risingwave_pb::catalog::Table;
 use risingwave_pb::plan_common::PbColumnCatalog;
 use risingwave_pb::stream_plan::{SinkLogStoreType, SinkNode};
 
 use super::*;
 use crate::common::log_store_impl::in_mem::BoundedInMemLogStoreFactory;
 use crate::common::log_store_impl::kv_log_store::{
-    KvLogStoreFactory, KvLogStoreMetrics, KV_LOG_STORE_V1_INFO,
+    KvLogStoreFactory, KvLogStoreMetrics, KvLogStorePkInfo, KV_LOG_STORE_V1_INFO,
+    KV_LOG_STORE_V2_INFO,
 };
 use crate::executor::SinkExecutor;
 
 pub struct SinkExecutorBuilder;
+
+fn resolve_pk_info(
+    input_schema: &Schema,
+    log_store_table: &Table,
+) -> StreamResult<&'static KvLogStorePkInfo> {
+    let predefined_column_len = log_store_table.columns.len() - input_schema.fields.len();
+
+    let info = match predefined_column_len {
+        len if len == KV_LOG_STORE_V1_INFO.predefined_column_len() => Ok(&KV_LOG_STORE_V1_INFO),
+        len if len == KV_LOG_STORE_V2_INFO.predefined_column_len() => Ok(&KV_LOG_STORE_V2_INFO),
+        other_len => Err(anyhow!(
+            "invalid log store predefined len {}. log store table: {:?}, input_schema: {:?}",
+            other_len,
+            log_store_table,
+            input_schema
+        )),
+    }?;
+    validate_payload_schema(
+        &log_store_table.columns[predefined_column_len..],
+        input_schema,
+    )?;
+    Ok(info)
+}
 
 fn validate_payload_schema(
     log_store_payload_schema: &[PbColumnCatalog],
@@ -191,71 +209,34 @@
                     &sink_param,
                     connector,
                 );
-<<<<<<< HEAD
+
                 let table = node.table.as_ref().unwrap().clone();
                 let input_schema = input_executor.schema();
-
-                macro_rules! create_sink_executor {
-                    ($pk_type:ty) => {{
-                        use risingwave_common::constants::log_store::KvLogStorePk;
-                        validate_payload_schema(
-                            &table.columns[<$pk_type>::predefined_column_len()..],
-                            input_schema,
-                        )?;
-
-                        // TODO: support setting max row count in config
-                        let factory = KvLogStoreFactory::<_, $pk_type>::new(
-                            state_store,
-                            table,
-                            params.vnode_bitmap.clone().map(Arc::new),
-                            65536,
-                            metrics,
-                            log_store_identity,
-                        );
-
-                        Ok(Box::new(
-                            SinkExecutor::new(
-                                params.actor_context,
-                                params.info,
-                                input_executor,
-                                sink_write_param,
-                                sink_param,
-                                columns,
-                                factory,
-                            )
-                            .await?,
-                        ))
-                    }};
-                }
-=======
+                let pk_info = resolve_pk_info(input_schema, &table)?;
+
                 // TODO: support setting max row count in config
                 let factory = KvLogStoreFactory::new(
                     state_store,
-                    node.table.as_ref().unwrap().clone(),
+                    table,
                     params.vnode_bitmap.clone().map(Arc::new),
                     65536,
                     metrics,
                     log_store_identity,
-                    &KV_LOG_STORE_V1_INFO,
+                    pk_info,
                 );
->>>>>>> faefffc7
-
-                let predefined_column_len = table.columns.len() - input_schema.fields.len();
-
-                match predefined_column_len {
-                    len if len == KvLogStoreV2Pk::predefined_column_len() => {
-                        create_sink_executor!(KvLogStoreV2Pk)
-                    }
-                    len if len == KvLogStoreV1Pk::predefined_column_len() => {
-                        create_sink_executor!(KvLogStoreV1Pk)
-                    }
-                    other_len => Err(anyhow!(
-                        "invalid log store predefined len {}. log store table: {:?}, input_schema: {:?}",
-                        other_len,
-                        table,
-                        input_schema
-                    ).into()),
-                }
+
+                Ok(Box::new(
+                    SinkExecutor::new(
+                        params.actor_context,
+                        params.info,
+                        input_executor,
+                        sink_write_param,
+                        sink_param,
+                        columns,
+                        factory,
+                    )
+                    .await?,
+                ))
             }
         }
     }
