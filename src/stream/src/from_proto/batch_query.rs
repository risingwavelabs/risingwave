// Copyright 2022 Singularity Data
//
// Licensed under the Apache License, Version 2.0 (the "License");
// you may not use this file except in compliance with the License.
// You may obtain a copy of the License at
//
// http://www.apache.org/licenses/LICENSE-2.0
//
// Unless required by applicable law or agreed to in writing, software
// distributed under the License is distributed on an "AS IS" BASIS,
// WITHOUT WARRANTIES OR CONDITIONS OF ANY KIND, either express or implied.
// See the License for the specific language governing permissions and
// limitations under the License.

use itertools::Itertools;
use risingwave_common::buffer::Bitmap;
use risingwave_common::catalog::ColumnDesc;
use risingwave_common::hash::VIRTUAL_NODE_COUNT;
use risingwave_storage::table::cell_based_table::CellBasedTable;
use risingwave_storage::{Keyspace, StateStore};

use super::*;
use crate::executor::BatchQueryExecutor;

pub struct BatchQueryExecutorBuilder;

impl ExecutorBuilder for BatchQueryExecutorBuilder {
    fn new_boxed_executor(
        params: ExecutorParams,
        node: &StreamNode,
        state_store: impl StateStore,
        _stream: &mut LocalStreamManagerCore,
    ) -> Result<BoxedExecutor> {
        let node = try_match_expand!(node.get_node_body().unwrap(), NodeBody::BatchPlan)?;
        let table_id = node.table_desc.as_ref().unwrap().table_id.into();

        let pk_descs_proto = &node.table_desc.as_ref().unwrap().order_key;
        let pk_descs = pk_descs_proto.iter().map(|d| d.into()).collect();

        let column_descs = node
            .column_descs
            .iter()
            .map(|column_desc| ColumnDesc::from(column_desc.clone()))
            .collect_vec();
        let keyspace = Keyspace::table_root(state_store, &table_id);
<<<<<<< HEAD
        let table = CellBasedTable::new_adhoc(keyspace, column_descs);
=======
        let table = CellBasedTable::new(
            keyspace,
            column_descs,
            None,
            Arc::new(StateStoreMetrics::unused()),
            None,
        );
>>>>>>> bfcdf32c
        let key_indices = node
            .get_distribution_keys()
            .iter()
            .map(|key| *key as usize)
            .collect_vec();

        let mapping = (*params.vnode_bitmap).clone();
        let hash_filter = Bitmap::from_bytes_with_num_bits(mapping.into(), VIRTUAL_NODE_COUNT);

        let schema = table.schema().clone();
        let executor = BatchQueryExecutor::new(
            table,
            None,
            ExecutorInfo {
                schema,
                pk_indices: params.pk_indices,
                identity: "BatchQuery".to_owned(),
            },
            key_indices,
            hash_filter,
            pk_descs,
        );

        Ok(executor.boxed())
    }
}<|MERGE_RESOLUTION|>--- conflicted
+++ resolved
@@ -43,17 +43,7 @@
             .map(|column_desc| ColumnDesc::from(column_desc.clone()))
             .collect_vec();
         let keyspace = Keyspace::table_root(state_store, &table_id);
-<<<<<<< HEAD
-        let table = CellBasedTable::new_adhoc(keyspace, column_descs);
-=======
-        let table = CellBasedTable::new(
-            keyspace,
-            column_descs,
-            None,
-            Arc::new(StateStoreMetrics::unused()),
-            None,
-        );
->>>>>>> bfcdf32c
+        let table = CellBasedTable::new(keyspace, column_descs, None, None);
         let key_indices = node
             .get_distribution_keys()
             .iter()
