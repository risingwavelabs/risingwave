--- conflicted
+++ resolved
@@ -16,12 +16,8 @@
 use risingwave_common::catalog::{ColumnDesc, ColumnId, OrderedColumnDesc, TableId};
 use risingwave_pb::plan_common::CellBasedTableDesc;
 use risingwave_storage::table::cell_based_table::CellBasedTable;
-<<<<<<< HEAD
+use risingwave_storage::table::Distribution;
 use risingwave_storage::StateStore;
-=======
-use risingwave_storage::table::Distribution;
-use risingwave_storage::{Keyspace, StateStore};
->>>>>>> 00f54fa9
 
 use super::*;
 use crate::executor::BatchQueryExecutor;
@@ -61,8 +57,6 @@
             .map(ColumnId::from)
             .collect();
 
-<<<<<<< HEAD
-=======
         // Use indices based on full table instead of streaming executor output.
         let pk_indices = table_desc
             .pk_indices
@@ -76,8 +70,6 @@
             .map(|&k| k as usize)
             .collect_vec();
 
-        let keyspace = Keyspace::table_root(state_store, &table_id);
-
         let distribution = match params.vnode_bitmap {
             Some(vnodes) => Distribution {
                 dist_key_indices,
@@ -85,7 +77,6 @@
             },
             None => Distribution::fallback(),
         };
->>>>>>> 00f54fa9
         let table = CellBasedTable::new_partial(
             state_store,
             table_id,
