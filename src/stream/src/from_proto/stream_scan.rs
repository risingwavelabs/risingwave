--- conflicted
+++ resolved
@@ -149,7 +149,6 @@
                     None
                 };
 
-<<<<<<< HEAD
                 if node.stream_scan_type() == StreamScanType::Backfill {
                     let upstream_table = StorageTable::new_partial(
                         state_store.clone(),
@@ -174,6 +173,7 @@
                         progress,
                         stream.streaming_metrics.clone(),
                         params.env.config().developer.chunk_size,
+                        node.rate_limit.map(|x| x as _),
                     )
                     .boxed()
                 } else {
@@ -210,20 +210,6 @@
                         new_executor!(BasicSerde)
                     }
                 }
-=======
-                BackfillExecutor::new(
-                    params.info,
-                    upstream_table,
-                    upstream,
-                    state_table,
-                    output_indices,
-                    progress,
-                    stream.streaming_metrics.clone(),
-                    params.env.config().developer.chunk_size,
-                    node.rate_limit.map(|x| x as _),
-                )
-                .boxed()
->>>>>>> f1e103f2
             }
             StreamScanType::Unspecified => unreachable!(),
         };
