// Copyright 2023 RisingWave Labs
//
// Licensed under the Apache License, Version 2.0 (the "License");
// you may not use this file except in compliance with the License.
// You may obtain a copy of the License at
//
//     http://www.apache.org/licenses/LICENSE-2.0
//
// Unless required by applicable law or agreed to in writing, software
// distributed under the License is distributed on an "AS IS" BASIS,
// WITHOUT WARRANTIES OR CONDITIONS OF ANY KIND, either express or implied.
// See the License for the specific language governing permissions and
// limitations under the License.

use risingwave_common::catalog::{ColumnId, Schema, TableId};
use risingwave_common::util::sort_util::OrderType;
use risingwave_connector::source::external::{CdcTableType, SchemaTableName};
use risingwave_connector::source::{ConnectorProperties, SourceCtrlOpts};
use risingwave_pb::stream_plan::SourceNode;
use risingwave_source::source_desc::SourceDescBuilder;
use risingwave_storage::panic_store::PanicStateStore;
use tokio::sync::mpsc::unbounded_channel;

use super::*;
use crate::executor::external::ExternalStorageTable;
use crate::executor::source::{FsListExecutor, StreamSourceCore};
use crate::executor::source_executor::SourceExecutor;
use crate::executor::state_table_handler::SourceStateTableHandler;
use crate::executor::{CdcBackfillExecutor, FlowControlExecutor, FsSourceExecutor};

const FS_CONNECTORS: &[&str] = &["s3"];
pub struct SourceExecutorBuilder;

impl ExecutorBuilder for SourceExecutorBuilder {
    type Node = SourceNode;

    async fn new_boxed_executor(
        params: ExecutorParams,
        node: &Self::Node,
        store: impl StateStore,
        stream: &mut LocalStreamManagerCore,
    ) -> StreamResult<BoxedExecutor> {
        let (sender, barrier_receiver) = unbounded_channel();
        stream
            .context
            .lock_barrier_manager()
            .register_sender(params.actor_context.id, sender);
        let system_params = params.env.system_params_manager_ref().get_params();

        if let Some(source) = &node.source_inner {
            let executor = {
                let source_id = TableId::new(source.source_id);
                let source_name = source.source_name.clone();
                let source_info = source.get_info()?;

                let source_desc_builder = SourceDescBuilder::new(
                    source.columns.clone(),
                    params.env.source_metrics(),
                    source.row_id_index.map(|x| x as _),
                    source.properties.clone(),
                    source_info.clone(),
                    params.env.connector_params(),
                    params.env.config().developer.connector_message_buffer_size,
                    // `pk_indices` is used to ensure that a message will be skipped instead of parsed
                    // with null pk when the pk column is missing.
                    //
                    // Currently pk_indices for source is always empty since pk information is not
                    // passed via `StreamSource` so null pk may be emitted to downstream.
                    //
                    // TODO: use the correct information to fill in pk_dicies.
                    // We should consdier add back the "pk_column_ids" field removed by #8841 in
                    // StreamSource
                    params.info.pk_indices.clone(),
                );

                let source_ctrl_opts = SourceCtrlOpts {
                    chunk_size: params.env.config().developer.chunk_size,
                };

                let source_column_ids: Vec<_> = source
                    .columns
                    .iter()
                    .map(|column| ColumnId::from(column.get_column_desc().unwrap().column_id))
                    .collect();

                let state_table_handler = SourceStateTableHandler::from_table_catalog(
                    source.state_table.as_ref().unwrap(),
                    store.clone(),
                )
                .await;
                let stream_source_core = StreamSourceCore::new(
                    source_id,
                    source_name,
                    source_column_ids,
                    source_desc_builder,
                    state_table_handler,
                );

                let connector = source
                    .properties
                    .get("connector")
                    .map(|c| c.to_ascii_lowercase())
                    .unwrap_or_default();
                let is_fs_connector = FS_CONNECTORS.contains(&connector.as_str());
                let is_fs_v2_connector =
                    ConnectorProperties::is_new_fs_connector_hash_map(&source.properties);

                if is_fs_connector {
                    FsSourceExecutor::new(
                        params.actor_context.clone(),
                        params.info,
                        stream_source_core,
                        params.executor_stats,
                        barrier_receiver,
                        system_params,
                        source_ctrl_opts,
                    )?
                    .boxed()
                } else if is_fs_v2_connector {
                    FsListExecutor::new(
                        params.actor_context.clone(),
                        params.info.clone(),
                        Some(stream_source_core),
                        params.executor_stats.clone(),
                        barrier_receiver,
                        system_params,
                        source_ctrl_opts.clone(),
                        params.env.connector_params(),
                    )
                    .boxed()
                } else {
                    let source_exec = SourceExecutor::new(
                        params.actor_context.clone(),
                        params.info.clone(),
                        Some(stream_source_core),
                        params.executor_stats.clone(),
                        barrier_receiver,
                        system_params,
                        source_ctrl_opts.clone(),
                        params.env.connector_params(),
                    );

                    let table_type = CdcTableType::from_properties(&source.properties);
                    if table_type.can_backfill()
                        && let Some(table_desc) = source_info.external_table.clone()
                    {
                        let table_schema = Schema::new(table_desc.columns.iter().map(Into::into).collect());
                        let upstream_table_name = SchemaTableName::from_properties(&source.properties);
                        let table_pk_indices = table_desc
                            .pk
                            .iter()
                            .map(|k| k.column_index as usize)
                            .collect_vec();
                        let table_pk_order_types = table_desc
                            .pk
                            .iter()
                            .map(|desc| OrderType::from_protobuf(desc.get_order_type().unwrap()))
                            .collect_vec();

                        let table_reader = table_type
                            .create_table_reader(source.properties.clone(), table_schema.clone()).await?;
                        let external_table = ExternalStorageTable::new(
                            TableId::new(source.source_id),
                            upstream_table_name,
                            table_reader,
                            table_schema.clone(),
                            table_pk_order_types,
                            table_pk_indices,
                            (0..table_schema.len()).collect_vec(),
                        );

                        // use the state table from source to store the backfill state (may refactor in future)
                        let source_state_handler = SourceStateTableHandler::from_table_catalog(
                            source.state_table.as_ref().unwrap(),
                            store.clone(),
                        ).await;
                        // use schema from table_desc
                        let cdc_backfill = CdcBackfillExecutor::new(
                            params.actor_context.clone(),
                            params.info.clone(),
                            external_table,
                            Box::new(source_exec),
                            (0..table_schema.len()).collect_vec(),
                            None,
                            params.executor_stats,
                            None,
                            Some(source_state_handler),
                            false,
                            source_ctrl_opts.chunk_size,
                        );
                        cdc_backfill.boxed()
                    } else {
                        source_exec.boxed()
                    }
                }
            };
<<<<<<< HEAD
            let rate_limit = source.get_rate_limit().cloned().ok();
            Ok(FlowControlExecutor::new(executor, params.actor_context, rate_limit).boxed())
=======
            let rate_limit = source.rate_limit.map(|x| x as _);
            Ok(FlowControlExecutor::new(executor, rate_limit).boxed())
>>>>>>> 48334772
        } else {
            // If there is no external stream source, then no data should be persisted. We pass a
            // `PanicStateStore` type here for indication.
            Ok(SourceExecutor::<PanicStateStore>::new(
                params.actor_context,
                params.info,
                None,
                params.executor_stats,
                barrier_receiver,
                system_params,
                // we don't expect any data in, so no need to set chunk_sizes
                SourceCtrlOpts::default(),
                params.env.connector_params(),
            )
            .boxed())
        }
    }
}<|MERGE_RESOLUTION|>--- conflicted
+++ resolved
@@ -194,13 +194,8 @@
                     }
                 }
             };
-<<<<<<< HEAD
-            let rate_limit = source.get_rate_limit().cloned().ok();
+            let rate_limit = source.rate_limit.map(|x| x as _);
             Ok(FlowControlExecutor::new(executor, params.actor_context, rate_limit).boxed())
-=======
-            let rate_limit = source.rate_limit.map(|x| x as _);
-            Ok(FlowControlExecutor::new(executor, rate_limit).boxed())
->>>>>>> 48334772
         } else {
             // If there is no external stream source, then no data should be persisted. We pass a
             // `PanicStateStore` type here for indication.
