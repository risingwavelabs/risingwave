--- conflicted
+++ resolved
@@ -159,19 +159,12 @@
                         params.env.connector_params(),
                     );
 
-<<<<<<< HEAD
                     let table_type = CdcTableType::from_properties(&source.properties);
-                    if table_type.can_backfill() && let Some(table_desc) = source_info.external_table.clone() {
+                    if table_type.can_backfill()
+                        && let Some(table_desc) = source_info.external_table.clone()
+                    {
                         let table_schema = Schema::new(table_desc.columns.iter().map(Into::into).collect());
                         let upstream_table_name = SchemaTableName::from_properties(&source.properties);
-=======
-                    let table_type = ExternalTableType::from_properties(&source.properties);
-                    if table_type.can_backfill()
-                        && let Some(table_desc) = source_info.upstream_table.clone()
-                    {
-                        let upstream_table_name =
-                            SchemaTableName::from_properties(&source.properties);
->>>>>>> c583e2c6
                         let table_pk_indices = table_desc
                             .pk
                             .iter()
@@ -183,12 +176,8 @@
                             .map(|desc| OrderType::from_protobuf(desc.get_order_type().unwrap()))
                             .collect_vec();
 
-<<<<<<< HEAD
-                        let table_reader = table_type.create_table_reader(source.properties.clone(), table_schema.clone())?;
-=======
                         let table_reader = table_type
-                            .create_table_reader(source.properties.clone(), schema.clone())?;
->>>>>>> c583e2c6
+                            .create_table_reader(source.properties.clone(), table_schema.clone())?;
                         let external_table = ExternalStorageTable::new(
                             TableId::new(source.source_id),
                             upstream_table_name,
@@ -203,33 +192,20 @@
                         let source_state_handler = SourceStateTableHandler::from_table_catalog(
                             source.state_table.as_ref().unwrap(),
                             store.clone(),
-<<<<<<< HEAD
                         ).await;
                         // use schema from table_desc
-=======
-                        )
-                        .await;
->>>>>>> c583e2c6
                         let cdc_backfill = CdcBackfillExecutor::new(
                             params.actor_context.clone(),
                             external_table,
                             Box::new(source_exec),
-<<<<<<< HEAD
                             (0..table_schema.len()).collect_vec(),
-=======
-                            (0..source.columns.len()).collect_vec(), /* eliminate the last column (_rw_offset) */
->>>>>>> c583e2c6
                             None,
                             table_schema,
                             params.pk_indices,
                             params.executor_stats,
                             source_state_handler,
-<<<<<<< HEAD
                             false,
-                            source_ctrl_opts.chunk_size
-=======
                             source_ctrl_opts.chunk_size,
->>>>>>> c583e2c6
                         );
                         cdc_backfill.boxed()
                     } else {
