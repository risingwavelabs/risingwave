// Copyright 2023 RisingWave Labs
//
// Licensed under the Apache License, Version 2.0 (the "License");
// you may not use this file except in compliance with the License.
// You may obtain a copy of the License at
//
//     http://www.apache.org/licenses/LICENSE-2.0
//
// Unless required by applicable law or agreed to in writing, software
// distributed under the License is distributed on an "AS IS" BASIS,
// WITHOUT WARRANTIES OR CONDITIONS OF ANY KIND, either express or implied.
// See the License for the specific language governing permissions and
// limitations under the License.

use risingwave_common::catalog::{ColumnId, Schema, TableId};
use risingwave_common::util::sort_util::OrderType;
use risingwave_connector::source::external::{CdcTableType, SchemaTableName};
use risingwave_connector::source::{ConnectorProperties, SourceCtrlOpts};
use risingwave_pb::stream_plan::SourceNode;
use risingwave_source::source_desc::SourceDescBuilder;
use risingwave_storage::panic_store::PanicStateStore;
use tokio::sync::mpsc::unbounded_channel;

use super::*;
use crate::executor::external::ExternalStorageTable;
use crate::executor::source::{FsListExecutor, StreamSourceCore};
use crate::executor::source_executor::SourceExecutor;
use crate::executor::state_table_handler::SourceStateTableHandler;
use crate::executor::{CdcBackfillExecutor, FlowControlExecutor, FsSourceExecutor};

const FS_CONNECTORS: &[&str] = &["s3"];
pub struct SourceExecutorBuilder;

impl ExecutorBuilder for SourceExecutorBuilder {
    type Node = SourceNode;

    async fn new_boxed_executor(
        params: ExecutorParams,
        node: &Self::Node,
        store: impl StateStore,
        stream: &mut LocalStreamManagerCore,
    ) -> StreamResult<BoxedExecutor> {
        let (sender, barrier_receiver) = unbounded_channel();
        stream
            .context
            .lock_barrier_manager()
            .register_sender(params.actor_context.id, sender);
        let system_params = params.env.system_params_manager_ref().get_params();

        if let Some(source) = &node.source_inner {
            let executor = {
                let source_id = TableId::new(source.source_id);
                let source_name = source.source_name.clone();
                let source_info = source.get_info()?;

                let source_desc_builder = SourceDescBuilder::new(
                    source.columns.clone(),
                    params.env.source_metrics(),
                    source.row_id_index.map(|x| x as _),
                    source.properties.clone(),
                    source_info.clone(),
                    params.env.connector_params(),
                    params.env.config().developer.connector_message_buffer_size,
                    // `pk_indices` is used to ensure that a message will be skipped instead of parsed
                    // with null pk when the pk column is missing.
                    //
                    // Currently pk_indices for source is always empty since pk information is not
                    // passed via `StreamSource` so null pk may be emitted to downstream.
                    //
                    // TODO: use the correct information to fill in pk_dicies.
                    // We should consdier add back the "pk_column_ids" field removed by #8841 in
                    // StreamSource
                    params.pk_indices.clone(),
                );

                let source_ctrl_opts = SourceCtrlOpts {
                    chunk_size: params.env.config().developer.chunk_size,
                };

                let source_column_ids: Vec<_> = source
                    .columns
                    .iter()
                    .map(|column| ColumnId::from(column.get_column_desc().unwrap().column_id))
                    .collect();

                let state_table_handler = SourceStateTableHandler::from_table_catalog(
                    source.state_table.as_ref().unwrap(),
                    store.clone(),
                )
                .await;
                let stream_source_core = StreamSourceCore::new(
                    source_id,
                    source_name,
                    source_column_ids,
                    source_desc_builder,
                    state_table_handler,
                );

                let connector = source
                    .properties
                    .get("connector")
                    .map(|c| c.to_ascii_lowercase())
                    .unwrap_or_default();
                let is_fs_connector = FS_CONNECTORS.contains(&connector.as_str());
                let is_fs_v2_connector =
                    ConnectorProperties::is_new_fs_connector_hash_map(&source.properties);

                if is_fs_connector {
                    FsSourceExecutor::new(
<<<<<<< HEAD
                        params.actor_context.clone(),
                        schema,
                        params.pk_indices,
=======
                        params.actor_context,
                        params.info,
>>>>>>> 2df34ee8
                        stream_source_core,
                        params.executor_stats,
                        barrier_receiver,
                        system_params,
                        source_ctrl_opts,
                    )?
                    .boxed()
                } else if is_fs_v2_connector {
                    FsListExecutor::new(
                        params.actor_context.clone(),
                        params.info.clone(),
                        Some(stream_source_core),
                        params.executor_stats.clone(),
                        barrier_receiver,
                        system_params,
                        source_ctrl_opts.clone(),
                        params.env.connector_params(),
                    )
                    .boxed()
                } else {
                    let source_exec = SourceExecutor::new(
                        params.actor_context.clone(),
                        params.info.clone(),
                        Some(stream_source_core),
                        params.executor_stats.clone(),
                        barrier_receiver,
                        system_params,
                        source_ctrl_opts.clone(),
                        params.env.connector_params(),
                    );

                    let table_type = CdcTableType::from_properties(&source.properties);
                    if table_type.can_backfill()
                        && let Some(table_desc) = source_info.external_table.clone()
                    {
                        let table_schema = Schema::new(table_desc.columns.iter().map(Into::into).collect());
                        let upstream_table_name = SchemaTableName::from_properties(&source.properties);
                        let table_pk_indices = table_desc
                            .pk
                            .iter()
                            .map(|k| k.column_index as usize)
                            .collect_vec();
                        let table_pk_order_types = table_desc
                            .pk
                            .iter()
                            .map(|desc| OrderType::from_protobuf(desc.get_order_type().unwrap()))
                            .collect_vec();

                        let table_reader = table_type
                            .create_table_reader(source.properties.clone(), table_schema.clone()).await?;
                        let external_table = ExternalStorageTable::new(
                            TableId::new(source.source_id),
                            upstream_table_name,
                            table_reader,
                            table_schema.clone(),
                            table_pk_order_types,
                            table_pk_indices,
                            (0..table_schema.len()).collect_vec(),
                        );

                        // use the state table from source to store the backfill state (may refactor in future)
                        let source_state_handler = SourceStateTableHandler::from_table_catalog(
                            source.state_table.as_ref().unwrap(),
                            store.clone(),
                        ).await;
                        // use schema from table_desc
                        let cdc_backfill = CdcBackfillExecutor::new(
                            params.actor_context.clone(),
                            params.info.clone(),
                            external_table,
                            Box::new(source_exec),
                            (0..table_schema.len()).collect_vec(),
                            None,
                            params.executor_stats,
                            None,
                            Some(source_state_handler),
                            false,
                            source_ctrl_opts.chunk_size,
                        );
                        cdc_backfill.boxed()
                    } else {
                        source_exec.boxed()
                    }
                }
            };
            let rate_limit = source.get_rate_limit().cloned().ok();
            Ok(FlowControlExecutor::new(executor, params.actor_context, rate_limit).boxed())
        } else {
            // If there is no external stream source, then no data should be persisted. We pass a
            // `PanicStateStore` type here for indication.
            Ok(SourceExecutor::<PanicStateStore>::new(
                params.actor_context,
                params.info,
                None,
                params.executor_stats,
                barrier_receiver,
                system_params,
                // we don't expect any data in, so no need to set chunk_sizes
                SourceCtrlOpts::default(),
                params.env.connector_params(),
            )
            .boxed())
        }
    }
}<|MERGE_RESOLUTION|>--- conflicted
+++ resolved
@@ -107,14 +107,8 @@
 
                 if is_fs_connector {
                     FsSourceExecutor::new(
-<<<<<<< HEAD
                         params.actor_context.clone(),
-                        schema,
-                        params.pk_indices,
-=======
-                        params.actor_context,
                         params.info,
->>>>>>> 2df34ee8
                         stream_source_core,
                         params.executor_stats,
                         barrier_receiver,
