// Copyright 2022 Singularity Data
//
// Licensed under the Apache License, Version 2.0 (the "License");
// you may not use this file except in compliance with the License.
// You may obtain a copy of the License at
//
// http://www.apache.org/licenses/LICENSE-2.0
//
// Unless required by applicable law or agreed to in writing, software
// distributed under the License is distributed on an "AS IS" BASIS,
// WITHOUT WARRANTIES OR CONDITIONS OF ANY KIND, either express or implied.
// See the License for the specific language governing permissions and
// limitations under the License.

use std::sync::Arc;

use risingwave_common::catalog::{ColumnDesc, Field, Schema};
use risingwave_common::util::sort_util::OrderPair;
use risingwave_storage::table::streaming_table::state_table::StateTable;

use super::*;
use crate::executor::{LookupExecutor, LookupExecutorParams};

pub struct LookupExecutorBuilder;

impl ExecutorBuilder for LookupExecutorBuilder {
    fn new_boxed_executor(
        params: ExecutorParams,
        node: &StreamNode,
        store: impl StateStore,
        stream_manager: &mut LocalStreamManagerCore,
    ) -> StreamResult<BoxedExecutor> {
        let lookup = try_match_expand!(node.get_node_body().unwrap(), NodeBody::Lookup)?;

        let [stream, arrangement]: [_; 2] = params.input.try_into().unwrap();

        let arrangement_order_rules = lookup
            .get_arrangement_table_info()?
            .arrange_key_orders
            .iter()
            .map(OrderPair::from_prost)
            .collect();

        let arrangement_col_descs = lookup
            .get_arrangement_table_info()?
            .column_descs
            .iter()
            .map(ColumnDesc::from)
            .collect();
        let state_table = StateTable::from_table_catalog(
            lookup.arrangement_table.as_ref().unwrap(),
            store,
            params.vnode_bitmap.map(Arc::new),
        );

        Ok(Box::new(LookupExecutor::new(LookupExecutorParams {
            schema: Schema::new(node.fields.iter().map(Field::from).collect()),
            arrangement,
            stream,
            arrangement_col_descs,
            arrangement_order_rules,
            pk_indices: params.pk_indices,
            use_current_epoch: lookup.use_current_epoch,
            stream_join_key_indices: lookup.stream_key.iter().map(|x| *x as usize).collect(),
            arrange_join_key_indices: lookup.arrange_key.iter().map(|x| *x as usize).collect(),
            column_mapping: lookup.column_mapping.iter().map(|x| *x as usize).collect(),
            state_table,
<<<<<<< HEAD
            lru_manager: stream_manager.context.lru_manager.clone(),
=======
            cache_size: stream_manager.config.developer.unsafe_join_cache_size,
>>>>>>> 9850c328
        })))
    }
}<|MERGE_RESOLUTION|>--- conflicted
+++ resolved
@@ -65,11 +65,8 @@
             arrange_join_key_indices: lookup.arrange_key.iter().map(|x| *x as usize).collect(),
             column_mapping: lookup.column_mapping.iter().map(|x| *x as usize).collect(),
             state_table,
-<<<<<<< HEAD
             lru_manager: stream_manager.context.lru_manager.clone(),
-=======
             cache_size: stream_manager.config.developer.unsafe_join_cache_size,
->>>>>>> 9850c328
         })))
     }
 }