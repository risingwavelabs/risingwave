--- conflicted
+++ resolved
@@ -30,16 +30,12 @@
         _stream: &mut LocalStreamManagerCore,
     ) -> Result<BoxedExecutor> {
         let node = try_match_expand!(node.get_node_body().unwrap(), NodeBody::TopN)?;
-<<<<<<< HEAD
-=======
         let [input]: [_; 1] = params.input.try_into().unwrap();
-
         let order_pairs: Vec<_> = node
             .get_column_orders()
             .iter()
             .map(OrderPair::from_prost)
             .collect();
->>>>>>> 5f75e683
         let limit = if node.limit == 0 {
             None
         } else {
