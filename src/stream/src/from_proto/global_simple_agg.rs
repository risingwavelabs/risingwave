// Copyright 2022 Singularity Data
//
// Licensed under the Apache License, Version 2.0 (the "License");
// you may not use this file except in compliance with the License.
// You may obtain a copy of the License at
//
// http://www.apache.org/licenses/LICENSE-2.0
//
// Unless required by applicable law or agreed to in writing, software
// distributed under the License is distributed on an "AS IS" BASIS,
// WITHOUT WARRANTIES OR CONDITIONS OF ANY KIND, either express or implied.
// See the License for the specific language governing permissions and
// limitations under the License.

//! Streaming Aggregators

use risingwave_common::catalog::TableId;

use super::*;
use crate::executor::aggregation::AggCall;
use crate::executor::SimpleAggExecutor;

pub struct SimpleAggExecutorBuilder;

impl ExecutorBuilder for SimpleAggExecutorBuilder {
    fn new_boxed_executor(
        mut params: ExecutorParams,
        node: &StreamNode,
        store: impl StateStore,
        _stream: &mut LocalStreamManagerCore,
    ) -> Result<BoxedExecutor> {
        let node = try_match_expand!(node.get_node_body().unwrap(), NodeBody::GlobalSimpleAgg)?;
        let agg_calls: Vec<AggCall> = node
            .get_agg_calls()
            .iter()
            .map(|agg_call| build_agg_call_from_prost(node.append_only, agg_call))
            .try_collect()?;
        // Build vector of keyspace via table ids.
        // One keyspace for one agg call.
        let keyspace = node
            .internal_tables
            .iter()
<<<<<<< HEAD
            .map(|table| {
                Keyspace::table_root_with_default_vnodes(store.clone(), &TableId::new(table.id))
            })
=======
            .map(|table_id| Keyspace::table_root(store.clone(), &TableId::new(*table_id)))
>>>>>>> 46d5477f
            .collect();
        let key_indices = node
            .get_distribution_keys()
            .iter()
            .map(|key| *key as usize)
            .collect::<Vec<_>>();

        Ok(SimpleAggExecutor::new(
            params.input.remove(0),
            agg_calls,
            keyspace,
            params.pk_indices,
            params.executor_id,
            key_indices,
        )?
        .boxed())
    }
}<|MERGE_RESOLUTION|>--- conflicted
+++ resolved
@@ -40,13 +40,7 @@
         let keyspace = node
             .internal_tables
             .iter()
-<<<<<<< HEAD
-            .map(|table| {
-                Keyspace::table_root_with_default_vnodes(store.clone(), &TableId::new(table.id))
-            })
-=======
-            .map(|table_id| Keyspace::table_root(store.clone(), &TableId::new(*table_id)))
->>>>>>> 46d5477f
+            .map(|table| Keyspace::table_root(store.clone(), &TableId::new(table.id)))
             .collect();
         let key_indices = node
             .get_distribution_keys()
