--- conflicted
+++ resolved
@@ -199,10 +199,7 @@
         NodeBody::AsOfJoin => AsOfJoinExecutorBuilder,
         NodeBody::SyncLogStore => SyncLogStoreExecutorBuilder,
         NodeBody::MaterializedExprs => MaterializedExprsExecutorBuilder,
-<<<<<<< HEAD
+        NodeBody::VectorIndexWrite => VectorIndexWriteExecutorBuilder,
         NodeBody::UpstreamSinkUnion => UpstreamSinkUnionExecutorBuilder,
-=======
-        NodeBody::VectorIndexWrite => VectorIndexWriteExecutorBuilder,
->>>>>>> fdd6276c
     }
 }