--- conflicted
+++ resolved
@@ -248,10 +248,7 @@
                 dropped_actors: Default::default(),
                 actor_splits: Default::default(),
                 actor_new_dispatchers: Default::default(),
-<<<<<<< HEAD
-=======
                 actor_cdc_table_snapshot_splits: Default::default(),
->>>>>>> 60f1561d
                 sink_add_columns: Default::default(),
             },
         ));
