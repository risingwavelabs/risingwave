--- conflicted
+++ resolved
@@ -948,10 +948,7 @@
             .enumerate()
             .map(|(id, data_type)| ColumnDesc::unnamed(ColumnId::new(id as i32), data_type.clone()))
             .collect_vec();
-<<<<<<< HEAD
-        StateTable::new_without_distribution(
-=======
-        let state_table = StateTable::from_table_catalog(
+        StateTable::from_table_catalog(
             &gen_pbtable(
                 TableId::new(table_id),
                 column_descs,
@@ -959,41 +956,10 @@
                 pk_indices.to_vec(),
                 0,
             ),
->>>>>>> da08cd5a
             mem_state.clone(),
             None,
         )
-<<<<<<< HEAD
         .await
-=======
-        .await;
-
-        // Create degree table
-        let mut degree_table_column_descs = vec![];
-        pk_indices.iter().enumerate().for_each(|(pk_id, idx)| {
-            degree_table_column_descs.push(ColumnDesc::unnamed(
-                ColumnId::new(pk_id as i32),
-                data_types[*idx].clone(),
-            ))
-        });
-        degree_table_column_descs.push(ColumnDesc::unnamed(
-            ColumnId::new(pk_indices.len() as i32),
-            DataType::Int64,
-        ));
-        let degree_state_table = StateTable::from_table_catalog(
-            &gen_pbtable(
-                TableId::new(table_id + 1),
-                degree_table_column_descs,
-                order_types.to_vec(),
-                pk_indices.to_vec(),
-                0,
-            ),
-            mem_state,
-            None,
-        )
-        .await;
-        (state_table, degree_state_table)
->>>>>>> da08cd5a
     }
 
     async fn create_executor<const T: AsOfJoinTypePrimitive>(
