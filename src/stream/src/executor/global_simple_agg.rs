--- conflicted
+++ resolved
@@ -19,7 +19,6 @@
 use risingwave_common::array::StreamChunk;
 use risingwave_common::catalog::Schema;
 use risingwave_common::error::Result;
-use risingwave_storage::store::WriteOptions;
 use risingwave_storage::table::state_table::StateTable;
 use risingwave_storage::{Keyspace, StateStore};
 
@@ -199,12 +198,6 @@
         epoch: u64,
         state_tables: &mut [StateTable<S>],
     ) -> StreamExecutorResult<Option<StreamChunk>> {
-<<<<<<< HEAD
-        // The state store of each keyspace is the same so just need the first.
-        let store = keyspace[0].state_store();
-        let table_id = keyspace[0].table_id();
-=======
->>>>>>> 3e94ca3f
         // --- Flush states to the state store ---
         // Some state will have the correct output only after their internal states have been fully
         // flushed.
@@ -214,10 +207,6 @@
             _ => return Ok(None), // Nothing to flush.
         };
 
-<<<<<<< HEAD
-        let mut write_batch = store.start_write_batch(WriteOptions { epoch, table_id });
-=======
->>>>>>> 3e94ca3f
         for (state, state_table) in states
             .managed_states
             .iter_mut()
@@ -225,10 +214,6 @@
         {
             state.flush(state_table).await?;
         }
-<<<<<<< HEAD
-        write_batch.ingest().await?;
-=======
->>>>>>> 3e94ca3f
 
         // Batch commit state tables.
         for state_table in state_tables.iter_mut() {
