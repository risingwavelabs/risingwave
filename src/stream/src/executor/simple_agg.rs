// Copyright 2024 RisingWave Labs
//
// Licensed under the Apache License, Version 2.0 (the "License");
// you may not use this file except in compliance with the License.
// You may obtain a copy of the License at
//
//     http://www.apache.org/licenses/LICENSE-2.0
//
// Unless required by applicable law or agreed to in writing, software
// distributed under the License is distributed on an "AS IS" BASIS,
// WITHOUT WARRANTIES OR CONDITIONS OF ANY KIND, either express or implied.
// See the License for the specific language governing permissions and
// limitations under the License.

use futures::StreamExt;
use futures_async_stream::try_stream;
use risingwave_common::array::StreamChunk;
use risingwave_common::catalog::Schema;
use risingwave_common::util::iter_util::ZipEqFast;
use risingwave_expr::aggregate::{build_retractable, AggCall, BoxedAggregateFunction};
use risingwave_pb::stream_plan::PbAggNodeVersion;
use risingwave_storage::StateStore;

use super::agg_common::{AggExecutorArgs, SimpleAggExecutorExtraArgs};
use super::aggregation::{
    agg_call_filter_res, iter_table_storage, AggStateStorage, AlwaysOutput, DistinctDeduplicater,
};
use super::*;
use crate::common::table::state_table::StateTable;
use crate::error::StreamResult;
use crate::executor::aggregation::AggGroup;
use crate::executor::error::StreamExecutorError;
use crate::executor::{BoxedMessageStream, Message};
use crate::task::AtomicU64Ref;

/// `SimpleAggExecutor` is the aggregation operator for streaming system.
/// To create an aggregation operator, states and expressions should be passed along the
/// constructor.
///
/// `SimpleAggExecutor` maintain multiple states together. If there are `n` states and `n`
/// expressions, there will be `n` columns as output.
///
/// As the engine processes data in chunks, it is possible that multiple update
/// messages could consolidate to a single row update. For example, our source
/// emits 1000 inserts in one chunk, and we aggregates count function on that.
/// Current `SimpleAggExecutor` will only emit one row for a whole chunk.
/// Therefore, we "automatically" implemented a window function inside
/// `SimpleAggExecutor`.
pub struct SimpleAggExecutor<S: StateStore> {
    input: Executor,
    inner: ExecutorInner<S>,
}

struct ExecutorInner<S: StateStore> {
    /// Version of aggregation executors.
    version: PbAggNodeVersion,

    actor_ctx: ActorContextRef,
    info: ExecutorInfo,

    /// Pk indices from input. Only used by `AggNodeVersion` before `ISSUE_13465`.
    input_pk_indices: Vec<usize>,

    /// Schema from input.
    input_schema: Schema,

    /// An operator will support multiple aggregation calls.
    agg_calls: Vec<AggCall>,

    /// Aggregate functions.
    agg_funcs: Vec<BoxedAggregateFunction>,

    /// Index of row count agg call (`count(*)`) in the call list.
    row_count_index: usize,

    /// State storage for each agg calls.
    storages: Vec<AggStateStorage<S>>,

    /// Intermediate state table for value-state agg calls.
    /// The state of all value-state aggregates are collected and stored in this
    /// table when `flush_data` is called.
    intermediate_state_table: StateTable<S>,

    /// State tables for deduplicating rows on distinct key for distinct agg calls.
    /// One table per distinct column (may be shared by multiple agg calls).
    distinct_dedup_tables: HashMap<usize, StateTable<S>>,

    /// Watermark epoch.
    watermark_epoch: AtomicU64Ref,

    /// Extreme state cache size
    extreme_cache_size: usize,
}

impl<S: StateStore> ExecutorInner<S> {
    fn all_state_tables_mut(&mut self) -> impl Iterator<Item = &mut StateTable<S>> {
        iter_table_storage(&mut self.storages)
            .chain(self.distinct_dedup_tables.values_mut())
            .chain(std::iter::once(&mut self.intermediate_state_table))
    }
}

struct ExecutionVars<S: StateStore> {
    /// The single [`AggGroup`].
    agg_group: AggGroup<S, AlwaysOutput>,

    /// Distinct deduplicater to deduplicate input rows for each distinct agg call.
    distinct_dedup: DistinctDeduplicater<S>,

    /// Mark the agg state is changed in the current epoch or not.
    state_changed: bool,
}

impl<S: StateStore> Execute for SimpleAggExecutor<S> {
    fn execute(self: Box<Self>) -> BoxedMessageStream {
        self.execute_inner().boxed()
    }
}

impl<S: StateStore> SimpleAggExecutor<S> {
    pub fn new(args: AggExecutorArgs<S, SimpleAggExecutorExtraArgs>) -> StreamResult<Self> {
        let input_info = args.input.info().clone();
        Ok(Self {
            input: args.input,
            inner: ExecutorInner {
                version: args.version,
                actor_ctx: args.actor_ctx,
                info: args.info,
                input_pk_indices: input_info.pk_indices,
                input_schema: input_info.schema,
                agg_funcs: args.agg_calls.iter().map(build_retractable).try_collect()?,
                agg_calls: args.agg_calls,
                row_count_index: args.row_count_index,
                storages: args.storages,
                intermediate_state_table: args.intermediate_state_table,
                distinct_dedup_tables: args.distinct_dedup_tables,
                watermark_epoch: args.watermark_epoch,
                extreme_cache_size: args.extreme_cache_size,
            },
        })
    }

    async fn apply_chunk(
        this: &mut ExecutorInner<S>,
        vars: &mut ExecutionVars<S>,
        chunk: StreamChunk,
    ) -> StreamExecutorResult<()> {
        if chunk.cardinality() == 0 {
            // If the chunk is empty, do nothing.
            return Ok(());
        }

        // Calculate the row visibility for every agg call.
        let mut call_visibilities = Vec::with_capacity(this.agg_calls.len());
        for agg_call in &this.agg_calls {
            let vis = agg_call_filter_res(agg_call, &chunk).await?;
            call_visibilities.push(vis);
        }

        // Deduplicate for distinct columns.
        let visibilities = vars
            .distinct_dedup
            .dedup_chunk(
                chunk.ops(),
                chunk.columns(),
                call_visibilities,
                &mut this.distinct_dedup_tables,
                None,
            )
            .await?;

        // Materialize input chunk if needed and possible.
        for (storage, visibility) in this.storages.iter_mut().zip_eq_fast(visibilities.iter()) {
            if let AggStateStorage::MaterializedInput { table, mapping, .. } = storage {
                let chunk = chunk.project_with_vis(mapping.upstream_columns(), visibility.clone());
                table.write_chunk(chunk);
            }
        }

        // Apply chunk to each of the state (per agg_call).
        vars.agg_group
            .apply_chunk(&chunk, &this.agg_calls, &this.agg_funcs, visibilities)
            .await?;

        // Mark state as changed.
        vars.state_changed = true;

        Ok(())
    }

    async fn flush_data(
        this: &mut ExecutorInner<S>,
        vars: &mut ExecutionVars<S>,
        epoch: EpochPair,
    ) -> StreamExecutorResult<Option<StreamChunk>> {
        let chunk = if vars.state_changed || vars.agg_group.is_uninitialized() {
            // Flush distinct dedup state.
            vars.distinct_dedup.flush(&mut this.distinct_dedup_tables)?;

            // Flush states into intermediate state table.
            let encoded_states = vars.agg_group.encode_states(&this.agg_funcs)?;
            this.intermediate_state_table
                .update_without_old_value(encoded_states);

            // Retrieve modified states and put the changes into the builders.
            vars.agg_group
                .build_change(&this.storages, &this.agg_funcs)
                .await?
                .map(|change| change.to_stream_chunk(&this.info.schema.data_types()))
        } else {
            // No state is changed.
            None
        };

        // Commit all state tables.
        futures::future::try_join_all(this.all_state_tables_mut().map(|table| table.commit(epoch)))
            .await?;

        vars.state_changed = false;
        Ok(chunk)
    }

    async fn try_flush_data(this: &mut ExecutorInner<S>) -> StreamExecutorResult<()> {
        futures::future::try_join_all(this.all_state_tables_mut().map(|table| table.try_flush()))
            .await?;
        Ok(())
    }

    #[try_stream(ok = Message, error = StreamExecutorError)]
    async fn execute_inner(self) {
        let Self {
            input,
            inner: mut this,
        } = self;

        let mut input = input.execute();
        let barrier = expect_first_barrier(&mut input).await?;
        this.all_state_tables_mut().for_each(|table| {
            table.init_epoch(barrier.epoch);
        });

        let mut distinct_dedup = DistinctDeduplicater::new(
            &this.agg_calls,
            this.watermark_epoch.clone(),
            &this.distinct_dedup_tables,
            this.actor_ctx.clone(),
        );
        distinct_dedup.dedup_caches_mut().for_each(|cache| {
            cache.update_epoch(barrier.epoch.curr);
        });

        yield Message::Barrier(barrier);

        let mut vars = ExecutionVars {
            // This will fetch previous agg states from the intermediate state table.
            agg_group: AggGroup::create(
                this.version,
                None,
                &this.agg_calls,
                &this.agg_funcs,
                &this.storages,
                &this.intermediate_state_table,
                &this.input_pk_indices,
                this.row_count_index,
                this.extreme_cache_size,
                &this.input_schema,
            )
            .await?,
            distinct_dedup,
            state_changed: false,
        };

        #[for_await]
        for msg in input {
            let msg = msg?;
            match msg {
                Message::Watermark(_) => {}
                Message::Chunk(chunk) => {
                    Self::apply_chunk(&mut this, &mut vars, chunk).await?;
                    Self::try_flush_data(&mut this).await?;
                }
                Message::Barrier(barrier) => {
                    if let Some(chunk) =
                        Self::flush_data(&mut this, &mut vars, barrier.epoch).await?
                    {
                        yield Message::Chunk(chunk);
                    }
                    vars.distinct_dedup.dedup_caches_mut().for_each(|cache| {
                        cache.update_epoch(barrier.epoch.curr);
                    });
                    yield Message::Barrier(barrier);
                }
            }
        }
    }
}

#[cfg(test)]
mod tests {
    use assert_matches::assert_matches;
    use risingwave_common::array::stream_chunk::StreamChunkTestExt;
    use risingwave_common::catalog::Field;
    use risingwave_common::types::*;
    use risingwave_common::util::epoch::test_epoch;
    use risingwave_expr::aggregate::AggCall;
    use risingwave_storage::memory::MemoryStateStore;
    use risingwave_storage::StateStore;

    use crate::executor::test_utils::agg_executor::new_boxed_simple_agg_executor;
    use crate::executor::test_utils::*;
    use crate::executor::*;

    #[tokio::test]
    async fn test_simple_aggregation_in_memory() {
        test_simple_aggregation(MemoryStateStore::new()).await
    }

    async fn test_simple_aggregation<S: StateStore>(store: S) {
        let schema = Schema {
            fields: vec![
                Field::unnamed(DataType::Int64),
                Field::unnamed(DataType::Int64),
                // primary key column`
                Field::unnamed(DataType::Int64),
            ],
        };
<<<<<<< HEAD
        let (mut tx, source) = MockSource::channel(schema, vec![2]); // pk
        tx.push_barrier(test_epoch(1), false);
        tx.push_barrier(test_epoch(2), false);
=======
        let (mut tx, source) = MockSource::channel();
        let source = source.into_executor(schema, vec![2]);
        tx.push_barrier(1, false);
        tx.push_barrier(2, false);
>>>>>>> 961ad853
        tx.push_chunk(StreamChunk::from_pretty(
            "   I   I    I
            + 100 200 1001
            +  10  14 1002
            +   4 300 1003",
        ));
        tx.push_barrier(test_epoch(3), false);
        tx.push_chunk(StreamChunk::from_pretty(
            "   I   I    I
            - 100 200 1001
            -  10  14 1002 D
            -   4 300 1003
            + 104 500 1004",
        ));
        tx.push_barrier(test_epoch(4), false);

        let agg_calls = vec![
            AggCall::from_pretty("(count:int8)"),
            AggCall::from_pretty("(sum:int8 $0:int8)"),
            AggCall::from_pretty("(sum:int8 $1:int8)"),
            AggCall::from_pretty("(min:int8 $0:int8)"),
        ];

        let simple_agg = new_boxed_simple_agg_executor(
            ActorContext::for_test(123),
            store,
            source,
            false,
            agg_calls,
            0,
            vec![2],
            1,
        )
        .await;
        let mut simple_agg = simple_agg.execute();

        // Consume the init barrier
        simple_agg.next().await.unwrap().unwrap();
        // Consume stream chunk
        let msg = simple_agg.next().await.unwrap().unwrap();
        assert_eq!(
            *msg.as_chunk().unwrap(),
            StreamChunk::from_pretty(
                " I   I   I  I
                + 0   .   .  . "
            )
        );
        assert_matches!(
            simple_agg.next().await.unwrap().unwrap(),
            Message::Barrier { .. }
        );

        // Consume stream chunk
        let msg = simple_agg.next().await.unwrap().unwrap();
        assert_eq!(
            *msg.as_chunk().unwrap(),
            StreamChunk::from_pretty(
                "  I   I   I  I
                U- 0   .   .  .
                U+ 3 114 514  4"
            )
        );
        assert_matches!(
            simple_agg.next().await.unwrap().unwrap(),
            Message::Barrier { .. }
        );

        let msg = simple_agg.next().await.unwrap().unwrap();
        assert_eq!(
            *msg.as_chunk().unwrap(),
            StreamChunk::from_pretty(
                "  I   I   I  I
                U- 3 114 514  4
                U+ 2 114 514 10"
            )
        );
    }
}<|MERGE_RESOLUTION|>--- conflicted
+++ resolved
@@ -324,16 +324,10 @@
                 Field::unnamed(DataType::Int64),
             ],
         };
-<<<<<<< HEAD
-        let (mut tx, source) = MockSource::channel(schema, vec![2]); // pk
+        let (mut tx, source) = MockSource::channel();
+        let source = source.into_executor(schema, vec![2]);
         tx.push_barrier(test_epoch(1), false);
         tx.push_barrier(test_epoch(2), false);
-=======
-        let (mut tx, source) = MockSource::channel();
-        let source = source.into_executor(schema, vec![2]);
-        tx.push_barrier(1, false);
-        tx.push_barrier(2, false);
->>>>>>> 961ad853
         tx.push_chunk(StreamChunk::from_pretty(
             "   I   I    I
             + 100 200 1001
