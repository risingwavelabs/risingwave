--- conflicted
+++ resolved
@@ -818,132 +818,6 @@
     }
 }
 
-<<<<<<< HEAD
-=======
-/// Dispatch stream chunk based on table name from upstream DB
-#[derive(Debug)]
-pub struct CdcTableNameDispatcher {
-    outputs: Vec<BoxedOutput>,
-    // column index to the `_rw_table_name` column
-    table_name_col_index: usize,
-    output_indices: Vec<usize>,
-    dispatcher_id: DispatcherId,
-    dispatcher_id_str: String,
-    downstream_table_name: Option<String>,
-}
-
-impl CdcTableNameDispatcher {
-    pub fn new(
-        outputs: Vec<BoxedOutput>,
-        table_name_col_index: usize,
-        output_indices: Vec<usize>,
-        dispatcher_id: DispatcherId,
-        downstream_table_name: Option<String>,
-    ) -> Self {
-        Self {
-            outputs,
-            table_name_col_index,
-            output_indices,
-            dispatcher_id,
-            dispatcher_id_str: dispatcher_id.to_string(),
-            downstream_table_name,
-        }
-    }
-}
-
-impl Dispatcher for CdcTableNameDispatcher {
-    async fn dispatch_data(&mut self, chunk: StreamChunk) -> StreamResult<()> {
-        let num_outputs = self.outputs.len();
-
-        let mut vis_maps = repeat_with(|| BitmapBuilder::with_capacity(chunk.capacity()))
-            .take(num_outputs)
-            .collect_vec();
-
-        let chunk = chunk.project(&self.output_indices);
-
-        // TODO: use a more efficient way to filter data, e.g. add a Filter node before Chain
-        for (visible, row) in chunk
-            .visibility()
-            .iter()
-            .zip_eq_fast(chunk.data_chunk().rows_with_holes())
-        {
-            // Build visibility map for every output chunk.
-            for vis_map in &mut vis_maps {
-                let should_emit = if let Some(row) = row
-                    && let Some(full_table_name) = self.downstream_table_name.as_ref()
-                {
-                    let table_name_datum = row.datum_at(self.table_name_col_index).unwrap();
-                    tracing::trace!(target: "events::stream::dispatch::cdc", "keys: {:?}, table: {}", self.table_name_col_index, full_table_name);
-                    // dispatch based on downstream table name
-                    table_name_datum == ScalarRefImpl::Utf8(full_table_name)
-                } else {
-                    true
-                };
-                vis_map.append(visible && should_emit);
-            }
-        }
-
-        for (vis_map, output) in vis_maps.into_iter().zip_eq_fast(self.outputs.iter_mut()) {
-            let vis_map = vis_map.finish();
-            let new_stream_chunk =
-                StreamChunk::with_visibility(chunk.ops(), chunk.columns().into(), vis_map);
-            if new_stream_chunk.cardinality() > 0 {
-                event!(
-                    tracing::Level::TRACE,
-                    msg = "chunk",
-                    downstream = output.actor_id(),
-                    "send = \n{:#?}",
-                    new_stream_chunk
-                );
-                output.send(Message::Chunk(new_stream_chunk)).await?;
-            }
-        }
-
-        Ok(())
-    }
-
-    async fn dispatch_barrier(&mut self, barrier: Barrier) -> StreamResult<()> {
-        // always broadcast barrier
-        for output in &mut self.outputs {
-            output.send(Message::Barrier(barrier.clone())).await?;
-        }
-        Ok(())
-    }
-
-    async fn dispatch_watermark(&mut self, watermark: Watermark) -> StreamResult<()> {
-        if let Some(watermark) = watermark.transform_with_indices(&self.output_indices) {
-            // always broadcast watermark
-            for output in &mut self.outputs {
-                output.send(Message::Watermark(watermark.clone())).await?;
-            }
-        }
-        Ok(())
-    }
-
-    fn add_outputs(&mut self, outputs: impl IntoIterator<Item = BoxedOutput>) {
-        self.outputs.extend(outputs);
-    }
-
-    fn remove_outputs(&mut self, actor_ids: &HashSet<ActorId>) {
-        self.outputs
-            .extract_if(|output| actor_ids.contains(&output.actor_id()))
-            .count();
-    }
-
-    fn dispatcher_id(&self) -> DispatcherId {
-        self.dispatcher_id
-    }
-
-    fn dispatcher_id_str(&self) -> &str {
-        &self.dispatcher_id_str
-    }
-
-    fn is_empty(&self) -> bool {
-        self.outputs.is_empty()
-    }
-}
-
->>>>>>> b3eecb3d
 /// `SimpleDispatcher` dispatches message to a single output.
 #[derive(Debug)]
 pub struct SimpleDispatcher {
