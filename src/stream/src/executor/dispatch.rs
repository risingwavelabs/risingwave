// Copyright 2025 RisingWave Labs
//
// Licensed under the Apache License, Version 2.0 (the "License");
// you may not use this file except in compliance with the License.
// You may obtain a copy of the License at
//
//     http://www.apache.org/licenses/LICENSE-2.0
//
// Unless required by applicable law or agreed to in writing, software
// distributed under the License is distributed on an "AS IS" BASIS,
// WITHOUT WARRANTIES OR CONDITIONS OF ANY KIND, either express or implied.
// See the License for the specific language governing permissions and
// limitations under the License.

use std::collections::{HashMap, HashSet};
use std::future::Future;
use std::iter::repeat_with;
use std::ops::{Deref, DerefMut};
use std::time::Duration;

use anyhow::anyhow;
use futures::{FutureExt, TryStreamExt};
use itertools::Itertools;
use risingwave_common::array::Op;
use risingwave_common::bitmap::BitmapBuilder;
use risingwave_common::hash::{ActorMapping, ExpandedActorMapping, VirtualNode};
use risingwave_common::metrics::LabelGuardedIntCounter;
use risingwave_common::util::iter_util::ZipEqFast;
use risingwave_pb::stream_plan::update_mutation::PbDispatcherUpdate;
use risingwave_pb::stream_plan::{self, PbDispatcher};
use smallvec::{SmallVec, smallvec};
use tokio::sync::mpsc::UnboundedReceiver;
use tokio::time::Instant;
use tokio_stream::StreamExt;
use tokio_stream::adapters::Peekable;
use tracing::{Instrument, event};

use super::exchange::output::Output;
use super::{
    AddMutation, DispatcherBarriers, DispatcherMessageBatch, MessageBatch, TroublemakerExecutor,
    UpdateMutation,
};
use crate::executor::prelude::*;
use crate::executor::{StopMutation, StreamConsumer};
use crate::task::{DispatcherId, LocalBarrierManager, NewOutputRequest};

mod output_mapping;
pub use output_mapping::DispatchOutputMapping;

/// [`DispatchExecutor`] consumes messages and send them into downstream actors. Usually,
/// data chunks will be dispatched with some specified policy, while control message
/// such as barriers will be distributed to all receivers.
pub struct DispatchExecutor {
    input: Executor,
    inner: DispatchExecutorInner,
}

struct DispatcherWithMetrics {
    dispatcher: DispatcherImpl,
    pub actor_output_buffer_blocking_duration_ns: LabelGuardedIntCounter,
}

impl Debug for DispatcherWithMetrics {
    fn fmt(&self, f: &mut Formatter<'_>) -> std::fmt::Result {
        self.dispatcher.fmt(f)
    }
}

impl Deref for DispatcherWithMetrics {
    type Target = DispatcherImpl;

    fn deref(&self) -> &Self::Target {
        &self.dispatcher
    }
}

impl DerefMut for DispatcherWithMetrics {
    fn deref_mut(&mut self) -> &mut Self::Target {
        &mut self.dispatcher
    }
}

struct DispatchExecutorMetrics {
    actor_id_str: String,
    fragment_id_str: String,
    metrics: Arc<StreamingMetrics>,
    actor_out_record_cnt: LabelGuardedIntCounter,
}

impl DispatchExecutorMetrics {
    fn monitor_dispatcher(&self, dispatcher: DispatcherImpl) -> DispatcherWithMetrics {
        DispatcherWithMetrics {
            actor_output_buffer_blocking_duration_ns: self
                .metrics
                .actor_output_buffer_blocking_duration_ns
                .with_guarded_label_values(&[
                    self.actor_id_str.as_str(),
                    self.fragment_id_str.as_str(),
                    dispatcher.dispatcher_id_str(),
                ]),
            dispatcher,
        }
    }
}

struct DispatchExecutorInner {
    dispatchers: Vec<DispatcherWithMetrics>,
    actor_id: u32,
    local_barrier_manager: LocalBarrierManager,
    metrics: DispatchExecutorMetrics,
    new_output_request_rx: UnboundedReceiver<(ActorId, NewOutputRequest)>,
    pending_new_output_requests: HashMap<ActorId, NewOutputRequest>,
}

impl DispatchExecutorInner {
    async fn collect_outputs(
        &mut self,
        downstream_actors: &[ActorId],
    ) -> StreamResult<Vec<Output>> {
        fn resolve_output(downstream_actor: ActorId, request: NewOutputRequest) -> Output {
            let tx = match request {
                NewOutputRequest::Local(tx) | NewOutputRequest::Remote(tx) => tx,
            };
            Output::new(downstream_actor, tx)
        }
        let mut outputs = Vec::with_capacity(downstream_actors.len());
        for downstream_actor in downstream_actors {
            let output =
                if let Some(request) = self.pending_new_output_requests.remove(downstream_actor) {
                    resolve_output(*downstream_actor, request)
                } else {
                    loop {
                        let (requested_actor, request) = self
                            .new_output_request_rx
                            .recv()
                            .await
                            .ok_or_else(|| anyhow!("end of new output request"))?;
                        if requested_actor == *downstream_actor {
                            break resolve_output(requested_actor, request);
                        } else {
                            assert!(
                                self.pending_new_output_requests
                                    .insert(requested_actor, request)
                                    .is_none(),
                                "duplicated inflight new output requests from actor {}",
                                requested_actor
                            );
                        }
                    }
                };
            outputs.push(output);
        }
        Ok(outputs)
    }

    async fn dispatch(&mut self, msg: MessageBatch) -> StreamResult<()> {
        macro_rules! await_with_metrics {
            ($fut:expr, $metrics:expr) => {{
                let mut start_time = Instant::now();
                let interval_duration = Duration::from_secs(15);
                let mut interval =
                    tokio::time::interval_at(start_time + interval_duration, interval_duration);

                let mut fut = std::pin::pin!($fut);

                loop {
                    tokio::select! {
                        biased;
                        res = &mut fut => {
                            res?;
                            let ns = start_time.elapsed().as_nanos() as u64;
                            $metrics.inc_by(ns);
                            break;
                        }
                        _ = interval.tick() => {
                            start_time = Instant::now();
                            $metrics.inc_by(interval_duration.as_nanos() as u64);
                        }
                    };
                }
                StreamResult::Ok(())
            }};
        }

        let limit = self
            .local_barrier_manager
            .env
            .config()
            .developer
            .exchange_concurrent_dispatchers;
        // Only barrier can be batched for now.
        match msg {
            MessageBatch::BarrierBatch(barrier_batch) => {
                if barrier_batch.is_empty() {
                    return Ok(());
                }
                // Only the first barrier in a batch can be mutation.
                let mutation = barrier_batch[0].mutation.clone();
                self.pre_mutate_dispatchers(&mutation).await?;
                futures::stream::iter(self.dispatchers.iter_mut())
                    .map(Ok)
                    .try_for_each_concurrent(limit, |dispatcher| async {
                        let metrics = &dispatcher.actor_output_buffer_blocking_duration_ns;
                        let dispatcher_output = &mut dispatcher.dispatcher;
                        let fut = dispatcher_output.dispatch_barriers(
                            barrier_batch
                                .iter()
                                .cloned()
                                .map(|b| b.into_dispatcher())
                                .collect(),
                        );
                        await_with_metrics!(std::pin::pin!(fut), metrics)
                    })
                    .await?;
                self.post_mutate_dispatchers(&mutation)?;
            }
            MessageBatch::Watermark(watermark) => {
                futures::stream::iter(self.dispatchers.iter_mut())
                    .map(Ok)
                    .try_for_each_concurrent(limit, |dispatcher| async {
                        let metrics = &dispatcher.actor_output_buffer_blocking_duration_ns;
                        let dispatcher_output = &mut dispatcher.dispatcher;
                        let fut = dispatcher_output.dispatch_watermark(watermark.clone());
                        await_with_metrics!(std::pin::pin!(fut), metrics)
                    })
                    .await?;
            }
            MessageBatch::Chunk(chunk) => {
                futures::stream::iter(self.dispatchers.iter_mut())
                    .map(Ok)
                    .try_for_each_concurrent(limit, |dispatcher| async {
                        let metrics = &dispatcher.actor_output_buffer_blocking_duration_ns;
                        let dispatcher_output = &mut dispatcher.dispatcher;
                        let fut = dispatcher_output.dispatch_data(chunk.clone());
                        await_with_metrics!(std::pin::pin!(fut), metrics)
                    })
                    .await?;

                self.metrics
                    .actor_out_record_cnt
                    .inc_by(chunk.cardinality() as _);
            }
        }
        Ok(())
    }

    /// Add new dispatchers to the executor. Will check whether their ids are unique.
    async fn add_dispatchers<'a>(
        &mut self,
        new_dispatchers: impl IntoIterator<Item = &'a PbDispatcher>,
    ) -> StreamResult<()> {
        for dispatcher in new_dispatchers {
            let outputs = self
                .collect_outputs(&dispatcher.downstream_actor_id)
                .await?;
            let dispatcher = DispatcherImpl::new(outputs, dispatcher)?;
            let dispatcher = self.metrics.monitor_dispatcher(dispatcher);
            self.dispatchers.push(dispatcher);
        }

        assert!(
            self.dispatchers
                .iter()
                .map(|d| d.dispatcher_id())
                .all_unique(),
            "dispatcher ids must be unique: {:?}",
            self.dispatchers
        );

        Ok(())
    }

    fn find_dispatcher(&mut self, dispatcher_id: DispatcherId) -> &mut DispatcherImpl {
        self.dispatchers
            .iter_mut()
            .find(|d| d.dispatcher_id() == dispatcher_id)
            .unwrap_or_else(|| panic!("dispatcher {}:{} not found", self.actor_id, dispatcher_id))
    }

    /// Update the dispatcher BEFORE we actually dispatch this barrier. We'll only add the new
    /// outputs.
    async fn pre_update_dispatcher(&mut self, update: &PbDispatcherUpdate) -> StreamResult<()> {
        let outputs = self
            .collect_outputs(&update.added_downstream_actor_id)
            .await?;

        let dispatcher = self.find_dispatcher(update.dispatcher_id);
        dispatcher.add_outputs(outputs);

        Ok(())
    }

    /// Update the dispatcher AFTER we dispatch this barrier. We'll remove some outputs and finally
    /// update the hash mapping.
    fn post_update_dispatcher(&mut self, update: &PbDispatcherUpdate) -> StreamResult<()> {
        let ids = update.removed_downstream_actor_id.iter().copied().collect();

        let dispatcher = self.find_dispatcher(update.dispatcher_id);
        dispatcher.remove_outputs(&ids);

        // The hash mapping is only used by the hash dispatcher.
        //
        // We specify a single upstream hash mapping for scaling the downstream fragment. However,
        // it's possible that there're multiple upstreams with different exchange types, for
        // example, the `Broadcast` inner side of the dynamic filter. There're too many combinations
        // to handle here, so we just ignore the `hash_mapping` field for any other exchange types.
        if let DispatcherImpl::Hash(dispatcher) = dispatcher {
            dispatcher.hash_mapping =
                ActorMapping::from_protobuf(update.get_hash_mapping()?).to_expanded();
        }

        Ok(())
    }

    /// For `Add` and `Update`, update the dispatchers before we dispatch the barrier.
    async fn pre_mutate_dispatchers(
        &mut self,
        mutation: &Option<Arc<Mutation>>,
    ) -> StreamResult<()> {
        let Some(mutation) = mutation.as_deref() else {
            return Ok(());
        };

        match mutation {
            Mutation::Add(AddMutation { adds, .. }) => {
                if let Some(new_dispatchers) = adds.get(&self.actor_id) {
                    self.add_dispatchers(new_dispatchers).await?;
                }
            }
            Mutation::Update(UpdateMutation {
                dispatchers,
                actor_new_dispatchers: actor_dispatchers,
                ..
            }) => {
                if let Some(new_dispatchers) = actor_dispatchers.get(&self.actor_id) {
                    self.add_dispatchers(new_dispatchers).await?;
                }

                if let Some(updates) = dispatchers.get(&self.actor_id) {
                    for update in updates {
                        self.pre_update_dispatcher(update).await?;
                    }
                }
            }
            Mutation::AddAndUpdate(
                AddMutation { adds, .. },
                UpdateMutation {
                    dispatchers,
                    actor_new_dispatchers: actor_dispatchers,
                    ..
                },
            ) => {
                if let Some(new_dispatchers) = adds.get(&self.actor_id) {
                    self.add_dispatchers(new_dispatchers).await?;
                }

                if let Some(new_dispatchers) = actor_dispatchers.get(&self.actor_id) {
                    self.add_dispatchers(new_dispatchers).await?;
                }

                if let Some(updates) = dispatchers.get(&self.actor_id) {
                    for update in updates {
                        self.pre_update_dispatcher(update).await?;
                    }
                }
            }
            _ => {}
        }

        Ok(())
    }

    /// For `Stop` and `Update`, update the dispatchers after we dispatch the barrier.
    fn post_mutate_dispatchers(&mut self, mutation: &Option<Arc<Mutation>>) -> StreamResult<()> {
        let Some(mutation) = mutation.as_deref() else {
            return Ok(());
        };

        match mutation {
            Mutation::Stop(StopMutation { dropped_actors, .. }) => {
                // Remove outputs only if this actor itself is not to be stopped.
                if !dropped_actors.contains(&self.actor_id) {
                    for dispatcher in &mut self.dispatchers {
                        dispatcher.remove_outputs(dropped_actors);
                    }
                }
            }
            Mutation::Update(UpdateMutation {
                dispatchers,
                dropped_actors,
                ..
            })
            | Mutation::AddAndUpdate(
                _,
                UpdateMutation {
                    dispatchers,
                    dropped_actors,
                    ..
                },
            ) => {
                if let Some(updates) = dispatchers.get(&self.actor_id) {
                    for update in updates {
                        self.post_update_dispatcher(update)?;
                    }
                }

                if !dropped_actors.contains(&self.actor_id) {
                    for dispatcher in &mut self.dispatchers {
                        dispatcher.remove_outputs(dropped_actors);
                    }
                }
            }
            _ => {}
        };

        // After stopping the downstream mview, the outputs of some dispatcher might be empty and we
        // should clean up them.
        self.dispatchers.retain(|d| !d.is_empty());

        Ok(())
    }
}

impl DispatchExecutor {
    pub(crate) async fn new(
        input: Executor,
        new_output_request_rx: UnboundedReceiver<(ActorId, NewOutputRequest)>,
        dispatchers: Vec<stream_plan::Dispatcher>,
        actor_id: u32,
        fragment_id: u32,
        local_barrier_manager: LocalBarrierManager,
        metrics: Arc<StreamingMetrics>,
    ) -> StreamResult<Self> {
        let mut executor = Self::new_inner(
            input,
            new_output_request_rx,
            vec![],
            actor_id,
            fragment_id,
            local_barrier_manager,
            metrics,
        );
        let inner = &mut executor.inner;
        for dispatcher in dispatchers {
            let outputs = inner
                .collect_outputs(&dispatcher.downstream_actor_id)
                .await?;
            let dispatcher = DispatcherImpl::new(outputs, &dispatcher)?;
            let dispatcher = inner.metrics.monitor_dispatcher(dispatcher);
            inner.dispatchers.push(dispatcher);
        }
        Ok(executor)
    }

    #[cfg(test)]
    pub(crate) fn for_test(
        input: Executor,
        dispatchers: Vec<DispatcherImpl>,
        actor_id: u32,
        fragment_id: u32,
        local_barrier_manager: LocalBarrierManager,
        metrics: Arc<StreamingMetrics>,
    ) -> (
        Self,
        tokio::sync::mpsc::UnboundedSender<(ActorId, NewOutputRequest)>,
    ) {
        let (tx, rx) = tokio::sync::mpsc::unbounded_channel();

        (
            Self::new_inner(
                input,
                rx,
                dispatchers,
                actor_id,
                fragment_id,
                local_barrier_manager,
                metrics,
            ),
            tx,
        )
    }

    fn new_inner(
        mut input: Executor,
        new_output_request_rx: UnboundedReceiver<(ActorId, NewOutputRequest)>,
        dispatchers: Vec<DispatcherImpl>,
        actor_id: u32,
        fragment_id: u32,
        local_barrier_manager: LocalBarrierManager,
        metrics: Arc<StreamingMetrics>,
    ) -> Self {
        let chunk_size = local_barrier_manager.env.config().developer.chunk_size;
        if crate::consistency::insane() {
            // make some trouble before dispatching to avoid generating invalid dist key.
            let mut info = input.info().clone();
            info.identity = format!("{} (embedded trouble)", info.identity);
            let troublemaker = TroublemakerExecutor::new(input, chunk_size);
            input = (info, troublemaker).into();
        }

        let actor_id_str = actor_id.to_string();
        let fragment_id_str = fragment_id.to_string();
        let actor_out_record_cnt = metrics
            .actor_out_record_cnt
            .with_guarded_label_values(&[&actor_id_str, &fragment_id_str]);
        let metrics = DispatchExecutorMetrics {
            actor_id_str,
            fragment_id_str,
            metrics,
            actor_out_record_cnt,
        };
        let dispatchers = dispatchers
            .into_iter()
            .map(|dispatcher| metrics.monitor_dispatcher(dispatcher))
            .collect();
        Self {
            input,
            inner: DispatchExecutorInner {
                dispatchers,
                actor_id,
                local_barrier_manager,
                metrics,
                new_output_request_rx,
                pending_new_output_requests: Default::default(),
            },
        }
    }
}

impl StreamConsumer for DispatchExecutor {
    type BarrierStream = impl Stream<Item = StreamResult<Barrier>> + Send;

    fn execute(mut self: Box<Self>) -> Self::BarrierStream {
        let max_barrier_count_per_batch = self
            .inner
            .local_barrier_manager
            .env
            .config()
            .developer
            .max_barrier_batch_size;
        #[try_stream]
        async move {
            let mut input = self.input.execute().peekable();
            loop {
                let Some(message) =
                    try_batch_barriers(max_barrier_count_per_batch, &mut input).await?
                else {
                    // end_of_stream
                    break;
                };
                match message {
                    chunk @ MessageBatch::Chunk(_) => {
                        self.inner
                            .dispatch(chunk)
                            .instrument(tracing::info_span!("dispatch_chunk"))
                            .instrument_await("dispatch_chunk")
                            .await?;
                    }
                    MessageBatch::BarrierBatch(barrier_batch) => {
                        assert!(!barrier_batch.is_empty());
                        self.inner
                            .dispatch(MessageBatch::BarrierBatch(barrier_batch.clone()))
                            .instrument(tracing::info_span!("dispatch_barrier_batch"))
                            .instrument_await("dispatch_barrier_batch")
                            .await?;
                        self.inner
                            .metrics
                            .metrics
                            .barrier_batch_size
                            .observe(barrier_batch.len() as f64);
                        for barrier in barrier_batch {
                            yield barrier;
                        }
                    }
                    watermark @ MessageBatch::Watermark(_) => {
                        self.inner
                            .dispatch(watermark)
                            .instrument(tracing::info_span!("dispatch_watermark"))
                            .instrument_await("dispatch_watermark")
                            .await?;
                    }
                }
            }
        }
    }
}

/// Tries to batch up to `max_barrier_count_per_batch` consecutive barriers within a single message batch.
///
/// Returns the message batch.
///
/// Returns None if end of stream.
async fn try_batch_barriers(
    max_barrier_count_per_batch: u32,
    input: &mut Peekable<BoxedMessageStream>,
) -> StreamResult<Option<MessageBatch>> {
    let Some(msg) = input.next().await else {
        // end_of_stream
        return Ok(None);
    };
    let mut barrier_batch = vec![];
    let msg: Message = msg?;
    let max_peek_attempts = match msg {
        Message::Chunk(c) => {
            return Ok(Some(MessageBatch::Chunk(c)));
        }
        Message::Watermark(w) => {
            return Ok(Some(MessageBatch::Watermark(w)));
        }
        Message::Barrier(b) => {
            let peek_more_barrier = b.mutation.is_none();
            barrier_batch.push(b);
            if peek_more_barrier {
                max_barrier_count_per_batch.saturating_sub(1)
            } else {
                0
            }
        }
    };
    // Try to peek more consecutive non-mutation barriers.
    for _ in 0..max_peek_attempts {
        let peek = input.peek().now_or_never();
        let Some(peek) = peek else {
            break;
        };
        let Some(msg) = peek else {
            // end_of_stream
            break;
        };
        let Ok(Message::Barrier(barrier)) = msg else {
            break;
        };
        if barrier.mutation.is_some() {
            break;
        }
        let msg: Message = input.next().now_or_never().unwrap().unwrap()?;
        let Message::Barrier(ref barrier) = msg else {
            unreachable!("must be a barrier");
        };
        barrier_batch.push(barrier.clone());
    }
    Ok(Some(MessageBatch::BarrierBatch(barrier_batch)))
}

#[derive(Debug)]
pub enum DispatcherImpl {
    Hash(HashDataDispatcher),
    Broadcast(BroadcastDispatcher),
    Simple(SimpleDispatcher),
    RoundRobin(RoundRobinDataDispatcher),
}

impl DispatcherImpl {
    pub fn new(outputs: Vec<Output>, dispatcher: &PbDispatcher) -> StreamResult<Self> {
        let output_mapping =
            DispatchOutputMapping::from_protobuf(dispatcher.output_mapping.clone().unwrap());

        use risingwave_pb::stream_plan::DispatcherType::*;
        let dispatcher_impl = match dispatcher.get_type()? {
            Hash => {
                assert!(!outputs.is_empty());
                let dist_key_indices = dispatcher
                    .dist_key_indices
                    .iter()
                    .map(|i| *i as usize)
                    .collect();

                let hash_mapping =
                    ActorMapping::from_protobuf(dispatcher.get_hash_mapping()?).to_expanded();

                DispatcherImpl::Hash(HashDataDispatcher::new(
                    outputs,
                    dist_key_indices,
                    output_mapping,
                    hash_mapping,
                    dispatcher.dispatcher_id,
                ))
            }
            Broadcast => DispatcherImpl::Broadcast(BroadcastDispatcher::new(
                outputs,
                output_mapping,
                dispatcher.dispatcher_id,
            )),
            Simple | NoShuffle => {
                let [output]: [_; 1] = outputs.try_into().unwrap();
                DispatcherImpl::Simple(SimpleDispatcher::new(
                    output,
                    output_mapping,
                    dispatcher.dispatcher_id,
                ))
            }
            Unspecified => unreachable!(),
        };

        Ok(dispatcher_impl)
    }
}

macro_rules! impl_dispatcher {
    ($( { $variant_name:ident } ),*) => {
        impl DispatcherImpl {
            pub async fn dispatch_data(&mut self, chunk: StreamChunk) -> StreamResult<()> {
                match self {
                    $( Self::$variant_name(inner) => inner.dispatch_data(chunk).await, )*
                }
            }

            pub async fn dispatch_barriers(&mut self, barriers: DispatcherBarriers) -> StreamResult<()> {
                match self {
                    $( Self::$variant_name(inner) => inner.dispatch_barriers(barriers).await, )*
                }
            }

            pub async fn dispatch_watermark(&mut self, watermark: Watermark) -> StreamResult<()> {
                match self {
                    $( Self::$variant_name(inner) => inner.dispatch_watermark(watermark).await, )*
                }
            }

            pub fn add_outputs(&mut self, outputs: impl IntoIterator<Item = Output>) {
                match self {
                    $(Self::$variant_name(inner) => inner.add_outputs(outputs), )*
                }
            }

            pub fn remove_outputs(&mut self, actor_ids: &HashSet<ActorId>) {
                match self {
                    $(Self::$variant_name(inner) => inner.remove_outputs(actor_ids), )*
                }
            }

            pub fn dispatcher_id(&self) -> DispatcherId {
                match self {
                    $(Self::$variant_name(inner) => inner.dispatcher_id(), )*
                }
            }

            pub fn dispatcher_id_str(&self) -> &str {
                match self {
                    $(Self::$variant_name(inner) => inner.dispatcher_id_str(), )*
                }
            }

            pub fn is_empty(&self) -> bool {
                match self {
                    $(Self::$variant_name(inner) => inner.is_empty(), )*
                }
            }
        }
    }
}

macro_rules! for_all_dispatcher_variants {
    ($macro:ident) => {
        $macro! {
            { Hash },
            { Broadcast },
            { Simple },
            { RoundRobin }
        }
    };
}

for_all_dispatcher_variants! { impl_dispatcher }

pub trait DispatchFuture<'a> = Future<Output = StreamResult<()>> + Send;

pub trait Dispatcher: Debug + 'static {
    /// Dispatch a data chunk to downstream actors.
    fn dispatch_data(&mut self, chunk: StreamChunk) -> impl DispatchFuture<'_>;
    /// Dispatch barriers to downstream actors, generally by broadcasting it.
    fn dispatch_barriers(&mut self, barrier: DispatcherBarriers) -> impl DispatchFuture<'_>;
    /// Dispatch a watermark to downstream actors, generally by broadcasting it.
    fn dispatch_watermark(&mut self, watermark: Watermark) -> impl DispatchFuture<'_>;

    /// Add new outputs to the dispatcher.
    fn add_outputs(&mut self, outputs: impl IntoIterator<Item = Output>);
    /// Remove outputs to `actor_ids` from the dispatcher.
    fn remove_outputs(&mut self, actor_ids: &HashSet<ActorId>);

    /// The ID of the dispatcher. A [`DispatchExecutor`] may have multiple dispatchers with
    /// different IDs.
    ///
    /// Note that the dispatcher id is always equal to the downstream fragment id.
    /// See also `proto/stream_plan.proto`.
    fn dispatcher_id(&self) -> DispatcherId;

    /// Dispatcher id in string. See [`Dispatcher::dispatcher_id`].
    fn dispatcher_id_str(&self) -> &str;

    /// Whether the dispatcher has no outputs. If so, it'll be cleaned up from the
    /// [`DispatchExecutor`].
    fn is_empty(&self) -> bool;
}

/// Concurrently broadcast a message to all outputs.
///
/// Note that this does not follow `concurrent_dispatchers` in the config and the concurrency is
/// always unlimited.
async fn broadcast_concurrent(
    outputs: impl IntoIterator<Item = &'_ mut Output>,
    message: DispatcherMessageBatch,
) -> StreamResult<()> {
    futures::future::try_join_all(
        outputs
            .into_iter()
            .map(|output| output.send(message.clone())),
    )
    .await?;
    Ok(())
}

#[derive(Debug)]
pub struct RoundRobinDataDispatcher {
    outputs: Vec<Output>,
    output_mapping: DispatchOutputMapping,
    cur: usize,
    dispatcher_id: DispatcherId,
    dispatcher_id_str: String,
}

impl RoundRobinDataDispatcher {
    pub fn new(
        outputs: Vec<Output>,
        output_mapping: DispatchOutputMapping,
        dispatcher_id: DispatcherId,
    ) -> Self {
        Self {
            outputs,
            output_mapping,
            cur: 0,
            dispatcher_id,
            dispatcher_id_str: dispatcher_id.to_string(),
        }
    }
}

impl Dispatcher for RoundRobinDataDispatcher {
    async fn dispatch_data(&mut self, chunk: StreamChunk) -> StreamResult<()> {
        let chunk = self.output_mapping.apply(chunk);

        self.outputs[self.cur]
            .send(DispatcherMessageBatch::Chunk(chunk))
            .await?;
        self.cur += 1;
        self.cur %= self.outputs.len();
        Ok(())
    }

    async fn dispatch_barriers(&mut self, barriers: DispatcherBarriers) -> StreamResult<()> {
        // always broadcast barrier
        broadcast_concurrent(
            &mut self.outputs,
            DispatcherMessageBatch::BarrierBatch(barriers),
        )
        .await
    }

    async fn dispatch_watermark(&mut self, watermark: Watermark) -> StreamResult<()> {
        if let Some(watermark) = self.output_mapping.apply_watermark(watermark) {
            // always broadcast watermark
            broadcast_concurrent(
                &mut self.outputs,
                DispatcherMessageBatch::Watermark(watermark),
            )
            .await?;
        }
        Ok(())
    }

    fn add_outputs(&mut self, outputs: impl IntoIterator<Item = Output>) {
        self.outputs.extend(outputs);
    }

    fn remove_outputs(&mut self, actor_ids: &HashSet<ActorId>) {
        self.outputs
            .extract_if(.., |output| actor_ids.contains(&output.actor_id()))
            .count();
        self.cur = self.cur.min(self.outputs.len() - 1);
    }

    fn dispatcher_id(&self) -> DispatcherId {
        self.dispatcher_id
    }

    fn dispatcher_id_str(&self) -> &str {
        &self.dispatcher_id_str
    }

    fn is_empty(&self) -> bool {
        self.outputs.is_empty()
    }
}

pub struct HashDataDispatcher {
    outputs: Vec<Output>,
    keys: Vec<usize>,
    output_mapping: DispatchOutputMapping,
    /// Mapping from virtual node to actor id, used for hash data dispatcher to dispatch tasks to
    /// different downstream actors.
    hash_mapping: ExpandedActorMapping,
    dispatcher_id: DispatcherId,
    dispatcher_id_str: String,
}

impl Debug for HashDataDispatcher {
    fn fmt(&self, f: &mut std::fmt::Formatter<'_>) -> std::fmt::Result {
        f.debug_struct("HashDataDispatcher")
            .field("outputs", &self.outputs)
            .field("keys", &self.keys)
            .field("dispatcher_id", &self.dispatcher_id)
            .finish_non_exhaustive()
    }
}

impl HashDataDispatcher {
    pub fn new(
        outputs: Vec<Output>,
        keys: Vec<usize>,
        output_mapping: DispatchOutputMapping,
        hash_mapping: ExpandedActorMapping,
        dispatcher_id: DispatcherId,
    ) -> Self {
        Self {
            outputs,
            keys,
            output_mapping,
            hash_mapping,
            dispatcher_id,
            dispatcher_id_str: dispatcher_id.to_string(),
        }
    }
}

impl Dispatcher for HashDataDispatcher {
    fn add_outputs(&mut self, outputs: impl IntoIterator<Item = Output>) {
        self.outputs.extend(outputs);
    }

    async fn dispatch_barriers(&mut self, barriers: DispatcherBarriers) -> StreamResult<()> {
        // always broadcast barrier
        broadcast_concurrent(
            &mut self.outputs,
            DispatcherMessageBatch::BarrierBatch(barriers),
        )
        .await
    }

    async fn dispatch_watermark(&mut self, watermark: Watermark) -> StreamResult<()> {
        if let Some(watermark) = self.output_mapping.apply_watermark(watermark) {
            // always broadcast watermark
            broadcast_concurrent(
                &mut self.outputs,
                DispatcherMessageBatch::Watermark(watermark),
            )
            .await?;
        }
        Ok(())
    }

    async fn dispatch_data(&mut self, chunk: StreamChunk) -> StreamResult<()> {
        // A chunk can be shuffled into multiple output chunks that to be sent to downstreams.
        // In these output chunks, the only difference are visibility map, which is calculated
        // by the hash value of each line in the input chunk.
        let num_outputs = self.outputs.len();

        // get hash value of every line by its key
        let vnode_count = self.hash_mapping.len();
        let vnodes = VirtualNode::compute_chunk(chunk.data_chunk(), &self.keys, vnode_count);

        tracing::debug!(target: "events::stream::dispatch::hash", "\n{}\n keys {:?} => {:?}", chunk.to_pretty(), self.keys, vnodes);

        let mut vis_maps = repeat_with(|| BitmapBuilder::with_capacity(chunk.capacity()))
            .take(num_outputs)
            .collect_vec();
        let mut last_vnode_when_update_delete = None;
        let mut new_ops: Vec<Op> = Vec::with_capacity(chunk.capacity());

        // Apply output indices after calculating the vnode.
        let chunk = self.output_mapping.apply(chunk);

        for ((vnode, &op), visible) in vnodes
            .iter()
            .copied()
            .zip_eq_fast(chunk.ops())
            .zip_eq_fast(chunk.visibility().iter())
        {
            // Build visibility map for every output chunk.
            for (output, vis_map) in self.outputs.iter().zip_eq_fast(vis_maps.iter_mut()) {
                vis_map.append(visible && self.hash_mapping[vnode.to_index()] == output.actor_id());
            }

            if !visible {
                assert!(
                    last_vnode_when_update_delete.is_none(),
                    "invisible row between U- and U+, op = {op:?}",
                );
                new_ops.push(op);
                continue;
            }

            // The 'update' message, noted by an `UpdateDelete` and a successive `UpdateInsert`,
            // need to be rewritten to common `Delete` and `Insert` if they were dispatched to
            // different actors.
            if op == Op::UpdateDelete {
                last_vnode_when_update_delete = Some(vnode);
            } else if op == Op::UpdateInsert {
                if vnode
                    != last_vnode_when_update_delete
                        .take()
                        .expect("missing U- before U+")
                {
                    new_ops.push(Op::Delete);
                    new_ops.push(Op::Insert);
                } else {
                    new_ops.push(Op::UpdateDelete);
                    new_ops.push(Op::UpdateInsert);
                }
            } else {
                new_ops.push(op);
            }
        }
        assert!(
            last_vnode_when_update_delete.is_none(),
            "missing U+ after U-"
        );

        let ops = new_ops;

        // individually output StreamChunk integrated with vis_map
        futures::future::try_join_all(
            vis_maps
                .into_iter()
                .zip_eq_fast(self.outputs.iter_mut())
                .map(|(vis_map, output)| async {
                    let vis_map = vis_map.finish();
                    // columns is not changed in this function
                    let new_stream_chunk =
                        StreamChunk::with_visibility(ops.clone(), chunk.columns().into(), vis_map);
                    if new_stream_chunk.cardinality() > 0 {
                        event!(
                            tracing::Level::TRACE,
                            msg = "chunk",
                            downstream = output.actor_id(),
                            "send = \n{:#?}",
                            new_stream_chunk
                        );
                        output
                            .send(DispatcherMessageBatch::Chunk(new_stream_chunk))
                            .await?;
                    }
                    StreamResult::Ok(())
                }),
        )
        .await?;

        Ok(())
    }

    fn remove_outputs(&mut self, actor_ids: &HashSet<ActorId>) {
        self.outputs
            .extract_if(.., |output| actor_ids.contains(&output.actor_id()))
            .count();
    }

    fn dispatcher_id(&self) -> DispatcherId {
        self.dispatcher_id
    }

    fn dispatcher_id_str(&self) -> &str {
        &self.dispatcher_id_str
    }

    fn is_empty(&self) -> bool {
        self.outputs.is_empty()
    }
}

/// `BroadcastDispatcher` dispatches message to all outputs.
#[derive(Debug)]
pub struct BroadcastDispatcher {
    outputs: HashMap<ActorId, Output>,
    output_mapping: DispatchOutputMapping,
    dispatcher_id: DispatcherId,
    dispatcher_id_str: String,
}

impl BroadcastDispatcher {
    pub fn new(
        outputs: impl IntoIterator<Item = Output>,
        output_mapping: DispatchOutputMapping,
        dispatcher_id: DispatcherId,
    ) -> Self {
        Self {
            outputs: Self::into_pairs(outputs).collect(),
            output_mapping,
            dispatcher_id,
            dispatcher_id_str: dispatcher_id.to_string(),
        }
    }

    fn into_pairs(
        outputs: impl IntoIterator<Item = Output>,
    ) -> impl Iterator<Item = (ActorId, Output)> {
        outputs
            .into_iter()
            .map(|output| (output.actor_id(), output))
    }
}

impl Dispatcher for BroadcastDispatcher {
    async fn dispatch_data(&mut self, chunk: StreamChunk) -> StreamResult<()> {
        let chunk = self.output_mapping.apply(chunk);
        broadcast_concurrent(
            self.outputs.values_mut(),
            DispatcherMessageBatch::Chunk(chunk),
        )
        .await
    }

    async fn dispatch_barriers(&mut self, barriers: DispatcherBarriers) -> StreamResult<()> {
        // always broadcast barrier
        broadcast_concurrent(
            self.outputs.values_mut(),
            DispatcherMessageBatch::BarrierBatch(barriers),
        )
        .await
    }

    async fn dispatch_watermark(&mut self, watermark: Watermark) -> StreamResult<()> {
        if let Some(watermark) = self.output_mapping.apply_watermark(watermark) {
            // always broadcast watermark
            broadcast_concurrent(
                self.outputs.values_mut(),
                DispatcherMessageBatch::Watermark(watermark),
            )
            .await?;
        }
        Ok(())
    }

    fn add_outputs(&mut self, outputs: impl IntoIterator<Item = Output>) {
        self.outputs.extend(Self::into_pairs(outputs));
    }

    fn remove_outputs(&mut self, actor_ids: &HashSet<ActorId>) {
        self.outputs
            .extract_if(|actor_id, _| actor_ids.contains(actor_id))
            .count();
    }

    fn dispatcher_id(&self) -> DispatcherId {
        self.dispatcher_id
    }

    fn dispatcher_id_str(&self) -> &str {
        &self.dispatcher_id_str
    }

    fn is_empty(&self) -> bool {
        self.outputs.is_empty()
    }
}

/// `SimpleDispatcher` dispatches message to a single output.
#[derive(Debug)]
pub struct SimpleDispatcher {
    /// In most cases, there is exactly one output. However, in some cases of configuration change,
    /// the field needs to be temporarily set to 0 or 2 outputs.
    ///
    /// - When dropping a materialized view, the output will be removed and this field becomes
    ///   empty. The [`DispatchExecutor`] will immediately clean-up this empty dispatcher before
    ///   finishing processing the current mutation.
    /// - When migrating a singleton fragment, the new output will be temporarily added in `pre`
    ///   stage and this field becomes multiple, which is for broadcasting this configuration
    ///   change barrier to both old and new downstream actors. In `post` stage, the old output
    ///   will be removed and this field becomes single again.
    ///
    /// Therefore, when dispatching data, we assert that there's exactly one output by
    /// `Self::output`.
    output: SmallVec<[Output; 2]>,
    output_mapping: DispatchOutputMapping,
    dispatcher_id: DispatcherId,
    dispatcher_id_str: String,
}

impl SimpleDispatcher {
    pub fn new(
        output: Output,
        output_mapping: DispatchOutputMapping,
        dispatcher_id: DispatcherId,
    ) -> Self {
        Self {
            output: smallvec![output],
            output_mapping,
            dispatcher_id,
            dispatcher_id_str: dispatcher_id.to_string(),
        }
    }
}

impl Dispatcher for SimpleDispatcher {
    fn add_outputs(&mut self, outputs: impl IntoIterator<Item = Output>) {
        self.output.extend(outputs);
        assert!(self.output.len() <= 2);
    }

    async fn dispatch_barriers(&mut self, barriers: DispatcherBarriers) -> StreamResult<()> {
        // Only barrier is allowed to be dispatched to multiple outputs during migration.
        for output in &mut self.output {
            output
                .send(DispatcherMessageBatch::BarrierBatch(barriers.clone()))
                .await?;
        }
        Ok(())
    }

    async fn dispatch_data(&mut self, chunk: StreamChunk) -> StreamResult<()> {
        let output = self
            .output
            .iter_mut()
            .exactly_one()
            .expect("expect exactly one output");

        let chunk = self.output_mapping.apply(chunk);
        output.send(DispatcherMessageBatch::Chunk(chunk)).await
    }

    async fn dispatch_watermark(&mut self, watermark: Watermark) -> StreamResult<()> {
        let output = self
            .output
            .iter_mut()
            .exactly_one()
            .expect("expect exactly one output");

        if let Some(watermark) = self.output_mapping.apply_watermark(watermark) {
            output
                .send(DispatcherMessageBatch::Watermark(watermark))
                .await?;
        }
        Ok(())
    }

    fn remove_outputs(&mut self, actor_ids: &HashSet<ActorId>) {
        self.output
            .retain(|output| !actor_ids.contains(&output.actor_id()));
    }

    fn dispatcher_id(&self) -> DispatcherId {
        self.dispatcher_id
    }

    fn dispatcher_id_str(&self) -> &str {
        &self.dispatcher_id_str
    }

    fn is_empty(&self) -> bool {
        self.output.is_empty()
    }
}

#[cfg(test)]
mod tests {
    use std::hash::{BuildHasher, Hasher};

    use futures::pin_mut;
    use risingwave_common::array::stream_chunk::StreamChunkTestExt;
    use risingwave_common::array::{Array, ArrayBuilder, I32ArrayBuilder};
    use risingwave_common::util::epoch::test_epoch;
    use risingwave_common::util::hash_util::Crc32FastBuilder;
    use risingwave_pb::stream_plan::{DispatcherType, PbDispatchOutputMapping};
    use tokio::sync::mpsc::unbounded_channel;

    use super::*;
    use crate::executor::exchange::output::Output;
    use crate::executor::exchange::permit::channel_for_test;
    use crate::executor::receiver::ReceiverExecutor;
    use crate::executor::{BarrierInner as Barrier, MessageInner as Message};
    use crate::task::barrier_test_utils::LocalBarrierTestEnv;

    // TODO: this test contains update being shuffled to different partitions, which is not
    // supported for now.
    #[tokio::test]
    async fn test_hash_dispatcher_complex() {
        test_hash_dispatcher_complex_inner().await
    }

    async fn test_hash_dispatcher_complex_inner() {
        // This test only works when vnode count is 256.
        assert_eq!(VirtualNode::COUNT_FOR_TEST, 256);

        let num_outputs = 2; // actor id ranges from 1 to 2
        let key_indices = &[0, 2];
        let (output_tx_vecs, mut output_rx_vecs): (Vec<_>, Vec<_>) =
            (0..num_outputs).map(|_| channel_for_test()).collect();
        let outputs = output_tx_vecs
            .into_iter()
            .enumerate()
            .map(|(actor_id, tx)| Output::new(1 + actor_id as u32, tx))
            .collect::<Vec<_>>();
        let mut hash_mapping = (1..num_outputs + 1)
            .flat_map(|id| vec![id as ActorId; VirtualNode::COUNT_FOR_TEST / num_outputs])
            .collect_vec();
        hash_mapping.resize(VirtualNode::COUNT_FOR_TEST, num_outputs as u32);
        let mut hash_dispatcher = HashDataDispatcher::new(
            outputs,
            key_indices.to_vec(),
            DispatchOutputMapping::Simple(vec![0, 1, 2]),
            hash_mapping,
            0,
        );

        let chunk = StreamChunk::from_pretty(
            "  I I I
            +  4 6 8
            +  5 7 9
            +  0 0 0
            -  1 1 1 D
            U- 2 0 2
            U+ 2 0 2
            U- 3 3 2
            U+ 3 3 4",
        );
        hash_dispatcher.dispatch_data(chunk).await.unwrap();

        assert_eq!(
            *output_rx_vecs[0].recv().await.unwrap().as_chunk().unwrap(),
            StreamChunk::from_pretty(
                "  I I I
                +  4 6 8
                +  5 7 9
                +  0 0 0
                -  1 1 1 D
                U- 2 0 2
                U+ 2 0 2
                -  3 3 2 D  // Should rewrite UpdateDelete to Delete
                +  3 3 4    // Should rewrite UpdateInsert to Insert",
            )
        );
        assert_eq!(
            *output_rx_vecs[1].recv().await.unwrap().as_chunk().unwrap(),
            StreamChunk::from_pretty(
                "  I I I
                +  4 6 8 D
                +  5 7 9 D
                +  0 0 0 D
                -  1 1 1 D  // Should keep original invisible mark
                U- 2 0 2 D  // Should keep UpdateDelete
                U+ 2 0 2 D  // Should keep UpdateInsert
                -  3 3 2    // Should rewrite UpdateDelete to Delete
                +  3 3 4 D  // Should rewrite UpdateInsert to Insert",
            )
        );
    }

    #[tokio::test]
    async fn test_configuration_change() {
        let _schema = Schema { fields: vec![] };
        let (tx, rx) = channel_for_test();
        let actor_id = 233;
        let fragment_id = 666;
        let barrier_test_env = LocalBarrierTestEnv::for_test().await;
        let metrics = Arc::new(StreamingMetrics::unused());

        let (untouched, old, new) = (234, 235, 238); // broadcast downstream actors
        let (old_simple, new_simple) = (114, 514); // simple downstream actors

        // actor_id -> untouched, old, new, old_simple, new_simple

        let broadcast_dispatcher_id = 666;
        let broadcast_dispatcher = PbDispatcher {
            r#type: DispatcherType::Broadcast as _,
            dispatcher_id: broadcast_dispatcher_id,
            downstream_actor_id: vec![untouched, old],
            output_mapping: PbDispatchOutputMapping::identical(0).into(), /* dummy length as it's not used */
            ..Default::default()
        };

        let simple_dispatcher_id = 888;
        let simple_dispatcher = PbDispatcher {
            r#type: DispatcherType::Simple as _,
            dispatcher_id: simple_dispatcher_id,
            downstream_actor_id: vec![old_simple],
            output_mapping: PbDispatchOutputMapping::identical(0).into(), /* dummy length as it's not used */
            ..Default::default()
        };

        let dispatcher_updates = maplit::hashmap! {
            actor_id => vec![PbDispatcherUpdate {
                actor_id,
                dispatcher_id: broadcast_dispatcher_id,
                added_downstream_actor_id: vec![new],
                removed_downstream_actor_id: vec![old],
                hash_mapping: Default::default(),
            }]
        };
        let b1 = Barrier::new_test_barrier(test_epoch(1)).with_mutation(Mutation::Update(
            UpdateMutation {
                dispatchers: dispatcher_updates,
<<<<<<< HEAD
                merges: Default::default(),
                vnode_bitmaps: Default::default(),
                dropped_actors: Default::default(),
                actor_splits: Default::default(),
                actor_new_dispatchers: Default::default(),
                sink_add_columns: Default::default(),
=======
                ..Default::default()
>>>>>>> 60f1561d
            },
        ));
        barrier_test_env.inject_barrier(&b1, [actor_id]);
        barrier_test_env.flush_all_events().await;

        let input = Executor::new(
            Default::default(),
            ReceiverExecutor::for_test(
                actor_id,
                rx,
                barrier_test_env.local_barrier_manager.clone(),
            )
            .boxed(),
        );

        let (new_output_request_tx, new_output_request_rx) = unbounded_channel();
        let mut rxs = [untouched, old, new, old_simple, new_simple]
            .into_iter()
            .map(|id| {
                (id, {
                    let (tx, rx) = channel_for_test();
                    new_output_request_tx
                        .send((id, NewOutputRequest::Local(tx)))
                        .unwrap();
                    rx
                })
            })
            .collect::<HashMap<_, _>>();
        let executor = Box::new(
            DispatchExecutor::new(
                input,
                new_output_request_rx,
                vec![broadcast_dispatcher, simple_dispatcher],
                actor_id,
                fragment_id,
                barrier_test_env.local_barrier_manager.clone(),
                metrics,
            )
            .await
            .unwrap(),
        )
        .execute();

        pin_mut!(executor);

        macro_rules! try_recv {
            ($down_id:expr) => {
                rxs.get_mut(&$down_id).unwrap().try_recv()
            };
        }

        // 3. Send a chunk.
        tx.send(Message::Chunk(StreamChunk::default()).into())
            .await
            .unwrap();

        tx.send(Message::Barrier(b1.clone().into_dispatcher()).into())
            .await
            .unwrap();
        executor.next().await.unwrap().unwrap();

        // 5. Check downstream.
        try_recv!(untouched).unwrap().as_chunk().unwrap();
        try_recv!(untouched).unwrap().as_barrier_batch().unwrap();

        try_recv!(old).unwrap().as_chunk().unwrap();
        try_recv!(old).unwrap().as_barrier_batch().unwrap(); // It should still receive the barrier even if it's to be removed.

        try_recv!(new).unwrap().as_barrier_batch().unwrap(); // Since it's just added, it won't receive the chunk.

        try_recv!(old_simple).unwrap().as_chunk().unwrap();
        try_recv!(old_simple).unwrap().as_barrier_batch().unwrap(); // Untouched.

        // 6. Send another barrier.
        let b2 = Barrier::new_test_barrier(test_epoch(2));
        barrier_test_env.inject_barrier(&b2, [actor_id]);
        tx.send(Message::Barrier(b2.into_dispatcher()).into())
            .await
            .unwrap();
        executor.next().await.unwrap().unwrap();

        // 7. Check downstream.
        try_recv!(untouched).unwrap().as_barrier_batch().unwrap();
        try_recv!(old).unwrap_err(); // Since it's stopped, we can't receive the new messages.
        try_recv!(new).unwrap().as_barrier_batch().unwrap();

        try_recv!(old_simple).unwrap().as_barrier_batch().unwrap(); // Untouched.
        try_recv!(new_simple).unwrap_err(); // Untouched.

        // 8. Send another chunk.
        tx.send(Message::Chunk(StreamChunk::default()).into())
            .await
            .unwrap();

        // 9. Send a configuration change barrier for simple dispatcher.
        let dispatcher_updates = maplit::hashmap! {
            actor_id => vec![PbDispatcherUpdate {
                actor_id,
                dispatcher_id: simple_dispatcher_id,
                added_downstream_actor_id: vec![new_simple],
                removed_downstream_actor_id: vec![old_simple],
                hash_mapping: Default::default(),
            }]
        };
        let b3 = Barrier::new_test_barrier(test_epoch(3)).with_mutation(Mutation::Update(
            UpdateMutation {
                dispatchers: dispatcher_updates,
                ..Default::default()
            },
        ));
        barrier_test_env.inject_barrier(&b3, [actor_id]);
        tx.send(Message::Barrier(b3.into_dispatcher()).into())
            .await
            .unwrap();
        executor.next().await.unwrap().unwrap();

        // 10. Check downstream.
        try_recv!(old_simple).unwrap().as_chunk().unwrap();
        try_recv!(old_simple).unwrap().as_barrier_batch().unwrap(); // It should still receive the barrier even if it's to be removed.

        try_recv!(new_simple).unwrap().as_barrier_batch().unwrap(); // Since it's just added, it won't receive the chunk.

        // 11. Send another barrier.
        let b4 = Barrier::new_test_barrier(test_epoch(4));
        barrier_test_env.inject_barrier(&b4, [actor_id]);
        tx.send(Message::Barrier(b4.into_dispatcher()).into())
            .await
            .unwrap();
        executor.next().await.unwrap().unwrap();

        // 12. Check downstream.
        try_recv!(old_simple).unwrap_err(); // Since it's stopped, we can't receive the new messages.
        try_recv!(new_simple).unwrap().as_barrier_batch().unwrap();
    }

    #[tokio::test]
    async fn test_hash_dispatcher() {
        // This test only works when vnode count is 256.
        assert_eq!(VirtualNode::COUNT_FOR_TEST, 256);

        let num_outputs = 5; // actor id ranges from 1 to 5
        let cardinality = 10;
        let dimension = 4;
        let key_indices = &[0, 2];
        let (output_tx_vecs, output_rx_vecs): (Vec<_>, Vec<_>) =
            (0..num_outputs).map(|_| channel_for_test()).collect();
        let outputs = output_tx_vecs
            .into_iter()
            .enumerate()
            .map(|(actor_id, tx)| Output::new(1 + actor_id as u32, tx))
            .collect::<Vec<_>>();
        let mut hash_mapping = (1..num_outputs + 1)
            .flat_map(|id| vec![id as ActorId; VirtualNode::COUNT_FOR_TEST / num_outputs])
            .collect_vec();
        hash_mapping.resize(VirtualNode::COUNT_FOR_TEST, num_outputs as u32);
        let mut hash_dispatcher = HashDataDispatcher::new(
            outputs,
            key_indices.to_vec(),
            DispatchOutputMapping::Simple((0..dimension).collect()),
            hash_mapping.clone(),
            0,
        );

        let mut ops = Vec::new();
        for idx in 0..cardinality {
            if idx % 2 == 0 {
                ops.push(Op::Insert);
            } else {
                ops.push(Op::Delete);
            }
        }

        let mut start = 19260817i32..;
        let mut builders = (0..dimension)
            .map(|_| I32ArrayBuilder::new(cardinality))
            .collect_vec();
        let mut output_cols = vec![vec![vec![]; dimension]; num_outputs];
        let mut output_ops = vec![vec![]; num_outputs];
        for op in &ops {
            let hash_builder = Crc32FastBuilder;
            let mut hasher = hash_builder.build_hasher();
            let one_row = (0..dimension).map(|_| start.next().unwrap()).collect_vec();
            for key_idx in key_indices {
                let val = one_row[*key_idx];
                let bytes = val.to_le_bytes();
                hasher.update(&bytes);
            }
            let output_idx =
                hash_mapping[hasher.finish() as usize % VirtualNode::COUNT_FOR_TEST] as usize - 1;
            for (builder, val) in builders.iter_mut().zip_eq_fast(one_row.iter()) {
                builder.append(Some(*val));
            }
            output_cols[output_idx]
                .iter_mut()
                .zip_eq_fast(one_row.iter())
                .for_each(|(each_column, val)| each_column.push(*val));
            output_ops[output_idx].push(op);
        }

        let columns = builders
            .into_iter()
            .map(|builder| {
                let array = builder.finish();
                array.into_ref()
            })
            .collect();

        let chunk = StreamChunk::new(ops, columns);
        hash_dispatcher.dispatch_data(chunk).await.unwrap();

        for (output_idx, mut rx) in output_rx_vecs.into_iter().enumerate() {
            let mut output = vec![];
            while let Some(Some(msg)) = rx.recv().now_or_never() {
                output.push(msg);
            }
            // It is possible that there is no chunks, as a key doesn't belong to any hash bucket.
            assert!(output.len() <= 1);
            if output.is_empty() {
                assert!(output_cols[output_idx].iter().all(|x| { x.is_empty() }));
            } else {
                let message = output.first().unwrap();
                let real_chunk = match message {
                    DispatcherMessageBatch::Chunk(chunk) => chunk,
                    _ => panic!(),
                };
                real_chunk
                    .columns()
                    .iter()
                    .zip_eq_fast(output_cols[output_idx].iter())
                    .for_each(|(real_col, expect_col)| {
                        let real_vals = real_chunk
                            .visibility()
                            .iter_ones()
                            .map(|row_idx| real_col.as_int32().value_at(row_idx).unwrap())
                            .collect::<Vec<_>>();
                        assert_eq!(real_vals.len(), expect_col.len());
                        assert_eq!(real_vals, *expect_col);
                    });
            }
        }
    }
}<|MERGE_RESOLUTION|>--- conflicted
+++ resolved
@@ -1397,16 +1397,7 @@
         let b1 = Barrier::new_test_barrier(test_epoch(1)).with_mutation(Mutation::Update(
             UpdateMutation {
                 dispatchers: dispatcher_updates,
-<<<<<<< HEAD
-                merges: Default::default(),
-                vnode_bitmaps: Default::default(),
-                dropped_actors: Default::default(),
-                actor_splits: Default::default(),
-                actor_new_dispatchers: Default::default(),
-                sink_add_columns: Default::default(),
-=======
                 ..Default::default()
->>>>>>> 60f1561d
             },
         ));
         barrier_test_env.inject_barrier(&b1, [actor_id]);
