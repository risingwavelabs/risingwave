--- conflicted
+++ resolved
@@ -12,11 +12,7 @@
 // See the License for the specific language governing permissions and
 // limitations under the License.
 
-<<<<<<< HEAD
 use std::collections::hash_map::Entry::Vacant;
-=======
-use std::collections::hash_map::Entry::{Occupied, Vacant};
->>>>>>> 8deaab8c
 use std::collections::{HashMap, HashSet};
 use std::sync::Arc;
 
@@ -135,11 +131,7 @@
     /// group key -> cache for this group
     caches: HashMap<Vec<Datum>, TopNCache<WITH_TIES>>,
 
-<<<<<<< HEAD
-    /// The length of the ORDER BY clause. Only used when `WITH_TIES` is true.
-=======
     /// The number of fields of the ORDER BY clause. Only used when `WITH_TIES` is true.
->>>>>>> 8deaab8c
     order_by_len: usize,
 }
 
@@ -213,26 +205,12 @@
 
             // If 'self.caches' does not already have a cache for the current group, create a new
             // cache for it and insert it into `self.caches`
-<<<<<<< HEAD
             if let Vacant(entry) = self.caches.entry(group_key) {
                 let mut topn_cache = TopNCache::new(self.offset, self.limit, self.order_by_len);
                 self.managed_state
                     .init_topn_cache(Some(&pk_prefix), &mut topn_cache)
                     .await?;
                 entry.insert(topn_cache);
-=======
-            let pk_prefix = Row::new(group_key.clone());
-            let entry = self.caches.entry(group_key);
-            match entry {
-                Occupied(_) => {}
-                Vacant(entry) => {
-                    let mut topn_cache = TopNCache::new(self.offset, self.limit, self.order_by_len);
-                    self.managed_state
-                        .init_topn_cache(Some(&pk_prefix), &mut topn_cache)
-                        .await?;
-                    entry.insert(topn_cache);
-                }
->>>>>>> 8deaab8c
             }
             let cache = self.caches.get_mut(&pk_prefix.0).unwrap();
 
