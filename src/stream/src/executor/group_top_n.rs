// Copyright 2022 Singularity Data
//
// Licensed under the Apache License, Version 2.0 (the "License");
// you may not use this file except in compliance with the License.
// You may obtain a copy of the License at
//
// http://www.apache.org/licenses/LICENSE-2.0
//
// Unless required by applicable law or agreed to in writing, software
// distributed under the License is distributed on an "AS IS" BASIS,
// WITHOUT WARRANTIES OR CONDITIONS OF ANY KIND, either express or implied.
// See the License for the specific language governing permissions and
// limitations under the License.

use std::collections::hash_map::Entry::{Occupied, Vacant};
use std::collections::HashMap;
use std::sync::Arc;

use async_trait::async_trait;
use risingwave_common::array::{Op, Row, StreamChunk};
use risingwave_common::buffer::Bitmap;
use risingwave_common::catalog::{Schema, TableId};
use risingwave_common::types::Datum;
use risingwave_common::util::ordered::{OrderedRow, OrderedRowDeserializer};
use risingwave_common::util::sort_util::{OrderPair, OrderType};
use risingwave_storage::StateStore;

use super::error::StreamExecutorResult;
use super::managed_state::top_n::ManagedTopNStateNew;
use super::top_n::{generate_internal_key, TopNCache};
use super::top_n_executor::{generate_output, TopNExecutorBase, TopNExecutorWrapper};
use super::{Executor, ExecutorInfo, PkIndices, PkIndicesRef};

pub type GroupTopNExecutor<S> = TopNExecutorWrapper<InnerGroupTopNExecutorNew<S>>;

impl<S: StateStore> GroupTopNExecutor<S> {
    #[allow(clippy::too_many_arguments)]
    pub fn new(
        input: Box<dyn Executor>,
        order_pairs: Vec<OrderPair>,
        offset_and_limit: (usize, Option<usize>),
        pk_indices: PkIndices,
        store: S,
        table_id: TableId,
        total_count: usize,
        executor_id: u64,
        key_indices: Vec<usize>,
        group_by: Vec<usize>,
    ) -> StreamExecutorResult<Self> {
        let info = input.info();
        let schema = input.schema().clone();

        Ok(TopNExecutorWrapper {
            input,
            inner: InnerGroupTopNExecutorNew::new(
                info,
                schema,
                order_pairs,
                offset_and_limit,
                pk_indices,
                store,
                table_id,
                total_count,
                executor_id,
                key_indices,
                group_by,
            )?,
        })
    }
}

pub struct InnerGroupTopNExecutorNew<S: StateStore> {
    info: ExecutorInfo,

    /// Schema of the executor.
    schema: Schema,

    /// `LIMIT XXX`. None means no limit.
    limit: Option<usize>,

    /// `OFFSET XXX`. `0` means no offset.
    offset: usize,

    /// The primary key indices of the `LocalTopNExecutor`
    pk_indices: PkIndices,

    /// The internal key indices of the `LocalTopNExecutor`
    internal_key_indices: PkIndices,

    /// The order of internal keys of the `LocalTopNExecutor`
    internal_key_order_types: Vec<OrderType>,

    /// We are interested in which element is in the range of [offset, offset+limit).
    managed_state: ManagedTopNStateNew<S>,

    /// which column we used to group the data.
    group_by: Vec<usize>,

    /// group key -> cache for this group
    caches: HashMap<Vec<Datum>, TopNCache>,

    #[expect(dead_code)]
    /// Indices of the columns on which key distribution depends.
    key_indices: Vec<usize>,
}

impl<S: StateStore> InnerGroupTopNExecutorNew<S> {
    #[allow(clippy::too_many_arguments)]
    pub fn new(
        input_info: ExecutorInfo,
        schema: Schema,
        order_pairs: Vec<OrderPair>,
        offset_and_limit: (usize, Option<usize>),
        pk_indices: PkIndices,
        store: S,
        table_id: TableId,
        total_count: usize,
        executor_id: u64,
        key_indices: Vec<usize>,
        group_by: Vec<usize>,
    ) -> StreamExecutorResult<Self> {
        let (internal_key_indices, internal_key_data_types, internal_key_order_types) =
            generate_internal_key(&order_pairs, &pk_indices, &schema);

        let ordered_row_deserializer =
            OrderedRowDeserializer::new(internal_key_data_types, internal_key_order_types.clone());

        let row_data_types = schema
            .fields
            .iter()
            .map(|field| field.data_type.clone())
            .collect::<Vec<_>>();

        let managed_state = ManagedTopNStateNew::<S>::new(
            total_count,
            store,
            table_id,
            row_data_types,
            ordered_row_deserializer,
            internal_key_indices.clone(),
        );

        Ok(Self {
            info: ExecutorInfo {
                schema: input_info.schema,
                pk_indices: input_info.pk_indices,
                identity: format!("TopNExecutorNew {:X}", executor_id),
            },
            schema,
            offset: offset_and_limit.0,
            limit: offset_and_limit.1,
            managed_state,
            pk_indices,
            internal_key_indices,
            internal_key_order_types,
            key_indices,
            group_by,
            caches: HashMap::new(),
        })
    }
}

#[async_trait]
impl<S: StateStore> TopNExecutorBase for InnerGroupTopNExecutorNew<S> {
    async fn apply_chunk(
        &mut self,
        chunk: StreamChunk,
        epoch: u64,
    ) -> StreamExecutorResult<StreamChunk> {
        let mut res_ops = Vec::with_capacity(self.limit.unwrap_or(1024));
        let mut res_rows = Vec::with_capacity(self.limit.unwrap_or(1024));

        for (op, row_ref) in chunk.rows() {
            let pk_row = row_ref.row_by_indices(&self.internal_key_indices);
            let ordered_pk_row = OrderedRow::new(pk_row, &self.internal_key_order_types);
            let row = row_ref.to_owned_row();
            let mut group_key = Vec::with_capacity(self.group_by.len());
            for &col_id in &self.group_by {
                group_key.push(row[col_id].clone());
            }

            // If 'self.caches' does not already have a cache for the current group, create a new
            // cache for it and insert it into `self.caches`
            let pk_prefix = Row::new(group_key.clone());
            let entry = self.caches.entry(group_key);
            match entry {
                Occupied(_) => {}
                Vacant(entry) => {
                    let mut topn_cache = TopNCache::new(self.offset, self.limit.unwrap_or(1024));
                    self.managed_state
                        .init_topn_cache(Some(&pk_prefix), &mut topn_cache, epoch)
                        .await?;
                    entry.insert(topn_cache);
                }
            }

            // apply the chunk to state table
            match op {
                Op::Insert | Op::UpdateInsert => {
                    self.managed_state
                        .insert(ordered_pk_row.clone(), row.clone(), epoch)?;
                }

                Op::Delete | Op::UpdateDelete => {
                    self.managed_state
                        .delete(&ordered_pk_row, row.clone(), epoch)?;
                }
            }

            // update the corresponding rows in the group cache.
            self.caches
                .get_mut(&pk_prefix.0)
                .unwrap()
                .update(
                    Some(&pk_prefix),
                    &mut self.managed_state,
                    op,
                    ordered_pk_row,
                    row,
                    epoch,
                    &mut res_ops,
                    &mut res_rows,
                )
                .await?;
        }
        // compare the those two ranges and emit the differantial result
        generate_output(res_rows, res_ops, &self.schema)
    }

    async fn flush_data(&mut self, epoch: u64) -> StreamExecutorResult<()> {
        self.managed_state.flush(epoch).await
    }

    fn schema(&self) -> &Schema {
        &self.schema
    }

    fn pk_indices(&self) -> PkIndicesRef {
        &self.pk_indices
    }

    fn identity(&self) -> &str {
        &self.info.identity
    }

<<<<<<< HEAD
    fn update_state_table_vnode_bitmap(&mut self, vnode_bitmap: Arc<Bitmap>) {
        self.managed_state
            .state_table
            .update_vnode_bitmap(vnode_bitmap);
=======
    async fn init(&mut self, _epoch: u64) -> StreamExecutorResult<()> {
        Ok(())
>>>>>>> 3fcad21e
    }
}

#[cfg(test)]
mod tests {
    use std::collections::HashSet;

    use assert_matches::assert_matches;
    use futures::StreamExt;
    use risingwave_common::array::stream_chunk::StreamChunkTestExt;
    use risingwave_common::catalog::Field;
    use risingwave_common::types::DataType;
    use risingwave_common::util::sort_util::OrderType;
    use risingwave_storage::memory::MemoryStateStore;

    use super::*;
    use crate::executor::test_utils::MockSource;
    use crate::executor::{Barrier, Message};

    fn create_schema() -> Schema {
        Schema {
            fields: vec![
                Field::unnamed(DataType::Int64),
                Field::unnamed(DataType::Int64),
                Field::unnamed(DataType::Int64),
            ],
        }
    }

    fn create_order_pairs() -> Vec<OrderPair> {
        vec![
            OrderPair::new(1, OrderType::Ascending),
            OrderPair::new(2, OrderType::Ascending),
            OrderPair::new(0, OrderType::Ascending),
        ]
    }

    fn create_stream_chunks() -> Vec<StreamChunk> {
        let chunk0 = StreamChunk::from_pretty(
            "  I I I
            + 10 9 1
            +  8 8 2
            +  7 8 2
            +  9 1 1
            + 10 1 1
            +  8 1 3",
        );
        let chunk1 = StreamChunk::from_pretty(
            "  I I I
            - 10 9 1
            -  8 8 2
            - 10 1 1",
        );
        let chunk2 = StreamChunk::from_pretty(
            "  I I I
            -  7 8 2
            -  8 1 3
            -  9 1 1",
        );
        let chunk3 = StreamChunk::from_pretty(
            "  I I I
            +  5 1 1
            +  2 1 1
            +  3 1 2
            +  4 1 3",
        );
        vec![chunk0, chunk1, chunk2, chunk3]
    }

    fn create_source() -> Box<MockSource> {
        let mut chunks = create_stream_chunks();
        let schema = create_schema();
        Box::new(MockSource::with_messages(
            schema,
            PkIndices::new(),
            vec![
                Message::Barrier(Barrier::new_test_barrier(1)),
                Message::Chunk(std::mem::take(&mut chunks[0])),
                Message::Barrier(Barrier::new_test_barrier(2)),
                Message::Chunk(std::mem::take(&mut chunks[1])),
                Message::Barrier(Barrier::new_test_barrier(3)),
                Message::Chunk(std::mem::take(&mut chunks[2])),
                Message::Barrier(Barrier::new_test_barrier(4)),
                Message::Chunk(std::mem::take(&mut chunks[3])),
                Message::Barrier(Barrier::new_test_barrier(5)),
            ],
        ))
    }

    fn compare_stream_chunk(lhs_chunk: &StreamChunk, rhs_chunk: &StreamChunk) {
        let mut lhs_message = HashSet::new();
        let mut rhs_message = HashSet::new();
        for (op, row_ref) in lhs_chunk.rows() {
            let row = row_ref.to_owned_row();
            let op_code = match op {
                Op::Insert => 1,
                Op::Delete => 2,
                Op::UpdateDelete => 3,
                Op::UpdateInsert => 4,
            };
            lhs_message.insert((op_code, row.clone()));
        }

        for (op, row_ref) in rhs_chunk.rows() {
            let row = row_ref.to_owned_row();
            let op_code = match op {
                Op::Insert => 1,
                Op::Delete => 2,
                Op::UpdateDelete => 3,
                Op::UpdateInsert => 4,
            };
            rhs_message.insert((op_code, row.clone()));
        }

        assert_eq!(lhs_message, rhs_message);
    }

    #[tokio::test]
    async fn test_group_top_n_executor() {
        test_without_offset_and_with_limits().await;
        test_with_offset_and_with_limits().await;
        test_without_limits().await;
        test_multi_group_key().await;
    }
    async fn test_without_offset_and_with_limits() {
        let order_types = create_order_pairs();
        let source = create_source();
        let top_n_executor = Box::new(
            GroupTopNExecutor::new(
                source as Box<dyn Executor>,
                order_types,
                (0, Some(2)),
                vec![],
                MemoryStateStore::new(),
                TableId::from(0x2333),
                0,
                1,
                vec![],
                vec![1],
            )
            .unwrap(),
        );
        let mut top_n_executor = top_n_executor.execute();

        // consume the init barrier
        top_n_executor.next().await.unwrap().unwrap();
        let res = top_n_executor.next().await.unwrap().unwrap();
        compare_stream_chunk(
            res.as_chunk().unwrap(),
            &StreamChunk::from_pretty(
                "  I I I
                +  9 1 1
                + 10 1 1
                +  7 8 2
                +  8 8 2
                + 10 9 1",
            ),
        );

        // barrier
        assert_matches!(
            top_n_executor.next().await.unwrap().unwrap(),
            Message::Barrier(_)
        );
        let res = top_n_executor.next().await.unwrap().unwrap();
        compare_stream_chunk(
            res.as_chunk().unwrap(),
            &StreamChunk::from_pretty(
                "  I I I
                - 10 1 1
                -  8 8 2
                - 10 9 1
                +  8 1 3",
            ),
        );

        // barrier
        assert_matches!(
            top_n_executor.next().await.unwrap().unwrap(),
            Message::Barrier(_)
        );
        let res = top_n_executor.next().await.unwrap().unwrap();
        compare_stream_chunk(
            res.as_chunk().unwrap(),
            &StreamChunk::from_pretty(
                "  I I I
                -  9 1 1
                -  8 1 3
                -  7 8 2",
            ),
        );

        // barrier
        assert_matches!(
            top_n_executor.next().await.unwrap().unwrap(),
            Message::Barrier(_)
        );
        let res = top_n_executor.next().await.unwrap().unwrap();
        compare_stream_chunk(
            res.as_chunk().unwrap(),
            &StreamChunk::from_pretty(
                " I I I
                + 2 1 1
                + 5 1 1",
            ),
        );
    }

    async fn test_with_offset_and_with_limits() {
        let order_types = create_order_pairs();
        let source = create_source();
        let top_n_executor = Box::new(
            GroupTopNExecutor::new(
                source as Box<dyn Executor>,
                order_types,
                (1, Some(2)),
                vec![],
                MemoryStateStore::new(),
                TableId::from(0x2333),
                0,
                1,
                vec![],
                vec![1],
            )
            .unwrap(),
        );
        let mut top_n_executor = top_n_executor.execute();

        // consume the init barrier
        top_n_executor.next().await.unwrap().unwrap();
        let res = top_n_executor.next().await.unwrap().unwrap();
        compare_stream_chunk(
            res.as_chunk().unwrap(),
            &StreamChunk::from_pretty(
                "  I I I
                + 10 1 1
                +  8 1 3
                +  8 8 2",
            ),
        );

        // barrier
        assert_matches!(
            top_n_executor.next().await.unwrap().unwrap(),
            Message::Barrier(_)
        );
        let res = top_n_executor.next().await.unwrap().unwrap();
        compare_stream_chunk(
            res.as_chunk().unwrap(),
            &StreamChunk::from_pretty(
                "  I I I
                - 10 1 1
                -  8 8 2",
            ),
        );

        // barrier
        assert_matches!(
            top_n_executor.next().await.unwrap().unwrap(),
            Message::Barrier(_)
        );
        let res = top_n_executor.next().await.unwrap().unwrap();
        compare_stream_chunk(
            res.as_chunk().unwrap(),
            &StreamChunk::from_pretty(
                "  I I I
                -  8 1 3",
            ),
        );

        // barrier
        assert_matches!(
            top_n_executor.next().await.unwrap().unwrap(),
            Message::Barrier(_)
        );
        let res = top_n_executor.next().await.unwrap().unwrap();
        compare_stream_chunk(
            res.as_chunk().unwrap(),
            &StreamChunk::from_pretty(
                " I I I
                + 3 1 2
                + 5 1 1",
            ),
        );
    }

    async fn test_without_limits() {
        let order_types = create_order_pairs();
        let source = create_source();
        let top_n_executor = Box::new(
            GroupTopNExecutor::new(
                source as Box<dyn Executor>,
                order_types,
                (0, None),
                vec![],
                MemoryStateStore::new(),
                TableId::from(0x2333),
                0,
                1,
                vec![],
                vec![1],
            )
            .unwrap(),
        );
        let mut top_n_executor = top_n_executor.execute();

        // consume the init barrier
        top_n_executor.next().await.unwrap().unwrap();
        let res = top_n_executor.next().await.unwrap().unwrap();
        compare_stream_chunk(
            res.as_chunk().unwrap(),
            &StreamChunk::from_pretty(
                "  I I I
                + 10 9 1
                +  8 8 2
                +  7 8 2
                +  9 1 1
                + 10 1 1
                +  8 1 3",
            ),
        );

        // barrier
        assert_matches!(
            top_n_executor.next().await.unwrap().unwrap(),
            Message::Barrier(_)
        );
        let res = top_n_executor.next().await.unwrap().unwrap();
        compare_stream_chunk(
            res.as_chunk().unwrap(),
            &StreamChunk::from_pretty(
                "  I I I
                - 10 9 1
                -  8 8 2
                - 10 1 1",
            ),
        );

        // barrier
        assert_matches!(
            top_n_executor.next().await.unwrap().unwrap(),
            Message::Barrier(_)
        );
        let res = top_n_executor.next().await.unwrap().unwrap();
        compare_stream_chunk(
            res.as_chunk().unwrap(),
            &StreamChunk::from_pretty(
                "  I I I
                -  9 1 1
                -  8 1 3
                -  7 8 2",
            ),
        );

        // barrier
        assert_matches!(
            top_n_executor.next().await.unwrap().unwrap(),
            Message::Barrier(_)
        );
        let res = top_n_executor.next().await.unwrap().unwrap();
        compare_stream_chunk(
            res.as_chunk().unwrap(),
            &StreamChunk::from_pretty(
                "  I I I
                +  5 1 1
                +  2 1 1
                +  3 1 2
                +  4 1 3",
            ),
        );
    }
    async fn test_multi_group_key() {
        let order_types = create_order_pairs();
        let source = create_source();
        let top_n_executor = Box::new(
            GroupTopNExecutor::new(
                source as Box<dyn Executor>,
                order_types,
                (0, Some(2)),
                vec![],
                MemoryStateStore::new(),
                TableId::from(0x2333),
                0,
                1,
                vec![],
                vec![1, 2],
            )
            .unwrap(),
        );
        let mut top_n_executor = top_n_executor.execute();

        // consume the init barrier
        top_n_executor.next().await.unwrap().unwrap();
        let res = top_n_executor.next().await.unwrap().unwrap();
        compare_stream_chunk(
            res.as_chunk().unwrap(),
            &StreamChunk::from_pretty(
                "  I I I
                + 10 9 1
                +  8 8 2
                +  7 8 2
                +  9 1 1
                + 10 1 1
                +  8 1 3",
            ),
        );

        // barrier
        assert_matches!(
            top_n_executor.next().await.unwrap().unwrap(),
            Message::Barrier(_)
        );
        let res = top_n_executor.next().await.unwrap().unwrap();
        compare_stream_chunk(
            res.as_chunk().unwrap(),
            &StreamChunk::from_pretty(
                "  I I I
                - 10 9 1
                -  8 8 2
                - 10 1 1",
            ),
        );

        // barrier
        assert_matches!(
            top_n_executor.next().await.unwrap().unwrap(),
            Message::Barrier(_)
        );
        let res = top_n_executor.next().await.unwrap().unwrap();
        compare_stream_chunk(
            res.as_chunk().unwrap(),
            &StreamChunk::from_pretty(
                "  I I I
                -  7 8 2
                -  8 1 3
                -  9 1 1",
            ),
        );

        // barrier
        assert_matches!(
            top_n_executor.next().await.unwrap().unwrap(),
            Message::Barrier(_)
        );
        let res = top_n_executor.next().await.unwrap().unwrap();
        compare_stream_chunk(
            res.as_chunk().unwrap(),
            &StreamChunk::from_pretty(
                "  I I I
                +  5 1 1
                +  2 1 1
                +  3 1 2
                +  4 1 3",
            ),
        );
    }
}<|MERGE_RESOLUTION|>--- conflicted
+++ resolved
@@ -243,15 +243,14 @@
         &self.info.identity
     }
 
-<<<<<<< HEAD
     fn update_state_table_vnode_bitmap(&mut self, vnode_bitmap: Arc<Bitmap>) {
         self.managed_state
             .state_table
             .update_vnode_bitmap(vnode_bitmap);
-=======
+    }
+
     async fn init(&mut self, _epoch: u64) -> StreamExecutorResult<()> {
         Ok(())
->>>>>>> 3fcad21e
     }
 }
 
