--- conflicted
+++ resolved
@@ -39,13 +39,8 @@
 };
 use crate::executor::monitor::StreamingMetrics;
 use crate::executor::{
-<<<<<<< HEAD
     expect_first_barrier, Barrier, BoxedExecutor, BoxedMessageStream, Execute, ExecutorInfo,
-    Message, StreamExecutorError,
-=======
-    expect_first_barrier, Barrier, BoxedExecutor, BoxedMessageStream, Executor, ExecutorInfo,
-    HashMap, Message, PkIndicesRef, StreamExecutorError, StreamExecutorResult,
->>>>>>> 85dab134
+    HashMap, Message, StreamExecutorError, StreamExecutorResult,
 };
 use crate::task::{ActorId, CreateMviewProgress};
 
