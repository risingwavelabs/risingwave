// Copyright 2025 RisingWave Labs
//
// Licensed under the Apache License, Version 2.0 (the "License");
// you may not use this file except in compliance with the License.
// You may obtain a copy of the License at
//
//     http://www.apache.org/licenses/LICENSE-2.0
//
// Unless required by applicable law or agreed to in writing, software
// distributed under the License is distributed on an "AS IS" BASIS,
// WITHOUT WARRANTIES OR CONDITIONS OF ANY KIND, either express or implied.
// See the License for the specific language governing permissions and
// limitations under the License.

use std::cmp::min;
use std::collections::VecDeque;
use std::future::{Future, pending, ready};
use std::mem::take;
use std::sync::Arc;

use anyhow::anyhow;
use futures::future::{Either, try_join_all};
use futures::{FutureExt, Stream, TryFutureExt, TryStreamExt, pin_mut};
use risingwave_common::array::StreamChunk;
use risingwave_common::hash::VnodeBitmapExt;
use risingwave_common::metrics::LabelGuardedIntCounter;
use risingwave_common::row::OwnedRow;
use risingwave_common::util::epoch::EpochPair;
use risingwave_common_rate_limit::RateLimit;
use risingwave_hummock_sdk::HummockReadEpoch;
use risingwave_storage::StateStore;
use risingwave_storage::store::PrefetchOptions;
use risingwave_storage::table::ChangeLogRow;
use risingwave_storage::table::batch_table::BatchTable;
use tokio::select;
use tokio::sync::mpsc::UnboundedReceiver;

use crate::executor::backfill::snapshot_backfill::receive_next_barrier;
use crate::executor::backfill::snapshot_backfill::state::{BackfillState, EpochBackfillProgress};
use crate::executor::backfill::snapshot_backfill::vnode_stream::VnodeStream;
use crate::executor::backfill::utils::{create_builder, mapping_message};
use crate::executor::monitor::StreamingMetrics;
use crate::executor::prelude::{StateTable, StreamExt, try_stream};
use crate::executor::{
    ActorContextRef, Barrier, BoxedMessageStream, DispatcherBarrier, DispatcherMessage, Execute,
    MergeExecutorInput, Message, StreamExecutorError, StreamExecutorResult, expect_first_barrier,
};
use crate::task::CreateMviewProgressReporter;

pub struct SnapshotBackfillExecutor<S: StateStore> {
    /// Upstream table
    upstream_table: BatchTable<S>,

    /// Backfill progress table
    progress_state_table: StateTable<S>,

    /// Upstream with the same schema with the upstream table.
    upstream: MergeExecutorInput,

    /// The column indices need to be forwarded to the downstream from the upstream and table scan.
    output_indices: Vec<usize>,

    progress: CreateMviewProgressReporter,

    chunk_size: usize,
    rate_limit: RateLimit,

    barrier_rx: UnboundedReceiver<Barrier>,

    actor_ctx: ActorContextRef,
    metrics: Arc<StreamingMetrics>,

    snapshot_epoch: Option<u64>,
}

impl<S: StateStore> SnapshotBackfillExecutor<S> {
    #[expect(clippy::too_many_arguments)]
    pub(crate) fn new(
        upstream_table: BatchTable<S>,
        progress_state_table: StateTable<S>,
        upstream: MergeExecutorInput,
        output_indices: Vec<usize>,
        actor_ctx: ActorContextRef,
        progress: CreateMviewProgressReporter,
        chunk_size: usize,
        rate_limit: RateLimit,
        barrier_rx: UnboundedReceiver<Barrier>,
        metrics: Arc<StreamingMetrics>,
        snapshot_epoch: Option<u64>,
    ) -> Self {
        assert_eq!(&upstream.info.schema, upstream_table.schema());
        if upstream_table.pk_in_output_indices().is_none() {
            panic!(
                "storage table should include all pk columns in output: pk_indices: {:?}, output_indices: {:?}, schema: {:?}",
                upstream_table.pk_indices(),
                upstream_table.output_indices(),
                upstream_table.schema()
            )
        };
        if !matches!(rate_limit, RateLimit::Disabled) {
            debug!(
                ?rate_limit,
                "create snapshot backfill executor with rate limit"
            );
        }
        Self {
            upstream_table,
            progress_state_table,
            upstream,
            output_indices,
            progress,
            chunk_size,
            rate_limit,
            barrier_rx,
            actor_ctx,
            metrics,
            snapshot_epoch,
        }
    }

    #[try_stream(ok = Message, error = StreamExecutorError)]
    async fn execute_inner(mut self) {
        debug!("snapshot backfill executor start");
        let first_upstream_barrier = expect_first_barrier(&mut self.upstream).await?;
        debug!(epoch = ?first_upstream_barrier.epoch, "get first upstream barrier");
        let first_recv_barrier = receive_next_barrier(&mut self.barrier_rx).await?;
        debug!(epoch = ?first_recv_barrier.epoch, "get first inject barrier");
        let should_backfill = if let Some(snapshot_epoch) = self.snapshot_epoch {
            if first_upstream_barrier.epoch != first_recv_barrier.epoch {
                assert_eq!(snapshot_epoch, first_upstream_barrier.epoch.prev);
                true
            } else {
                false
            }
        } else {
            // when snapshot epoch is not set, the StreamNode must be created previously and has finished the backfill
            if cfg!(debug_assertions) {
                panic!(
                    "snapshot epoch not set. first_upstream_epoch: {:?}, first_recv_epoch: {:?}",
                    first_upstream_barrier.epoch, first_recv_barrier.epoch
                );
            } else {
                warn!(first_upstream_epoch = ?first_upstream_barrier.epoch, first_recv_epoch=?first_recv_barrier.epoch, "snapshot epoch not set");
                assert_eq!(first_upstream_barrier.epoch, first_recv_barrier.epoch);
                false
            }
        };
        let first_recv_barrier_epoch = first_recv_barrier.epoch;
        yield Message::Barrier(first_recv_barrier);
        let mut backfill_state = BackfillState::new(
            self.progress_state_table,
            first_recv_barrier_epoch,
            self.upstream_table.pk_serializer().clone(),
        )
        .await?;

        let (mut barrier_epoch, mut need_report_finish) = {
            if should_backfill {
                assert!(
                    backfill_state
                        .latest_progress()
                        .all(|(_, progress)| progress.is_none())
                );
                let table_id_str = format!("{}", self.upstream_table.table_id().table_id);
                let actor_id_str = format!("{}", self.actor_ctx.id);

                let consume_upstream_row_count = self
                    .metrics
                    .snapshot_backfill_consume_row_count
                    .with_guarded_label_values(&[&table_id_str, &actor_id_str, "consume_upstream"]);

                let mut upstream_buffer =
                    UpstreamBuffer::new(&mut self.upstream, consume_upstream_row_count);

                let first_barrier_epoch = first_upstream_barrier.epoch;
                let snapshot_epoch = first_barrier_epoch.prev;

                // Phase 1: consume upstream snapshot
                {
                    {
                        let consuming_snapshot_row_count = self
                            .metrics
                            .snapshot_backfill_consume_row_count
                            .with_guarded_label_values(&[
                                &table_id_str,
                                &actor_id_str,
                                "consuming_snapshot",
                            ]);
                        let snapshot_stream = make_consume_snapshot_stream(
                            &self.upstream_table,
                            first_barrier_epoch.prev,
                            self.chunk_size,
                            self.rate_limit,
                            &mut self.barrier_rx,
                            &mut self.progress,
                            &mut backfill_state,
                            first_recv_barrier_epoch,
                        );

                        pin_mut!(snapshot_stream);

                        while let Some(message) = upstream_buffer
                            .run_future(snapshot_stream.try_next())
                            .await?
                        {
                            if let Message::Chunk(chunk) = &message {
                                consuming_snapshot_row_count.inc_by(chunk.cardinality() as _);
                            }
                            yield message;
                        }
                    }

                    let recv_barrier = self.barrier_rx.recv().await.expect("should exist");
                    assert_eq!(first_upstream_barrier.epoch, recv_barrier.epoch);
                    let post_commit = backfill_state.commit(recv_barrier.epoch).await?;
                    yield Message::Barrier(recv_barrier);
                    post_commit.post_yield_barrier(None).await?;
                }

                let mut upstream_buffer = upstream_buffer.start_consuming_log_store(snapshot_epoch);

                let mut barrier_epoch = first_barrier_epoch;

                let initial_pending_lag = upstream_buffer.pending_epoch_lag();
                info!(
                    ?barrier_epoch,
                    table_id = self.upstream_table.table_id().table_id,
                    initial_pending_lag,
                    "start consuming log store"
                );

                let consuming_log_store_row_count = self
                    .metrics
                    .snapshot_backfill_consume_row_count
                    .with_guarded_label_values(&[
                        &table_id_str,
                        &actor_id_str,
                        "consuming_log_store",
                    ]);

                // Phase 2: consume upstream log store
                while let Some(upstream_barriers) =
                    upstream_buffer.next_checkpoint_barrier().await?
                {
                    for upstream_barrier in upstream_barriers {
                        let barrier = receive_next_barrier(&mut self.barrier_rx).await?;
                        assert_eq!(upstream_barrier.epoch, barrier.epoch);
                        assert_eq!(barrier_epoch.curr, barrier.epoch.prev);
                        {
                            let next_prev_epoch =
                                self.upstream_table.next_epoch(barrier_epoch.prev).await?;
                            assert_eq!(next_prev_epoch, barrier.epoch.prev);
                        }
                        barrier_epoch = barrier.epoch;
                        debug!(?barrier_epoch, kind = ?barrier.kind, "before consume change log");
                        // use `upstream_buffer.run_future` to poll upstream concurrently so that we won't have back-pressure
                        // on the upstream. Otherwise, in `batch_iter_log_with_pk_bounds`, we may wait upstream epoch to be committed,
                        // and the back-pressure may cause the upstream unable to consume the barrier and then cause deadlock.
                        let mut stream = upstream_buffer
                            .run_future(make_log_stream(
                                &self.upstream_table,
                                barrier_epoch.prev,
                                None,
                                self.chunk_size,
                            ))
                            .await?;
                        while let Some(chunk) =
                            upstream_buffer.run_future(stream.try_next()).await?
                        {
                            debug!(
                                ?barrier_epoch,
                                size = chunk.cardinality(),
                                "consume change log yield chunk",
                            );
                            consuming_log_store_row_count.inc_by(chunk.cardinality() as _);
                            yield Message::Chunk(chunk);
                        }

                        debug!(?barrier_epoch, "after consume change log");

                        self.progress.update_create_mview_log_store_progress(
                            barrier.epoch,
                            upstream_buffer.pending_epoch_lag(),
                        );

                        stream
                            .for_vnode_pk_progress(|vnode, row_count, progress| {
                                assert_eq!(progress, None);
                                backfill_state.finish_epoch(vnode, barrier.epoch.prev, row_count);
                            })
                            .await?;
                        let post_commit = backfill_state.commit(barrier.epoch).await?;
                        let update_vnode_bitmap = barrier.as_update_vnode_bitmap(self.actor_ctx.id);
                        yield Message::Barrier(barrier);
                        post_commit.post_yield_barrier(None).await?;
                        if update_vnode_bitmap.is_some() {
                            return Err(anyhow!(
                                "should not update vnode bitmap during consuming log store"
                            )
                            .into());
                        }
                    }
                }
                info!(
                    ?barrier_epoch,
                    table_id = self.upstream_table.table_id().table_id,
                    "finish consuming log store"
                );
                (barrier_epoch, true)
            } else {
                backfill_state
                    .latest_progress()
                    .for_each(|(vnode, progress)| {
                        let progress = progress.expect("should not be empty");
                        assert_eq!(
                            progress.epoch, first_upstream_barrier.epoch.prev,
                            "vnode: {:?}",
                            vnode
                        );
                        assert_eq!(
                            progress.progress,
                            EpochBackfillProgress::Consumed,
                            "vnode: {:?}",
                            vnode
                        );
                    });
                info!(
                    table_id = self.upstream_table.table_id().table_id,
                    "skip backfill"
                );
                assert_eq!(first_upstream_barrier.epoch, first_recv_barrier_epoch);
                (first_upstream_barrier.epoch, false)
            }
        };
        let mut upstream = self.upstream.into_executor(self.barrier_rx).execute();
        let mut epoch_row_count = 0;
        // Phase 3: consume upstream
        while let Some(msg) = upstream.try_next().await? {
            match msg {
                Message::Barrier(barrier) => {
                    assert_eq!(barrier.epoch.prev, barrier_epoch.curr);
                    self.upstream_table
                        .vnodes()
                        .iter_vnodes()
                        .for_each(|vnode| {
                            // Note: the `epoch_row_count` is the accumulated row count of all vnodes of the current
                            // executor.
                            backfill_state.finish_epoch(vnode, barrier.epoch.prev, epoch_row_count);
                        });
                    epoch_row_count = 0;
                    let update_vnode_bitmap = barrier.as_update_vnode_bitmap(self.actor_ctx.id);
                    barrier_epoch = barrier.epoch;
                    if need_report_finish {
                        need_report_finish = false;
                        self.progress.finish_consuming_log_store(barrier_epoch);
                    }
                    let post_commit = backfill_state.commit(barrier.epoch).await?;
                    yield Message::Barrier(barrier);
                    if let Some(new_vnode_bitmap) =
                        post_commit.post_yield_barrier(update_vnode_bitmap).await?
                    {
                        let _prev_vnode_bitmap = self
                            .upstream_table
                            .update_vnode_bitmap(new_vnode_bitmap.clone());
                        backfill_state
                            .latest_progress()
                            .for_each(|(vnode, progress)| {
                                let progress = progress.expect("should not be empty");
                                assert_eq!(
                                    progress.epoch, barrier_epoch.prev,
                                    "vnode {:?} has unexpected progress epoch",
                                    vnode
                                );
                                assert_eq!(
                                    progress.progress,
                                    EpochBackfillProgress::Consumed,
                                    "vnode {:?} has unexpected progress",
                                    vnode
                                );
                            });
                    }
                }
                msg => {
                    if let Message::Chunk(chunk) = &msg {
                        epoch_row_count += chunk.cardinality();
                    }
                    yield msg;
                }
            }
        }
    }
}

impl<S: StateStore> Execute for SnapshotBackfillExecutor<S> {
    fn execute(self: Box<Self>) -> BoxedMessageStream {
        let output_indices = self.output_indices.clone();
        self.execute_inner()
            .filter_map(move |result| {
                ready({
                    match result {
                        Ok(message) => mapping_message(message, &output_indices).map(Ok),
                        Err(e) => Some(Err(e)),
                    }
                })
            })
            .boxed()
    }
}

struct ConsumingSnapshot;
struct ConsumingLogStore;

struct UpstreamBuffer<'a, S> {
    upstream: &'a mut MergeExecutorInput,
    max_pending_epoch_lag: u64,
    consumed_epoch: u64,
    pending_non_checkpoint_barriers: Vec<DispatcherBarrier>,
    /// Barriers received from upstream but not yet received the barrier from local barrier worker.
    ///
    /// In the outer `VecDeque`, newer barriers at the front.
    /// In the inner `Vec`, newer barrier at the back, with the last barrier as checkpoint barrier,
    /// and others as non-checkpoint barrier
    upstream_pending_barriers: VecDeque<Vec<DispatcherBarrier>>,
    /// Whether we have started polling any upstream data before the next barrier.
    /// When `true`, we should continue polling until the next barrier, because
    /// some data in this epoch have been discarded and data in this epoch
    /// must be read from log store
    is_polling_epoch_data: bool,
    consume_upstream_row_count: LabelGuardedIntCounter<3>,
    _phase: S,
}

impl<'a> UpstreamBuffer<'a, ConsumingSnapshot> {
    fn new(
        upstream: &'a mut MergeExecutorInput,
        consume_upstream_row_count: LabelGuardedIntCounter<3>,
    ) -> Self {
        Self {
            upstream,
            is_polling_epoch_data: false,
            consume_upstream_row_count,
            pending_non_checkpoint_barriers: vec![],
            upstream_pending_barriers: Default::default(),
            // no limit on the number of pending barrier in the beginning
            max_pending_epoch_lag: u64::MAX,
            consumed_epoch: 0,
            _phase: ConsumingSnapshot {},
        }
    }

    fn start_consuming_log_store(
        self,
        snapshot_epoch: u64,
    ) -> UpstreamBuffer<'a, ConsumingLogStore> {
        let max_pending_epoch_lag = self.pending_epoch_lag();
        UpstreamBuffer {
            upstream: self.upstream,
            pending_non_checkpoint_barriers: self.pending_non_checkpoint_barriers,
            upstream_pending_barriers: self.upstream_pending_barriers,
            max_pending_epoch_lag,
            is_polling_epoch_data: self.is_polling_epoch_data,
            consume_upstream_row_count: self.consume_upstream_row_count,
            consumed_epoch: snapshot_epoch,
            _phase: ConsumingLogStore {},
        }
    }
}

<<<<<<< HEAD
impl<S> UpstreamBuffer<'_, S> {
=======
impl<'a, S> UpstreamBuffer<'a, S> {
    fn can_consume_upstream(&self) -> bool {
        self.is_polling_epoch_data || self.pending_epoch_lag() < self.max_pending_epoch_lag
    }

>>>>>>> cba20529
    async fn concurrently_consume_upstream(&mut self) -> StreamExecutorError {
        {
            loop {
                if let Err(e) = try {
                    if !self.can_consume_upstream() {
                        // pause the future to block consuming upstream
                        return pending().await;
                    }
                    let barrier = self.consume_until_next_checkpoint_barrier().await?;
                    self.upstream_pending_barriers.push_front(barrier);
                } {
                    break e;
                }
            }
        }
    }

    /// Consume the upstream until seeing the next barrier.
    /// `pending_barriers` must be non-empty after this method returns.
    async fn consume_until_next_checkpoint_barrier(
        &mut self,
    ) -> StreamExecutorResult<Vec<DispatcherBarrier>> {
        loop {
            let msg: DispatcherMessage = self
                .upstream
                .try_next()
                .await?
                .ok_or_else(|| anyhow!("end of upstream"))?;
            match msg {
                DispatcherMessage::Chunk(chunk) => {
                    self.is_polling_epoch_data = true;
                    self.consume_upstream_row_count
                        .inc_by(chunk.cardinality() as _);
                }
                DispatcherMessage::Barrier(barrier) => {
                    let is_checkpoint = barrier.kind.is_checkpoint();
                    self.pending_non_checkpoint_barriers.push(barrier);
                    if is_checkpoint {
                        self.is_polling_epoch_data = false;
                        break Ok(take(&mut self.pending_non_checkpoint_barriers));
                    } else {
                        self.is_polling_epoch_data = true;
                    }
                }
                DispatcherMessage::Watermark(_) => {
                    self.is_polling_epoch_data = true;
                }
            }
        }
    }
}

impl UpstreamBuffer<'_, ConsumingLogStore> {
    async fn next_checkpoint_barrier(
        &mut self,
    ) -> StreamExecutorResult<Option<Vec<DispatcherBarrier>>> {
        Ok(
            if let Some(barriers) = self.upstream_pending_barriers.pop_back() {
                let epoch = barriers.last().expect("non-empty").epoch.prev;
                assert!(self.consumed_epoch < epoch);
                let elapsed_epoch = epoch - self.consumed_epoch;
                self.consumed_epoch = epoch;
                if !self.upstream_pending_barriers.is_empty() {
                    // try consuming ready upstreams when we haven't yielded all pending barriers yet.
                    while self.can_consume_upstream()
                        && let Some(barriers) =
                            self.consume_until_next_checkpoint_barrier().now_or_never()
                    {
                        self.upstream_pending_barriers.push_front(barriers?);
                    }
                }
                // sub to ensure that the lag is monotonically decreasing.
                // here we subtract half the elapsed epoch, so that approximately when downstream progresses two epochs,
                // the upstream can at least progress for one epoch.
                self.max_pending_epoch_lag = min(
                    self.pending_epoch_lag(),
                    self.max_pending_epoch_lag.saturating_sub(elapsed_epoch / 2),
                );
                Some(barriers)
            } else {
                self.max_pending_epoch_lag = 0;
                if self.is_polling_epoch_data {
                    let barriers = self.consume_until_next_checkpoint_barrier().await?;
                    Some(barriers)
                } else {
                    None
                }
            },
        )
    }
}

impl<S> UpstreamBuffer<'_, S> {
    /// Run a future while concurrently polling the upstream so that the upstream
    /// won't be back-pressured.
    async fn run_future<T, E: Into<StreamExecutorError>>(
        &mut self,
        future: impl Future<Output = Result<T, E>>,
    ) -> StreamExecutorResult<T> {
        select! {
            biased;
            e = self.concurrently_consume_upstream() => {
                Err(e)
            }
            // this arm won't be starved, because the first arm is always pending unless returning with error
            result = future => {
                result.map_err(Into::into)
            }
        }
    }

    fn pending_epoch_lag(&self) -> u64 {
        self.upstream_pending_barriers
            .front()
            .map(|barriers| {
                barriers
                    .last()
                    .expect("non-empty")
                    .epoch
                    .prev
                    .saturating_sub(self.consumed_epoch)
            })
            .unwrap_or(0)
    }
}

async fn make_log_stream(
    upstream_table: &BatchTable<impl StateStore>,
    prev_epoch: u64,
    start_pk: Option<OwnedRow>,
    chunk_size: usize,
) -> StreamExecutorResult<VnodeStream<impl super::vnode_stream::ChangeLogRowStream>> {
    let data_types = upstream_table.schema().data_types();
    let start_pk = start_pk.as_ref();
    // TODO: may avoid polling all vnodes concurrently at the same time but instead with a limit on concurrency.
    let vnode_streams = try_join_all(upstream_table.vnodes().iter_vnodes().map(move |vnode| {
        upstream_table
            .batch_iter_vnode_log(
                prev_epoch,
                HummockReadEpoch::Committed(prev_epoch),
                start_pk,
                vnode,
            )
            .map_ok(move |stream| {
                let stream = stream.map_err(Into::into);
                (vnode, stream, 0)
            })
    }))
    .await?;
    let builder = create_builder(RateLimit::Disabled, chunk_size, data_types.clone());
    Ok(VnodeStream::new(
        vnode_streams,
        upstream_table.pk_in_output_indices().expect("should exist"),
        builder,
    ))
}

async fn make_snapshot_stream(
    upstream_table: &BatchTable<impl StateStore>,
    snapshot_epoch: u64,
    start_pk: Option<OwnedRow>,
    rate_limit: RateLimit,
    chunk_size: usize,
) -> StreamExecutorResult<VnodeStream<impl super::vnode_stream::ChangeLogRowStream>> {
    let data_types = upstream_table.schema().data_types();
    let start_pk = start_pk.as_ref();
    let vnode_streams = try_join_all(upstream_table.vnodes().iter_vnodes().map(move |vnode| {
        upstream_table
            .batch_iter_vnode(
                HummockReadEpoch::Committed(snapshot_epoch),
                start_pk,
                vnode,
                PrefetchOptions::prefetch_for_large_range_scan(),
            )
            .map_ok(move |stream| {
                let stream = stream.map_ok(ChangeLogRow::Insert).map_err(Into::into);
                (vnode, stream, 0)
            })
    }))
    .await?;
    let builder = create_builder(rate_limit, chunk_size, data_types.clone());
    Ok(VnodeStream::new(
        vnode_streams,
        upstream_table.pk_in_output_indices().expect("should exist"),
        builder,
    ))
}

#[expect(clippy::too_many_arguments)]
#[try_stream(ok = Message, error = StreamExecutorError)]
async fn make_consume_snapshot_stream<'a, S: StateStore>(
    upstream_table: &'a BatchTable<S>,
    snapshot_epoch: u64,
    chunk_size: usize,
    rate_limit: RateLimit,
    barrier_rx: &'a mut UnboundedReceiver<Barrier>,
    progress: &'a mut CreateMviewProgressReporter,
    backfill_state: &'a mut BackfillState<S>,
    first_recv_barrier_epoch: EpochPair,
) {
    let mut barrier_epoch = first_recv_barrier_epoch;

    info!(
        table_id = upstream_table.table_id().table_id,
        ?barrier_epoch,
        "start consuming snapshot"
    );

    // start consume upstream snapshot
    let mut snapshot_stream =
        make_snapshot_stream(upstream_table, snapshot_epoch, None, rate_limit, chunk_size).await?;

    async fn select_barrier_and_snapshot_stream(
        barrier_rx: &mut UnboundedReceiver<Barrier>,
        snapshot_stream: &mut (impl Stream<Item = StreamExecutorResult<StreamChunk>> + Unpin),
        throttle_snapshot_stream: bool,
    ) -> StreamExecutorResult<Either<Barrier, Option<StreamChunk>>> {
        select!(
            result = receive_next_barrier(barrier_rx) => {
                Ok(Either::Left(result?))
            },
            result = snapshot_stream.try_next(), if !throttle_snapshot_stream => {
                Ok(Either::Right(result?))
            }
        )
    }

    let mut count = 0;
    let mut epoch_row_count = 0;
    loop {
        let throttle_snapshot_stream = epoch_row_count as u64 > rate_limit.to_u64();
        match select_barrier_and_snapshot_stream(
            barrier_rx,
            &mut snapshot_stream,
            throttle_snapshot_stream,
        )
        .await?
        {
            Either::Left(barrier) => {
                assert_eq!(barrier.epoch.prev, barrier_epoch.curr);
                barrier_epoch = barrier.epoch;
                if barrier_epoch.curr >= snapshot_epoch {
                    return Err(anyhow!("should not receive barrier with epoch {barrier_epoch:?} later than snapshot epoch {snapshot_epoch}").into());
                }
                if let Some(chunk) = snapshot_stream.consume_builder() {
                    count += chunk.cardinality();
                    epoch_row_count += chunk.cardinality();
                    yield Message::Chunk(chunk);
                }
                snapshot_stream
                    .for_vnode_pk_progress(|vnode, row_count, pk_progress| {
                        if let Some(pk) = pk_progress {
                            backfill_state.update_epoch_progress(
                                vnode,
                                snapshot_epoch,
                                row_count,
                                pk,
                            );
                        } else {
                            backfill_state.finish_epoch(vnode, snapshot_epoch, row_count);
                        }
                    })
                    .await?;
                let post_commit = backfill_state.commit(barrier.epoch).await?;
                debug!(?barrier_epoch, count, epoch_row_count, "update progress");
                progress.update(barrier_epoch, barrier_epoch.prev, count as _);
                epoch_row_count = 0;

                yield Message::Barrier(barrier);
                post_commit.post_yield_barrier(None).await?;
            }
            Either::Right(Some(chunk)) => {
                count += chunk.cardinality();
                epoch_row_count += chunk.cardinality();
                yield Message::Chunk(chunk);
            }
            Either::Right(None) => {
                break;
            }
        }
    }

    // finish consuming upstream snapshot, report finish
    let barrier_to_report_finish = receive_next_barrier(barrier_rx).await?;
    assert_eq!(barrier_to_report_finish.epoch.prev, barrier_epoch.curr);
    barrier_epoch = barrier_to_report_finish.epoch;
    info!(?barrier_epoch, count, "report finish");
    snapshot_stream
        .for_vnode_pk_progress(|vnode, row_count, pk_progress| {
            assert_eq!(pk_progress, None);
            backfill_state.finish_epoch(vnode, snapshot_epoch, row_count);
        })
        .await?;
    let post_commit = backfill_state.commit(barrier_epoch).await?;
    progress.finish(barrier_epoch, count as _);
    yield Message::Barrier(barrier_to_report_finish);
    post_commit.post_yield_barrier(None).await?;

    // keep receiving remaining barriers until receiving a barrier with epoch as snapshot_epoch
    loop {
        let barrier = receive_next_barrier(barrier_rx).await?;
        assert_eq!(barrier.epoch.prev, barrier_epoch.curr);
        barrier_epoch = barrier.epoch;
        let post_commit = backfill_state.commit(barrier.epoch).await?;
        yield Message::Barrier(barrier);
        post_commit.post_yield_barrier(None).await?;
        if barrier_epoch.curr == snapshot_epoch {
            break;
        }
    }
    info!(?barrier_epoch, "finish consuming snapshot");
}<|MERGE_RESOLUTION|>--- conflicted
+++ resolved
@@ -466,15 +466,11 @@
     }
 }
 
-<<<<<<< HEAD
 impl<S> UpstreamBuffer<'_, S> {
-=======
-impl<'a, S> UpstreamBuffer<'a, S> {
     fn can_consume_upstream(&self) -> bool {
         self.is_polling_epoch_data || self.pending_epoch_lag() < self.max_pending_epoch_lag
     }
 
->>>>>>> cba20529
     async fn concurrently_consume_upstream(&mut self) -> StreamExecutorError {
         {
             loop {
