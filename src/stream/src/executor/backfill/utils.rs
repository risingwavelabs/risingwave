--- conflicted
+++ resolved
@@ -536,6 +536,7 @@
 ///
 /// For `current_pos` and `old_pos` are just pk of upstream.
 /// They should be strictly increasing.
+#[allow(clippy::too_many_arguments)]
 pub(crate) async fn persist_state<S: StateStore, const IS_REPLICATED: bool>(
     epoch: EpochPair,
     is_checkpoint: bool,
@@ -548,13 +549,8 @@
 ) -> StreamExecutorResult<()> {
     if let Some(current_pos_inner) = current_pos {
         // state w/o vnodes.
-<<<<<<< HEAD
-        build_temporary_state(current_state, is_finished, current_pos_inner);
+        build_temporary_state(current_state, is_finished, current_pos_inner, row_count);
         flush_data(table, epoch, is_checkpoint, old_state, current_state).await?;
-=======
-        build_temporary_state(current_state, is_finished, current_pos_inner, row_count);
-        flush_data(table, epoch, old_state, current_state).await?;
->>>>>>> 80f1d58b
         *old_state = Some(current_state.into());
     } else {
         table.commit_no_data_expected(epoch);
