// Copyright 2024 RisingWave Labs
//
// Licensed under the Apache License, Version 2.0 (the "License");
// you may not use this file except in compliance with the License.
// You may obtain a copy of the License at
//
//     http://www.apache.org/licenses/LICENSE-2.0
//
// Unless required by applicable law or agreed to in writing, software
// distributed under the License is distributed on an "AS IS" BASIS,
// WITHOUT WARRANTIES OR CONDITIONS OF ANY KIND, either express or implied.
// See the License for the specific language governing permissions and
// limitations under the License.

use std::sync::OnceLock;

use prometheus::core::{AtomicF64, AtomicI64, AtomicU64, GenericCounterVec, GenericGaugeVec};
use prometheus::{
    exponential_buckets, histogram_opts, register_gauge_vec_with_registry,
    register_histogram_with_registry, register_int_counter_vec_with_registry,
    register_int_counter_with_registry, register_int_gauge_vec_with_registry,
    register_int_gauge_with_registry, Histogram, IntCounter, IntCounterVec, IntGauge, Registry,
};
use risingwave_common::config::MetricLevel;
use risingwave_common::metrics::{
    LabelGuardedHistogramVec, LabelGuardedIntCounterVec, LabelGuardedIntGaugeVec,
    RelabeledGuardedHistogramVec,
};
use risingwave_common::monitor::GLOBAL_METRICS_REGISTRY;
use risingwave_common::{
    register_guarded_histogram_vec_with_registry, register_guarded_int_counter_vec_with_registry,
    register_guarded_int_gauge_vec_with_registry,
};
use risingwave_connector::sink::SinkMetrics;

use crate::common::log_store_impl::kv_log_store::{
    REWIND_BACKOFF_FACTOR, REWIND_BASE_DELAY, REWIND_MAX_DELAY,
};

#[derive(Clone)]
pub struct StreamingMetrics {
    pub level: MetricLevel,

    // Executor metrics (disabled by default)
    pub executor_row_count: GenericCounterVec<AtomicU64>,

    // Streaming actor metrics from tokio (disabled by default)
    pub actor_execution_time: GenericGaugeVec<AtomicF64>,
    pub actor_scheduled_duration: GenericGaugeVec<AtomicF64>,
    pub actor_scheduled_cnt: GenericGaugeVec<AtomicI64>,
    pub actor_fast_poll_duration: GenericGaugeVec<AtomicF64>,
    pub actor_fast_poll_cnt: GenericGaugeVec<AtomicI64>,
    pub actor_slow_poll_duration: GenericGaugeVec<AtomicF64>,
    pub actor_slow_poll_cnt: GenericGaugeVec<AtomicI64>,
    pub actor_poll_duration: GenericGaugeVec<AtomicF64>,
    pub actor_poll_cnt: GenericGaugeVec<AtomicI64>,
    pub actor_idle_duration: GenericGaugeVec<AtomicF64>,
    pub actor_idle_cnt: GenericGaugeVec<AtomicI64>,

    // Streaming actor
    pub actor_memory_usage: GenericGaugeVec<AtomicI64>,
    pub actor_in_record_cnt: LabelGuardedIntCounterVec<3>,
    pub actor_out_record_cnt: LabelGuardedIntCounterVec<2>,

    // Source
    pub source_output_row_count: GenericCounterVec<AtomicU64>,
    pub source_split_change_count: GenericCounterVec<AtomicU64>,
    pub source_backfill_row_count: LabelGuardedIntCounterVec<4>,

    // Sink & materialized view
    pub sink_input_row_count: LabelGuardedIntCounterVec<3>,
    pub mview_input_row_count: IntCounterVec,
    pub sink_chunk_buffer_size: LabelGuardedIntGaugeVec<3>,

    // Exchange (see also `compute::ExchangeServiceMetrics`)
    pub exchange_frag_recv_size: GenericCounterVec<AtomicU64>,

    // Backpressure
    pub actor_output_buffer_blocking_duration_ns: LabelGuardedIntCounterVec<3>,
    pub actor_input_buffer_blocking_duration_ns: LabelGuardedIntCounterVec<3>,

    // Streaming Join
    pub join_lookup_miss_count: LabelGuardedIntCounterVec<5>,
    pub join_lookup_total_count: LabelGuardedIntCounterVec<5>,
    pub join_insert_cache_miss_count: LabelGuardedIntCounterVec<5>,
    pub join_actor_input_waiting_duration_ns: LabelGuardedIntCounterVec<2>,
    pub join_match_duration_ns: LabelGuardedIntCounterVec<3>,
    pub join_barrier_align_duration: RelabeledGuardedHistogramVec<3>,
    pub join_cached_entry_count: LabelGuardedIntGaugeVec<3>,
    pub join_matched_join_keys: RelabeledGuardedHistogramVec<3>,

    // Streaming Aggregation
    pub agg_lookup_miss_count: GenericCounterVec<AtomicU64>,
    pub agg_total_lookup_count: GenericCounterVec<AtomicU64>,
    pub agg_cached_entry_count: GenericGaugeVec<AtomicI64>,
    pub agg_chunk_lookup_miss_count: GenericCounterVec<AtomicU64>,
    pub agg_chunk_total_lookup_count: GenericCounterVec<AtomicU64>,
    pub agg_distinct_cache_miss_count: GenericCounterVec<AtomicU64>,
    pub agg_distinct_total_cache_count: GenericCounterVec<AtomicU64>,
    pub agg_distinct_cached_entry_count: GenericGaugeVec<AtomicI64>,
    pub agg_dirty_groups_count: GenericGaugeVec<AtomicI64>,
    pub agg_dirty_groups_heap_size: GenericGaugeVec<AtomicI64>,

    // Streaming TopN
    pub group_top_n_cache_miss_count: GenericCounterVec<AtomicU64>,
    pub group_top_n_total_query_cache_count: GenericCounterVec<AtomicU64>,
    pub group_top_n_cached_entry_count: GenericGaugeVec<AtomicI64>,
    pub group_top_n_appendonly_cache_miss_count: GenericCounterVec<AtomicU64>,
    pub group_top_n_appendonly_total_query_cache_count: GenericCounterVec<AtomicU64>,
    pub group_top_n_appendonly_cached_entry_count: GenericGaugeVec<AtomicI64>,

    // Lookup executor
    pub lookup_cache_miss_count: GenericCounterVec<AtomicU64>,
    pub lookup_total_query_cache_count: GenericCounterVec<AtomicU64>,
    pub lookup_cached_entry_count: GenericGaugeVec<AtomicI64>,

    // temporal join
    pub temporal_join_cache_miss_count: GenericCounterVec<AtomicU64>,
    pub temporal_join_total_query_cache_count: GenericCounterVec<AtomicU64>,
    pub temporal_join_cached_entry_count: GenericGaugeVec<AtomicI64>,

    // Backfill
    pub backfill_snapshot_read_row_count: LabelGuardedIntCounterVec<2>,
    pub backfill_upstream_output_row_count: LabelGuardedIntCounterVec<2>,

    // CDC Backfill
    pub cdc_backfill_snapshot_read_row_count: GenericCounterVec<AtomicU64>,
    pub cdc_backfill_upstream_output_row_count: GenericCounterVec<AtomicU64>,

    // Over Window
    pub over_window_cached_entry_count: GenericGaugeVec<AtomicI64>,
    pub over_window_cache_lookup_count: GenericCounterVec<AtomicU64>,
    pub over_window_cache_miss_count: GenericCounterVec<AtomicU64>,
    pub over_window_range_cache_entry_count: GenericGaugeVec<AtomicI64>,
    pub over_window_range_cache_lookup_count: GenericCounterVec<AtomicU64>,
    pub over_window_range_cache_left_miss_count: GenericCounterVec<AtomicU64>,
    pub over_window_range_cache_right_miss_count: GenericCounterVec<AtomicU64>,

    /// The duration from receipt of barrier to all actors collection.
    /// And the max of all node `barrier_inflight_latency` is the latency for a barrier
    /// to flow through the graph.
    pub barrier_inflight_latency: Histogram,
    /// The duration of sync to storage.
    pub barrier_sync_latency: Histogram,
    /// The progress made by the earliest in-flight barriers in the local barrier manager.
    pub barrier_manager_progress: IntCounter,

    // Sink related metrics
    pub sink_commit_duration: LabelGuardedHistogramVec<3>,
    pub connector_sink_rows_received: LabelGuardedIntCounterVec<2>,
    pub log_store_first_write_epoch: LabelGuardedIntGaugeVec<3>,
    pub log_store_latest_write_epoch: LabelGuardedIntGaugeVec<3>,
    pub log_store_write_rows: LabelGuardedIntCounterVec<3>,
    pub log_store_latest_read_epoch: LabelGuardedIntGaugeVec<3>,
    pub log_store_read_rows: LabelGuardedIntCounterVec<3>,
    pub log_store_reader_wait_new_future_duration_ns: LabelGuardedIntCounterVec<3>,
    pub kv_log_store_storage_write_count: LabelGuardedIntCounterVec<3>,
    pub kv_log_store_storage_write_size: LabelGuardedIntCounterVec<3>,
    pub kv_log_store_rewind_count: LabelGuardedIntCounterVec<3>,
    pub kv_log_store_rewind_delay: LabelGuardedHistogramVec<3>,
    pub kv_log_store_storage_read_count: LabelGuardedIntCounterVec<4>,
    pub kv_log_store_storage_read_size: LabelGuardedIntCounterVec<4>,
    pub kv_log_store_buffer_unconsumed_item_count: LabelGuardedIntGaugeVec<3>,
    pub kv_log_store_buffer_unconsumed_row_count: LabelGuardedIntGaugeVec<3>,
    pub kv_log_store_buffer_unconsumed_epoch_count: LabelGuardedIntGaugeVec<3>,
    pub kv_log_store_buffer_unconsumed_min_epoch: LabelGuardedIntGaugeVec<3>,

    // Sink iceberg metrics
    pub iceberg_write_qps: LabelGuardedIntCounterVec<2>,
    pub iceberg_write_latency: LabelGuardedHistogramVec<2>,
    pub iceberg_rolling_unflushed_data_file: LabelGuardedIntGaugeVec<2>,
    pub iceberg_position_delete_cache_num: LabelGuardedIntGaugeVec<2>,
    pub iceberg_partition_num: LabelGuardedIntGaugeVec<2>,

    // Memory management
    pub lru_runtime_loop_count: IntCounter,
    pub lru_latest_sequence: IntGauge,
    pub lru_watermark_sequence: IntGauge,
    pub lru_eviction_policy: IntGauge,
    pub jemalloc_allocated_bytes: IntGauge,
    pub jemalloc_active_bytes: IntGauge,
    pub jemalloc_resident_bytes: IntGauge,
    pub jemalloc_metadata_bytes: IntGauge,
    pub jvm_allocated_bytes: IntGauge,
    pub jvm_active_bytes: IntGauge,

    // Materialize
    pub materialize_cache_hit_count: GenericCounterVec<AtomicU64>,
    pub materialize_cache_total_count: GenericCounterVec<AtomicU64>,

    // Memory
    pub stream_memory_usage: LabelGuardedIntGaugeVec<3>,
}

pub static GLOBAL_STREAMING_METRICS: OnceLock<StreamingMetrics> = OnceLock::new();

pub fn global_streaming_metrics(metric_level: MetricLevel) -> StreamingMetrics {
    GLOBAL_STREAMING_METRICS
        .get_or_init(|| StreamingMetrics::new(&GLOBAL_METRICS_REGISTRY, metric_level))
        .clone()
}

impl StreamingMetrics {
    fn new(registry: &Registry, level: MetricLevel) -> Self {
        let executor_row_count = register_int_counter_vec_with_registry!(
            "stream_executor_row_count",
            "Total number of rows that have been output from each executor",
            &["actor_id", "fragment_id", "executor_identity"],
            registry
        )
        .unwrap();

        let source_output_row_count = register_int_counter_vec_with_registry!(
            "stream_source_output_rows_counts",
            "Total number of rows that have been output from source",
            &["source_id", "source_name", "actor_id", "fragment_id"],
            registry
        )
        .unwrap();

        let source_split_change_count = register_int_counter_vec_with_registry!(
            "stream_source_split_change_event_count",
            "Total number of split change events that have been operated by source",
            &["source_id", "source_name", "actor_id", "fragment_id"],
            registry
        )
        .unwrap();

        let source_backfill_row_count = register_guarded_int_counter_vec_with_registry!(
            "stream_source_backfill_rows_counts",
            "Total number of rows that have been backfilled for source",
            &["source_id", "source_name", "actor_id", "fragment_id"],
            registry
        )
        .unwrap();

        let sink_input_row_count = register_guarded_int_counter_vec_with_registry!(
            "stream_sink_input_row_count",
            "Total number of rows streamed into sink executors",
            &["sink_id", "actor_id", "fragment_id"],
            registry
        )
        .unwrap();

        let mview_input_row_count = register_int_counter_vec_with_registry!(
            "stream_mview_input_row_count",
            "Total number of rows streamed into materialize executors",
            &["table_id", "actor_id", "fragment_id"],
            registry
        )
        .unwrap();

        let sink_chunk_buffer_size = register_guarded_int_gauge_vec_with_registry!(
            "stream_sink_chunk_buffer_size",
            "Total size of chunks buffered in a barrier",
            &["sink_id", "actor_id", "fragment_id"],
            registry
        )
        .unwrap();

        let actor_execution_time = register_gauge_vec_with_registry!(
            "stream_actor_actor_execution_time",
            "Total execution time (s) of an actor",
            &["actor_id"],
            registry
        )
        .unwrap();

        let actor_output_buffer_blocking_duration_ns =
            register_guarded_int_counter_vec_with_registry!(
                "stream_actor_output_buffer_blocking_duration_ns",
                "Total blocking duration (ns) of output buffer",
                &["actor_id", "fragment_id", "downstream_fragment_id"],
                registry
            )
            .unwrap();

        let actor_input_buffer_blocking_duration_ns =
            register_guarded_int_counter_vec_with_registry!(
                "stream_actor_input_buffer_blocking_duration_ns",
                "Total blocking duration (ns) of input buffer",
                &["actor_id", "fragment_id", "upstream_fragment_id"],
                registry
            )
            .unwrap();

        let exchange_frag_recv_size = register_int_counter_vec_with_registry!(
            "stream_exchange_frag_recv_size",
            "Total size of messages that have been received from upstream Fragment",
            &["up_fragment_id", "down_fragment_id"],
            registry
        )
        .unwrap();

        let actor_fast_poll_duration = register_gauge_vec_with_registry!(
            "stream_actor_fast_poll_duration",
            "tokio's metrics",
            &["actor_id"],
            registry
        )
        .unwrap();

        let actor_fast_poll_cnt = register_int_gauge_vec_with_registry!(
            "stream_actor_fast_poll_cnt",
            "tokio's metrics",
            &["actor_id"],
            registry
        )
        .unwrap();

        let actor_slow_poll_duration = register_gauge_vec_with_registry!(
            "stream_actor_slow_poll_duration",
            "tokio's metrics",
            &["actor_id"],
            registry
        )
        .unwrap();

        let actor_slow_poll_cnt = register_int_gauge_vec_with_registry!(
            "stream_actor_slow_poll_cnt",
            "tokio's metrics",
            &["actor_id"],
            registry
        )
        .unwrap();

        let actor_poll_duration = register_gauge_vec_with_registry!(
            "stream_actor_poll_duration",
            "tokio's metrics",
            &["actor_id"],
            registry
        )
        .unwrap();

        let actor_poll_cnt = register_int_gauge_vec_with_registry!(
            "stream_actor_poll_cnt",
            "tokio's metrics",
            &["actor_id"],
            registry
        )
        .unwrap();

        let actor_scheduled_duration = register_gauge_vec_with_registry!(
            "stream_actor_scheduled_duration",
            "tokio's metrics",
            &["actor_id"],
            registry
        )
        .unwrap();

        let actor_scheduled_cnt = register_int_gauge_vec_with_registry!(
            "stream_actor_scheduled_cnt",
            "tokio's metrics",
            &["actor_id"],
            registry
        )
        .unwrap();

        let actor_idle_duration = register_gauge_vec_with_registry!(
            "stream_actor_idle_duration",
            "tokio's metrics",
            &["actor_id"],
            registry
        )
        .unwrap();

        let actor_idle_cnt = register_int_gauge_vec_with_registry!(
            "stream_actor_idle_cnt",
            "tokio's metrics",
            &["actor_id"],
            registry
        )
        .unwrap();

        let actor_in_record_cnt = register_guarded_int_counter_vec_with_registry!(
            "stream_actor_in_record_cnt",
            "Total number of rows actor received",
            &["actor_id", "fragment_id", "upstream_fragment_id"],
            registry
        )
        .unwrap();

        let actor_out_record_cnt = register_guarded_int_counter_vec_with_registry!(
            "stream_actor_out_record_cnt",
            "Total number of rows actor sent",
            &["actor_id", "fragment_id"],
            registry
        )
        .unwrap();

        let actor_memory_usage = register_int_gauge_vec_with_registry!(
            "actor_memory_usage",
            "Memory usage (bytes)",
            &["actor_id", "fragment_id"],
            registry,
        )
        .unwrap();

        let join_lookup_miss_count = register_guarded_int_counter_vec_with_registry!(
            "stream_join_lookup_miss_count",
            "Join executor lookup miss duration",
            &[
                "side",
                "join_table_id",
                "degree_table_id",
                "actor_id",
                "fragment_id"
            ],
            registry
        )
        .unwrap();

        let join_lookup_total_count = register_guarded_int_counter_vec_with_registry!(
            "stream_join_lookup_total_count",
            "Join executor lookup total operation",
            &[
                "side",
                "join_table_id",
                "degree_table_id",
                "actor_id",
                "fragment_id"
            ],
            registry
        )
        .unwrap();

        let join_insert_cache_miss_count = register_guarded_int_counter_vec_with_registry!(
            "stream_join_insert_cache_miss_count",
            "Join executor cache miss when insert operation",
            &[
                "side",
                "join_table_id",
                "degree_table_id",
                "actor_id",
                "fragment_id"
            ],
            registry
        )
        .unwrap();

        let join_actor_input_waiting_duration_ns = register_guarded_int_counter_vec_with_registry!(
            "stream_join_actor_input_waiting_duration_ns",
            "Total waiting duration (ns) of input buffer of join actor",
            &["actor_id", "fragment_id"],
            registry
        )
        .unwrap();

        let join_match_duration_ns = register_guarded_int_counter_vec_with_registry!(
            "stream_join_match_duration_ns",
            "Matching duration for each side",
            &["actor_id", "fragment_id", "side"],
            registry
        )
        .unwrap();

        let opts = histogram_opts!(
            "stream_join_barrier_align_duration",
            "Duration of join align barrier",
            exponential_buckets(0.0001, 2.0, 21).unwrap() // max 104s
        );
        let join_barrier_align_duration = register_guarded_histogram_vec_with_registry!(
            opts,
            &["actor_id", "fragment_id", "wait_side"],
            registry
        )
        .unwrap();

        let join_barrier_align_duration = RelabeledGuardedHistogramVec::with_metric_level_relabel_n(
            MetricLevel::Debug,
            join_barrier_align_duration,
            level,
            1,
        );

        let join_cached_entry_count = register_guarded_int_gauge_vec_with_registry!(
            "stream_join_cached_entry_count",
            "Number of cached entries in streaming join operators",
            &["actor_id", "fragment_id", "side"],
            registry
        )
        .unwrap();

        let join_matched_join_keys_opts = histogram_opts!(
            "stream_join_matched_join_keys",
            "The number of keys matched in the opposite side",
            exponential_buckets(16.0, 2.0, 28).unwrap() // max 2^31
        );

        let join_matched_join_keys = register_guarded_histogram_vec_with_registry!(
            join_matched_join_keys_opts,
            &["actor_id", "fragment_id", "table_id"],
            registry
        )
        .unwrap();

        let join_matched_join_keys = RelabeledGuardedHistogramVec::with_metric_level_relabel_n(
            MetricLevel::Debug,
            join_matched_join_keys,
            level,
            1,
        );

        let agg_lookup_miss_count = register_int_counter_vec_with_registry!(
            "stream_agg_lookup_miss_count",
            "Aggregation executor lookup miss duration",
            &["table_id", "actor_id", "fragment_id"],
            registry
        )
        .unwrap();

        let agg_total_lookup_count = register_int_counter_vec_with_registry!(
            "stream_agg_lookup_total_count",
            "Aggregation executor lookup total operation",
            &["table_id", "actor_id", "fragment_id"],
            registry
        )
        .unwrap();

        let agg_distinct_cache_miss_count = register_int_counter_vec_with_registry!(
            "stream_agg_distinct_cache_miss_count",
            "Aggregation executor dinsinct miss duration",
            &["table_id", "actor_id", "fragment_id"],
            registry
        )
        .unwrap();

        let agg_distinct_total_cache_count = register_int_counter_vec_with_registry!(
            "stream_agg_distinct_total_cache_count",
            "Aggregation executor distinct total operation",
            &["table_id", "actor_id", "fragment_id"],
            registry
        )
        .unwrap();

        let agg_distinct_cached_entry_count = register_int_gauge_vec_with_registry!(
            "stream_agg_distinct_cached_entry_count",
            "Total entry counts in distinct aggregation executor cache",
            &["table_id", "actor_id", "fragment_id"],
            registry
        )
        .unwrap();

        let agg_dirty_groups_count = register_int_gauge_vec_with_registry!(
            "stream_agg_dirty_groups_count",
            "Total dirty group counts in aggregation executor",
            &["table_id", "actor_id", "fragment_id"],
            registry
        )
        .unwrap();

        let agg_dirty_groups_heap_size = register_int_gauge_vec_with_registry!(
            "stream_agg_dirty_groups_heap_size",
            "Total dirty group heap size in aggregation executor",
            &["table_id", "actor_id", "fragment_id"],
            registry
        )
        .unwrap();

        let group_top_n_cache_miss_count = register_int_counter_vec_with_registry!(
            "stream_group_top_n_cache_miss_count",
            "Group top n executor cache miss count",
            &["table_id", "actor_id", "fragment_id"],
            registry
        )
        .unwrap();

        let group_top_n_total_query_cache_count = register_int_counter_vec_with_registry!(
            "stream_group_top_n_total_query_cache_count",
            "Group top n executor query cache total count",
            &["table_id", "actor_id", "fragment_id"],
            registry
        )
        .unwrap();

        let group_top_n_cached_entry_count = register_int_gauge_vec_with_registry!(
            "stream_group_top_n_cached_entry_count",
            "Total entry counts in group top n executor cache",
            &["table_id", "actor_id", "fragment_id"],
            registry
        )
        .unwrap();

        let group_top_n_appendonly_cache_miss_count = register_int_counter_vec_with_registry!(
            "stream_group_top_n_appendonly_cache_miss_count",
            "Group top n appendonly executor cache miss count",
            &["table_id", "actor_id", "fragment_id"],
            registry
        )
        .unwrap();

        let group_top_n_appendonly_total_query_cache_count =
            register_int_counter_vec_with_registry!(
                "stream_group_top_n_appendonly_total_query_cache_count",
                "Group top n appendonly executor total cache count",
                &["table_id", "actor_id", "fragment_id"],
                registry
            )
            .unwrap();

        let group_top_n_appendonly_cached_entry_count = register_int_gauge_vec_with_registry!(
            "stream_group_top_n_appendonly_cached_entry_count",
            "Total entry counts in group top n appendonly executor cache",
            &["table_id", "actor_id", "fragment_id"],
            registry
        )
        .unwrap();

        let lookup_cache_miss_count = register_int_counter_vec_with_registry!(
            "stream_lookup_cache_miss_count",
            "Lookup executor cache miss count",
            &["table_id", "actor_id", "fragment_id"],
            registry
        )
        .unwrap();

        let lookup_total_query_cache_count = register_int_counter_vec_with_registry!(
            "stream_lookup_total_query_cache_count",
            "Lookup executor query cache total count",
            &["table_id", "actor_id", "fragment_id"],
            registry
        )
        .unwrap();

        let lookup_cached_entry_count = register_int_gauge_vec_with_registry!(
            "stream_lookup_cached_entry_count",
            "Total entry counts in lookup executor cache",
            &["table_id", "actor_id", "fragment_id"],
            registry
        )
        .unwrap();

        let temporal_join_cache_miss_count = register_int_counter_vec_with_registry!(
            "stream_temporal_join_cache_miss_count",
            "Temporal join executor cache miss count",
            &["table_id", "actor_id", "fragment_id"],
            registry
        )
        .unwrap();

        let temporal_join_total_query_cache_count = register_int_counter_vec_with_registry!(
            "stream_temporal_join_total_query_cache_count",
            "Temporal join executor query cache total count",
            &["table_id", "actor_id", "fragment_id"],
            registry
        )
        .unwrap();

        let temporal_join_cached_entry_count = register_int_gauge_vec_with_registry!(
            "stream_temporal_join_cached_entry_count",
            "Total entry count in temporal join executor cache",
            &["table_id", "actor_id", "fragment_id"],
            registry
        )
        .unwrap();

        let agg_cached_entry_count = register_int_gauge_vec_with_registry!(
            "stream_agg_cached_entry_count",
            "Number of cached keys in streaming aggregation operators",
            &["table_id", "actor_id", "fragment_id"],
            registry
        )
        .unwrap();

        let agg_chunk_lookup_miss_count = register_int_counter_vec_with_registry!(
            "stream_agg_chunk_lookup_miss_count",
            "Aggregation executor chunk-level lookup miss duration",
            &["table_id", "actor_id", "fragment_id"],
            registry
        )
        .unwrap();

        let agg_chunk_total_lookup_count = register_int_counter_vec_with_registry!(
            "stream_agg_chunk_lookup_total_count",
            "Aggregation executor chunk-level lookup total operation",
            &["table_id", "actor_id", "fragment_id"],
            registry
        )
        .unwrap();

        let backfill_snapshot_read_row_count = register_guarded_int_counter_vec_with_registry!(
            "stream_backfill_snapshot_read_row_count",
            "Total number of rows that have been read from the backfill snapshot",
            &["table_id", "actor_id"],
            registry
        )
        .unwrap();

        let backfill_upstream_output_row_count = register_guarded_int_counter_vec_with_registry!(
            "stream_backfill_upstream_output_row_count",
            "Total number of rows that have been output from the backfill upstream",
            &["table_id", "actor_id"],
            registry
        )
        .unwrap();

        let cdc_backfill_snapshot_read_row_count = register_int_counter_vec_with_registry!(
            "stream_cdc_backfill_snapshot_read_row_count",
            "Total number of rows that have been read from the cdc_backfill snapshot",
            &["table_id", "actor_id"],
            registry
        )
        .unwrap();

        let cdc_backfill_upstream_output_row_count = register_int_counter_vec_with_registry!(
            "stream_cdc_backfill_upstream_output_row_count",
            "Total number of rows that have been output from the cdc_backfill upstream",
            &["table_id", "actor_id"],
            registry
        )
        .unwrap();

        let over_window_cached_entry_count = register_int_gauge_vec_with_registry!(
            "stream_over_window_cached_entry_count",
            "Total entry (partition) count in over window executor cache",
            &["table_id", "actor_id", "fragment_id"],
            registry
        )
        .unwrap();

        let over_window_cache_lookup_count = register_int_counter_vec_with_registry!(
            "stream_over_window_cache_lookup_count",
            "Over window executor cache lookup count",
            &["table_id", "actor_id", "fragment_id"],
            registry
        )
        .unwrap();

        let over_window_cache_miss_count = register_int_counter_vec_with_registry!(
            "stream_over_window_cache_miss_count",
            "Over window executor cache miss count",
            &["table_id", "actor_id", "fragment_id"],
            registry
        )
        .unwrap();

        let over_window_range_cache_entry_count = register_int_gauge_vec_with_registry!(
            "stream_over_window_range_cache_entry_count",
            "Over window partition range cache entry count",
            &["table_id", "actor_id", "fragment_id"],
            registry,
        )
        .unwrap();

        let over_window_range_cache_lookup_count = register_int_counter_vec_with_registry!(
            "stream_over_window_range_cache_lookup_count",
            "Over window partition range cache lookup count",
            &["table_id", "actor_id", "fragment_id"],
            registry
        )
        .unwrap();

        let over_window_range_cache_left_miss_count = register_int_counter_vec_with_registry!(
            "stream_over_window_range_cache_left_miss_count",
            "Over window partition range cache left miss count",
            &["table_id", "actor_id", "fragment_id"],
            registry
        )
        .unwrap();

        let over_window_range_cache_right_miss_count = register_int_counter_vec_with_registry!(
            "stream_over_window_range_cache_right_miss_count",
            "Over window partition range cache right miss count",
            &["table_id", "actor_id", "fragment_id"],
            registry
        )
        .unwrap();

        let opts = histogram_opts!(
            "stream_barrier_inflight_duration_seconds",
            "barrier_inflight_latency",
            exponential_buckets(0.1, 1.5, 16).unwrap() // max 43s
        );
        let barrier_inflight_latency = register_histogram_with_registry!(opts, registry).unwrap();

        let opts = histogram_opts!(
            "stream_barrier_sync_storage_duration_seconds",
            "barrier_sync_latency",
            exponential_buckets(0.1, 1.5, 16).unwrap() // max 43
        );
        let barrier_sync_latency = register_histogram_with_registry!(opts, registry).unwrap();

        let barrier_manager_progress = register_int_counter_with_registry!(
            "stream_barrier_manager_progress",
            "The number of actors that have processed the earliest in-flight barriers",
            registry
        )
        .unwrap();

        let sink_commit_duration = register_guarded_histogram_vec_with_registry!(
            "sink_commit_duration",
            "Duration of commit op in sink",
            &["executor_id", "connector", "sink_id"],
            registry
        )
        .unwrap();

        let connector_sink_rows_received = register_guarded_int_counter_vec_with_registry!(
            "connector_sink_rows_received",
            "Number of rows received by sink",
            &["connector_type", "sink_id"],
            registry
        )
        .unwrap();

        let log_store_first_write_epoch = register_guarded_int_gauge_vec_with_registry!(
            "log_store_first_write_epoch",
            "The first write epoch of log store",
            &["executor_id", "connector", "sink_id"],
            registry
        )
        .unwrap();

        let log_store_latest_write_epoch = register_guarded_int_gauge_vec_with_registry!(
            "log_store_latest_write_epoch",
            "The latest write epoch of log store",
            &["executor_id", "connector", "sink_id"],
            registry
        )
        .unwrap();

        let log_store_write_rows = register_guarded_int_counter_vec_with_registry!(
            "log_store_write_rows",
            "The write rate of rows",
            &["executor_id", "connector", "sink_id"],
            registry
        )
        .unwrap();

        let log_store_latest_read_epoch = register_guarded_int_gauge_vec_with_registry!(
            "log_store_latest_read_epoch",
            "The latest read epoch of log store",
            &["executor_id", "connector", "sink_id"],
            registry
        )
        .unwrap();

        let log_store_read_rows = register_guarded_int_counter_vec_with_registry!(
            "log_store_read_rows",
            "The read rate of rows",
            &["executor_id", "connector", "sink_id"],
            registry
        )
        .unwrap();

        let log_store_reader_wait_new_future_duration_ns =
            register_guarded_int_counter_vec_with_registry!(
                "log_store_reader_wait_new_future_duration_ns",
                "Accumulated duration of LogReader to wait for next call to create future",
                &["executor_id", "connector", "sink_id"],
                registry
            )
            .unwrap();

        let kv_log_store_storage_write_count = register_guarded_int_counter_vec_with_registry!(
            "kv_log_store_storage_write_count",
            "Write row count throughput of kv log store",
            &["executor_id", "connector", "sink_id"],
            registry
        )
        .unwrap();

        let kv_log_store_storage_write_size = register_guarded_int_counter_vec_with_registry!(
            "kv_log_store_storage_write_size",
            "Write size throughput of kv log store",
            &["executor_id", "connector", "sink_id"],
            registry
        )
        .unwrap();

        let kv_log_store_storage_read_count = register_guarded_int_counter_vec_with_registry!(
            "kv_log_store_storage_read_count",
            "Write row count throughput of kv log store",
            &["executor_id", "connector", "sink_id", "read_type"],
            registry
        )
        .unwrap();

        let kv_log_store_storage_read_size = register_guarded_int_counter_vec_with_registry!(
            "kv_log_store_storage_read_size",
            "Write size throughput of kv log store",
            &["executor_id", "connector", "sink_id", "read_type"],
            registry
        )
        .unwrap();

        let kv_log_store_rewind_count = register_guarded_int_counter_vec_with_registry!(
            "kv_log_store_rewind_count",
            "Kv log store rewind rate",
            &["executor_id", "connector", "sink_id"],
            registry
        )
        .unwrap();

        let kv_log_store_rewind_delay_opts = {
            assert_eq!(2, REWIND_BACKOFF_FACTOR);
            let bucket_count = (REWIND_MAX_DELAY.as_secs_f64().log2()
                - REWIND_BASE_DELAY.as_secs_f64().log2())
            .ceil() as usize;
            let buckets = exponential_buckets(
                REWIND_BASE_DELAY.as_secs_f64(),
                REWIND_BACKOFF_FACTOR as _,
                bucket_count,
            )
            .unwrap();
            histogram_opts!(
                "kv_log_store_rewind_delay",
                "Kv log store rewind delay",
                buckets,
            )
        };

        let kv_log_store_rewind_delay = register_guarded_histogram_vec_with_registry!(
            kv_log_store_rewind_delay_opts,
            &["executor_id", "connector", "sink_id"],
            registry
        )
        .unwrap();

<<<<<<< HEAD
=======
        let kv_log_store_buffer_unconsumed_item_count =
            register_guarded_int_gauge_vec_with_registry!(
                "kv_log_store_buffer_unconsumed_item_count",
                "Number of Unconsumed Item in buffer",
                &["executor_id", "connector", "sink_id"],
                registry
            )
            .unwrap();

        let kv_log_store_buffer_unconsumed_row_count =
            register_guarded_int_gauge_vec_with_registry!(
                "kv_log_store_buffer_unconsumed_row_count",
                "Number of Unconsumed Row in buffer",
                &["executor_id", "connector", "sink_id"],
                registry
            )
            .unwrap();

        let kv_log_store_buffer_unconsumed_epoch_count =
            register_guarded_int_gauge_vec_with_registry!(
                "kv_log_store_buffer_unconsumed_epoch_count",
                "Number of Unconsumed Epoch in buffer",
                &["executor_id", "connector", "sink_id"],
                registry
            )
            .unwrap();

        let kv_log_store_buffer_unconsumed_min_epoch =
            register_guarded_int_gauge_vec_with_registry!(
                "kv_log_store_buffer_unconsumed_min_epoch",
                "Number of Unconsumed Epoch in buffer",
                &["executor_id", "connector", "sink_id"],
                registry
            )
            .unwrap();

        let lru_current_watermark_time_ms = register_int_gauge_with_registry!(
            "lru_current_watermark_time_ms",
            "Current LRU manager watermark time(ms)",
            registry
        )
        .unwrap();

        let lru_physical_now_ms = register_int_gauge_with_registry!(
            "lru_physical_now_ms",
            "Current physical time in Risingwave(ms)",
            registry
        )
        .unwrap();

>>>>>>> 91b7ee29
        let lru_runtime_loop_count = register_int_counter_with_registry!(
            "lru_runtime_loop_count",
            "The counts of the eviction loop in LRU manager per second",
            registry
        )
        .unwrap();

        let lru_latest_sequence = register_int_gauge_with_registry!(
            "lru_latest_sequence",
            "Current LRU global sequence",
            registry,
        )
        .unwrap();

        let lru_watermark_sequence = register_int_gauge_with_registry!(
            "lru_watermark_sequence",
            "Current LRU watermark sequence",
            registry,
        )
        .unwrap();

        let lru_eviction_policy = register_int_gauge_with_registry!(
            "lru_eviction_policy",
            "Current LRU eviction policy",
            registry,
        )
        .unwrap();

        let jemalloc_allocated_bytes = register_int_gauge_with_registry!(
            "jemalloc_allocated_bytes",
            "The allocated memory jemalloc, got from jemalloc_ctl",
            registry
        )
        .unwrap();

        let jemalloc_active_bytes = register_int_gauge_with_registry!(
            "jemalloc_active_bytes",
            "The active memory jemalloc, got from jemalloc_ctl",
            registry
        )
        .unwrap();

        let jemalloc_resident_bytes = register_int_gauge_with_registry!(
            "jemalloc_resident_bytes",
            "The active memory jemalloc, got from jemalloc_ctl",
            registry
        )
        .unwrap();

        let jemalloc_metadata_bytes = register_int_gauge_with_registry!(
            "jemalloc_metadata_bytes",
            "The active memory jemalloc, got from jemalloc_ctl",
            registry
        )
        .unwrap();

        let jvm_allocated_bytes = register_int_gauge_with_registry!(
            "jvm_allocated_bytes",
            "The allocated jvm memory",
            registry
        )
        .unwrap();

        let jvm_active_bytes = register_int_gauge_with_registry!(
            "jvm_active_bytes",
            "The active jvm memory",
            registry
        )
        .unwrap();

        let materialize_cache_hit_count = register_int_counter_vec_with_registry!(
            "stream_materialize_cache_hit_count",
            "Materialize executor cache hit count",
            &["table_id", "actor_id"],
            registry
        )
        .unwrap();

        let materialize_cache_total_count = register_int_counter_vec_with_registry!(
            "stream_materialize_cache_total_count",
            "Materialize executor cache total operation",
            &["table_id", "actor_id"],
            registry
        )
        .unwrap();

        let stream_memory_usage = register_guarded_int_gauge_vec_with_registry!(
            "stream_memory_usage",
            "Memory usage for stream executors",
            &["table_id", "actor_id", "desc"],
            registry
        )
        .unwrap();

        let iceberg_write_qps = register_guarded_int_counter_vec_with_registry!(
            "iceberg_write_qps",
            "The qps of iceberg writer",
            &["executor_id", "sink_id"],
            registry
        )
        .unwrap();

        let iceberg_write_latency = register_guarded_histogram_vec_with_registry!(
            "iceberg_write_latency",
            "The latency of iceberg writer",
            &["executor_id", "sink_id"],
            registry
        )
        .unwrap();

        let iceberg_rolling_unflushed_data_file = register_guarded_int_gauge_vec_with_registry!(
            "iceberg_rolling_unflushed_data_file",
            "The unflushed data file count of iceberg rolling writer",
            &["executor_id", "sink_id"],
            registry
        )
        .unwrap();

        let iceberg_position_delete_cache_num = register_guarded_int_gauge_vec_with_registry!(
            "iceberg_position_delete_cache_num",
            "The delete cache num of iceberg position delete writer",
            &["executor_id", "sink_id"],
            registry
        )
        .unwrap();

        let iceberg_partition_num = register_guarded_int_gauge_vec_with_registry!(
            "iceberg_partition_num",
            "The partition num of iceberg partition writer",
            &["executor_id", "sink_id"],
            registry
        )
        .unwrap();

        Self {
            level,
            executor_row_count,
            actor_execution_time,
            actor_scheduled_duration,
            actor_scheduled_cnt,
            actor_fast_poll_duration,
            actor_fast_poll_cnt,
            actor_slow_poll_duration,
            actor_slow_poll_cnt,
            actor_poll_duration,
            actor_poll_cnt,
            actor_idle_duration,
            actor_idle_cnt,
            actor_memory_usage,
            actor_in_record_cnt,
            actor_out_record_cnt,
            source_output_row_count,
            source_split_change_count,
            source_backfill_row_count,
            sink_input_row_count,
            mview_input_row_count,
            sink_chunk_buffer_size,
            exchange_frag_recv_size,
            actor_output_buffer_blocking_duration_ns,
            actor_input_buffer_blocking_duration_ns,
            join_lookup_miss_count,
            join_lookup_total_count,
            join_insert_cache_miss_count,
            join_actor_input_waiting_duration_ns,
            join_match_duration_ns,
            join_barrier_align_duration,
            join_cached_entry_count,
            join_matched_join_keys,
            agg_lookup_miss_count,
            agg_total_lookup_count,
            agg_cached_entry_count,
            agg_chunk_lookup_miss_count,
            agg_chunk_total_lookup_count,
            agg_distinct_cache_miss_count,
            agg_distinct_total_cache_count,
            agg_distinct_cached_entry_count,
            agg_dirty_groups_count,
            agg_dirty_groups_heap_size,
            group_top_n_cache_miss_count,
            group_top_n_total_query_cache_count,
            group_top_n_cached_entry_count,
            group_top_n_appendonly_cache_miss_count,
            group_top_n_appendonly_total_query_cache_count,
            group_top_n_appendonly_cached_entry_count,
            lookup_cache_miss_count,
            lookup_total_query_cache_count,
            lookup_cached_entry_count,
            temporal_join_cache_miss_count,
            temporal_join_total_query_cache_count,
            temporal_join_cached_entry_count,
            backfill_snapshot_read_row_count,
            backfill_upstream_output_row_count,
            cdc_backfill_snapshot_read_row_count,
            cdc_backfill_upstream_output_row_count,
            over_window_cached_entry_count,
            over_window_cache_lookup_count,
            over_window_cache_miss_count,
            over_window_range_cache_entry_count,
            over_window_range_cache_lookup_count,
            over_window_range_cache_left_miss_count,
            over_window_range_cache_right_miss_count,
            barrier_inflight_latency,
            barrier_sync_latency,
            barrier_manager_progress,
            sink_commit_duration,
            connector_sink_rows_received,
            log_store_first_write_epoch,
            log_store_latest_write_epoch,
            log_store_write_rows,
            log_store_latest_read_epoch,
            log_store_read_rows,
            log_store_reader_wait_new_future_duration_ns,
            kv_log_store_storage_write_count,
            kv_log_store_storage_write_size,
            kv_log_store_rewind_count,
            kv_log_store_rewind_delay,
            kv_log_store_storage_read_count,
            kv_log_store_storage_read_size,
            kv_log_store_buffer_unconsumed_item_count,
            kv_log_store_buffer_unconsumed_row_count,
            kv_log_store_buffer_unconsumed_epoch_count,
            kv_log_store_buffer_unconsumed_min_epoch,
            iceberg_write_qps,
            iceberg_write_latency,
            iceberg_rolling_unflushed_data_file,
            iceberg_position_delete_cache_num,
            iceberg_partition_num,
            lru_runtime_loop_count,
            lru_latest_sequence,
            lru_watermark_sequence,
            lru_eviction_policy,
            jemalloc_allocated_bytes,
            jemalloc_active_bytes,
            jemalloc_resident_bytes,
            jemalloc_metadata_bytes,
            jvm_allocated_bytes,
            jvm_active_bytes,
            materialize_cache_hit_count,
            materialize_cache_total_count,
            stream_memory_usage,
        }
    }

    /// Create a new `StreamingMetrics` instance used in tests or other places.
    pub fn unused() -> Self {
        global_streaming_metrics(MetricLevel::Disabled)
    }

    pub fn new_sink_metrics(
        &self,
        identity: &str,
        sink_id_str: &str,
        connector: &str,
    ) -> SinkMetrics {
        let label_list = [identity, connector, sink_id_str];
        let sink_commit_duration_metrics = self
            .sink_commit_duration
            .with_guarded_label_values(&label_list);
        let connector_sink_rows_received = self
            .connector_sink_rows_received
            .with_guarded_label_values(&[connector, sink_id_str]);

        let log_store_latest_read_epoch = self
            .log_store_latest_read_epoch
            .with_guarded_label_values(&label_list);

        let log_store_latest_write_epoch = self
            .log_store_latest_write_epoch
            .with_guarded_label_values(&label_list);

        let log_store_first_write_epoch = self
            .log_store_first_write_epoch
            .with_guarded_label_values(&label_list);

        let log_store_write_rows = self
            .log_store_write_rows
            .with_guarded_label_values(&label_list);
        let log_store_read_rows = self
            .log_store_read_rows
            .with_guarded_label_values(&label_list);
        let log_store_reader_wait_new_future_duration_ns = self
            .log_store_reader_wait_new_future_duration_ns
            .with_guarded_label_values(&label_list);

        let label_list = [identity, sink_id_str];
        let iceberg_write_qps = self
            .iceberg_write_qps
            .with_guarded_label_values(&label_list);
        let iceberg_write_latency = self
            .iceberg_write_latency
            .with_guarded_label_values(&label_list);
        let iceberg_rolling_unflushed_data_file = self
            .iceberg_rolling_unflushed_data_file
            .with_guarded_label_values(&label_list);
        let iceberg_position_delete_cache_num = self
            .iceberg_position_delete_cache_num
            .with_guarded_label_values(&label_list);
        let iceberg_partition_num = self
            .iceberg_partition_num
            .with_guarded_label_values(&label_list);

        SinkMetrics {
            sink_commit_duration_metrics,
            connector_sink_rows_received,
            log_store_first_write_epoch,
            log_store_latest_write_epoch,
            log_store_write_rows,
            log_store_latest_read_epoch,
            log_store_read_rows,
            log_store_reader_wait_new_future_duration_ns,
            iceberg_write_qps,
            iceberg_write_latency,
            iceberg_rolling_unflushed_data_file,
            iceberg_position_delete_cache_num,
            iceberg_partition_num,
        }
    }
}<|MERGE_RESOLUTION|>--- conflicted
+++ resolved
@@ -917,8 +917,6 @@
         )
         .unwrap();
 
-<<<<<<< HEAD
-=======
         let kv_log_store_buffer_unconsumed_item_count =
             register_guarded_int_gauge_vec_with_registry!(
                 "kv_log_store_buffer_unconsumed_item_count",
@@ -955,21 +953,6 @@
             )
             .unwrap();
 
-        let lru_current_watermark_time_ms = register_int_gauge_with_registry!(
-            "lru_current_watermark_time_ms",
-            "Current LRU manager watermark time(ms)",
-            registry
-        )
-        .unwrap();
-
-        let lru_physical_now_ms = register_int_gauge_with_registry!(
-            "lru_physical_now_ms",
-            "Current physical time in Risingwave(ms)",
-            registry
-        )
-        .unwrap();
-
->>>>>>> 91b7ee29
         let lru_runtime_loop_count = register_int_counter_with_registry!(
             "lru_runtime_loop_count",
             "The counts of the eviction loop in LRU manager per second",
