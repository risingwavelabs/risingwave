// Copyright 2023 RisingWave Labs
//
// Licensed under the Apache License, Version 2.0 (the "License");
// you may not use this file except in compliance with the License.
// You may obtain a copy of the License at
//
//     http://www.apache.org/licenses/LICENSE-2.0
//
// Unless required by applicable law or agreed to in writing, software
// distributed under the License is distributed on an "AS IS" BASIS,
// WITHOUT WARRANTIES OR CONDITIONS OF ANY KIND, either express or implied.
// See the License for the specific language governing permissions and
// limitations under the License.

use std::sync::OnceLock;

use prometheus::core::{AtomicF64, AtomicI64, AtomicU64, GenericCounterVec, GenericGaugeVec};
use prometheus::{
    exponential_buckets, histogram_opts, register_gauge_vec_with_registry,
    register_histogram_with_registry, register_int_counter_vec_with_registry,
    register_int_counter_with_registry, register_int_gauge_vec_with_registry,
    register_int_gauge_with_registry, Histogram, IntCounter, IntGauge, Registry,
};
use risingwave_common::config::MetricLevel;
use risingwave_common::metrics::{
    LabelGuardedHistogramVec, LabelGuardedIntCounterVec, LabelGuardedIntGaugeVec,
    RelabeledGuardedHistogramVec,
};
use risingwave_common::monitor::GLOBAL_METRICS_REGISTRY;
use risingwave_common::{
    register_guarded_histogram_vec_with_registry, register_guarded_int_counter_vec_with_registry,
    register_guarded_int_gauge_vec_with_registry,
};
use risingwave_connector::sink::SinkMetrics;

#[derive(Clone)]
pub struct StreamingMetrics {
    pub level: MetricLevel,

    // Executor metrics (disabled by default)
    pub executor_row_count: GenericCounterVec<AtomicU64>,

    // Streaming actor metrics from tokio (disabled by default)
    pub actor_execution_time: GenericGaugeVec<AtomicF64>,
    pub actor_scheduled_duration: GenericGaugeVec<AtomicF64>,
    pub actor_scheduled_cnt: GenericGaugeVec<AtomicI64>,
    pub actor_fast_poll_duration: GenericGaugeVec<AtomicF64>,
    pub actor_fast_poll_cnt: GenericGaugeVec<AtomicI64>,
    pub actor_slow_poll_duration: GenericGaugeVec<AtomicF64>,
    pub actor_slow_poll_cnt: GenericGaugeVec<AtomicI64>,
    pub actor_poll_duration: GenericGaugeVec<AtomicF64>,
    pub actor_poll_cnt: GenericGaugeVec<AtomicI64>,
    pub actor_idle_duration: GenericGaugeVec<AtomicF64>,
    pub actor_idle_cnt: GenericGaugeVec<AtomicI64>,

    // Streaming actor
    pub actor_memory_usage: GenericGaugeVec<AtomicI64>,
    pub actor_in_record_cnt: LabelGuardedIntCounterVec<3>,
    pub actor_out_record_cnt: LabelGuardedIntCounterVec<2>,

    // Source
    pub source_output_row_count: GenericCounterVec<AtomicU64>,
    pub source_row_per_barrier: GenericCounterVec<AtomicU64>,
    pub source_split_change_count: GenericCounterVec<AtomicU64>,

    // Sink & materialized view
    pub sink_input_row_count: GenericCounterVec<AtomicU64>,
    pub mview_input_row_count: GenericCounterVec<AtomicU64>,

    // Exchange (see also `compute::ExchangeServiceMetrics`)
    pub exchange_frag_recv_size: GenericCounterVec<AtomicU64>,

    // Backpressure
    pub actor_output_buffer_blocking_duration_ns: LabelGuardedIntCounterVec<3>,
    pub actor_input_buffer_blocking_duration_ns: LabelGuardedIntCounterVec<3>,

    // Streaming Join
    pub join_lookup_miss_count: LabelGuardedIntCounterVec<5>,
    pub join_lookup_total_count: LabelGuardedIntCounterVec<5>,
    pub join_insert_cache_miss_count: LabelGuardedIntCounterVec<5>,
    pub join_actor_input_waiting_duration_ns: LabelGuardedIntCounterVec<2>,
    pub join_match_duration_ns: LabelGuardedIntCounterVec<3>,
    pub join_barrier_align_duration: RelabeledGuardedHistogramVec<3>,
    pub join_cached_entry_count: LabelGuardedIntGaugeVec<3>,
    pub join_matched_join_keys: RelabeledGuardedHistogramVec<3>,

    // Streaming Aggregation
    pub agg_lookup_miss_count: GenericCounterVec<AtomicU64>,
    pub agg_total_lookup_count: GenericCounterVec<AtomicU64>,
    pub agg_cached_entry_count: GenericGaugeVec<AtomicI64>,
    pub agg_chunk_lookup_miss_count: GenericCounterVec<AtomicU64>,
    pub agg_chunk_total_lookup_count: GenericCounterVec<AtomicU64>,
    pub agg_distinct_cache_miss_count: GenericCounterVec<AtomicU64>,
    pub agg_distinct_total_cache_count: GenericCounterVec<AtomicU64>,
    pub agg_distinct_cached_entry_count: GenericGaugeVec<AtomicI64>,
    pub agg_dirty_groups_count: GenericGaugeVec<AtomicI64>,
    pub agg_dirty_groups_heap_size: GenericGaugeVec<AtomicI64>,

    // Streaming TopN
    pub group_top_n_cache_miss_count: GenericCounterVec<AtomicU64>,
    pub group_top_n_total_query_cache_count: GenericCounterVec<AtomicU64>,
    pub group_top_n_cached_entry_count: GenericGaugeVec<AtomicI64>,
    pub group_top_n_appendonly_cache_miss_count: GenericCounterVec<AtomicU64>,
    pub group_top_n_appendonly_total_query_cache_count: GenericCounterVec<AtomicU64>,
    pub group_top_n_appendonly_cached_entry_count: GenericGaugeVec<AtomicI64>,

    // Lookup executor
    pub lookup_cache_miss_count: GenericCounterVec<AtomicU64>,
    pub lookup_total_query_cache_count: GenericCounterVec<AtomicU64>,
    pub lookup_cached_entry_count: GenericGaugeVec<AtomicI64>,

    // temporal join
    pub temporal_join_cache_miss_count: GenericCounterVec<AtomicU64>,
    pub temporal_join_total_query_cache_count: GenericCounterVec<AtomicU64>,
    pub temporal_join_cached_entry_count: GenericGaugeVec<AtomicI64>,

    // Backfill
    pub backfill_snapshot_read_row_count: GenericCounterVec<AtomicU64>,
    pub backfill_upstream_output_row_count: GenericCounterVec<AtomicU64>,

    // Arrangement Backfill
    pub arrangement_backfill_snapshot_read_row_count: GenericCounterVec<AtomicU64>,
    pub arrangement_backfill_upstream_output_row_count: GenericCounterVec<AtomicU64>,

    // CDC Backfill
    pub cdc_backfill_snapshot_read_row_count: GenericCounterVec<AtomicU64>,
    pub cdc_backfill_upstream_output_row_count: GenericCounterVec<AtomicU64>,

    // Over Window
    pub over_window_cached_entry_count: GenericGaugeVec<AtomicI64>,
    pub over_window_cache_lookup_count: GenericCounterVec<AtomicU64>,
    pub over_window_cache_miss_count: GenericCounterVec<AtomicU64>,
    pub over_window_range_cache_entry_count: GenericGaugeVec<AtomicI64>,
    pub over_window_range_cache_lookup_count: GenericCounterVec<AtomicU64>,
    pub over_window_range_cache_left_miss_count: GenericCounterVec<AtomicU64>,
    pub over_window_range_cache_right_miss_count: GenericCounterVec<AtomicU64>,

    /// The duration from receipt of barrier to all actors collection.
    /// And the max of all node `barrier_inflight_latency` is the latency for a barrier
    /// to flow through the graph.
    pub barrier_inflight_latency: Histogram,
    /// The duration of sync to storage.
    pub barrier_sync_latency: Histogram,
    /// The progress made by the earliest in-flight barriers in the local barrier manager.
    pub barrier_manager_progress: IntCounter,

    // Sink related metrics
    pub sink_commit_duration: LabelGuardedHistogramVec<3>,
    pub connector_sink_rows_received: LabelGuardedIntCounterVec<2>,
    pub log_store_first_write_epoch: LabelGuardedIntGaugeVec<3>,
    pub log_store_latest_write_epoch: LabelGuardedIntGaugeVec<3>,
    pub log_store_write_rows: LabelGuardedIntCounterVec<3>,
    pub log_store_latest_read_epoch: LabelGuardedIntGaugeVec<3>,
    pub log_store_read_rows: LabelGuardedIntCounterVec<3>,
    pub kv_log_store_storage_write_count: LabelGuardedIntCounterVec<3>,
    pub kv_log_store_storage_write_size: LabelGuardedIntCounterVec<3>,
    pub kv_log_store_storage_read_count: LabelGuardedIntCounterVec<4>,
    pub kv_log_store_storage_read_size: LabelGuardedIntCounterVec<4>,

    // Sink iceberg metrics
    pub iceberg_write_qps: LabelGuardedIntCounterVec<2>,
    pub iceberg_write_latency: LabelGuardedHistogramVec<2>,
    pub iceberg_rolling_unflushed_data_file: LabelGuardedIntGaugeVec<2>,
    pub iceberg_position_delete_cache_num: LabelGuardedIntGaugeVec<2>,
    pub iceberg_partition_num: LabelGuardedIntGaugeVec<2>,

    // Memory management
    // FIXME(yuhao): use u64 here
    pub lru_current_watermark_time_ms: IntGauge,
    pub lru_physical_now_ms: IntGauge,
    pub lru_runtime_loop_count: IntCounter,
    pub lru_watermark_step: IntGauge,
    pub lru_evicted_watermark_time_ms: LabelGuardedIntGaugeVec<3>,
    pub jemalloc_allocated_bytes: IntGauge,
    pub jemalloc_active_bytes: IntGauge,
    pub jvm_allocated_bytes: IntGauge,
    pub jvm_active_bytes: IntGauge,

    // Materialize
    pub materialize_cache_hit_count: GenericCounterVec<AtomicU64>,
    pub materialize_cache_total_count: GenericCounterVec<AtomicU64>,

    // Memory
    pub stream_memory_usage: LabelGuardedIntGaugeVec<3>,
}

pub static GLOBAL_STREAMING_METRICS: OnceLock<StreamingMetrics> = OnceLock::new();

pub fn global_streaming_metrics(metric_level: MetricLevel) -> StreamingMetrics {
    GLOBAL_STREAMING_METRICS
        .get_or_init(|| StreamingMetrics::new(&GLOBAL_METRICS_REGISTRY, metric_level))
        .clone()
}

impl StreamingMetrics {
    fn new(registry: &Registry, level: MetricLevel) -> Self {
        let executor_row_count = register_int_counter_vec_with_registry!(
            "stream_executor_row_count",
            "Total number of rows that have been output from each executor",
            &["actor_id", "fragment_id", "executor_identity"],
            registry
        )
        .unwrap();

        let source_output_row_count = register_int_counter_vec_with_registry!(
            "stream_source_output_rows_counts",
            "Total number of rows that have been output from source",
            &["source_id", "source_name", "actor_id"],
            registry
        )
        .unwrap();

        let source_row_per_barrier = register_int_counter_vec_with_registry!(
            "stream_source_rows_per_barrier_counts",
            "Total number of rows that have been output from source per barrier",
            &["actor_id", "executor_id"],
            registry
        )
        .unwrap();

        let source_split_change_count = register_int_counter_vec_with_registry!(
            "stream_source_split_change_event_count",
            "Total number of split change events that have been operated by source",
            &["source_id", "source_name", "actor_id"],
            registry
        )
        .unwrap();

        let sink_input_row_count = register_int_counter_vec_with_registry!(
            "stream_sink_input_row_count",
            "Total number of rows streamed into sink executors",
            &["sink_id", "actor_id", "fragment_id"],
            registry
        )
        .unwrap();

        let mview_input_row_count = register_int_counter_vec_with_registry!(
            "stream_mview_input_row_count",
            "Total number of rows streamed into materialize executors",
            &["table_id", "actor_id", "fragment_id"],
            registry
        )
        .unwrap();

        let actor_execution_time = register_gauge_vec_with_registry!(
            "stream_actor_actor_execution_time",
            "Total execution time (s) of an actor",
            &["actor_id"],
            registry
        )
        .unwrap();

        let actor_output_buffer_blocking_duration_ns =
            register_guarded_int_counter_vec_with_registry!(
                "stream_actor_output_buffer_blocking_duration_ns",
                "Total blocking duration (ns) of output buffer",
                &["actor_id", "fragment_id", "downstream_fragment_id"],
                registry
            )
            .unwrap();

        let actor_input_buffer_blocking_duration_ns =
            register_guarded_int_counter_vec_with_registry!(
                "stream_actor_input_buffer_blocking_duration_ns",
                "Total blocking duration (ns) of input buffer",
                &["actor_id", "fragment_id", "upstream_fragment_id"],
                registry
            )
            .unwrap();

        let exchange_frag_recv_size = register_int_counter_vec_with_registry!(
            "stream_exchange_frag_recv_size",
            "Total size of messages that have been received from upstream Fragment",
            &["up_fragment_id", "down_fragment_id"],
            registry
        )
        .unwrap();

        let actor_fast_poll_duration = register_gauge_vec_with_registry!(
            "stream_actor_fast_poll_duration",
            "tokio's metrics",
            &["actor_id"],
            registry
        )
        .unwrap();

        let actor_fast_poll_cnt = register_int_gauge_vec_with_registry!(
            "stream_actor_fast_poll_cnt",
            "tokio's metrics",
            &["actor_id"],
            registry
        )
        .unwrap();

        let actor_slow_poll_duration = register_gauge_vec_with_registry!(
            "stream_actor_slow_poll_duration",
            "tokio's metrics",
            &["actor_id"],
            registry
        )
        .unwrap();

        let actor_slow_poll_cnt = register_int_gauge_vec_with_registry!(
            "stream_actor_slow_poll_cnt",
            "tokio's metrics",
            &["actor_id"],
            registry
        )
        .unwrap();

        let actor_poll_duration = register_gauge_vec_with_registry!(
            "stream_actor_poll_duration",
            "tokio's metrics",
            &["actor_id"],
            registry
        )
        .unwrap();

        let actor_poll_cnt = register_int_gauge_vec_with_registry!(
            "stream_actor_poll_cnt",
            "tokio's metrics",
            &["actor_id"],
            registry
        )
        .unwrap();

        let actor_scheduled_duration = register_gauge_vec_with_registry!(
            "stream_actor_scheduled_duration",
            "tokio's metrics",
            &["actor_id"],
            registry
        )
        .unwrap();

        let actor_scheduled_cnt = register_int_gauge_vec_with_registry!(
            "stream_actor_scheduled_cnt",
            "tokio's metrics",
            &["actor_id"],
            registry
        )
        .unwrap();

        let actor_idle_duration = register_gauge_vec_with_registry!(
            "stream_actor_idle_duration",
            "tokio's metrics",
            &["actor_id"],
            registry
        )
        .unwrap();

        let actor_idle_cnt = register_int_gauge_vec_with_registry!(
            "stream_actor_idle_cnt",
            "tokio's metrics",
            &["actor_id"],
            registry
        )
        .unwrap();

        let actor_in_record_cnt = register_guarded_int_counter_vec_with_registry!(
            "stream_actor_in_record_cnt",
            "Total number of rows actor received",
            &["actor_id", "fragment_id", "upstream_fragment_id"],
            registry
        )
        .unwrap();

        let actor_out_record_cnt = register_guarded_int_counter_vec_with_registry!(
            "stream_actor_out_record_cnt",
            "Total number of rows actor sent",
            &["actor_id", "fragment_id"],
            registry
        )
        .unwrap();

        let actor_memory_usage = register_int_gauge_vec_with_registry!(
            "actor_memory_usage",
            "Memory usage (bytes)",
            &["actor_id", "fragment_id"],
            registry,
        )
        .unwrap();

        let join_lookup_miss_count = register_guarded_int_counter_vec_with_registry!(
            "stream_join_lookup_miss_count",
            "Join executor lookup miss duration",
            &[
                "side",
                "join_table_id",
                "degree_table_id",
                "actor_id",
                "fragment_id"
            ],
            registry
        )
        .unwrap();

        let join_lookup_total_count = register_guarded_int_counter_vec_with_registry!(
            "stream_join_lookup_total_count",
            "Join executor lookup total operation",
            &[
                "side",
                "join_table_id",
                "degree_table_id",
                "actor_id",
                "fragment_id"
            ],
            registry
        )
        .unwrap();

        let join_insert_cache_miss_count = register_guarded_int_counter_vec_with_registry!(
            "stream_join_insert_cache_miss_count",
            "Join executor cache miss when insert operation",
            &[
                "side",
                "join_table_id",
                "degree_table_id",
                "actor_id",
                "fragment_id"
            ],
            registry
        )
        .unwrap();

        let join_actor_input_waiting_duration_ns = register_guarded_int_counter_vec_with_registry!(
            "stream_join_actor_input_waiting_duration_ns",
            "Total waiting duration (ns) of input buffer of join actor",
            &["actor_id", "fragment_id"],
            registry
        )
        .unwrap();

        let join_match_duration_ns = register_guarded_int_counter_vec_with_registry!(
            "stream_join_match_duration_ns",
            "Matching duration for each side",
            &["actor_id", "fragment_id", "side"],
            registry
        )
        .unwrap();

        let opts = histogram_opts!(
            "stream_join_barrier_align_duration",
            "Duration of join align barrier",
            exponential_buckets(0.0001, 2.0, 21).unwrap() // max 104s
        );
        let join_barrier_align_duration = register_guarded_histogram_vec_with_registry!(
            opts,
            &["actor_id", "fragment_id", "wait_side"],
            registry
        )
        .unwrap();

        let join_barrier_align_duration = RelabeledGuardedHistogramVec::with_metric_level_relabel_n(
            MetricLevel::Debug,
            join_barrier_align_duration,
            level,
            1,
        );

        let join_cached_entry_count = register_guarded_int_gauge_vec_with_registry!(
            "stream_join_cached_entry_count",
            "Number of cached entries in streaming join operators",
            &["actor_id", "fragment_id", "side"],
            registry
        )
        .unwrap();

        let join_matched_join_keys_opts = histogram_opts!(
            "stream_join_matched_join_keys",
            "The number of keys matched in the opposite side",
            exponential_buckets(16.0, 2.0, 28).unwrap() // max 2^31
        );

        let join_matched_join_keys = register_guarded_histogram_vec_with_registry!(
            join_matched_join_keys_opts,
            &["actor_id", "fragment_id", "table_id"],
            registry
        )
        .unwrap();

        let join_matched_join_keys = RelabeledGuardedHistogramVec::with_metric_level_relabel_n(
            MetricLevel::Debug,
            join_matched_join_keys,
            level,
            1,
        );

        let agg_lookup_miss_count = register_int_counter_vec_with_registry!(
            "stream_agg_lookup_miss_count",
            "Aggregation executor lookup miss duration",
            &["table_id", "actor_id", "fragment_id"],
            registry
        )
        .unwrap();

        let agg_total_lookup_count = register_int_counter_vec_with_registry!(
            "stream_agg_lookup_total_count",
            "Aggregation executor lookup total operation",
            &["table_id", "actor_id", "fragment_id"],
            registry
        )
        .unwrap();

        let agg_distinct_cache_miss_count = register_int_counter_vec_with_registry!(
            "stream_agg_distinct_cache_miss_count",
            "Aggregation executor dinsinct miss duration",
            &["table_id", "actor_id", "fragment_id"],
            registry
        )
        .unwrap();

        let agg_distinct_total_cache_count = register_int_counter_vec_with_registry!(
            "stream_agg_distinct_total_cache_count",
            "Aggregation executor distinct total operation",
            &["table_id", "actor_id", "fragment_id"],
            registry
        )
        .unwrap();

        let agg_distinct_cached_entry_count = register_int_gauge_vec_with_registry!(
            "stream_agg_distinct_cached_entry_count",
            "Total entry counts in distinct aggregation executor cache",
            &["table_id", "actor_id", "fragment_id"],
            registry
        )
        .unwrap();

        let agg_dirty_groups_count = register_int_gauge_vec_with_registry!(
            "stream_agg_dirty_groups_count",
            "Total dirty group counts in aggregation executor",
            &["table_id", "actor_id", "fragment_id"],
            registry
        )
        .unwrap();

        let agg_dirty_groups_heap_size = register_int_gauge_vec_with_registry!(
            "stream_agg_dirty_groups_heap_size",
            "Total dirty group heap size in aggregation executor",
            &["table_id", "actor_id", "fragment_id"],
            registry
        )
        .unwrap();

        let group_top_n_cache_miss_count = register_int_counter_vec_with_registry!(
            "stream_group_top_n_cache_miss_count",
            "Group top n executor cache miss count",
            &["table_id", "actor_id", "fragment_id"],
            registry
        )
        .unwrap();

        let group_top_n_total_query_cache_count = register_int_counter_vec_with_registry!(
            "stream_group_top_n_total_query_cache_count",
            "Group top n executor query cache total count",
            &["table_id", "actor_id", "fragment_id"],
            registry
        )
        .unwrap();

        let group_top_n_cached_entry_count = register_int_gauge_vec_with_registry!(
            "stream_group_top_n_cached_entry_count",
            "Total entry counts in group top n executor cache",
            &["table_id", "actor_id", "fragment_id"],
            registry
        )
        .unwrap();

        let group_top_n_appendonly_cache_miss_count = register_int_counter_vec_with_registry!(
            "stream_group_top_n_appendonly_cache_miss_count",
            "Group top n appendonly executor cache miss count",
            &["table_id", "actor_id", "fragment_id"],
            registry
        )
        .unwrap();

        let group_top_n_appendonly_total_query_cache_count =
            register_int_counter_vec_with_registry!(
                "stream_group_top_n_appendonly_total_query_cache_count",
                "Group top n appendonly executor total cache count",
                &["table_id", "actor_id", "fragment_id"],
                registry
            )
            .unwrap();

        let group_top_n_appendonly_cached_entry_count = register_int_gauge_vec_with_registry!(
            "stream_group_top_n_appendonly_cached_entry_count",
            "Total entry counts in group top n appendonly executor cache",
            &["table_id", "actor_id", "fragment_id"],
            registry
        )
        .unwrap();

        let lookup_cache_miss_count = register_int_counter_vec_with_registry!(
            "stream_lookup_cache_miss_count",
            "Lookup executor cache miss count",
            &["table_id", "actor_id", "fragment_id"],
            registry
        )
        .unwrap();

        let lookup_total_query_cache_count = register_int_counter_vec_with_registry!(
            "stream_lookup_total_query_cache_count",
            "Lookup executor query cache total count",
            &["table_id", "actor_id", "fragment_id"],
            registry
        )
        .unwrap();

        let lookup_cached_entry_count = register_int_gauge_vec_with_registry!(
            "stream_lookup_cached_entry_count",
            "Total entry counts in lookup executor cache",
            &["table_id", "actor_id", "fragment_id"],
            registry
        )
        .unwrap();

        let temporal_join_cache_miss_count = register_int_counter_vec_with_registry!(
            "stream_temporal_join_cache_miss_count",
            "Temporal join executor cache miss count",
            &["table_id", "actor_id", "fragment_id"],
            registry
        )
        .unwrap();

        let temporal_join_total_query_cache_count = register_int_counter_vec_with_registry!(
            "stream_temporal_join_total_query_cache_count",
            "Temporal join executor query cache total count",
            &["table_id", "actor_id", "fragment_id"],
            registry
        )
        .unwrap();

        let temporal_join_cached_entry_count = register_int_gauge_vec_with_registry!(
            "stream_temporal_join_cached_entry_count",
            "Total entry count in temporal join executor cache",
            &["table_id", "actor_id", "fragment_id"],
            registry
        )
        .unwrap();

        let agg_cached_entry_count = register_int_gauge_vec_with_registry!(
            "stream_agg_cached_entry_count",
            "Number of cached keys in streaming aggregation operators",
            &["table_id", "actor_id", "fragment_id"],
            registry
        )
        .unwrap();

        let agg_chunk_lookup_miss_count = register_int_counter_vec_with_registry!(
            "stream_agg_chunk_lookup_miss_count",
            "Aggregation executor chunk-level lookup miss duration",
            &["table_id", "actor_id", "fragment_id"],
            registry
        )
        .unwrap();

        let agg_chunk_total_lookup_count = register_int_counter_vec_with_registry!(
            "stream_agg_chunk_lookup_total_count",
            "Aggregation executor chunk-level lookup total operation",
            &["table_id", "actor_id", "fragment_id"],
            registry
        )
        .unwrap();

        let backfill_snapshot_read_row_count = register_int_counter_vec_with_registry!(
            "stream_backfill_snapshot_read_row_count",
            "Total number of rows that have been read from the backfill snapshot",
            &["table_id", "actor_id"],
            registry
        )
        .unwrap();

        let backfill_upstream_output_row_count = register_int_counter_vec_with_registry!(
            "stream_backfill_upstream_output_row_count",
            "Total number of rows that have been output from the backfill upstream",
            &["table_id", "actor_id"],
            registry
        )
        .unwrap();

        let arrangement_backfill_snapshot_read_row_count = register_int_counter_vec_with_registry!(
            "stream_arrangement_backfill_snapshot_read_row_count",
            "Total number of rows that have been read from the arrangement_backfill snapshot",
            &["table_id", "actor_id"],
            registry
        )
        .unwrap();

        let arrangement_backfill_upstream_output_row_count =
            register_int_counter_vec_with_registry!(
                "stream_arrangement_backfill_upstream_output_row_count",
                "Total number of rows that have been output from the arrangement_backfill upstream",
                &["table_id", "actor_id"],
                registry
            )
            .unwrap();

        let cdc_backfill_snapshot_read_row_count = register_int_counter_vec_with_registry!(
            "stream_cdc_backfill_snapshot_read_row_count",
            "Total number of rows that have been read from the cdc_backfill snapshot",
            &["table_id", "actor_id"],
            registry
        )
        .unwrap();

        let cdc_backfill_upstream_output_row_count = register_int_counter_vec_with_registry!(
            "stream_cdc_backfill_upstream_output_row_count",
            "Total number of rows that have been output from the cdc_backfill upstream",
            &["table_id", "actor_id"],
            registry
        )
        .unwrap();

        let over_window_cached_entry_count = register_int_gauge_vec_with_registry!(
            "stream_over_window_cached_entry_count",
            "Total entry (partition) count in over window executor cache",
            &["table_id", "actor_id", "fragment_id"],
            registry
        )
        .unwrap();

        let over_window_cache_lookup_count = register_int_counter_vec_with_registry!(
            "stream_over_window_cache_lookup_count",
            "Over window executor cache lookup count",
            &["table_id", "actor_id", "fragment_id"],
            registry
        )
        .unwrap();

        let over_window_cache_miss_count = register_int_counter_vec_with_registry!(
            "stream_over_window_cache_miss_count",
            "Over window executor cache miss count",
            &["table_id", "actor_id", "fragment_id"],
            registry
        )
        .unwrap();

        let over_window_range_cache_entry_count = register_int_gauge_vec_with_registry!(
            "stream_over_window_range_cache_entry_count",
            "Over window partition range cache entry count",
            &["table_id", "actor_id", "fragment_id"],
            registry,
        )
        .unwrap();

        let over_window_range_cache_lookup_count = register_int_counter_vec_with_registry!(
            "stream_over_window_range_cache_lookup_count",
            "Over window partition range cache lookup count",
            &["table_id", "actor_id", "fragment_id"],
            registry
        )
        .unwrap();

        let over_window_range_cache_left_miss_count = register_int_counter_vec_with_registry!(
            "stream_over_window_range_cache_left_miss_count",
            "Over window partition range cache left miss count",
            &["table_id", "actor_id", "fragment_id"],
            registry
        )
        .unwrap();

        let over_window_range_cache_right_miss_count = register_int_counter_vec_with_registry!(
            "stream_over_window_range_cache_right_miss_count",
            "Over window partition range cache right miss count",
            &["table_id", "actor_id", "fragment_id"],
            registry
        )
        .unwrap();

        let opts = histogram_opts!(
            "stream_barrier_inflight_duration_seconds",
            "barrier_inflight_latency",
            exponential_buckets(0.1, 1.5, 16).unwrap() // max 43s
        );
        let barrier_inflight_latency = register_histogram_with_registry!(opts, registry).unwrap();

        let opts = histogram_opts!(
            "stream_barrier_sync_storage_duration_seconds",
            "barrier_sync_latency",
            exponential_buckets(0.1, 1.5, 16).unwrap() // max 43s
        );
        let barrier_sync_latency = register_histogram_with_registry!(opts, registry).unwrap();

        let barrier_manager_progress = register_int_counter_with_registry!(
            "stream_barrier_manager_progress",
            "The number of actors that have processed the earliest in-flight barriers",
            registry
        )
        .unwrap();

        let sink_commit_duration = register_guarded_histogram_vec_with_registry!(
            "sink_commit_duration",
            "Duration of commit op in sink",
            &["executor_id", "connector", "sink_id"],
            registry
        )
        .unwrap();

        let connector_sink_rows_received = register_guarded_int_counter_vec_with_registry!(
            "connector_sink_rows_received",
            "Number of rows received by sink",
            &["connector_type", "sink_id"],
            registry
        )
        .unwrap();

        let log_store_first_write_epoch = register_guarded_int_gauge_vec_with_registry!(
            "log_store_first_write_epoch",
            "The first write epoch of log store",
            &["executor_id", "connector", "sink_id"],
            registry
        )
        .unwrap();

        let log_store_latest_write_epoch = register_guarded_int_gauge_vec_with_registry!(
            "log_store_latest_write_epoch",
            "The latest write epoch of log store",
            &["executor_id", "connector", "sink_id"],
            registry
        )
        .unwrap();

        let log_store_write_rows = register_guarded_int_counter_vec_with_registry!(
            "log_store_write_rows",
            "The write rate of rows",
            &["executor_id", "connector", "sink_id"],
            registry
        )
        .unwrap();

        let log_store_latest_read_epoch = register_guarded_int_gauge_vec_with_registry!(
            "log_store_latest_read_epoch",
            "The latest read epoch of log store",
            &["executor_id", "connector", "sink_id"],
            registry
        )
        .unwrap();

        let log_store_read_rows = register_guarded_int_counter_vec_with_registry!(
            "log_store_read_rows",
            "The read rate of rows",
            &["executor_id", "connector", "sink_id"],
            registry
        )
        .unwrap();

        let kv_log_store_storage_write_count = register_guarded_int_counter_vec_with_registry!(
            "kv_log_store_storage_write_count",
            "Write row count throughput of kv log store",
            &["executor_id", "connector", "sink_id"],
            registry
        )
        .unwrap();

        let kv_log_store_storage_write_size = register_guarded_int_counter_vec_with_registry!(
            "kv_log_store_storage_write_size",
            "Write size throughput of kv log store",
            &["executor_id", "connector", "sink_id"],
            registry
        )
        .unwrap();

        let kv_log_store_storage_read_count = register_guarded_int_counter_vec_with_registry!(
            "kv_log_store_storage_read_count",
            "Write row count throughput of kv log store",
            &["executor_id", "connector", "sink_id", "read_type"],
            registry
        )
        .unwrap();

        let kv_log_store_storage_read_size = register_guarded_int_counter_vec_with_registry!(
            "kv_log_store_storage_read_size",
            "Write size throughput of kv log store",
            &["executor_id", "connector", "sink_id", "read_type"],
            registry
        )
        .unwrap();

        let lru_current_watermark_time_ms = register_int_gauge_with_registry!(
            "lru_current_watermark_time_ms",
            "Current LRU manager watermark time(ms)",
            registry
        )
        .unwrap();

        let lru_physical_now_ms = register_int_gauge_with_registry!(
            "lru_physical_now_ms",
            "Current physical time in Risingwave(ms)",
            registry
        )
        .unwrap();

        let lru_runtime_loop_count = register_int_counter_with_registry!(
            "lru_runtime_loop_count",
            "The counts of the eviction loop in LRU manager per second",
            registry
        )
        .unwrap();

        let lru_watermark_step = register_int_gauge_with_registry!(
            "lru_watermark_step",
            "The steps increase in 1 loop",
            registry
        )
        .unwrap();

        let lru_evicted_watermark_time_ms = register_guarded_int_gauge_vec_with_registry!(
            "lru_evicted_watermark_time_ms",
            "The latest evicted watermark time by actors",
            &["table_id", "actor_id", "desc"],
            registry
        )
        .unwrap();

        let jemalloc_allocated_bytes = register_int_gauge_with_registry!(
            "jemalloc_allocated_bytes",
            "The allocated memory jemalloc, got from jemalloc_ctl",
            registry
        )
        .unwrap();

        let jemalloc_active_bytes = register_int_gauge_with_registry!(
            "jemalloc_active_bytes",
            "The active memory jemalloc, got from jemalloc_ctl",
            registry
        )
        .unwrap();

        let jvm_allocated_bytes = register_int_gauge_with_registry!(
            "jvm_allocated_bytes",
            "The allocated jvm memory",
            registry
        )
        .unwrap();

        let jvm_active_bytes = register_int_gauge_with_registry!(
            "jvm_active_bytes",
            "The active jvm memory",
            registry
        )
        .unwrap();

        let materialize_cache_hit_count = register_int_counter_vec_with_registry!(
            "stream_materialize_cache_hit_count",
            "Materialize executor cache hit count",
            &["table_id", "actor_id"],
            registry
        )
        .unwrap();

        let materialize_cache_total_count = register_int_counter_vec_with_registry!(
            "stream_materialize_cache_total_count",
            "Materialize executor cache total operation",
            &["table_id", "actor_id"],
            registry
        )
        .unwrap();

        let stream_memory_usage = register_guarded_int_gauge_vec_with_registry!(
            "stream_memory_usage",
            "Memory usage for stream executors",
            &["table_id", "actor_id", "desc"],
            registry
        )
        .unwrap();

        let iceberg_write_qps = register_guarded_int_counter_vec_with_registry!(
            "iceberg_write_qps",
            "The qps of iceberg writer",
            &["executor_id", "sink_id"],
            registry
        )
        .unwrap();

        let iceberg_write_latency = register_guarded_histogram_vec_with_registry!(
            "iceberg_write_latency",
            "The latency of iceberg writer",
            &["executor_id", "sink_id"],
            registry
        )
        .unwrap();

        let iceberg_rolling_unflushed_data_file = register_guarded_int_gauge_vec_with_registry!(
            "iceberg_rolling_unflushed_data_file",
            "The unflushed data file count of iceberg rolling writer",
            &["executor_id", "sink_id"],
            registry
        )
        .unwrap();

        let iceberg_position_delete_cache_num = register_guarded_int_gauge_vec_with_registry!(
            "iceberg_position_delete_cache_num",
            "The delete cache num of iceberg position delete writer",
            &["executor_id", "sink_id"],
            registry
        )
        .unwrap();

        let iceberg_partition_num = register_guarded_int_gauge_vec_with_registry!(
            "iceberg_partition_num",
            "The partition num of iceberg partition writer",
            &["executor_id", "sink_id"],
            registry
        )
        .unwrap();

        Self {
            level,
            executor_row_count,
            actor_execution_time,
            actor_scheduled_duration,
            actor_scheduled_cnt,
            actor_fast_poll_duration,
            actor_fast_poll_cnt,
            actor_slow_poll_duration,
            actor_slow_poll_cnt,
            actor_poll_duration,
            actor_poll_cnt,
            actor_idle_duration,
            actor_idle_cnt,
            actor_memory_usage,
            actor_in_record_cnt,
            actor_out_record_cnt,
            source_output_row_count,
            source_row_per_barrier,
            source_split_change_count,
            sink_input_row_count,
            mview_input_row_count,
            exchange_frag_recv_size,
            actor_output_buffer_blocking_duration_ns,
            actor_input_buffer_blocking_duration_ns,
            join_lookup_miss_count,
            join_lookup_total_count,
            join_insert_cache_miss_count,
            join_actor_input_waiting_duration_ns,
            join_match_duration_ns,
            join_barrier_align_duration,
            join_cached_entry_count,
            join_matched_join_keys,
            agg_lookup_miss_count,
            agg_total_lookup_count,
            agg_cached_entry_count,
            agg_chunk_lookup_miss_count,
            agg_chunk_total_lookup_count,
            agg_distinct_cache_miss_count,
            agg_distinct_total_cache_count,
            agg_distinct_cached_entry_count,
            agg_dirty_groups_count,
            agg_dirty_groups_heap_size,
            group_top_n_cache_miss_count,
            group_top_n_total_query_cache_count,
            group_top_n_cached_entry_count,
            group_top_n_appendonly_cache_miss_count,
            group_top_n_appendonly_total_query_cache_count,
            group_top_n_appendonly_cached_entry_count,
            lookup_cache_miss_count,
            lookup_total_query_cache_count,
            lookup_cached_entry_count,
            temporal_join_cache_miss_count,
            temporal_join_total_query_cache_count,
            temporal_join_cached_entry_count,
            backfill_snapshot_read_row_count,
            backfill_upstream_output_row_count,
            arrangement_backfill_snapshot_read_row_count,
            arrangement_backfill_upstream_output_row_count,
            cdc_backfill_snapshot_read_row_count,
            cdc_backfill_upstream_output_row_count,
            over_window_cached_entry_count,
            over_window_cache_lookup_count,
            over_window_cache_miss_count,
            over_window_range_cache_entry_count,
            over_window_range_cache_lookup_count,
            over_window_range_cache_left_miss_count,
            over_window_range_cache_right_miss_count,
            barrier_inflight_latency,
            barrier_sync_latency,
            barrier_manager_progress,
            sink_commit_duration,
            connector_sink_rows_received,
            log_store_first_write_epoch,
            log_store_latest_write_epoch,
            log_store_write_rows,
            log_store_latest_read_epoch,
            log_store_read_rows,
            kv_log_store_storage_write_count,
            kv_log_store_storage_write_size,
            kv_log_store_storage_read_count,
            kv_log_store_storage_read_size,
            iceberg_write_qps,
            iceberg_write_latency,
            iceberg_rolling_unflushed_data_file,
            iceberg_position_delete_cache_num,
            iceberg_partition_num,
            lru_current_watermark_time_ms,
            lru_physical_now_ms,
            lru_runtime_loop_count,
            lru_watermark_step,
            lru_evicted_watermark_time_ms,
            jemalloc_allocated_bytes,
            jemalloc_active_bytes,
            jvm_allocated_bytes,
            jvm_active_bytes,
            materialize_cache_hit_count,
            materialize_cache_total_count,
            stream_memory_usage,
        }
    }

    /// Create a new `StreamingMetrics` instance used in tests or other places.
    pub fn unused() -> Self {
        global_streaming_metrics(MetricLevel::Disabled)
    }

    pub fn new_sink_metrics(
        &self,
        identity: &str,
        sink_id_str: &str,
        connector: &str,
    ) -> SinkMetrics {
        let label_list = [identity, connector, sink_id_str];
        let sink_commit_duration_metrics = self
            .sink_commit_duration
            .with_guarded_label_values(&label_list);
        let connector_sink_rows_received = self
            .connector_sink_rows_received
            .with_guarded_label_values(&[connector, sink_id_str]);

        let log_store_latest_read_epoch = self
            .log_store_latest_read_epoch
            .with_guarded_label_values(&label_list);

        let log_store_latest_write_epoch = self
            .log_store_latest_write_epoch
            .with_guarded_label_values(&label_list);

        let log_store_first_write_epoch = self
            .log_store_first_write_epoch
            .with_guarded_label_values(&label_list);

        let log_store_write_rows = self
            .log_store_write_rows
            .with_guarded_label_values(&label_list);
        let log_store_read_rows = self
            .log_store_read_rows
            .with_guarded_label_values(&label_list);

        let label_list = [identity, sink_id_str];
<<<<<<< HEAD
        let iceberg_file_appender_write_qps = self
            .iceberg_file_appender_write_qps
            .with_guarded_label_values(&label_list);
        let iceberg_file_appender_write_latency = self
            .iceberg_file_appender_write_latency
            .with_guarded_label_values(&label_list);
=======
        let iceberg_write_qps = self.iceberg_write_qps.with_label_values(&label_list);
        let iceberg_write_latency = self.iceberg_write_latency.with_label_values(&label_list);
        let iceberg_rolling_unflushed_data_file = self
            .iceberg_rolling_unflushed_data_file
            .with_label_values(&label_list);
        let iceberg_position_delete_cache_num = self
            .iceberg_position_delete_cache_num
            .with_label_values(&label_list);
        let iceberg_partition_num = self.iceberg_partition_num.with_label_values(&label_list);
>>>>>>> 028f0aea

        SinkMetrics {
            sink_commit_duration_metrics,
            connector_sink_rows_received,
            log_store_first_write_epoch,
            log_store_latest_write_epoch,
            log_store_write_rows,
            log_store_latest_read_epoch,
            log_store_read_rows,
            iceberg_write_qps,
            iceberg_write_latency,
            iceberg_rolling_unflushed_data_file,
            iceberg_position_delete_cache_num,
            iceberg_partition_num,
        }
    }
}<|MERGE_RESOLUTION|>--- conflicted
+++ resolved
@@ -1145,24 +1145,21 @@
             .with_guarded_label_values(&label_list);
 
         let label_list = [identity, sink_id_str];
-<<<<<<< HEAD
-        let iceberg_file_appender_write_qps = self
-            .iceberg_file_appender_write_qps
+        let iceberg_write_qps = self
+            .iceberg_write_qps
             .with_guarded_label_values(&label_list);
-        let iceberg_file_appender_write_latency = self
-            .iceberg_file_appender_write_latency
+        let iceberg_write_latency = self
+            .iceberg_write_latency
             .with_guarded_label_values(&label_list);
-=======
-        let iceberg_write_qps = self.iceberg_write_qps.with_label_values(&label_list);
-        let iceberg_write_latency = self.iceberg_write_latency.with_label_values(&label_list);
         let iceberg_rolling_unflushed_data_file = self
             .iceberg_rolling_unflushed_data_file
-            .with_label_values(&label_list);
+            .with_guarded_label_values(&label_list);
         let iceberg_position_delete_cache_num = self
             .iceberg_position_delete_cache_num
-            .with_label_values(&label_list);
-        let iceberg_partition_num = self.iceberg_partition_num.with_label_values(&label_list);
->>>>>>> 028f0aea
+            .with_guarded_label_values(&label_list);
+        let iceberg_partition_num = self
+            .iceberg_partition_num
+            .with_guarded_label_values(&label_list);
 
         SinkMetrics {
             sink_commit_duration_metrics,
