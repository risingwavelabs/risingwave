// Copyright 2023 RisingWave Labs
//
// Licensed under the Apache License, Version 2.0 (the "License");
// you may not use this file except in compliance with the License.
// You may obtain a copy of the License at
//
//     http://www.apache.org/licenses/LICENSE-2.0
//
// Unless required by applicable law or agreed to in writing, software
// distributed under the License is distributed on an "AS IS" BASIS,
// WITHOUT WARRANTIES OR CONDITIONS OF ANY KIND, either express or implied.
// See the License for the specific language governing permissions and
// limitations under the License.

use std::fmt::Debug;
use std::marker::PhantomData;
use std::sync::Arc;

use risingwave_common::array::stream_record::{Record, RecordType};
use risingwave_common::array::{Op, StreamChunk, Vis};
use risingwave_common::catalog::Schema;
use risingwave_common::estimate_size::EstimateSize;
use risingwave_common::must_match;
use risingwave_common::row::{OwnedRow, Row, RowExt};
use risingwave_common::types::DataType;
use risingwave_common::util::iter_util::ZipEqFast;
use risingwave_expr::agg::AggCall;
use risingwave_storage::StateStore;

use super::agg_state::{AggState, AggStateStorage};
use crate::common::table::state_table::StateTable;
use crate::common::StreamChunkBuilder;
use crate::executor::error::StreamExecutorResult;
use crate::executor::PkIndices;

pub trait Strategy {
    /// Infer the change type of the aggregation result. Don't need to take the ownership of
    /// `prev_outputs` and `curr_outputs`.
    fn infer_change_type(
        prev_row_count: usize,
        curr_row_count: usize,
        prev_outputs: Option<&OwnedRow>,
        curr_outputs: &OwnedRow,
    ) -> Option<RecordType>;
}

/// The strategy that always outputs the aggregation result no matter there're input rows or not.
pub struct AlwaysOutput;
/// The strategy that only outputs the aggregation result when there're input rows. If row count
/// drops to 0, the output row will be deleted.
pub struct OnlyOutputIfHasInput;

impl Strategy for AlwaysOutput {
    fn infer_change_type(
        prev_row_count: usize,
        curr_row_count: usize,
        prev_outputs: Option<&OwnedRow>,
        curr_outputs: &OwnedRow,
    ) -> Option<RecordType> {
        match prev_outputs {
            None => {
                // First time to build changes, assert to ensure correctness.
                // Note that it's not true vice versa, i.e. `prev_row_count == 0` doesn't imply
                // `prev_outputs == None`.
                assert_eq!(prev_row_count, 0);

                // Generate output no matter whether current row count is 0 or not.
                Some(RecordType::Insert)
            }
            Some(prev_outputs) => {
                if prev_row_count == 0 && curr_row_count == 0 || prev_outputs == curr_outputs {
                    // No rows exist, or output is not changed.
                    None
                } else {
                    Some(RecordType::Update)
                }
            }
        }
    }
}

impl Strategy for OnlyOutputIfHasInput {
    fn infer_change_type(
        prev_row_count: usize,
        curr_row_count: usize,
        prev_outputs: Option<&OwnedRow>,
        curr_outputs: &OwnedRow,
    ) -> Option<RecordType> {
        match (prev_row_count, curr_row_count) {
            (0, 0) => {
                // No rows of current group exist.
                None
            }
            (0, _) => {
                // Insert new output row for this newly emerged group.
                Some(RecordType::Insert)
            }
            (_, 0) => {
                // Delete old output row for this newly disappeared group.
                Some(RecordType::Delete)
            }
            (_, _) => {
                // Update output row.
                if prev_outputs.expect("must exist previous outputs") == curr_outputs {
                    // No output change.
                    None
                } else {
                    Some(RecordType::Update)
                }
            }
        }
    }
}

/// [`GroupKey`] wraps a concrete group key and handle its mapping to state table pk.
#[derive(Clone, Debug)]
pub struct GroupKey {
    row_prefix: OwnedRow,
    table_pk_projection: Arc<[usize]>,
}

impl GroupKey {
    pub fn new(row_prefix: OwnedRow, table_pk_projection: Option<Arc<[usize]>>) -> Self {
        let table_pk_projection =
            table_pk_projection.unwrap_or_else(|| (0..row_prefix.len()).collect());
        Self {
            row_prefix,
            table_pk_projection,
        }
    }

    pub fn len(&self) -> usize {
        self.row_prefix.len()
    }

    pub fn is_empty(&self) -> bool {
        self.row_prefix.is_empty()
    }

    /// Get the group key for state table row prefix.
    pub fn table_row(&self) -> &OwnedRow {
        &self.row_prefix
    }

    /// Get the group key for state table pk prefix.
    pub fn table_pk(&self) -> impl Row + '_ {
        (&self.row_prefix).project(&self.table_pk_projection)
    }

    /// Get the group key for LRU cache key prefix.
    pub fn cache_key(&self) -> impl Row + '_ {
        self.table_row()
    }
}

/// [`AggGroup`] manages agg states of all agg calls for one `group_key`.
pub struct AggGroup<S: StateStore, Strtg: Strategy> {
    /// Group key.
    group_key: Option<GroupKey>,

    /// Current managed states for all [`AggCall`]s.
    states: Vec<AggState>,

    /// Previous outputs of managed states. Initializing with `None`.
    prev_outputs: Option<OwnedRow>,

    /// Index of row count agg call (`count(*)`) in the call list.
    row_count_index: usize,

    _phantom: PhantomData<(S, Strtg)>,
}

impl<S: StateStore, Strtg: Strategy> Debug for AggGroup<S, Strtg> {
    fn fmt(&self, f: &mut std::fmt::Formatter<'_>) -> std::fmt::Result {
        f.debug_struct("AggGroup")
            .field("group_key", &self.group_key)
            .field("prev_outputs", &self.prev_outputs)
            .finish()
    }
}

impl<S: StateStore, Strtg: Strategy> EstimateSize for AggGroup<S, Strtg> {
    fn estimated_heap_size(&self) -> usize {
        self.states
            .iter()
            .map(|state| state.estimated_heap_size())
            .sum()
    }
}

impl<S: StateStore, Strtg: Strategy> AggGroup<S, Strtg> {
    /// Create [`AggGroup`] for the given [`AggCall`]s and `group_key`.
    /// For [`crate::executor::SimpleAggExecutor`], the `group_key` should be `None`.
    #[allow(clippy::too_many_arguments)]
    pub async fn create(
        group_key: Option<GroupKey>,
        agg_calls: &[AggCall],
        storages: &[AggStateStorage<S>],
        result_table: &StateTable<S>,
        pk_indices: &PkIndices,
        row_count_index: usize,
        extreme_cache_size: usize,
        input_schema: &Schema,
    ) -> StreamExecutorResult<Self> {
        let prev_outputs: Option<OwnedRow> = result_table
            .get_row(group_key.as_ref().map(GroupKey::table_pk))
            .await?;
        if let Some(prev_outputs) = &prev_outputs {
            assert_eq!(prev_outputs.len(), agg_calls.len());
        }

        // XXX(wrj): don't use try_join_all here to avoid weird memmove overhead
        let mut states = Vec::with_capacity(agg_calls.len());
        for (idx, agg_call) in agg_calls.iter().enumerate() {
            let state = AggState::create(
                agg_call,
                &storages[idx],
                prev_outputs.as_ref().map(|outputs| &outputs[idx]),
                pk_indices,
                group_key.as_ref(),
                extreme_cache_size,
                input_schema,
            )
            .await?;
            states.push(state);
        }

        Ok(Self {
            group_key,
            states,
            prev_outputs,
            row_count_index,
            _phantom: PhantomData,
        })
    }

    pub fn group_key(&self) -> Option<&GroupKey> {
        self.group_key.as_ref()
    }

    pub fn group_key_row(&self) -> OwnedRow {
        self.group_key
            .as_ref()
            .map(GroupKey::table_row)
            .cloned()
            .unwrap_or_default()
    }

    fn prev_row_count(&self) -> usize {
        match &self.prev_outputs {
            Some(states) => states[self.row_count_index]
                .as_ref()
                .map(|x| {
                    TryInto::try_into(*x.as_int64()).expect("row count should be non-negative")
                })
                .unwrap_or(0),
            None => 0,
        }
    }

    /// Get current row count of this group.
    fn curr_row_count(&self) -> usize {
        let row_count_state = must_match!(
            self.states[self.row_count_index],
            AggState::Value(ref state) => state
        );
        let row_count = row_count_state
            .get_output()
            .expect("row count should never output NULL")
            .into_int64();
        if row_count < 0 {
            tracing::error!(group = ?self.group_key_row(), "bad row count");
            panic!("row count should be non-negative")
        }
        row_count.try_into().unwrap()
    }

    pub(crate) fn is_uninitialized(&self) -> bool {
        self.prev_outputs.is_none()
    }

    /// Apply input chunk to all managed agg states.
    ///
    /// `mappings` contains the column mappings from input chunk to each agg call.
    /// `visibilities` contains the row visibility of the input chunk for each agg call.
    pub async fn apply_chunk(
        &mut self,
        chunk: &StreamChunk,
        calls: &[AggCall],
        visibilities: Vec<Vis>,
    ) -> StreamExecutorResult<()> {
<<<<<<< HEAD
        for ((state, call), visibility) in (self.states.iter_mut())
            .zip_eq_fast(calls)
            .zip_eq_fast(visibilities)
=======
        if self.curr_row_count() == 0 {
            tracing::trace!(group = ?self.group_key_row(), "first time see this group");
        }

        for (((state, storage), visibility), materialized) in self
            .states
            .iter_mut()
            .zip_eq_fast(storages)
            .zip_eq_fast(&visibilities)
            .zip_eq_fast(materialized.iter())
>>>>>>> db92b72a
        {
            state.apply_chunk(chunk, call, visibility).await?;
        }

        if self.curr_row_count() == 0 {
            tracing::trace!(group = ?self.group_key_row(), "last time see this group");
        }

        Ok(())
    }

    /// Flush in-memory state into state table if needed.
    /// The calling order of this method and `get_outputs` doesn't matter, but this method
    /// must be called before committing state tables.
    pub async fn flush_state_if_needed(
        &self,
        storages: &mut [AggStateStorage<S>],
    ) -> StreamExecutorResult<()> {
        futures::future::try_join_all(self.states.iter().zip_eq_fast(storages).filter_map(
            |(state, storage)| match state {
                AggState::Table(state) => Some(state.flush_state_if_needed(
                    must_match!(storage, AggStateStorage::Table { table } => table),
                    self.group_key(),
                )),
                _ => None,
            },
        ))
        .await?;
        Ok(())
    }

    /// Reset all in-memory states to their initial state, i.e. to reset all agg state structs to
    /// the status as if they are just created, no input applied and no row in state table.
    fn reset(&mut self) {
        self.states.iter_mut().for_each(|state| state.reset());
    }

    /// Get the outputs of all managed agg states, without group key prefix.
    /// Possibly need to read/sync from state table if the state not cached in memory.
    /// This method is idempotent, i.e. it can be called multiple times and the outputs are
    /// guaranteed to be the same.
    async fn get_outputs(
        &mut self,
        storages: &[AggStateStorage<S>],
    ) -> StreamExecutorResult<(usize, OwnedRow)> {
        let row_count = self.curr_row_count();
        if row_count == 0 {
            // Reset all states (in fact only value states will be reset).
            // This is important because for some agg calls (e.g. `sum`), if no row is applied,
            // they should output NULL, for some other calls (e.g. `sum0`), they should output 0.
            // FIXME(rc): Deciding whether to reset states according to `row_count` is not precisely
            // correct, see https://github.com/risingwavelabs/risingwave/issues/7412 for bug description.
            self.reset();
        }
        futures::future::try_join_all(
            self.states
                .iter_mut()
                .zip_eq_fast(storages)
                .map(|(state, storage)| state.get_output(storage, self.group_key.as_ref())),
        )
        .await
        .map(|row| (row_count, OwnedRow::new(row)))
    }

    /// Build aggregation result change, according to previous and current agg outputs.
    /// The saved previous outputs will be updated to the latest outputs after this method.
    pub async fn build_change(
        &mut self,
        storages: &[AggStateStorage<S>],
    ) -> StreamExecutorResult<Option<Record<OwnedRow>>> {
        let prev_row_count = self.prev_row_count();
        let (curr_row_count, curr_outputs) = self.get_outputs(storages).await?;

        let change_type = Strtg::infer_change_type(
            prev_row_count,
            curr_row_count,
            self.prev_outputs.as_ref(),
            &curr_outputs,
        );

        tracing::trace!(
            group = ?self.group_key_row(),
            prev_row_count,
            curr_row_count,
            change_type = ?change_type,
            "build change"
        );

        Ok(change_type.map(|change_type| match change_type {
            RecordType::Insert => {
                let new_row = self
                    .group_key()
                    .map(GroupKey::table_row)
                    .chain(&curr_outputs)
                    .into_owned_row();
                self.prev_outputs = Some(curr_outputs);
                Record::Insert { new_row }
            }
            RecordType::Delete => {
                let prev_outputs = self.prev_outputs.take();
                let old_row = self
                    .group_key()
                    .map(GroupKey::table_row)
                    .chain(prev_outputs)
                    .into_owned_row();
                Record::Delete { old_row }
            }
            RecordType::Update => {
                let new_row = self
                    .group_key()
                    .map(GroupKey::table_row)
                    .chain(&curr_outputs)
                    .into_owned_row();
                let prev_outputs = self.prev_outputs.replace(curr_outputs);
                let old_row = self
                    .group_key()
                    .map(GroupKey::table_row)
                    .chain(prev_outputs)
                    .into_owned_row();
                Record::Update { old_row, new_row }
            }
        }))
    }
}

// TODO(rc): split logic of `StreamChunkBuilder` to chunk builder and row merger.
/// A wrapper of [`StreamChunkBuilder`] that provides a more convenient API.
pub struct ChunkBuilder {
    inner: StreamChunkBuilder,
}

impl ChunkBuilder {
    pub fn new(capacity: usize, data_types: &[DataType]) -> Self {
        Self {
            inner: StreamChunkBuilder::new(
                capacity,
                data_types,
                (0..data_types.len()).map(|x| (x, x)).collect(),
                vec![],
            ),
        }
    }

    /// Append a row to the builder, return a chunk if the builder is full.
    #[must_use]
    pub fn append_row(&mut self, op: Op, row: impl Row) -> Option<StreamChunk> {
        self.inner.append_row_update(op, row)
    }

    /// Append a record to the builder, return a chunk if the builder is full.
    pub fn append_record(&mut self, record: Record<impl Row>) -> Option<StreamChunk> {
        match record {
            Record::Insert { new_row } => self.append_row(Op::Insert, new_row),
            Record::Delete { old_row } => self.append_row(Op::Delete, old_row),
            Record::Update { old_row, new_row } => {
                let _none = self.append_row(Op::UpdateDelete, old_row);
                self.append_row(Op::UpdateInsert, new_row)
            }
        }
    }

    /// Take remaining rows and build a chunk.
    pub fn take(&mut self) -> Option<StreamChunk> {
        self.inner.take()
    }
}<|MERGE_RESOLUTION|>--- conflicted
+++ resolved
@@ -266,6 +266,7 @@
         );
         let row_count = row_count_state
             .get_output()
+            .expect("failed to get agg output")
             .expect("row count should never output NULL")
             .into_int64();
         if row_count < 0 {
@@ -289,22 +290,12 @@
         calls: &[AggCall],
         visibilities: Vec<Vis>,
     ) -> StreamExecutorResult<()> {
-<<<<<<< HEAD
+        if self.curr_row_count() == 0 {
+            tracing::trace!(group = ?self.group_key_row(), "first time see this group");
+        }
         for ((state, call), visibility) in (self.states.iter_mut())
             .zip_eq_fast(calls)
             .zip_eq_fast(visibilities)
-=======
-        if self.curr_row_count() == 0 {
-            tracing::trace!(group = ?self.group_key_row(), "first time see this group");
-        }
-
-        for (((state, storage), visibility), materialized) in self
-            .states
-            .iter_mut()
-            .zip_eq_fast(storages)
-            .zip_eq_fast(&visibilities)
-            .zip_eq_fast(materialized.iter())
->>>>>>> db92b72a
         {
             state.apply_chunk(chunk, call, visibility).await?;
         }
