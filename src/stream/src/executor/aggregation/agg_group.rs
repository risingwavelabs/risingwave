--- conflicted
+++ resolved
@@ -18,6 +18,7 @@
 
 use risingwave_common::array::stream_record::{Record, RecordType};
 use risingwave_common::array::{Op, StreamChunk, Vis};
+use risingwave_common::buffer::Bitmap;
 use risingwave_common::catalog::Schema;
 use risingwave_common::estimate_size::EstimateSize;
 use risingwave_common::must_match;
@@ -255,32 +256,20 @@
     pub async fn apply_chunk(
         &mut self,
         storages: &mut [AggStateStorage<S>],
-<<<<<<< HEAD
         chunk: &StreamChunk,
         visibilities: Vec<Vis>,
+        materialized: &Bitmap,
     ) -> StreamExecutorResult<()> {
         let mut chunk = chunk.clone();
-        for ((state, storage), vis) in self
-=======
-        ops: &[Op],
-        columns: &[ArrayRef],
-        visibilities: Vec<Option<Bitmap>>,
-        materialized: &Bitmap,
-    ) -> StreamExecutorResult<()> {
         for (((state, storage), visibility), materialized) in self
->>>>>>> cf93afa4
             .states
             .iter_mut()
             .zip_eq_fast(storages)
             .zip_eq_fast(visibilities)
             .zip_eq_fast(materialized.iter())
         {
-<<<<<<< HEAD
-            chunk.set_vis(vis);
-            state.apply_chunk(&chunk, storage).await?;
-=======
-            state.apply_chunk(ops, visibility.as_ref(), columns, storage, materialized)?;
->>>>>>> cf93afa4
+            chunk.set_vis(visibility);
+            state.apply_chunk(&chunk, storage, materialized).await?;
         }
         Ok(())
     }
