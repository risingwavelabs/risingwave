--- conflicted
+++ resolved
@@ -282,12 +282,8 @@
     result_table: &StateTable<S>,
     pk_indices: &PkIndices,
     extreme_cache_size: usize,
-<<<<<<< HEAD
+    input_schema: &Schema,
 ) -> StreamExecutorResult<AggStateManager<S>> {
-=======
-    input_schema: &Schema,
-) -> StreamExecutorResult<AggState<S>> {
->>>>>>> 463d1d33
     let prev_result: Option<Row> = result_table
         .get_row(group_key.as_ref().unwrap_or_else(Row::empty))
         .await?;
@@ -295,12 +291,7 @@
     if let Some(prev_outputs) = prev_outputs.as_ref() {
         assert_eq!(prev_outputs.len(), agg_calls.len());
     }
-<<<<<<< HEAD
-
-=======
-    // Currently the loop here only works if `ROW_COUNT_COLUMN` is 0.
-    const_assert_eq!(ROW_COUNT_COLUMN, 0);
->>>>>>> 463d1d33
+
     let row_count = prev_outputs
         .as_ref()
         .and_then(|outputs| {
