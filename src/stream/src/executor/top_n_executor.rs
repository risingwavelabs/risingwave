// Copyright 2022 Singularity Data
//
// Licensed under the Apache License, Version 2.0 (the "License");
// you may not use this file except in compliance with the License.
// You may obtain a copy of the License at
//
// http://www.apache.org/licenses/LICENSE-2.0
//
// Unless required by applicable law or agreed to in writing, software
// distributed under the License is distributed on an "AS IS" BASIS,
// WITHOUT WARRANTIES OR CONDITIONS OF ANY KIND, either express or implied.
// See the License for the specific language governing permissions and
// limitations under the License.

use std::sync::Arc;

use async_trait::async_trait;
use futures::StreamExt;
use futures_async_stream::try_stream;
use itertools::Itertools;
use risingwave_common::array::column::Column;
use risingwave_common::array::{Op, Row, StreamChunk};
use risingwave_common::buffer::Bitmap;
use risingwave_common::catalog::Schema;
use risingwave_common::util::chunk_coalesce::DataChunkBuilder;

use super::expect_first_barrier;
use crate::executor::error::{StreamExecutorError, StreamExecutorResult};
use crate::executor::{BoxedExecutor, BoxedMessageStream, Executor, Message, PkIndicesRef};

#[async_trait]
pub trait TopNExecutorBase: Send + 'static {
    /// Apply the chunk to the dirty state and get the diffs.
    async fn apply_chunk(
        &mut self,
        chunk: StreamChunk,
        epoch: u64,
    ) -> StreamExecutorResult<StreamChunk>;

    /// Flush the buffered chunk to the storage backend.
    async fn flush_data(&mut self, epoch: u64) -> StreamExecutorResult<()>;

    /// See [`Executor::schema`].
    fn schema(&self) -> &Schema;

    /// See [`Executor::pk_indices`].
    fn pk_indices(&self) -> PkIndicesRef;

    /// See [`Executor::identity`].
    fn identity(&self) -> &str;

<<<<<<< HEAD
    /// Update the vnode bitmap for the state tables, only used by Group Top-N since it's
    /// distributed.
    fn update_state_table_vnode_bitmap(&mut self, _vnode_bitmap: Arc<Bitmap>) {}
=======
    async fn init(&mut self, epoch: u64) -> StreamExecutorResult<()>;
>>>>>>> 3fcad21e
}

/// The struct wraps a [`TopNExecutorBase`]
pub struct TopNExecutorWrapper<E> {
    pub(super) input: BoxedExecutor,
    pub(super) inner: E,
}

impl<E> Executor for TopNExecutorWrapper<E>
where
    E: TopNExecutorBase,
{
    fn execute(self: Box<Self>) -> BoxedMessageStream {
        self.top_n_executor_execute().boxed()
    }

    fn schema(&self) -> &Schema {
        self.inner.schema()
    }

    fn pk_indices(&self) -> PkIndicesRef {
        self.inner.pk_indices()
    }

    fn identity(&self) -> &str {
        self.inner.identity()
    }
}

impl<E> TopNExecutorWrapper<E>
where
    E: TopNExecutorBase,
{
    /// We remark that topN executor diffs from aggregate executor as it must output diffs
    /// whenever it applies a batch of input data. Therefore, topN executor flushes data only
    /// instead of computing diffs and flushing when receiving a barrier.
    #[try_stream(ok = Message, error = StreamExecutorError)]
    pub(crate) async fn top_n_executor_execute(mut self: Box<Self>) {
        let mut input = self.input.execute();

        let barrier = expect_first_barrier(&mut input).await?;
        let mut epoch = barrier.epoch.curr;

        self.inner.init(epoch).await?;

        yield Message::Barrier(barrier);

        #[for_await]
        for msg in input {
            let msg = msg?;
            match msg {
                Message::Chunk(chunk) => {
                    yield Message::Chunk(self.inner.apply_chunk(chunk, epoch).await?)
                }
                Message::Barrier(barrier) => {
                    self.inner.flush_data(epoch).await?;
                    epoch = barrier.epoch.curr;
                    yield Message::Barrier(barrier)
                }
            };
        }
    }
}

pub(crate) fn generate_output(
    new_rows: Vec<Row>,
    new_ops: Vec<Op>,
    schema: &Schema,
) -> StreamExecutorResult<StreamChunk> {
    if !new_rows.is_empty() {
        let mut data_chunk_builder = DataChunkBuilder::with_default_size(schema.data_types());
        for row in &new_rows {
            data_chunk_builder.append_one_row_from_datums(row.0.iter())?;
        }
        // since `new_rows` is not empty, we unwrap directly
        let new_data_chunk = data_chunk_builder.consume_all()?.unwrap();
        let new_stream_chunk = StreamChunk::new(new_ops, new_data_chunk.columns().to_vec(), None);
        Ok(new_stream_chunk)
    } else {
        let columns = schema
            .create_array_builders(0)
            .into_iter()
            .map(|x| Column::new(Arc::new(x.finish().unwrap())))
            .collect_vec();
        Ok(StreamChunk::new(vec![], columns, None))
    }
}<|MERGE_RESOLUTION|>--- conflicted
+++ resolved
@@ -49,13 +49,11 @@
     /// See [`Executor::identity`].
     fn identity(&self) -> &str;
 
-<<<<<<< HEAD
     /// Update the vnode bitmap for the state tables, only used by Group Top-N since it's
     /// distributed.
     fn update_state_table_vnode_bitmap(&mut self, _vnode_bitmap: Arc<Bitmap>) {}
-=======
+
     async fn init(&mut self, epoch: u64) -> StreamExecutorResult<()>;
->>>>>>> 3fcad21e
 }
 
 /// The struct wraps a [`TopNExecutorBase`]
