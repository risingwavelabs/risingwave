// Copyright 2023 RisingWave Labs
//
// Licensed under the Apache License, Version 2.0 (the "License");
// you may not use this file except in compliance with the License.
// You may obtain a copy of the License at
//
//     http://www.apache.org/licenses/LICENSE-2.0
//
// Unless required by applicable law or agreed to in writing, software
// distributed under the License is distributed on an "AS IS" BASIS,
// WITHOUT WARRANTIES OR CONDITIONS OF ANY KIND, either express or implied.
// See the License for the specific language governing permissions and
// limitations under the License.

use std::collections::{HashMap, HashSet};
use std::marker::PhantomData;
use std::sync::Arc;

use futures::{stream, StreamExt};
use futures_async_stream::try_stream;
use iter_chunks::IterChunks;
use itertools::Itertools;
use risingwave_common::array::{Op, StreamChunk};
use risingwave_common::buffer::{Bitmap, BitmapBuilder};
use risingwave_common::catalog::Schema;
use risingwave_common::hash::{HashKey, PrecomputedBuildHasher};
use risingwave_common::types::ScalarImpl;
use risingwave_common::util::epoch::EpochPair;
use risingwave_common::util::iter_util::ZipEqFast;
use risingwave_expr::agg::AggCall;
use risingwave_storage::StateStore;

use super::agg_common::{AggExecutorArgs, HashAggExecutorExtraArgs};
use super::aggregation::{
    agg_call_filter_res, iter_table_storage, AggStateStorage, ChunkBuilder, DistinctDeduplicater,
    GroupKey, OnlyOutputIfHasInput,
};
use super::sort_buffer::SortBuffer;
use super::{
    expect_first_barrier, ActorContextRef, ExecutorInfo, PkIndicesRef, StreamExecutorResult,
    Watermark,
};
use crate::cache::{cache_may_stale, new_with_hasher, ManagedLruCache};
use crate::common::metrics::MetricsInfo;
use crate::common::table::state_table::StateTable;
use crate::error::StreamResult;
use crate::executor::aggregation::{generate_agg_schema, AggGroup as GenericAggGroup};
use crate::executor::error::StreamExecutorError;
use crate::executor::monitor::StreamingMetrics;
use crate::executor::{BoxedMessageStream, Executor, Message};
use crate::task::AtomicU64Ref;

type AggGroup<S> = GenericAggGroup<S, OnlyOutputIfHasInput>;
type AggGroupCache<K, S> = ManagedLruCache<K, AggGroup<S>, PrecomputedBuildHasher>;

/// [`HashAggExecutor`] could process large amounts of data using a state backend. It works as
/// follows:
///
/// * The executor pulls data from the upstream, and apply the data chunks to the corresponding
///   aggregation states.
/// * While processing, it will record which keys have been modified in this epoch using
///   `group_change_set`.
/// * Upon a barrier is received, the executor will call `.flush` on the storage backend, so that
///   all modifications will be flushed to the storage backend. Meanwhile, the executor will go
///   through `group_change_set`, and produce a stream chunk based on the state changes.
pub struct HashAggExecutor<K: HashKey, S: StateStore> {
    input: Box<dyn Executor>,
    inner: ExecutorInner<K, S>,
}

struct ExecutorInner<K: HashKey, S: StateStore> {
    _phantom: PhantomData<K>,

    actor_ctx: ActorContextRef,
    info: ExecutorInfo,

    /// Pk indices from input.
    input_pk_indices: Vec<usize>,

    /// Schema from input.
    input_schema: Schema,

    /// Indices of the columns
    /// all of the aggregation functions in this executor should depend on same group of keys
    group_key_indices: Vec<usize>,

    // The projection from group key in table schema to table pk.
    group_key_table_pk_projection: Arc<[usize]>,

    /// A [`HashAggExecutor`] may have multiple [`AggCall`]s.
    agg_calls: Vec<AggCall>,

    /// Index of row count agg call (`count(*)`) in the call list.
    row_count_index: usize,

    /// State storages for each aggregation calls.
    /// `None` means the agg call need not to maintain a state table by itself.
    storages: Vec<AggStateStorage<S>>,

    /// State table for the previous result of all agg calls.
    /// The outputs of all managed agg states are collected and stored in this
    /// table when `flush_data` is called.
    /// Also serves as EOWC sort buffer table.
    result_table: StateTable<S>,

    /// State tables for deduplicating rows on distinct key for distinct agg calls.
    /// One table per distinct column (may be shared by multiple agg calls).
    distinct_dedup_tables: HashMap<usize, StateTable<S>>,

    /// Watermark epoch.
    watermark_epoch: AtomicU64Ref,

    /// State cache size for extreme agg.
    extreme_cache_size: usize,

    /// The maximum size of the chunk produced by executor at a time.
    chunk_size: usize,

    /// Should emit on window close according to watermark?
    emit_on_window_close: bool,

    metrics: Arc<StreamingMetrics>,
}

impl<K: HashKey, S: StateStore> ExecutorInner<K, S> {
    fn all_state_tables_mut(&mut self) -> impl Iterator<Item = &mut StateTable<S>> {
        iter_table_storage(&mut self.storages)
            .chain(self.distinct_dedup_tables.values_mut())
            .chain(std::iter::once(&mut self.result_table))
    }
}

struct ExecutionVars<K: HashKey, S: StateStore> {
    stats: ExecutionStats,

    /// Cache for [`AggGroup`]s. `HashKey` -> `AggGroup`.
    agg_group_cache: AggGroupCache<K, S>,

    /// Changed group keys in the current epoch (before next flush).
    group_change_set: HashSet<K>,

    /// Distinct deduplicater to deduplicate input rows for each distinct agg call.
    distinct_dedup: DistinctDeduplicater<S>,

    /// Buffer watermarks on group keys received since last barrier.
    buffered_watermarks: Vec<Option<Watermark>>,

    /// Latest watermark on window column.
    window_watermark: Option<ScalarImpl>,

    /// Stream chunk builder.
    chunk_builder: ChunkBuilder,

    buffer: SortBuffer<S>,
}

struct ExecutionStats {
    /// How many times have we hit the cache of hash agg executor for the lookup of each key.
    lookup_miss_count: u64,
    total_lookup_count: u64,

    /// How many times have we hit the cache of hash agg executor for all the lookups generated by
    /// one StreamChunk.
    chunk_lookup_miss_count: u64,
    chunk_total_lookup_count: u64,
}

impl ExecutionStats {
    fn new() -> Self {
        Self {
            lookup_miss_count: 0,
            total_lookup_count: 0,
            chunk_lookup_miss_count: 0,
            chunk_total_lookup_count: 0,
        }
    }
}

impl<K: HashKey, S: StateStore> Executor for HashAggExecutor<K, S> {
    fn execute(self: Box<Self>) -> BoxedMessageStream {
        self.execute_inner().boxed()
    }

    fn schema(&self) -> &Schema {
        &self.inner.info.schema
    }

    fn pk_indices(&self) -> PkIndicesRef<'_> {
        &self.inner.info.pk_indices
    }

    fn identity(&self) -> &str {
        &self.inner.info.identity
    }
}

impl<K: HashKey, S: StateStore> HashAggExecutor<K, S> {
    pub fn new(args: AggExecutorArgs<S, HashAggExecutorExtraArgs>) -> StreamResult<Self> {
        let input_info = args.input.info();
        let schema = generate_agg_schema(
            args.input.as_ref(),
            &args.agg_calls,
            Some(&args.extra.group_key_indices),
        );

        let group_key_len = args.extra.group_key_indices.len();
        // NOTE: we assume the prefix of table pk is exactly the group key
        let group_key_table_pk_projection = &args.result_table.pk_indices()[..group_key_len];
        assert!(group_key_table_pk_projection
            .iter()
            .sorted()
            .copied()
            .eq(0..group_key_len));

        Ok(Self {
            input: args.input,
            inner: ExecutorInner {
                _phantom: PhantomData,
                actor_ctx: args.actor_ctx,
                info: ExecutorInfo {
                    schema,
                    pk_indices: args.pk_indices,
                    identity: format!("HashAggExecutor {:X}", args.executor_id),
                },
                input_pk_indices: input_info.pk_indices,
                input_schema: input_info.schema,
                group_key_indices: args.extra.group_key_indices,
                group_key_table_pk_projection: group_key_table_pk_projection.to_vec().into(),
                agg_calls: args.agg_calls,
                row_count_index: args.row_count_index,
                storages: args.storages,
                result_table: args.result_table,
                distinct_dedup_tables: args.distinct_dedup_tables,
                watermark_epoch: args.watermark_epoch,
                extreme_cache_size: args.extreme_cache_size,
                chunk_size: args.extra.chunk_size,
                emit_on_window_close: args.extra.emit_on_window_close,
                metrics: args.metrics,
            },
        })
    }

    /// Get visibilities that mask rows in the chunk for each group. The returned visibility
    /// is a `Bitmap` rather than `Option<Bitmap>` because it's likely to have multiple groups
    /// in one chunk.
    ///
    /// * `keys`: Hash Keys of rows.
    /// * `base_visibility`: Visibility of rows, `None` means all are visible.
    fn get_group_visibilities(keys: Vec<K>, base_visibility: Option<&Bitmap>) -> Vec<(K, Bitmap)> {
        let n_rows = keys.len();
        let mut vis_builders = HashMap::new();
        for (row_idx, key) in keys.into_iter().enumerate().filter(|(row_idx, _)| {
            base_visibility
                .map(|vis| vis.is_set(*row_idx))
                .unwrap_or(true)
        }) {
            vis_builders
                .entry(key)
                .or_insert_with(|| BitmapBuilder::zeroed(n_rows))
                .set(row_idx, true);
        }
        vis_builders
            .into_iter()
            .map(|(key, vis_builder)| (key, vis_builder.finish()))
            .collect()
    }

    async fn ensure_keys_in_cache(
        this: &mut ExecutorInner<K, S>,
        cache: &mut AggGroupCache<K, S>,
        keys: impl IntoIterator<Item = &K>,
        stats: &mut ExecutionStats,
    ) -> StreamExecutorResult<()> {
        let group_key_types = &this.info.schema.data_types()[..this.group_key_indices.len()];
        let futs = keys
            .into_iter()
            .filter_map(|key| {
                stats.total_lookup_count += 1;
                if cache.contains(key) {
                    None
                } else {
                    stats.lookup_miss_count += 1;
                    Some(async {
                        // Create `AggGroup` for the current group if not exists. This will
                        // fetch previous agg result from the result table.
                        let agg_group = AggGroup::create(
                            Some(GroupKey::new(
                                key.deserialize(group_key_types)?,
                                Some(this.group_key_table_pk_projection.clone()),
                            )),
                            &this.agg_calls,
                            &this.storages,
                            &this.result_table,
                            &this.input_pk_indices,
                            this.row_count_index,
                            this.extreme_cache_size,
                            &this.input_schema,
                        )
                        .await?;
                        Ok::<_, StreamExecutorError>((key.clone(), agg_group))
                    })
                }
            })
            .collect_vec(); // collect is necessary to avoid lifetime issue of `agg_group_cache`

        stats.chunk_total_lookup_count += 1;
        if !futs.is_empty() {
            // If not all the required states/keys are in the cache, it's a chunk-level cache miss.
            stats.chunk_lookup_miss_count += 1;
            let mut buffered = stream::iter(futs).buffer_unordered(10).fuse();
            while let Some(result) = buffered.next().await {
                let (key, agg_group) = result?;
                cache.put(key, agg_group);
            }
        }
        Ok(())
    }

    async fn apply_chunk(
        this: &mut ExecutorInner<K, S>,
        vars: &mut ExecutionVars<K, S>,
        chunk: StreamChunk,
    ) -> StreamExecutorResult<()> {
        // Find groups in this chunk and generate visibility for each group key.
        let keys = K::build(&this.group_key_indices, chunk.data_chunk())?;
        let group_visibilities = Self::get_group_visibilities(keys, chunk.visibility());

        // Create `AggGroup` for each group if not exists.
        Self::ensure_keys_in_cache(
            this,
            &mut vars.agg_group_cache,
            group_visibilities.iter().map(|(k, _)| k),
            &mut vars.stats,
        )
        .await?;

        // Calculate the row visibility for every agg call.
        let mut call_visibilities = Vec::with_capacity(this.agg_calls.len());
        for agg_call in &this.agg_calls {
            let agg_call_filter_res =
                agg_call_filter_res(&this.actor_ctx, &this.info.identity, agg_call, &chunk).await?;
            call_visibilities.push(agg_call_filter_res);
        }

<<<<<<< HEAD
        // Materialize input chunk if needed.
        for (storage, visibility) in this
            .storages
            .iter_mut()
            .zip_eq_fast(call_visibilities.iter())
        {
            if let AggStateStorage::MaterializedInput { table, mapping } = storage {
                let mut chunk = chunk.clone().project(mapping.upstream_columns());
                chunk.set_vis(visibility.clone());
                table.write_chunk(chunk);
            }
        }
=======
        // Materialize input chunk if needed and possible.
        let materialized: Bitmap = this
            .agg_calls
            .iter()
            .zip_eq_fast(&mut this.storages)
            .zip_eq_fast(call_visibilities.iter().map(Option::as_ref))
            .map(|((call, storage), visibility)| {
                if let AggStateStorage::MaterializedInput { table, mapping } = storage && !call.distinct {
                    let needed_columns = mapping
                        .upstream_columns()
                        .iter()
                        .map(|col_idx| columns[*col_idx].clone())
                        .collect();
                    table.write_chunk(StreamChunk::new(
                        ops.clone(),
                        needed_columns,
                        visibility.cloned(),
                    ));
                    true
                } else {
                    false
                }
            }).collect();
>>>>>>> cf93afa4

        // Apply chunk to each of the state (per agg_call), for each group.
        for (key, visibility) in group_visibilities {
            let mut agg_group = vars.agg_group_cache.get_mut(&key).unwrap();
            let visibilities = call_visibilities
                .iter()
                .map(|call_vis| call_vis & &visibility)
                .collect();
            let visibilities = vars
                .distinct_dedup
                .dedup_chunk(
                    chunk.ops(),
                    chunk.columns(),
                    visibilities,
                    &mut this.distinct_dedup_tables,
                    agg_group.group_key(),
                    this.actor_ctx.clone(),
                )
                .await?;
<<<<<<< HEAD
            agg_group
                .apply_chunk(&mut this.storages, &chunk, visibilities)
                .await?;
=======
            agg_group.apply_chunk(
                &mut this.storages,
                &ops,
                &columns,
                visibilities,
                &materialized,
            )?;
>>>>>>> cf93afa4
            // Mark the group as changed.
            vars.group_change_set.insert(key);
        }

        Ok(())
    }

    #[try_stream(ok = StreamChunk, error = StreamExecutorError)]
    async fn flush_data<'a>(
        this: &'a mut ExecutorInner<K, S>,
        vars: &'a mut ExecutionVars<K, S>,
        epoch: EpochPair,
    ) {
        // Update metrics.
        let actor_id_str = this.actor_ctx.id.to_string();
        let table_id_str = this.result_table.table_id().to_string();
        this.metrics
            .agg_lookup_miss_count
            .with_label_values(&[&table_id_str, &actor_id_str])
            .inc_by(vars.stats.lookup_miss_count);
        vars.stats.lookup_miss_count = 0;
        this.metrics
            .agg_total_lookup_count
            .with_label_values(&[&table_id_str, &actor_id_str])
            .inc_by(vars.stats.total_lookup_count);
        vars.stats.total_lookup_count = 0;
        this.metrics
            .agg_cached_keys
            .with_label_values(&[&table_id_str, &actor_id_str])
            .set(vars.agg_group_cache.len() as i64);
        this.metrics
            .agg_chunk_lookup_miss_count
            .with_label_values(&[&table_id_str, &actor_id_str])
            .inc_by(vars.stats.chunk_lookup_miss_count);
        vars.stats.chunk_lookup_miss_count = 0;
        this.metrics
            .agg_chunk_total_lookup_count
            .with_label_values(&[&table_id_str, &actor_id_str])
            .inc_by(vars.stats.chunk_total_lookup_count);
        vars.stats.chunk_total_lookup_count = 0;

        let window_watermark = vars.window_watermark.take();
        let n_dirty_group = vars.group_change_set.len();

        // Flush agg states if needed.
        for key in &vars.group_change_set {
            let agg_group = vars
                .agg_group_cache
                .get_mut(key)
                .expect("changed group must have corresponding AggGroup");
            agg_group.flush_state_if_needed(&mut this.storages).await?;
        }

        let futs_of_all_groups = vars
            .group_change_set
            .drain()
            .map(|key| {
                // Get agg group of the key.
                vars.agg_group_cache
                    .get_mut_unsafe(&key)
                    .expect("changed group must have corresponding AggGroup")
            })
            .map(|mut agg_group| {
                let storages = &this.storages;
                // SAFETY:
                // 1. `key`s in `keys_in_batch` are unique by nature, because they're
                // from `group_change_set` which is a set.
                //
                // 2. `MutGuard` should not be sent to other tasks.
                let mut agg_group = unsafe { agg_group.as_mut_guard() };
                async move {
                    // Get agg outputs and build change.
                    let curr_outputs = agg_group.get_outputs(storages).await?;
                    let change = agg_group.build_change(curr_outputs);
                    Ok::<_, StreamExecutorError>(change)
                }
            });

        // TODO(rc): figure out a more reasonable concurrency limit.
        const MAX_CONCURRENT_TASKS: usize = 100;
        let mut futs_batches = IterChunks::chunks(futs_of_all_groups, MAX_CONCURRENT_TASKS);
        while let Some(futs) = futs_batches.next() {
            // Compute agg result changes for each group, and emit changes accordingly.
            let changes = futures::future::try_join_all(futs).await?;

            // Emit from changes
            if this.emit_on_window_close {
                for change in changes.into_iter().flatten() {
                    // For EOWC, write change to the sort buffer.
                    vars.buffer.apply_change(change, &mut this.result_table);
                }
            } else {
                for change in changes.into_iter().flatten() {
                    // For EOU, write change to result table and directly yield the change.
                    this.result_table.write_record(change.as_ref());
                    if let Some(chunk) = vars.chunk_builder.append_record(change) {
                        yield chunk;
                    }
                }
            }
        }

        // Emit remaining results from result table.
        if this.emit_on_window_close {
            if let Some(watermark) = window_watermark.as_ref() {
                #[for_await]
                for row in vars
                    .buffer
                    .consume(watermark.clone(), &mut this.result_table)
                {
                    let row = row?;
                    if let Some(chunk) = vars.chunk_builder.append_row(Op::Insert, row) {
                        yield chunk;
                    }
                }
            }
        }

        // Yield the remaining rows in chunk builder.
        if let Some(chunk) = vars.chunk_builder.take() {
            yield chunk;
        }

        if n_dirty_group == 0 && window_watermark.is_none() {
            // Nothing is expected to be changed.
            this.all_state_tables_mut().for_each(|table| {
                table.commit_no_data_expected(epoch);
            });
        } else {
            if let Some(watermark) = window_watermark {
                // Update watermark of state tables, for state cleaning.
                this.all_state_tables_mut()
                    .for_each(|table| table.update_watermark(watermark.clone(), false));
            }
            // Commit all state tables.
            futures::future::try_join_all(
                this.all_state_tables_mut()
                    .map(|table| async { table.commit(epoch).await }),
            )
            .await?;
        }

        // Flush distinct dedup state.
        vars.distinct_dedup
            .flush(&mut this.distinct_dedup_tables, this.actor_ctx.clone())?;

        // Evict cache to target capacity.
        vars.agg_group_cache.evict();
    }

    #[try_stream(ok = Message, error = StreamExecutorError)]
    async fn execute_inner(self) {
        let HashAggExecutor {
            input,
            inner: mut this,
        } = self;

        let window_col_idx_in_group_key = this.result_table.pk_indices()[0];
        let window_col_idx = this.group_key_indices[window_col_idx_in_group_key];

        let agg_group_cache_metrics_info = MetricsInfo::new(
            this.metrics.clone(),
            this.result_table.table_id(),
            this.actor_ctx.id,
            "agg result table",
        );

        let mut vars = ExecutionVars {
            stats: ExecutionStats::new(),
            agg_group_cache: new_with_hasher(
                this.watermark_epoch.clone(),
                agg_group_cache_metrics_info,
                PrecomputedBuildHasher,
            ),
            group_change_set: HashSet::new(),
            distinct_dedup: DistinctDeduplicater::new(
                &this.agg_calls,
                &this.watermark_epoch,
                &this.distinct_dedup_tables,
                this.actor_ctx.id,
                this.metrics.clone(),
            ),
            buffered_watermarks: vec![None; this.group_key_indices.len()],
            window_watermark: None,
            chunk_builder: ChunkBuilder::new(this.chunk_size, &this.info.schema.data_types()),
            buffer: SortBuffer::new(window_col_idx_in_group_key, &this.result_table),
        };

        // TODO(rc): use something like a `ColumnMapping` type
        let group_key_invert_idx = {
            let mut group_key_invert_idx = vec![None; input.info().schema.len()];
            for (group_key_seq, group_key_idx) in this.group_key_indices.iter().enumerate() {
                group_key_invert_idx[*group_key_idx] = Some(group_key_seq);
            }
            group_key_invert_idx
        };

        // First barrier
        let mut input = input.execute();
        let barrier = expect_first_barrier(&mut input).await?;
        this.all_state_tables_mut().for_each(|table| {
            table.init_epoch(barrier.epoch);
        });
        vars.agg_group_cache.update_epoch(barrier.epoch.curr);
        vars.distinct_dedup.dedup_caches_mut().for_each(|cache| {
            cache.update_epoch(barrier.epoch.curr);
        });

        yield Message::Barrier(barrier);

        #[for_await]
        for msg in input {
            let msg = msg?;
            vars.agg_group_cache.evict_except_cur_epoch();
            match msg {
                Message::Watermark(watermark) => {
                    let group_key_seq = group_key_invert_idx[watermark.col_idx];
                    if let Some(group_key_seq) = group_key_seq {
                        if watermark.col_idx == window_col_idx {
                            vars.window_watermark = Some(watermark.val.clone());
                        }
                        vars.buffered_watermarks[group_key_seq] =
                            Some(watermark.with_idx(group_key_seq));
                    }
                }
                Message::Chunk(chunk) => {
                    Self::apply_chunk(&mut this, &mut vars, chunk).await?;
                }
                Message::Barrier(barrier) => {
                    #[for_await]
                    for chunk in Self::flush_data(&mut this, &mut vars, barrier.epoch) {
                        yield Message::Chunk(chunk?);
                    }

                    if this.emit_on_window_close {
                        // ignore watermarks on other columns
                        if let Some(watermark) =
                            vars.buffered_watermarks[window_col_idx_in_group_key].take()
                        {
                            yield Message::Watermark(watermark);
                        }
                    } else {
                        for buffered_watermark in &mut vars.buffered_watermarks {
                            if let Some(watermark) = buffered_watermark.take() {
                                yield Message::Watermark(watermark);
                            }
                        }
                    }

                    // Update the vnode bitmap for state tables of all agg calls if asked.
                    if let Some(vnode_bitmap) = barrier.as_update_vnode_bitmap(this.actor_ctx.id) {
                        let previous_vnode_bitmap = this.result_table.vnodes().clone();
                        this.all_state_tables_mut().for_each(|table| {
                            let _ = table.update_vnode_bitmap(vnode_bitmap.clone());
                        });

                        // Manipulate the cache if necessary.
                        if cache_may_stale(&previous_vnode_bitmap, &vnode_bitmap) {
                            vars.agg_group_cache.clear();
                            vars.distinct_dedup.dedup_caches_mut().for_each(|cache| {
                                cache.clear();
                            });
                        }
                    }

                    // Update the current epoch.
                    vars.agg_group_cache.update_epoch(barrier.epoch.curr);
                    vars.distinct_dedup.dedup_caches_mut().for_each(|cache| {
                        cache.update_epoch(barrier.epoch.curr);
                    });

                    yield Message::Barrier(barrier);
                }
            }
        }
    }
}<|MERGE_RESOLUTION|>--- conflicted
+++ resolved
@@ -342,44 +342,22 @@
             call_visibilities.push(agg_call_filter_res);
         }
 
-<<<<<<< HEAD
-        // Materialize input chunk if needed.
-        for (storage, visibility) in this
-            .storages
-            .iter_mut()
-            .zip_eq_fast(call_visibilities.iter())
-        {
-            if let AggStateStorage::MaterializedInput { table, mapping } = storage {
-                let mut chunk = chunk.clone().project(mapping.upstream_columns());
-                chunk.set_vis(visibility.clone());
-                table.write_chunk(chunk);
-            }
-        }
-=======
         // Materialize input chunk if needed and possible.
         let materialized: Bitmap = this
             .agg_calls
             .iter()
             .zip_eq_fast(&mut this.storages)
-            .zip_eq_fast(call_visibilities.iter().map(Option::as_ref))
+            .zip_eq_fast(call_visibilities.iter())
             .map(|((call, storage), visibility)| {
                 if let AggStateStorage::MaterializedInput { table, mapping } = storage && !call.distinct {
-                    let needed_columns = mapping
-                        .upstream_columns()
-                        .iter()
-                        .map(|col_idx| columns[*col_idx].clone())
-                        .collect();
-                    table.write_chunk(StreamChunk::new(
-                        ops.clone(),
-                        needed_columns,
-                        visibility.cloned(),
-                    ));
+                    let mut chunk = chunk.clone().project(mapping.upstream_columns());
+                    chunk.set_vis(visibility.clone());
+                    table.write_chunk(chunk);
                     true
                 } else {
                     false
                 }
             }).collect();
->>>>>>> cf93afa4
 
         // Apply chunk to each of the state (per agg_call), for each group.
         for (key, visibility) in group_visibilities {
@@ -399,19 +377,9 @@
                     this.actor_ctx.clone(),
                 )
                 .await?;
-<<<<<<< HEAD
             agg_group
-                .apply_chunk(&mut this.storages, &chunk, visibilities)
+                .apply_chunk(&mut this.storages, &chunk, visibilities, &materialized)
                 .await?;
-=======
-            agg_group.apply_chunk(
-                &mut this.storages,
-                &ops,
-                &columns,
-                visibilities,
-                &materialized,
-            )?;
->>>>>>> cf93afa4
             // Mark the group as changed.
             vars.group_change_set.insert(key);
         }
