// Copyright 2022 Singularity Data
//
// Licensed under the Apache License, Version 2.0 (the "License");
// you may not use this file except in compliance with the License.
// You may obtain a copy of the License at
//
// http://www.apache.org/licenses/LICENSE-2.0
//
// Unless required by applicable law or agreed to in writing, software
// distributed under the License is distributed on an "AS IS" BASIS,
// WITHOUT WARRANTIES OR CONDITIONS OF ANY KIND, either express or implied.
// See the License for the specific language governing permissions and
// limitations under the License.

use std::collections::HashMap;
use std::marker::PhantomData;
use std::sync::Arc;

use futures::{stream, StreamExt};
use futures_async_stream::try_stream;
use iter_chunks::IterChunks;
use itertools::Itertools;
use risingwave_common::array::column::Column;
use risingwave_common::array::{StreamChunk, Vis};
use risingwave_common::buffer::Bitmap;
use risingwave_common::catalog::Schema;
use risingwave_common::collection::evictable::EvictableHashMap;
use risingwave_common::hash::{HashCode, HashKey};
use risingwave_common::util::hash_util::CRC32FastBuilder;
use risingwave_storage::table::state_table::RowBasedStateTable;
use risingwave_storage::StateStore;

use super::aggregation::agg_call_filter_res;
<<<<<<< HEAD
use super::{
    expect_first_barrier, pk_input_arrays, ActorContextRef, Executor, PkIndicesRef,
    StreamExecutorResult,
};
=======
use super::{expect_first_barrier, Executor, PkIndicesRef, StreamExecutorResult};
>>>>>>> 1def0b74
use crate::common::StateTableColumnMapping;
use crate::executor::aggregation::{
    generate_agg_schema, generate_managed_agg_state, AggCall, AggState,
};
use crate::executor::error::StreamExecutorError;
use crate::executor::{BoxedMessageStream, Message, PkIndices, PROCESSING_WINDOW_SIZE};
use crate::task::ActorId;

/// [`HashAggExecutor`] could process large amounts of data using a state backend. It works as
/// follows:
///
/// * The executor pulls data from the upstream, and apply the data chunks to the corresponding
///   aggregation states.
/// * While processing, it will record which keys have been modified in this epoch using
///   `modified_keys`.
/// * Upon a barrier is received, the executor will call `.flush` on the storage backend, so that
///   all modifications will be flushed to the storage backend. Meanwhile, the executor will go
///   through `modified_keys`, and produce a stream chunk based on the state changes.
pub struct HashAggExecutor<K: HashKey, S: StateStore> {
    input: Box<dyn Executor>,

    extra: HashAggExecutorExtra<S>,

    _phantom: PhantomData<K>,
}

struct HashAggExecutorExtra<S: StateStore> {
<<<<<<< HEAD
    ctx: ActorContextRef,
=======
    /// The id of the actor that this executor belongs to.
    actor_id: ActorId,
>>>>>>> 1def0b74

    /// See [`Executor::schema`].
    schema: Schema,

    /// See [`Executor::pk_indices`].
    pk_indices: PkIndices,

    /// See [`Executor::identity`].
    identity: String,

    /// Pk indices from input
    input_pk_indices: Vec<usize>,

    /// Schema from input
    _input_schema: Schema,

    /// A [`HashAggExecutor`] may have multiple [`AggCall`]s.
    agg_calls: Vec<AggCall>,

    /// Indices of the columns
    /// all of the aggregation functions in this executor should depend on same group of keys
    key_indices: Vec<usize>,

    /// Relational state tables for each aggregation calls.
    state_tables: Vec<RowBasedStateTable<S>>,

    /// State table column mappings for each aggregation calls,
    state_table_col_mappings: Vec<Arc<StateTableColumnMapping>>,
}

impl<K: HashKey, S: StateStore> Executor for HashAggExecutor<K, S> {
    fn execute(self: Box<Self>) -> BoxedMessageStream {
        self.execute_inner().boxed()
    }

    fn schema(&self) -> &Schema {
        &self.extra.schema
    }

    fn pk_indices(&self) -> PkIndicesRef {
        &self.extra.pk_indices
    }

    fn identity(&self) -> &str {
        &self.extra.identity
    }
}

impl<K: HashKey, S: StateStore> HashAggExecutor<K, S> {
    #[expect(clippy::too_many_arguments)]
    pub fn new(
        ctx: ActorContextRef,
        input: Box<dyn Executor>,
        agg_calls: Vec<AggCall>,
        pk_indices: PkIndices,
        actor_id: ActorId,
        executor_id: u64,
        key_indices: Vec<usize>,
        mut state_tables: Vec<RowBasedStateTable<S>>,
        state_table_col_mappings: Vec<Vec<usize>>,
    ) -> StreamExecutorResult<Self> {
        let input_info = input.info();
        let schema = generate_agg_schema(input.as_ref(), &agg_calls, Some(&key_indices));

        // TODO: enable sanity check for hash agg executor <https://github.com/singularity-data/risingwave/issues/3885>
        for state_table in &mut state_tables {
            state_table.disable_sanity_check();
        }

        Ok(Self {
            input,
            extra: HashAggExecutorExtra {
<<<<<<< HEAD
                ctx,
=======
                actor_id,
>>>>>>> 1def0b74
                schema,
                pk_indices,
                identity: format!("HashAggExecutor {:X}", executor_id),
                input_pk_indices: input_info.pk_indices,
                _input_schema: input_info.schema,
                agg_calls,
                key_indices,
                state_tables,
                state_table_col_mappings: state_table_col_mappings
                    .into_iter()
                    .map(StateTableColumnMapping::new)
                    .map(Arc::new)
                    .collect(),
            },
            _phantom: PhantomData,
        })
    }

    /// Get unique keys, hash codes and visibility map of each key in a batch.
    ///
    /// The returned order is the same as how we get distinct final columns from original columns.
    ///
    /// `keys` are Hash Keys of all the rows
    /// `key_hash_codes` are hash codes of the deserialized `keys`
    /// `visibility`, leave invisible ones out of aggregation
    fn get_unique_keys(
        keys: Vec<K>,
        key_hash_codes: Vec<HashCode>,
        visibility: &Option<Bitmap>,
    ) -> StreamExecutorResult<Vec<(K, HashCode, Bitmap)>> {
        let total_num_rows = keys.len();
        assert_eq!(key_hash_codes.len(), total_num_rows);
        // Each hash key, e.g. `key1` corresponds to a visibility map that not only shadows
        // all the rows whose keys are not `key1`, but also shadows those rows shadowed in the
        // `input` The visibility map of each hash key will be passed into
        // `StreamingAggStateImpl`.
        let mut key_to_vis_maps = HashMap::new();

        // Give all the unique keys an order and iterate them later,
        // the order is the same as how we get distinct final columns from original columns.
        let mut unique_key_and_hash_codes = Vec::new();

        for (row_idx, (key, hash_code)) in keys.iter().zip_eq(key_hash_codes.iter()).enumerate() {
            // if the visibility map has already shadowed this row,
            // then we pass
            if let Some(vis_map) = visibility && !vis_map.is_set(row_idx)? {
                continue;
            }
            let vis_map = key_to_vis_maps.entry(key).or_insert_with(|| {
                unique_key_and_hash_codes.push((key, hash_code));
                vec![false; total_num_rows]
            });
            vis_map[row_idx] = true;
        }

        let result = unique_key_and_hash_codes
            .into_iter()
            .map(|(key, hash_code)| {
                (
                    key.clone(),
                    hash_code.clone(),
                    key_to_vis_maps.remove(key).unwrap().into_iter().collect(),
                )
            })
            .collect_vec();

        Ok(result)
    }

    async fn apply_chunk(
        HashAggExecutorExtra::<S> {
            ref ctx,
            ref identity,
            ref key_indices,
            ref agg_calls,
            ref input_pk_indices,
            ref _input_schema,
            ref schema,
            state_tables,
            ref state_table_col_mappings,
            pk_indices: _,
        }: &mut HashAggExecutorExtra<S>,
        state_map: &mut EvictableHashMap<K, Option<Box<AggState<S>>>>,
        chunk: StreamChunk,
        epoch: u64,
    ) -> StreamExecutorResult<()> {
        let (data_chunk, ops) = chunk.into_parts();

        // Compute hash code here before serializing keys to avoid duplicate hash code computation.
        let hash_codes = data_chunk.get_hash_values(key_indices, CRC32FastBuilder)?;
        let keys = K::build_from_hash_code(key_indices, &data_chunk, hash_codes.clone());
        let capacity = data_chunk.capacity();
        let (columns, vis) = data_chunk.into_parts();
        let column_refs = columns.iter().map(|col| col.array_ref()).collect_vec();
        let visibility = match vis {
            Vis::Bitmap(b) => Some(b),
            Vis::Compact(_) => None,
        };

        // --- Find unique keys in this batch and generate visibility map for each key ---
        // TODO: this might be inefficient if there are not too many duplicated keys in one batch.
        let unique_keys = Self::get_unique_keys(keys, hash_codes, &visibility)?;

        let key_data_types = &schema.data_types()[..key_indices.len()];
        let mut futures = vec![];
        for (key, _hash_code, _) in &unique_keys {
            // Retrieve previous state from the KeyedState.
            let states = state_map.put(key.to_owned(), None);

            let key = key.clone();
            // To leverage more parallelism in IO operations, fetching and updating states for every
            // unique keys is created as futures and run in parallel.
            futures.push(async {
                // 1. If previous state didn't exist, the ManagedState will automatically create new
                // ones for them.
                let mut states = {
                    match states {
                        Some(s) => s.unwrap(),
                        None => Box::new(
                            generate_managed_agg_state(
                                Some(&key.clone().deserialize(key_data_types.iter())?),
                                agg_calls,
                                input_pk_indices.clone(),
                                epoch,
                                state_tables,
                                state_table_col_mappings,
                            )
                            .await?,
                        ),
                    }
                };

                // 2. Mark the state as dirty by filling prev states
                states.may_mark_as_dirty(epoch, state_tables).await?;

                Ok::<(_, Box<AggState<S>>), StreamExecutorError>((key, states))
            });
        }

        let mut buffered = stream::iter(futures).buffer_unordered(10).fuse();

        while let Some(result) = buffered.next().await {
            let (key, state) = result?;
            state_map.put(key, Some(state));
        }
        // Drop the stream manually to teach compiler the async closure above will not use the read
        // ref anymore.
        drop(buffered);

        // Apply batch in single-thread.
        for (key, _, vis_map) in &unique_keys {
            let state = state_map.get_mut(key).unwrap().as_mut().unwrap();
            // 3. Apply batch to each of the state (per agg_call)
            for ((agg_state, agg_call), state_table) in state
                .managed_states
                .iter_mut()
                .zip_eq(agg_calls.iter())
                .zip_eq(state_tables.iter_mut())
            {
<<<<<<< HEAD
                let vis_map = agg_call_filter_res(
                    ctx,
                    identity,
                    agg_call,
                    &columns,
                    Some(vis_map),
                    capacity,
                )?;
                // TODO(yuchao): make this work for all agg kinds in later PR
                if matches!(agg_call.kind, AggKind::StringAgg)
                    || (matches!(agg_call.kind, AggKind::Min | AggKind::Max)
                        && !agg_call.append_only)
                {
                    let chunk_cols = columns.iter().map(|col| col.array_ref()).collect_vec();
                    agg_state
                        .apply_batch(&ops, vis_map.as_ref(), &chunk_cols, epoch, state_table)
                        .await?;
                } else {
                    // TODO(yuchao): Pass all the columns to apply_batch for other agg calls, #4185
                    let data = data.iter().map(|d| &**d).collect_vec();
                    agg_state
                        .apply_batch(&ops, vis_map.as_ref(), &data, epoch, state_table)
                        .await?;
                }
=======
                let vis_map = agg_call_filter_res(agg_call, &columns, Some(vis_map), capacity)?;
                agg_state
                    .apply_chunk(&ops, vis_map.as_ref(), &column_refs, epoch, state_table)
                    .await?;
>>>>>>> 1def0b74
            }
        }

        Ok(())
    }

    #[try_stream(ok = StreamChunk, error = StreamExecutorError)]
    async fn flush_data<'a>(
        &mut HashAggExecutorExtra::<S> {
            ref key_indices,
            ref schema,
            ref mut state_tables,
            ..
        }: &'a mut HashAggExecutorExtra<S>,
        state_map: &'a mut EvictableHashMap<K, Option<Box<AggState<S>>>>,
        epoch: u64,
    ) {
        // --- Flush states to the state store ---
        // Some state will have the correct output only after their internal states have been
        // fully flushed.
        let dirty_cnt = {
            let mut dirty_cnt = 0;
            for states in state_map.values_mut() {
                if states.as_ref().unwrap().is_dirty() {
                    dirty_cnt += 1;
                    for (state, state_table) in states
                        .as_mut()
                        .unwrap()
                        .managed_states
                        .iter_mut()
                        .zip_eq(state_tables.iter_mut())
                    {
                        state.flush(state_table)?;
                    }
                }
            }

            dirty_cnt
        };

        if dirty_cnt == 0 {
            // Nothing to flush.
            return Ok(());
        } else {
            // Batch commit data.
            for state_table in state_tables.iter_mut() {
                state_table.commit(epoch).await?;
            }

            // --- Produce the stream chunk ---
            let mut batches = IterChunks::chunks(state_map.iter_mut(), PROCESSING_WINDOW_SIZE);
            while let Some(batch) = batches.next() {
                // --- Create array builders ---
                // As the datatype is retrieved from schema, it contains both group key and
                // aggregation state outputs.
                let mut builders = schema.create_array_builders(dirty_cnt * 2);
                let mut new_ops = Vec::with_capacity(dirty_cnt);

                // --- Retrieve modified states and put the changes into the builders ---
                for (key, states) in batch {
                    let appended = states
                        .as_mut()
                        .unwrap()
                        .build_changes(
                            &mut builders[key_indices.len()..],
                            &mut new_ops,
                            epoch,
                            state_tables,
                        )
                        .await?;

                    for _ in 0..appended {
                        key.clone()
                            .deserialize_to_builders(&mut builders[..key_indices.len()])?;
                    }
                }

                let columns: Vec<Column> = builders
                    .into_iter()
                    .map(|builder| {
                        Ok::<_, StreamExecutorError>(Column::new(Arc::new(builder.finish()?)))
                    })
                    .try_collect()?;

                let chunk = StreamChunk::new(new_ops, columns, None);

                trace!("output_chunk: {:?}", &chunk);
                yield chunk;
            }

            // evict cache to target capacity
            // In current implementation, we need to fetch the RowCount from the state store
            // once a key is deleted and added again. We should find a way to
            // eliminate this extra fetch.
            assert!(!state_map
                .values()
                .any(|state| state.as_ref().unwrap().is_dirty()));
            state_map.evict_to_target_cap();
        }
    }

    #[try_stream(ok = Message, error = StreamExecutorError)]
    async fn execute_inner(self) {
        let HashAggExecutor {
            input, mut extra, ..
        } = self;

        // The cached states. `HashKey -> (prev_value, value)`.
        let mut state_map = EvictableHashMap::new(1 << 16);

        let mut input = input.execute();
        let barrier = expect_first_barrier(&mut input).await?;
        let mut epoch = barrier.epoch.curr;
        yield Message::Barrier(barrier);

        #[for_await]
        for msg in input {
            let msg = msg?;
            match msg {
                Message::Chunk(chunk) => {
                    Self::apply_chunk(&mut extra, &mut state_map, chunk, epoch).await?;
                }
                Message::Barrier(barrier) => {
                    let next_epoch = barrier.epoch.curr;
                    assert_eq!(epoch, barrier.epoch.prev);

                    #[for_await]
                    for chunk in Self::flush_data(&mut extra, &mut state_map, epoch) {
                        yield Message::Chunk(chunk?);
                    }

                    // Update the vnode bitmap for state tables of all agg calls if asked.
                    if let Some(vnode_bitmap) = barrier.as_update_vnode_bitmap(extra.actor_id) {
                        for state_table in &mut extra.state_tables {
                            state_table.update_vnode_bitmap(vnode_bitmap.clone());
                        }
                    }

                    yield Message::Barrier(barrier);
                    epoch = next_epoch;
                }
            }
        }
    }
}

#[cfg(test)]
mod tests {
    use assert_matches::assert_matches;
    use futures::StreamExt;
    use itertools::Itertools;
    use risingwave_common::array::data_chunk_iter::Row;
    use risingwave_common::array::stream_chunk::StreamChunkTestExt;
    use risingwave_common::array::{Op, StreamChunk};
    use risingwave_common::catalog::{Field, Schema, TableId};
    use risingwave_common::hash::SerializedKey;
    use risingwave_common::types::DataType;
    use risingwave_expr::expr::*;
    use risingwave_storage::memory::MemoryStateStore;

    use crate::executor::aggregation::{AggArgs, AggCall};
    use crate::executor::test_utils::agg_executor::create_state_table;
    use crate::executor::test_utils::*;
<<<<<<< HEAD
    use crate::executor::{
        ActorContext, ActorContextRef, Executor, HashAggExecutor, Message, PkIndices,
    };

    struct HashAggExecutorDispatcher<S: StateStore>(PhantomData<S>);

    struct HashAggExecutorDispatcherArgs<S: StateStore> {
        ctx: ActorContextRef,
        input: Box<dyn Executor>,
        agg_calls: Vec<AggCall>,
        key_indices: Vec<usize>,
        pk_indices: PkIndices,
        executor_id: u64,
        state_tables: Vec<RowBasedStateTable<S>>,
        state_table_col_mappings: Vec<Vec<usize>>,
    }

    impl<S: StateStore> HashKeyDispatcher for HashAggExecutorDispatcher<S> {
        type Input = HashAggExecutorDispatcherArgs<S>;
        type Output = Result<Box<dyn Executor>>;

        fn dispatch<K: HashKey>(args: Self::Input) -> Self::Output {
            Ok(Box::new(HashAggExecutor::<K, S>::new(
                args.ctx,
                args.input,
                args.agg_calls,
                args.pk_indices,
                args.executor_id,
                args.key_indices,
                args.state_tables,
                args.state_table_col_mappings,
            )?))
        }
    }
=======
    use crate::executor::{Executor, HashAggExecutor, Message, PkIndices};
    use crate::task::ActorId;
>>>>>>> 1def0b74

    fn new_boxed_hash_agg_executor(
        input: Box<dyn Executor>,
        agg_calls: Vec<AggCall>,
        key_indices: Vec<usize>,
        keyspace_gen: Vec<(MemoryStateStore, TableId)>,
        pk_indices: PkIndices,
        executor_id: u64,
    ) -> Box<dyn Executor> {
        let (state_tables, state_table_col_mappings) = keyspace_gen
            .iter()
            .zip_eq(agg_calls.iter())
            .map(|(ks, agg_call)| {
                create_state_table(
                    ks.0.clone(),
                    ks.1,
                    agg_call,
                    &key_indices,
                    &pk_indices,
                    input.as_ref(),
                )
            })
            .unzip();

<<<<<<< HEAD
        let args = HashAggExecutorDispatcherArgs {
            ctx: ActorContext::create(),
=======
        HashAggExecutor::<SerializedKey, MemoryStateStore>::new(
>>>>>>> 1def0b74
            input,
            agg_calls,
            pk_indices,
            ActorId::default(),
            executor_id,
            key_indices,
            state_tables,
            state_table_col_mappings,
        )
        .unwrap()
        .boxed()
    }

    // --- Test HashAgg with in-memory KeyedState ---

    #[tokio::test]
    async fn test_local_hash_aggregation_count_in_memory() {
        test_local_hash_aggregation_count(create_in_memory_keyspace_agg(3)).await
    }

    #[tokio::test]
    async fn test_global_hash_aggregation_count_in_memory() {
        test_global_hash_aggregation_count(create_in_memory_keyspace_agg(3)).await
    }

    #[tokio::test]
    async fn test_local_hash_aggregation_min_in_memory() {
        test_local_hash_aggregation_min(create_in_memory_keyspace_agg(2)).await
    }

    #[tokio::test]
    async fn test_local_hash_aggregation_min_append_only_in_memory() {
        test_local_hash_aggregation_min_append_only(create_in_memory_keyspace_agg(2)).await
    }

    async fn test_local_hash_aggregation_count(keyspace: Vec<(MemoryStateStore, TableId)>) {
        let schema = Schema {
            fields: vec![Field::unnamed(DataType::Int64)],
        };
        let (mut tx, source) = MockSource::channel(schema, PkIndices::new());
        tx.push_barrier(1, false);
        tx.push_chunk(StreamChunk::from_pretty(
            " I
            + 1
            + 2
            + 2",
        ));
        tx.push_barrier(2, false);
        tx.push_chunk(StreamChunk::from_pretty(
            " I
            - 1
            - 2 D
            - 2",
        ));
        tx.push_barrier(3, false);

        // This is local hash aggregation, so we add another row count state
        let keys = vec![0];
        let append_only = false;
        let agg_calls = vec![
            AggCall {
                kind: AggKind::Count,
                args: AggArgs::None,
                return_type: DataType::Int64,
                order_pairs: vec![],
                append_only,
                filter: None,
            },
            AggCall {
                kind: AggKind::Count,
                args: AggArgs::Unary(DataType::Int64, 0),
                return_type: DataType::Int64,
                order_pairs: vec![],
                append_only,
                filter: None,
            },
            AggCall {
                kind: AggKind::Count,
                args: AggArgs::None,
                return_type: DataType::Int64,
                order_pairs: vec![],
                append_only,
                filter: None,
            },
        ];

        let hash_agg =
            new_boxed_hash_agg_executor(Box::new(source), agg_calls, keys, keyspace, vec![], 1);
        let mut hash_agg = hash_agg.execute();

        // Consume the init barrier
        hash_agg.next().await.unwrap().unwrap();
        // Consume stream chunk
        let msg = hash_agg.next().await.unwrap().unwrap();
        assert_eq!(
            msg.into_chunk().unwrap().sorted_rows(),
            StreamChunk::from_pretty(
                " I I I I
                + 1 1 1 1
                + 2 2 2 2"
            )
            .sorted_rows(),
        );

        assert_matches!(
            hash_agg.next().await.unwrap().unwrap(),
            Message::Barrier { .. }
        );

        let msg = hash_agg.next().await.unwrap().unwrap();
        assert_eq!(
            msg.into_chunk().unwrap().sorted_rows(),
            StreamChunk::from_pretty(
                "  I I I I
                -  1 1 1 1
                U- 2 2 2 2
                U+ 2 1 1 1"
            )
            .sorted_rows(),
        );
    }

    async fn test_global_hash_aggregation_count(keyspace: Vec<(MemoryStateStore, TableId)>) {
        let schema = Schema {
            fields: vec![
                Field::unnamed(DataType::Int64),
                Field::unnamed(DataType::Int64),
                Field::unnamed(DataType::Int64),
            ],
        };

        let (mut tx, source) = MockSource::channel(schema, PkIndices::new());
        tx.push_barrier(1, false);
        tx.push_chunk(StreamChunk::from_pretty(
            " I I I
            + 1 1 1
            + 2 2 2
            + 2 2 2",
        ));
        tx.push_barrier(2, false);
        tx.push_chunk(StreamChunk::from_pretty(
            " I I I
            - 1 1 1
            - 2 2 2 D
            - 2 2 2
            + 3 3 3",
        ));
        tx.push_barrier(3, false);

        // This is local hash aggregation, so we add another sum state
        let key_indices = vec![0];
        let append_only = false;
        let agg_calls = vec![
            AggCall {
                kind: AggKind::Count,
                args: AggArgs::None,
                return_type: DataType::Int64,
                order_pairs: vec![],
                append_only,
                filter: None,
            },
            AggCall {
                kind: AggKind::Sum,
                args: AggArgs::Unary(DataType::Int64, 1),
                return_type: DataType::Int64,
                order_pairs: vec![],
                append_only,
                filter: None,
            },
            // This is local hash aggregation, so we add another sum state
            AggCall {
                kind: AggKind::Sum,
                args: AggArgs::Unary(DataType::Int64, 2),
                return_type: DataType::Int64,
                order_pairs: vec![],
                append_only,
                filter: None,
            },
        ];

        let hash_agg = new_boxed_hash_agg_executor(
            Box::new(source),
            agg_calls,
            key_indices,
            keyspace,
            vec![],
            1,
        );
        let mut hash_agg = hash_agg.execute();

        // Consume the init barrier
        hash_agg.next().await.unwrap().unwrap();
        // Consume stream chunk
        let msg = hash_agg.next().await.unwrap().unwrap();
        assert_eq!(
            msg.into_chunk().unwrap().sorted_rows(),
            StreamChunk::from_pretty(
                " I I I I
                + 1 1 1 1
                + 2 2 4 4"
            )
            .sorted_rows(),
        );

        assert_matches!(
            hash_agg.next().await.unwrap().unwrap(),
            Message::Barrier { .. }
        );

        let msg = hash_agg.next().await.unwrap().unwrap();
        assert_eq!(
            msg.into_chunk().unwrap().sorted_rows(),
            StreamChunk::from_pretty(
                "  I I I I
                -  1 1 1 1
                U- 2 2 4 4
                U+ 2 1 2 2
                +  3 1 3 3"
            )
            .sorted_rows(),
        );
    }

    async fn test_local_hash_aggregation_min(keyspace: Vec<(MemoryStateStore, TableId)>) {
        let schema = Schema {
            fields: vec![
                // group key column
                Field::unnamed(DataType::Int64),
                // data column to get minimum
                Field::unnamed(DataType::Int64),
                // primary key column
                Field::unnamed(DataType::Int64),
            ],
        };
        let (mut tx, source) = MockSource::channel(schema, vec![2]); // pk
        tx.push_barrier(1, false);
        tx.push_chunk(StreamChunk::from_pretty(
            " I     I    I
            + 1   233 1001
            + 1 23333 1002
            + 2  2333 1003",
        ));
        tx.push_barrier(2, false);
        tx.push_chunk(StreamChunk::from_pretty(
            " I     I    I
            - 1   233 1001
            - 1 23333 1002 D
            - 2  2333 1003",
        ));
        tx.push_barrier(3, false);

        // This is local hash aggregation, so we add another row count state
        let keys = vec![0];
        let agg_calls = vec![
            AggCall {
                kind: AggKind::Count,
                args: AggArgs::None,
                return_type: DataType::Int64,
                order_pairs: vec![],
                append_only: false,
                filter: None,
            },
            AggCall {
                kind: AggKind::Min,
                args: AggArgs::Unary(DataType::Int64, 1),
                return_type: DataType::Int64,
                order_pairs: vec![],
                append_only: false,
                filter: None,
            },
        ];

        let hash_agg =
            new_boxed_hash_agg_executor(Box::new(source), agg_calls, keys, keyspace, vec![2], 1);
        let mut hash_agg = hash_agg.execute();

        // Consume the init barrier
        hash_agg.next().await.unwrap().unwrap();
        // Consume stream chunk
        let msg = hash_agg.next().await.unwrap().unwrap();
        assert_eq!(
            msg.into_chunk().unwrap().sorted_rows(),
            StreamChunk::from_pretty(
                " I I    I
                + 1 2  233
                + 2 1 2333"
            )
            .sorted_rows(),
        );

        assert_matches!(
            hash_agg.next().await.unwrap().unwrap(),
            Message::Barrier { .. }
        );

        let msg = hash_agg.next().await.unwrap().unwrap();
        assert_eq!(
            msg.into_chunk().unwrap().sorted_rows(),
            StreamChunk::from_pretty(
                "  I I     I
                -  2 1  2333
                U- 1 2   233
                U+ 1 1 23333"
            )
            .sorted_rows(),
        );
    }

    async fn test_local_hash_aggregation_min_append_only(
        keyspace: Vec<(MemoryStateStore, TableId)>,
    ) {
        let schema = Schema {
            fields: vec![
                // group key column
                Field::unnamed(DataType::Int64),
                // data column to get minimum
                Field::unnamed(DataType::Int64),
                // primary key column
                Field::unnamed(DataType::Int64),
            ],
        };
        let (mut tx, source) = MockSource::channel(schema, vec![2]); // pk
        tx.push_barrier(1, false);
        tx.push_chunk(StreamChunk::from_pretty(
            " I  I  I
            + 2 5  1000
            + 1 15 1001
            + 1 8  1002
            + 2 5  1003
            + 2 10 1004
            ",
        ));
        tx.push_barrier(2, false);
        tx.push_chunk(StreamChunk::from_pretty(
            " I  I  I
            + 1 20 1005
            + 1 1  1006
            + 2 10 1007
            + 2 20 1008
            ",
        ));
        tx.push_barrier(3, false);

        // This is local hash aggregation, so we add another row count state
        let keys = vec![0];
        let append_only = true;
        let agg_calls = vec![
            AggCall {
                kind: AggKind::Count,
                args: AggArgs::None,
                return_type: DataType::Int64,
                order_pairs: vec![],
                append_only,
                filter: None,
            },
            AggCall {
                kind: AggKind::Min,
                args: AggArgs::Unary(DataType::Int64, 1),
                return_type: DataType::Int64,
                order_pairs: vec![],
                append_only,
                filter: None,
            },
        ];

        let hash_agg =
            new_boxed_hash_agg_executor(Box::new(source), agg_calls, keys, keyspace, vec![2], 1);
        let mut hash_agg = hash_agg.execute();

        // Consume the init barrier
        hash_agg.next().await.unwrap().unwrap();
        // Consume stream chunk
        let msg = hash_agg.next().await.unwrap().unwrap();
        assert_eq!(
            msg.into_chunk().unwrap().sorted_rows(),
            StreamChunk::from_pretty(
                " I I    I
                + 1 2 8
                + 2 3 5"
            )
            .sorted_rows(),
        );

        assert_matches!(
            hash_agg.next().await.unwrap().unwrap(),
            Message::Barrier { .. }
        );

        let msg = hash_agg.next().await.unwrap().unwrap();
        assert_eq!(
            msg.into_chunk().unwrap().sorted_rows(),
            StreamChunk::from_pretty(
                "  I I  I
                U- 1 2 8
                U+ 1 4 1
                U- 2 3 5
                U+ 2 5 5
                "
            )
            .sorted_rows(),
        );
    }

    trait SortedRows {
        fn sorted_rows(self) -> Vec<(Op, Row)>;
    }
    impl SortedRows for StreamChunk {
        fn sorted_rows(self) -> Vec<(Op, Row)> {
            let (chunk, ops) = self.into_parts();
            ops.into_iter()
                .zip_eq(chunk.rows().map(Row::from))
                .sorted()
                .collect_vec()
        }
    }
}<|MERGE_RESOLUTION|>--- conflicted
+++ resolved
@@ -31,14 +31,7 @@
 use risingwave_storage::StateStore;
 
 use super::aggregation::agg_call_filter_res;
-<<<<<<< HEAD
-use super::{
-    expect_first_barrier, pk_input_arrays, ActorContextRef, Executor, PkIndicesRef,
-    StreamExecutorResult,
-};
-=======
-use super::{expect_first_barrier, Executor, PkIndicesRef, StreamExecutorResult};
->>>>>>> 1def0b74
+use super::{expect_first_barrier, ActorContextRef, Executor, PkIndicesRef, StreamExecutorResult};
 use crate::common::StateTableColumnMapping;
 use crate::executor::aggregation::{
     generate_agg_schema, generate_managed_agg_state, AggCall, AggState,
@@ -66,12 +59,10 @@
 }
 
 struct HashAggExecutorExtra<S: StateStore> {
-<<<<<<< HEAD
-    ctx: ActorContextRef,
-=======
     /// The id of the actor that this executor belongs to.
     actor_id: ActorId,
->>>>>>> 1def0b74
+
+    ctx: ActorContextRef,
 
     /// See [`Executor::schema`].
     schema: Schema,
@@ -144,11 +135,8 @@
         Ok(Self {
             input,
             extra: HashAggExecutorExtra {
-<<<<<<< HEAD
+                actor_id,
                 ctx,
-=======
-                actor_id,
->>>>>>> 1def0b74
                 schema,
                 pk_indices,
                 identity: format!("HashAggExecutor {:X}", executor_id),
@@ -220,6 +208,7 @@
 
     async fn apply_chunk(
         HashAggExecutorExtra::<S> {
+            actor_id: _,
             ref ctx,
             ref identity,
             ref key_indices,
@@ -308,7 +297,6 @@
                 .zip_eq(agg_calls.iter())
                 .zip_eq(state_tables.iter_mut())
             {
-<<<<<<< HEAD
                 let vis_map = agg_call_filter_res(
                     ctx,
                     identity,
@@ -317,28 +305,9 @@
                     Some(vis_map),
                     capacity,
                 )?;
-                // TODO(yuchao): make this work for all agg kinds in later PR
-                if matches!(agg_call.kind, AggKind::StringAgg)
-                    || (matches!(agg_call.kind, AggKind::Min | AggKind::Max)
-                        && !agg_call.append_only)
-                {
-                    let chunk_cols = columns.iter().map(|col| col.array_ref()).collect_vec();
-                    agg_state
-                        .apply_batch(&ops, vis_map.as_ref(), &chunk_cols, epoch, state_table)
-                        .await?;
-                } else {
-                    // TODO(yuchao): Pass all the columns to apply_batch for other agg calls, #4185
-                    let data = data.iter().map(|d| &**d).collect_vec();
-                    agg_state
-                        .apply_batch(&ops, vis_map.as_ref(), &data, epoch, state_table)
-                        .await?;
-                }
-=======
-                let vis_map = agg_call_filter_res(agg_call, &columns, Some(vis_map), capacity)?;
                 agg_state
                     .apply_chunk(&ops, vis_map.as_ref(), &column_refs, epoch, state_table)
                     .await?;
->>>>>>> 1def0b74
             }
         }
 
@@ -502,45 +471,8 @@
     use crate::executor::aggregation::{AggArgs, AggCall};
     use crate::executor::test_utils::agg_executor::create_state_table;
     use crate::executor::test_utils::*;
-<<<<<<< HEAD
-    use crate::executor::{
-        ActorContext, ActorContextRef, Executor, HashAggExecutor, Message, PkIndices,
-    };
-
-    struct HashAggExecutorDispatcher<S: StateStore>(PhantomData<S>);
-
-    struct HashAggExecutorDispatcherArgs<S: StateStore> {
-        ctx: ActorContextRef,
-        input: Box<dyn Executor>,
-        agg_calls: Vec<AggCall>,
-        key_indices: Vec<usize>,
-        pk_indices: PkIndices,
-        executor_id: u64,
-        state_tables: Vec<RowBasedStateTable<S>>,
-        state_table_col_mappings: Vec<Vec<usize>>,
-    }
-
-    impl<S: StateStore> HashKeyDispatcher for HashAggExecutorDispatcher<S> {
-        type Input = HashAggExecutorDispatcherArgs<S>;
-        type Output = Result<Box<dyn Executor>>;
-
-        fn dispatch<K: HashKey>(args: Self::Input) -> Self::Output {
-            Ok(Box::new(HashAggExecutor::<K, S>::new(
-                args.ctx,
-                args.input,
-                args.agg_calls,
-                args.pk_indices,
-                args.executor_id,
-                args.key_indices,
-                args.state_tables,
-                args.state_table_col_mappings,
-            )?))
-        }
-    }
-=======
-    use crate::executor::{Executor, HashAggExecutor, Message, PkIndices};
+    use crate::executor::{ActorContext, Executor, HashAggExecutor, Message, PkIndices};
     use crate::task::ActorId;
->>>>>>> 1def0b74
 
     fn new_boxed_hash_agg_executor(
         input: Box<dyn Executor>,
@@ -565,12 +497,8 @@
             })
             .unzip();
 
-<<<<<<< HEAD
-        let args = HashAggExecutorDispatcherArgs {
-            ctx: ActorContext::create(),
-=======
         HashAggExecutor::<SerializedKey, MemoryStateStore>::new(
->>>>>>> 1def0b74
+            ActorContext::create(),
             input,
             agg_calls,
             pk_indices,
