// Copyright 2023 RisingWave Labs
//
// Licensed under the Apache License, Version 2.0 (the "License");
// you may not use this file except in compliance with the License.
// You may obtain a copy of the License at
//
//     http://www.apache.org/licenses/LICENSE-2.0
//
// Unless required by applicable law or agreed to in writing, software
// distributed under the License is distributed on an "AS IS" BASIS,
// WITHOUT WARRANTIES OR CONDITIONS OF ANY KIND, either express or implied.
// See the License for the specific language governing permissions and
// limitations under the License.

use std::collections::{HashMap, HashSet};
use std::marker::PhantomData;
use std::ops::Bound;
use std::ptr::NonNull;
use std::sync::Arc;

use futures::{stream, StreamExt};
use futures_async_stream::try_stream;
use iter_chunks::IterChunks;
use itertools::Itertools;
use risingwave_common::array::StreamChunk;
use risingwave_common::buffer::{Bitmap, BitmapBuilder};
use risingwave_common::catalog::Schema;
use risingwave_common::hash::{HashKey, PrecomputedBuildHasher, VnodeBitmapExt};
use risingwave_common::row;
use risingwave_common::util::epoch::EpochPair;
use risingwave_common::util::iter_util::ZipEqFast;
use risingwave_storage::store::PrefetchOptions;
use risingwave_storage::StateStore;

use super::agg_common::{AggExecutorArgs, GroupAggExecutorExtraArgs};
use super::aggregation::{
    agg_call_filter_res, iter_table_storage, AggStateStorage, ChunkBuilder, DistinctDeduplicater,
    OnlyOutputIfHasInput,
};
use super::{
    expect_first_barrier, ActorContextRef, Executor, ExecutorInfo, PkIndicesRef,
    StreamExecutorResult, Watermark,
};
use crate::cache::{cache_may_stale, new_with_hasher, ExecutorCache};
use crate::common::table::state_table::StateTable;
use crate::error::StreamResult;
<<<<<<< HEAD
use crate::executor::aggregation::{
    apply_change_to_chunk_builder, apply_change_to_result_table, generate_agg_schema, AggCall,
    AggGroup,
};
=======
use crate::executor::aggregation::{generate_agg_schema, AggCall, AggGroup as GenericAggGroup};
>>>>>>> e52a6fdb
use crate::executor::error::StreamExecutorError;
use crate::executor::monitor::StreamingMetrics;
use crate::executor::{BoxedMessageStream, Message};
use crate::task::AtomicU64Ref;

type AggGroup<S> = GenericAggGroup<S, OnlyOutputIfHasInput>;
type AggGroupCache<K, S> = ExecutorCache<K, AggGroup<S>, PrecomputedBuildHasher>;

/// [`HashAggExecutor`] could process large amounts of data using a state backend. It works as
/// follows:
///
/// * The executor pulls data from the upstream, and apply the data chunks to the corresponding
///   aggregation states.
/// * While processing, it will record which keys have been modified in this epoch using
///   `group_change_set`.
/// * Upon a barrier is received, the executor will call `.flush` on the storage backend, so that
///   all modifications will be flushed to the storage backend. Meanwhile, the executor will go
///   through `group_change_set`, and produce a stream chunk based on the state changes.
pub struct HashAggExecutor<K: HashKey, S: StateStore> {
    input: Box<dyn Executor>,
    inner: ExecutorInner<K, S>,
}

struct ExecutorInner<K: HashKey, S: StateStore> {
    _phantom: PhantomData<K>,

    actor_ctx: ActorContextRef,
    info: ExecutorInfo,

    /// Pk indices from input.
    input_pk_indices: Vec<usize>,

    /// Schema from input.
    input_schema: Schema,

    /// Indices of the columns
    /// all of the aggregation functions in this executor should depend on same group of keys
    group_key_indices: Vec<usize>,

    /// A [`HashAggExecutor`] may have multiple [`AggCall`]s.
    agg_calls: Vec<AggCall>,

    /// Index of row count agg call (`count(*)`) in the call list.
    row_count_index: usize,

    /// State storages for each aggregation calls.
    /// `None` means the agg call need not to maintain a state table by itself.
    storages: Vec<AggStateStorage<S>>,

    /// State table for the previous result of all agg calls.
    /// The outputs of all managed agg states are collected and stored in this
    /// table when `flush_data` is called.
    result_table: StateTable<S>,

    /// State tables for deduplicating rows on distinct key for distinct agg calls.
    /// One table per distinct column (may be shared by multiple agg calls).
    distinct_dedup_tables: HashMap<usize, StateTable<S>>,

    /// Watermark epoch.
    watermark_epoch: AtomicU64Ref,

    /// State cache size for extreme agg.
    extreme_cache_size: usize,

    /// The maximum size of the chunk produced by executor at a time.
    chunk_size: usize,

    /// Should emit on window close according to watermark?
    emit_on_window_close: bool,

    metrics: Arc<StreamingMetrics>,
}

impl<K: HashKey, S: StateStore> ExecutorInner<K, S> {
    fn all_state_tables_mut(&mut self) -> impl Iterator<Item = &mut StateTable<S>> {
        iter_table_storage(&mut self.storages)
            .chain(self.distinct_dedup_tables.values_mut())
            .chain(std::iter::once(&mut self.result_table))
    }

    fn all_state_tables_except_result_mut(&mut self) -> impl Iterator<Item = &mut StateTable<S>> {
        iter_table_storage(&mut self.storages).chain(self.distinct_dedup_tables.values_mut())
    }
}

struct ExecutionVars<K: HashKey, S: StateStore> {
    stats: ExecutionStats,

    /// Cache for [`AggGroup`]s. `HashKey` -> `AggGroup`.
    agg_group_cache: AggGroupCache<K, S>,

    /// Changed group keys in the current epoch (before next flush).
    group_change_set: HashSet<K>,

    /// Distinct deduplicater to deduplicate input rows for each distinct agg call.
    distinct_dedup: DistinctDeduplicater<S>,

    /// Buffer watermarks on group keys received since last barrier.
    buffered_watermarks: Vec<Option<Watermark>>,

    /// Stream chunk builder.
    chunk_builder: ChunkBuilder,
}

struct ExecutionStats {
    /// How many times have we hit the cache of hash agg executor for the lookup of each key.
    lookup_miss_count: u64,
    total_lookup_count: u64,

    /// How many times have we hit the cache of hash agg executor for all the lookups generated by
    /// one StreamChunk.
    chunk_lookup_miss_count: u64,
    chunk_total_lookup_count: u64,
}

impl ExecutionStats {
    fn new() -> Self {
        Self {
            lookup_miss_count: 0,
            total_lookup_count: 0,
            chunk_lookup_miss_count: 0,
            chunk_total_lookup_count: 0,
        }
    }
}

impl<K: HashKey, S: StateStore> Executor for HashAggExecutor<K, S> {
    fn execute(self: Box<Self>) -> BoxedMessageStream {
        self.execute_inner().boxed()
    }

    fn schema(&self) -> &Schema {
        &self.inner.info.schema
    }

    fn pk_indices(&self) -> PkIndicesRef<'_> {
        &self.inner.info.pk_indices
    }

    fn identity(&self) -> &str {
        &self.inner.info.identity
    }
}

impl<K: HashKey, S: StateStore> HashAggExecutor<K, S> {
    pub fn new(args: AggExecutorArgs<S, GroupAggExecutorExtraArgs>) -> StreamResult<Self> {
        let input_info = args.input.info();
        let schema = generate_agg_schema(
            args.input.as_ref(),
            &args.agg_calls,
            Some(&args.extra.group_key_indices),
        );
        Ok(Self {
            input: args.input,
            inner: ExecutorInner {
                _phantom: PhantomData,
                actor_ctx: args.actor_ctx,
                info: ExecutorInfo {
                    schema,
                    pk_indices: args.pk_indices,
                    identity: format!("HashAggExecutor {:X}", args.executor_id),
                },
                input_pk_indices: input_info.pk_indices,
                input_schema: input_info.schema,
                group_key_indices: args.extra.group_key_indices,
                agg_calls: args.agg_calls,
                row_count_index: args.row_count_index,
                storages: args.storages,
                result_table: args.result_table,
                distinct_dedup_tables: args.distinct_dedup_tables,
                watermark_epoch: args.watermark_epoch,
                extreme_cache_size: args.extreme_cache_size,
<<<<<<< HEAD
                chunk_size: extra_args.chunk_size,
                emit_on_window_close: false,
                metrics: extra_args.metrics,
=======
                chunk_size: args.extra.chunk_size,
                metrics: args.extra.metrics,
>>>>>>> e52a6fdb
            },
        })
    }

    /// Get visibilities that mask rows in the chunk for each group. The returned visibility
    /// is a `Bitmap` rather than `Option<Bitmap>` because it's likely to have multiple groups
    /// in one chunk.
    ///
    /// * `keys`: Hash Keys of rows.
    /// * `base_visibility`: Visibility of rows, `None` means all are visible.
    fn get_group_visibilities(keys: Vec<K>, base_visibility: Option<&Bitmap>) -> Vec<(K, Bitmap)> {
        let n_rows = keys.len();
        let mut vis_builders = HashMap::new();
        for (row_idx, key) in keys.into_iter().enumerate().filter(|(row_idx, _)| {
            base_visibility
                .map(|vis| vis.is_set(*row_idx))
                .unwrap_or(true)
        }) {
            vis_builders
                .entry(key)
                .or_insert_with(|| BitmapBuilder::zeroed(n_rows))
                .set(row_idx, true);
        }
        vis_builders
            .into_iter()
            .map(|(key, vis_builder)| (key, vis_builder.finish()))
            .collect()
    }

    async fn ensure_keys_in_cache(
        this: &mut ExecutorInner<K, S>,
        cache: &mut AggGroupCache<K, S>,
        keys: impl IntoIterator<Item = &K>,
        stats: &mut ExecutionStats,
    ) -> StreamExecutorResult<()> {
        let group_key_types = &this.info.schema.data_types()[..this.group_key_indices.len()];
        let futs = keys
            .into_iter()
            .filter_map(|key| {
                stats.total_lookup_count += 1;
                if cache.contains(key) {
                    None
                } else {
                    stats.lookup_miss_count += 1;
                    Some(async {
                        // Create `AggGroup` for the current group if not exists. This will
                        // fetch previous agg result from the result table.
                        let agg_group = AggGroup::create(
                            Some(key.deserialize(group_key_types)?),
                            &this.agg_calls,
                            &this.storages,
                            &this.result_table,
                            &this.input_pk_indices,
                            this.row_count_index,
                            this.extreme_cache_size,
                            &this.input_schema,
                        )
                        .await?;
                        Ok::<_, StreamExecutorError>((key.clone(), agg_group))
                    })
                }
            })
            .collect_vec(); // collect is necessary to avoid lifetime issue of `agg_group_cache`

        stats.chunk_total_lookup_count += 1;
        if !futs.is_empty() {
            // If not all the required states/keys are in the cache, it's a chunk-level cache miss.
            stats.chunk_lookup_miss_count += 1;
            let mut buffered = stream::iter(futs).buffer_unordered(10).fuse();
            while let Some(result) = buffered.next().await {
                let (key, agg_group) = result?;
                cache.put(key, agg_group);
            }
        }
        Ok(())
    }

    async fn apply_chunk(
        this: &mut ExecutorInner<K, S>,
        vars: &mut ExecutionVars<K, S>,
        chunk: StreamChunk,
    ) -> StreamExecutorResult<()> {
        // Find groups in this chunk and generate visibility for each group key.
        let keys = K::build(&this.group_key_indices, chunk.data_chunk())?;
        let group_visibilities = Self::get_group_visibilities(keys, chunk.visibility());

        // Create `AggGroup` for each group if not exists.
        Self::ensure_keys_in_cache(
            this,
            &mut vars.agg_group_cache,
            group_visibilities.iter().map(|(k, _)| k),
            &mut vars.stats,
        )
        .await?;

        // Decompose the input chunk.
        let capacity = chunk.capacity();
        let (ops, columns, visibility) = chunk.into_inner();

        // Calculate the row visibility for every agg call.
        let mut call_visibilities = Vec::with_capacity(this.agg_calls.len());
        for agg_call in &this.agg_calls {
            let agg_call_filter_res = agg_call_filter_res(
                &this.actor_ctx,
                &this.info.identity,
                agg_call,
                &columns,
                visibility.as_ref(),
                capacity,
            )
            .await?;
            call_visibilities.push(agg_call_filter_res);
        }

        // Materialize input chunk if needed.
        this.storages
            .iter_mut()
            .zip_eq_fast(call_visibilities.iter().map(Option::as_ref))
            .for_each(|(storage, visibility)| {
                if let AggStateStorage::MaterializedInput { table, mapping } = storage {
                    let needed_columns = mapping
                        .upstream_columns()
                        .iter()
                        .map(|col_idx| columns[*col_idx].clone())
                        .collect();
                    table.write_chunk(StreamChunk::new(
                        ops.clone(),
                        needed_columns,
                        visibility.cloned(),
                    ));
                }
            });

        // Apply chunk to each of the state (per agg_call), for each group.
        for (key, visibility) in group_visibilities {
            let agg_group = vars.agg_group_cache.get_mut(&key).unwrap();
            let visibilities = call_visibilities
                .iter()
                .map(Option::as_ref)
                .map(|call_vis| call_vis.map_or_else(|| visibility.clone(), |v| v & &visibility))
                .map(Some)
                .collect();
            let visibilities = vars
                .distinct_dedup
                .dedup_chunk(
                    &ops,
                    &columns,
                    visibilities,
                    &mut this.distinct_dedup_tables,
                    agg_group.group_key(),
                )
                .await?;
            agg_group.apply_chunk(&mut this.storages, &ops, &columns, visibilities)?;
            // Mark the group as changed.
            vars.group_change_set.insert(key);
        }

        Ok(())
    }

    #[try_stream(ok = StreamChunk, error = StreamExecutorError)]
    async fn flush_data<'a>(
        this: &'a mut ExecutorInner<K, S>,
        vars: &'a mut ExecutionVars<K, S>,
        epoch: EpochPair,
    ) {
        // Update metrics.
        let actor_id_str = this.actor_ctx.id.to_string();
        this.metrics
            .agg_lookup_miss_count
            .with_label_values(&[&actor_id_str])
            .inc_by(vars.stats.lookup_miss_count);
        vars.stats.lookup_miss_count = 0;
        this.metrics
            .agg_total_lookup_count
            .with_label_values(&[&actor_id_str])
            .inc_by(vars.stats.total_lookup_count);
        vars.stats.total_lookup_count = 0;
        this.metrics
            .agg_cached_keys
            .with_label_values(&[&actor_id_str])
            .set(vars.agg_group_cache.len() as i64);
        this.metrics
            .agg_chunk_lookup_miss_count
            .with_label_values(&[&actor_id_str])
            .inc_by(vars.stats.chunk_lookup_miss_count);
        vars.stats.chunk_lookup_miss_count = 0;
        this.metrics
            .agg_chunk_total_lookup_count
            .with_label_values(&[&actor_id_str])
            .inc_by(vars.stats.chunk_total_lookup_count);
        vars.stats.chunk_total_lookup_count = 0;

<<<<<<< HEAD
        // Get current watermark of window column.
        let window_watermark = vars
            .buffered_watermarks
            .first()
            .and_then(|opt_watermark| opt_watermark.as_ref())
            .map(|watermark| watermark.val.clone());
=======
        let dirty_cnt = vars.group_change_set.len();
        if dirty_cnt > 0 {
            // Produce the stream chunk
            let mut group_chunks =
                IterChunks::chunks(vars.group_change_set.drain(), this.chunk_size);
            while let Some(batch) = group_chunks.next() {
                let keys_in_batch = batch.into_iter().collect_vec();

                // Flush agg states.
                for key in &keys_in_batch {
                    let agg_group = vars
                        .agg_group_cache
                        .get_mut(key)
                        .expect("changed group must have corresponding AggGroup");
                    agg_group.flush_state_if_needed(&mut this.storages).await?;
                }
>>>>>>> e52a6fdb

        let n_dirty_group = vars.group_change_set.len();

        // Flush agg states if needed.
        for key in &vars.group_change_set {
            let agg_group = vars
                .agg_group_cache
                .get_mut(key)
                .expect("changed group must have corresponding AggGroup")
                .as_mut();
            agg_group.flush_state_if_needed(&mut this.storages).await?;
        }

        let futs_of_all_groups = vars
            .group_change_set
            .drain()
            .map(|key| {
                // Get agg group of the key.
                let mut ptr: NonNull<_> = vars
                    .agg_group_cache
                    .get_mut(&key)
                    .expect("changed group must have corresponding AggGroup")
                    .into();
                // SAFETY: `key`s in `keys_in_batch` are unique by nature, because they're
                // from `group_change_set` which is a set.
                unsafe { ptr.as_mut() }
            })
            .map(|agg_group| async {
                // Get agg outputs and build change.
                let curr_outputs = agg_group.get_outputs(&this.storages).await?;
                let change = agg_group.build_change(curr_outputs);
                Ok::<_, StreamExecutorError>(change)
            });

        // TODO(rc): figure out a more reasonable concurrency limit.
        const MAX_CONCURRENT_TASKS: usize = 100;
        let mut futs_batches = IterChunks::chunks(futs_of_all_groups, MAX_CONCURRENT_TASKS);
        while let Some(futs) = futs_batches.next() {
            let changes = futures::future::try_join_all(futs).await?;
            for change in changes.into_iter().flatten() {
                apply_change_to_result_table(&change, &mut this.result_table);
                if !this.emit_on_window_close {
                    // For emit-on-updates, directly yield the change.
                    if let Some(chunk) =
                        apply_change_to_chunk_builder(&change, &mut vars.chunk_builder)
                    {
                        yield chunk;
                    }
                }
            }
        }

        // Emit result rows under the watermark.
        if this.emit_on_window_close && window_watermark.is_some() {
            let pk_range = (
                Bound::<row::Empty>::Unbounded,
                Bound::Included([window_watermark.clone()]), // TODO(): include or exclude?
            );

            let streams = futures::future::try_join_all(
                this.result_table.vnode_bitmap().iter_vnodes().map(|vnode| {
                    this.result_table.iter_with_pk_range(
                        &pk_range,
                        vnode,
                        PrefetchOptions::new_for_exhaust_iter(),
                    )
                }),
            )
            .await?
            .into_iter()
            .map(Box::pin);

            #[for_await]
            for row in stream::select_all(streams) {
                let row = row?;
                if let Some(chunk) = apply_change_to_chunk_builder(
                    &AggChange::Insert { new_row: row },
                    &mut vars.chunk_builder,
                ) {
                    yield chunk;
                }
            }

            // State cleaning mechanism will clean these rows from result table later when
            // committing state tables.
        }

        // Yield the remaining rows in chunk builder.
        if let Some(chunk) = vars.chunk_builder.take() {
            yield chunk;
        }

        if n_dirty_group == 0 && window_watermark.is_none() {
            // Nothing is expected to be changed.
            this.all_state_tables_mut().for_each(|table| {
                table.commit_no_data_expected(epoch);
            });
        } else {
            if let Some(watermark) = window_watermark {
                // Update watermark of state tables, for state cleaning.
                this.all_state_tables_except_result_mut()
                    .for_each(|table| table.update_watermark(watermark.clone(), false));
                this.result_table.update_watermark(watermark, true);
            }
            // Commit all state tables.
            futures::future::try_join_all(
                this.all_state_tables_mut()
                    .map(|table| async { table.commit(epoch).await }),
            )
            .await?;
        }

        // Flush distinct dedup state.
        vars.distinct_dedup.flush(&mut this.distinct_dedup_tables)?;

        // Evict cache to target capacity.
        vars.agg_group_cache.evict();
    }

    #[try_stream(ok = Message, error = StreamExecutorError)]
    async fn execute_inner(self) {
        let HashAggExecutor {
            input,
            inner: mut this,
        } = self;

        let mut vars = ExecutionVars {
            stats: ExecutionStats::new(),
            agg_group_cache: AggGroupCache::new(new_with_hasher(
                this.watermark_epoch.clone(),
                PrecomputedBuildHasher,
            )),
            group_change_set: HashSet::new(),
            distinct_dedup: DistinctDeduplicater::new(&this.agg_calls, &this.watermark_epoch),
            buffered_watermarks: vec![None; this.group_key_indices.len()],
            chunk_builder: ChunkBuilder::new(this.chunk_size, &this.info.schema.data_types()),
        };

        // TODO(rc): use something like a `ColumnMapping` type
        let group_key_invert_idx = {
            let mut group_key_invert_idx = vec![None; input.info().schema.len()];
            for (group_key_seq, group_key_idx) in this.group_key_indices.iter().enumerate() {
                group_key_invert_idx[*group_key_idx] = Some(group_key_seq);
            }
            group_key_invert_idx
        };

        // First barrier
        let mut input = input.execute();
        let barrier = expect_first_barrier(&mut input).await?;
        this.all_state_tables_mut().for_each(|table| {
            table.init_epoch(barrier.epoch);
        });
        vars.agg_group_cache.update_epoch(barrier.epoch.curr);
        vars.distinct_dedup.dedup_caches_mut().for_each(|cache| {
            cache.update_epoch(barrier.epoch.curr);
        });

        yield Message::Barrier(barrier);

        #[for_await]
        for msg in input {
            let msg = msg?;
            match msg {
                Message::Watermark(watermark) => {
                    let group_key_seq = group_key_invert_idx[watermark.col_idx];
                    if let Some(group_key_seq) = group_key_seq {
                        vars.buffered_watermarks[group_key_seq] =
                            Some(watermark.with_idx(group_key_seq));
                    }
                }
                Message::Chunk(chunk) => {
                    Self::apply_chunk(&mut this, &mut vars, chunk).await?;
                }
                Message::Barrier(barrier) => {
                    #[for_await]
                    for chunk in Self::flush_data(&mut this, &mut vars, barrier.epoch) {
                        yield Message::Chunk(chunk?);
                    }

                    for buffered_watermark in &mut vars.buffered_watermarks {
                        if let Some(watermark) = buffered_watermark.take() {
                            yield Message::Watermark(watermark);
                        }
                    }

                    // Update the vnode bitmap for state tables of all agg calls if asked.
                    if let Some(vnode_bitmap) = barrier.as_update_vnode_bitmap(this.actor_ctx.id) {
                        let previous_vnode_bitmap = this.result_table.vnodes().clone();
                        this.all_state_tables_mut().for_each(|table| {
                            let _ = table.update_vnode_bitmap(vnode_bitmap.clone());
                        });

                        // Manipulate the cache if necessary.
                        if cache_may_stale(&previous_vnode_bitmap, &vnode_bitmap) {
                            vars.agg_group_cache.clear();
                            vars.distinct_dedup.dedup_caches_mut().for_each(|cache| {
                                cache.clear();
                            });
                        }
                    }

                    // Update the current epoch.
                    vars.agg_group_cache.update_epoch(barrier.epoch.curr);
                    vars.distinct_dedup.dedup_caches_mut().for_each(|cache| {
                        cache.update_epoch(barrier.epoch.curr);
                    });

                    yield Message::Barrier(barrier);
                }
            }
        }
    }
}

#[cfg(test)]
mod tests {
    use std::sync::atomic::AtomicU64;
    use std::sync::Arc;

    use assert_matches::assert_matches;
    use futures::StreamExt;
    use itertools::Itertools;
    use risingwave_common::array::stream_chunk::StreamChunkTestExt;
    use risingwave_common::array::{Op, StreamChunk};
    use risingwave_common::catalog::{Field, Schema, TableId};
    use risingwave_common::hash::SerializedKey;
    use risingwave_common::row::{AscentOwnedRow, OwnedRow, Row};
    use risingwave_common::types::DataType;
    use risingwave_common::util::iter_util::ZipEqDebug;
    use risingwave_expr::expr::*;
    use risingwave_storage::memory::MemoryStateStore;
    use risingwave_storage::StateStore;

    use crate::executor::agg_common::{AggExecutorArgs, GroupAggExecutorExtraArgs};
    use crate::executor::aggregation::{AggArgs, AggCall};
    use crate::executor::monitor::StreamingMetrics;
    use crate::executor::test_utils::agg_executor::{
        create_agg_state_storage, create_result_table,
    };
    use crate::executor::test_utils::*;
    use crate::executor::{ActorContext, Executor, HashAggExecutor, Message, PkIndices};

    #[allow(clippy::too_many_arguments)]
    async fn new_boxed_hash_agg_executor<S: StateStore>(
        store: S,
        input: Box<dyn Executor>,
        agg_calls: Vec<AggCall>,
        row_count_index: usize,
        group_key_indices: Vec<usize>,
        pk_indices: PkIndices,
        extreme_cache_size: usize,
        executor_id: u64,
    ) -> Box<dyn Executor> {
        let mut storages = Vec::with_capacity(agg_calls.iter().len());
        for (idx, agg_call) in agg_calls.iter().enumerate() {
            storages.push(
                create_agg_state_storage(
                    store.clone(),
                    TableId::new(idx as u32),
                    agg_call,
                    &group_key_indices,
                    &pk_indices,
                    input.as_ref(),
                )
                .await,
            )
        }

        let result_table = create_result_table(
            store,
            TableId::new(agg_calls.len() as u32),
            &agg_calls,
            &group_key_indices,
            input.as_ref(),
        )
        .await;

        HashAggExecutor::<SerializedKey, S>::new(AggExecutorArgs {
            input,
            actor_ctx: ActorContext::create(123),
            pk_indices,
            executor_id,

            extreme_cache_size,

            agg_calls,
            row_count_index,
            storages,
            result_table,
            distinct_dedup_tables: Default::default(),
            watermark_epoch: Arc::new(AtomicU64::new(0)),

            extra: GroupAggExecutorExtraArgs {
                group_key_indices,
                chunk_size: 1024,
                metrics: Arc::new(StreamingMetrics::unused()),
            },
        })
        .unwrap()
        .boxed()
    }

    // --- Test HashAgg with in-memory StateStore ---

    #[tokio::test]
    async fn test_local_hash_aggregation_count_in_memory() {
        test_local_hash_aggregation_count(MemoryStateStore::new()).await
    }

    #[tokio::test]
    async fn test_global_hash_aggregation_count_in_memory() {
        test_global_hash_aggregation_count(MemoryStateStore::new()).await
    }

    #[tokio::test]
    async fn test_local_hash_aggregation_min_in_memory() {
        test_local_hash_aggregation_min(MemoryStateStore::new()).await
    }

    #[tokio::test]
    async fn test_local_hash_aggregation_min_append_only_in_memory() {
        test_local_hash_aggregation_min_append_only(MemoryStateStore::new()).await
    }

    async fn test_local_hash_aggregation_count<S: StateStore>(store: S) {
        let schema = Schema {
            fields: vec![Field::unnamed(DataType::Int64)],
        };
        let (mut tx, source) = MockSource::channel(schema, PkIndices::new());
        tx.push_barrier(1, false);
        tx.push_chunk(StreamChunk::from_pretty(
            " I
            + 1
            + 2
            + 2",
        ));
        tx.push_barrier(2, false);
        tx.push_chunk(StreamChunk::from_pretty(
            " I
            - 1
            - 2 D
            - 2",
        ));
        tx.push_barrier(3, false);

        // This is local hash aggregation, so we add another row count state
        let keys = vec![0];
        let append_only = false;
        let agg_calls = vec![
            AggCall {
                kind: AggKind::Count, // as row count, index: 0
                args: AggArgs::None,
                return_type: DataType::Int64,
                column_orders: vec![],
                append_only,
                filter: None,
                distinct: false,
            },
            AggCall {
                kind: AggKind::Count,
                args: AggArgs::Unary(DataType::Int64, 0),
                return_type: DataType::Int64,
                column_orders: vec![],
                append_only,
                filter: None,
                distinct: false,
            },
            AggCall {
                kind: AggKind::Count,
                args: AggArgs::None,
                return_type: DataType::Int64,
                column_orders: vec![],
                append_only,
                filter: None,
                distinct: false,
            },
        ];

        let hash_agg = new_boxed_hash_agg_executor(
            store,
            Box::new(source),
            agg_calls,
            0,
            keys,
            vec![],
            1 << 10,
            1,
        )
        .await;
        let mut hash_agg = hash_agg.execute();

        // Consume the init barrier
        hash_agg.next().await.unwrap().unwrap();
        // Consume stream chunk
        let msg = hash_agg.next().await.unwrap().unwrap();
        assert_eq!(
            msg.into_chunk().unwrap().sorted_rows(),
            StreamChunk::from_pretty(
                " I I I I
                + 1 1 1 1
                + 2 2 2 2"
            )
            .sorted_rows(),
        );

        assert_matches!(
            hash_agg.next().await.unwrap().unwrap(),
            Message::Barrier { .. }
        );

        let msg = hash_agg.next().await.unwrap().unwrap();
        assert_eq!(
            msg.into_chunk().unwrap().sorted_rows(),
            StreamChunk::from_pretty(
                "  I I I I
                -  1 1 1 1
                U- 2 2 2 2
                U+ 2 1 1 1"
            )
            .sorted_rows(),
        );
    }

    async fn test_global_hash_aggregation_count<S: StateStore>(store: S) {
        let schema = Schema {
            fields: vec![
                Field::unnamed(DataType::Int64),
                Field::unnamed(DataType::Int64),
                Field::unnamed(DataType::Int64),
            ],
        };

        let (mut tx, source) = MockSource::channel(schema, PkIndices::new());
        tx.push_barrier(1, false);
        tx.push_chunk(StreamChunk::from_pretty(
            " I I I
            + 1 1 1
            + 2 2 2
            + 2 2 2",
        ));
        tx.push_barrier(2, false);
        tx.push_chunk(StreamChunk::from_pretty(
            " I I I
            - 1 1 1
            - 2 2 2 D
            - 2 2 2
            + 3 3 3",
        ));
        tx.push_barrier(3, false);

        // This is local hash aggregation, so we add another sum state
        let key_indices = vec![0];
        let append_only = false;
        let agg_calls = vec![
            AggCall {
                kind: AggKind::Count, // as row count, index: 0
                args: AggArgs::None,
                return_type: DataType::Int64,
                column_orders: vec![],
                append_only,
                filter: None,
                distinct: false,
            },
            AggCall {
                kind: AggKind::Sum,
                args: AggArgs::Unary(DataType::Int64, 1),
                return_type: DataType::Int64,
                column_orders: vec![],
                append_only,
                filter: None,
                distinct: false,
            },
            // This is local hash aggregation, so we add another sum state
            AggCall {
                kind: AggKind::Sum,
                args: AggArgs::Unary(DataType::Int64, 2),
                return_type: DataType::Int64,
                column_orders: vec![],
                append_only,
                filter: None,
                distinct: false,
            },
        ];

        let hash_agg = new_boxed_hash_agg_executor(
            store,
            Box::new(source),
            agg_calls,
            0,
            key_indices,
            vec![],
            1 << 10,
            1,
        )
        .await;
        let mut hash_agg = hash_agg.execute();

        // Consume the init barrier
        hash_agg.next().await.unwrap().unwrap();
        // Consume stream chunk
        let msg = hash_agg.next().await.unwrap().unwrap();
        assert_eq!(
            msg.into_chunk().unwrap().sorted_rows(),
            StreamChunk::from_pretty(
                " I I I I
                + 1 1 1 1
                + 2 2 4 4"
            )
            .sorted_rows(),
        );

        assert_matches!(
            hash_agg.next().await.unwrap().unwrap(),
            Message::Barrier { .. }
        );

        let msg = hash_agg.next().await.unwrap().unwrap();
        assert_eq!(
            msg.into_chunk().unwrap().sorted_rows(),
            StreamChunk::from_pretty(
                "  I I I I
                -  1 1 1 1
                U- 2 2 4 4
                U+ 2 1 2 2
                +  3 1 3 3"
            )
            .sorted_rows(),
        );
    }

    async fn test_local_hash_aggregation_min<S: StateStore>(store: S) {
        let schema = Schema {
            fields: vec![
                // group key column
                Field::unnamed(DataType::Int64),
                // data column to get minimum
                Field::unnamed(DataType::Int64),
                // primary key column
                Field::unnamed(DataType::Int64),
            ],
        };
        let (mut tx, source) = MockSource::channel(schema, vec![2]); // pk
        tx.push_barrier(1, false);
        tx.push_chunk(StreamChunk::from_pretty(
            " I     I    I
            + 1   233 1001
            + 1 23333 1002
            + 2  2333 1003",
        ));
        tx.push_barrier(2, false);
        tx.push_chunk(StreamChunk::from_pretty(
            " I     I    I
            - 1   233 1001
            - 1 23333 1002 D
            - 2  2333 1003",
        ));
        tx.push_barrier(3, false);

        // This is local hash aggregation, so we add another row count state
        let keys = vec![0];
        let agg_calls = vec![
            AggCall {
                kind: AggKind::Count, // as row count, index: 0
                args: AggArgs::None,
                return_type: DataType::Int64,
                column_orders: vec![],
                append_only: false,
                filter: None,
                distinct: false,
            },
            AggCall {
                kind: AggKind::Min,
                args: AggArgs::Unary(DataType::Int64, 1),
                return_type: DataType::Int64,
                column_orders: vec![],
                append_only: false,
                filter: None,
                distinct: false,
            },
        ];

        let hash_agg = new_boxed_hash_agg_executor(
            store,
            Box::new(source),
            agg_calls,
            0,
            keys,
            vec![2],
            1 << 10,
            1,
        )
        .await;
        let mut hash_agg = hash_agg.execute();

        // Consume the init barrier
        hash_agg.next().await.unwrap().unwrap();
        // Consume stream chunk
        let msg = hash_agg.next().await.unwrap().unwrap();
        assert_eq!(
            msg.into_chunk().unwrap().sorted_rows(),
            StreamChunk::from_pretty(
                " I I    I
                + 1 2  233
                + 2 1 2333"
            )
            .sorted_rows(),
        );

        assert_matches!(
            hash_agg.next().await.unwrap().unwrap(),
            Message::Barrier { .. }
        );

        let msg = hash_agg.next().await.unwrap().unwrap();
        assert_eq!(
            msg.into_chunk().unwrap().sorted_rows(),
            StreamChunk::from_pretty(
                "  I I     I
                -  2 1  2333
                U- 1 2   233
                U+ 1 1 23333"
            )
            .sorted_rows(),
        );
    }

    async fn test_local_hash_aggregation_min_append_only<S: StateStore>(store: S) {
        let schema = Schema {
            fields: vec![
                // group key column
                Field::unnamed(DataType::Int64),
                // data column to get minimum
                Field::unnamed(DataType::Int64),
                // primary key column
                Field::unnamed(DataType::Int64),
            ],
        };
        let (mut tx, source) = MockSource::channel(schema, vec![2]); // pk
        tx.push_barrier(1, false);
        tx.push_chunk(StreamChunk::from_pretty(
            " I  I  I
            + 2 5  1000
            + 1 15 1001
            + 1 8  1002
            + 2 5  1003
            + 2 10 1004
            ",
        ));
        tx.push_barrier(2, false);
        tx.push_chunk(StreamChunk::from_pretty(
            " I  I  I
            + 1 20 1005
            + 1 1  1006
            + 2 10 1007
            + 2 20 1008
            ",
        ));
        tx.push_barrier(3, false);

        // This is local hash aggregation, so we add another row count state
        let keys = vec![0];
        let append_only = true;
        let agg_calls = vec![
            AggCall {
                kind: AggKind::Count, // as row count, index: 0
                args: AggArgs::None,
                return_type: DataType::Int64,
                column_orders: vec![],
                append_only,
                filter: None,
                distinct: false,
            },
            AggCall {
                kind: AggKind::Min,
                args: AggArgs::Unary(DataType::Int64, 1),
                return_type: DataType::Int64,
                column_orders: vec![],
                append_only,
                filter: None,
                distinct: false,
            },
        ];

        let hash_agg = new_boxed_hash_agg_executor(
            store,
            Box::new(source),
            agg_calls,
            0,
            keys,
            vec![2],
            1 << 10,
            1,
        )
        .await;
        let mut hash_agg = hash_agg.execute();

        // Consume the init barrier
        hash_agg.next().await.unwrap().unwrap();
        // Consume stream chunk
        let msg = hash_agg.next().await.unwrap().unwrap();
        assert_eq!(
            msg.into_chunk().unwrap().sorted_rows(),
            StreamChunk::from_pretty(
                " I I    I
                + 1 2 8
                + 2 3 5"
            )
            .sorted_rows(),
        );

        assert_matches!(
            hash_agg.next().await.unwrap().unwrap(),
            Message::Barrier { .. }
        );

        let msg = hash_agg.next().await.unwrap().unwrap();
        assert_eq!(
            msg.into_chunk().unwrap().sorted_rows(),
            StreamChunk::from_pretty(
                "  I I  I
                U- 1 2 8
                U+ 1 4 1
                U- 2 3 5
                U+ 2 5 5
                "
            )
            .sorted_rows(),
        );
    }

    trait SortedRows {
        fn sorted_rows(self) -> Vec<(Op, OwnedRow)>;
    }
    impl SortedRows for StreamChunk {
        fn sorted_rows(self) -> Vec<(Op, OwnedRow)> {
            let (chunk, ops) = self.into_parts();
            ops.into_iter()
                .zip_eq_debug(
                    chunk
                        .rows()
                        .map(Row::into_owned_row)
                        .map(AscentOwnedRow::from),
                )
                .sorted()
                .map(|(op, row)| (op, row.into_inner()))
                .collect_vec()
        }
    }
}<|MERGE_RESOLUTION|>--- conflicted
+++ resolved
@@ -44,14 +44,10 @@
 use crate::cache::{cache_may_stale, new_with_hasher, ExecutorCache};
 use crate::common::table::state_table::StateTable;
 use crate::error::StreamResult;
-<<<<<<< HEAD
 use crate::executor::aggregation::{
     apply_change_to_chunk_builder, apply_change_to_result_table, generate_agg_schema, AggCall,
-    AggGroup,
+    AggGroup as GenericAggGroup,
 };
-=======
-use crate::executor::aggregation::{generate_agg_schema, AggCall, AggGroup as GenericAggGroup};
->>>>>>> e52a6fdb
 use crate::executor::error::StreamExecutorError;
 use crate::executor::monitor::StreamingMetrics;
 use crate::executor::{BoxedMessageStream, Message};
@@ -224,14 +220,9 @@
                 distinct_dedup_tables: args.distinct_dedup_tables,
                 watermark_epoch: args.watermark_epoch,
                 extreme_cache_size: args.extreme_cache_size,
-<<<<<<< HEAD
-                chunk_size: extra_args.chunk_size,
+                chunk_size: args.extra.chunk_size,
                 emit_on_window_close: false,
-                metrics: extra_args.metrics,
-=======
-                chunk_size: args.extra.chunk_size,
                 metrics: args.extra.metrics,
->>>>>>> e52a6fdb
             },
         })
     }
@@ -425,31 +416,12 @@
             .inc_by(vars.stats.chunk_total_lookup_count);
         vars.stats.chunk_total_lookup_count = 0;
 
-<<<<<<< HEAD
         // Get current watermark of window column.
         let window_watermark = vars
             .buffered_watermarks
             .first()
             .and_then(|opt_watermark| opt_watermark.as_ref())
             .map(|watermark| watermark.val.clone());
-=======
-        let dirty_cnt = vars.group_change_set.len();
-        if dirty_cnt > 0 {
-            // Produce the stream chunk
-            let mut group_chunks =
-                IterChunks::chunks(vars.group_change_set.drain(), this.chunk_size);
-            while let Some(batch) = group_chunks.next() {
-                let keys_in_batch = batch.into_iter().collect_vec();
-
-                // Flush agg states.
-                for key in &keys_in_batch {
-                    let agg_group = vars
-                        .agg_group_cache
-                        .get_mut(key)
-                        .expect("changed group must have corresponding AggGroup");
-                    agg_group.flush_state_if_needed(&mut this.storages).await?;
-                }
->>>>>>> e52a6fdb
 
         let n_dirty_group = vars.group_change_set.len();
 
@@ -458,8 +430,7 @@
             let agg_group = vars
                 .agg_group_cache
                 .get_mut(key)
-                .expect("changed group must have corresponding AggGroup")
-                .as_mut();
+                .expect("changed group must have corresponding AggGroup");
             agg_group.flush_state_if_needed(&mut this.storages).await?;
         }
 
