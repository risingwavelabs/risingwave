--- conflicted
+++ resolved
@@ -42,14 +42,8 @@
 use crate::executor::{BoxedMessageStream, Message, PkIndices, PROCESSING_WINDOW_SIZE};
 use crate::task::{EvictableHashMap, ExecutorCache, LruManagerRef};
 
-<<<<<<< HEAD
-/// Limit number of cached entries (one per group key)
-const HASH_AGG_CACHE_SIZE: usize = 1 << 16;
-
 type AggStateMap<K, S> = ExecutorCache<K, Option<Box<AggState<S>>>, PrecomputedBuildHasher>;
 
-=======
->>>>>>> 9850c328
 /// [`HashAggExecutor`] could process large amounts of data using a state backend. It works as
 /// follows:
 ///
@@ -471,19 +465,14 @@
         } = self;
 
         // The cached states. `HashKey -> (prev_value, value)`.
-<<<<<<< HEAD
         let mut state_map = if let Some(lru_manager) = extra.lru_manager.clone() {
             ExecutorCache::Managed(lru_manager.create_cache_with_hasher(PrecomputedBuildHasher))
         } else {
             ExecutorCache::Local(EvictableHashMap::with_hasher(
-                HASH_AGG_CACHE_SIZE,
+                extra.group_by_key_cache_size,
                 PrecomputedBuildHasher,
             ))
         };
-=======
-        let mut state_map = EvictableHashMap::new(extra.group_by_key_cache_size);
-
->>>>>>> 9850c328
         let mut input = input.execute();
         let barrier = expect_first_barrier(&mut input).await?;
         for state_table in &mut extra.state_tables {
