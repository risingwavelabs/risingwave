--- conflicted
+++ resolved
@@ -17,12 +17,7 @@
 use either::Either;
 use futures::StreamExt;
 use futures_async_stream::try_stream;
-<<<<<<< HEAD
-use itertools::Itertools;
-use risingwave_common::array::{Array, ArrayBuilder, DataChunk, I64ArrayBuilder, Op, StreamChunk};
-=======
 use risingwave_common::array::{Op, StreamChunk};
->>>>>>> a7c98424
 use risingwave_common::catalog::{Field, Schema};
 use risingwave_common::types::{DataType, DatumRef};
 use risingwave_common::util::chunk_coalesce::DataChunkBuilder;
@@ -180,22 +175,12 @@
                             }
                         }
                     }
-<<<<<<< HEAD
-
-                    let mut columns = Vec::with_capacity(self.select_list.len() + 1);
-                    let projected_row_id = projected_row_id_builder.finish().into_ref();
-                    let cardinality = projected_row_id.len();
-                    columns.push(projected_row_id);
-                    for builder in builders {
-                        columns.push(builder.finish().into())
-=======
                     if let Some(chunk) = builder.consume_all() {
                         let ops = std::mem::replace(
                             &mut ops_builder,
                             Vec::with_capacity(self.chunk_size),
                         );
                         yield StreamChunk::from_parts(ops, chunk).into();
->>>>>>> a7c98424
                     }
                 }
             }
