// Copyright 2024 RisingWave Labs
//
// Licensed under the Apache License, Version 2.0 (the "License");
// you may not use this file except in compliance with the License.
// You may obtain a copy of the License at
//
//     http://www.apache.org/licenses/LICENSE-2.0
//
// Unless required by applicable law or agreed to in writing, software
// distributed under the License is distributed on an "AS IS" BASIS,
// WITHOUT WARRANTIES OR CONDITIONS OF ANY KIND, either express or implied.
// See the License for the specific language governing permissions and
// limitations under the License.

use std::cmp::Ordering;
use std::collections::hash_map::Entry;
use std::collections::{HashMap, HashSet};
use std::marker::PhantomData;
use std::ops::{Deref, Index};

use bytes::Bytes;
use futures::stream;
use itertools::Itertools;
use risingwave_common::array::Op;
use risingwave_common::buffer::Bitmap;
use risingwave_common::catalog::{ColumnDesc, ColumnId, ConflictBehavior, TableId};
use risingwave_common::row::{CompactedRow, OwnedRow, RowDeserializer};
use risingwave_common::types::DefaultOrd;
use risingwave_common::util::chunk_coalesce::DataChunkBuilder;
use risingwave_common::util::iter_util::{ZipEqDebug, ZipEqFast};
use risingwave_common::util::sort_util::ColumnOrder;
use risingwave_common::util::value_encoding::{BasicSerde, ValueRowSerializer};
use risingwave_pb::catalog::Table;
use risingwave_storage::mem_table::KeyOp;
use risingwave_storage::row_serde::value_serde::{ValueRowSerde, ValueRowSerdeNew};

use crate::cache::{new_unbounded, ManagedLruCache};
use crate::common::metrics::MetricsInfo;
use crate::common::table::state_table::{StateTableInner, StateTableOpConsistencyLevel};
use crate::executor::prelude::*;

/// `MaterializeExecutor` materializes changes in stream into a materialized view on storage.
pub struct MaterializeExecutor<S: StateStore, SD: ValueRowSerde> {
    input: Executor,

    schema: Schema,

    state_table: StateTableInner<S, SD>,

    /// Columns of arrange keys (including pk, group keys, join keys, etc.)
    arrange_key_indices: Vec<usize>,

    actor_context: ActorContextRef,

    materialize_cache: MaterializeCache<SD>,

    conflict_behavior: ConflictBehavior,

    version_column_index: Option<u32>,

    may_have_downstream: bool,

    depended_subscription_ids: HashSet<u32>,
}

fn get_op_consistency_level(
    conflict_behavior: ConflictBehavior,
    may_have_downstream: bool,
    depended_subscriptions: &HashSet<u32>,
) -> StateTableOpConsistencyLevel {
    if !depended_subscriptions.is_empty() {
        StateTableOpConsistencyLevel::LogStoreEnabled
    } else if !may_have_downstream && matches!(conflict_behavior, ConflictBehavior::Overwrite) {
        // Table with overwrite conflict behavior could disable conflict check
        // if no downstream mv depends on it, so we use a inconsistent_op to skip sanity check as well.
        StateTableOpConsistencyLevel::Inconsistent
    } else {
        StateTableOpConsistencyLevel::ConsistentOldValue
    }
}

impl<S: StateStore, SD: ValueRowSerde> MaterializeExecutor<S, SD> {
    /// Create a new `MaterializeExecutor` with distribution specified with `distribution_keys` and
    /// `vnodes`. For singleton distribution, `distribution_keys` should be empty and `vnodes`
    /// should be `None`.
    #[allow(clippy::too_many_arguments)]
    pub async fn new(
        input: Executor,
        schema: Schema,
        store: S,
        arrange_key: Vec<ColumnOrder>,
        actor_context: ActorContextRef,
        vnodes: Option<Arc<Bitmap>>,
        table_catalog: &Table,
        watermark_epoch: AtomicU64Ref,
        conflict_behavior: ConflictBehavior,
        version_column_index: Option<u32>,
        metrics: Arc<StreamingMetrics>,
    ) -> Self {
        let table_columns: Vec<ColumnDesc> = table_catalog
            .columns
            .iter()
            .map(|col| col.column_desc.as_ref().unwrap().into())
            .collect();

        let row_serde: BasicSerde = BasicSerde::new(
            Arc::from_iter(table_catalog.value_indices.iter().map(|val| *val as usize)),
            Arc::from(table_columns.into_boxed_slice()),
        );

        let arrange_key_indices: Vec<usize> = arrange_key.iter().map(|k| k.column_index).collect();
        let may_have_downstream = actor_context.initial_dispatch_num != 0;
        let depended_subscription_ids = actor_context
            .related_subscriptions
            .get(&TableId::new(table_catalog.id))
            .cloned()
            .unwrap_or_default();
        let op_consistency_level = get_op_consistency_level(
            conflict_behavior,
            may_have_downstream,
            &depended_subscription_ids,
        );
        // Note: The current implementation could potentially trigger a switch on the inconsistent_op flag. If the storage relies on this flag to perform optimizations, it would be advisable to maintain consistency with it throughout the lifecycle.
        let state_table = StateTableInner::from_table_catalog_with_consistency_level(
            table_catalog,
            store,
            vnodes,
            op_consistency_level,
        )
        .await;

        let metrics_info =
            MetricsInfo::new(metrics, table_catalog.id, actor_context.id, "Materialize");
        Self {
            input,
            schema,
            state_table,
            arrange_key_indices,
            actor_context,
            materialize_cache: MaterializeCache::new(
                watermark_epoch,
                metrics_info,
                row_serde,
                version_column_index,
            ),
            conflict_behavior,
            version_column_index,
            may_have_downstream,
            depended_subscription_ids,
        }
    }

    #[try_stream(ok = Message, error = StreamExecutorError)]
    async fn execute_inner(mut self) {
        // for metrics
        let table_id_str = self.state_table.table_id().to_string();
        let actor_id_str = self.actor_context.id.to_string();
        let fragment_id_str = self.actor_context.fragment_id.to_string();

        let mv_table_id = TableId::new(self.state_table.table_id());

        let data_types = self.schema.data_types();
        let mut input = self.input.execute();

        let barrier = expect_first_barrier(&mut input).await?;
        self.state_table.init_epoch(barrier.epoch);

        // The first barrier message should be propagated.
        yield Message::Barrier(barrier);

        #[for_await]
        for msg in input {
            let msg = msg?;
            self.materialize_cache.evict();

            yield match msg {
                Message::Watermark(w) => Message::Watermark(w),
                Message::Chunk(chunk) => {
                    self.actor_context
                        .streaming_metrics
                        .mview_input_row_count
                        .with_label_values(&[&table_id_str, &actor_id_str, &fragment_id_str])
                        .inc_by(chunk.cardinality() as u64);

                    // This is an optimization that handles conflicts only when a particular materialized view downstream has no MV dependencies.
                    // This optimization is applied only when there is no specified version column and the is_consistent_op flag of the state table is false,
                    // and the conflict behavior is overwrite.
                    let do_not_handle_conflict = !self.state_table.is_consistent_op()
                        && self.version_column_index.is_none()
                        && self.conflict_behavior == ConflictBehavior::Overwrite;
                    match self.conflict_behavior {
                        ConflictBehavior::Overwrite
                        | ConflictBehavior::IgnoreConflict
                        | ConflictBehavior::DoUpdateIfNotNull
                            if !do_not_handle_conflict =>
                        {
                            if chunk.cardinality() == 0 {
                                // empty chunk
                                continue;
                            }
                            let (data_chunk, ops) = chunk.into_parts();

                            if self.state_table.value_indices().is_some() {
                                // TODO(st1page): when materialize partial columns(), we should
                                // construct some columns in the pk
                                panic!("materialize executor with data check can not handle only materialize partial columns")
                            };
                            let values = data_chunk.serialize();

                            let key_chunk = data_chunk.project(self.state_table.pk_indices());

                            let pks = {
                                let mut pks = vec![vec![]; data_chunk.capacity()];
                                key_chunk
                                    .rows_with_holes()
                                    .zip_eq_fast(pks.iter_mut())
                                    .for_each(|(r, vnode_and_pk)| {
                                        if let Some(r) = r {
                                            self.state_table.pk_serde().serialize(r, vnode_and_pk);
                                        }
                                    });
                                pks
                            };
                            let (_, vis) = key_chunk.into_parts();
                            let row_ops = ops
                                .iter()
                                .zip_eq_debug(pks.into_iter())
                                .zip_eq_debug(values.into_iter())
                                .zip_eq_debug(vis.iter())
                                .filter_map(|(((op, k), v), vis)| vis.then_some((*op, k, v)))
                                .collect_vec();

                            let fixed_changes = self
                                .materialize_cache
                                .handle(row_ops, &self.state_table, &self.conflict_behavior)
                                .await?;

                            match generate_output(fixed_changes, data_types.clone())? {
                                Some(output_chunk) => {
                                    self.state_table.write_chunk(output_chunk.clone());
                                    self.state_table.try_flush().await?;
                                    Message::Chunk(output_chunk)
                                }
                                None => continue,
                            }
                        }
                        ConflictBehavior::IgnoreConflict => unreachable!(),
                        ConflictBehavior::NoCheck
                        | ConflictBehavior::Overwrite
                        | ConflictBehavior::DoUpdateIfNotNull => {
                            self.state_table.write_chunk(chunk.clone());
                            self.state_table.try_flush().await?;
                            Message::Chunk(chunk)
                        } // ConflictBehavior::DoUpdateIfNotNull => unimplemented!(),
                    }
                }
                Message::Barrier(b) => {
                    // If a downstream mv depends on the current table, we need to do conflict check again.
                    if !self.may_have_downstream
                        && b.has_more_downstream_fragments(self.actor_context.id)
                    {
                        self.may_have_downstream = true;
                    }
                    Self::may_update_depended_subscriptions(
                        &mut self.depended_subscription_ids,
                        mutation,
                        mv_table_id,
                    );
                    let op_consistency_level = get_op_consistency_level(
                        self.conflict_behavior,
                        self.may_have_downstream,
                        &self.depended_subscription_ids,
                    );
                    self.state_table
                        .commit_may_switch_consistent_op(b.epoch, op_consistency_level)
                        .await?;
                    if !self.state_table.is_consistent_op() {
                        assert_eq!(self.conflict_behavior, ConflictBehavior::Overwrite);
                    }

                    // Update the vnode bitmap for the state table if asked.
                    if let Some(vnode_bitmap) = b.as_update_vnode_bitmap(self.actor_context.id) {
                        let (_, cache_may_stale) =
                            self.state_table.update_vnode_bitmap(vnode_bitmap);

                        if cache_may_stale {
                            self.materialize_cache.data.clear();
                        }
                    }
                    self.materialize_cache.data.update_epoch(b.epoch.curr);
                    Message::Barrier(b)
                }
            }
        }
    }
<<<<<<< HEAD

    /// return true when changed
    fn may_update_depended_subscriptions(
        depended_subscriptions: &mut HashSet<u32>,
        mutation: Option<&Mutation>,
        mv_table_id: TableId,
    ) {
        let Some(mutation) = mutation else {
            return;
        };
        match mutation {
            Mutation::CreateSubscription {
                subscription_id,
                upstream_mv_table_id,
            } => {
                if *upstream_mv_table_id == mv_table_id
                    && !depended_subscriptions.insert(*subscription_id)
                {
                    warn!(
                        ?depended_subscriptions,
                        ?mv_table_id,
                        subscription_id,
                        "subscription id already exists"
                    );
                }
            }
            Mutation::DropSubscription {
                subscription_id,
                upstream_mv_table_id,
            } => {
                if *upstream_mv_table_id == mv_table_id
                    && !depended_subscriptions.remove(subscription_id)
                {
                    warn!(
                        ?depended_subscriptions,
                        ?mv_table_id,
                        subscription_id,
                        "drop non existing subscription id"
                    );
                }
            }
            Mutation::Stop(_)
            | Mutation::Update(_)
            | Mutation::Add(_)
            | Mutation::SourceChangeSplit(_)
            | Mutation::Pause
            | Mutation::Resume
            | Mutation::Throttle(_)
            | Mutation::AddAndUpdate(_, _) => {}
        }
    }

    fn new_downstream_created(mutation: Option<&Mutation>, actor_id: ActorId) -> bool {
        let Some(mutation) = mutation else {
            return false;
        };
        match mutation {
            // Add is for mv, index and sink creation.
            Mutation::Add(AddMutation { adds, .. }) => adds.get(&actor_id).is_some(),
            // AddAndUpdate is for sink-into-table.
            Mutation::AddAndUpdate(
                AddMutation { adds, .. },
                UpdateMutation {
                    dispatchers,
                    actor_new_dispatchers: actor_dispatchers,
                    ..
                },
            ) => {
                adds.get(&actor_id).is_some()
                    || actor_dispatchers.get(&actor_id).is_some()
                    || dispatchers.get(&actor_id).is_some()
            }
            Mutation::Update(_)
            | Mutation::Stop(_)
            | Mutation::Pause
            | Mutation::Resume
            | Mutation::SourceChangeSplit(_)
            | Mutation::Throttle(_)
            | Mutation::DropSubscription { .. }
            | Mutation::CreateSubscription { .. } => false,
        }
    }
=======
>>>>>>> c94445e3
}

impl<S: StateStore> MaterializeExecutor<S, BasicSerde> {
    /// Create a new `MaterializeExecutor` without distribution info for test purpose.
    #[allow(clippy::too_many_arguments)]
    pub async fn for_test(
        input: Executor,
        store: S,
        table_id: TableId,
        keys: Vec<ColumnOrder>,
        column_ids: Vec<ColumnId>,
        watermark_epoch: AtomicU64Ref,
        conflict_behavior: ConflictBehavior,
    ) -> Self {
        let arrange_columns: Vec<usize> = keys.iter().map(|k| k.column_index).collect();
        let arrange_order_types = keys.iter().map(|k| k.order_type).collect();
        let schema = input.schema().clone();
        let columns: Vec<ColumnDesc> = column_ids
            .into_iter()
            .zip_eq_fast(schema.fields.iter())
            .map(|(column_id, field)| ColumnDesc::unnamed(column_id, field.data_type()))
            .collect_vec();

        let row_serde = BasicSerde::new(
            Arc::from((0..columns.len()).collect_vec()),
            Arc::from(columns.clone().into_boxed_slice()),
        );
        let state_table = StateTableInner::new_without_distribution(
            store,
            table_id,
            columns,
            arrange_order_types,
            arrange_columns.clone(),
        )
        .await;

        Self {
            input,
            schema,
            state_table,
            arrange_key_indices: arrange_columns.clone(),
            actor_context: ActorContext::for_test(0),
            materialize_cache: MaterializeCache::new(
                watermark_epoch,
                MetricsInfo::for_test(),
                row_serde,
                None,
            ),
            conflict_behavior,
            version_column_index: None,
            may_have_downstream: true,
            depended_subscription_ids: HashSet::new(),
        }
    }
}

/// Construct output `StreamChunk` from given buffer.
fn generate_output(
    changes: MaterializeBuffer,
    data_types: Vec<DataType>,
) -> StreamExecutorResult<Option<StreamChunk>> {
    // construct output chunk
    // TODO(st1page): when materialize partial columns(), we should construct some columns in the pk
    let mut new_ops: Vec<Op> = vec![];
    let mut new_rows: Vec<Bytes> = vec![];
    let row_deserializer = RowDeserializer::new(data_types.clone());
    for (_, row_op) in changes.into_parts() {
        match row_op {
            KeyOp::Insert(value) => {
                new_ops.push(Op::Insert);
                new_rows.push(value);
            }
            KeyOp::Delete(old_value) => {
                new_ops.push(Op::Delete);
                new_rows.push(old_value);
            }
            KeyOp::Update((old_value, new_value)) => {
                // if old_value == new_value, we don't need to emit updates to downstream.
                if old_value != new_value {
                    new_ops.push(Op::UpdateDelete);
                    new_ops.push(Op::UpdateInsert);
                    new_rows.push(old_value);
                    new_rows.push(new_value);
                }
            }
        }
    }
    let mut data_chunk_builder = DataChunkBuilder::new(data_types, new_rows.len() + 1);

    for row_bytes in new_rows {
        let res =
            data_chunk_builder.append_one_row(row_deserializer.deserialize(row_bytes.as_ref())?);
        debug_assert!(res.is_none());
    }

    if let Some(new_data_chunk) = data_chunk_builder.consume_all() {
        let new_stream_chunk = StreamChunk::new(new_ops, new_data_chunk.columns().to_vec());
        Ok(Some(new_stream_chunk))
    } else {
        Ok(None)
    }
}

/// `MaterializeBuffer` is a buffer to handle chunk into `KeyOp`.
pub struct MaterializeBuffer {
    buffer: HashMap<Vec<u8>, KeyOp>,
}

impl MaterializeBuffer {
    fn new() -> Self {
        Self {
            buffer: HashMap::new(),
        }
    }

    pub fn insert(&mut self, pk: Vec<u8>, value: Bytes) {
        let entry = self.buffer.entry(pk);
        match entry {
            Entry::Vacant(e) => {
                e.insert(KeyOp::Insert(value));
            }
            Entry::Occupied(mut e) => match e.get_mut() {
                KeyOp::Delete(ref mut old_value) => {
                    let old_val = std::mem::take(old_value);
                    e.insert(KeyOp::Update((old_val, value)));
                }
                KeyOp::Insert(_) | KeyOp::Update(_) => {
                    unreachable!();
                }
            },
        }
    }

    pub fn delete(&mut self, pk: Vec<u8>, old_value: Bytes) {
        let entry: Entry<'_, Vec<u8>, KeyOp> = self.buffer.entry(pk);
        match entry {
            Entry::Vacant(e) => {
                e.insert(KeyOp::Delete(old_value));
            }
            Entry::Occupied(mut e) => match e.get_mut() {
                KeyOp::Insert(_) => {
                    e.remove();
                }
                KeyOp::Update((prev, _curr)) => {
                    let prev = std::mem::take(prev);
                    e.insert(KeyOp::Delete(prev));
                }
                KeyOp::Delete(_) => {
                    unreachable!();
                }
            },
        }
    }

    pub fn update(&mut self, pk: Vec<u8>, old_value: Bytes, new_value: Bytes) {
        let entry = self.buffer.entry(pk);
        match entry {
            Entry::Vacant(e) => {
                e.insert(KeyOp::Update((old_value, new_value)));
            }
            Entry::Occupied(mut e) => match e.get_mut() {
                KeyOp::Insert(_) => {
                    e.insert(KeyOp::Insert(new_value));
                }
                KeyOp::Update((_prev, curr)) => {
                    *curr = new_value;
                }
                KeyOp::Delete(_) => {
                    unreachable!()
                }
            },
        }
    }

    pub fn into_parts(self) -> HashMap<Vec<u8>, KeyOp> {
        self.buffer
    }
}
impl<S: StateStore, SD: ValueRowSerde> Execute for MaterializeExecutor<S, SD> {
    fn execute(self: Box<Self>) -> BoxedMessageStream {
        self.execute_inner().boxed()
    }
}

impl<S: StateStore, SD: ValueRowSerde> std::fmt::Debug for MaterializeExecutor<S, SD> {
    fn fmt(&self, f: &mut std::fmt::Formatter<'_>) -> std::fmt::Result {
        f.debug_struct("MaterializeExecutor")
            .field("arrange_key_indices", &self.arrange_key_indices)
            .finish()
    }
}

/// A cache for materialize executors.
pub struct MaterializeCache<SD> {
    data: ManagedLruCache<Vec<u8>, CacheValue>,
    metrics_info: MetricsInfo,
    row_serde: BasicSerde,
    version_column_index: Option<u32>,
    _serde: PhantomData<SD>,
}

type CacheValue = Option<CompactedRow>;

impl<SD: ValueRowSerde> MaterializeCache<SD> {
    pub fn new(
        watermark_epoch: AtomicU64Ref,
        metrics_info: MetricsInfo,
        row_serde: BasicSerde,
        version_column_index: Option<u32>,
    ) -> Self {
        let cache: ManagedLruCache<Vec<u8>, CacheValue> =
            new_unbounded(watermark_epoch, metrics_info.clone());
        Self {
            data: cache,
            metrics_info,
            row_serde,
            version_column_index,
            _serde: PhantomData,
        }
    }

    pub async fn handle<'a, S: StateStore>(
        &mut self,
        row_ops: Vec<(Op, Vec<u8>, Bytes)>,
        table: &StateTableInner<S, SD>,
        conflict_behavior: &ConflictBehavior,
    ) -> StreamExecutorResult<MaterializeBuffer> {
        let key_set: HashSet<Box<[u8]>> = row_ops
            .iter()
            .map(|(_, k, _)| k.as_slice().into())
            .collect();
        self.fetch_keys(key_set.iter().map(|v| v.deref()), table, conflict_behavior)
            .await?;
        let mut fixed_changes = MaterializeBuffer::new();
        let row_serde = self.row_serde.clone();
        let version_column_index = self.version_column_index;
        for (op, key, value) in row_ops {
            let mut update_cache = false;
            let fixed_changes = &mut fixed_changes;
            // When you change the fixed_changes buffer, you must mark `update_cache` to true so the cache and downstream can be consistent.
            let fixed_changes = || {
                update_cache = true;
                fixed_changes
            };
            match op {
                Op::Insert | Op::UpdateInsert => {
                    match conflict_behavior {
                        ConflictBehavior::Overwrite => {
                            match self.force_get(&key) {
                                Some(old_row) => {
                                    let mut handle_conflict = true;
                                    if let Some(idx) = version_column_index {
                                        let old_row_deserialized = row_serde
                                            .deserializer
                                            .deserialize(old_row.row.clone())?;
                                        let new_row_deserialized =
                                            row_serde.deserializer.deserialize(value.clone())?;

                                        handle_conflict = should_handle_conflict(
                                            old_row_deserialized.index(idx as usize),
                                            new_row_deserialized.index(idx as usize),
                                        );
                                    }
                                    if handle_conflict {
                                        fixed_changes().update(
                                            key.clone(),
                                            old_row.row.clone(),
                                            value.clone(),
                                        )
                                    } else {
                                        update_cache = false;
                                    }
                                }
                                None => fixed_changes().insert(key.clone(), value.clone()),
                            };
                        }
                        ConflictBehavior::IgnoreConflict => {
                            match self.force_get(&key) {
                                Some(_) => (),
                                None => {
                                    fixed_changes().insert(key.clone(), value.clone());
                                }
                            };
                        }

                        ConflictBehavior::DoUpdateIfNotNull => {
                            match self.force_get(&key) {
                                Some(old_row) => {
                                    // In this section, we compare the new row and old row column by column and perform `DoUpdateIfNotNull` replacement.
                                    // todo(wcy-fdu):find a way to output the resulting new row directly to the downstream chunk, thus avoiding an additional deserialization step.
                                    let mut old_row_deserialized_vec = row_serde
                                        .deserializer
                                        .deserialize(old_row.row.clone())?
                                        .into_inner()
                                        .into_vec();
                                    let new_row_deserialized =
                                        row_serde.deserializer.deserialize(value.clone())?;
                                    let mut handle_conflict = true;
                                    if let Some(idx) = version_column_index {
                                        handle_conflict = should_handle_conflict(
                                            &old_row_deserialized_vec[idx as usize],
                                            new_row_deserialized.index(idx as usize),
                                        );
                                    }
                                    if handle_conflict {
                                        execute_do_update_if_not_null_replacement(
                                            &mut old_row_deserialized_vec,
                                            new_row_deserialized,
                                        );
                                        let new_row = OwnedRow::new(old_row_deserialized_vec);
                                        let new_row_bytes =
                                            Bytes::from(row_serde.serializer.serialize(new_row));
                                        fixed_changes().update(
                                            key.clone(),
                                            old_row.row.clone(),
                                            new_row_bytes.clone(),
                                        );
                                        // Since `DoUpdateIfNotNull` may generate values that differ from both the new row and old row,
                                        // an update cache needs to be done here.
                                        self.data.push(
                                            key.clone(),
                                            Some(CompactedRow { row: new_row_bytes }),
                                        );
                                    }
                                    update_cache = false;
                                }
                                None => {
                                    fixed_changes().insert(key.clone(), value.clone());
                                    update_cache = true;
                                }
                            };
                        }
                        _ => unreachable!(),
                    };

                    if update_cache {
                        match conflict_behavior {
                            ConflictBehavior::Overwrite
                            | ConflictBehavior::IgnoreConflict
                            | ConflictBehavior::DoUpdateIfNotNull => {
                                self.data.push(key, Some(CompactedRow { row: value }));
                            }

                            _ => unreachable!(),
                        }
                    }
                }

                Op::Delete | Op::UpdateDelete => {
                    match conflict_behavior {
                        ConflictBehavior::Overwrite
                        | ConflictBehavior::IgnoreConflict
                        | ConflictBehavior::DoUpdateIfNotNull => {
                            match self.force_get(&key) {
                                Some(old_row) => {
                                    fixed_changes().delete(key.clone(), old_row.row.clone());
                                }
                                None => (), // delete a nonexistent value
                            };
                        }
                        _ => unreachable!(),
                    };

                    if update_cache {
                        self.data.push(key, None);
                    }
                }
            }
        }
        Ok(fixed_changes)
    }

    async fn fetch_keys<'a, S: StateStore>(
        &mut self,
        keys: impl Iterator<Item = &'a [u8]>,
        table: &StateTableInner<S, SD>,
        conflict_behavior: &ConflictBehavior,
    ) -> StreamExecutorResult<()> {
        let mut futures = vec![];
        for key in keys {
            self.metrics_info
                .metrics
                .materialize_cache_total_count
                .with_label_values(&[&self.metrics_info.table_id, &self.metrics_info.actor_id])
                .inc();
            if self.data.contains(key) {
                self.metrics_info
                    .metrics
                    .materialize_cache_hit_count
                    .with_label_values(&[&self.metrics_info.table_id, &self.metrics_info.actor_id])
                    .inc();
                continue;
            }
            futures.push(async {
                let key_row = table.pk_serde().deserialize(key).unwrap();
                (key.to_vec(), table.get_compacted_row(&key_row).await)
            });
        }

        let mut buffered = stream::iter(futures).buffer_unordered(10).fuse();
        while let Some(result) = buffered.next().await {
            let (key, value) = result;
            match conflict_behavior {
                ConflictBehavior::Overwrite | ConflictBehavior::DoUpdateIfNotNull => {
                    self.data.push(key, value?)
                }
                ConflictBehavior::IgnoreConflict => self.data.push(key, value?),
                _ => unreachable!(),
            };
        }

        Ok(())
    }

    pub fn force_get(&mut self, key: &[u8]) -> &CacheValue {
        self.data.get(key).unwrap_or_else(|| {
            panic!(
                "the key {:?} has not been fetched in the materialize executor's cache ",
                key
            )
        })
    }

    fn evict(&mut self) {
        self.data.evict()
    }
}

/// Generates a new row with the behavior of "do update if not null" by replacing columns in the old row with non-empty columns in the new row.
///
/// # Arguments
///
/// * `old_row` - The old row containing the original values.
/// * `new_row` - The new row containing the replacement values.
///
/// # Example
///
/// ```no_run
/// let old_row = vec![Some(1), None, Some(3)];
/// let mut new_row = vec![Some(10), Some(20), None];
///
///
/// // After the execute_do_update_if_not_null_replacement function call, old_row will be [Some(10), Some(20), Some(3)].
/// ```
fn execute_do_update_if_not_null_replacement(
    old_row: &mut Vec<Option<ScalarImpl>>,
    new_row: OwnedRow,
) {
    for (old_col, new_col) in old_row.iter_mut().zip_eq_fast(new_row) {
        if let Some(new_value) = new_col {
            *old_col = Some(new_value);
        }
    }
}
/// Determines whether pk conflict should be handled based on the version column of the new and old rows.
///
/// # Arguments
///
/// * `old_version_column`: The version column value of the old row.
/// * `new_version_column`: The version column value of the new row.
///
/// # Returns
///
/// A boolean value indicating whether a conflict should be handled.
///
/// If both the new row's version column and the old row's version column are Some, the function will return true if the new row's version is greater than or equal to the old row's version.
/// If the new row's version column is None and the old row's version column is Some, do not handle pk conflict.
/// If both the new row's version column and the old row's version column are None, should handle pk conflict.
fn should_handle_conflict(
    old_version_column: &Option<ScalarImpl>,
    new_version_column: &Option<ScalarImpl>,
) -> bool {
    match (old_version_column, new_version_column) {
        (None, None) => true,
        (None, Some(_)) => true,
        (Some(_), None) => false,
        (Some(old_version_col), Some(new_version_col)) => !matches!(
            old_version_col.default_cmp(new_version_col),
            Ordering::Greater
        ),
    }
}

#[cfg(test)]
mod tests {

    use std::iter;
    use std::sync::atomic::AtomicU64;

    use futures::stream::StreamExt;
    use rand::rngs::SmallRng;
    use rand::{Rng, RngCore, SeedableRng};
    use risingwave_common::array::stream_chunk::{StreamChunkMut, StreamChunkTestExt};
    use risingwave_common::array::stream_chunk_builder::StreamChunkBuilder;
    use risingwave_common::array::Op;
    use risingwave_common::catalog::{ColumnDesc, ConflictBehavior, Field, Schema, TableId};
    use risingwave_common::row::OwnedRow;
    use risingwave_common::types::DataType;
    use risingwave_common::util::epoch::test_epoch;
    use risingwave_common::util::sort_util::{ColumnOrder, OrderType};
    use risingwave_hummock_sdk::HummockReadEpoch;
    use risingwave_storage::memory::MemoryStateStore;
    use risingwave_storage::table::batch_table::storage_table::StorageTable;

    use super::*;
    use crate::executor::test_utils::prelude::StateTable;
    use crate::executor::test_utils::*;

    #[tokio::test]
    async fn test_materialize_executor() {
        // Prepare storage and memtable.
        let memory_state_store = MemoryStateStore::new();
        let table_id = TableId::new(1);
        // Two columns of int32 type, the first column is PK.
        let schema = Schema::new(vec![
            Field::unnamed(DataType::Int32),
            Field::unnamed(DataType::Int32),
        ]);
        let column_ids = vec![0.into(), 1.into()];

        // Prepare source chunks.
        let chunk1 = StreamChunk::from_pretty(
            " i i
            + 1 4
            + 2 5
            + 3 6",
        );
        let chunk2 = StreamChunk::from_pretty(
            " i i
            + 7 8
            - 3 6",
        );

        // Prepare stream executors.
        let source = MockSource::with_messages(vec![
            Message::Barrier(Barrier::new_test_barrier(test_epoch(1))),
            Message::Chunk(chunk1),
            Message::Barrier(Barrier::new_test_barrier(test_epoch(2))),
            Message::Chunk(chunk2),
            Message::Barrier(Barrier::new_test_barrier(test_epoch(3))),
        ])
        .into_executor(schema.clone(), PkIndices::new());

        let order_types = vec![OrderType::ascending()];
        let column_descs = vec![
            ColumnDesc::unnamed(column_ids[0], DataType::Int32),
            ColumnDesc::unnamed(column_ids[1], DataType::Int32),
        ];

        let table = StorageTable::for_test(
            memory_state_store.clone(),
            table_id,
            column_descs,
            order_types,
            vec![0],
            vec![0, 1],
        );

        let mut materialize_executor = MaterializeExecutor::for_test(
            source,
            memory_state_store,
            table_id,
            vec![ColumnOrder::new(0, OrderType::ascending())],
            column_ids,
            Arc::new(AtomicU64::new(0)),
            ConflictBehavior::NoCheck,
        )
        .await
        .boxed()
        .execute();
        materialize_executor.next().await.transpose().unwrap();

        materialize_executor.next().await.transpose().unwrap();

        // First stream chunk. We check the existence of (3) -> (3,6)
        match materialize_executor.next().await.transpose().unwrap() {
            Some(Message::Barrier(_)) => {
                let row = table
                    .get_row(
                        &OwnedRow::new(vec![Some(3_i32.into())]),
                        HummockReadEpoch::NoWait(u64::MAX),
                    )
                    .await
                    .unwrap();
                assert_eq!(
                    row,
                    Some(OwnedRow::new(vec![Some(3_i32.into()), Some(6_i32.into())]))
                );
            }
            _ => unreachable!(),
        }
        materialize_executor.next().await.transpose().unwrap();
        // Second stream chunk. We check the existence of (7) -> (7,8)
        match materialize_executor.next().await.transpose().unwrap() {
            Some(Message::Barrier(_)) => {
                let row = table
                    .get_row(
                        &OwnedRow::new(vec![Some(7_i32.into())]),
                        HummockReadEpoch::NoWait(u64::MAX),
                    )
                    .await
                    .unwrap();
                assert_eq!(
                    row,
                    Some(OwnedRow::new(vec![Some(7_i32.into()), Some(8_i32.into())]))
                );
            }
            _ => unreachable!(),
        }
    }

    // https://github.com/risingwavelabs/risingwave/issues/13346
    #[tokio::test]
    async fn test_upsert_stream() {
        // Prepare storage and memtable.
        let memory_state_store = MemoryStateStore::new();
        let table_id = TableId::new(1);
        // Two columns of int32 type, the first column is PK.
        let schema = Schema::new(vec![
            Field::unnamed(DataType::Int32),
            Field::unnamed(DataType::Int32),
        ]);
        let column_ids = vec![0.into(), 1.into()];

        // test double insert one pk, the latter needs to override the former.
        let chunk1 = StreamChunk::from_pretty(
            " i i
            + 1 1",
        );

        let chunk2 = StreamChunk::from_pretty(
            " i i
            + 1 2
            - 1 2",
        );

        // Prepare stream executors.
        let source = MockSource::with_messages(vec![
            Message::Barrier(Barrier::new_test_barrier(test_epoch(1))),
            Message::Chunk(chunk1),
            Message::Barrier(Barrier::new_test_barrier(test_epoch(2))),
            Message::Chunk(chunk2),
            Message::Barrier(Barrier::new_test_barrier(test_epoch(3))),
        ])
        .into_executor(schema.clone(), PkIndices::new());

        let order_types = vec![OrderType::ascending()];
        let column_descs = vec![
            ColumnDesc::unnamed(column_ids[0], DataType::Int32),
            ColumnDesc::unnamed(column_ids[1], DataType::Int32),
        ];

        let table = StorageTable::for_test(
            memory_state_store.clone(),
            table_id,
            column_descs,
            order_types,
            vec![0],
            vec![0, 1],
        );

        let mut materialize_executor = MaterializeExecutor::for_test(
            source,
            memory_state_store,
            table_id,
            vec![ColumnOrder::new(0, OrderType::ascending())],
            column_ids,
            Arc::new(AtomicU64::new(0)),
            ConflictBehavior::Overwrite,
        )
        .await
        .boxed()
        .execute();
        materialize_executor.next().await.transpose().unwrap();

        materialize_executor.next().await.transpose().unwrap();
        materialize_executor.next().await.transpose().unwrap();
        materialize_executor.next().await.transpose().unwrap();

        match materialize_executor.next().await.transpose().unwrap() {
            Some(Message::Barrier(_)) => {
                let row = table
                    .get_row(
                        &OwnedRow::new(vec![Some(1_i32.into())]),
                        HummockReadEpoch::NoWait(u64::MAX),
                    )
                    .await
                    .unwrap();
                assert!(row.is_none());
            }
            _ => unreachable!(),
        }
    }

    #[tokio::test]
    async fn test_check_insert_conflict() {
        // Prepare storage and memtable.
        let memory_state_store = MemoryStateStore::new();
        let table_id = TableId::new(1);
        // Two columns of int32 type, the first column is PK.
        let schema = Schema::new(vec![
            Field::unnamed(DataType::Int32),
            Field::unnamed(DataType::Int32),
        ]);
        let column_ids = vec![0.into(), 1.into()];

        // test double insert one pk, the latter needs to override the former.
        let chunk1 = StreamChunk::from_pretty(
            " i i
            + 1 3
            + 1 4
            + 2 5
            + 3 6",
        );

        let chunk2 = StreamChunk::from_pretty(
            " i i
            + 1 3
            + 2 6",
        );

        // test delete wrong value, delete inexistent pk
        let chunk3 = StreamChunk::from_pretty(
            " i i
            + 1 4",
        );

        // Prepare stream executors.
        let source = MockSource::with_messages(vec![
            Message::Barrier(Barrier::new_test_barrier(test_epoch(1))),
            Message::Chunk(chunk1),
            Message::Chunk(chunk2),
            Message::Barrier(Barrier::new_test_barrier(test_epoch(2))),
            Message::Chunk(chunk3),
            Message::Barrier(Barrier::new_test_barrier(test_epoch(3))),
        ])
        .into_executor(schema.clone(), PkIndices::new());

        let order_types = vec![OrderType::ascending()];
        let column_descs = vec![
            ColumnDesc::unnamed(column_ids[0], DataType::Int32),
            ColumnDesc::unnamed(column_ids[1], DataType::Int32),
        ];

        let table = StorageTable::for_test(
            memory_state_store.clone(),
            table_id,
            column_descs,
            order_types,
            vec![0],
            vec![0, 1],
        );

        let mut materialize_executor = MaterializeExecutor::for_test(
            source,
            memory_state_store,
            table_id,
            vec![ColumnOrder::new(0, OrderType::ascending())],
            column_ids,
            Arc::new(AtomicU64::new(0)),
            ConflictBehavior::Overwrite,
        )
        .await
        .boxed()
        .execute();
        materialize_executor.next().await.transpose().unwrap();

        materialize_executor.next().await.transpose().unwrap();
        materialize_executor.next().await.transpose().unwrap();

        // First stream chunk. We check the existence of (3) -> (3,6)
        match materialize_executor.next().await.transpose().unwrap() {
            Some(Message::Barrier(_)) => {
                let row = table
                    .get_row(
                        &OwnedRow::new(vec![Some(3_i32.into())]),
                        HummockReadEpoch::NoWait(u64::MAX),
                    )
                    .await
                    .unwrap();
                assert_eq!(
                    row,
                    Some(OwnedRow::new(vec![Some(3_i32.into()), Some(6_i32.into())]))
                );

                let row = table
                    .get_row(
                        &OwnedRow::new(vec![Some(1_i32.into())]),
                        HummockReadEpoch::NoWait(u64::MAX),
                    )
                    .await
                    .unwrap();
                assert_eq!(
                    row,
                    Some(OwnedRow::new(vec![Some(1_i32.into()), Some(3_i32.into())]))
                );

                let row = table
                    .get_row(
                        &OwnedRow::new(vec![Some(2_i32.into())]),
                        HummockReadEpoch::NoWait(u64::MAX),
                    )
                    .await
                    .unwrap();
                assert_eq!(
                    row,
                    Some(OwnedRow::new(vec![Some(2_i32.into()), Some(6_i32.into())]))
                );
            }
            _ => unreachable!(),
        }
    }

    #[tokio::test]
    async fn test_delete_and_update_conflict() {
        // Prepare storage and memtable.
        let memory_state_store = MemoryStateStore::new();
        let table_id = TableId::new(1);
        // Two columns of int32 type, the first column is PK.
        let schema = Schema::new(vec![
            Field::unnamed(DataType::Int32),
            Field::unnamed(DataType::Int32),
        ]);
        let column_ids = vec![0.into(), 1.into()];

        // test double insert one pk, the latter needs to override the former.
        let chunk1 = StreamChunk::from_pretty(
            " i i
            + 1 4
            + 2 5
            + 3 6
            U- 8 1
            U+ 8 2
            + 8 3",
        );

        // test delete wrong value, delete inexistent pk
        let chunk2 = StreamChunk::from_pretty(
            " i i
            + 7 8
            - 3 4
            - 5 0",
        );

        // test delete wrong value, delete inexistent pk
        let chunk3 = StreamChunk::from_pretty(
            " i i
            + 1 5
            U- 2 4
            U+ 2 8
            U- 9 0
            U+ 9 1",
        );

        // Prepare stream executors.
        let source = MockSource::with_messages(vec![
            Message::Barrier(Barrier::new_test_barrier(test_epoch(1))),
            Message::Chunk(chunk1),
            Message::Barrier(Barrier::new_test_barrier(test_epoch(2))),
            Message::Chunk(chunk2),
            Message::Barrier(Barrier::new_test_barrier(test_epoch(3))),
            Message::Chunk(chunk3),
            Message::Barrier(Barrier::new_test_barrier(test_epoch(4))),
        ])
        .into_executor(schema.clone(), PkIndices::new());

        let order_types = vec![OrderType::ascending()];
        let column_descs = vec![
            ColumnDesc::unnamed(column_ids[0], DataType::Int32),
            ColumnDesc::unnamed(column_ids[1], DataType::Int32),
        ];

        let table = StorageTable::for_test(
            memory_state_store.clone(),
            table_id,
            column_descs,
            order_types,
            vec![0],
            vec![0, 1],
        );

        let mut materialize_executor = MaterializeExecutor::for_test(
            source,
            memory_state_store,
            table_id,
            vec![ColumnOrder::new(0, OrderType::ascending())],
            column_ids,
            Arc::new(AtomicU64::new(0)),
            ConflictBehavior::Overwrite,
        )
        .await
        .boxed()
        .execute();
        materialize_executor.next().await.transpose().unwrap();

        materialize_executor.next().await.transpose().unwrap();

        // First stream chunk. We check the existence of (3) -> (3,6)
        match materialize_executor.next().await.transpose().unwrap() {
            Some(Message::Barrier(_)) => {
                // can read (8, 3), check insert after update
                let row = table
                    .get_row(
                        &OwnedRow::new(vec![Some(8_i32.into())]),
                        HummockReadEpoch::NoWait(u64::MAX),
                    )
                    .await
                    .unwrap();
                assert_eq!(
                    row,
                    Some(OwnedRow::new(vec![Some(8_i32.into()), Some(3_i32.into())]))
                );
            }
            _ => unreachable!(),
        }
        materialize_executor.next().await.transpose().unwrap();

        match materialize_executor.next().await.transpose().unwrap() {
            Some(Message::Barrier(_)) => {
                let row = table
                    .get_row(
                        &OwnedRow::new(vec![Some(7_i32.into())]),
                        HummockReadEpoch::NoWait(u64::MAX),
                    )
                    .await
                    .unwrap();
                assert_eq!(
                    row,
                    Some(OwnedRow::new(vec![Some(7_i32.into()), Some(8_i32.into())]))
                );

                // check delete wrong value
                let row = table
                    .get_row(
                        &OwnedRow::new(vec![Some(3_i32.into())]),
                        HummockReadEpoch::NoWait(u64::MAX),
                    )
                    .await
                    .unwrap();
                assert_eq!(row, None);

                // check delete wrong pk
                let row = table
                    .get_row(
                        &OwnedRow::new(vec![Some(5_i32.into())]),
                        HummockReadEpoch::NoWait(u64::MAX),
                    )
                    .await
                    .unwrap();
                assert_eq!(row, None);
            }
            _ => unreachable!(),
        }

        materialize_executor.next().await.transpose().unwrap();
        // Second stream chunk. We check the existence of (7) -> (7,8)
        match materialize_executor.next().await.transpose().unwrap() {
            Some(Message::Barrier(_)) => {
                let row = table
                    .get_row(
                        &OwnedRow::new(vec![Some(1_i32.into())]),
                        HummockReadEpoch::NoWait(u64::MAX),
                    )
                    .await
                    .unwrap();
                assert_eq!(
                    row,
                    Some(OwnedRow::new(vec![Some(1_i32.into()), Some(5_i32.into())]))
                );

                // check update wrong value
                let row = table
                    .get_row(
                        &OwnedRow::new(vec![Some(2_i32.into())]),
                        HummockReadEpoch::NoWait(u64::MAX),
                    )
                    .await
                    .unwrap();
                assert_eq!(
                    row,
                    Some(OwnedRow::new(vec![Some(2_i32.into()), Some(8_i32.into())]))
                );

                // check update wrong pk, should become insert
                let row = table
                    .get_row(
                        &OwnedRow::new(vec![Some(9_i32.into())]),
                        HummockReadEpoch::NoWait(u64::MAX),
                    )
                    .await
                    .unwrap();
                assert_eq!(
                    row,
                    Some(OwnedRow::new(vec![Some(9_i32.into()), Some(1_i32.into())]))
                );
            }
            _ => unreachable!(),
        }
    }

    #[tokio::test]
    async fn test_ignore_insert_conflict() {
        // Prepare storage and memtable.
        let memory_state_store = MemoryStateStore::new();
        let table_id = TableId::new(1);
        // Two columns of int32 type, the first column is PK.
        let schema = Schema::new(vec![
            Field::unnamed(DataType::Int32),
            Field::unnamed(DataType::Int32),
        ]);
        let column_ids = vec![0.into(), 1.into()];

        // test double insert one pk, the latter needs to be ignored.
        let chunk1 = StreamChunk::from_pretty(
            " i i
            + 1 3
            + 1 4
            + 2 5
            + 3 6",
        );

        let chunk2 = StreamChunk::from_pretty(
            " i i
            + 1 5
            + 2 6",
        );

        // test delete wrong value, delete inexistent pk
        let chunk3 = StreamChunk::from_pretty(
            " i i
            + 1 6",
        );

        // Prepare stream executors.
        let source = MockSource::with_messages(vec![
            Message::Barrier(Barrier::new_test_barrier(test_epoch(1))),
            Message::Chunk(chunk1),
            Message::Chunk(chunk2),
            Message::Barrier(Barrier::new_test_barrier(test_epoch(2))),
            Message::Chunk(chunk3),
            Message::Barrier(Barrier::new_test_barrier(test_epoch(3))),
        ])
        .into_executor(schema.clone(), PkIndices::new());

        let order_types = vec![OrderType::ascending()];
        let column_descs = vec![
            ColumnDesc::unnamed(column_ids[0], DataType::Int32),
            ColumnDesc::unnamed(column_ids[1], DataType::Int32),
        ];

        let table = StorageTable::for_test(
            memory_state_store.clone(),
            table_id,
            column_descs,
            order_types,
            vec![0],
            vec![0, 1],
        );

        let mut materialize_executor = MaterializeExecutor::for_test(
            source,
            memory_state_store,
            table_id,
            vec![ColumnOrder::new(0, OrderType::ascending())],
            column_ids,
            Arc::new(AtomicU64::new(0)),
            ConflictBehavior::IgnoreConflict,
        )
        .await
        .boxed()
        .execute();
        materialize_executor.next().await.transpose().unwrap();

        materialize_executor.next().await.transpose().unwrap();
        materialize_executor.next().await.transpose().unwrap();

        // First stream chunk. We check the existence of (3) -> (3,6)
        match materialize_executor.next().await.transpose().unwrap() {
            Some(Message::Barrier(_)) => {
                let row = table
                    .get_row(
                        &OwnedRow::new(vec![Some(3_i32.into())]),
                        HummockReadEpoch::NoWait(u64::MAX),
                    )
                    .await
                    .unwrap();
                assert_eq!(
                    row,
                    Some(OwnedRow::new(vec![Some(3_i32.into()), Some(6_i32.into())]))
                );

                let row = table
                    .get_row(
                        &OwnedRow::new(vec![Some(1_i32.into())]),
                        HummockReadEpoch::NoWait(u64::MAX),
                    )
                    .await
                    .unwrap();
                assert_eq!(
                    row,
                    Some(OwnedRow::new(vec![Some(1_i32.into()), Some(3_i32.into())]))
                );

                let row = table
                    .get_row(
                        &OwnedRow::new(vec![Some(2_i32.into())]),
                        HummockReadEpoch::NoWait(u64::MAX),
                    )
                    .await
                    .unwrap();
                assert_eq!(
                    row,
                    Some(OwnedRow::new(vec![Some(2_i32.into()), Some(5_i32.into())]))
                );
            }
            _ => unreachable!(),
        }
    }

    #[tokio::test]
    async fn test_ignore_delete_then_insert() {
        // Prepare storage and memtable.
        let memory_state_store = MemoryStateStore::new();
        let table_id = TableId::new(1);
        // Two columns of int32 type, the first column is PK.
        let schema = Schema::new(vec![
            Field::unnamed(DataType::Int32),
            Field::unnamed(DataType::Int32),
        ]);
        let column_ids = vec![0.into(), 1.into()];

        // test insert after delete one pk, the latter insert should succeed.
        let chunk1 = StreamChunk::from_pretty(
            " i i
            + 1 3
            - 1 3
            + 1 6",
        );

        // Prepare stream executors.
        let source = MockSource::with_messages(vec![
            Message::Barrier(Barrier::new_test_barrier(test_epoch(1))),
            Message::Chunk(chunk1),
            Message::Barrier(Barrier::new_test_barrier(test_epoch(2))),
        ])
        .into_executor(schema.clone(), PkIndices::new());

        let order_types = vec![OrderType::ascending()];
        let column_descs = vec![
            ColumnDesc::unnamed(column_ids[0], DataType::Int32),
            ColumnDesc::unnamed(column_ids[1], DataType::Int32),
        ];

        let table = StorageTable::for_test(
            memory_state_store.clone(),
            table_id,
            column_descs,
            order_types,
            vec![0],
            vec![0, 1],
        );

        let mut materialize_executor = MaterializeExecutor::for_test(
            source,
            memory_state_store,
            table_id,
            vec![ColumnOrder::new(0, OrderType::ascending())],
            column_ids,
            Arc::new(AtomicU64::new(0)),
            ConflictBehavior::IgnoreConflict,
        )
        .await
        .boxed()
        .execute();
        let _msg1 = materialize_executor
            .next()
            .await
            .transpose()
            .unwrap()
            .unwrap()
            .as_barrier()
            .unwrap();
        let _msg2 = materialize_executor
            .next()
            .await
            .transpose()
            .unwrap()
            .unwrap()
            .as_chunk()
            .unwrap();
        let _msg3 = materialize_executor
            .next()
            .await
            .transpose()
            .unwrap()
            .unwrap()
            .as_barrier()
            .unwrap();

        let row = table
            .get_row(
                &OwnedRow::new(vec![Some(1_i32.into())]),
                HummockReadEpoch::NoWait(u64::MAX),
            )
            .await
            .unwrap();
        assert_eq!(
            row,
            Some(OwnedRow::new(vec![Some(1_i32.into()), Some(6_i32.into())]))
        );
    }

    #[tokio::test]
    async fn test_ignore_delete_and_update_conflict() {
        // Prepare storage and memtable.
        let memory_state_store = MemoryStateStore::new();
        let table_id = TableId::new(1);
        // Two columns of int32 type, the first column is PK.
        let schema = Schema::new(vec![
            Field::unnamed(DataType::Int32),
            Field::unnamed(DataType::Int32),
        ]);
        let column_ids = vec![0.into(), 1.into()];

        // test double insert one pk, the latter should be ignored.
        let chunk1 = StreamChunk::from_pretty(
            " i i
            + 1 4
            + 2 5
            + 3 6
            U- 8 1
            U+ 8 2
            + 8 3",
        );

        // test delete wrong value, delete inexistent pk
        let chunk2 = StreamChunk::from_pretty(
            " i i
            + 7 8
            - 3 4
            - 5 0",
        );

        // test delete wrong value, delete inexistent pk
        let chunk3 = StreamChunk::from_pretty(
            " i i
            + 1 5
            U- 2 4
            U+ 2 8
            U- 9 0
            U+ 9 1",
        );

        // Prepare stream executors.
        let source = MockSource::with_messages(vec![
            Message::Barrier(Barrier::new_test_barrier(test_epoch(1))),
            Message::Chunk(chunk1),
            Message::Barrier(Barrier::new_test_barrier(test_epoch(2))),
            Message::Chunk(chunk2),
            Message::Barrier(Barrier::new_test_barrier(test_epoch(3))),
            Message::Chunk(chunk3),
            Message::Barrier(Barrier::new_test_barrier(test_epoch(4))),
        ])
        .into_executor(schema.clone(), PkIndices::new());

        let order_types = vec![OrderType::ascending()];
        let column_descs = vec![
            ColumnDesc::unnamed(column_ids[0], DataType::Int32),
            ColumnDesc::unnamed(column_ids[1], DataType::Int32),
        ];

        let table = StorageTable::for_test(
            memory_state_store.clone(),
            table_id,
            column_descs,
            order_types,
            vec![0],
            vec![0, 1],
        );

        let mut materialize_executor = MaterializeExecutor::for_test(
            source,
            memory_state_store,
            table_id,
            vec![ColumnOrder::new(0, OrderType::ascending())],
            column_ids,
            Arc::new(AtomicU64::new(0)),
            ConflictBehavior::IgnoreConflict,
        )
        .await
        .boxed()
        .execute();
        materialize_executor.next().await.transpose().unwrap();

        materialize_executor.next().await.transpose().unwrap();

        // First stream chunk. We check the existence of (3) -> (3,6)
        match materialize_executor.next().await.transpose().unwrap() {
            Some(Message::Barrier(_)) => {
                // can read (8, 2), check insert after update
                let row = table
                    .get_row(
                        &OwnedRow::new(vec![Some(8_i32.into())]),
                        HummockReadEpoch::NoWait(u64::MAX),
                    )
                    .await
                    .unwrap();
                assert_eq!(
                    row,
                    Some(OwnedRow::new(vec![Some(8_i32.into()), Some(2_i32.into())]))
                );
            }
            _ => unreachable!(),
        }
        materialize_executor.next().await.transpose().unwrap();

        match materialize_executor.next().await.transpose().unwrap() {
            Some(Message::Barrier(_)) => {
                let row = table
                    .get_row(
                        &OwnedRow::new(vec![Some(7_i32.into())]),
                        HummockReadEpoch::NoWait(u64::MAX),
                    )
                    .await
                    .unwrap();
                assert_eq!(
                    row,
                    Some(OwnedRow::new(vec![Some(7_i32.into()), Some(8_i32.into())]))
                );

                // check delete wrong value
                let row = table
                    .get_row(
                        &OwnedRow::new(vec![Some(3_i32.into())]),
                        HummockReadEpoch::NoWait(u64::MAX),
                    )
                    .await
                    .unwrap();
                assert_eq!(row, None);

                // check delete wrong pk
                let row = table
                    .get_row(
                        &OwnedRow::new(vec![Some(5_i32.into())]),
                        HummockReadEpoch::NoWait(u64::MAX),
                    )
                    .await
                    .unwrap();
                assert_eq!(row, None);
            }
            _ => unreachable!(),
        }

        materialize_executor.next().await.transpose().unwrap();
        // materialize_executor.next().await.transpose().unwrap();
        // Second stream chunk. We check the existence of (7) -> (7,8)
        match materialize_executor.next().await.transpose().unwrap() {
            Some(Message::Barrier(_)) => {
                let row = table
                    .get_row(
                        &OwnedRow::new(vec![Some(1_i32.into())]),
                        HummockReadEpoch::NoWait(u64::MAX),
                    )
                    .await
                    .unwrap();
                assert_eq!(
                    row,
                    Some(OwnedRow::new(vec![Some(1_i32.into()), Some(4_i32.into())]))
                );

                // check update wrong value
                let row = table
                    .get_row(
                        &OwnedRow::new(vec![Some(2_i32.into())]),
                        HummockReadEpoch::NoWait(u64::MAX),
                    )
                    .await
                    .unwrap();
                assert_eq!(
                    row,
                    Some(OwnedRow::new(vec![Some(2_i32.into()), Some(8_i32.into())]))
                );

                // check update wrong pk, should become insert
                let row = table
                    .get_row(
                        &OwnedRow::new(vec![Some(9_i32.into())]),
                        HummockReadEpoch::NoWait(u64::MAX),
                    )
                    .await
                    .unwrap();
                assert_eq!(
                    row,
                    Some(OwnedRow::new(vec![Some(9_i32.into()), Some(1_i32.into())]))
                );
            }
            _ => unreachable!(),
        }
    }

    #[tokio::test]
    async fn test_do_update_if_not_null_conflict() {
        // Prepare storage and memtable.
        let memory_state_store = MemoryStateStore::new();
        let table_id = TableId::new(1);
        // Two columns of int32 type, the first column is PK.
        let schema = Schema::new(vec![
            Field::unnamed(DataType::Int32),
            Field::unnamed(DataType::Int32),
        ]);
        let column_ids = vec![0.into(), 1.into()];

        // should get (8, 2)
        let chunk1 = StreamChunk::from_pretty(
            " i i
            + 1 4
            + 2 .
            + 3 6
            U- 8 .
            U+ 8 2
            + 8 .",
        );

        // should not get (3, x), should not get (5, 0)
        let chunk2 = StreamChunk::from_pretty(
            " i i
            + 7 8
            - 3 4
            - 5 0",
        );

        // should get (2, None), (7, 8)
        let chunk3 = StreamChunk::from_pretty(
            " i i
            + 1 5
            + 7 .
            U- 2 4
            U+ 2 .
            U- 9 0
            U+ 9 1",
        );

        // Prepare stream executors.
        let source = MockSource::with_messages(vec![
            Message::Barrier(Barrier::new_test_barrier(test_epoch(1))),
            Message::Chunk(chunk1),
            Message::Barrier(Barrier::new_test_barrier(test_epoch(2))),
            Message::Chunk(chunk2),
            Message::Barrier(Barrier::new_test_barrier(test_epoch(3))),
            Message::Chunk(chunk3),
            Message::Barrier(Barrier::new_test_barrier(test_epoch(4))),
        ])
        .into_executor(schema.clone(), PkIndices::new());

        let order_types = vec![OrderType::ascending()];
        let column_descs = vec![
            ColumnDesc::unnamed(column_ids[0], DataType::Int32),
            ColumnDesc::unnamed(column_ids[1], DataType::Int32),
        ];

        let table = StorageTable::for_test(
            memory_state_store.clone(),
            table_id,
            column_descs,
            order_types,
            vec![0],
            vec![0, 1],
        );

        let mut materialize_executor = MaterializeExecutor::for_test(
            source,
            memory_state_store,
            table_id,
            vec![ColumnOrder::new(0, OrderType::ascending())],
            column_ids,
            Arc::new(AtomicU64::new(0)),
            ConflictBehavior::DoUpdateIfNotNull,
        )
        .await
        .boxed()
        .execute();
        materialize_executor.next().await.transpose().unwrap();

        materialize_executor.next().await.transpose().unwrap();

        // First stream chunk. We check the existence of (3) -> (3,6)
        match materialize_executor.next().await.transpose().unwrap() {
            Some(Message::Barrier(_)) => {
                let row = table
                    .get_row(
                        &OwnedRow::new(vec![Some(8_i32.into())]),
                        HummockReadEpoch::NoWait(u64::MAX),
                    )
                    .await
                    .unwrap();
                assert_eq!(
                    row,
                    Some(OwnedRow::new(vec![Some(8_i32.into()), Some(2_i32.into())]))
                );

                let row = table
                    .get_row(
                        &OwnedRow::new(vec![Some(2_i32.into())]),
                        HummockReadEpoch::NoWait(u64::MAX),
                    )
                    .await
                    .unwrap();
                assert_eq!(row, Some(OwnedRow::new(vec![Some(2_i32.into()), None])));
            }
            _ => unreachable!(),
        }
        materialize_executor.next().await.transpose().unwrap();

        match materialize_executor.next().await.transpose().unwrap() {
            Some(Message::Barrier(_)) => {
                let row = table
                    .get_row(
                        &OwnedRow::new(vec![Some(7_i32.into())]),
                        HummockReadEpoch::NoWait(u64::MAX),
                    )
                    .await
                    .unwrap();
                assert_eq!(
                    row,
                    Some(OwnedRow::new(vec![Some(7_i32.into()), Some(8_i32.into())]))
                );

                // check delete wrong value
                let row = table
                    .get_row(
                        &OwnedRow::new(vec![Some(3_i32.into())]),
                        HummockReadEpoch::NoWait(u64::MAX),
                    )
                    .await
                    .unwrap();
                assert_eq!(row, None);

                // check delete wrong pk
                let row = table
                    .get_row(
                        &OwnedRow::new(vec![Some(5_i32.into())]),
                        HummockReadEpoch::NoWait(u64::MAX),
                    )
                    .await
                    .unwrap();
                assert_eq!(row, None);
            }
            _ => unreachable!(),
        }

        materialize_executor.next().await.transpose().unwrap();
        // materialize_executor.next().await.transpose().unwrap();
        // Second stream chunk. We check the existence of (7) -> (7,8)
        match materialize_executor.next().await.transpose().unwrap() {
            Some(Message::Barrier(_)) => {
                let row = table
                    .get_row(
                        &OwnedRow::new(vec![Some(7_i32.into())]),
                        HummockReadEpoch::NoWait(u64::MAX),
                    )
                    .await
                    .unwrap();
                assert_eq!(
                    row,
                    Some(OwnedRow::new(vec![Some(7_i32.into()), Some(8_i32.into())]))
                );

                // check update wrong value
                let row = table
                    .get_row(
                        &OwnedRow::new(vec![Some(2_i32.into())]),
                        HummockReadEpoch::NoWait(u64::MAX),
                    )
                    .await
                    .unwrap();
                assert_eq!(row, Some(OwnedRow::new(vec![Some(2_i32.into()), None])));

                // check update wrong pk, should become insert
                let row = table
                    .get_row(
                        &OwnedRow::new(vec![Some(9_i32.into())]),
                        HummockReadEpoch::NoWait(u64::MAX),
                    )
                    .await
                    .unwrap();
                assert_eq!(
                    row,
                    Some(OwnedRow::new(vec![Some(9_i32.into()), Some(1_i32.into())]))
                );
            }
            _ => unreachable!(),
        }
    }

    fn gen_fuzz_data(row_number: usize, chunk_size: usize) -> Vec<StreamChunk> {
        const KN: u32 = 4;
        const SEED: u64 = 998244353;
        let mut ret = vec![];
        let mut builder =
            StreamChunkBuilder::new(chunk_size, vec![DataType::Int32, DataType::Int32]);
        let mut rng = SmallRng::seed_from_u64(SEED);

        let random_vis = |c: StreamChunk, rng: &mut SmallRng| -> StreamChunk {
            let len = c.data_chunk().capacity();
            let mut c = StreamChunkMut::from(c);
            for i in 0..len {
                c.set_vis(i, rng.gen_bool(0.5));
            }
            c.into()
        };
        for _ in 0..row_number {
            let k = (rng.next_u32() % KN) as i32;
            let v = rng.next_u32() as i32;
            let op = if rng.gen_bool(0.5) {
                Op::Insert
            } else {
                Op::Delete
            };
            if let Some(c) =
                builder.append_row(op, OwnedRow::new(vec![Some(k.into()), Some(v.into())]))
            {
                ret.push(random_vis(c, &mut rng));
            }
        }
        if let Some(c) = builder.take() {
            ret.push(random_vis(c, &mut rng));
        }
        ret
    }

    async fn fuzz_test_stream_consistent_inner(conflict_behavior: ConflictBehavior) {
        const N: usize = 100000;

        // Prepare storage and memtable.
        let memory_state_store = MemoryStateStore::new();
        let table_id = TableId::new(1);
        // Two columns of int32 type, the first column is PK.
        let schema = Schema::new(vec![
            Field::unnamed(DataType::Int32),
            Field::unnamed(DataType::Int32),
        ]);
        let column_ids = vec![0.into(), 1.into()];

        let chunks = gen_fuzz_data(N, 128);
        let messages = iter::once(Message::Barrier(Barrier::new_test_barrier(test_epoch(1))))
            .chain(chunks.into_iter().map(Message::Chunk))
            .chain(iter::once(Message::Barrier(Barrier::new_test_barrier(
                test_epoch(2),
            ))))
            .collect();
        // Prepare stream executors.
        let source =
            MockSource::with_messages(messages).into_executor(schema.clone(), PkIndices::new());

        let mut materialize_executor = MaterializeExecutor::for_test(
            source,
            memory_state_store.clone(),
            table_id,
            vec![ColumnOrder::new(0, OrderType::ascending())],
            column_ids,
            Arc::new(AtomicU64::new(0)),
            conflict_behavior,
        )
        .await
        .boxed()
        .execute();
        materialize_executor.expect_barrier().await;

        let order_types = vec![OrderType::ascending()];
        let column_descs = vec![
            ColumnDesc::unnamed(0.into(), DataType::Int32),
            ColumnDesc::unnamed(1.into(), DataType::Int32),
        ];
        let pk_indices = vec![0];

        let mut table = StateTable::new_without_distribution(
            memory_state_store.clone(),
            TableId::from(1002),
            column_descs.clone(),
            order_types,
            pk_indices,
        )
        .await;

        while let Message::Chunk(c) = materialize_executor.next().await.unwrap().unwrap() {
            // check with state table's memtable
            table.write_chunk(c);
        }
    }

    #[tokio::test]
    async fn fuzz_test_stream_consistent_upsert() {
        fuzz_test_stream_consistent_inner(ConflictBehavior::Overwrite).await
    }

    #[tokio::test]
    async fn fuzz_test_stream_consistent_ignore() {
        fuzz_test_stream_consistent_inner(ConflictBehavior::IgnoreConflict).await
    }
}<|MERGE_RESOLUTION|>--- conflicted
+++ resolved
@@ -263,7 +263,7 @@
                     }
                     Self::may_update_depended_subscriptions(
                         &mut self.depended_subscription_ids,
-                        mutation,
+                        b.mutation.as_deref(),
                         mv_table_id,
                     );
                     let op_consistency_level = get_op_consistency_level(
@@ -293,7 +293,6 @@
             }
         }
     }
-<<<<<<< HEAD
 
     /// return true when changed
     fn may_update_depended_subscriptions(
@@ -345,39 +344,6 @@
             | Mutation::AddAndUpdate(_, _) => {}
         }
     }
-
-    fn new_downstream_created(mutation: Option<&Mutation>, actor_id: ActorId) -> bool {
-        let Some(mutation) = mutation else {
-            return false;
-        };
-        match mutation {
-            // Add is for mv, index and sink creation.
-            Mutation::Add(AddMutation { adds, .. }) => adds.get(&actor_id).is_some(),
-            // AddAndUpdate is for sink-into-table.
-            Mutation::AddAndUpdate(
-                AddMutation { adds, .. },
-                UpdateMutation {
-                    dispatchers,
-                    actor_new_dispatchers: actor_dispatchers,
-                    ..
-                },
-            ) => {
-                adds.get(&actor_id).is_some()
-                    || actor_dispatchers.get(&actor_id).is_some()
-                    || dispatchers.get(&actor_id).is_some()
-            }
-            Mutation::Update(_)
-            | Mutation::Stop(_)
-            | Mutation::Pause
-            | Mutation::Resume
-            | Mutation::SourceChangeSplit(_)
-            | Mutation::Throttle(_)
-            | Mutation::DropSubscription { .. }
-            | Mutation::CreateSubscription { .. } => false,
-        }
-    }
-=======
->>>>>>> c94445e3
 }
 
 impl<S: StateStore> MaterializeExecutor<S, BasicSerde> {
