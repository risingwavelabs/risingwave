// Copyright 2024 RisingWave Labs
//
// Licensed under the Apache License, Version 2.0 (the "License");
// you may not use this file except in compliance with the License.
// You may obtain a copy of the License at
//
//     http://www.apache.org/licenses/LICENSE-2.0
//
// Unless required by applicable law or agreed to in writing, software
// distributed under the License is distributed on an "AS IS" BASIS,
// WITHOUT WARRANTIES OR CONDITIONS OF ANY KIND, either express or implied.
// See the License for the specific language governing permissions and
// limitations under the License.

use std::cmp::Ordering;
use std::collections::hash_map::Entry;
use std::collections::{HashMap, HashSet};
use std::marker::PhantomData;
use std::ops::{Deref, Index};

use bytes::Bytes;
use futures::stream;
use itertools::Itertools;
use risingwave_common::array::Op;
use risingwave_common::buffer::Bitmap;
use risingwave_common::catalog::{ColumnDesc, ColumnId, ConflictBehavior, TableId};
use risingwave_common::row::{CompactedRow, OwnedRow, RowDeserializer};
use risingwave_common::types::DefaultOrd;
use risingwave_common::util::chunk_coalesce::DataChunkBuilder;
use risingwave_common::util::iter_util::{ZipEqDebug, ZipEqFast};
use risingwave_common::util::sort_util::ColumnOrder;
use risingwave_common::util::value_encoding::{BasicSerde, ValueRowSerializer};
use risingwave_pb::catalog::Table;
use risingwave_storage::mem_table::KeyOp;
use risingwave_storage::row_serde::value_serde::{ValueRowSerde, ValueRowSerdeNew};

use crate::cache::{new_unbounded, ManagedLruCache};
use crate::common::metrics::MetricsInfo;
use crate::common::table::state_table::{StateTableInner, StateTableOpConsistencyLevel};
use crate::executor::prelude::*;

/// `MaterializeExecutor` materializes changes in stream into a materialized view on storage.
pub struct MaterializeExecutor<S: StateStore, SD: ValueRowSerde> {
    input: Executor,

    schema: Schema,

    state_table: StateTableInner<S, SD>,

    /// Columns of arrange keys (including pk, group keys, join keys, etc.)
    arrange_key_indices: Vec<usize>,

    actor_context: ActorContextRef,

    materialize_cache: MaterializeCache<SD>,

    conflict_behavior: ConflictBehavior,

    version_column_index: Option<u32>,

    may_have_downstream: bool,

    depended_subscription_ids: HashSet<u32>,
}

fn get_op_consistency_level(
    conflict_behavior: ConflictBehavior,
    may_have_downstream: bool,
    depended_subscriptions: &HashSet<u32>,
) -> StateTableOpConsistencyLevel {
    if !depended_subscriptions.is_empty() {
        StateTableOpConsistencyLevel::LogStoreEnabled
    } else if !may_have_downstream && matches!(conflict_behavior, ConflictBehavior::Overwrite) {
        // Table with overwrite conflict behavior could disable conflict check
        // if no downstream mv depends on it, so we use a inconsistent_op to skip sanity check as well.
        StateTableOpConsistencyLevel::Inconsistent
    } else {
        StateTableOpConsistencyLevel::ConsistentOldValue
    }
}

impl<S: StateStore, SD: ValueRowSerde> MaterializeExecutor<S, SD> {
    /// Create a new `MaterializeExecutor` with distribution specified with `distribution_keys` and
    /// `vnodes`. For singleton distribution, `distribution_keys` should be empty and `vnodes`
    /// should be `None`.
    #[allow(clippy::too_many_arguments)]
    pub async fn new(
        input: Executor,
        schema: Schema,
        store: S,
        arrange_key: Vec<ColumnOrder>,
        actor_context: ActorContextRef,
        vnodes: Option<Arc<Bitmap>>,
        table_catalog: &Table,
        watermark_epoch: AtomicU64Ref,
        conflict_behavior: ConflictBehavior,
        version_column_index: Option<u32>,
        metrics: Arc<StreamingMetrics>,
    ) -> Self {
        let table_columns: Vec<ColumnDesc> = table_catalog
            .columns
            .iter()
            .map(|col| col.column_desc.as_ref().unwrap().into())
            .collect();

        let row_serde: BasicSerde = BasicSerde::new(
            Arc::from_iter(table_catalog.value_indices.iter().map(|val| *val as usize)),
            Arc::from(table_columns.into_boxed_slice()),
        );

        let arrange_key_indices: Vec<usize> = arrange_key.iter().map(|k| k.column_index).collect();
        let may_have_downstream = actor_context.initial_dispatch_num != 0;
        let depended_subscription_ids = actor_context
            .related_subscriptions
            .get(&TableId::new(table_catalog.id))
            .cloned()
            .unwrap_or_default();
        let op_consistency_level = get_op_consistency_level(
            conflict_behavior,
            may_have_downstream,
            &depended_subscription_ids,
        );
        // Note: The current implementation could potentially trigger a switch on the inconsistent_op flag. If the storage relies on this flag to perform optimizations, it would be advisable to maintain consistency with it throughout the lifecycle.
        let state_table = StateTableInner::from_table_catalog_with_consistency_level(
            table_catalog,
            store,
            vnodes,
            op_consistency_level,
        )
        .await;

        let metrics_info =
            MetricsInfo::new(metrics, table_catalog.id, actor_context.id, "Materialize");
        Self {
            input,
            schema,
            state_table,
            arrange_key_indices,
            actor_context,
            materialize_cache: MaterializeCache::new(
                watermark_epoch,
                metrics_info,
                row_serde,
                version_column_index,
            ),
            conflict_behavior,
            version_column_index,
            may_have_downstream,
            depended_subscription_ids,
        }
    }

    #[try_stream(ok = Message, error = StreamExecutorError)]
    async fn execute_inner(mut self) {
        // for metrics
        let table_id_str = self.state_table.table_id().to_string();
        let actor_id_str = self.actor_context.id.to_string();
        let fragment_id_str = self.actor_context.fragment_id.to_string();

        let mv_table_id = TableId::new(self.state_table.table_id());

        let data_types = self.schema.data_types();
        let mut input = self.input.execute();

        let barrier = expect_first_barrier(&mut input).await?;
        self.state_table.init_epoch(barrier.epoch);

        // The first barrier message should be propagated.
        yield Message::Barrier(barrier);

        #[for_await]
        for msg in input {
            let msg = msg?;
            self.materialize_cache.evict();

            yield match msg {
                Message::Watermark(w) => Message::Watermark(w),
                Message::Chunk(chunk) => {
                    self.actor_context
                        .streaming_metrics
                        .mview_input_row_count
                        .with_label_values(&[&table_id_str, &actor_id_str, &fragment_id_str])
                        .inc_by(chunk.cardinality() as u64);

                    // This is an optimization that handles conflicts only when a particular materialized view downstream has no MV dependencies.
                    // This optimization is applied only when there is no specified version column and the is_consistent_op flag of the state table is false,
                    // and the conflict behavior is overwrite.
                    let do_not_handle_conflict = !self.state_table.is_consistent_op()
                        && self.version_column_index.is_none()
                        && self.conflict_behavior == ConflictBehavior::Overwrite;
                    match self.conflict_behavior {
                        ConflictBehavior::Overwrite
                        | ConflictBehavior::IgnoreConflict
                        | ConflictBehavior::DoUpdateIfNotNull
                            if !do_not_handle_conflict =>
                        {
                            if chunk.cardinality() == 0 {
                                // empty chunk
                                continue;
                            }
                            let (data_chunk, ops) = chunk.into_parts();

                            if self.state_table.value_indices().is_some() {
                                // TODO(st1page): when materialize partial columns(), we should
                                // construct some columns in the pk
                                panic!("materialize executor with data check can not handle only materialize partial columns")
                            };
                            let values = data_chunk.serialize();

                            let key_chunk = data_chunk.project(self.state_table.pk_indices());

                            let pks = {
                                let mut pks = vec![vec![]; data_chunk.capacity()];
                                key_chunk
                                    .rows_with_holes()
                                    .zip_eq_fast(pks.iter_mut())
                                    .for_each(|(r, vnode_and_pk)| {
                                        if let Some(r) = r {
                                            self.state_table.pk_serde().serialize(r, vnode_and_pk);
                                        }
                                    });
                                pks
                            };
                            let (_, vis) = key_chunk.into_parts();
                            let row_ops = ops
                                .iter()
                                .zip_eq_debug(pks.into_iter())
                                .zip_eq_debug(values.into_iter())
                                .zip_eq_debug(vis.iter())
                                .filter_map(|(((op, k), v), vis)| vis.then_some((*op, k, v)))
                                .collect_vec();

                            let fixed_changes = self
                                .materialize_cache
                                .handle(row_ops, &self.state_table, &self.conflict_behavior)
                                .await?;

                            match generate_output(fixed_changes, data_types.clone())? {
                                Some(output_chunk) => {
                                    self.state_table.write_chunk(output_chunk.clone());
                                    self.state_table.try_flush().await?;
                                    Message::Chunk(output_chunk)
                                }
                                None => continue,
                            }
                        }
                        ConflictBehavior::IgnoreConflict => unreachable!(),
                        ConflictBehavior::NoCheck
                        | ConflictBehavior::Overwrite
                        | ConflictBehavior::DoUpdateIfNotNull => {
                            self.state_table.write_chunk(chunk.clone());
                            self.state_table.try_flush().await?;
                            Message::Chunk(chunk)
                        } // ConflictBehavior::DoUpdateIfNotNull => unimplemented!(),
                    }
                }
                Message::Barrier(b) => {
                    // If a downstream mv depends on the current table, we need to do conflict check again.
                    if !self.may_have_downstream
                        && b.has_more_downstream_fragments(self.actor_context.id)
                    {
                        self.may_have_downstream = true;
                    }
                    Self::may_update_depended_subscriptions(
                        &mut self.depended_subscription_ids,
                        b.mutation.as_deref(),
                        mv_table_id,
                    );
                    let op_consistency_level = get_op_consistency_level(
                        self.conflict_behavior,
                        self.may_have_downstream,
                        &self.depended_subscription_ids,
                    );
                    self.state_table
                        .commit_may_switch_consistent_op(b.epoch, op_consistency_level)
                        .await?;
                    if !self.state_table.is_consistent_op() {
                        assert_eq!(self.conflict_behavior, ConflictBehavior::Overwrite);
                    }

                    // Update the vnode bitmap for the state table if asked.
                    if let Some(vnode_bitmap) = b.as_update_vnode_bitmap(self.actor_context.id) {
                        let (_, cache_may_stale) =
                            self.state_table.update_vnode_bitmap(vnode_bitmap);

                        if cache_may_stale {
                            self.materialize_cache.data.clear();
                        }
                    }
                    self.materialize_cache.data.update_epoch(b.epoch.curr);
                    Message::Barrier(b)
                }
            }
        }
    }

    /// return true when changed
    fn may_update_depended_subscriptions(
        depended_subscriptions: &mut HashSet<u32>,
        mutation: Option<&Mutation>,
        mv_table_id: TableId,
    ) {
        let Some(mutation) = mutation else {
            return;
        };
        match mutation {
<<<<<<< HEAD
            // Add is for mv, index and sink creation.
            Mutation::Add(AddMutation { adds, .. }) => adds.contains_key(&actor_id),
            // AddAndUpdate is for sink-into-table.
            Mutation::AddAndUpdate(
                AddMutation { adds, .. },
                UpdateMutation {
                    dispatchers,
                    actor_new_dispatchers: actor_dispatchers,
                    ..
                },
            ) => {
                adds.contains_key(&actor_id)
                    || actor_dispatchers.contains_key(&actor_id)
                    || dispatchers.contains_key(&actor_id)
=======
            Mutation::CreateSubscription {
                subscription_id,
                upstream_mv_table_id,
            } => {
                if *upstream_mv_table_id == mv_table_id
                    && !depended_subscriptions.insert(*subscription_id)
                {
                    warn!(
                        ?depended_subscriptions,
                        ?mv_table_id,
                        subscription_id,
                        "subscription id already exists"
                    );
                }
            }
            Mutation::DropSubscription {
                subscription_id,
                upstream_mv_table_id,
            } => {
                if *upstream_mv_table_id == mv_table_id
                    && !depended_subscriptions.remove(subscription_id)
                {
                    warn!(
                        ?depended_subscriptions,
                        ?mv_table_id,
                        subscription_id,
                        "drop non existing subscription id"
                    );
                }
>>>>>>> 4fda5d73
            }
            Mutation::Stop(_)
            | Mutation::Update(_)
            | Mutation::Add(_)
            | Mutation::SourceChangeSplit(_)
            | Mutation::Pause
            | Mutation::Resume
            | Mutation::Throttle(_)
            | Mutation::AddAndUpdate(_, _) => {}
        }
    }
}

impl<S: StateStore> MaterializeExecutor<S, BasicSerde> {
    /// Create a new `MaterializeExecutor` without distribution info for test purpose.
    #[allow(clippy::too_many_arguments)]
    pub async fn for_test(
        input: Executor,
        store: S,
        table_id: TableId,
        keys: Vec<ColumnOrder>,
        column_ids: Vec<ColumnId>,
        watermark_epoch: AtomicU64Ref,
        conflict_behavior: ConflictBehavior,
    ) -> Self {
        let arrange_columns: Vec<usize> = keys.iter().map(|k| k.column_index).collect();
        let arrange_order_types = keys.iter().map(|k| k.order_type).collect();
        let schema = input.schema().clone();
        let columns: Vec<ColumnDesc> = column_ids
            .into_iter()
            .zip_eq_fast(schema.fields.iter())
            .map(|(column_id, field)| ColumnDesc::unnamed(column_id, field.data_type()))
            .collect_vec();

        let row_serde = BasicSerde::new(
            Arc::from((0..columns.len()).collect_vec()),
            Arc::from(columns.clone().into_boxed_slice()),
        );
        let state_table = StateTableInner::new_without_distribution(
            store,
            table_id,
            columns,
            arrange_order_types,
            arrange_columns.clone(),
        )
        .await;

        Self {
            input,
            schema,
            state_table,
            arrange_key_indices: arrange_columns.clone(),
            actor_context: ActorContext::for_test(0),
            materialize_cache: MaterializeCache::new(
                watermark_epoch,
                MetricsInfo::for_test(),
                row_serde,
                None,
            ),
            conflict_behavior,
            version_column_index: None,
            may_have_downstream: true,
            depended_subscription_ids: HashSet::new(),
        }
    }
}

/// Construct output `StreamChunk` from given buffer.
fn generate_output(
    changes: MaterializeBuffer,
    data_types: Vec<DataType>,
) -> StreamExecutorResult<Option<StreamChunk>> {
    // construct output chunk
    // TODO(st1page): when materialize partial columns(), we should construct some columns in the pk
    let mut new_ops: Vec<Op> = vec![];
    let mut new_rows: Vec<Bytes> = vec![];
    let row_deserializer = RowDeserializer::new(data_types.clone());
    for (_, row_op) in changes.into_parts() {
        match row_op {
            KeyOp::Insert(value) => {
                new_ops.push(Op::Insert);
                new_rows.push(value);
            }
            KeyOp::Delete(old_value) => {
                new_ops.push(Op::Delete);
                new_rows.push(old_value);
            }
            KeyOp::Update((old_value, new_value)) => {
                // if old_value == new_value, we don't need to emit updates to downstream.
                if old_value != new_value {
                    new_ops.push(Op::UpdateDelete);
                    new_ops.push(Op::UpdateInsert);
                    new_rows.push(old_value);
                    new_rows.push(new_value);
                }
            }
        }
    }
    let mut data_chunk_builder = DataChunkBuilder::new(data_types, new_rows.len() + 1);

    for row_bytes in new_rows {
        let res =
            data_chunk_builder.append_one_row(row_deserializer.deserialize(row_bytes.as_ref())?);
        debug_assert!(res.is_none());
    }

    if let Some(new_data_chunk) = data_chunk_builder.consume_all() {
        let new_stream_chunk = StreamChunk::new(new_ops, new_data_chunk.columns().to_vec());
        Ok(Some(new_stream_chunk))
    } else {
        Ok(None)
    }
}

/// `MaterializeBuffer` is a buffer to handle chunk into `KeyOp`.
pub struct MaterializeBuffer {
    buffer: HashMap<Vec<u8>, KeyOp>,
}

impl MaterializeBuffer {
    fn new() -> Self {
        Self {
            buffer: HashMap::new(),
        }
    }

    pub fn insert(&mut self, pk: Vec<u8>, value: Bytes) {
        let entry = self.buffer.entry(pk);
        match entry {
            Entry::Vacant(e) => {
                e.insert(KeyOp::Insert(value));
            }
            Entry::Occupied(mut e) => match e.get_mut() {
                KeyOp::Delete(ref mut old_value) => {
                    let old_val = std::mem::take(old_value);
                    e.insert(KeyOp::Update((old_val, value)));
                }
                KeyOp::Insert(_) | KeyOp::Update(_) => {
                    unreachable!();
                }
            },
        }
    }

    pub fn delete(&mut self, pk: Vec<u8>, old_value: Bytes) {
        let entry: Entry<'_, Vec<u8>, KeyOp> = self.buffer.entry(pk);
        match entry {
            Entry::Vacant(e) => {
                e.insert(KeyOp::Delete(old_value));
            }
            Entry::Occupied(mut e) => match e.get_mut() {
                KeyOp::Insert(_) => {
                    e.remove();
                }
                KeyOp::Update((prev, _curr)) => {
                    let prev = std::mem::take(prev);
                    e.insert(KeyOp::Delete(prev));
                }
                KeyOp::Delete(_) => {
                    unreachable!();
                }
            },
        }
    }

    pub fn update(&mut self, pk: Vec<u8>, old_value: Bytes, new_value: Bytes) {
        let entry = self.buffer.entry(pk);
        match entry {
            Entry::Vacant(e) => {
                e.insert(KeyOp::Update((old_value, new_value)));
            }
            Entry::Occupied(mut e) => match e.get_mut() {
                KeyOp::Insert(_) => {
                    e.insert(KeyOp::Insert(new_value));
                }
                KeyOp::Update((_prev, curr)) => {
                    *curr = new_value;
                }
                KeyOp::Delete(_) => {
                    unreachable!()
                }
            },
        }
    }

    pub fn into_parts(self) -> HashMap<Vec<u8>, KeyOp> {
        self.buffer
    }
}
impl<S: StateStore, SD: ValueRowSerde> Execute for MaterializeExecutor<S, SD> {
    fn execute(self: Box<Self>) -> BoxedMessageStream {
        self.execute_inner().boxed()
    }
}

impl<S: StateStore, SD: ValueRowSerde> std::fmt::Debug for MaterializeExecutor<S, SD> {
    fn fmt(&self, f: &mut std::fmt::Formatter<'_>) -> std::fmt::Result {
        f.debug_struct("MaterializeExecutor")
            .field("arrange_key_indices", &self.arrange_key_indices)
            .finish()
    }
}

/// A cache for materialize executors.
pub struct MaterializeCache<SD> {
    data: ManagedLruCache<Vec<u8>, CacheValue>,
    metrics_info: MetricsInfo,
    row_serde: BasicSerde,
    version_column_index: Option<u32>,
    _serde: PhantomData<SD>,
}

type CacheValue = Option<CompactedRow>;

impl<SD: ValueRowSerde> MaterializeCache<SD> {
    pub fn new(
        watermark_epoch: AtomicU64Ref,
        metrics_info: MetricsInfo,
        row_serde: BasicSerde,
        version_column_index: Option<u32>,
    ) -> Self {
        let cache: ManagedLruCache<Vec<u8>, CacheValue> =
            new_unbounded(watermark_epoch, metrics_info.clone());
        Self {
            data: cache,
            metrics_info,
            row_serde,
            version_column_index,
            _serde: PhantomData,
        }
    }

    pub async fn handle<'a, S: StateStore>(
        &mut self,
        row_ops: Vec<(Op, Vec<u8>, Bytes)>,
        table: &StateTableInner<S, SD>,
        conflict_behavior: &ConflictBehavior,
    ) -> StreamExecutorResult<MaterializeBuffer> {
        let key_set: HashSet<Box<[u8]>> = row_ops
            .iter()
            .map(|(_, k, _)| k.as_slice().into())
            .collect();
        self.fetch_keys(key_set.iter().map(|v| v.deref()), table, conflict_behavior)
            .await?;
        let mut fixed_changes = MaterializeBuffer::new();
        let row_serde = self.row_serde.clone();
        let version_column_index = self.version_column_index;
        for (op, key, value) in row_ops {
            let mut update_cache = false;
            let fixed_changes = &mut fixed_changes;
            // When you change the fixed_changes buffer, you must mark `update_cache` to true so the cache and downstream can be consistent.
            let fixed_changes = || {
                update_cache = true;
                fixed_changes
            };
            match op {
                Op::Insert | Op::UpdateInsert => {
                    match conflict_behavior {
                        ConflictBehavior::Overwrite => {
                            match self.force_get(&key) {
                                Some(old_row) => {
                                    let mut handle_conflict = true;
                                    if let Some(idx) = version_column_index {
                                        let old_row_deserialized = row_serde
                                            .deserializer
                                            .deserialize(old_row.row.clone())?;
                                        let new_row_deserialized =
                                            row_serde.deserializer.deserialize(value.clone())?;

                                        handle_conflict = should_handle_conflict(
                                            old_row_deserialized.index(idx as usize),
                                            new_row_deserialized.index(idx as usize),
                                        );
                                    }
                                    if handle_conflict {
                                        fixed_changes().update(
                                            key.clone(),
                                            old_row.row.clone(),
                                            value.clone(),
                                        )
                                    } else {
                                        update_cache = false;
                                    }
                                }
                                None => fixed_changes().insert(key.clone(), value.clone()),
                            };
                        }
                        ConflictBehavior::IgnoreConflict => {
                            match self.force_get(&key) {
                                Some(_) => (),
                                None => {
                                    fixed_changes().insert(key.clone(), value.clone());
                                }
                            };
                        }

                        ConflictBehavior::DoUpdateIfNotNull => {
                            match self.force_get(&key) {
                                Some(old_row) => {
                                    // In this section, we compare the new row and old row column by column and perform `DoUpdateIfNotNull` replacement.
                                    // todo(wcy-fdu):find a way to output the resulting new row directly to the downstream chunk, thus avoiding an additional deserialization step.
                                    let mut old_row_deserialized_vec = row_serde
                                        .deserializer
                                        .deserialize(old_row.row.clone())?
                                        .into_inner()
                                        .into_vec();
                                    let new_row_deserialized =
                                        row_serde.deserializer.deserialize(value.clone())?;
                                    let mut handle_conflict = true;
                                    if let Some(idx) = version_column_index {
                                        handle_conflict = should_handle_conflict(
                                            &old_row_deserialized_vec[idx as usize],
                                            new_row_deserialized.index(idx as usize),
                                        );
                                    }
                                    if handle_conflict {
                                        execute_do_update_if_not_null_replacement(
                                            &mut old_row_deserialized_vec,
                                            new_row_deserialized,
                                        );
                                        let new_row = OwnedRow::new(old_row_deserialized_vec);
                                        let new_row_bytes =
                                            Bytes::from(row_serde.serializer.serialize(new_row));
                                        fixed_changes().update(
                                            key.clone(),
                                            old_row.row.clone(),
                                            new_row_bytes.clone(),
                                        );
                                        // Since `DoUpdateIfNotNull` may generate values that differ from both the new row and old row,
                                        // an update cache needs to be done here.
                                        self.data.push(
                                            key.clone(),
                                            Some(CompactedRow { row: new_row_bytes }),
                                        );
                                    }
                                    update_cache = false;
                                }
                                None => {
                                    fixed_changes().insert(key.clone(), value.clone());
                                    update_cache = true;
                                }
                            };
                        }
                        _ => unreachable!(),
                    };

                    if update_cache {
                        match conflict_behavior {
                            ConflictBehavior::Overwrite
                            | ConflictBehavior::IgnoreConflict
                            | ConflictBehavior::DoUpdateIfNotNull => {
                                self.data.push(key, Some(CompactedRow { row: value }));
                            }

                            _ => unreachable!(),
                        }
                    }
                }

                Op::Delete | Op::UpdateDelete => {
                    match conflict_behavior {
                        ConflictBehavior::Overwrite
                        | ConflictBehavior::IgnoreConflict
                        | ConflictBehavior::DoUpdateIfNotNull => {
                            match self.force_get(&key) {
                                Some(old_row) => {
                                    fixed_changes().delete(key.clone(), old_row.row.clone());
                                }
                                None => (), // delete a nonexistent value
                            };
                        }
                        _ => unreachable!(),
                    };

                    if update_cache {
                        self.data.push(key, None);
                    }
                }
            }
        }
        Ok(fixed_changes)
    }

    async fn fetch_keys<'a, S: StateStore>(
        &mut self,
        keys: impl Iterator<Item = &'a [u8]>,
        table: &StateTableInner<S, SD>,
        conflict_behavior: &ConflictBehavior,
    ) -> StreamExecutorResult<()> {
        let mut futures = vec![];
        for key in keys {
            self.metrics_info
                .metrics
                .materialize_cache_total_count
                .with_label_values(&[&self.metrics_info.table_id, &self.metrics_info.actor_id])
                .inc();
            if self.data.contains(key) {
                self.metrics_info
                    .metrics
                    .materialize_cache_hit_count
                    .with_label_values(&[&self.metrics_info.table_id, &self.metrics_info.actor_id])
                    .inc();
                continue;
            }
            futures.push(async {
                let key_row = table.pk_serde().deserialize(key).unwrap();
                (key.to_vec(), table.get_compacted_row(&key_row).await)
            });
        }

        let mut buffered = stream::iter(futures).buffer_unordered(10).fuse();
        while let Some(result) = buffered.next().await {
            let (key, value) = result;
            match conflict_behavior {
                ConflictBehavior::Overwrite | ConflictBehavior::DoUpdateIfNotNull => {
                    self.data.push(key, value?)
                }
                ConflictBehavior::IgnoreConflict => self.data.push(key, value?),
                _ => unreachable!(),
            };
        }

        Ok(())
    }

    pub fn force_get(&mut self, key: &[u8]) -> &CacheValue {
        self.data.get(key).unwrap_or_else(|| {
            panic!(
                "the key {:?} has not been fetched in the materialize executor's cache ",
                key
            )
        })
    }

    fn evict(&mut self) {
        self.data.evict()
    }
}

/// Generates a new row with the behavior of "do update if not null" by replacing columns in the old row with non-empty columns in the new row.
///
/// # Arguments
///
/// * `old_row` - The old row containing the original values.
/// * `new_row` - The new row containing the replacement values.
///
/// # Example
///
/// ```no_run
/// let old_row = vec![Some(1), None, Some(3)];
/// let mut new_row = vec![Some(10), Some(20), None];
///
///
/// // After the execute_do_update_if_not_null_replacement function call, old_row will be [Some(10), Some(20), Some(3)].
/// ```
fn execute_do_update_if_not_null_replacement(
    old_row: &mut Vec<Option<ScalarImpl>>,
    new_row: OwnedRow,
) {
    for (old_col, new_col) in old_row.iter_mut().zip_eq_fast(new_row) {
        if let Some(new_value) = new_col {
            *old_col = Some(new_value);
        }
    }
}
/// Determines whether pk conflict should be handled based on the version column of the new and old rows.
///
/// # Arguments
///
/// * `old_version_column`: The version column value of the old row.
/// * `new_version_column`: The version column value of the new row.
///
/// # Returns
///
/// A boolean value indicating whether a conflict should be handled.
///
/// If both the new row's version column and the old row's version column are Some, the function will return true if the new row's version is greater than or equal to the old row's version.
/// If the new row's version column is None and the old row's version column is Some, do not handle pk conflict.
/// If both the new row's version column and the old row's version column are None, should handle pk conflict.
fn should_handle_conflict(
    old_version_column: &Option<ScalarImpl>,
    new_version_column: &Option<ScalarImpl>,
) -> bool {
    match (old_version_column, new_version_column) {
        (None, None) => true,
        (None, Some(_)) => true,
        (Some(_), None) => false,
        (Some(old_version_col), Some(new_version_col)) => !matches!(
            old_version_col.default_cmp(new_version_col),
            Ordering::Greater
        ),
    }
}

#[cfg(test)]
mod tests {

    use std::iter;
    use std::sync::atomic::AtomicU64;

    use futures::stream::StreamExt;
    use rand::rngs::SmallRng;
    use rand::{Rng, RngCore, SeedableRng};
    use risingwave_common::array::stream_chunk::{StreamChunkMut, StreamChunkTestExt};
    use risingwave_common::array::stream_chunk_builder::StreamChunkBuilder;
    use risingwave_common::array::Op;
    use risingwave_common::catalog::{ColumnDesc, ConflictBehavior, Field, Schema, TableId};
    use risingwave_common::row::OwnedRow;
    use risingwave_common::types::DataType;
    use risingwave_common::util::epoch::test_epoch;
    use risingwave_common::util::sort_util::{ColumnOrder, OrderType};
    use risingwave_hummock_sdk::HummockReadEpoch;
    use risingwave_storage::memory::MemoryStateStore;
    use risingwave_storage::table::batch_table::storage_table::StorageTable;

    use super::*;
    use crate::executor::test_utils::prelude::StateTable;
    use crate::executor::test_utils::*;

    #[tokio::test]
    async fn test_materialize_executor() {
        // Prepare storage and memtable.
        let memory_state_store = MemoryStateStore::new();
        let table_id = TableId::new(1);
        // Two columns of int32 type, the first column is PK.
        let schema = Schema::new(vec![
            Field::unnamed(DataType::Int32),
            Field::unnamed(DataType::Int32),
        ]);
        let column_ids = vec![0.into(), 1.into()];

        // Prepare source chunks.
        let chunk1 = StreamChunk::from_pretty(
            " i i
            + 1 4
            + 2 5
            + 3 6",
        );
        let chunk2 = StreamChunk::from_pretty(
            " i i
            + 7 8
            - 3 6",
        );

        // Prepare stream executors.
        let source = MockSource::with_messages(vec![
            Message::Barrier(Barrier::new_test_barrier(test_epoch(1))),
            Message::Chunk(chunk1),
            Message::Barrier(Barrier::new_test_barrier(test_epoch(2))),
            Message::Chunk(chunk2),
            Message::Barrier(Barrier::new_test_barrier(test_epoch(3))),
        ])
        .into_executor(schema.clone(), PkIndices::new());

        let order_types = vec![OrderType::ascending()];
        let column_descs = vec![
            ColumnDesc::unnamed(column_ids[0], DataType::Int32),
            ColumnDesc::unnamed(column_ids[1], DataType::Int32),
        ];

        let table = StorageTable::for_test(
            memory_state_store.clone(),
            table_id,
            column_descs,
            order_types,
            vec![0],
            vec![0, 1],
        );

        let mut materialize_executor = MaterializeExecutor::for_test(
            source,
            memory_state_store,
            table_id,
            vec![ColumnOrder::new(0, OrderType::ascending())],
            column_ids,
            Arc::new(AtomicU64::new(0)),
            ConflictBehavior::NoCheck,
        )
        .await
        .boxed()
        .execute();
        materialize_executor.next().await.transpose().unwrap();

        materialize_executor.next().await.transpose().unwrap();

        // First stream chunk. We check the existence of (3) -> (3,6)
        match materialize_executor.next().await.transpose().unwrap() {
            Some(Message::Barrier(_)) => {
                let row = table
                    .get_row(
                        &OwnedRow::new(vec![Some(3_i32.into())]),
                        HummockReadEpoch::NoWait(u64::MAX),
                    )
                    .await
                    .unwrap();
                assert_eq!(
                    row,
                    Some(OwnedRow::new(vec![Some(3_i32.into()), Some(6_i32.into())]))
                );
            }
            _ => unreachable!(),
        }
        materialize_executor.next().await.transpose().unwrap();
        // Second stream chunk. We check the existence of (7) -> (7,8)
        match materialize_executor.next().await.transpose().unwrap() {
            Some(Message::Barrier(_)) => {
                let row = table
                    .get_row(
                        &OwnedRow::new(vec![Some(7_i32.into())]),
                        HummockReadEpoch::NoWait(u64::MAX),
                    )
                    .await
                    .unwrap();
                assert_eq!(
                    row,
                    Some(OwnedRow::new(vec![Some(7_i32.into()), Some(8_i32.into())]))
                );
            }
            _ => unreachable!(),
        }
    }

    // https://github.com/risingwavelabs/risingwave/issues/13346
    #[tokio::test]
    async fn test_upsert_stream() {
        // Prepare storage and memtable.
        let memory_state_store = MemoryStateStore::new();
        let table_id = TableId::new(1);
        // Two columns of int32 type, the first column is PK.
        let schema = Schema::new(vec![
            Field::unnamed(DataType::Int32),
            Field::unnamed(DataType::Int32),
        ]);
        let column_ids = vec![0.into(), 1.into()];

        // test double insert one pk, the latter needs to override the former.
        let chunk1 = StreamChunk::from_pretty(
            " i i
            + 1 1",
        );

        let chunk2 = StreamChunk::from_pretty(
            " i i
            + 1 2
            - 1 2",
        );

        // Prepare stream executors.
        let source = MockSource::with_messages(vec![
            Message::Barrier(Barrier::new_test_barrier(test_epoch(1))),
            Message::Chunk(chunk1),
            Message::Barrier(Barrier::new_test_barrier(test_epoch(2))),
            Message::Chunk(chunk2),
            Message::Barrier(Barrier::new_test_barrier(test_epoch(3))),
        ])
        .into_executor(schema.clone(), PkIndices::new());

        let order_types = vec![OrderType::ascending()];
        let column_descs = vec![
            ColumnDesc::unnamed(column_ids[0], DataType::Int32),
            ColumnDesc::unnamed(column_ids[1], DataType::Int32),
        ];

        let table = StorageTable::for_test(
            memory_state_store.clone(),
            table_id,
            column_descs,
            order_types,
            vec![0],
            vec![0, 1],
        );

        let mut materialize_executor = MaterializeExecutor::for_test(
            source,
            memory_state_store,
            table_id,
            vec![ColumnOrder::new(0, OrderType::ascending())],
            column_ids,
            Arc::new(AtomicU64::new(0)),
            ConflictBehavior::Overwrite,
        )
        .await
        .boxed()
        .execute();
        materialize_executor.next().await.transpose().unwrap();

        materialize_executor.next().await.transpose().unwrap();
        materialize_executor.next().await.transpose().unwrap();
        materialize_executor.next().await.transpose().unwrap();

        match materialize_executor.next().await.transpose().unwrap() {
            Some(Message::Barrier(_)) => {
                let row = table
                    .get_row(
                        &OwnedRow::new(vec![Some(1_i32.into())]),
                        HummockReadEpoch::NoWait(u64::MAX),
                    )
                    .await
                    .unwrap();
                assert!(row.is_none());
            }
            _ => unreachable!(),
        }
    }

    #[tokio::test]
    async fn test_check_insert_conflict() {
        // Prepare storage and memtable.
        let memory_state_store = MemoryStateStore::new();
        let table_id = TableId::new(1);
        // Two columns of int32 type, the first column is PK.
        let schema = Schema::new(vec![
            Field::unnamed(DataType::Int32),
            Field::unnamed(DataType::Int32),
        ]);
        let column_ids = vec![0.into(), 1.into()];

        // test double insert one pk, the latter needs to override the former.
        let chunk1 = StreamChunk::from_pretty(
            " i i
            + 1 3
            + 1 4
            + 2 5
            + 3 6",
        );

        let chunk2 = StreamChunk::from_pretty(
            " i i
            + 1 3
            + 2 6",
        );

        // test delete wrong value, delete inexistent pk
        let chunk3 = StreamChunk::from_pretty(
            " i i
            + 1 4",
        );

        // Prepare stream executors.
        let source = MockSource::with_messages(vec![
            Message::Barrier(Barrier::new_test_barrier(test_epoch(1))),
            Message::Chunk(chunk1),
            Message::Chunk(chunk2),
            Message::Barrier(Barrier::new_test_barrier(test_epoch(2))),
            Message::Chunk(chunk3),
            Message::Barrier(Barrier::new_test_barrier(test_epoch(3))),
        ])
        .into_executor(schema.clone(), PkIndices::new());

        let order_types = vec![OrderType::ascending()];
        let column_descs = vec![
            ColumnDesc::unnamed(column_ids[0], DataType::Int32),
            ColumnDesc::unnamed(column_ids[1], DataType::Int32),
        ];

        let table = StorageTable::for_test(
            memory_state_store.clone(),
            table_id,
            column_descs,
            order_types,
            vec![0],
            vec![0, 1],
        );

        let mut materialize_executor = MaterializeExecutor::for_test(
            source,
            memory_state_store,
            table_id,
            vec![ColumnOrder::new(0, OrderType::ascending())],
            column_ids,
            Arc::new(AtomicU64::new(0)),
            ConflictBehavior::Overwrite,
        )
        .await
        .boxed()
        .execute();
        materialize_executor.next().await.transpose().unwrap();

        materialize_executor.next().await.transpose().unwrap();
        materialize_executor.next().await.transpose().unwrap();

        // First stream chunk. We check the existence of (3) -> (3,6)
        match materialize_executor.next().await.transpose().unwrap() {
            Some(Message::Barrier(_)) => {
                let row = table
                    .get_row(
                        &OwnedRow::new(vec![Some(3_i32.into())]),
                        HummockReadEpoch::NoWait(u64::MAX),
                    )
                    .await
                    .unwrap();
                assert_eq!(
                    row,
                    Some(OwnedRow::new(vec![Some(3_i32.into()), Some(6_i32.into())]))
                );

                let row = table
                    .get_row(
                        &OwnedRow::new(vec![Some(1_i32.into())]),
                        HummockReadEpoch::NoWait(u64::MAX),
                    )
                    .await
                    .unwrap();
                assert_eq!(
                    row,
                    Some(OwnedRow::new(vec![Some(1_i32.into()), Some(3_i32.into())]))
                );

                let row = table
                    .get_row(
                        &OwnedRow::new(vec![Some(2_i32.into())]),
                        HummockReadEpoch::NoWait(u64::MAX),
                    )
                    .await
                    .unwrap();
                assert_eq!(
                    row,
                    Some(OwnedRow::new(vec![Some(2_i32.into()), Some(6_i32.into())]))
                );
            }
            _ => unreachable!(),
        }
    }

    #[tokio::test]
    async fn test_delete_and_update_conflict() {
        // Prepare storage and memtable.
        let memory_state_store = MemoryStateStore::new();
        let table_id = TableId::new(1);
        // Two columns of int32 type, the first column is PK.
        let schema = Schema::new(vec![
            Field::unnamed(DataType::Int32),
            Field::unnamed(DataType::Int32),
        ]);
        let column_ids = vec![0.into(), 1.into()];

        // test double insert one pk, the latter needs to override the former.
        let chunk1 = StreamChunk::from_pretty(
            " i i
            + 1 4
            + 2 5
            + 3 6
            U- 8 1
            U+ 8 2
            + 8 3",
        );

        // test delete wrong value, delete inexistent pk
        let chunk2 = StreamChunk::from_pretty(
            " i i
            + 7 8
            - 3 4
            - 5 0",
        );

        // test delete wrong value, delete inexistent pk
        let chunk3 = StreamChunk::from_pretty(
            " i i
            + 1 5
            U- 2 4
            U+ 2 8
            U- 9 0
            U+ 9 1",
        );

        // Prepare stream executors.
        let source = MockSource::with_messages(vec![
            Message::Barrier(Barrier::new_test_barrier(test_epoch(1))),
            Message::Chunk(chunk1),
            Message::Barrier(Barrier::new_test_barrier(test_epoch(2))),
            Message::Chunk(chunk2),
            Message::Barrier(Barrier::new_test_barrier(test_epoch(3))),
            Message::Chunk(chunk3),
            Message::Barrier(Barrier::new_test_barrier(test_epoch(4))),
        ])
        .into_executor(schema.clone(), PkIndices::new());

        let order_types = vec![OrderType::ascending()];
        let column_descs = vec![
            ColumnDesc::unnamed(column_ids[0], DataType::Int32),
            ColumnDesc::unnamed(column_ids[1], DataType::Int32),
        ];

        let table = StorageTable::for_test(
            memory_state_store.clone(),
            table_id,
            column_descs,
            order_types,
            vec![0],
            vec![0, 1],
        );

        let mut materialize_executor = MaterializeExecutor::for_test(
            source,
            memory_state_store,
            table_id,
            vec![ColumnOrder::new(0, OrderType::ascending())],
            column_ids,
            Arc::new(AtomicU64::new(0)),
            ConflictBehavior::Overwrite,
        )
        .await
        .boxed()
        .execute();
        materialize_executor.next().await.transpose().unwrap();

        materialize_executor.next().await.transpose().unwrap();

        // First stream chunk. We check the existence of (3) -> (3,6)
        match materialize_executor.next().await.transpose().unwrap() {
            Some(Message::Barrier(_)) => {
                // can read (8, 3), check insert after update
                let row = table
                    .get_row(
                        &OwnedRow::new(vec![Some(8_i32.into())]),
                        HummockReadEpoch::NoWait(u64::MAX),
                    )
                    .await
                    .unwrap();
                assert_eq!(
                    row,
                    Some(OwnedRow::new(vec![Some(8_i32.into()), Some(3_i32.into())]))
                );
            }
            _ => unreachable!(),
        }
        materialize_executor.next().await.transpose().unwrap();

        match materialize_executor.next().await.transpose().unwrap() {
            Some(Message::Barrier(_)) => {
                let row = table
                    .get_row(
                        &OwnedRow::new(vec![Some(7_i32.into())]),
                        HummockReadEpoch::NoWait(u64::MAX),
                    )
                    .await
                    .unwrap();
                assert_eq!(
                    row,
                    Some(OwnedRow::new(vec![Some(7_i32.into()), Some(8_i32.into())]))
                );

                // check delete wrong value
                let row = table
                    .get_row(
                        &OwnedRow::new(vec![Some(3_i32.into())]),
                        HummockReadEpoch::NoWait(u64::MAX),
                    )
                    .await
                    .unwrap();
                assert_eq!(row, None);

                // check delete wrong pk
                let row = table
                    .get_row(
                        &OwnedRow::new(vec![Some(5_i32.into())]),
                        HummockReadEpoch::NoWait(u64::MAX),
                    )
                    .await
                    .unwrap();
                assert_eq!(row, None);
            }
            _ => unreachable!(),
        }

        materialize_executor.next().await.transpose().unwrap();
        // Second stream chunk. We check the existence of (7) -> (7,8)
        match materialize_executor.next().await.transpose().unwrap() {
            Some(Message::Barrier(_)) => {
                let row = table
                    .get_row(
                        &OwnedRow::new(vec![Some(1_i32.into())]),
                        HummockReadEpoch::NoWait(u64::MAX),
                    )
                    .await
                    .unwrap();
                assert_eq!(
                    row,
                    Some(OwnedRow::new(vec![Some(1_i32.into()), Some(5_i32.into())]))
                );

                // check update wrong value
                let row = table
                    .get_row(
                        &OwnedRow::new(vec![Some(2_i32.into())]),
                        HummockReadEpoch::NoWait(u64::MAX),
                    )
                    .await
                    .unwrap();
                assert_eq!(
                    row,
                    Some(OwnedRow::new(vec![Some(2_i32.into()), Some(8_i32.into())]))
                );

                // check update wrong pk, should become insert
                let row = table
                    .get_row(
                        &OwnedRow::new(vec![Some(9_i32.into())]),
                        HummockReadEpoch::NoWait(u64::MAX),
                    )
                    .await
                    .unwrap();
                assert_eq!(
                    row,
                    Some(OwnedRow::new(vec![Some(9_i32.into()), Some(1_i32.into())]))
                );
            }
            _ => unreachable!(),
        }
    }

    #[tokio::test]
    async fn test_ignore_insert_conflict() {
        // Prepare storage and memtable.
        let memory_state_store = MemoryStateStore::new();
        let table_id = TableId::new(1);
        // Two columns of int32 type, the first column is PK.
        let schema = Schema::new(vec![
            Field::unnamed(DataType::Int32),
            Field::unnamed(DataType::Int32),
        ]);
        let column_ids = vec![0.into(), 1.into()];

        // test double insert one pk, the latter needs to be ignored.
        let chunk1 = StreamChunk::from_pretty(
            " i i
            + 1 3
            + 1 4
            + 2 5
            + 3 6",
        );

        let chunk2 = StreamChunk::from_pretty(
            " i i
            + 1 5
            + 2 6",
        );

        // test delete wrong value, delete inexistent pk
        let chunk3 = StreamChunk::from_pretty(
            " i i
            + 1 6",
        );

        // Prepare stream executors.
        let source = MockSource::with_messages(vec![
            Message::Barrier(Barrier::new_test_barrier(test_epoch(1))),
            Message::Chunk(chunk1),
            Message::Chunk(chunk2),
            Message::Barrier(Barrier::new_test_barrier(test_epoch(2))),
            Message::Chunk(chunk3),
            Message::Barrier(Barrier::new_test_barrier(test_epoch(3))),
        ])
        .into_executor(schema.clone(), PkIndices::new());

        let order_types = vec![OrderType::ascending()];
        let column_descs = vec![
            ColumnDesc::unnamed(column_ids[0], DataType::Int32),
            ColumnDesc::unnamed(column_ids[1], DataType::Int32),
        ];

        let table = StorageTable::for_test(
            memory_state_store.clone(),
            table_id,
            column_descs,
            order_types,
            vec![0],
            vec![0, 1],
        );

        let mut materialize_executor = MaterializeExecutor::for_test(
            source,
            memory_state_store,
            table_id,
            vec![ColumnOrder::new(0, OrderType::ascending())],
            column_ids,
            Arc::new(AtomicU64::new(0)),
            ConflictBehavior::IgnoreConflict,
        )
        .await
        .boxed()
        .execute();
        materialize_executor.next().await.transpose().unwrap();

        materialize_executor.next().await.transpose().unwrap();
        materialize_executor.next().await.transpose().unwrap();

        // First stream chunk. We check the existence of (3) -> (3,6)
        match materialize_executor.next().await.transpose().unwrap() {
            Some(Message::Barrier(_)) => {
                let row = table
                    .get_row(
                        &OwnedRow::new(vec![Some(3_i32.into())]),
                        HummockReadEpoch::NoWait(u64::MAX),
                    )
                    .await
                    .unwrap();
                assert_eq!(
                    row,
                    Some(OwnedRow::new(vec![Some(3_i32.into()), Some(6_i32.into())]))
                );

                let row = table
                    .get_row(
                        &OwnedRow::new(vec![Some(1_i32.into())]),
                        HummockReadEpoch::NoWait(u64::MAX),
                    )
                    .await
                    .unwrap();
                assert_eq!(
                    row,
                    Some(OwnedRow::new(vec![Some(1_i32.into()), Some(3_i32.into())]))
                );

                let row = table
                    .get_row(
                        &OwnedRow::new(vec![Some(2_i32.into())]),
                        HummockReadEpoch::NoWait(u64::MAX),
                    )
                    .await
                    .unwrap();
                assert_eq!(
                    row,
                    Some(OwnedRow::new(vec![Some(2_i32.into()), Some(5_i32.into())]))
                );
            }
            _ => unreachable!(),
        }
    }

    #[tokio::test]
    async fn test_ignore_delete_then_insert() {
        // Prepare storage and memtable.
        let memory_state_store = MemoryStateStore::new();
        let table_id = TableId::new(1);
        // Two columns of int32 type, the first column is PK.
        let schema = Schema::new(vec![
            Field::unnamed(DataType::Int32),
            Field::unnamed(DataType::Int32),
        ]);
        let column_ids = vec![0.into(), 1.into()];

        // test insert after delete one pk, the latter insert should succeed.
        let chunk1 = StreamChunk::from_pretty(
            " i i
            + 1 3
            - 1 3
            + 1 6",
        );

        // Prepare stream executors.
        let source = MockSource::with_messages(vec![
            Message::Barrier(Barrier::new_test_barrier(test_epoch(1))),
            Message::Chunk(chunk1),
            Message::Barrier(Barrier::new_test_barrier(test_epoch(2))),
        ])
        .into_executor(schema.clone(), PkIndices::new());

        let order_types = vec![OrderType::ascending()];
        let column_descs = vec![
            ColumnDesc::unnamed(column_ids[0], DataType::Int32),
            ColumnDesc::unnamed(column_ids[1], DataType::Int32),
        ];

        let table = StorageTable::for_test(
            memory_state_store.clone(),
            table_id,
            column_descs,
            order_types,
            vec![0],
            vec![0, 1],
        );

        let mut materialize_executor = MaterializeExecutor::for_test(
            source,
            memory_state_store,
            table_id,
            vec![ColumnOrder::new(0, OrderType::ascending())],
            column_ids,
            Arc::new(AtomicU64::new(0)),
            ConflictBehavior::IgnoreConflict,
        )
        .await
        .boxed()
        .execute();
        let _msg1 = materialize_executor
            .next()
            .await
            .transpose()
            .unwrap()
            .unwrap()
            .as_barrier()
            .unwrap();
        let _msg2 = materialize_executor
            .next()
            .await
            .transpose()
            .unwrap()
            .unwrap()
            .as_chunk()
            .unwrap();
        let _msg3 = materialize_executor
            .next()
            .await
            .transpose()
            .unwrap()
            .unwrap()
            .as_barrier()
            .unwrap();

        let row = table
            .get_row(
                &OwnedRow::new(vec![Some(1_i32.into())]),
                HummockReadEpoch::NoWait(u64::MAX),
            )
            .await
            .unwrap();
        assert_eq!(
            row,
            Some(OwnedRow::new(vec![Some(1_i32.into()), Some(6_i32.into())]))
        );
    }

    #[tokio::test]
    async fn test_ignore_delete_and_update_conflict() {
        // Prepare storage and memtable.
        let memory_state_store = MemoryStateStore::new();
        let table_id = TableId::new(1);
        // Two columns of int32 type, the first column is PK.
        let schema = Schema::new(vec![
            Field::unnamed(DataType::Int32),
            Field::unnamed(DataType::Int32),
        ]);
        let column_ids = vec![0.into(), 1.into()];

        // test double insert one pk, the latter should be ignored.
        let chunk1 = StreamChunk::from_pretty(
            " i i
            + 1 4
            + 2 5
            + 3 6
            U- 8 1
            U+ 8 2
            + 8 3",
        );

        // test delete wrong value, delete inexistent pk
        let chunk2 = StreamChunk::from_pretty(
            " i i
            + 7 8
            - 3 4
            - 5 0",
        );

        // test delete wrong value, delete inexistent pk
        let chunk3 = StreamChunk::from_pretty(
            " i i
            + 1 5
            U- 2 4
            U+ 2 8
            U- 9 0
            U+ 9 1",
        );

        // Prepare stream executors.
        let source = MockSource::with_messages(vec![
            Message::Barrier(Barrier::new_test_barrier(test_epoch(1))),
            Message::Chunk(chunk1),
            Message::Barrier(Barrier::new_test_barrier(test_epoch(2))),
            Message::Chunk(chunk2),
            Message::Barrier(Barrier::new_test_barrier(test_epoch(3))),
            Message::Chunk(chunk3),
            Message::Barrier(Barrier::new_test_barrier(test_epoch(4))),
        ])
        .into_executor(schema.clone(), PkIndices::new());

        let order_types = vec![OrderType::ascending()];
        let column_descs = vec![
            ColumnDesc::unnamed(column_ids[0], DataType::Int32),
            ColumnDesc::unnamed(column_ids[1], DataType::Int32),
        ];

        let table = StorageTable::for_test(
            memory_state_store.clone(),
            table_id,
            column_descs,
            order_types,
            vec![0],
            vec![0, 1],
        );

        let mut materialize_executor = MaterializeExecutor::for_test(
            source,
            memory_state_store,
            table_id,
            vec![ColumnOrder::new(0, OrderType::ascending())],
            column_ids,
            Arc::new(AtomicU64::new(0)),
            ConflictBehavior::IgnoreConflict,
        )
        .await
        .boxed()
        .execute();
        materialize_executor.next().await.transpose().unwrap();

        materialize_executor.next().await.transpose().unwrap();

        // First stream chunk. We check the existence of (3) -> (3,6)
        match materialize_executor.next().await.transpose().unwrap() {
            Some(Message::Barrier(_)) => {
                // can read (8, 2), check insert after update
                let row = table
                    .get_row(
                        &OwnedRow::new(vec![Some(8_i32.into())]),
                        HummockReadEpoch::NoWait(u64::MAX),
                    )
                    .await
                    .unwrap();
                assert_eq!(
                    row,
                    Some(OwnedRow::new(vec![Some(8_i32.into()), Some(2_i32.into())]))
                );
            }
            _ => unreachable!(),
        }
        materialize_executor.next().await.transpose().unwrap();

        match materialize_executor.next().await.transpose().unwrap() {
            Some(Message::Barrier(_)) => {
                let row = table
                    .get_row(
                        &OwnedRow::new(vec![Some(7_i32.into())]),
                        HummockReadEpoch::NoWait(u64::MAX),
                    )
                    .await
                    .unwrap();
                assert_eq!(
                    row,
                    Some(OwnedRow::new(vec![Some(7_i32.into()), Some(8_i32.into())]))
                );

                // check delete wrong value
                let row = table
                    .get_row(
                        &OwnedRow::new(vec![Some(3_i32.into())]),
                        HummockReadEpoch::NoWait(u64::MAX),
                    )
                    .await
                    .unwrap();
                assert_eq!(row, None);

                // check delete wrong pk
                let row = table
                    .get_row(
                        &OwnedRow::new(vec![Some(5_i32.into())]),
                        HummockReadEpoch::NoWait(u64::MAX),
                    )
                    .await
                    .unwrap();
                assert_eq!(row, None);
            }
            _ => unreachable!(),
        }

        materialize_executor.next().await.transpose().unwrap();
        // materialize_executor.next().await.transpose().unwrap();
        // Second stream chunk. We check the existence of (7) -> (7,8)
        match materialize_executor.next().await.transpose().unwrap() {
            Some(Message::Barrier(_)) => {
                let row = table
                    .get_row(
                        &OwnedRow::new(vec![Some(1_i32.into())]),
                        HummockReadEpoch::NoWait(u64::MAX),
                    )
                    .await
                    .unwrap();
                assert_eq!(
                    row,
                    Some(OwnedRow::new(vec![Some(1_i32.into()), Some(4_i32.into())]))
                );

                // check update wrong value
                let row = table
                    .get_row(
                        &OwnedRow::new(vec![Some(2_i32.into())]),
                        HummockReadEpoch::NoWait(u64::MAX),
                    )
                    .await
                    .unwrap();
                assert_eq!(
                    row,
                    Some(OwnedRow::new(vec![Some(2_i32.into()), Some(8_i32.into())]))
                );

                // check update wrong pk, should become insert
                let row = table
                    .get_row(
                        &OwnedRow::new(vec![Some(9_i32.into())]),
                        HummockReadEpoch::NoWait(u64::MAX),
                    )
                    .await
                    .unwrap();
                assert_eq!(
                    row,
                    Some(OwnedRow::new(vec![Some(9_i32.into()), Some(1_i32.into())]))
                );
            }
            _ => unreachable!(),
        }
    }

    #[tokio::test]
    async fn test_do_update_if_not_null_conflict() {
        // Prepare storage and memtable.
        let memory_state_store = MemoryStateStore::new();
        let table_id = TableId::new(1);
        // Two columns of int32 type, the first column is PK.
        let schema = Schema::new(vec![
            Field::unnamed(DataType::Int32),
            Field::unnamed(DataType::Int32),
        ]);
        let column_ids = vec![0.into(), 1.into()];

        // should get (8, 2)
        let chunk1 = StreamChunk::from_pretty(
            " i i
            + 1 4
            + 2 .
            + 3 6
            U- 8 .
            U+ 8 2
            + 8 .",
        );

        // should not get (3, x), should not get (5, 0)
        let chunk2 = StreamChunk::from_pretty(
            " i i
            + 7 8
            - 3 4
            - 5 0",
        );

        // should get (2, None), (7, 8)
        let chunk3 = StreamChunk::from_pretty(
            " i i
            + 1 5
            + 7 .
            U- 2 4
            U+ 2 .
            U- 9 0
            U+ 9 1",
        );

        // Prepare stream executors.
        let source = MockSource::with_messages(vec![
            Message::Barrier(Barrier::new_test_barrier(test_epoch(1))),
            Message::Chunk(chunk1),
            Message::Barrier(Barrier::new_test_barrier(test_epoch(2))),
            Message::Chunk(chunk2),
            Message::Barrier(Barrier::new_test_barrier(test_epoch(3))),
            Message::Chunk(chunk3),
            Message::Barrier(Barrier::new_test_barrier(test_epoch(4))),
        ])
        .into_executor(schema.clone(), PkIndices::new());

        let order_types = vec![OrderType::ascending()];
        let column_descs = vec![
            ColumnDesc::unnamed(column_ids[0], DataType::Int32),
            ColumnDesc::unnamed(column_ids[1], DataType::Int32),
        ];

        let table = StorageTable::for_test(
            memory_state_store.clone(),
            table_id,
            column_descs,
            order_types,
            vec![0],
            vec![0, 1],
        );

        let mut materialize_executor = MaterializeExecutor::for_test(
            source,
            memory_state_store,
            table_id,
            vec![ColumnOrder::new(0, OrderType::ascending())],
            column_ids,
            Arc::new(AtomicU64::new(0)),
            ConflictBehavior::DoUpdateIfNotNull,
        )
        .await
        .boxed()
        .execute();
        materialize_executor.next().await.transpose().unwrap();

        materialize_executor.next().await.transpose().unwrap();

        // First stream chunk. We check the existence of (3) -> (3,6)
        match materialize_executor.next().await.transpose().unwrap() {
            Some(Message::Barrier(_)) => {
                let row = table
                    .get_row(
                        &OwnedRow::new(vec![Some(8_i32.into())]),
                        HummockReadEpoch::NoWait(u64::MAX),
                    )
                    .await
                    .unwrap();
                assert_eq!(
                    row,
                    Some(OwnedRow::new(vec![Some(8_i32.into()), Some(2_i32.into())]))
                );

                let row = table
                    .get_row(
                        &OwnedRow::new(vec![Some(2_i32.into())]),
                        HummockReadEpoch::NoWait(u64::MAX),
                    )
                    .await
                    .unwrap();
                assert_eq!(row, Some(OwnedRow::new(vec![Some(2_i32.into()), None])));
            }
            _ => unreachable!(),
        }
        materialize_executor.next().await.transpose().unwrap();

        match materialize_executor.next().await.transpose().unwrap() {
            Some(Message::Barrier(_)) => {
                let row = table
                    .get_row(
                        &OwnedRow::new(vec![Some(7_i32.into())]),
                        HummockReadEpoch::NoWait(u64::MAX),
                    )
                    .await
                    .unwrap();
                assert_eq!(
                    row,
                    Some(OwnedRow::new(vec![Some(7_i32.into()), Some(8_i32.into())]))
                );

                // check delete wrong value
                let row = table
                    .get_row(
                        &OwnedRow::new(vec![Some(3_i32.into())]),
                        HummockReadEpoch::NoWait(u64::MAX),
                    )
                    .await
                    .unwrap();
                assert_eq!(row, None);

                // check delete wrong pk
                let row = table
                    .get_row(
                        &OwnedRow::new(vec![Some(5_i32.into())]),
                        HummockReadEpoch::NoWait(u64::MAX),
                    )
                    .await
                    .unwrap();
                assert_eq!(row, None);
            }
            _ => unreachable!(),
        }

        materialize_executor.next().await.transpose().unwrap();
        // materialize_executor.next().await.transpose().unwrap();
        // Second stream chunk. We check the existence of (7) -> (7,8)
        match materialize_executor.next().await.transpose().unwrap() {
            Some(Message::Barrier(_)) => {
                let row = table
                    .get_row(
                        &OwnedRow::new(vec![Some(7_i32.into())]),
                        HummockReadEpoch::NoWait(u64::MAX),
                    )
                    .await
                    .unwrap();
                assert_eq!(
                    row,
                    Some(OwnedRow::new(vec![Some(7_i32.into()), Some(8_i32.into())]))
                );

                // check update wrong value
                let row = table
                    .get_row(
                        &OwnedRow::new(vec![Some(2_i32.into())]),
                        HummockReadEpoch::NoWait(u64::MAX),
                    )
                    .await
                    .unwrap();
                assert_eq!(row, Some(OwnedRow::new(vec![Some(2_i32.into()), None])));

                // check update wrong pk, should become insert
                let row = table
                    .get_row(
                        &OwnedRow::new(vec![Some(9_i32.into())]),
                        HummockReadEpoch::NoWait(u64::MAX),
                    )
                    .await
                    .unwrap();
                assert_eq!(
                    row,
                    Some(OwnedRow::new(vec![Some(9_i32.into()), Some(1_i32.into())]))
                );
            }
            _ => unreachable!(),
        }
    }

    fn gen_fuzz_data(row_number: usize, chunk_size: usize) -> Vec<StreamChunk> {
        const KN: u32 = 4;
        const SEED: u64 = 998244353;
        let mut ret = vec![];
        let mut builder =
            StreamChunkBuilder::new(chunk_size, vec![DataType::Int32, DataType::Int32]);
        let mut rng = SmallRng::seed_from_u64(SEED);

        let random_vis = |c: StreamChunk, rng: &mut SmallRng| -> StreamChunk {
            let len = c.data_chunk().capacity();
            let mut c = StreamChunkMut::from(c);
            for i in 0..len {
                c.set_vis(i, rng.gen_bool(0.5));
            }
            c.into()
        };
        for _ in 0..row_number {
            let k = (rng.next_u32() % KN) as i32;
            let v = rng.next_u32() as i32;
            let op = if rng.gen_bool(0.5) {
                Op::Insert
            } else {
                Op::Delete
            };
            if let Some(c) =
                builder.append_row(op, OwnedRow::new(vec![Some(k.into()), Some(v.into())]))
            {
                ret.push(random_vis(c, &mut rng));
            }
        }
        if let Some(c) = builder.take() {
            ret.push(random_vis(c, &mut rng));
        }
        ret
    }

    async fn fuzz_test_stream_consistent_inner(conflict_behavior: ConflictBehavior) {
        const N: usize = 100000;

        // Prepare storage and memtable.
        let memory_state_store = MemoryStateStore::new();
        let table_id = TableId::new(1);
        // Two columns of int32 type, the first column is PK.
        let schema = Schema::new(vec![
            Field::unnamed(DataType::Int32),
            Field::unnamed(DataType::Int32),
        ]);
        let column_ids = vec![0.into(), 1.into()];

        let chunks = gen_fuzz_data(N, 128);
        let messages = iter::once(Message::Barrier(Barrier::new_test_barrier(test_epoch(1))))
            .chain(chunks.into_iter().map(Message::Chunk))
            .chain(iter::once(Message::Barrier(Barrier::new_test_barrier(
                test_epoch(2),
            ))))
            .collect();
        // Prepare stream executors.
        let source =
            MockSource::with_messages(messages).into_executor(schema.clone(), PkIndices::new());

        let mut materialize_executor = MaterializeExecutor::for_test(
            source,
            memory_state_store.clone(),
            table_id,
            vec![ColumnOrder::new(0, OrderType::ascending())],
            column_ids,
            Arc::new(AtomicU64::new(0)),
            conflict_behavior,
        )
        .await
        .boxed()
        .execute();
        materialize_executor.expect_barrier().await;

        let order_types = vec![OrderType::ascending()];
        let column_descs = vec![
            ColumnDesc::unnamed(0.into(), DataType::Int32),
            ColumnDesc::unnamed(1.into(), DataType::Int32),
        ];
        let pk_indices = vec![0];

        let mut table = StateTable::new_without_distribution(
            memory_state_store.clone(),
            TableId::from(1002),
            column_descs.clone(),
            order_types,
            pk_indices,
        )
        .await;

        while let Message::Chunk(c) = materialize_executor.next().await.unwrap().unwrap() {
            // check with state table's memtable
            table.write_chunk(c);
        }
    }

    #[tokio::test]
    async fn fuzz_test_stream_consistent_upsert() {
        fuzz_test_stream_consistent_inner(ConflictBehavior::Overwrite).await
    }

    #[tokio::test]
    async fn fuzz_test_stream_consistent_ignore() {
        fuzz_test_stream_consistent_inner(ConflictBehavior::IgnoreConflict).await
    }
}<|MERGE_RESOLUTION|>--- conflicted
+++ resolved
@@ -304,22 +304,6 @@
             return;
         };
         match mutation {
-<<<<<<< HEAD
-            // Add is for mv, index and sink creation.
-            Mutation::Add(AddMutation { adds, .. }) => adds.contains_key(&actor_id),
-            // AddAndUpdate is for sink-into-table.
-            Mutation::AddAndUpdate(
-                AddMutation { adds, .. },
-                UpdateMutation {
-                    dispatchers,
-                    actor_new_dispatchers: actor_dispatchers,
-                    ..
-                },
-            ) => {
-                adds.contains_key(&actor_id)
-                    || actor_dispatchers.contains_key(&actor_id)
-                    || dispatchers.contains_key(&actor_id)
-=======
             Mutation::CreateSubscription {
                 subscription_id,
                 upstream_mv_table_id,
@@ -349,7 +333,6 @@
                         "drop non existing subscription id"
                     );
                 }
->>>>>>> 4fda5d73
             }
             Mutation::Stop(_)
             | Mutation::Update(_)
