--- conflicted
+++ resolved
@@ -493,7 +493,6 @@
                     match conflict_behavior {
                         ConflictBehavior::Overwrite => {
                             match self.force_get(&key) {
-<<<<<<< HEAD
                                 Some(old_row) => {
                                     fixed_changes().delete(key.clone(), old_row.row.clone());
                                 }
@@ -503,17 +502,6 @@
                         ConflictBehavior::IgnoreConflict => {
                             match self.force_get(&key) {
                                 Some(old_row) => {
-=======
-                                Some(old_row) => {
-                                    fixed_changes().delete(key.clone(), old_row.row.clone());
-                                }
-                                None => (), // delete a nonexistent value
-                            };
-                        }
-                        ConflictBehavior::IgnoreConflict => {
-                            match self.force_get(&key) {
-                                Some(old_row) => {
->>>>>>> 3b3d0dec
                                     if old_row.row == value {
                                         fixed_changes().delete(key.clone(), old_row.row.clone());
                                     }
