// Copyright 2023 RisingWave Labs
//
// Licensed under the Apache License, Version 2.0 (the "License");
// you may not use this file except in compliance with the License.
// You may obtain a copy of the License at
//
//     http://www.apache.org/licenses/LICENSE-2.0
//
// Unless required by applicable law or agreed to in writing, software
// distributed under the License is distributed on an "AS IS" BASIS,
// WITHOUT WARRANTIES OR CONDITIONS OF ANY KIND, either express or implied.
// See the License for the specific language governing permissions and
// limitations under the License.

use std::collections::{btree_map, BTreeMap, HashSet};
use std::marker::PhantomData;
use std::ops::RangeInclusive;

use futures::StreamExt;
use futures_async_stream::try_stream;
use itertools::Itertools;
use risingwave_common::array::stream_record::Record;
use risingwave_common::array::{RowRef, StreamChunk};
use risingwave_common::catalog::Field;
use risingwave_common::row::{OwnedRow, Row, RowExt};
use risingwave_common::session_config::OverWindowCachePolicy as CachePolicy;
use risingwave_common::types::{DataType, DefaultOrdered};
use risingwave_common::util::iter_util::ZipEqFast;
use risingwave_common::util::memcmp_encoding::{self, MemcmpEncoded};
use risingwave_common::util::sort_util::OrderType;
use risingwave_expr::window_function::{
    create_window_state, StateKey, WindowFuncCall, WindowStates,
};
use risingwave_storage::StateStore;

use super::delta_btree_map::Change;
use super::over_partition::{
    new_empty_partition_cache, shrink_partition_cache, CacheKey, OverPartition, PartitionCache,
    PartitionDelta,
};
use crate::cache::{new_unbounded, ManagedLruCache};
use crate::common::metrics::MetricsInfo;
use crate::common::StreamChunkBuilder;
use crate::executor::over_window::delta_btree_map::PositionType;
use crate::executor::test_utils::prelude::StateTable;
use crate::executor::{
    expect_first_barrier, ActorContextRef, BoxedExecutor, Executor, ExecutorInfo, Message,
    PkIndices, StreamExecutorError, StreamExecutorResult,
};
use crate::task::AtomicU64Ref;

/// [`OverWindowExecutor`] consumes retractable input stream and produces window function outputs.
/// One [`OverWindowExecutor`] can handle one combination of partition key and order key.
///
/// - State table schema = output schema, state table pk = `partition key | order key | input pk`.
/// - Output schema = input schema + window function results.
pub struct OverWindowExecutor<S: StateStore> {
    input: Box<dyn Executor>,
    inner: ExecutorInner<S>,
}

struct ExecutorInner<S: StateStore> {
    actor_ctx: ActorContextRef,
    info: ExecutorInfo,

    calls: Vec<WindowFuncCall>,
    partition_key_indices: Vec<usize>,
    order_key_indices: Vec<usize>,
    order_key_data_types: Vec<DataType>,
    order_key_order_types: Vec<OrderType>,
    input_pk_indices: Vec<usize>,
    input_schema_len: usize,

    state_table: StateTable<S>,
    watermark_epoch: AtomicU64Ref,

    /// The maximum size of the chunk produced by executor at a time.
    chunk_size: usize,
    cache_policy: CachePolicy,
}

struct ExecutionVars<S: StateStore> {
    /// partition key => partition range cache.
    cached_partitions: ManagedLruCache<OwnedRow, PartitionCache>,
    /// partition key => recently accessed range.
    recently_accessed_ranges: BTreeMap<DefaultOrdered<OwnedRow>, RangeInclusive<StateKey>>,
    _phantom: PhantomData<S>,
}

impl<S: StateStore> Executor for OverWindowExecutor<S> {
    fn execute(self: Box<Self>) -> crate::executor::BoxedMessageStream {
        self.executor_inner().boxed()
    }

    fn schema(&self) -> &risingwave_common::catalog::Schema {
        &self.inner.info.schema
    }

    fn pk_indices(&self) -> crate::executor::PkIndicesRef<'_> {
        &self.inner.info.pk_indices
    }

    fn identity(&self) -> &str {
        &self.inner.info.identity
    }
}

impl<S: StateStore> ExecutorInner<S> {
    fn get_partition_key(&self, full_row: impl Row) -> OwnedRow {
        full_row
            .project(&self.partition_key_indices)
            .into_owned_row()
    }

    fn get_input_pk(&self, full_row: impl Row) -> OwnedRow {
        full_row.project(&self.input_pk_indices).into_owned_row()
    }

    /// `full_row` can be an input row or state table row.
    fn encode_order_key(&self, full_row: impl Row) -> StreamExecutorResult<MemcmpEncoded> {
        Ok(memcmp_encoding::encode_row(
            full_row.project(&self.order_key_indices),
            &self.order_key_order_types,
        )?)
    }

    fn row_to_cache_key(&self, full_row: impl Row + Copy) -> StreamExecutorResult<CacheKey> {
        Ok(CacheKey::Normal(StateKey {
            order_key: self.encode_order_key(full_row)?,
            pk: self.get_input_pk(full_row).into(),
        }))
    }
}

pub struct OverWindowExecutorArgs<S: StateStore> {
    pub input: BoxedExecutor,

    pub actor_ctx: ActorContextRef,
    pub pk_indices: PkIndices,
    pub executor_id: u64,

    pub calls: Vec<WindowFuncCall>,
    pub partition_key_indices: Vec<usize>,
    pub order_key_indices: Vec<usize>,
    pub order_key_order_types: Vec<OrderType>,

    pub state_table: StateTable<S>,
    pub watermark_epoch: AtomicU64Ref,

    pub chunk_size: usize,
    pub cache_policy: CachePolicy,
}

impl<S: StateStore> OverWindowExecutor<S> {
    pub fn new(args: OverWindowExecutorArgs<S>) -> Self {
        let input_info = args.input.info();

        let schema = {
            let mut schema = input_info.schema.clone();
            args.calls.iter().for_each(|call| {
                schema.fields.push(Field::unnamed(call.return_type.clone()));
            });
            schema
        };

        let has_unbounded_frame = args.calls.iter().any(|call| call.frame.is_unbounded());
        let cache_policy = if has_unbounded_frame {
            // For unbounded frames, we finally need all entries of the partition in the cache,
            // so for simplicity we just use full cache policy for these cases.
            CachePolicy::Full
        } else {
            args.cache_policy
        };

        let order_key_data_types = args
            .order_key_indices
            .iter()
            .map(|i| schema.fields()[*i].data_type.clone())
            .collect();

        Self {
            input: args.input,
            inner: ExecutorInner {
                actor_ctx: args.actor_ctx,
                info: ExecutorInfo {
                    schema,
                    pk_indices: args.pk_indices,
                    identity: format!("OverWindowExecutor {:X}", args.executor_id),
                },
                calls: args.calls,
                partition_key_indices: args.partition_key_indices,
                order_key_indices: args.order_key_indices,
                order_key_data_types,
                order_key_order_types: args.order_key_order_types,
                input_pk_indices: input_info.pk_indices,
                input_schema_len: input_info.schema.len(),
                state_table: args.state_table,
                watermark_epoch: args.watermark_epoch,
                chunk_size: args.chunk_size,
                cache_policy,
            },
        }
    }

    /// Merge changes by input pk in the given chunk, return a change iterator which guarantees that
    /// each pk only appears once. This method also validates the consistency of the input
    /// chunk.
    ///
    /// TODO(rc): We may want to optimize this by handling changes on the same pk during generating
    /// partition [`Change`]s.
    fn merge_changes_in_chunk<'a>(
        this: &'_ ExecutorInner<S>,
        chunk: &'a StreamChunk,
    ) -> impl Iterator<Item = Record<RowRef<'a>>> {
        let mut changes_merged = BTreeMap::new();
        for record in chunk.records() {
            match record {
                Record::Insert { new_row } => {
                    let pk = DefaultOrdered(this.get_input_pk(new_row));
                    if let Some(prev_change) = changes_merged.get_mut(&pk) {
                        match prev_change {
                            Record::Delete { old_row } => {
                                *prev_change = Record::Update {
                                    old_row: *old_row,
                                    new_row,
                                };
                            }
                            _ => panic!("inconsistent changes in input chunk"),
                        }
                    } else {
                        changes_merged.insert(pk, record);
                    }
                }
                Record::Delete { old_row } => {
                    let pk = DefaultOrdered(this.get_input_pk(old_row));
                    if let Some(prev_change) = changes_merged.get_mut(&pk) {
                        match prev_change {
                            Record::Insert { .. } => {
                                changes_merged.remove(&pk);
                            }
                            Record::Update {
                                old_row: real_old_row,
                                ..
                            } => {
                                *prev_change = Record::Delete {
                                    old_row: *real_old_row,
                                };
                            }
                            _ => panic!("inconsistent changes in input chunk"),
                        }
                    } else {
                        changes_merged.insert(pk, record);
                    }
                }
                Record::Update { old_row, new_row } => {
                    let pk = DefaultOrdered(this.get_input_pk(old_row));
                    if let Some(prev_change) = changes_merged.get_mut(&pk) {
                        match prev_change {
                            Record::Insert { .. } => {
                                *prev_change = Record::Insert { new_row };
                            }
                            Record::Update {
                                old_row: real_old_row,
                                ..
                            } => {
                                *prev_change = Record::Update {
                                    old_row: *real_old_row,
                                    new_row,
                                };
                            }
                            _ => panic!("inconsistent changes in input chunk"),
                        }
                    } else {
                        changes_merged.insert(pk, record);
                    }
                }
            }
        }
        changes_merged.into_values()
    }

    #[try_stream(ok = StreamChunk, error = StreamExecutorError)]
    async fn apply_chunk<'a>(
        this: &'a mut ExecutorInner<S>,
        vars: &'a mut ExecutionVars<S>,
        chunk: StreamChunk,
    ) {
        // partition key => changes happened in the partition.
        let mut deltas: BTreeMap<DefaultOrdered<OwnedRow>, PartitionDelta> = BTreeMap::new();
        // input pk of update records of which the order key is changed.
        let mut key_change_updated_pks = HashSet::new();

        // Collect changes for each partition.
        for record in Self::merge_changes_in_chunk(this, &chunk) {
            match record {
                Record::Insert { new_row } => {
                    let part_key = this.get_partition_key(new_row).into();
                    let part_delta = deltas.entry(part_key).or_insert(PartitionDelta::new());
                    part_delta.insert(
                        this.row_to_cache_key(new_row)?,
                        Change::Insert(new_row.into_owned_row()),
                    );
                }
                Record::Delete { old_row } => {
                    let part_key = this.get_partition_key(old_row).into();
                    let part_delta = deltas.entry(part_key).or_insert(PartitionDelta::new());
                    part_delta.insert(this.row_to_cache_key(old_row)?, Change::Delete);
                }
                Record::Update { old_row, new_row } => {
                    let old_part_key = this.get_partition_key(old_row).into();
                    let new_part_key = this.get_partition_key(new_row).into();
                    let old_state_key = this.row_to_cache_key(old_row)?;
                    let new_state_key = this.row_to_cache_key(new_row)?;
                    if old_part_key == new_part_key && old_state_key == new_state_key {
                        // not a key-change update
                        let part_delta =
                            deltas.entry(old_part_key).or_insert(PartitionDelta::new());
                        part_delta.insert(old_state_key, Change::Insert(new_row.into_owned_row()));
                    } else if old_part_key == new_part_key {
                        // order-change update, split into delete + insert, will be merged after
                        // building changes
                        key_change_updated_pks.insert(this.get_input_pk(old_row));
                        let part_delta =
                            deltas.entry(old_part_key).or_insert(PartitionDelta::new());
                        part_delta.insert(old_state_key, Change::Delete);
                        part_delta.insert(new_state_key, Change::Insert(new_row.into_owned_row()));
                    } else {
                        // partition-change update, split into delete + insert
                        // NOTE(rc): Since we append partition key to logical pk, we can't merge the
                        // delete + insert back to update later.
                        // TODO: IMO this behavior is problematic. Deep discussion is needed.
                        let old_part_delta =
                            deltas.entry(old_part_key).or_insert(PartitionDelta::new());
                        old_part_delta.insert(old_state_key, Change::Delete);
                        let new_part_delta =
                            deltas.entry(new_part_key).or_insert(PartitionDelta::new());
                        new_part_delta
                            .insert(new_state_key, Change::Insert(new_row.into_owned_row()));
                    }
                }
            }
        }

        // `input pk` => `Record`
        let mut key_change_update_buffer = BTreeMap::new();
        let mut chunk_builder =
            StreamChunkBuilder::new(this.chunk_size, this.info.schema.data_types());

        // Build final changes partition by partition.
        for (part_key, delta) in deltas {
            if !vars.cached_partitions.contains(&part_key.0) {
                vars.cached_partitions
                    .put(part_key.0.clone(), new_empty_partition_cache());
            }
            let mut cache = vars.cached_partitions.get_mut(&part_key).unwrap();
            let mut partition = OverPartition::new(
                &part_key,
                &mut cache,
                this.cache_policy,
                &this.calls,
                &this.partition_key_indices,
                &this.order_key_data_types,
                &this.order_key_order_types,
                &this.order_key_indices,
                &this.input_pk_indices,
            );

            // Build changes for current partition.
            let (part_changes, accessed_range) =
                Self::build_changes_for_partition(this, &mut partition, delta).await?;

            for (key, record) in part_changes {
                // Build chunk and yield if needed.
                if !key_change_updated_pks.contains(&key.pk) {
                    if let Some(chunk) = chunk_builder.append_record(record.as_ref()) {
                        yield chunk;
                    }
                } else {
                    // For key-change updates, we should wait for both `Delete` and `Insert` changes
                    // and merge them together.
                    let pk = key.pk.clone();
                    let record = record.clone();
                    if let Some(existed) = key_change_update_buffer.remove(&key.pk) {
                        match (existed, record) {
                            (Record::Insert { new_row }, Record::Delete { old_row })
                            | (Record::Delete { old_row }, Record::Insert { new_row }) => {
                                // merge `Delete` and `Insert` into `Update`
                                if let Some(chunk) =
                                    chunk_builder.append_record(Record::Update { old_row, new_row })
                                {
                                    yield chunk;
                                }
                            }
                            _ => panic!("other cases should not exist"),
                        }
                    } else {
                        key_change_update_buffer.insert(pk, record);
                    }
                }

                // Apply the change record.
                partition.write_record(&mut this.state_table, key, record);
            }

            // Update recently accessed range for later shrinking cache.
            if !this.cache_policy.is_full() && let Some(accessed_range) = accessed_range {
                match vars.recently_accessed_ranges.entry(part_key) {
                    btree_map::Entry::Vacant(vacant) => {
                        vacant.insert(accessed_range);
                    }
                    btree_map::Entry::Occupied(mut occupied) => {
                        let recently_accessed_range = occupied.get_mut();
                        let min_start = accessed_range
                            .start()
                            .min(recently_accessed_range.start())
                            .clone();
                        let max_end = accessed_range
                            .end()
                            .max(recently_accessed_range.end())
                            .clone();
                        *recently_accessed_range = min_start..=max_end;
                    }
                }
            }
        }

        // Yield remaining changes to downstream.
        if let Some(chunk) = chunk_builder.take() {
            yield chunk;
        }
    }

    async fn build_changes_for_partition(
        this: &ExecutorInner<S>,
        partition: &mut OverPartition<'_, S>,
        delta: PartitionDelta,
    ) -> StreamExecutorResult<(
        BTreeMap<StateKey, Record<OwnedRow>>,
        Option<RangeInclusive<StateKey>>,
    )> {
        assert!(!delta.is_empty(), "if there's no delta, we won't be here");

        let mut part_changes = BTreeMap::new();

        // Find affected ranges, this also ensures that all rows in the affected ranges are loaded
        // into the cache.
        let (part_with_delta, affected_ranges) = partition
            .find_affected_ranges(&this.state_table, &delta)
            .await?;

        let snapshot = part_with_delta.snapshot();
        let delta = part_with_delta.delta();

        // Generate delete changes first, because deletes are skipped during iteration over
        // `part_with_delta` in the next step.
        for (key, change) in delta {
            if change.is_delete() {
                part_changes.insert(
                    key.as_normal_expect().clone(),
                    Record::Delete {
                        old_row: snapshot.get(key).unwrap().clone(),
                    },
                );
            }
        }

        let mut accessed_range: Option<RangeInclusive<StateKey>> = None;

        for (first_frame_start, first_curr_key, last_curr_key, last_frame_end) in affected_ranges {
            assert!(first_frame_start <= first_curr_key);
            assert!(first_curr_key <= last_curr_key);
            assert!(last_curr_key <= last_frame_end);
            assert!(first_frame_start.is_normal());
            assert!(first_curr_key.is_normal());
            assert!(last_curr_key.is_normal());
            assert!(last_frame_end.is_normal());

            if let Some(accessed_range) = accessed_range.as_mut() {
                let min_start = first_frame_start
                    .as_normal_expect()
                    .min(accessed_range.start())
                    .clone();
                let max_end = last_frame_end
                    .as_normal_expect()
                    .max(accessed_range.end())
                    .clone();
                *accessed_range = min_start..=max_end;
            } else {
                accessed_range = Some(
                    first_frame_start.as_normal_expect().clone()
                        ..=last_frame_end.as_normal_expect().clone(),
                );
            }

            let mut states =
                WindowStates::new(this.calls.iter().map(create_window_state).try_collect()?);

            // Populate window states with the affected range of rows.
            {
                let mut cursor = part_with_delta
                    .find(first_frame_start)
                    .expect("first frame start key must exist");
                while {
                    let (key, row) = cursor
                        .key_value()
                        .expect("cursor must be valid until `last_frame_end`");

                    for (call, state) in this.calls.iter().zip_eq_fast(states.iter_mut()) {
                        // TODO(rc): batch appending
                        state.append(
                            key.as_normal_expect().clone(),
                            row.project(call.args.val_indices())
                                .into_owned_row()
                                .as_inner()
                                .into(),
                        );
                    }
                    cursor.move_next();

                    key != last_frame_end
                } {}
            }

            // Slide to the first affected key. We can safely compare to `Some(first_curr_key)` here
            // because it must exist in the states, by the definition of affected range.
            while states.curr_key() != Some(first_curr_key.as_normal_expect()) {
                states.just_slide_forward();
            }
            let mut curr_key_cursor = part_with_delta.find(first_curr_key).unwrap();
            assert_eq!(
                states.curr_key(),
                curr_key_cursor.key().map(CacheKey::as_normal_expect)
            );

            // Slide and generate changes.
            while {
                let (key, row) = curr_key_cursor
                    .key_value()
                    .expect("cursor must be valid until `last_curr_key`");
                let output = states.curr_output()?;
                let new_row = OwnedRow::new(
                    row.as_inner()
                        .iter()
                        .take(this.input_schema_len)
                        .cloned()
                        .chain(output)
                        .collect(),
                );

                match curr_key_cursor.position() {
                    PositionType::Ghost => unreachable!(),
                    PositionType::Snapshot | PositionType::DeltaUpdate => {
                        // update
                        let old_row = snapshot.get(key).unwrap().clone();
                        if old_row != new_row {
                            part_changes.insert(
                                key.as_normal_expect().clone(),
                                Record::Update { old_row, new_row },
                            );
                        }
                    }
                    PositionType::DeltaInsert => {
                        // insert
                        part_changes
                            .insert(key.as_normal_expect().clone(), Record::Insert { new_row });
                    }
                }

                states.just_slide_forward();
                curr_key_cursor.move_next();

                key != last_curr_key
            } {}
        }

        Ok((part_changes, accessed_range))
    }

    #[try_stream(ok = Message, error = StreamExecutorError)]
    async fn executor_inner(self) {
        let OverWindowExecutor {
            input,
            inner: mut this,
        } = self;

        let metrics_info = MetricsInfo::new(
            this.actor_ctx.streaming_metrics.clone(),
            this.state_table.table_id(),
            this.actor_ctx.id,
            "OverWindow",
        );

        let mut vars = ExecutionVars {
            cached_partitions: new_unbounded(this.watermark_epoch.clone(), metrics_info),
            recently_accessed_ranges: Default::default(),
            _phantom: PhantomData::<S>,
        };

        let mut input = input.execute();
        let barrier = expect_first_barrier(&mut input).await?;
<<<<<<< HEAD
        this.state_table.init_epoch(barrier.epoch).await?;
        vars.partitions.update_epoch(barrier.epoch.curr);
=======
        this.state_table.init_epoch(barrier.epoch);
        vars.cached_partitions.update_epoch(barrier.epoch.curr);
>>>>>>> c3e988b5

        yield Message::Barrier(barrier);

        #[for_await]
        for msg in input {
            let msg = msg?;
            match msg {
                Message::Watermark(_) => {
                    // TODO(rc): ignore watermark for now, we need to think about watermark for
                    // window functions like `lead` carefully.
                    continue;
                }
                Message::Chunk(chunk) => {
                    #[for_await]
                    for chunk in Self::apply_chunk(&mut this, &mut vars, chunk) {
                        yield Message::Chunk(chunk?);
                    }
                }
                Message::Barrier(barrier) => {
                    this.state_table.commit(barrier.epoch).await?;
                    vars.cached_partitions.evict();

                    if let Some(vnode_bitmap) = barrier.as_update_vnode_bitmap(this.actor_ctx.id) {
                        let (_, cache_may_stale) =
                            this.state_table.update_vnode_bitmap(vnode_bitmap);
                        if cache_may_stale {
                            vars.cached_partitions.clear();
                        }
                    }

                    if !this.cache_policy.is_full() {
                        for (part_key, recently_accessed_range) in
                            std::mem::take(&mut vars.recently_accessed_ranges)
                        {
                            if let Some(mut range_cache) =
                                vars.cached_partitions.get_mut(&part_key.0)
                            {
                                shrink_partition_cache(
                                    &part_key.0,
                                    &mut range_cache,
                                    this.cache_policy,
                                    recently_accessed_range,
                                );
                            }
                        }
                    }

                    vars.cached_partitions.update_epoch(barrier.epoch.curr);

                    yield Message::Barrier(barrier);
                }
            }
        }
    }
}<|MERGE_RESOLUTION|>--- conflicted
+++ resolved
@@ -598,13 +598,8 @@
 
         let mut input = input.execute();
         let barrier = expect_first_barrier(&mut input).await?;
-<<<<<<< HEAD
         this.state_table.init_epoch(barrier.epoch).await?;
-        vars.partitions.update_epoch(barrier.epoch.curr);
-=======
-        this.state_table.init_epoch(barrier.epoch);
         vars.cached_partitions.update_epoch(barrier.epoch.curr);
->>>>>>> c3e988b5
 
         yield Message::Barrier(barrier);
 
