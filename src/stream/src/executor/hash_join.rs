--- conflicted
+++ resolved
@@ -603,21 +603,7 @@
         Row(new_row)
     }
 
-<<<<<<< HEAD
     #[try_stream(ok = Message, error = RwError)]
-=======
-    fn bool_from_array_ref(array_ref: ArrayRef) -> bool {
-        let bool_array = array_ref.as_ref().as_bool();
-        bool_array.value_at(0).unwrap_or_else(|| {
-            panic!(
-                "Some thing wrong with the expression result. Bool array: {:?}",
-                bool_array
-            )
-        })
-    }
-
-    #[try_stream(ok = Message, error = StreamExecutorError)]
->>>>>>> 8331b3dd
     async fn eq_join_oneside<'a, const SIDE: SideTypePrimitive>(
         mut side_l: &'a mut JoinSide<K, S>,
         mut side_r: &'a mut JoinSide<K, S>,
