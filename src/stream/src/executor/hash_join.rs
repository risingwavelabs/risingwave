// Copyright 2022 Singularity Data
//
// Licensed under the Apache License, Version 2.0 (the "License");
// you may not use this file except in compliance with the License.
// You may obtain a copy of the License at
//
// http://www.apache.org/licenses/LICENSE-2.0
//
// Unless required by applicable law or agreed to in writing, software
// distributed under the License is distributed on an "AS IS" BASIS,
// WITHOUT WARRANTIES OR CONDITIONS OF ANY KIND, either express or implied.
// See the License for the specific language governing permissions and
// limitations under the License.

use std::collections::HashSet;
use std::sync::Arc;

use async_stack_trace::StackTrace;
use fixedbitset::FixedBitSet;
use futures::{pin_mut, StreamExt};
use futures_async_stream::try_stream;
use itertools::Itertools;
use risingwave_common::array::{Op, Row, RowRef, StreamChunk};
use risingwave_common::bail;
use risingwave_common::catalog::Schema;
use risingwave_common::hash::HashKey;
use risingwave_common::types::{DataType, ToOwnedDatum};
use risingwave_expr::expr::BoxedExpression;
use risingwave_storage::table::streaming_table::state_table::StateTable;
use risingwave_storage::StateStore;

use self::JoinType::{FullOuter, LeftOuter, LeftSemi, RightAnti, RightOuter, RightSemi};
use super::barrier_align::*;
use super::error::{StreamExecutorError, StreamExecutorResult};
use super::managed_state::join::*;
use super::monitor::StreamingMetrics;
use super::{
    ActorContextRef, BoxedExecutor, BoxedMessageStream, Executor, Message, PkIndices, PkIndicesRef,
};
use crate::common::{InfallibleExpression, StreamChunkBuilder};
use crate::executor::JoinType::LeftAnti;
use crate::executor::PROCESSING_WINDOW_SIZE;

/// Limit number of the cached entries (one per join key) on each side.
pub const JOIN_CACHE_CAP: usize = 1 << 16;

/// The `JoinType` and `SideType` are to mimic a enum, because currently
/// enum is not supported in const generic.
// TODO: Use enum to replace this once [feature(adt_const_params)](https://github.com/rust-lang/rust/issues/95174) get completed.
pub type JoinTypePrimitive = u8;
#[allow(non_snake_case, non_upper_case_globals)]
pub mod JoinType {
    use super::JoinTypePrimitive;
    pub const Inner: JoinTypePrimitive = 0;
    pub const LeftOuter: JoinTypePrimitive = 1;
    pub const RightOuter: JoinTypePrimitive = 2;
    pub const FullOuter: JoinTypePrimitive = 3;
    pub const LeftSemi: JoinTypePrimitive = 4;
    pub const LeftAnti: JoinTypePrimitive = 5;
    pub const RightSemi: JoinTypePrimitive = 6;
    pub const RightAnti: JoinTypePrimitive = 7;
}

pub type SideTypePrimitive = u8;
#[allow(non_snake_case, non_upper_case_globals)]
pub mod SideType {
    use super::SideTypePrimitive;
    pub const Left: SideTypePrimitive = 0;
    pub const Right: SideTypePrimitive = 1;
}

const fn is_outer_side(join_type: JoinTypePrimitive, side_type: SideTypePrimitive) -> bool {
    join_type == JoinType::FullOuter
        || (join_type == JoinType::LeftOuter && side_type == SideType::Left)
        || (join_type == JoinType::RightOuter && side_type == SideType::Right)
}

const fn outer_side_null(join_type: JoinTypePrimitive, side_type: SideTypePrimitive) -> bool {
    join_type == JoinType::FullOuter
        || (join_type == JoinType::LeftOuter && side_type == SideType::Right)
        || (join_type == JoinType::RightOuter && side_type == SideType::Left)
}

/// Send the update only once if the join type is semi/anti and the update is the same side as the
/// join
const fn forward_exactly_once(join_type: JoinTypePrimitive, side_type: SideTypePrimitive) -> bool {
    ((join_type == JoinType::LeftSemi || join_type == JoinType::LeftAnti)
        && side_type == SideType::Left)
        || ((join_type == JoinType::RightSemi || join_type == JoinType::RightAnti)
            && side_type == SideType::Right)
}

const fn only_forward_matched_side(
    join_type: JoinTypePrimitive,
    side_type: SideTypePrimitive,
) -> bool {
    ((join_type == JoinType::LeftSemi || join_type == JoinType::LeftAnti)
        && side_type == SideType::Right)
        || ((join_type == JoinType::RightSemi || join_type == JoinType::RightAnti)
            && side_type == SideType::Left)
}

const fn is_semi(join_type: JoinTypePrimitive) -> bool {
    join_type == JoinType::LeftSemi || join_type == JoinType::RightSemi
}

const fn is_anti(join_type: JoinTypePrimitive) -> bool {
    join_type == JoinType::LeftAnti || join_type == JoinType::RightAnti
}

const fn is_semi_or_anti(join_type: JoinTypePrimitive) -> bool {
    is_semi(join_type) || is_anti(join_type)
}

const fn need_update_side_matched_degree(
    join_type: JoinTypePrimitive,
    side_type: SideTypePrimitive,
) -> bool {
    only_forward_matched_side(join_type, side_type) || outer_side_null(join_type, side_type)
}

const fn need_update_side_update_degree(
    join_type: JoinTypePrimitive,
    side_type: SideTypePrimitive,
) -> bool {
    forward_exactly_once(join_type, side_type) || is_outer_side(join_type, side_type)
}

const fn need_left_degree(join_type: JoinTypePrimitive) -> bool {
    join_type == FullOuter
        || join_type == LeftOuter
        || join_type == LeftAnti
        || join_type == LeftSemi
}

const fn need_right_degree(join_type: JoinTypePrimitive) -> bool {
    join_type == FullOuter
        || join_type == RightOuter
        || join_type == RightAnti
        || join_type == RightSemi
}

pub struct JoinParams {
    /// Indices of the join keys
    pub join_key_indices: Vec<usize>,
    /// Indices of the distribution keys
    pub dist_keys: Vec<usize>,
}

impl JoinParams {
    pub fn new(join_key_indices: Vec<usize>, dist_keys: Vec<usize>) -> Self {
        Self {
            join_key_indices,
            dist_keys,
        }
    }
}

struct JoinSide<K: HashKey, S: StateStore> {
    /// Store all data from a one side stream
    ht: JoinHashMap<K, S>,
    /// Indices of the join key columns
    join_key_indices: Vec<usize>,
    /// The primary key indices of state table on this side
    pk_indices: Vec<usize>,
    /// The data type of all columns without degree.
    all_data_types: Vec<DataType>,
    /// The start position for the side in output new columns
    start_pos: usize,
}

impl<K: HashKey, S: StateStore> std::fmt::Debug for JoinSide<K, S> {
    fn fmt(&self, f: &mut std::fmt::Formatter<'_>) -> std::fmt::Result {
        f.debug_struct("JoinSide")
            .field("join_key_indices", &self.join_key_indices)
            .field("pk_indices", &self.pk_indices)
            .field("col_types", &self.all_data_types)
            .field("start_pos", &self.start_pos)
            .finish()
    }
}

impl<K: HashKey, S: StateStore> JoinSide<K, S> {
    // WARNING: Please do not call this until we implement it.、
    #[expect(dead_code)]
    fn is_dirty(&self) -> bool {
        unimplemented!()
    }

    #[expect(dead_code)]
    fn clear_cache(&mut self) {
        assert!(
            !self.is_dirty(),
            "cannot clear cache while states of hash join are dirty"
        );

        // TODO: not working with rearranged chain
        // self.ht.clear();
    }
}

/// `HashJoinExecutor` takes two input streams and runs equal hash join on them.
/// The output columns are the concatenation of left and right columns.
pub struct HashJoinExecutor<K: HashKey, S: StateStore, const T: JoinTypePrimitive> {
    ctx: ActorContextRef,

    /// Left input executor.
    input_l: Option<BoxedExecutor>,
    /// Right input executor.
    input_r: Option<BoxedExecutor>,
    /// the data types of the formed new columns
    output_data_types: Vec<DataType>,
    /// the output indices of the join executor
    output_indices: Vec<usize>,
    /// The schema of the hash join executor
    schema: Schema,
    /// The primary key indices of the schema
    pk_indices: PkIndices,
    /// The parameters of the left join executor
    side_l: JoinSide<K, S>,
    /// The parameters of the right join executor
    side_r: JoinSide<K, S>,
    /// Optional non-equi join conditions
    cond: Option<BoxedExpression>,
    /// Identity string
    identity: String,
    /// Epoch
    epoch: u64,

    #[expect(dead_code)]
    /// Logical Operator Info
    op_info: String,

    /// Whether the logic can be optimized for append-only stream
    append_only_optimize: bool,

    metrics: Arc<StreamingMetrics>,
}

impl<K: HashKey, S: StateStore, const T: JoinTypePrimitive> std::fmt::Debug
    for HashJoinExecutor<K, S, T>
{
    fn fmt(&self, f: &mut std::fmt::Formatter<'_>) -> std::fmt::Result {
        f.debug_struct("HashJoinExecutor")
            .field("join_type", &T)
            .field("input_left", &self.input_l.as_ref().unwrap().identity())
            .field("input_right", &self.input_r.as_ref().unwrap().identity())
            .field("side_l", &self.side_l)
            .field("side_r", &self.side_r)
            .field("pk_indices", &self.pk_indices)
            .field("schema", &self.schema)
            .field("output_data_types", &self.output_data_types)
            .finish()
    }
}

impl<K: HashKey, S: StateStore, const T: JoinTypePrimitive> Executor for HashJoinExecutor<K, S, T> {
    fn execute(self: Box<Self>) -> BoxedMessageStream {
        self.into_stream().boxed()
    }

    fn schema(&self) -> &Schema {
        &self.schema
    }

    fn pk_indices(&self) -> PkIndicesRef {
        &self.pk_indices
    }

    fn identity(&self) -> &str {
        self.identity.as_str()
    }
}

struct HashJoinChunkBuilder<const T: JoinTypePrimitive, const SIDE: SideTypePrimitive> {
    stream_chunk_builder: StreamChunkBuilder,
}

impl<const T: JoinTypePrimitive, const SIDE: SideTypePrimitive> HashJoinChunkBuilder<T, SIDE> {
    fn with_match_on_insert(
        &mut self,
        row: &RowRef,
        matched_row: &JoinRow,
    ) -> StreamExecutorResult<Option<StreamChunk>> {
        // Left/Right Anti sides
        if is_anti(T) {
            if matched_row.is_zero_degree() && only_forward_matched_side(T, SIDE) {
                Ok(self
                    .stream_chunk_builder
                    .append_row_matched(Op::Delete, &matched_row.row)?)
            } else {
                Ok(None)
            }
        // Left/Right Semi sides
        } else if is_semi(T) {
            if matched_row.is_zero_degree() && only_forward_matched_side(T, SIDE) {
                Ok(self
                    .stream_chunk_builder
                    .append_row_matched(Op::Insert, &matched_row.row)?)
            } else {
                Ok(None)
            }
        // Outer sides
        } else if matched_row.is_zero_degree() && outer_side_null(T, SIDE) {
            // if the matched_row does not have any current matches
            // `StreamChunkBuilder` guarantees that `UpdateDelete` will never
            // issue an output chunk.
            if self
                .stream_chunk_builder
                .append_row_matched(Op::UpdateDelete, &matched_row.row)?
                .is_some()
            {
                bail!("`Op::UpdateDelete` should not yield chunk");
            }
            Ok(self
                .stream_chunk_builder
                .append_row(Op::UpdateInsert, row, &matched_row.row)?)
        // Inner sides
        } else {
            Ok(self
                .stream_chunk_builder
                .append_row(Op::Insert, row, &matched_row.row)?)
        }
    }

    fn with_match_on_delete(
        &mut self,
        row: &RowRef,
        matched_row: &JoinRow,
    ) -> StreamExecutorResult<Option<StreamChunk>> {
        Ok(
            // Left/Right Anti sides
            if is_anti(T) {
                if matched_row.is_zero_degree() && only_forward_matched_side(T, SIDE) {
                    self.stream_chunk_builder
                        .append_row_matched(Op::Insert, &matched_row.row)?
                } else {
                    None
                }
            // Left/Right Semi sides
            } else if is_semi(T) {
                if matched_row.is_zero_degree() && only_forward_matched_side(T, SIDE) {
                    self.stream_chunk_builder
                        .append_row_matched(Op::Delete, &matched_row.row)?
                } else {
                    None
                }
            // Outer sides
            } else if matched_row.is_zero_degree() && outer_side_null(T, SIDE) {
                // if the matched_row does not have any current
                // matches
                if self
                    .stream_chunk_builder
                    .append_row_matched(Op::UpdateDelete, &matched_row.row)?
                    .is_some()
                {
                    bail!("`Op::UpdateDelete` should not yield chunk");
                }
                self.stream_chunk_builder
                    .append_row_matched(Op::UpdateInsert, &matched_row.row)?
            // Inner sides
            } else {
                // concat with the matched_row and append the new
                // row
                // FIXME: we always use `Op::Delete` here to avoid
                // violating
                // the assumption for U+ after U-.
                self.stream_chunk_builder
                    .append_row(Op::Delete, row, &matched_row.row)?
            },
        )
    }

    #[inline]
    fn forward_exactly_once_if_matched(
        &mut self,
        op: Op,
        row: &RowRef,
    ) -> StreamExecutorResult<Option<StreamChunk>> {
        // if it's a semi join and the side needs to be maintained.
        Ok(if is_semi(T) && forward_exactly_once(T, SIDE) {
            self.stream_chunk_builder.append_row_update(op, row)?
        } else {
            None
        })
    }

    #[inline]
    fn forward_if_not_matched(
        &mut self,
        op: Op,
        row: &RowRef,
    ) -> StreamExecutorResult<Option<StreamChunk>> {
        // if it's outer join or anti join and the side needs to be maintained.
        Ok(
            if (is_anti(T) && forward_exactly_once(T, SIDE)) || is_outer_side(T, SIDE) {
                self.stream_chunk_builder.append_row_update(op, row)?
            } else {
                None
            },
        )
    }

    #[inline]
    fn take(&mut self) -> StreamExecutorResult<Option<StreamChunk>> {
        Ok(self.stream_chunk_builder.take()?)
    }
}

impl<K: HashKey, S: StateStore, const T: JoinTypePrimitive> HashJoinExecutor<K, S, T> {
    #[allow(clippy::too_many_arguments)]
    pub fn new(
        ctx: ActorContextRef,
        input_l: BoxedExecutor,
        input_r: BoxedExecutor,
        params_l: JoinParams,
        params_r: JoinParams,
        null_safe: Vec<bool>,
        pk_indices: PkIndices,
        output_indices: Vec<usize>,
        executor_id: u64,
        cond: Option<BoxedExpression>,
        op_info: String,
        state_table_l: StateTable<S>,
        degree_state_table_l: StateTable<S>,
        state_table_r: StateTable<S>,
        degree_state_table_r: StateTable<S>,
        is_append_only: bool,
        metrics: Arc<StreamingMetrics>,
    ) -> Self {
        let side_l_column_n = input_l.schema().len();

        let schema_fields = match T {
            JoinType::LeftSemi | JoinType::LeftAnti => input_l.schema().fields.clone(),
            JoinType::RightSemi | JoinType::RightAnti => input_r.schema().fields.clone(),
            _ => [
                input_l.schema().fields.clone(),
                input_r.schema().fields.clone(),
            ]
            .concat(),
        };

        let original_output_data_types: Vec<_> = schema_fields
            .iter()
            .map(|field| field.data_type.clone())
            .collect();

        // Data types of of hash join state.
        let state_all_data_types_l = input_l
            .schema()
            .fields
            .iter()
            .map(|field| field.data_type.clone())
            .collect_vec();
        let state_all_data_types_r = input_r
            .schema()
            .fields
            .iter()
            .map(|field| field.data_type.clone())
            .collect_vec();

        let state_pk_indices_l = input_l.pk_indices().to_vec();
        let state_pk_indices_r = input_r.pk_indices().to_vec();

        let state_order_key_indices_l = state_table_l.pk_indices();
        let state_order_key_indices_r = state_table_r.pk_indices();

        let join_key_indices_l = params_l.join_key_indices;
        let join_key_indices_r = params_r.join_key_indices;

        let degree_pk_indices_l = (join_key_indices_l.len()
            ..join_key_indices_l.len() + state_pk_indices_l.len())
            .collect_vec();
        let degree_pk_indices_r = (join_key_indices_r.len()
            ..join_key_indices_r.len() + state_pk_indices_r.len())
            .collect_vec();

        // check whether join key contains pk in both side
        let append_only_optimize = if is_append_only {
            let join_key_l = HashSet::<usize>::from_iter(join_key_indices_l.clone());
            let join_key_r = HashSet::<usize>::from_iter(join_key_indices_r.clone());
            let pk_contained_l = state_pk_indices_l.len()
                == state_pk_indices_l
                    .iter()
                    .filter(|x| join_key_l.contains(x))
                    .count();
            let pk_contained_r = state_pk_indices_r.len()
                == state_pk_indices_r
                    .iter()
                    .filter(|x| join_key_r.contains(x))
                    .count();
            pk_contained_l && pk_contained_r
        } else {
            false
        };

        let join_key_data_types_r = join_key_indices_l
            .iter()
            .map(|idx| state_all_data_types_l[*idx].clone())
            .collect_vec();

        let join_key_data_types_l = join_key_indices_r
            .iter()
            .map(|idx| state_all_data_types_r[*idx].clone())
            .collect_vec();

        assert_eq!(join_key_data_types_l, join_key_data_types_r);

        let degree_all_data_types_l = state_order_key_indices_l
            .iter()
            .map(|idx| state_all_data_types_l[*idx].clone())
            .collect_vec();
        let degree_all_data_types_r = state_order_key_indices_r
            .iter()
            .map(|idx| state_all_data_types_r[*idx].clone())
            .collect_vec();

        let original_schema = Schema {
            fields: schema_fields,
        };
        let actual_schema: Schema = output_indices
            .iter()
            .map(|&idx| original_schema[idx].clone())
            .collect();

        let null_matched: FixedBitSet = {
            let mut null_matched = FixedBitSet::with_capacity(null_safe.len());
            for (idx, col_null_matched) in null_safe.into_iter().enumerate() {
                null_matched.set(idx, col_null_matched);
            }
            null_matched
        };

        let need_degree_table_l = need_left_degree(T);
        let need_degree_table_r = need_right_degree(T);

        Self {
            ctx: ctx.clone(),
            input_l: Some(input_l),
            input_r: Some(input_r),
            output_data_types: original_output_data_types,
            schema: actual_schema,
            side_l: JoinSide {
                ht: JoinHashMap::new(
                    JOIN_CACHE_CAP,
                    join_key_data_types_l,
                    state_all_data_types_l.clone(),
                    state_table_l,
                    state_pk_indices_l.clone(),
                    degree_all_data_types_l,
                    degree_state_table_l,
                    degree_pk_indices_l,
                    null_matched.clone(),
                    need_degree_table_l,
                    metrics.clone(),
                    ctx.id,
                    "left",
                ), // TODO: decide the target cap
                join_key_indices: join_key_indices_l,
                all_data_types: state_all_data_types_l,
                pk_indices: state_pk_indices_l,
                start_pos: 0,
            },
            side_r: JoinSide {
                ht: JoinHashMap::new(
                    JOIN_CACHE_CAP,
                    join_key_data_types_r,
                    state_all_data_types_r.clone(),
                    state_table_r,
                    state_pk_indices_r.clone(),
                    degree_all_data_types_r,
                    degree_state_table_r,
                    degree_pk_indices_r,
                    null_matched,
                    need_degree_table_r,
                    metrics.clone(),
                    ctx.id,
                    "right",
                ), // TODO: decide the target cap
                join_key_indices: join_key_indices_r,
                all_data_types: state_all_data_types_r,
                pk_indices: state_pk_indices_r,
                start_pos: side_l_column_n,
            },
            pk_indices,
            output_indices,
            cond,
            identity: format!("HashJoinExecutor {:X}", executor_id),
            op_info,
            epoch: 0,
            append_only_optimize,
            metrics,
        }
    }

    #[try_stream(ok = Message, error = StreamExecutorError)]
    async fn into_stream(mut self) {
        let input_l = self.input_l.take().unwrap();
        let input_r = self.input_r.take().unwrap();
        let aligned_stream = barrier_align(
            input_l.execute(),
            input_r.execute(),
            self.ctx.id,
            self.metrics.clone(),
        );

        let actor_id_str = self.ctx.id.to_string();
        let mut start_time = minstant::Instant::now();

        pin_mut!(aligned_stream);
        while let Some(msg) = aligned_stream
            .next()
            .stack_trace("hash_join_barrier_align")
            .await
        {
            self.metrics
                .join_actor_input_waiting_duration_ns
                .with_label_values(&[&actor_id_str])
                .inc_by(start_time.elapsed().as_nanos() as u64);
            match msg? {
                AlignedMessage::Left(chunk) => {
                    #[for_await]
                    for chunk in Self::eq_join_oneside::<{ SideType::Left }>(
                        &self.ctx,
                        &self.identity,
                        &mut self.side_l,
                        &mut self.side_r,
                        &self.output_data_types,
                        &mut self.cond,
                        chunk,
                        self.append_only_optimize,
                    ) {
                        yield chunk.map(|v| match v {
                            Message::Chunk(chunk) => {
                                Message::Chunk(chunk.reorder_columns(&self.output_indices))
                            }
                            barrier @ Message::Barrier(_) => barrier,
                        })?;
                    }
                }
                AlignedMessage::Right(chunk) => {
                    #[for_await]
                    for chunk in Self::eq_join_oneside::<{ SideType::Right }>(
                        &self.ctx,
                        &self.identity,
                        &mut self.side_l,
                        &mut self.side_r,
                        &self.output_data_types,
                        &mut self.cond,
                        chunk,
                        self.append_only_optimize,
                    ) {
                        yield chunk.map(|v| match v {
                            Message::Chunk(chunk) => {
                                Message::Chunk(chunk.reorder_columns(&self.output_indices))
                            }
                            barrier @ Message::Barrier(_) => barrier,
                        })?;
                    }
                }
                AlignedMessage::Barrier(barrier) => {
                    self.flush_data().await?;
                    let epoch = barrier.epoch.curr;
                    self.side_l.ht.update_epoch(epoch);
                    self.side_r.ht.update_epoch(epoch);
                    self.epoch = epoch;

                    // Update the vnode bitmap for state tables of both sides if asked.
                    if let Some(vnode_bitmap) = barrier.as_update_vnode_bitmap(self.ctx.id) {
                        self.side_l.ht.update_vnode_bitmap(vnode_bitmap.clone());
                        self.side_r.ht.update_vnode_bitmap(vnode_bitmap);
                    }

                    // Report metrics of cached join rows/entries
                    for (side, ht) in [("left", &self.side_l.ht), ("right", &self.side_r.ht)] {
                        self.metrics
                            .join_cached_rows
                            .with_label_values(&[&actor_id_str, side])
                            .set(ht.cached_rows() as i64);
                        self.metrics
                            .join_cached_entries
                            .with_label_values(&[&actor_id_str, side])
                            .set(ht.entry_count() as i64);
                        self.metrics
                            .join_cached_estimated_size
                            .with_label_values(&[&actor_id_str, side])
                            .set(ht.estimated_size() as i64);
                    }

                    yield Message::Barrier(barrier);
                }
            }
            start_time = minstant::Instant::now();
        }
    }

    async fn flush_data(&mut self) -> StreamExecutorResult<()> {
        // All changes to the state has been buffered in the mem-table of the state table. Just
        // `commit` them here.
        self.side_l.ht.flush().await?;
        self.side_r.ht.flush().await?;

        // We need to manually evict the cache to the target capacity.
        self.side_l.ht.evict_to_target_cap();
        self.side_r.ht.evict_to_target_cap();

        Ok(())
    }

    /// the data the hash table and match the coming
    /// data chunk with the executor state
    async fn hash_eq_match(
        key: &K,
        ht: &mut JoinHashMap<K, S>,
    ) -> StreamExecutorResult<Option<HashValueType>> {
        if !key.null_bitmap().is_subset(ht.null_matched()) {
            Ok(None)
        } else {
            ht.remove_state(key).await.map(Some)
        }
    }

    fn row_concat(
        row_update: &RowRef<'_>,
        update_start_pos: usize,
        row_matched: &Row,
        matched_start_pos: usize,
    ) -> Row {
        let mut new_row = vec![None; row_update.size() + row_matched.size()];

        for (i, datum_ref) in row_update.values().enumerate() {
            new_row[i + update_start_pos] = datum_ref.to_owned_datum();
        }
        for i in 0..row_matched.size() {
            new_row[i + matched_start_pos] = row_matched[i].clone();
        }
        Row(new_row)
    }

    #[try_stream(ok = Message, error = StreamExecutorError)]
    #[expect(clippy::too_many_arguments)]
    async fn eq_join_oneside<'a, const SIDE: SideTypePrimitive>(
        ctx: &'a ActorContextRef,
        identity: &'a str,
        mut side_l: &'a mut JoinSide<K, S>,
        mut side_r: &'a mut JoinSide<K, S>,
        output_data_types: &'a [DataType],
        cond: &'a mut Option<BoxedExpression>,
        chunk: StreamChunk,
        append_only_optimize: bool,
    ) {
        let chunk = chunk.compact()?;

        let (side_update, side_match) = if SIDE == SideType::Left {
            (&mut side_l, &mut side_r)
        } else {
            (&mut side_r, &mut side_l)
        };

        let (update_start_pos, matched_start_pos) = if is_semi_or_anti(T) {
            (0, 0)
        } else {
            (side_update.start_pos, side_match.start_pos)
        };

        let mut hashjoin_chunk_builder = HashJoinChunkBuilder::<T, SIDE> {
            stream_chunk_builder: StreamChunkBuilder::new(
                PROCESSING_WINDOW_SIZE,
                output_data_types,
                update_start_pos,
                matched_start_pos,
            )?,
        };

        let mut check_join_condition = |row_update: &RowRef<'_>,
                                        row_matched: &Row|
         -> StreamExecutorResult<bool> {
            // TODO(yuhao-su): We should find a better way to eval the expression without concat two
            // rows.
            let mut cond_match = true;
            // if there are non-equi expressions
            if let Some(ref mut cond) = cond {
                let new_row =
                    Self::row_concat(row_update, update_start_pos, row_matched, matched_start_pos);

                cond_match = cond
                    .eval_row_infallible(&new_row, |err| ctx.on_compute_error(err, identity))
                    .map(|s| *s.as_bool())
                    .unwrap_or(false);
            }
            Ok(cond_match)
        };

        let keys = K::build(&side_update.join_key_indices, chunk.data_chunk())?;
        for ((op, row), key) in chunk.rows().zip_eq(keys.iter()) {
            let value = row.to_owned_row();
            let matched_rows: Option<HashValueType> =
                Self::hash_eq_match(key, &mut side_match.ht).await?;
            match op {
                Op::Insert | Op::UpdateInsert => {
                    let mut degree = 0;
                    let mut append_only_matched_rows = Vec::with_capacity(1);
                    if let Some(mut matched_rows) = matched_rows {
                        for (matched_row_ref, matched_row) in
                            matched_rows.values_mut(&side_match.all_data_types)
                        {
                            let mut matched_row = matched_row?;
                            if check_join_condition(&row, &matched_row.row)? {
                                degree += 1;
                                if !forward_exactly_once(T, SIDE) {
                                    if let Some(chunk) = hashjoin_chunk_builder
                                        .with_match_on_insert(&row, &matched_row)?
                                    {
                                        yield Message::Chunk(chunk);
                                    }
                                }
                                if need_update_side_matched_degree(T, SIDE) {
                                    side_match.ht.inc_degree(matched_row_ref)?;
                                    matched_row.inc_degree();
                                }
                            }
                            // If the stream is append-only and the join key covers pk in both side,
                            // then we can remove matched rows since pk is unique and will not be
                            // inserted again
                            if append_only_optimize {
                                append_only_matched_rows.push(matched_row.clone());
                            }
                        }
                        if degree == 0 {
                            if let Some(chunk) =
                                hashjoin_chunk_builder.forward_if_not_matched(op, &row)?
                            {
                                yield Message::Chunk(chunk);
                            }
                        } else if let Some(chunk) =
                            hashjoin_chunk_builder.forward_exactly_once_if_matched(op, &row)?
                        {
                            yield Message::Chunk(chunk);
                        }
                        // Insert back the state taken from ht.
                        side_match.ht.insert_state(key, matched_rows);
                    } else if let Some(chunk) =
                        hashjoin_chunk_builder.forward_if_not_matched(op, &row)?
                    {
                        yield Message::Chunk(chunk);
                    }

<<<<<<< HEAD
                    if append_only_optimize {
                        if !append_only_matched_rows.is_empty() {
                            // Since join key contains pk and pk is unique, there should be only
                            // one row if matched
                            let [row]: [_; 1] = append_only_matched_rows.try_into().unwrap();
                            side_match.ht.delete(key, row)?;
                        } else {
                            side_update.ht.insert(key, JoinRow::new(value, degree))?;
                        }
                    } else {
                        side_update.ht.insert(key, JoinRow::new(value, degree))?;
=======
                    if append_only_optimize && !append_only_matched_rows.is_empty() {
                        // Since join key contains pk and pk is unique, there should be only
                        // one row if matched
                        let [row]: [_; 1] = append_only_matched_rows.try_into().unwrap();
                        let pk = row.row_by_indices(&side_match.pk_indices);
                        side_match.ht.delete(key, pk, row)?;
                    } else if need_update_side_update_degree(T, SIDE) {
                        side_update
                            .ht
                            .insert(key, pk, JoinRow::new(value, degree))?;
                    } else {
                        side_update.ht.insert_row(key, pk, value)?;
>>>>>>> 3afa7cfb
                    }
                }
                Op::Delete | Op::UpdateDelete => {
                    let mut degree = 0;
                    if let Some(mut matched_rows) = matched_rows {
                        for (matched_row_ref, matched_row) in
                            matched_rows.values_mut(&side_match.all_data_types)
                        {
                            let mut matched_row = matched_row?;
                            if check_join_condition(&row, &matched_row.row)? {
                                degree += 1;
                                if need_update_side_matched_degree(T, SIDE) {
                                    side_match.ht.dec_degree(matched_row_ref)?;
                                    matched_row.dec_degree()?;
                                }
                                if !forward_exactly_once(T, SIDE) {
                                    if let Some(chunk) = hashjoin_chunk_builder
                                        .with_match_on_delete(&row, &matched_row)?
                                    {
                                        yield Message::Chunk(chunk);
                                    }
                                }
                            }
                        }
                        if degree == 0 {
                            if let Some(chunk) =
                                hashjoin_chunk_builder.forward_if_not_matched(op, &row)?
                            {
                                yield Message::Chunk(chunk);
                            }
                        } else if let Some(chunk) =
                            hashjoin_chunk_builder.forward_exactly_once_if_matched(op, &row)?
                        {
                            yield Message::Chunk(chunk);
                        }
                        // Insert back the state taken from ht.
                        side_match.ht.insert_state(key, matched_rows);
                    } else if let Some(chunk) =
                        hashjoin_chunk_builder.forward_if_not_matched(op, &row)?
                    {
                        yield Message::Chunk(chunk);
                    }
<<<<<<< HEAD
                    side_update.ht.delete(key, JoinRow::new(value, degree))?;
=======
                    if need_update_side_update_degree(T, SIDE) {
                        side_update
                            .ht
                            .delete(key, pk, JoinRow::new(value, degree))?;
                    } else {
                        side_update.ht.delete_row(key, pk, value)?;
                    };
>>>>>>> 3afa7cfb
                }
            }
        }
        if let Some(chunk) = hashjoin_chunk_builder.take()? {
            yield Message::Chunk(chunk);
        }
    }
}

#[cfg(test)]
mod tests {
    use risingwave_common::array::stream_chunk::StreamChunkTestExt;
    use risingwave_common::array::*;
    use risingwave_common::catalog::{ColumnDesc, ColumnId, Field, Schema, TableId};
    use risingwave_common::hash::{Key128, Key64};
    use risingwave_common::util::sort_util::OrderType;
    use risingwave_expr::expr::expr_binary_nonnull::new_binary_expr;
    use risingwave_expr::expr::InputRefExpression;
    use risingwave_pb::expr::expr_node::Type;
    use risingwave_storage::memory::MemoryStateStore;

    use super::*;
    use crate::executor::test_utils::{MessageSender, MockSource};
    use crate::executor::{ActorContext, Barrier, Epoch, Message};

    fn create_in_memory_state_table(
        mem_state: MemoryStateStore,
        data_types: &[DataType],
        order_types: &[OrderType],
        pk_indices: &[usize],
        table_id: u32,
    ) -> (StateTable<MemoryStateStore>, StateTable<MemoryStateStore>) {
        let column_descs = data_types
            .iter()
            .enumerate()
            .map(|(id, data_type)| ColumnDesc::unnamed(ColumnId::new(id as i32), data_type.clone()))
            .collect_vec();
        let state_table = StateTable::new_without_distribution(
            mem_state.clone(),
            TableId::new(table_id),
            column_descs,
            order_types.to_vec(),
            pk_indices.to_vec(),
        );

        // Create degree table
        let mut degree_table_column_descs = vec![];
        pk_indices.iter().enumerate().for_each(|(pk_id, idx)| {
            degree_table_column_descs.push(ColumnDesc::unnamed(
                ColumnId::new(pk_id as i32),
                data_types[*idx].clone(),
            ))
        });
        degree_table_column_descs.push(ColumnDesc::unnamed(
            ColumnId::new(pk_indices.len() as i32),
            DataType::Int64,
        ));
        let degree_state_table = StateTable::new_without_distribution(
            mem_state,
            TableId::new(table_id + 1),
            degree_table_column_descs,
            order_types.to_vec(),
            pk_indices.to_vec(),
        );
        (state_table, degree_state_table)
    }

    fn create_cond() -> BoxedExpression {
        let left_expr = InputRefExpression::new(DataType::Int64, 1);
        let right_expr = InputRefExpression::new(DataType::Int64, 3);
        new_binary_expr(
            Type::LessThan,
            DataType::Boolean,
            Box::new(left_expr),
            Box::new(right_expr),
        )
    }

    fn create_executor<const T: JoinTypePrimitive>(
        with_condition: bool,
        null_safe: bool,
    ) -> (MessageSender, MessageSender, BoxedMessageStream) {
        let schema = Schema {
            fields: vec![
                Field::unnamed(DataType::Int64), // join key
                Field::unnamed(DataType::Int64),
            ],
        };
        let (tx_l, source_l) = MockSource::channel(schema.clone(), vec![1]);
        let (tx_r, source_r) = MockSource::channel(schema, vec![1]);
        let params_l = JoinParams::new(vec![0], vec![]);
        let params_r = JoinParams::new(vec![0], vec![]);
        let cond = with_condition.then(create_cond);

        let mem_state = MemoryStateStore::new();

        let (state_l, degree_state_l) = create_in_memory_state_table(
            mem_state.clone(),
            &[DataType::Int64, DataType::Int64],
            &[OrderType::Ascending, OrderType::Ascending],
            &[0, 1],
            0,
        );

        let (state_r, degree_state_r) = create_in_memory_state_table(
            mem_state,
            &[DataType::Int64, DataType::Int64],
            &[OrderType::Ascending, OrderType::Ascending],
            &[0, 1],
            2,
        );
        let schema_len = match T {
            JoinType::LeftSemi | JoinType::LeftAnti => source_l.schema().len(),
            JoinType::RightSemi | JoinType::RightAnti => source_r.schema().len(),
            _ => source_l.schema().len() + source_r.schema().len(),
        };
        let executor = HashJoinExecutor::<Key64, MemoryStateStore, T>::new(
            ActorContext::create(123),
            Box::new(source_l),
            Box::new(source_r),
            params_l,
            params_r,
            vec![null_safe],
            vec![1],
            (0..schema_len).into_iter().collect_vec(),
            1,
            cond,
            "HashJoinExecutor".to_string(),
            state_l,
            degree_state_l,
            state_r,
            degree_state_r,
            false,
            Arc::new(StreamingMetrics::unused()),
        );
        (tx_l, tx_r, Box::new(executor).execute())
    }

    fn create_append_only_executor<const T: JoinTypePrimitive>(
        with_condition: bool,
    ) -> (MessageSender, MessageSender, BoxedMessageStream) {
        let schema = Schema {
            fields: vec![
                Field::unnamed(DataType::Int64),
                Field::unnamed(DataType::Int64),
                Field::unnamed(DataType::Int64),
            ],
        };
        let (tx_l, source_l) = MockSource::channel(schema.clone(), vec![0]);
        let (tx_r, source_r) = MockSource::channel(schema, vec![0]);
        let params_l = JoinParams::new(vec![0, 1], vec![]);
        let params_r = JoinParams::new(vec![0, 1], vec![]);
        let cond = with_condition.then(create_cond);

        let mem_state = MemoryStateStore::new();

        let (state_l, degree_state_l) = create_in_memory_state_table(
            mem_state.clone(),
            &[DataType::Int64, DataType::Int64, DataType::Int64],
            &[
                OrderType::Ascending,
                OrderType::Ascending,
                OrderType::Ascending,
            ],
            &[0, 1, 0],
            0,
        );

        let (state_r, degree_state_r) = create_in_memory_state_table(
            mem_state,
            &[DataType::Int64, DataType::Int64, DataType::Int64],
            &[
                OrderType::Ascending,
                OrderType::Ascending,
                OrderType::Ascending,
            ],
            &[0, 1, 1],
            0,
        );
        let schema_len = match T {
            JoinType::LeftSemi | JoinType::LeftAnti => source_l.schema().len(),
            JoinType::RightSemi | JoinType::RightAnti => source_r.schema().len(),
            _ => source_l.schema().len() + source_r.schema().len(),
        };
        let executor = HashJoinExecutor::<Key128, MemoryStateStore, T>::new(
            ActorContext::create(123),
            Box::new(source_l),
            Box::new(source_r),
            params_l,
            params_r,
            vec![false],
            vec![1],
            (0..schema_len).into_iter().collect_vec(),
            1,
            cond,
            "HashJoinExecutor".to_string(),
            state_l,
            degree_state_l,
            state_r,
            degree_state_r,
            true,
            Arc::new(StreamingMetrics::unused()),
        );
        (tx_l, tx_r, Box::new(executor).execute())
    }

    #[tokio::test]
    async fn test_streaming_hash_inner_join() {
        let chunk_l1 = StreamChunk::from_pretty(
            "  I I
             + 1 4
             + 2 5
             + 3 6",
        );
        let chunk_l2 = StreamChunk::from_pretty(
            "  I I
             + 3 8
             - 3 8",
        );
        let chunk_r1 = StreamChunk::from_pretty(
            "  I I
             + 2 7
             + 4 8
             + 6 9",
        );
        let chunk_r2 = StreamChunk::from_pretty(
            "  I  I
             + 3 10
             + 6 11",
        );
        let (mut tx_l, mut tx_r, mut hash_join) =
            create_executor::<{ JoinType::Inner }>(false, false);

        // push the init barrier for left and right
        tx_l.push_barrier(1, false);
        tx_r.push_barrier(1, false);
        hash_join.next().await.unwrap().unwrap();

        // push the 1st left chunk
        tx_l.push_chunk(chunk_l1);
        let chunk = hash_join.next().await.unwrap().unwrap();
        assert_eq!(
            chunk.into_chunk().unwrap(),
            StreamChunk::from_pretty("I I I I")
        );

        // push the init barrier for left and right
        tx_l.push_barrier(1, false);
        tx_r.push_barrier(1, false);
        hash_join.next().await.unwrap().unwrap();

        // push the 2nd left chunk
        tx_l.push_chunk(chunk_l2);
        let chunk = hash_join.next().await.unwrap().unwrap();
        assert_eq!(
            chunk.into_chunk().unwrap(),
            StreamChunk::from_pretty("I I I I")
        );

        // push the 1st right chunk
        tx_r.push_chunk(chunk_r1);
        let chunk = hash_join.next().await.unwrap().unwrap();
        assert_eq!(
            chunk.into_chunk().unwrap(),
            StreamChunk::from_pretty(
                " I I I I
                + 2 5 2 7"
            )
        );

        // push the 2nd right chunk
        tx_r.push_chunk(chunk_r2);
        let chunk = hash_join.next().await.unwrap().unwrap();
        assert_eq!(
            chunk.into_chunk().unwrap(),
            StreamChunk::from_pretty(
                " I I I I
                + 3 6 3 10"
            )
        );
    }

    #[tokio::test]
    async fn test_streaming_null_safe_hash_inner_join() {
        let chunk_l1 = StreamChunk::from_pretty(
            "  I I
             + 1 4
             + 2 5
             + . 6",
        );
        let chunk_l2 = StreamChunk::from_pretty(
            "  I I
             + . 8
             - . 8",
        );
        let chunk_r1 = StreamChunk::from_pretty(
            "  I I
             + 2 7
             + 4 8
             + 6 9",
        );
        let chunk_r2 = StreamChunk::from_pretty(
            "  I  I
             + . 10
             + 6 11",
        );
        let (mut tx_l, mut tx_r, mut hash_join) =
            create_executor::<{ JoinType::Inner }>(false, true);

        // push the init barrier for left and right
        tx_l.push_barrier(1, false);
        tx_r.push_barrier(1, false);
        hash_join.next().await.unwrap().unwrap();

        // push the 1st left chunk
        tx_l.push_chunk(chunk_l1);
        let chunk = hash_join.next().await.unwrap().unwrap();
        assert_eq!(
            chunk.into_chunk().unwrap(),
            StreamChunk::from_pretty("I I I I")
        );

        // push the init barrier for left and right
        tx_l.push_barrier(1, false);
        tx_r.push_barrier(1, false);
        hash_join.next().await.unwrap().unwrap();

        // push the 2nd left chunk
        tx_l.push_chunk(chunk_l2);
        let chunk = hash_join.next().await.unwrap().unwrap();
        assert_eq!(
            chunk.into_chunk().unwrap(),
            StreamChunk::from_pretty("I I I I")
        );

        // push the 1st right chunk
        tx_r.push_chunk(chunk_r1);
        let chunk = hash_join.next().await.unwrap().unwrap();
        assert_eq!(
            chunk.into_chunk().unwrap(),
            StreamChunk::from_pretty(
                " I I I I
                + 2 5 2 7"
            )
        );

        // push the 2nd right chunk
        tx_r.push_chunk(chunk_r2);
        let chunk = hash_join.next().await.unwrap().unwrap();
        assert_eq!(
            chunk.into_chunk().unwrap(),
            StreamChunk::from_pretty(
                " I I I I
                + . 6 . 10"
            )
        );
    }

    #[tokio::test]
    async fn test_streaming_hash_left_semi_join() {
        let chunk_l1 = StreamChunk::from_pretty(
            "  I I
             + 1 4
             + 2 5
             + 3 6",
        );
        let chunk_l2 = StreamChunk::from_pretty(
            "  I I
             + 3 8
             - 3 8",
        );
        let chunk_r1 = StreamChunk::from_pretty(
            "  I I
             + 2 7
             + 4 8
             + 6 9",
        );
        let chunk_r2 = StreamChunk::from_pretty(
            "  I  I
             + 3 10
             + 6 11",
        );
        let chunk_l3 = StreamChunk::from_pretty(
            "  I I
             + 6 10",
        );
        let chunk_r3 = StreamChunk::from_pretty(
            "  I  I
             - 6 11",
        );
        let chunk_r4 = StreamChunk::from_pretty(
            "  I  I
             - 6 9",
        );
        let (mut tx_l, mut tx_r, mut hash_join) =
            create_executor::<{ JoinType::LeftSemi }>(false, false);

        // push the init barrier for left and right
        tx_l.push_barrier(1, false);
        tx_r.push_barrier(1, false);
        hash_join.next().await.unwrap().unwrap();

        // push the 1st left chunk
        tx_l.push_chunk(chunk_l1);
        let chunk = hash_join.next().await.unwrap().unwrap();
        assert_eq!(chunk.into_chunk().unwrap(), StreamChunk::from_pretty("I I"));

        // push the init barrier for left and right
        tx_l.push_barrier(1, false);
        tx_r.push_barrier(1, false);
        hash_join.next().await.unwrap().unwrap();

        // push the 2nd left chunk
        tx_l.push_chunk(chunk_l2);
        let chunk = hash_join.next().await.unwrap().unwrap();
        assert_eq!(chunk.into_chunk().unwrap(), StreamChunk::from_pretty("I I"));

        // push the 1st right chunk
        tx_r.push_chunk(chunk_r1);
        let chunk = hash_join.next().await.unwrap().unwrap();
        assert_eq!(
            chunk.into_chunk().unwrap(),
            StreamChunk::from_pretty(
                " I I
                + 2 5"
            )
        );

        // push the 2nd right chunk
        tx_r.push_chunk(chunk_r2);
        let chunk = hash_join.next().await.unwrap().unwrap();
        assert_eq!(
            chunk.into_chunk().unwrap(),
            StreamChunk::from_pretty(
                " I I
                + 3 6"
            )
        );

        // push the 3rd left chunk (tests forward_exactly_once)
        tx_l.push_chunk(chunk_l3);
        let chunk = hash_join.next().await.unwrap().unwrap();
        assert_eq!(
            chunk.into_chunk().unwrap(),
            StreamChunk::from_pretty(
                " I I
                + 6 10"
            )
        );

        // push the 3rd right chunk
        // (tests that no change if there are still matches)
        tx_r.push_chunk(chunk_r3);
        let chunk = hash_join.next().await.unwrap().unwrap();
        assert_eq!(chunk.into_chunk().unwrap(), StreamChunk::from_pretty("I I"));

        // push the 3rd left chunk
        // (tests that deletion occurs when there are no more matches)
        tx_r.push_chunk(chunk_r4);
        let chunk = hash_join.next().await.unwrap().unwrap();
        assert_eq!(
            chunk.into_chunk().unwrap(),
            StreamChunk::from_pretty(
                " I I
                - 6 10"
            )
        );
    }

    #[tokio::test]
    async fn test_streaming_null_safe_hash_left_semi_join() {
        let chunk_l1 = StreamChunk::from_pretty(
            "  I I
             + 1 4
             + 2 5
             + . 6",
        );
        let chunk_l2 = StreamChunk::from_pretty(
            "  I I
             + . 8
             - . 8",
        );
        let chunk_r1 = StreamChunk::from_pretty(
            "  I I
             + 2 7
             + 4 8
             + 6 9",
        );
        let chunk_r2 = StreamChunk::from_pretty(
            "  I  I
             + . 10
             + 6 11",
        );
        let chunk_l3 = StreamChunk::from_pretty(
            "  I I
             + 6 10",
        );
        let chunk_r3 = StreamChunk::from_pretty(
            "  I  I
             - 6 11",
        );
        let chunk_r4 = StreamChunk::from_pretty(
            "  I  I
             - 6 9",
        );
        let (mut tx_l, mut tx_r, mut hash_join) =
            create_executor::<{ JoinType::LeftSemi }>(false, true);

        // push the init barrier for left and right
        tx_l.push_barrier(1, false);
        tx_r.push_barrier(1, false);
        hash_join.next().await.unwrap().unwrap();

        // push the 1st left chunk
        tx_l.push_chunk(chunk_l1);
        let chunk = hash_join.next().await.unwrap().unwrap();
        assert_eq!(chunk.into_chunk().unwrap(), StreamChunk::from_pretty("I I"));

        // push the init barrier for left and right
        tx_l.push_barrier(1, false);
        tx_r.push_barrier(1, false);
        hash_join.next().await.unwrap().unwrap();

        // push the 2nd left chunk
        tx_l.push_chunk(chunk_l2);
        let chunk = hash_join.next().await.unwrap().unwrap();
        assert_eq!(chunk.into_chunk().unwrap(), StreamChunk::from_pretty("I I"));

        // push the 1st right chunk
        tx_r.push_chunk(chunk_r1);
        let chunk = hash_join.next().await.unwrap().unwrap();
        assert_eq!(
            chunk.into_chunk().unwrap(),
            StreamChunk::from_pretty(
                " I I
                + 2 5"
            )
        );

        // push the 2nd right chunk
        tx_r.push_chunk(chunk_r2);
        let chunk = hash_join.next().await.unwrap().unwrap();
        assert_eq!(
            chunk.into_chunk().unwrap(),
            StreamChunk::from_pretty(
                " I I
                + . 6"
            )
        );

        // push the 3rd left chunk (tests forward_exactly_once)
        tx_l.push_chunk(chunk_l3);
        let chunk = hash_join.next().await.unwrap().unwrap();
        assert_eq!(
            chunk.into_chunk().unwrap(),
            StreamChunk::from_pretty(
                " I I
                + 6 10"
            )
        );

        // push the 3rd right chunk
        // (tests that no change if there are still matches)
        tx_r.push_chunk(chunk_r3);
        let chunk = hash_join.next().await.unwrap().unwrap();
        assert_eq!(chunk.into_chunk().unwrap(), StreamChunk::from_pretty("I I"));

        // push the 3rd left chunk
        // (tests that deletion occurs when there are no more matches)
        tx_r.push_chunk(chunk_r4);
        let chunk = hash_join.next().await.unwrap().unwrap();
        assert_eq!(
            chunk.into_chunk().unwrap(),
            StreamChunk::from_pretty(
                " I I
                - 6 10"
            )
        );
    }

    #[tokio::test]
    async fn test_streaming_hash_inner_join_append_only() {
        let chunk_l1 = StreamChunk::from_pretty(
            "  I I I
             + 1 4 1
             + 2 5 2
             + 3 6 3",
        );
        let chunk_l2 = StreamChunk::from_pretty(
            "  I I I
             + 4 9 4
             + 5 10 5",
        );
        let chunk_r1 = StreamChunk::from_pretty(
            "  I I I
             + 2 5 1
             + 4 9 2
             + 6 9 3",
        );
        let chunk_r2 = StreamChunk::from_pretty(
            "  I I I
             + 1 4 4
             + 3 6 5",
        );

        let (mut tx_l, mut tx_r, mut hash_join) =
            create_append_only_executor::<{ JoinType::Inner }>(false);

        // push the init barrier for left and right
        tx_l.push_barrier(1, false);
        tx_r.push_barrier(1, false);
        hash_join.next().await.unwrap().unwrap();

        // push the 1st left chunk
        tx_l.push_chunk(chunk_l1);
        let chunk = hash_join.next().await.unwrap().unwrap();
        assert_eq!(
            chunk.into_chunk().unwrap(),
            StreamChunk::from_pretty("I I I I I I")
        );

        // push the init barrier for left and right
        tx_l.push_barrier(1, false);
        tx_r.push_barrier(1, false);
        hash_join.next().await.unwrap().unwrap();

        // push the 2nd left chunk
        tx_l.push_chunk(chunk_l2);
        let chunk = hash_join.next().await.unwrap().unwrap();
        assert_eq!(
            chunk.into_chunk().unwrap(),
            StreamChunk::from_pretty("I I I I I I")
        );

        // push the 1st right chunk
        tx_r.push_chunk(chunk_r1);
        let chunk = hash_join.next().await.unwrap().unwrap();
        assert_eq!(
            chunk.into_chunk().unwrap(),
            StreamChunk::from_pretty(
                " I I I I I I
                + 2 5 2 2 5 1
                + 4 9 4 4 9 2"
            )
        );

        // push the 2nd right chunk
        tx_r.push_chunk(chunk_r2);
        let chunk = hash_join.next().await.unwrap().unwrap();
        assert_eq!(
            chunk.into_chunk().unwrap(),
            StreamChunk::from_pretty(
                " I I I I I I
                + 1 4 1 1 4 4
                + 3 6 3 3 6 5"
            )
        );
    }

    #[tokio::test]
    async fn test_streaming_hash_left_semi_join_append_only() {
        let chunk_l1 = StreamChunk::from_pretty(
            "  I I I
             + 1 4 1
             + 2 5 2
             + 3 6 3",
        );
        let chunk_l2 = StreamChunk::from_pretty(
            "  I I I
             + 4 9 4
             + 5 10 5",
        );
        let chunk_r1 = StreamChunk::from_pretty(
            "  I I I
             + 2 5 1
             + 4 9 2
             + 6 9 3",
        );
        let chunk_r2 = StreamChunk::from_pretty(
            "  I I I
             + 1 4 4
             + 3 6 5",
        );

        let (mut tx_l, mut tx_r, mut hash_join) =
            create_append_only_executor::<{ JoinType::LeftSemi }>(false);

        // push the init barrier for left and right
        tx_l.push_barrier(1, false);
        tx_r.push_barrier(1, false);
        hash_join.next().await.unwrap().unwrap();

        // push the 1st left chunk
        tx_l.push_chunk(chunk_l1);
        let chunk = hash_join.next().await.unwrap().unwrap();
        assert_eq!(
            chunk.into_chunk().unwrap(),
            StreamChunk::from_pretty("I I I")
        );

        // push the init barrier for left and right
        tx_l.push_barrier(1, false);
        tx_r.push_barrier(1, false);
        hash_join.next().await.unwrap().unwrap();

        // push the 2nd left chunk
        tx_l.push_chunk(chunk_l2);
        let chunk = hash_join.next().await.unwrap().unwrap();
        assert_eq!(
            chunk.into_chunk().unwrap(),
            StreamChunk::from_pretty("I I I")
        );

        // push the 1st right chunk
        tx_r.push_chunk(chunk_r1);
        let chunk = hash_join.next().await.unwrap().unwrap();
        assert_eq!(
            chunk.into_chunk().unwrap(),
            StreamChunk::from_pretty(
                " I I I
                + 2 5 2
                + 4 9 4"
            )
        );

        // push the 2nd right chunk
        tx_r.push_chunk(chunk_r2);
        let chunk = hash_join.next().await.unwrap().unwrap();
        assert_eq!(
            chunk.into_chunk().unwrap(),
            StreamChunk::from_pretty(
                " I I I
                + 1 4 1
                + 3 6 3"
            )
        );
    }

    #[tokio::test]
    async fn test_streaming_hash_right_semi_join_append_only() {
        let chunk_l1 = StreamChunk::from_pretty(
            "  I I I
             + 1 4 1
             + 2 5 2
             + 3 6 3",
        );
        let chunk_l2 = StreamChunk::from_pretty(
            "  I I I
             + 4 9 4
             + 5 10 5",
        );
        let chunk_r1 = StreamChunk::from_pretty(
            "  I I I
             + 2 5 1
             + 4 9 2
             + 6 9 3",
        );
        let chunk_r2 = StreamChunk::from_pretty(
            "  I I I
             + 1 4 4
             + 3 6 5",
        );

        let (mut tx_l, mut tx_r, mut hash_join) =
            create_append_only_executor::<{ JoinType::RightSemi }>(false);

        // push the init barrier for left and right
        tx_l.push_barrier(1, false);
        tx_r.push_barrier(1, false);
        hash_join.next().await.unwrap().unwrap();

        // push the 1st left chunk
        tx_l.push_chunk(chunk_l1);
        let chunk = hash_join.next().await.unwrap().unwrap();
        assert_eq!(
            chunk.into_chunk().unwrap(),
            StreamChunk::from_pretty("I I I")
        );

        // push the init barrier for left and right
        tx_l.push_barrier(1, false);
        tx_r.push_barrier(1, false);
        hash_join.next().await.unwrap().unwrap();

        // push the 2nd left chunk
        tx_l.push_chunk(chunk_l2);
        let chunk = hash_join.next().await.unwrap().unwrap();
        assert_eq!(
            chunk.into_chunk().unwrap(),
            StreamChunk::from_pretty("I I I")
        );

        // push the 1st right chunk
        tx_r.push_chunk(chunk_r1);
        let chunk = hash_join.next().await.unwrap().unwrap();
        assert_eq!(
            chunk.into_chunk().unwrap(),
            StreamChunk::from_pretty(
                " I I I
                + 2 5 1
                + 4 9 2"
            )
        );

        // push the 2nd right chunk
        tx_r.push_chunk(chunk_r2);
        let chunk = hash_join.next().await.unwrap().unwrap();
        assert_eq!(
            chunk.into_chunk().unwrap(),
            StreamChunk::from_pretty(
                " I I I
                + 1 4 4
                + 3 6 5"
            )
        );
    }

    #[tokio::test]
    async fn test_streaming_hash_right_semi_join() {
        let chunk_r1 = StreamChunk::from_pretty(
            "  I I
             + 1 4
             + 2 5
             + 3 6",
        );
        let chunk_r2 = StreamChunk::from_pretty(
            "  I I
             + 3 8
             - 3 8",
        );
        let chunk_l1 = StreamChunk::from_pretty(
            "  I I
             + 2 7
             + 4 8
             + 6 9",
        );
        let chunk_l2 = StreamChunk::from_pretty(
            "  I  I
             + 3 10
             + 6 11",
        );
        let chunk_r3 = StreamChunk::from_pretty(
            "  I I
             + 6 10",
        );
        let chunk_l3 = StreamChunk::from_pretty(
            "  I  I
             - 6 11",
        );
        let chunk_l4 = StreamChunk::from_pretty(
            "  I  I
             - 6 9",
        );
        let (mut tx_l, mut tx_r, mut hash_join) =
            create_executor::<{ JoinType::RightSemi }>(false, false);

        // push the init barrier for left and right
        tx_l.push_barrier(1, false);
        tx_r.push_barrier(1, false);
        hash_join.next().await.unwrap().unwrap();

        // push the 1st right chunk
        tx_r.push_chunk(chunk_r1);
        let chunk = hash_join.next().await.unwrap().unwrap();
        assert_eq!(chunk.into_chunk().unwrap(), StreamChunk::from_pretty("I I"));

        // push the init barrier for left and right
        tx_l.push_barrier(1, false);
        tx_r.push_barrier(1, false);
        hash_join.next().await.unwrap().unwrap();

        // push the 2nd right chunk
        tx_r.push_chunk(chunk_r2);
        let chunk = hash_join.next().await.unwrap().unwrap();
        assert_eq!(chunk.into_chunk().unwrap(), StreamChunk::from_pretty("I I"));

        // push the 1st left chunk
        tx_l.push_chunk(chunk_l1);
        let chunk = hash_join.next().await.unwrap().unwrap();
        assert_eq!(
            chunk.into_chunk().unwrap(),
            StreamChunk::from_pretty(
                " I I
                + 2 5"
            )
        );

        // push the 2nd left chunk
        tx_l.push_chunk(chunk_l2);
        let chunk = hash_join.next().await.unwrap().unwrap();
        assert_eq!(
            chunk.into_chunk().unwrap(),
            StreamChunk::from_pretty(
                " I I
                + 3 6"
            )
        );

        // push the 3rd right chunk (tests forward_exactly_once)
        tx_r.push_chunk(chunk_r3);
        let chunk = hash_join.next().await.unwrap().unwrap();
        assert_eq!(
            chunk.into_chunk().unwrap(),
            StreamChunk::from_pretty(
                " I I
                + 6 10"
            )
        );

        // push the 3rd left chunk
        // (tests that no change if there are still matches)
        tx_l.push_chunk(chunk_l3);
        let chunk = hash_join.next().await.unwrap().unwrap();
        assert_eq!(chunk.into_chunk().unwrap(), StreamChunk::from_pretty("I I"));

        // push the 3rd right chunk
        // (tests that deletion occurs when there are no more matches)
        tx_l.push_chunk(chunk_l4);
        let chunk = hash_join.next().await.unwrap().unwrap();
        assert_eq!(
            chunk.into_chunk().unwrap(),
            StreamChunk::from_pretty(
                " I I
                - 6 10"
            )
        );
    }

    #[tokio::test]
    async fn test_streaming_hash_left_anti_join() {
        let chunk_l1 = StreamChunk::from_pretty(
            "  I I
             + 1 4
             + 2 5
             + 3 6",
        );
        let chunk_l2 = StreamChunk::from_pretty(
            "  I I
             + 3 8
             - 3 8",
        );
        let chunk_r1 = StreamChunk::from_pretty(
            "  I I
             + 2 7
             + 4 8
             + 6 9",
        );
        let chunk_r2 = StreamChunk::from_pretty(
            "  I  I
             + 3 10
             + 6 11
             + 1 2
             + 1 3",
        );
        let chunk_l3 = StreamChunk::from_pretty(
            "  I I
             + 9 10",
        );
        let chunk_r3 = StreamChunk::from_pretty(
            "  I I
             - 1 2",
        );
        let chunk_r4 = StreamChunk::from_pretty(
            "  I I
             - 1 3",
        );
        let (mut tx_l, mut tx_r, mut hash_join) =
            create_executor::<{ JoinType::LeftAnti }>(false, false);

        // push the init barrier for left and right
        tx_l.push_barrier(1, false);
        tx_r.push_barrier(1, false);
        hash_join.next().await.unwrap().unwrap();

        // push the 1st left chunk
        tx_l.push_chunk(chunk_l1);
        let chunk = hash_join.next().await.unwrap().unwrap();
        assert_eq!(
            chunk.into_chunk().unwrap(),
            StreamChunk::from_pretty(
                " I I
                + 1 4
                + 2 5
                + 3 6",
            )
        );

        // push the init barrier for left and right
        tx_l.push_barrier(1, false);
        tx_r.push_barrier(1, false);
        hash_join.next().await.unwrap().unwrap();

        // push the 2nd left chunk
        tx_l.push_chunk(chunk_l2);
        let chunk = hash_join.next().await.unwrap().unwrap();
        assert_eq!(
            chunk.into_chunk().unwrap(),
            StreamChunk::from_pretty(
                "  I I
                 + 3 8
                 - 3 8",
            )
        );

        // push the 1st right chunk
        tx_r.push_chunk(chunk_r1);
        let chunk = hash_join.next().await.unwrap().unwrap();
        assert_eq!(
            chunk.into_chunk().unwrap(),
            StreamChunk::from_pretty(
                " I I
                - 2 5"
            )
        );

        // push the 2nd right chunk
        tx_r.push_chunk(chunk_r2);
        let chunk = hash_join.next().await.unwrap().unwrap();
        assert_eq!(
            chunk.into_chunk().unwrap(),
            StreamChunk::from_pretty(
                " I I
                - 3 6
                - 1 4"
            )
        );

        // push the 3rd left chunk (tests forward_exactly_once)
        tx_l.push_chunk(chunk_l3);
        let chunk = hash_join.next().await.unwrap().unwrap();
        assert_eq!(
            chunk.into_chunk().unwrap(),
            StreamChunk::from_pretty(
                " I I
                + 9 10"
            )
        );

        // push the 3rd right chunk
        // (tests that no change if there are still matches)
        tx_r.push_chunk(chunk_r3);
        let chunk = hash_join.next().await.unwrap().unwrap();
        assert_eq!(chunk.into_chunk().unwrap(), StreamChunk::from_pretty("I I"));

        // push the 4th right chunk
        // (tests that insertion occurs when there are no more matches)
        tx_r.push_chunk(chunk_r4);
        let chunk = hash_join.next().await.unwrap().unwrap();
        assert_eq!(
            chunk.into_chunk().unwrap(),
            StreamChunk::from_pretty(
                " I I
                + 1 4"
            )
        );
    }

    #[tokio::test]
    async fn test_streaming_hash_right_anti_join() {
        let chunk_r1 = StreamChunk::from_pretty(
            "  I I
             + 1 4
             + 2 5
             + 3 6",
        );
        let chunk_r2 = StreamChunk::from_pretty(
            "  I I
             + 3 8
             - 3 8",
        );
        let chunk_l1 = StreamChunk::from_pretty(
            "  I I
             + 2 7
             + 4 8
             + 6 9",
        );
        let chunk_l2 = StreamChunk::from_pretty(
            "  I  I
             + 3 10
             + 6 11
             + 1 2
             + 1 3",
        );
        let chunk_r3 = StreamChunk::from_pretty(
            "  I I
             + 9 10",
        );
        let chunk_l3 = StreamChunk::from_pretty(
            "  I I
             - 1 2",
        );
        let chunk_l4 = StreamChunk::from_pretty(
            "  I I
             - 1 3",
        );
        let (mut tx_r, mut tx_l, mut hash_join) =
            create_executor::<{ JoinType::LeftAnti }>(false, false);

        // push the init barrier for left and right
        tx_r.push_barrier(1, false);
        tx_l.push_barrier(1, false);
        hash_join.next().await.unwrap().unwrap();

        // push the 1st right chunk
        tx_r.push_chunk(chunk_r1);
        let chunk = hash_join.next().await.unwrap().unwrap();
        assert_eq!(
            chunk.into_chunk().unwrap(),
            StreamChunk::from_pretty(
                " I I
                + 1 4
                + 2 5
                + 3 6",
            )
        );

        // push the init barrier for left and right
        tx_r.push_barrier(1, false);
        tx_l.push_barrier(1, false);
        hash_join.next().await.unwrap().unwrap();

        // push the 2nd right chunk
        tx_r.push_chunk(chunk_r2);
        let chunk = hash_join.next().await.unwrap().unwrap();
        assert_eq!(
            chunk.into_chunk().unwrap(),
            StreamChunk::from_pretty(
                "  I I
                 + 3 8
                 - 3 8",
            )
        );

        // push the 1st left chunk
        tx_l.push_chunk(chunk_l1);
        let chunk = hash_join.next().await.unwrap().unwrap();
        assert_eq!(
            chunk.into_chunk().unwrap(),
            StreamChunk::from_pretty(
                " I I
                - 2 5"
            )
        );

        // push the 2nd left chunk
        tx_l.push_chunk(chunk_l2);
        let chunk = hash_join.next().await.unwrap().unwrap();
        assert_eq!(
            chunk.into_chunk().unwrap(),
            StreamChunk::from_pretty(
                " I I
                - 3 6
                - 1 4"
            )
        );

        // push the 3rd right chunk (tests forward_exactly_once)
        tx_r.push_chunk(chunk_r3);
        let chunk = hash_join.next().await.unwrap().unwrap();
        assert_eq!(
            chunk.into_chunk().unwrap(),
            StreamChunk::from_pretty(
                " I I
                + 9 10"
            )
        );

        // push the 3rd left chunk
        // (tests that no change if there are still matches)
        tx_l.push_chunk(chunk_l3);
        let chunk = hash_join.next().await.unwrap().unwrap();
        assert_eq!(chunk.into_chunk().unwrap(), StreamChunk::from_pretty("I I"));

        // push the 4th left chunk
        // (tests that insertion occurs when there are no more matches)
        tx_l.push_chunk(chunk_l4);
        let chunk = hash_join.next().await.unwrap().unwrap();
        assert_eq!(
            chunk.into_chunk().unwrap(),
            StreamChunk::from_pretty(
                " I I
                + 1 4"
            )
        );
    }

    #[tokio::test]
    async fn test_streaming_hash_inner_join_with_barrier() {
        let chunk_l1 = StreamChunk::from_pretty(
            "  I I
             + 1 4
             + 2 5
             + 3 6",
        );
        let chunk_l2 = StreamChunk::from_pretty(
            "  I I
             + 6 8
             + 3 8",
        );
        let chunk_r1 = StreamChunk::from_pretty(
            "  I I
             + 2 7
             + 4 8
             + 6 9",
        );
        let chunk_r2 = StreamChunk::from_pretty(
            "  I  I
             + 3 10
             + 6 11",
        );
        let (mut tx_l, mut tx_r, mut hash_join) =
            create_executor::<{ JoinType::Inner }>(false, false);

        // push the init barrier for left and right
        tx_l.push_barrier(1, false);
        tx_r.push_barrier(1, false);
        hash_join.next().await.unwrap().unwrap();

        // push the 1st left chunk
        tx_l.push_chunk(chunk_l1);
        let chunk = hash_join.next().await.unwrap().unwrap();
        assert_eq!(
            chunk.into_chunk().unwrap(),
            StreamChunk::from_pretty("I I I I")
        );

        // push a barrier to left side
        tx_l.push_barrier(2, false);

        // push the 2nd left chunk
        tx_l.push_chunk(chunk_l2);

        // join the first right chunk
        tx_r.push_chunk(chunk_r1);

        // Consume stream chunk
        let chunk = hash_join.next().await.unwrap().unwrap();
        assert_eq!(
            chunk.into_chunk().unwrap(),
            StreamChunk::from_pretty(
                " I I I I
                + 2 5 2 7"
            )
        );

        // push a barrier to right side
        tx_r.push_barrier(2, false);

        // get the aligned barrier here
        let expected_epoch = Epoch::new_test_epoch(2);
        assert!(matches!(
            hash_join.next().await.unwrap().unwrap(),
            Message::Barrier(Barrier {
                epoch,
                mutation: None,
                ..
            }) if epoch == expected_epoch
        ));

        // join the 2nd left chunk
        let chunk = hash_join.next().await.unwrap().unwrap();
        assert_eq!(
            chunk.into_chunk().unwrap(),
            StreamChunk::from_pretty(
                " I I I I
                + 6 8 6 9"
            )
        );

        // push the 2nd right chunk
        tx_r.push_chunk(chunk_r2);
        let chunk = hash_join.next().await.unwrap().unwrap();
        assert_eq!(
            chunk.into_chunk().unwrap(),
            StreamChunk::from_pretty(
                " I I I I
                + 3 6 3 10
                + 3 8 3 10
                + 6 8 6 11"
            )
        );
    }

    #[tokio::test]
    async fn test_streaming_hash_inner_join_with_null_and_barrier() {
        let chunk_l1 = StreamChunk::from_pretty(
            "  I I
             + 1 4
             + 2 .
             + 3 .",
        );
        let chunk_l2 = StreamChunk::from_pretty(
            "  I I
             + 6 .
             + 3 8",
        );
        let chunk_r1 = StreamChunk::from_pretty(
            "  I I
             + 2 7
             + 4 8
             + 6 9",
        );
        let chunk_r2 = StreamChunk::from_pretty(
            "  I  I
             + 3 10
             + 6 11",
        );
        let (mut tx_l, mut tx_r, mut hash_join) =
            create_executor::<{ JoinType::Inner }>(false, false);

        // push the init barrier for left and right
        tx_l.push_barrier(1, false);
        tx_r.push_barrier(1, false);
        hash_join.next().await.unwrap().unwrap();

        // push the 1st left chunk
        tx_l.push_chunk(chunk_l1);
        let chunk = hash_join.next().await.unwrap().unwrap();
        assert_eq!(
            chunk.into_chunk().unwrap(),
            StreamChunk::from_pretty("I I I I")
        );

        // push a barrier to left side
        tx_l.push_barrier(2, false);

        // push the 2nd left chunk
        tx_l.push_chunk(chunk_l2);

        // join the first right chunk
        tx_r.push_chunk(chunk_r1);

        // Consume stream chunk
        let chunk = hash_join.next().await.unwrap().unwrap();
        assert_eq!(
            chunk.into_chunk().unwrap(),
            StreamChunk::from_pretty(
                " I I I I
                + 2 . 2 7"
            )
        );

        // push a barrier to right side
        tx_r.push_barrier(2, false);

        // get the aligned barrier here
        let expected_epoch = Epoch::new_test_epoch(2);
        assert!(matches!(
            hash_join.next().await.unwrap().unwrap(),
            Message::Barrier(Barrier {
                epoch,
                mutation: None,
                ..
            }) if epoch == expected_epoch
        ));

        // join the 2nd left chunk
        let chunk = hash_join.next().await.unwrap().unwrap();
        assert_eq!(
            chunk.into_chunk().unwrap(),
            StreamChunk::from_pretty(
                " I I I I
                + 6 . 6 9"
            )
        );

        // push the 2nd right chunk
        tx_r.push_chunk(chunk_r2);
        let chunk = hash_join.next().await.unwrap().unwrap();
        assert_eq!(
            chunk.into_chunk().unwrap(),
            StreamChunk::from_pretty(
                " I I I I
                + 3 8 3 10
                + 3 . 3 10
                + 6 . 6 11"
            )
        );
    }

    #[tokio::test]
    async fn test_streaming_hash_left_join() {
        let chunk_l1 = StreamChunk::from_pretty(
            "  I I
             + 1 4
             + 2 5
             + 3 6",
        );
        let chunk_l2 = StreamChunk::from_pretty(
            "  I I
             + 3 8
             - 3 8",
        );
        let chunk_r1 = StreamChunk::from_pretty(
            "  I I
             + 2 7
             + 4 8
             + 6 9",
        );
        let chunk_r2 = StreamChunk::from_pretty(
            "  I  I
             + 3 10
             + 6 11",
        );
        let (mut tx_l, mut tx_r, mut hash_join) =
            create_executor::<{ JoinType::LeftOuter }>(false, false);

        // push the init barrier for left and right
        tx_l.push_barrier(1, false);
        tx_r.push_barrier(1, false);
        hash_join.next().await.unwrap().unwrap();

        // push the 1st left chunk
        tx_l.push_chunk(chunk_l1);
        let chunk = hash_join.next().await.unwrap().unwrap();
        assert_eq!(
            chunk.into_chunk().unwrap(),
            StreamChunk::from_pretty(
                " I I I I
                + 1 4 . .
                + 2 5 . .
                + 3 6 . ."
            )
        );

        // push the 2nd left chunk
        tx_l.push_chunk(chunk_l2);
        let chunk = hash_join.next().await.unwrap().unwrap();
        assert_eq!(
            chunk.into_chunk().unwrap(),
            StreamChunk::from_pretty(
                " I I I I
                + 3 8 . .
                - 3 8 . ."
            )
        );

        // push the 1st right chunk
        tx_r.push_chunk(chunk_r1);
        let chunk = hash_join.next().await.unwrap().unwrap();
        assert_eq!(
            chunk.into_chunk().unwrap(),
            StreamChunk::from_pretty(
                "  I I I I
                U- 2 5 . .
                U+ 2 5 2 7"
            )
        );

        // push the 2nd right chunk
        tx_r.push_chunk(chunk_r2);
        let chunk = hash_join.next().await.unwrap().unwrap();
        assert_eq!(
            chunk.into_chunk().unwrap(),
            StreamChunk::from_pretty(
                "  I I I I
                U- 3 6 . .
                U+ 3 6 3 10"
            )
        );
    }

    #[tokio::test]
    async fn test_streaming_null_safe_hash_left_join() {
        let chunk_l1 = StreamChunk::from_pretty(
            "  I I
             + 1 4
             + 2 5
             + . 6",
        );
        let chunk_l2 = StreamChunk::from_pretty(
            "  I I
             + . 8
             - . 8",
        );
        let chunk_r1 = StreamChunk::from_pretty(
            "  I I
             + 2 7
             + 4 8
             + 6 9",
        );
        let chunk_r2 = StreamChunk::from_pretty(
            "  I  I
             + . 10
             + 6 11",
        );
        let (mut tx_l, mut tx_r, mut hash_join) =
            create_executor::<{ JoinType::LeftOuter }>(false, true);

        // push the init barrier for left and right
        tx_l.push_barrier(1, false);
        tx_r.push_barrier(1, false);
        hash_join.next().await.unwrap().unwrap();

        // push the 1st left chunk
        tx_l.push_chunk(chunk_l1);
        let chunk = hash_join.next().await.unwrap().unwrap();
        assert_eq!(
            chunk.into_chunk().unwrap(),
            StreamChunk::from_pretty(
                " I I I I
                + 1 4 . .
                + 2 5 . .
                + . 6 . ."
            )
        );

        // push the 2nd left chunk
        tx_l.push_chunk(chunk_l2);
        let chunk = hash_join.next().await.unwrap().unwrap();
        assert_eq!(
            chunk.into_chunk().unwrap(),
            StreamChunk::from_pretty(
                " I I I I
                + . 8 . .
                - . 8 . ."
            )
        );

        // push the 1st right chunk
        tx_r.push_chunk(chunk_r1);
        let chunk = hash_join.next().await.unwrap().unwrap();
        assert_eq!(
            chunk.into_chunk().unwrap(),
            StreamChunk::from_pretty(
                "  I I I I
                U- 2 5 . .
                U+ 2 5 2 7"
            )
        );

        // push the 2nd right chunk
        tx_r.push_chunk(chunk_r2);
        let chunk = hash_join.next().await.unwrap().unwrap();
        assert_eq!(
            chunk.into_chunk().unwrap(),
            StreamChunk::from_pretty(
                "  I I I I
                U- . 6 . .
                U+ . 6 . 10"
            )
        );
    }

    #[tokio::test]
    async fn test_streaming_hash_right_join() {
        let chunk_l1 = StreamChunk::from_pretty(
            "  I I
             + 1 4
             + 2 5
             + 3 6",
        );
        let chunk_l2 = StreamChunk::from_pretty(
            "  I I
             + 3 8
             - 3 8",
        );
        let chunk_r1 = StreamChunk::from_pretty(
            "  I I
             + 2 7
             + 4 8
             + 6 9",
        );
        let chunk_r2 = StreamChunk::from_pretty(
            "  I  I
             + 5 10
             - 5 10",
        );
        let (mut tx_l, mut tx_r, mut hash_join) =
            create_executor::<{ JoinType::RightOuter }>(false, false);

        // push the init barrier for left and right
        tx_l.push_barrier(1, false);
        tx_r.push_barrier(1, false);
        hash_join.next().await.unwrap().unwrap();

        // push the 1st left chunk
        tx_l.push_chunk(chunk_l1);
        let chunk = hash_join.next().await.unwrap().unwrap();
        assert_eq!(
            chunk.into_chunk().unwrap(),
            StreamChunk::from_pretty("I I I I")
        );

        // push the 2nd left chunk
        tx_l.push_chunk(chunk_l2);
        let chunk = hash_join.next().await.unwrap().unwrap();
        assert_eq!(
            chunk.into_chunk().unwrap(),
            StreamChunk::from_pretty("I I I I")
        );

        // push the 1st right chunk
        tx_r.push_chunk(chunk_r1);
        let chunk = hash_join.next().await.unwrap().unwrap();
        assert_eq!(
            chunk.into_chunk().unwrap(),
            StreamChunk::from_pretty(
                " I I I I
                + 2 5 2 7
                + . . 4 8
                + . . 6 9"
            )
        );

        // push the 2nd right chunk
        tx_r.push_chunk(chunk_r2);
        let chunk = hash_join.next().await.unwrap().unwrap();
        assert_eq!(
            chunk.into_chunk().unwrap(),
            StreamChunk::from_pretty(
                " I I I I
                + . . 5 10
                - . . 5 10"
            )
        );
    }

    #[tokio::test]
    async fn test_streaming_hash_left_join_append_only() {
        let chunk_l1 = StreamChunk::from_pretty(
            "  I I I
             + 1 4 1
             + 2 5 2
             + 3 6 3",
        );
        let chunk_l2 = StreamChunk::from_pretty(
            "  I I I
             + 4 9 4
             + 5 10 5",
        );
        let chunk_r1 = StreamChunk::from_pretty(
            "  I I I
             + 2 5 1
             + 4 9 2
             + 6 9 3",
        );
        let chunk_r2 = StreamChunk::from_pretty(
            "  I I I
             + 1 4 4
             + 3 6 5",
        );

        let (mut tx_l, mut tx_r, mut hash_join) =
            create_append_only_executor::<{ JoinType::LeftOuter }>(false);

        // push the init barrier for left and right
        tx_l.push_barrier(1, false);
        tx_r.push_barrier(1, false);
        hash_join.next().await.unwrap().unwrap();

        // push the 1st left chunk
        tx_l.push_chunk(chunk_l1);
        let chunk = hash_join.next().await.unwrap().unwrap();
        assert_eq!(
            chunk.into_chunk().unwrap(),
            StreamChunk::from_pretty(
                " I I I I I I
                + 1 4 1 . . .
                + 2 5 2 . . .
                + 3 6 3 . . ."
            )
        );

        // push the 2nd left chunk
        tx_l.push_chunk(chunk_l2);
        let chunk = hash_join.next().await.unwrap().unwrap();
        assert_eq!(
            chunk.into_chunk().unwrap(),
            StreamChunk::from_pretty(
                " I I I I I I
                + 4 9 4 . . .
                + 5 10 5 . . ."
            )
        );

        // push the 1st right chunk
        tx_r.push_chunk(chunk_r1);
        let chunk = hash_join.next().await.unwrap().unwrap();
        assert_eq!(
            chunk.into_chunk().unwrap(),
            StreamChunk::from_pretty(
                "  I I I I I I
                U- 2 5 2 . . .
                U+ 2 5 2 2 5 1
                U- 4 9 4 . . .
                U+ 4 9 4 4 9 2"
            )
        );

        // push the 2nd right chunk
        tx_r.push_chunk(chunk_r2);
        let chunk = hash_join.next().await.unwrap().unwrap();
        assert_eq!(
            chunk.into_chunk().unwrap(),
            StreamChunk::from_pretty(
                "  I I I I I I
                U- 1 4 1 . . .
                U+ 1 4 1 1 4 4
                U- 3 6 3 . . .
                U+ 3 6 3 3 6 5"
            )
        );
    }

    #[tokio::test]
    async fn test_streaming_hash_right_join_append_only() {
        let chunk_l1 = StreamChunk::from_pretty(
            "  I I I
             + 1 4 1
             + 2 5 2
             + 3 6 3",
        );
        let chunk_l2 = StreamChunk::from_pretty(
            "  I I I
             + 4 9 4
             + 5 10 5",
        );
        let chunk_r1 = StreamChunk::from_pretty(
            "  I I I
             + 2 5 1
             + 4 9 2
             + 6 9 3",
        );
        let chunk_r2 = StreamChunk::from_pretty(
            "  I I I
             + 1 4 4
             + 3 6 5
             + 7 7 6",
        );

        let (mut tx_l, mut tx_r, mut hash_join) =
            create_append_only_executor::<{ JoinType::RightOuter }>(false);

        // push the init barrier for left and right
        tx_l.push_barrier(1, false);
        tx_r.push_barrier(1, false);
        hash_join.next().await.unwrap().unwrap();

        // push the 1st left chunk
        tx_l.push_chunk(chunk_l1);
        let chunk = hash_join.next().await.unwrap().unwrap();
        assert_eq!(
            chunk.into_chunk().unwrap(),
            StreamChunk::from_pretty("I I I I I I")
        );

        // push the 2nd left chunk
        tx_l.push_chunk(chunk_l2);
        let chunk = hash_join.next().await.unwrap().unwrap();
        assert_eq!(
            chunk.into_chunk().unwrap(),
            StreamChunk::from_pretty("I I I I I I")
        );

        // push the 1st right chunk
        tx_r.push_chunk(chunk_r1);
        let chunk = hash_join.next().await.unwrap().unwrap();
        assert_eq!(
            chunk.into_chunk().unwrap(),
            StreamChunk::from_pretty(
                "  I I I I I I
                + 2 5 2 2 5 1
                + 4 9 4 4 9 2
                + . . . 6 9 3"
            )
        );

        // push the 2nd right chunk
        tx_r.push_chunk(chunk_r2);
        let chunk = hash_join.next().await.unwrap().unwrap();
        assert_eq!(
            chunk.into_chunk().unwrap(),
            StreamChunk::from_pretty(
                "  I I I I I I
                + 1 4 1 1 4 4
                + 3 6 3 3 6 5
                + . . . 7 7 6"
            )
        );
    }

    #[tokio::test]
    async fn test_streaming_hash_full_outer_join() {
        let chunk_l1 = StreamChunk::from_pretty(
            "  I I
             + 1 4
             + 2 5
             + 3 6",
        );
        let chunk_l2 = StreamChunk::from_pretty(
            "  I I
             + 3 8
             - 3 8",
        );
        let chunk_r1 = StreamChunk::from_pretty(
            "  I I
             + 2 7
             + 4 8
             + 6 9",
        );
        let chunk_r2 = StreamChunk::from_pretty(
            "  I  I
             + 5 10
             - 5 10",
        );
        let (mut tx_l, mut tx_r, mut hash_join) =
            create_executor::<{ JoinType::FullOuter }>(false, false);

        // push the init barrier for left and right
        tx_l.push_barrier(1, false);
        tx_r.push_barrier(1, false);
        hash_join.next().await.unwrap().unwrap();

        // push the 1st left chunk
        tx_l.push_chunk(chunk_l1);
        let chunk = hash_join.next().await.unwrap().unwrap();
        assert_eq!(
            chunk.into_chunk().unwrap(),
            StreamChunk::from_pretty(
                " I I I I
                + 1 4 . .
                + 2 5 . .
                + 3 6 . ."
            )
        );

        // push the 2nd left chunk
        tx_l.push_chunk(chunk_l2);
        let chunk = hash_join.next().await.unwrap().unwrap();
        assert_eq!(
            chunk.into_chunk().unwrap(),
            StreamChunk::from_pretty(
                " I I I I
                + 3 8 . .
                - 3 8 . ."
            )
        );

        // push the 1st right chunk
        tx_r.push_chunk(chunk_r1);
        let chunk = hash_join.next().await.unwrap().unwrap();
        assert_eq!(
            chunk.into_chunk().unwrap(),
            StreamChunk::from_pretty(
                "  I I I I
                U- 2 5 . .
                U+ 2 5 2 7
                +  . . 4 8
                +  . . 6 9"
            )
        );

        // push the 2nd right chunk
        tx_r.push_chunk(chunk_r2);
        let chunk = hash_join.next().await.unwrap().unwrap();
        assert_eq!(
            chunk.into_chunk().unwrap(),
            StreamChunk::from_pretty(
                " I I I I
                + . . 5 10
                - . . 5 10"
            )
        );
    }

    #[tokio::test]
    async fn test_streaming_hash_full_outer_join_with_nonequi_condition() {
        let chunk_l1 = StreamChunk::from_pretty(
            "  I I
             + 1 4
             + 2 5
             + 3 6
             + 3 7",
        );
        let chunk_l2 = StreamChunk::from_pretty(
            "  I I
             + 3 8
             - 3 8
             - 1 4", // delete row to cause an empty JoinHashEntry
        );
        let chunk_r1 = StreamChunk::from_pretty(
            "  I I
             + 2 6
             + 4 8
             + 3 4",
        );
        let chunk_r2 = StreamChunk::from_pretty(
            "  I  I
             + 5 10
             - 5 10
             + 1 2",
        );
        let (mut tx_l, mut tx_r, mut hash_join) =
            create_executor::<{ JoinType::FullOuter }>(true, false);

        // push the init barrier for left and right
        tx_l.push_barrier(1, false);
        tx_r.push_barrier(1, false);
        hash_join.next().await.unwrap().unwrap();

        // push the 1st left chunk
        tx_l.push_chunk(chunk_l1);
        let chunk = hash_join.next().await.unwrap().unwrap();
        assert_eq!(
            chunk.into_chunk().unwrap(),
            StreamChunk::from_pretty(
                " I I I I
                + 1 4 . .
                + 2 5 . .
                + 3 6 . .
                + 3 7 . ."
            )
        );

        // push the 2nd left chunk
        tx_l.push_chunk(chunk_l2);
        let chunk = hash_join.next().await.unwrap().unwrap();
        assert_eq!(
            chunk.into_chunk().unwrap(),
            StreamChunk::from_pretty(
                " I I I I
                + 3 8 . .
                - 3 8 . .
                - 1 4 . ."
            )
        );

        // push the 1st right chunk
        tx_r.push_chunk(chunk_r1);
        let chunk = hash_join.next().await.unwrap().unwrap();
        assert_eq!(
            chunk.into_chunk().unwrap(),
            StreamChunk::from_pretty(
                "  I I I I
                U- 2 5 . .
                U+ 2 5 2 6
                +  . . 4 8
                +  . . 3 4" /* regression test (#2420): 3 4 should be forwarded only once
                             * despite matching on eq join on 2
                             * entries */
            )
        );

        // push the 2nd right chunk
        tx_r.push_chunk(chunk_r2);
        let chunk = hash_join.next().await.unwrap().unwrap();
        assert_eq!(
            chunk.into_chunk().unwrap(),
            StreamChunk::from_pretty(
                " I I I I
                + . . 5 10
                - . . 5 10
                + . . 1 2" /* regression test (#2420): 1 2 forwarded even if matches on an empty
                            * join entry */
            )
        );
    }

    #[tokio::test]
    async fn test_streaming_hash_inner_join_with_nonequi_condition() {
        let chunk_l1 = StreamChunk::from_pretty(
            "  I I
             + 1 4
             + 2 10
             + 3 6",
        );
        let chunk_l2 = StreamChunk::from_pretty(
            "  I I
             + 3 8
             - 3 8",
        );
        let chunk_r1 = StreamChunk::from_pretty(
            "  I I
             + 2 7
             + 4 8
             + 6 9",
        );
        let chunk_r2 = StreamChunk::from_pretty(
            "  I  I
             + 3 10
             + 6 11",
        );
        let (mut tx_l, mut tx_r, mut hash_join) =
            create_executor::<{ JoinType::Inner }>(true, false);

        // push the init barrier for left and right
        tx_l.push_barrier(1, false);
        tx_r.push_barrier(1, false);
        hash_join.next().await.unwrap().unwrap();

        // push the 1st left chunk
        tx_l.push_chunk(chunk_l1);
        let chunk = hash_join.next().await.unwrap().unwrap();
        assert_eq!(
            chunk.into_chunk().unwrap(),
            StreamChunk::from_pretty("I I I I")
        );

        // push the 2nd left chunk
        tx_l.push_chunk(chunk_l2);
        let chunk = hash_join.next().await.unwrap().unwrap();
        assert_eq!(
            chunk.into_chunk().unwrap(),
            StreamChunk::from_pretty("I I I I")
        );

        // push the 1st right chunk
        tx_r.push_chunk(chunk_r1);
        let chunk = hash_join.next().await.unwrap().unwrap();
        assert_eq!(
            chunk.into_chunk().unwrap(),
            StreamChunk::from_pretty("I I I I")
        );

        // push the 2nd right chunk
        tx_r.push_chunk(chunk_r2);
        let chunk = hash_join.next().await.unwrap().unwrap();
        assert_eq!(
            chunk.into_chunk().unwrap(),
            StreamChunk::from_pretty(
                " I I I I
                + 3 6 3 10"
            )
        );
    }
}<|MERGE_RESOLUTION|>--- conflicted
+++ resolved
@@ -845,32 +845,15 @@
                         yield Message::Chunk(chunk);
                     }
 
-<<<<<<< HEAD
-                    if append_only_optimize {
-                        if !append_only_matched_rows.is_empty() {
-                            // Since join key contains pk and pk is unique, there should be only
-                            // one row if matched
-                            let [row]: [_; 1] = append_only_matched_rows.try_into().unwrap();
-                            side_match.ht.delete(key, row)?;
-                        } else {
-                            side_update.ht.insert(key, JoinRow::new(value, degree))?;
-                        }
-                    } else {
-                        side_update.ht.insert(key, JoinRow::new(value, degree))?;
-=======
                     if append_only_optimize && !append_only_matched_rows.is_empty() {
                         // Since join key contains pk and pk is unique, there should be only
                         // one row if matched
                         let [row]: [_; 1] = append_only_matched_rows.try_into().unwrap();
-                        let pk = row.row_by_indices(&side_match.pk_indices);
-                        side_match.ht.delete(key, pk, row)?;
+                        side_match.ht.delete(key, row)?;
                     } else if need_update_side_update_degree(T, SIDE) {
-                        side_update
-                            .ht
-                            .insert(key, pk, JoinRow::new(value, degree))?;
+                        side_update.ht.insert(key, JoinRow::new(value, degree))?;
                     } else {
-                        side_update.ht.insert_row(key, pk, value)?;
->>>>>>> 3afa7cfb
+                        side_update.ht.insert_row(key, value)?;
                     }
                 }
                 Op::Delete | Op::UpdateDelete => {
@@ -913,17 +896,11 @@
                     {
                         yield Message::Chunk(chunk);
                     }
-<<<<<<< HEAD
-                    side_update.ht.delete(key, JoinRow::new(value, degree))?;
-=======
                     if need_update_side_update_degree(T, SIDE) {
-                        side_update
-                            .ht
-                            .delete(key, pk, JoinRow::new(value, degree))?;
+                        side_update.ht.delete(key, JoinRow::new(value, degree))?;
                     } else {
-                        side_update.ht.delete_row(key, pk, value)?;
+                        side_update.ht.delete_row(key, value)?;
                     };
->>>>>>> 3afa7cfb
                 }
             }
         }
