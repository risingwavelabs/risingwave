--- conflicted
+++ resolved
@@ -126,23 +126,24 @@
 struct HashJoinExecutorDispatcher<S: StateStore, const T: JoinTypePrimitive>(PhantomData<S>);
 
 struct HashJoinExecutorDispatcherArgs<S: StateStore> {
-    source_l: Box<dyn Executor>,
-    source_r: Box<dyn Executor>,
+    source_l: Box<dyn ExecutorV1>,
+    source_r: Box<dyn ExecutorV1>,
     params_l: JoinParams,
     params_r: JoinParams,
     pk_indices: PkIndices,
-    keyspace: Keyspace<S>,
     executor_id: u64,
     cond: Option<RowExpression>,
     op_info: String,
     key_indices: Vec<usize>,
+    keyspace_l: Keyspace<S>,
+    keyspace_r: Keyspace<S>,
 }
 
 impl<S: StateStore, const T: JoinTypePrimitive> HashKeyDispatcher
     for HashJoinExecutorDispatcher<S, T>
 {
     type Input = HashJoinExecutorDispatcherArgs<S>;
-    type Output = Result<Box<dyn Executor>>;
+    type Output = Result<Box<dyn ExecutorV1>>;
 
     fn dispatch<K: HashKey>(args: Self::Input) -> Self::Output {
         Ok(Box::new(HashJoinExecutor::<K, S, T>::new(
@@ -151,11 +152,12 @@
             args.params_l,
             args.params_r,
             args.pk_indices,
-            args.keyspace,
             args.executor_id,
             args.cond,
             args.op_info,
             args.key_indices,
+            args.keyspace_l,
+            args.keyspace_r,
         )))
     }
 }
@@ -163,28 +165,16 @@
 pub struct HashJoinExecutorBuilder {}
 
 impl ExecutorBuilder for HashJoinExecutorBuilder {
-<<<<<<< HEAD
-    fn new_boxed_executor(
-=======
     fn new_boxed_executor_v1(
->>>>>>> abb87c3e
         mut params: ExecutorParams,
         node: &stream_plan::StreamNode,
         store: impl StateStore,
         _stream: &mut LocalStreamManagerCore,
-<<<<<<< HEAD
-    ) -> Result<Box<dyn Executor>> {
-        let node = try_match_expand!(node.get_node().unwrap(), Node::HashJoinNode)?;
-
-        let source_r = params.input.remove(1);
-        let source_l = params.input.remove(0);
-=======
     ) -> Result<Box<dyn ExecutorV1>> {
         // Get table id and used as keyspace prefix.
         let node = try_match_expand!(node.get_node().unwrap(), Node::HashJoinNode)?;
         let source_r = Box::new(params.input.remove(1).v1());
         let source_l = Box::new(params.input.remove(0).v1());
->>>>>>> abb87c3e
         let params_l = JoinParams::new(
             node.get_left_key()
                 .iter()
@@ -210,51 +200,24 @@
             .map(|key| *key as usize)
             .collect::<Vec<_>>();
 
-<<<<<<< HEAD
         macro_rules! impl_create_hash_join_executor {
             ([], $( { $join_type_proto:ident, $join_type:ident } ),*) => {
                 fn create_hash_join_executor<S: StateStore>(
                     typ: JoinTypeProto, kind: HashKeyKind,
                     args: HashJoinExecutorDispatcherArgs<S>,
-                ) -> Result<Box<dyn Executor>> {
+                ) -> Result<Box<dyn ExecutorV1>> {
                     match typ {
                         $( JoinTypeProto::$join_type_proto => HashJoinExecutorDispatcher::<_, {JoinType::$join_type}>::dispatch_by_kind(kind, args), )*
                         _ => todo!("Join type {:?} not implemented", typ),
                     }
-=======
-        let left_table_id = TableId::from(&node.left_table_ref_id);
-        let right_table_id = TableId::from(&node.right_table_ref_id);
-        macro_rules! impl_create_hash_join_executor {
-            ($( { $join_type_proto:ident, $join_type:ident } ),*) => {
-                |typ| match typ {
-                    $( JoinTypeProto::$join_type_proto => Box::new(HashJoinExecutor::<_, { JoinType::$join_type }>::new(
-                        source_l,
-                        source_r,
-                        params_l,
-                        params_r,
-                        params.pk_indices,
-                        params.executor_id,
-                        condition,
-                        params.op_info,
-                        key_indices,
-                        Keyspace::table_root(store.clone(), &left_table_id),
-                        Keyspace::table_root(store.clone(), &right_table_id),
-                    )) as Box<dyn ExecutorV1>, )*
-                    _ => todo!("Join type {:?} not implemented", typ),
->>>>>>> abb87c3e
                 }
             }
         }
 
         macro_rules! for_all_join_types {
-<<<<<<< HEAD
             ($macro:ident $(, $x:tt)*) => {
                 $macro! {
                     [$($x),*],
-=======
-            ($macro:ident) => {
-                $macro! {
->>>>>>> abb87c3e
                     { Inner, Inner },
                     { LeftOuter, LeftOuter },
                     { RightOuter, RightOuter },
@@ -262,13 +225,15 @@
                 }
             };
         }
-<<<<<<< HEAD
 
         let keys = key_indices
             .iter()
             .map(|idx| source_l.schema().fields[*idx].data_type())
             .collect_vec();
         let kind = calc_hash_key_kind(&keys);
+
+        let left_table_id = TableId::from(&node.left_table_ref_id);
+        let right_table_id = TableId::from(&node.right_table_ref_id);
 
         let args = HashJoinExecutorDispatcherArgs {
             source_l,
@@ -276,22 +241,17 @@
             params_l,
             params_r,
             pk_indices: params.pk_indices,
-            keyspace: Keyspace::shared_executor_root(store, params.operator_id),
             executor_id: params.executor_id,
             cond: condition,
             op_info: params.op_info,
             key_indices,
+            keyspace_l: Keyspace::table_root(store.clone(), &left_table_id),
+            keyspace_r: Keyspace::table_root(store, &right_table_id),
         };
 
         for_all_join_types! { impl_create_hash_join_executor };
         let join_type_proto = node.get_join_type()?;
         create_hash_join_executor(join_type_proto, kind, args)
-=======
-        let create_hash_join_executor = for_all_join_types! { impl_create_hash_join_executor };
-        let join_type_proto = node.get_join_type()?;
-        let executor = create_hash_join_executor(join_type_proto);
-        Ok(executor)
->>>>>>> abb87c3e
     }
 }
 
@@ -348,11 +308,9 @@
 }
 
 #[async_trait]
-<<<<<<< HEAD
-impl<K: HashKey, S: StateStore, const T: JoinTypePrimitive> Executor for HashJoinExecutor<K, S, T> {
-=======
-impl<S: StateStore, const T: JoinTypePrimitive> ExecutorV1 for HashJoinExecutor<S, T> {
->>>>>>> abb87c3e
+impl<K: HashKey, S: StateStore, const T: JoinTypePrimitive> ExecutorV1
+    for HashJoinExecutor<K, S, T>
+{
     async fn next(&mut self) -> Result<Message> {
         let msg = self.aligner.next().await;
         if let Some(barrier) = self.try_init_executor(&msg) {
@@ -521,26 +479,11 @@
         key: &K,
         ht: &'a mut JoinHashMap<K, S>,
     ) -> Option<&'a mut HashValueType<S>> {
-<<<<<<< HEAD
         if key.has_null() {
             None
         } else {
             ht.get_mut(key).await
         }
-    }
-
-    fn row_from_row_ref(row: &RowRef) -> Row {
-        let value = (0..row.size())
-            .map(|idx| row[idx].to_owned_datum())
-            .collect_vec();
-        Row(value)
-    }
-
-    fn pk_from_row_ref(row: &RowRef, pk_indices: &[usize]) -> Row {
-        row.row_by_slice(pk_indices)
-=======
-        ht.get_mut(key).await
->>>>>>> abb87c3e
     }
 
     fn row_concat(
@@ -613,21 +556,12 @@
             side_match.start_pos,
         )?;
 
-<<<<<<< HEAD
         let keys = K::build(&side_update.key_indices, &data_chunk)?;
         for (idx, (row, op)) in data_chunk.rows().zip_eq(ops.iter()).enumerate() {
             let key = &keys[idx];
-            let value = Self::row_from_row_ref(&row);
-            let pk = Self::pk_from_row_ref(&row, &side_update.pk_indices);
-            let matched_rows = Self::hash_eq_match(key, &mut side_match.ht).await;
-=======
-        for (row, op) in data_chunk.rows().zip_eq(ops.iter()) {
-            let key = row.row_by_indices(&side_update.key_indices);
             let value = row.to_owned_row();
             let pk = row.row_by_indices(&side_update.pk_indices);
-
-            let matched_rows = Self::hash_eq_match(&key, &mut side_match.ht).await;
->>>>>>> abb87c3e
+            let matched_rows = Self::hash_eq_match(key, &mut side_match.ht).await;
             if let Some(matched_rows) = matched_rows {
                 match *op {
                     Op::Insert | Op::UpdateInsert => {
@@ -763,15 +697,10 @@
     }
 }
 
-<<<<<<< HEAD
-impl<K: HashKey, S: StateStore, const T: JoinTypePrimitive> StatefulExecutor
+impl<K: HashKey, S: StateStore, const T: JoinTypePrimitive> StatefulExecutorV1
     for HashJoinExecutor<K, S, T>
 {
-    fn executor_state(&self) -> &ExecutorState {
-=======
-impl<S: StateStore, const T: JoinTypePrimitive> StatefulExecutorV1 for HashJoinExecutor<S, T> {
     fn executor_state(&self) -> &ExecutorV1State {
->>>>>>> abb87c3e
         &self.executor_state
     }
 
@@ -867,23 +796,14 @@
         let params_l = JoinParams::new(vec![0]);
         let params_r = JoinParams::new(vec![0]);
 
-<<<<<<< HEAD
+        let (ks_l, ks_r) = create_in_memory_keyspace();
+
         let mut hash_join = HashJoinExecutor::<Key64, _, { JoinType::Inner }>::new(
-=======
-        let (ks_l, ks_r) = create_in_memory_keyspace();
-
-        let mut hash_join = HashJoinExecutor::<_, { JoinType::Inner }>::new(
->>>>>>> abb87c3e
             Box::new(source_l),
             Box::new(source_r),
             params_l,
             params_r,
-<<<<<<< HEAD
             vec![1],
-            keyspace,
-=======
-            vec![],
->>>>>>> abb87c3e
             1,
             None,
             "HashJoinExecutor".to_string(),
@@ -1081,23 +1001,14 @@
         let params_l = JoinParams::new(vec![0]);
         let params_r = JoinParams::new(vec![0]);
 
-<<<<<<< HEAD
+        let (ks_l, ks_r) = create_in_memory_keyspace();
+
         let mut hash_join = HashJoinExecutor::<Key64, _, { JoinType::Inner }>::new(
-=======
-        let (ks_l, ks_r) = create_in_memory_keyspace();
-
-        let mut hash_join = HashJoinExecutor::<_, { JoinType::Inner }>::new(
->>>>>>> abb87c3e
             Box::new(source_l),
             Box::new(source_r),
             params_l,
             params_r,
-<<<<<<< HEAD
             vec![1],
-            keyspace,
-=======
-            vec![],
->>>>>>> abb87c3e
             1,
             None,
             "HashJoinExecutor".to_string(),
@@ -1337,22 +1248,13 @@
         let params_l = JoinParams::new(vec![0]);
         let params_r = JoinParams::new(vec![0]);
 
-<<<<<<< HEAD
+        let (ks_l, ks_r) = create_in_memory_keyspace();
         let mut hash_join = HashJoinExecutor::<Key64, _, { JoinType::LeftOuter }>::new(
-=======
-        let (ks_l, ks_r) = create_in_memory_keyspace();
-        let mut hash_join = HashJoinExecutor::<_, { JoinType::LeftOuter }>::new(
->>>>>>> abb87c3e
             Box::new(source_l),
             Box::new(source_r),
             params_l,
             params_r,
-<<<<<<< HEAD
             vec![1],
-            keyspace,
-=======
-            vec![],
->>>>>>> abb87c3e
             1,
             None,
             "HashJoinExecutor".to_string(),
@@ -1596,22 +1498,13 @@
         let params_l = JoinParams::new(vec![0]);
         let params_r = JoinParams::new(vec![0]);
 
-<<<<<<< HEAD
+        let (ks_l, ks_r) = create_in_memory_keyspace();
         let mut hash_join = HashJoinExecutor::<Key64, _, { JoinType::RightOuter }>::new(
-=======
-        let (ks_l, ks_r) = create_in_memory_keyspace();
-        let mut hash_join = HashJoinExecutor::<_, { JoinType::RightOuter }>::new(
->>>>>>> abb87c3e
             Box::new(source_l),
             Box::new(source_r),
             params_l,
             params_r,
-<<<<<<< HEAD
             vec![1],
-            keyspace,
-=======
-            vec![],
->>>>>>> abb87c3e
             1,
             None,
             "HashJoinExecutor".to_string(),
@@ -1805,22 +1698,13 @@
         let params_l = JoinParams::new(vec![0]);
         let params_r = JoinParams::new(vec![0]);
 
-<<<<<<< HEAD
+        let (ks_l, ks_r) = create_in_memory_keyspace();
         let mut hash_join = HashJoinExecutor::<Key64, _, { JoinType::FullOuter }>::new(
-=======
-        let (ks_l, ks_r) = create_in_memory_keyspace();
-        let mut hash_join = HashJoinExecutor::<_, { JoinType::FullOuter }>::new(
->>>>>>> abb87c3e
             Box::new(source_l),
             Box::new(source_r),
             params_l,
             params_r,
-<<<<<<< HEAD
             vec![1],
-            keyspace,
-=======
-            vec![],
->>>>>>> abb87c3e
             1,
             None,
             "HashJoinExecutor".to_string(),
@@ -2069,22 +1953,13 @@
         let params_l = JoinParams::new(vec![0]);
         let params_r = JoinParams::new(vec![0]);
 
-<<<<<<< HEAD
+        let (ks_l, ks_r) = create_in_memory_keyspace();
         let mut hash_join = HashJoinExecutor::<Key64, _, { JoinType::FullOuter }>::new(
-=======
-        let (ks_l, ks_r) = create_in_memory_keyspace();
-        let mut hash_join = HashJoinExecutor::<_, { JoinType::FullOuter }>::new(
->>>>>>> abb87c3e
             Box::new(source_l),
             Box::new(source_r),
             params_l,
             params_r,
-<<<<<<< HEAD
             vec![1],
-            keyspace,
-=======
-            vec![],
->>>>>>> abb87c3e
             1,
             cond,
             "HashJoinExecutor".to_string(),
@@ -2333,22 +2208,13 @@
 
         let cond = create_cond();
 
-<<<<<<< HEAD
+        let (ks_l, ks_r) = create_in_memory_keyspace();
         let mut hash_join = HashJoinExecutor::<Key64, _, { JoinType::Inner }>::new(
-=======
-        let (ks_l, ks_r) = create_in_memory_keyspace();
-        let mut hash_join = HashJoinExecutor::<_, { JoinType::Inner }>::new(
->>>>>>> abb87c3e
             Box::new(source_l),
             Box::new(source_r),
             params_l,
             params_r,
-<<<<<<< HEAD
             vec![1],
-            keyspace,
-=======
-            vec![],
->>>>>>> abb87c3e
             1,
             cond,
             "HashJoinExecutor".to_string(),
