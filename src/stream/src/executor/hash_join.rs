// Copyright 2022 Singularity Data
//
// Licensed under the Apache License, Version 2.0 (the "License");
// you may not use this file except in compliance with the License.
// You may obtain a copy of the License at
//
// http://www.apache.org/licenses/LICENSE-2.0
//
// Unless required by applicable law or agreed to in writing, software
// distributed under the License is distributed on an "AS IS" BASIS,
// WITHOUT WARRANTIES OR CONDITIONS OF ANY KIND, either express or implied.
// See the License for the specific language governing permissions and
// limitations under the License.

use std::collections::HashSet;
use std::sync::Arc;

use async_stack_trace::StackTrace;
use fixedbitset::FixedBitSet;
use futures::{pin_mut, StreamExt};
use futures_async_stream::try_stream;
use itertools::Itertools;
use risingwave_common::array::{Op, Row, RowRef, StreamChunk};
use risingwave_common::bail;
use risingwave_common::catalog::Schema;
use risingwave_common::hash::HashKey;
use risingwave_common::types::{DataType, ToOwnedDatum};
use risingwave_expr::expr::BoxedExpression;
use risingwave_storage::table::streaming_table::state_table::StateTable;
use risingwave_storage::StateStore;

use super::barrier_align::*;
use super::error::{StreamExecutorError, StreamExecutorResult};
use super::managed_state::join::*;
use super::monitor::StreamingMetrics;
use super::{
    ActorContextRef, BoxedExecutor, BoxedMessageStream, Executor, Message, PkIndices, PkIndicesRef,
};
use crate::common::{InfallibleExpression, StreamChunkBuilder};
use crate::executor::PROCESSING_WINDOW_SIZE;

/// Limit number of the cached entries (one per join key) on each side.
pub const JOIN_CACHE_CAP: usize = 1 << 16;

/// The `JoinType` and `SideType` are to mimic a enum, because currently
/// enum is not supported in const generic.
// TODO: Use enum to replace this once [feature(adt_const_params)](https://github.com/rust-lang/rust/issues/95174) get completed.
pub type JoinTypePrimitive = u8;
#[allow(non_snake_case, non_upper_case_globals)]
pub mod JoinType {
    use super::JoinTypePrimitive;
    pub const Inner: JoinTypePrimitive = 0;
    pub const LeftOuter: JoinTypePrimitive = 1;
    pub const RightOuter: JoinTypePrimitive = 2;
    pub const FullOuter: JoinTypePrimitive = 3;
    pub const LeftSemi: JoinTypePrimitive = 4;
    pub const LeftAnti: JoinTypePrimitive = 5;
    pub const RightSemi: JoinTypePrimitive = 6;
    pub const RightAnti: JoinTypePrimitive = 7;
}

pub type SideTypePrimitive = u8;
#[allow(non_snake_case, non_upper_case_globals)]
pub mod SideType {
    use super::SideTypePrimitive;
    pub const Left: SideTypePrimitive = 0;
    pub const Right: SideTypePrimitive = 1;
}

const fn is_outer_side(join_type: JoinTypePrimitive, side_type: SideTypePrimitive) -> bool {
    join_type == JoinType::FullOuter
        || (join_type == JoinType::LeftOuter && side_type == SideType::Left)
        || (join_type == JoinType::RightOuter && side_type == SideType::Right)
}

const fn outer_side_null(join_type: JoinTypePrimitive, side_type: SideTypePrimitive) -> bool {
    join_type == JoinType::FullOuter
        || (join_type == JoinType::LeftOuter && side_type == SideType::Right)
        || (join_type == JoinType::RightOuter && side_type == SideType::Left)
}

/// Send the update only once if the join type is semi/anti and the update is the same side as the
/// join
const fn forward_exactly_once(join_type: JoinTypePrimitive, side_type: SideTypePrimitive) -> bool {
    ((join_type == JoinType::LeftSemi || join_type == JoinType::LeftAnti)
        && side_type == SideType::Left)
        || ((join_type == JoinType::RightSemi || join_type == JoinType::RightAnti)
            && side_type == SideType::Right)
}

const fn only_forward_matched_side(
    join_type: JoinTypePrimitive,
    side_type: SideTypePrimitive,
) -> bool {
    ((join_type == JoinType::LeftSemi || join_type == JoinType::LeftAnti)
        && side_type == SideType::Right)
        || ((join_type == JoinType::RightSemi || join_type == JoinType::RightAnti)
            && side_type == SideType::Left)
}

const fn is_semi(join_type: JoinTypePrimitive) -> bool {
    join_type == JoinType::LeftSemi || join_type == JoinType::RightSemi
}

const fn is_anti(join_type: JoinTypePrimitive) -> bool {
    join_type == JoinType::LeftAnti || join_type == JoinType::RightAnti
}

const fn is_semi_or_anti(join_type: JoinTypePrimitive) -> bool {
    is_semi(join_type) || is_anti(join_type)
}

pub struct JoinParams {
    /// Indices of the join keys
    pub join_key_indices: Vec<usize>,
    /// Indices of the distribution keys
    pub dist_keys: Vec<usize>,
}

impl JoinParams {
    pub fn new(join_key_indices: Vec<usize>, dist_keys: Vec<usize>) -> Self {
        Self {
            join_key_indices,
            dist_keys,
        }
    }
}

struct JoinSide<K: HashKey, S: StateStore> {
    /// Store all data from a one side stream
    ht: JoinHashMap<K, S>,
    /// Indices of the join key columns
    join_key_indices: Vec<usize>,
    /// The primary key indices of state table on this side
    pk_indices: Vec<usize>,
    /// The data type of all columns without degree.
    all_data_types: Vec<DataType>,
    /// The start position for the side in output new columns
    start_pos: usize,
}

impl<K: HashKey, S: StateStore> std::fmt::Debug for JoinSide<K, S> {
    fn fmt(&self, f: &mut std::fmt::Formatter<'_>) -> std::fmt::Result {
        f.debug_struct("JoinSide")
            .field("join_key_indices", &self.join_key_indices)
            .field("pk_indices", &self.pk_indices)
            .field("col_types", &self.all_data_types)
            .field("start_pos", &self.start_pos)
            .finish()
    }
}

impl<K: HashKey, S: StateStore> JoinSide<K, S> {
    // WARNING: Please do not call this until we implement it.、
    #[expect(dead_code)]
    fn is_dirty(&self) -> bool {
        unimplemented!()
    }

    #[expect(dead_code)]
    fn clear_cache(&mut self) {
        assert!(
            !self.is_dirty(),
            "cannot clear cache while states of hash join are dirty"
        );

        // TODO: not working with rearranged chain
        // self.ht.clear();
    }
}

/// `HashJoinExecutor` takes two input streams and runs equal hash join on them.
/// The output columns are the concatenation of left and right columns.
pub struct HashJoinExecutor<K: HashKey, S: StateStore, const T: JoinTypePrimitive> {
    ctx: ActorContextRef,

    /// Left input executor.
    input_l: Option<BoxedExecutor>,
    /// Right input executor.
    input_r: Option<BoxedExecutor>,
    /// the data types of the formed new columns
    output_data_types: Vec<DataType>,
    /// the output indices of the join executor
    output_indices: Vec<usize>,
    /// The schema of the hash join executor
    schema: Schema,
    /// The primary key indices of the schema
    pk_indices: PkIndices,
    /// The parameters of the left join executor
    side_l: JoinSide<K, S>,
    /// The parameters of the right join executor
    side_r: JoinSide<K, S>,
    /// Optional non-equi join conditions
    cond: Option<BoxedExpression>,
    /// Identity string
    identity: String,
    /// Epoch
    epoch: u64,

    #[expect(dead_code)]
    /// Logical Operator Info
    op_info: String,

    /// Whether the logic can be optimized for append-only stream
    append_only_optimize: bool,

    metrics: Arc<StreamingMetrics>,
}

impl<K: HashKey, S: StateStore, const T: JoinTypePrimitive> std::fmt::Debug
    for HashJoinExecutor<K, S, T>
{
    fn fmt(&self, f: &mut std::fmt::Formatter<'_>) -> std::fmt::Result {
        f.debug_struct("HashJoinExecutor")
            .field("join_type", &T)
            .field("input_left", &self.input_l.as_ref().unwrap().identity())
            .field("input_right", &self.input_r.as_ref().unwrap().identity())
            .field("side_l", &self.side_l)
            .field("side_r", &self.side_r)
            .field("pk_indices", &self.pk_indices)
            .field("schema", &self.schema)
            .field("output_data_types", &self.output_data_types)
            .finish()
    }
}

impl<K: HashKey, S: StateStore, const T: JoinTypePrimitive> Executor for HashJoinExecutor<K, S, T> {
    fn execute(self: Box<Self>) -> BoxedMessageStream {
        self.into_stream().boxed()
    }

    fn schema(&self) -> &Schema {
        &self.schema
    }

    fn pk_indices(&self) -> PkIndicesRef {
        &self.pk_indices
    }

    fn identity(&self) -> &str {
        self.identity.as_str()
    }
}

struct HashJoinChunkBuilder<const T: JoinTypePrimitive, const SIDE: SideTypePrimitive> {
    stream_chunk_builder: StreamChunkBuilder,
}

impl<const T: JoinTypePrimitive, const SIDE: SideTypePrimitive> HashJoinChunkBuilder<T, SIDE> {
    fn with_match_on_insert(
        &mut self,
        row: &RowRef,
        matched_row: &JoinRow,
    ) -> StreamExecutorResult<Option<StreamChunk>> {
        // Left/Right Anti sides
        if is_anti(T) {
            if matched_row.is_zero_degree() && only_forward_matched_side(T, SIDE) {
                Ok(self
                    .stream_chunk_builder
                    .append_row_matched(Op::Delete, &matched_row.row)?)
            } else {
                Ok(None)
            }
        // Left/Right Semi sides
        } else if is_semi(T) {
            if matched_row.is_zero_degree() && only_forward_matched_side(T, SIDE) {
                Ok(self
                    .stream_chunk_builder
                    .append_row_matched(Op::Insert, &matched_row.row)?)
            } else {
                Ok(None)
            }
        // Outer sides
        } else if matched_row.is_zero_degree() && outer_side_null(T, SIDE) {
            // if the matched_row does not have any current matches
            // `StreamChunkBuilder` guarantees that `UpdateDelete` will never
            // issue an output chunk.
            if self
                .stream_chunk_builder
                .append_row_matched(Op::UpdateDelete, &matched_row.row)?
                .is_some()
            {
                bail!("`Op::UpdateDelete` should not yield chunk");
            }
            Ok(self
                .stream_chunk_builder
                .append_row(Op::UpdateInsert, row, &matched_row.row)?)
        // Inner sides
        } else {
            Ok(self
                .stream_chunk_builder
                .append_row(Op::Insert, row, &matched_row.row)?)
        }
    }

    fn with_match_on_delete(
        &mut self,
        row: &RowRef,
        matched_row: &JoinRow,
    ) -> StreamExecutorResult<Option<StreamChunk>> {
        Ok(
            // Left/Right Anti sides
            if is_anti(T) {
                if matched_row.is_zero_degree() && only_forward_matched_side(T, SIDE) {
                    self.stream_chunk_builder
                        .append_row_matched(Op::Insert, &matched_row.row)?
                } else {
                    None
                }
            // Left/Right Semi sides
            } else if is_semi(T) {
                if matched_row.is_zero_degree() && only_forward_matched_side(T, SIDE) {
                    self.stream_chunk_builder
                        .append_row_matched(Op::Delete, &matched_row.row)?
                } else {
                    None
                }
            // Outer sides
            } else if matched_row.is_zero_degree() && outer_side_null(T, SIDE) {
                // if the matched_row does not have any current
                // matches
                if self
                    .stream_chunk_builder
                    .append_row_matched(Op::UpdateDelete, &matched_row.row)?
                    .is_some()
                {
                    bail!("`Op::UpdateDelete` should not yield chunk");
                }
                self.stream_chunk_builder
                    .append_row_matched(Op::UpdateInsert, &matched_row.row)?
            // Inner sides
            } else {
                // concat with the matched_row and append the new
                // row
                // FIXME: we always use `Op::Delete` here to avoid
                // violating
                // the assumption for U+ after U-.
                self.stream_chunk_builder
                    .append_row(Op::Delete, row, &matched_row.row)?
            },
        )
    }

    #[inline]
    fn forward_exactly_once_if_matched(
        &mut self,
        op: Op,
        row: &RowRef,
    ) -> StreamExecutorResult<Option<StreamChunk>> {
        // if it's a semi join and the side needs to be maintained.
        Ok(if is_semi(T) && forward_exactly_once(T, SIDE) {
            self.stream_chunk_builder.append_row_update(op, row)?
        } else {
            None
        })
    }

    #[inline]
    fn forward_if_not_matched(
        &mut self,
        op: Op,
        row: &RowRef,
    ) -> StreamExecutorResult<Option<StreamChunk>> {
        // if it's outer join or anti join and the side needs to be maintained.
        Ok(
            if (is_anti(T) && forward_exactly_once(T, SIDE)) || is_outer_side(T, SIDE) {
                self.stream_chunk_builder.append_row_update(op, row)?
            } else {
                None
            },
        )
    }

    #[inline]
    fn take(&mut self) -> StreamExecutorResult<Option<StreamChunk>> {
        Ok(self.stream_chunk_builder.take()?)
    }
}

impl<K: HashKey, S: StateStore, const T: JoinTypePrimitive> HashJoinExecutor<K, S, T> {
    #[allow(clippy::too_many_arguments)]
    pub fn new(
        ctx: ActorContextRef,
        input_l: BoxedExecutor,
        input_r: BoxedExecutor,
        params_l: JoinParams,
        params_r: JoinParams,
        null_safe: Vec<bool>,
        pk_indices: PkIndices,
        output_indices: Vec<usize>,
        executor_id: u64,
        cond: Option<BoxedExpression>,
        op_info: String,
        state_table_l: StateTable<S>,
        degree_state_table_l: StateTable<S>,
        state_table_r: StateTable<S>,
        degree_state_table_r: StateTable<S>,
        is_append_only: bool,
        metrics: Arc<StreamingMetrics>,
    ) -> Self {
        let side_l_column_n = input_l.schema().len();

        let schema_fields = match T {
            JoinType::LeftSemi | JoinType::LeftAnti => input_l.schema().fields.clone(),
            JoinType::RightSemi | JoinType::RightAnti => input_r.schema().fields.clone(),
            _ => [
                input_l.schema().fields.clone(),
                input_r.schema().fields.clone(),
            ]
            .concat(),
        };

        let original_output_data_types: Vec<_> = schema_fields
            .iter()
            .map(|field| field.data_type.clone())
            .collect();

        // Data types of of hash join state.
        let state_all_data_types_l = input_l
            .schema()
            .fields
            .iter()
            .map(|field| field.data_type.clone())
            .collect_vec();
        let state_all_data_types_r = input_r
            .schema()
            .fields
            .iter()
            .map(|field| field.data_type.clone())
            .collect_vec();

        let state_pk_indices_l = input_l.pk_indices().to_vec();
        let state_pk_indices_r = input_r.pk_indices().to_vec();

        let state_order_key_indices_l = state_table_l.pk_indices();
        let state_order_key_indices_r = state_table_r.pk_indices();

        let join_key_indices_l = params_l.join_key_indices;
        let join_key_indices_r = params_r.join_key_indices;

        let degree_pk_indices_l = (join_key_indices_l.len()
            ..join_key_indices_l.len() + state_pk_indices_l.len())
            .collect_vec();
        let degree_pk_indices_r = (join_key_indices_r.len()
            ..join_key_indices_r.len() + state_pk_indices_r.len())
            .collect_vec();

        // check whether join key contains pk in both side
        let append_only_optimize = if is_append_only {
            let join_key_l = HashSet::<usize>::from_iter(join_key_indices_l.clone());
            let join_key_r = HashSet::<usize>::from_iter(join_key_indices_r.clone());
            let pk_contained_l = state_pk_indices_l.len()
                == state_pk_indices_l
                    .iter()
                    .filter(|x| join_key_l.contains(x))
                    .count();
            let pk_contained_r = state_pk_indices_r.len()
                == state_pk_indices_r
                    .iter()
                    .filter(|x| join_key_r.contains(x))
                    .count();
            pk_contained_l && pk_contained_r
        } else {
            false
        };

        let join_key_data_types_r = join_key_indices_l
            .iter()
            .map(|idx| state_all_data_types_l[*idx].clone())
            .collect_vec();

        let join_key_data_types_l = join_key_indices_r
            .iter()
            .map(|idx| state_all_data_types_r[*idx].clone())
            .collect_vec();

        assert_eq!(join_key_data_types_l, join_key_data_types_r);

        let degree_all_data_types_l = state_order_key_indices_l
            .iter()
            .map(|idx| state_all_data_types_l[*idx].clone())
            .collect_vec();
        let degree_all_data_types_r = state_order_key_indices_r
            .iter()
            .map(|idx| state_all_data_types_r[*idx].clone())
            .collect_vec();

        let original_schema = Schema {
            fields: schema_fields,
        };
        let actual_schema: Schema = output_indices
            .iter()
            .map(|&idx| original_schema[idx].clone())
            .collect();

        let null_matched: FixedBitSet = {
            let mut null_matched = FixedBitSet::with_capacity(null_safe.len());
            for (idx, col_null_matched) in null_safe.into_iter().enumerate() {
                null_matched.set(idx, col_null_matched);
            }
            null_matched
        };
        Self {
            ctx: ctx.clone(),
            input_l: Some(input_l),
            input_r: Some(input_r),
            output_data_types: original_output_data_types,
            schema: actual_schema,
            side_l: JoinSide {
                ht: JoinHashMap::new(
                    JOIN_CACHE_CAP,
<<<<<<< HEAD
                    join_key_data_types_l,
                    state_all_data_types_l.clone(),
=======
                    pk_indices_l.clone(),
                    params_l.key_indices.clone(),
                    col_l_datatypes.clone(),
                    null_matched.clone(),
>>>>>>> 372ef5a4
                    state_table_l,
                    state_pk_indices_l.clone(),
                    degree_all_data_types_l,
                    degree_state_table_l,
                    degree_pk_indices_l,
                    metrics.clone(),
                    ctx.id,
                    "left",
                ), // TODO: decide the target cap
                join_key_indices: join_key_indices_l,
                all_data_types: state_all_data_types_l,
                pk_indices: state_pk_indices_l,
                start_pos: 0,
            },
            side_r: JoinSide {
                ht: JoinHashMap::new(
                    JOIN_CACHE_CAP,
<<<<<<< HEAD
                    join_key_data_types_r,
                    state_all_data_types_r.clone(),
=======
                    pk_indices_r.clone(),
                    params_r.key_indices.clone(),
                    col_r_datatypes.clone(),
                    null_matched,
>>>>>>> 372ef5a4
                    state_table_r,
                    state_pk_indices_r.clone(),
                    degree_all_data_types_r,
                    degree_state_table_r,
                    degree_pk_indices_r,
                    metrics.clone(),
                    ctx.id,
                    "right",
                ), // TODO: decide the target cap
                join_key_indices: join_key_indices_r,
                all_data_types: state_all_data_types_r,
                pk_indices: state_pk_indices_r,
                start_pos: side_l_column_n,
            },
            pk_indices,
            output_indices,
            cond,
            identity: format!("HashJoinExecutor {:X}", executor_id),
            op_info,
            epoch: 0,
            append_only_optimize,
            metrics,
        }
    }

    #[try_stream(ok = Message, error = StreamExecutorError)]
    async fn into_stream(mut self) {
        let input_l = self.input_l.take().unwrap();
        let input_r = self.input_r.take().unwrap();
        let aligned_stream = barrier_align(
            input_l.execute(),
            input_r.execute(),
            self.ctx.id,
            self.metrics.clone(),
        );

        let actor_id_str = self.ctx.id.to_string();
        let mut start_time = minstant::Instant::now();

        pin_mut!(aligned_stream);
        while let Some(msg) = aligned_stream
            .next()
            .stack_trace("hash_join_barrier_align")
            .await
        {
            self.metrics
                .join_actor_input_waiting_duration_ns
                .with_label_values(&[&actor_id_str])
                .inc_by(start_time.elapsed().as_nanos() as u64);
            match msg? {
                AlignedMessage::Left(chunk) => {
                    #[for_await]
                    for chunk in Self::eq_join_oneside::<{ SideType::Left }>(
                        &self.ctx,
                        &self.identity,
                        &mut self.side_l,
                        &mut self.side_r,
                        &self.output_data_types,
                        &mut self.cond,
                        chunk,
                        self.append_only_optimize,
                    ) {
                        yield chunk.map(|v| match v {
                            Message::Chunk(chunk) => {
                                Message::Chunk(chunk.reorder_columns(&self.output_indices))
                            }
                            barrier @ Message::Barrier(_) => barrier,
                        })?;
                    }
                }
                AlignedMessage::Right(chunk) => {
                    #[for_await]
                    for chunk in Self::eq_join_oneside::<{ SideType::Right }>(
                        &self.ctx,
                        &self.identity,
                        &mut self.side_l,
                        &mut self.side_r,
                        &self.output_data_types,
                        &mut self.cond,
                        chunk,
                        self.append_only_optimize,
                    ) {
                        yield chunk.map(|v| match v {
                            Message::Chunk(chunk) => {
                                Message::Chunk(chunk.reorder_columns(&self.output_indices))
                            }
                            barrier @ Message::Barrier(_) => barrier,
                        })?;
                    }
                }
                AlignedMessage::Barrier(barrier) => {
                    self.flush_data().await?;
                    let epoch = barrier.epoch.curr;
                    self.side_l.ht.update_epoch(epoch);
                    self.side_r.ht.update_epoch(epoch);
                    self.epoch = epoch;

                    // Update the vnode bitmap for state tables of both sides if asked.
                    if let Some(vnode_bitmap) = barrier.as_update_vnode_bitmap(self.ctx.id) {
                        self.side_l.ht.update_vnode_bitmap(vnode_bitmap.clone());
                        self.side_r.ht.update_vnode_bitmap(vnode_bitmap);
                    }

                    // Report metrics of cached join rows/entries
                    for (side, ht) in [("left", &self.side_l.ht), ("right", &self.side_r.ht)] {
                        self.metrics
                            .join_cached_rows
                            .with_label_values(&[&actor_id_str, side])
                            .set(ht.cached_rows() as i64);
                        self.metrics
                            .join_cached_entries
                            .with_label_values(&[&actor_id_str, side])
                            .set(ht.entry_count() as i64);
                        self.metrics
                            .join_cached_estimated_size
                            .with_label_values(&[&actor_id_str, side])
                            .set(ht.estimated_size() as i64);
                    }

                    yield Message::Barrier(barrier);
                }
            }
            start_time = minstant::Instant::now();
        }
    }

    async fn flush_data(&mut self) -> StreamExecutorResult<()> {
        // All changes to the state has been buffered in the mem-table of the state table. Just
        // `commit` them here.
        self.side_l.ht.flush().await?;
        self.side_r.ht.flush().await?;

        // We need to manually evict the cache to the target capacity.
        self.side_l.ht.evict_to_target_cap();
        self.side_r.ht.evict_to_target_cap();

        Ok(())
    }

    /// the data the hash table and match the coming
    /// data chunk with the executor state
    async fn hash_eq_match(
        key: &K,
        ht: &mut JoinHashMap<K, S>,
    ) -> StreamExecutorResult<Option<HashValueType>> {
        if !key.null_bitmap().is_subset(ht.null_matched()) {
            Ok(None)
        } else {
            ht.remove_state(key).await.map(Some)
        }
    }

    fn row_concat(
        row_update: &RowRef<'_>,
        update_start_pos: usize,
        row_matched: &Row,
        matched_start_pos: usize,
    ) -> Row {
        let mut new_row = vec![None; row_update.size() + row_matched.size()];

        for (i, datum_ref) in row_update.values().enumerate() {
            new_row[i + update_start_pos] = datum_ref.to_owned_datum();
        }
        for i in 0..row_matched.size() {
            new_row[i + matched_start_pos] = row_matched[i].clone();
        }
        Row(new_row)
    }

    #[try_stream(ok = Message, error = StreamExecutorError)]
    #[expect(clippy::too_many_arguments)]
    async fn eq_join_oneside<'a, const SIDE: SideTypePrimitive>(
        ctx: &'a ActorContextRef,
        identity: &'a str,
        mut side_l: &'a mut JoinSide<K, S>,
        mut side_r: &'a mut JoinSide<K, S>,
        output_data_types: &'a [DataType],
        cond: &'a mut Option<BoxedExpression>,
        chunk: StreamChunk,
        append_only_optimize: bool,
    ) {
        let chunk = chunk.compact()?;

        let (side_update, side_match) = if SIDE == SideType::Left {
            (&mut side_l, &mut side_r)
        } else {
            (&mut side_r, &mut side_l)
        };

        let (update_start_pos, matched_start_pos) = if is_semi_or_anti(T) {
            (0, 0)
        } else {
            (side_update.start_pos, side_match.start_pos)
        };

        let mut hashjoin_chunk_builder = HashJoinChunkBuilder::<T, SIDE> {
            stream_chunk_builder: StreamChunkBuilder::new(
                PROCESSING_WINDOW_SIZE,
                output_data_types,
                update_start_pos,
                matched_start_pos,
            )?,
        };

        let mut check_join_condition = |row_update: &RowRef<'_>,
                                        row_matched: &Row|
         -> StreamExecutorResult<bool> {
            // TODO(yuhao-su): We should find a better way to eval the expression without concat two
            // rows.
            let mut cond_match = true;
            // if there are non-equi expressions
            if let Some(ref mut cond) = cond {
                let new_row =
                    Self::row_concat(row_update, update_start_pos, row_matched, matched_start_pos);

                cond_match = cond
                    .eval_row_infallible(&new_row, |err| ctx.on_compute_error(err, identity))
                    .map(|s| *s.as_bool())
                    .unwrap_or(false);
            }
            Ok(cond_match)
        };

        let keys = K::build(&side_update.join_key_indices, chunk.data_chunk())?;
        for ((op, row), key) in chunk.rows().zip_eq(keys.iter()) {
            let value = row.to_owned_row();
            let pk = row.row_by_indices(&side_update.pk_indices);
            let matched_rows: Option<HashValueType> =
                Self::hash_eq_match(key, &mut side_match.ht).await?;
            match op {
                Op::Insert | Op::UpdateInsert => {
                    let mut degree = 0;
                    let mut append_only_matched_rows = Vec::with_capacity(1);
                    if let Some(mut matched_rows) = matched_rows {
                        for (matched_row_ref, matched_row) in
                            matched_rows.values_mut(&side_match.all_data_types)
                        {
                            let mut matched_row = matched_row?;
                            if check_join_condition(&row, &matched_row.row)? {
                                degree += 1;
                                if !forward_exactly_once(T, SIDE) {
                                    if let Some(chunk) = hashjoin_chunk_builder
                                        .with_match_on_insert(&row, &matched_row)?
                                    {
                                        yield Message::Chunk(chunk);
                                    }
                                }
                                side_match.ht.inc_degree(matched_row_ref)?;
                                matched_row.inc_degree();
                            }
                            // If the stream is append-only and the join key covers pk in both side,
                            // then we can remove matched rows since pk is unique and will not be
                            // inserted again
                            if append_only_optimize {
                                append_only_matched_rows.push(matched_row.clone());
                            }
                        }
                        if degree == 0 {
                            if let Some(chunk) =
                                hashjoin_chunk_builder.forward_if_not_matched(op, &row)?
                            {
                                yield Message::Chunk(chunk);
                            }
                        } else if let Some(chunk) =
                            hashjoin_chunk_builder.forward_exactly_once_if_matched(op, &row)?
                        {
                            yield Message::Chunk(chunk);
                        }
                        // Insert back the state taken from ht.
                        side_match.ht.insert_state(key, matched_rows);
                    } else if let Some(chunk) =
                        hashjoin_chunk_builder.forward_if_not_matched(op, &row)?
                    {
                        yield Message::Chunk(chunk);
                    }

                    if append_only_optimize {
                        if !append_only_matched_rows.is_empty() {
                            // Since join key contains pk and pk is unique, there should be only
                            // one row if matched
                            let [row]: [_; 1] = append_only_matched_rows.try_into().unwrap();
                            let pk = row.row_by_indices(&side_match.pk_indices);
                            side_match.ht.delete(key, pk, row)?;
                        } else {
                            side_update
                                .ht
                                .insert(key, pk, JoinRow::new(value, degree))?;
                        }
                    } else {
                        side_update
                            .ht
                            .insert(key, pk, JoinRow::new(value, degree))?;
                    }
                }
                Op::Delete | Op::UpdateDelete => {
                    let mut degree = 0;
                    if let Some(mut matched_rows) = matched_rows {
                        for (matched_row_ref, matched_row) in
                            matched_rows.values_mut(&side_match.all_data_types)
                        {
                            let mut matched_row = matched_row?;
                            if check_join_condition(&row, &matched_row.row)? {
                                degree += 1;
                                side_match.ht.dec_degree(matched_row_ref)?;
                                matched_row.dec_degree()?;
                                if !forward_exactly_once(T, SIDE) {
                                    if let Some(chunk) = hashjoin_chunk_builder
                                        .with_match_on_delete(&row, &matched_row)?
                                    {
                                        yield Message::Chunk(chunk);
                                    }
                                }
                            }
                        }
                        if degree == 0 {
                            if let Some(chunk) =
                                hashjoin_chunk_builder.forward_if_not_matched(op, &row)?
                            {
                                yield Message::Chunk(chunk);
                            }
                        } else if let Some(chunk) =
                            hashjoin_chunk_builder.forward_exactly_once_if_matched(op, &row)?
                        {
                            yield Message::Chunk(chunk);
                        }
                        // Insert back the state taken from ht.
                        side_match.ht.insert_state(key, matched_rows);
                    } else if let Some(chunk) =
                        hashjoin_chunk_builder.forward_if_not_matched(op, &row)?
                    {
                        yield Message::Chunk(chunk);
                    }
                    side_update
                        .ht
                        .delete(key, pk, JoinRow::new(value, degree))?;
                }
            }
        }
        if let Some(chunk) = hashjoin_chunk_builder.take()? {
            yield Message::Chunk(chunk);
        }
    }
}

#[cfg(test)]
mod tests {
    use risingwave_common::array::stream_chunk::StreamChunkTestExt;
    use risingwave_common::array::*;
    use risingwave_common::catalog::{ColumnDesc, ColumnId, Field, Schema, TableId};
    use risingwave_common::hash::{Key128, Key64};
    use risingwave_common::util::sort_util::OrderType;
    use risingwave_expr::expr::expr_binary_nonnull::new_binary_expr;
    use risingwave_expr::expr::InputRefExpression;
    use risingwave_pb::expr::expr_node::Type;
    use risingwave_storage::memory::MemoryStateStore;

    use super::*;
    use crate::executor::test_utils::{MessageSender, MockSource};
    use crate::executor::{ActorContext, Barrier, Epoch, Message};

    fn create_in_memory_state_table(
        mem_state: MemoryStateStore,
        data_types: &[DataType],
        order_types: &[OrderType],
        pk_indices: &[usize],
        table_id: u32,
    ) -> (StateTable<MemoryStateStore>, StateTable<MemoryStateStore>) {
        let column_descs = data_types
            .iter()
            .enumerate()
            .map(|(id, data_type)| ColumnDesc::unnamed(ColumnId::new(id as i32), data_type.clone()))
            .collect_vec();
        let state_table = StateTable::new_without_distribution(
            mem_state.clone(),
            TableId::new(table_id),
            column_descs,
            order_types.to_vec(),
            pk_indices.to_vec(),
        );

        // Create degree table
        let mut degree_table_column_descs = vec![];
        pk_indices.iter().enumerate().for_each(|(pk_id, idx)| {
            degree_table_column_descs.push(ColumnDesc::unnamed(
                ColumnId::new(pk_id as i32),
                data_types[*idx].clone(),
            ))
        });
        degree_table_column_descs.push(ColumnDesc::unnamed(
            ColumnId::new(pk_indices.len() as i32),
            DataType::Int64,
        ));
        let degree_state_table = StateTable::new_without_distribution(
            mem_state,
            TableId::new(table_id + 1),
            degree_table_column_descs,
            order_types.to_vec(),
            pk_indices.to_vec(),
        );
        (state_table, degree_state_table)
    }

    fn create_cond() -> BoxedExpression {
        let left_expr = InputRefExpression::new(DataType::Int64, 1);
        let right_expr = InputRefExpression::new(DataType::Int64, 3);
        new_binary_expr(
            Type::LessThan,
            DataType::Boolean,
            Box::new(left_expr),
            Box::new(right_expr),
        )
    }

    fn create_executor<const T: JoinTypePrimitive>(
        with_condition: bool,
        null_safe: bool,
    ) -> (MessageSender, MessageSender, BoxedMessageStream) {
        let schema = Schema {
            fields: vec![
                Field::unnamed(DataType::Int64), // join key
                Field::unnamed(DataType::Int64),
            ],
        };
        let (tx_l, source_l) = MockSource::channel(schema.clone(), vec![1]);
        let (tx_r, source_r) = MockSource::channel(schema, vec![1]);
        let params_l = JoinParams::new(vec![0], vec![]);
        let params_r = JoinParams::new(vec![0], vec![]);
        let cond = with_condition.then(create_cond);

        let mem_state = MemoryStateStore::new();

        let (state_l, degree_state_l) = create_in_memory_state_table(
            mem_state.clone(),
            &[DataType::Int64, DataType::Int64],
            &[OrderType::Ascending, OrderType::Ascending],
            &[0, 1],
            0,
        );

        let (state_r, degree_state_r) = create_in_memory_state_table(
            mem_state,
            &[DataType::Int64, DataType::Int64],
            &[OrderType::Ascending, OrderType::Ascending],
            &[0, 1],
            2,
        );
        let schema_len = match T {
            JoinType::LeftSemi | JoinType::LeftAnti => source_l.schema().len(),
            JoinType::RightSemi | JoinType::RightAnti => source_r.schema().len(),
            _ => source_l.schema().len() + source_r.schema().len(),
        };
        let executor = HashJoinExecutor::<Key64, MemoryStateStore, T>::new(
            ActorContext::create(123),
            Box::new(source_l),
            Box::new(source_r),
            params_l,
            params_r,
            vec![null_safe],
            vec![1],
            (0..schema_len).into_iter().collect_vec(),
            1,
            cond,
            "HashJoinExecutor".to_string(),
            state_l,
            degree_state_l,
            state_r,
            degree_state_r,
            false,
            Arc::new(StreamingMetrics::unused()),
        );
        (tx_l, tx_r, Box::new(executor).execute())
    }

    fn create_append_only_executor<const T: JoinTypePrimitive>(
        with_condition: bool,
    ) -> (MessageSender, MessageSender, BoxedMessageStream) {
        let schema = Schema {
            fields: vec![
                Field::unnamed(DataType::Int64),
                Field::unnamed(DataType::Int64),
                Field::unnamed(DataType::Int64),
            ],
        };
        let (tx_l, source_l) = MockSource::channel(schema.clone(), vec![0]);
        let (tx_r, source_r) = MockSource::channel(schema, vec![0]);
        let params_l = JoinParams::new(vec![0, 1], vec![]);
        let params_r = JoinParams::new(vec![0, 1], vec![]);
        let cond = with_condition.then(create_cond);

        let mem_state = MemoryStateStore::new();

        let (state_l, degree_state_l) = create_in_memory_state_table(
            mem_state.clone(),
            &[DataType::Int64, DataType::Int64, DataType::Int64],
            &[
                OrderType::Ascending,
                OrderType::Ascending,
                OrderType::Ascending,
            ],
            &[0, 1, 0],
            0,
        );

        let (state_r, degree_state_r) = create_in_memory_state_table(
            mem_state,
            &[DataType::Int64, DataType::Int64, DataType::Int64],
            &[
                OrderType::Ascending,
                OrderType::Ascending,
                OrderType::Ascending,
            ],
            &[0, 1, 1],
            0,
        );
        let schema_len = match T {
            JoinType::LeftSemi | JoinType::LeftAnti => source_l.schema().len(),
            JoinType::RightSemi | JoinType::RightAnti => source_r.schema().len(),
            _ => source_l.schema().len() + source_r.schema().len(),
        };
        let executor = HashJoinExecutor::<Key128, MemoryStateStore, T>::new(
            ActorContext::create(123),
            Box::new(source_l),
            Box::new(source_r),
            params_l,
            params_r,
            vec![false],
            vec![1],
            (0..schema_len).into_iter().collect_vec(),
            1,
            cond,
            "HashJoinExecutor".to_string(),
            state_l,
            degree_state_l,
            state_r,
            degree_state_r,
            true,
            Arc::new(StreamingMetrics::unused()),
        );
        (tx_l, tx_r, Box::new(executor).execute())
    }

    #[tokio::test]
    async fn test_streaming_hash_inner_join() {
        let chunk_l1 = StreamChunk::from_pretty(
            "  I I
             + 1 4
             + 2 5
             + 3 6",
        );
        let chunk_l2 = StreamChunk::from_pretty(
            "  I I
             + 3 8
             - 3 8",
        );
        let chunk_r1 = StreamChunk::from_pretty(
            "  I I
             + 2 7
             + 4 8
             + 6 9",
        );
        let chunk_r2 = StreamChunk::from_pretty(
            "  I  I
             + 3 10
             + 6 11",
        );
        let (mut tx_l, mut tx_r, mut hash_join) =
            create_executor::<{ JoinType::Inner }>(false, false);

        // push the init barrier for left and right
        tx_l.push_barrier(1, false);
        tx_r.push_barrier(1, false);
        hash_join.next().await.unwrap().unwrap();

        // push the 1st left chunk
        tx_l.push_chunk(chunk_l1);
        let chunk = hash_join.next().await.unwrap().unwrap();
        assert_eq!(
            chunk.into_chunk().unwrap(),
            StreamChunk::from_pretty("I I I I")
        );

        // push the init barrier for left and right
        tx_l.push_barrier(1, false);
        tx_r.push_barrier(1, false);
        hash_join.next().await.unwrap().unwrap();

        // push the 2nd left chunk
        tx_l.push_chunk(chunk_l2);
        let chunk = hash_join.next().await.unwrap().unwrap();
        assert_eq!(
            chunk.into_chunk().unwrap(),
            StreamChunk::from_pretty("I I I I")
        );

        // push the 1st right chunk
        tx_r.push_chunk(chunk_r1);
        let chunk = hash_join.next().await.unwrap().unwrap();
        assert_eq!(
            chunk.into_chunk().unwrap(),
            StreamChunk::from_pretty(
                " I I I I
                + 2 5 2 7"
            )
        );

        // push the 2nd right chunk
        tx_r.push_chunk(chunk_r2);
        let chunk = hash_join.next().await.unwrap().unwrap();
        assert_eq!(
            chunk.into_chunk().unwrap(),
            StreamChunk::from_pretty(
                " I I I I
                + 3 6 3 10"
            )
        );
    }

    #[tokio::test]
    async fn test_streaming_null_safe_hash_inner_join() {
        let chunk_l1 = StreamChunk::from_pretty(
            "  I I
             + 1 4
             + 2 5
             + . 6",
        );
        let chunk_l2 = StreamChunk::from_pretty(
            "  I I
             + . 8
             - . 8",
        );
        let chunk_r1 = StreamChunk::from_pretty(
            "  I I
             + 2 7
             + 4 8
             + 6 9",
        );
        let chunk_r2 = StreamChunk::from_pretty(
            "  I  I
             + . 10
             + 6 11",
        );
        let (mut tx_l, mut tx_r, mut hash_join) =
            create_executor::<{ JoinType::Inner }>(false, true);

        // push the init barrier for left and right
        tx_l.push_barrier(1, false);
        tx_r.push_barrier(1, false);
        hash_join.next().await.unwrap().unwrap();

        // push the 1st left chunk
        tx_l.push_chunk(chunk_l1);
        let chunk = hash_join.next().await.unwrap().unwrap();
        assert_eq!(
            chunk.into_chunk().unwrap(),
            StreamChunk::from_pretty("I I I I")
        );

        // push the init barrier for left and right
        tx_l.push_barrier(1, false);
        tx_r.push_barrier(1, false);
        hash_join.next().await.unwrap().unwrap();

        // push the 2nd left chunk
        tx_l.push_chunk(chunk_l2);
        let chunk = hash_join.next().await.unwrap().unwrap();
        assert_eq!(
            chunk.into_chunk().unwrap(),
            StreamChunk::from_pretty("I I I I")
        );

        // push the 1st right chunk
        tx_r.push_chunk(chunk_r1);
        let chunk = hash_join.next().await.unwrap().unwrap();
        assert_eq!(
            chunk.into_chunk().unwrap(),
            StreamChunk::from_pretty(
                " I I I I
                + 2 5 2 7"
            )
        );

        // push the 2nd right chunk
        tx_r.push_chunk(chunk_r2);
        let chunk = hash_join.next().await.unwrap().unwrap();
        assert_eq!(
            chunk.into_chunk().unwrap(),
            StreamChunk::from_pretty(
                " I I I I
                + . 6 . 10"
            )
        );
    }

    #[tokio::test]
    async fn test_streaming_hash_left_semi_join() {
        let chunk_l1 = StreamChunk::from_pretty(
            "  I I
             + 1 4
             + 2 5
             + 3 6",
        );
        let chunk_l2 = StreamChunk::from_pretty(
            "  I I
             + 3 8
             - 3 8",
        );
        let chunk_r1 = StreamChunk::from_pretty(
            "  I I
             + 2 7
             + 4 8
             + 6 9",
        );
        let chunk_r2 = StreamChunk::from_pretty(
            "  I  I
             + 3 10
             + 6 11",
        );
        let chunk_l3 = StreamChunk::from_pretty(
            "  I I
             + 6 10",
        );
        let chunk_r3 = StreamChunk::from_pretty(
            "  I  I
             - 6 11",
        );
        let chunk_r4 = StreamChunk::from_pretty(
            "  I  I
             - 6 9",
        );
        let (mut tx_l, mut tx_r, mut hash_join) =
            create_executor::<{ JoinType::LeftSemi }>(false, false);

        // push the init barrier for left and right
        tx_l.push_barrier(1, false);
        tx_r.push_barrier(1, false);
        hash_join.next().await.unwrap().unwrap();

        // push the 1st left chunk
        tx_l.push_chunk(chunk_l1);
        let chunk = hash_join.next().await.unwrap().unwrap();
        assert_eq!(chunk.into_chunk().unwrap(), StreamChunk::from_pretty("I I"));

        // push the init barrier for left and right
        tx_l.push_barrier(1, false);
        tx_r.push_barrier(1, false);
        hash_join.next().await.unwrap().unwrap();

        // push the 2nd left chunk
        tx_l.push_chunk(chunk_l2);
        let chunk = hash_join.next().await.unwrap().unwrap();
        assert_eq!(chunk.into_chunk().unwrap(), StreamChunk::from_pretty("I I"));

        // push the 1st right chunk
        tx_r.push_chunk(chunk_r1);
        let chunk = hash_join.next().await.unwrap().unwrap();
        assert_eq!(
            chunk.into_chunk().unwrap(),
            StreamChunk::from_pretty(
                " I I
                + 2 5"
            )
        );

        // push the 2nd right chunk
        tx_r.push_chunk(chunk_r2);
        let chunk = hash_join.next().await.unwrap().unwrap();
        assert_eq!(
            chunk.into_chunk().unwrap(),
            StreamChunk::from_pretty(
                " I I
                + 3 6"
            )
        );

        // push the 3rd left chunk (tests forward_exactly_once)
        tx_l.push_chunk(chunk_l3);
        let chunk = hash_join.next().await.unwrap().unwrap();
        assert_eq!(
            chunk.into_chunk().unwrap(),
            StreamChunk::from_pretty(
                " I I
                + 6 10"
            )
        );

        // push the 3rd right chunk
        // (tests that no change if there are still matches)
        tx_r.push_chunk(chunk_r3);
        let chunk = hash_join.next().await.unwrap().unwrap();
        assert_eq!(chunk.into_chunk().unwrap(), StreamChunk::from_pretty("I I"));

        // push the 3rd left chunk
        // (tests that deletion occurs when there are no more matches)
        tx_r.push_chunk(chunk_r4);
        let chunk = hash_join.next().await.unwrap().unwrap();
        assert_eq!(
            chunk.into_chunk().unwrap(),
            StreamChunk::from_pretty(
                " I I
                - 6 10"
            )
        );
    }

    #[tokio::test]
    async fn test_streaming_null_safe_hash_left_semi_join() {
        let chunk_l1 = StreamChunk::from_pretty(
            "  I I
             + 1 4
             + 2 5
             + . 6",
        );
        let chunk_l2 = StreamChunk::from_pretty(
            "  I I
             + . 8
             - . 8",
        );
        let chunk_r1 = StreamChunk::from_pretty(
            "  I I
             + 2 7
             + 4 8
             + 6 9",
        );
        let chunk_r2 = StreamChunk::from_pretty(
            "  I  I
             + . 10
             + 6 11",
        );
        let chunk_l3 = StreamChunk::from_pretty(
            "  I I
             + 6 10",
        );
        let chunk_r3 = StreamChunk::from_pretty(
            "  I  I
             - 6 11",
        );
        let chunk_r4 = StreamChunk::from_pretty(
            "  I  I
             - 6 9",
        );
        let (mut tx_l, mut tx_r, mut hash_join) =
            create_executor::<{ JoinType::LeftSemi }>(false, true);

        // push the init barrier for left and right
        tx_l.push_barrier(1, false);
        tx_r.push_barrier(1, false);
        hash_join.next().await.unwrap().unwrap();

        // push the 1st left chunk
        tx_l.push_chunk(chunk_l1);
        let chunk = hash_join.next().await.unwrap().unwrap();
        assert_eq!(chunk.into_chunk().unwrap(), StreamChunk::from_pretty("I I"));

        // push the init barrier for left and right
        tx_l.push_barrier(1, false);
        tx_r.push_barrier(1, false);
        hash_join.next().await.unwrap().unwrap();

        // push the 2nd left chunk
        tx_l.push_chunk(chunk_l2);
        let chunk = hash_join.next().await.unwrap().unwrap();
        assert_eq!(chunk.into_chunk().unwrap(), StreamChunk::from_pretty("I I"));

        // push the 1st right chunk
        tx_r.push_chunk(chunk_r1);
        let chunk = hash_join.next().await.unwrap().unwrap();
        assert_eq!(
            chunk.into_chunk().unwrap(),
            StreamChunk::from_pretty(
                " I I
                + 2 5"
            )
        );

        // push the 2nd right chunk
        tx_r.push_chunk(chunk_r2);
        let chunk = hash_join.next().await.unwrap().unwrap();
        assert_eq!(
            chunk.into_chunk().unwrap(),
            StreamChunk::from_pretty(
                " I I
                + . 6"
            )
        );

        // push the 3rd left chunk (tests forward_exactly_once)
        tx_l.push_chunk(chunk_l3);
        let chunk = hash_join.next().await.unwrap().unwrap();
        assert_eq!(
            chunk.into_chunk().unwrap(),
            StreamChunk::from_pretty(
                " I I
                + 6 10"
            )
        );

        // push the 3rd right chunk
        // (tests that no change if there are still matches)
        tx_r.push_chunk(chunk_r3);
        let chunk = hash_join.next().await.unwrap().unwrap();
        assert_eq!(chunk.into_chunk().unwrap(), StreamChunk::from_pretty("I I"));

        // push the 3rd left chunk
        // (tests that deletion occurs when there are no more matches)
        tx_r.push_chunk(chunk_r4);
        let chunk = hash_join.next().await.unwrap().unwrap();
        assert_eq!(
            chunk.into_chunk().unwrap(),
            StreamChunk::from_pretty(
                " I I
                - 6 10"
            )
        );
    }

    #[tokio::test]
    async fn test_streaming_hash_inner_join_append_only() {
        let chunk_l1 = StreamChunk::from_pretty(
            "  I I I
             + 1 4 1
             + 2 5 2
             + 3 6 3",
        );
        let chunk_l2 = StreamChunk::from_pretty(
            "  I I I
             + 4 9 4
             + 5 10 5",
        );
        let chunk_r1 = StreamChunk::from_pretty(
            "  I I I
             + 2 5 1
             + 4 9 2
             + 6 9 3",
        );
        let chunk_r2 = StreamChunk::from_pretty(
            "  I I I
             + 1 4 4
             + 3 6 5",
        );

        let (mut tx_l, mut tx_r, mut hash_join) =
            create_append_only_executor::<{ JoinType::Inner }>(false);

        // push the init barrier for left and right
        tx_l.push_barrier(1, false);
        tx_r.push_barrier(1, false);
        hash_join.next().await.unwrap().unwrap();

        // push the 1st left chunk
        tx_l.push_chunk(chunk_l1);
        let chunk = hash_join.next().await.unwrap().unwrap();
        assert_eq!(
            chunk.into_chunk().unwrap(),
            StreamChunk::from_pretty("I I I I I I")
        );

        // push the init barrier for left and right
        tx_l.push_barrier(1, false);
        tx_r.push_barrier(1, false);
        hash_join.next().await.unwrap().unwrap();

        // push the 2nd left chunk
        tx_l.push_chunk(chunk_l2);
        let chunk = hash_join.next().await.unwrap().unwrap();
        assert_eq!(
            chunk.into_chunk().unwrap(),
            StreamChunk::from_pretty("I I I I I I")
        );

        // push the 1st right chunk
        tx_r.push_chunk(chunk_r1);
        let chunk = hash_join.next().await.unwrap().unwrap();
        assert_eq!(
            chunk.into_chunk().unwrap(),
            StreamChunk::from_pretty(
                " I I I I I I
                + 2 5 2 2 5 1
                + 4 9 4 4 9 2"
            )
        );

        // push the 2nd right chunk
        tx_r.push_chunk(chunk_r2);
        let chunk = hash_join.next().await.unwrap().unwrap();
        assert_eq!(
            chunk.into_chunk().unwrap(),
            StreamChunk::from_pretty(
                " I I I I I I
                + 1 4 1 1 4 4
                + 3 6 3 3 6 5"
            )
        );
    }

    #[tokio::test]
    async fn test_streaming_hash_left_semi_join_append_only() {
        let chunk_l1 = StreamChunk::from_pretty(
            "  I I I
             + 1 4 1
             + 2 5 2
             + 3 6 3",
        );
        let chunk_l2 = StreamChunk::from_pretty(
            "  I I I
             + 4 9 4
             + 5 10 5",
        );
        let chunk_r1 = StreamChunk::from_pretty(
            "  I I I
             + 2 5 1
             + 4 9 2
             + 6 9 3",
        );
        let chunk_r2 = StreamChunk::from_pretty(
            "  I I I
             + 1 4 4
             + 3 6 5",
        );

        let (mut tx_l, mut tx_r, mut hash_join) =
            create_append_only_executor::<{ JoinType::LeftSemi }>(false);

        // push the init barrier for left and right
        tx_l.push_barrier(1, false);
        tx_r.push_barrier(1, false);
        hash_join.next().await.unwrap().unwrap();

        // push the 1st left chunk
        tx_l.push_chunk(chunk_l1);
        let chunk = hash_join.next().await.unwrap().unwrap();
        assert_eq!(
            chunk.into_chunk().unwrap(),
            StreamChunk::from_pretty("I I I")
        );

        // push the init barrier for left and right
        tx_l.push_barrier(1, false);
        tx_r.push_barrier(1, false);
        hash_join.next().await.unwrap().unwrap();

        // push the 2nd left chunk
        tx_l.push_chunk(chunk_l2);
        let chunk = hash_join.next().await.unwrap().unwrap();
        assert_eq!(
            chunk.into_chunk().unwrap(),
            StreamChunk::from_pretty("I I I")
        );

        // push the 1st right chunk
        tx_r.push_chunk(chunk_r1);
        let chunk = hash_join.next().await.unwrap().unwrap();
        assert_eq!(
            chunk.into_chunk().unwrap(),
            StreamChunk::from_pretty(
                " I I I
                + 2 5 2
                + 4 9 4"
            )
        );

        // push the 2nd right chunk
        tx_r.push_chunk(chunk_r2);
        let chunk = hash_join.next().await.unwrap().unwrap();
        assert_eq!(
            chunk.into_chunk().unwrap(),
            StreamChunk::from_pretty(
                " I I I
                + 1 4 1
                + 3 6 3"
            )
        );
    }

    #[tokio::test]
    async fn test_streaming_hash_right_semi_join_append_only() {
        let chunk_l1 = StreamChunk::from_pretty(
            "  I I I
             + 1 4 1
             + 2 5 2
             + 3 6 3",
        );
        let chunk_l2 = StreamChunk::from_pretty(
            "  I I I
             + 4 9 4
             + 5 10 5",
        );
        let chunk_r1 = StreamChunk::from_pretty(
            "  I I I
             + 2 5 1
             + 4 9 2
             + 6 9 3",
        );
        let chunk_r2 = StreamChunk::from_pretty(
            "  I I I
             + 1 4 4
             + 3 6 5",
        );

        let (mut tx_l, mut tx_r, mut hash_join) =
            create_append_only_executor::<{ JoinType::RightSemi }>(false);

        // push the init barrier for left and right
        tx_l.push_barrier(1, false);
        tx_r.push_barrier(1, false);
        hash_join.next().await.unwrap().unwrap();

        // push the 1st left chunk
        tx_l.push_chunk(chunk_l1);
        let chunk = hash_join.next().await.unwrap().unwrap();
        assert_eq!(
            chunk.into_chunk().unwrap(),
            StreamChunk::from_pretty("I I I")
        );

        // push the init barrier for left and right
        tx_l.push_barrier(1, false);
        tx_r.push_barrier(1, false);
        hash_join.next().await.unwrap().unwrap();

        // push the 2nd left chunk
        tx_l.push_chunk(chunk_l2);
        let chunk = hash_join.next().await.unwrap().unwrap();
        assert_eq!(
            chunk.into_chunk().unwrap(),
            StreamChunk::from_pretty("I I I")
        );

        // push the 1st right chunk
        tx_r.push_chunk(chunk_r1);
        let chunk = hash_join.next().await.unwrap().unwrap();
        assert_eq!(
            chunk.into_chunk().unwrap(),
            StreamChunk::from_pretty(
                " I I I
                + 2 5 1
                + 4 9 2"
            )
        );

        // push the 2nd right chunk
        tx_r.push_chunk(chunk_r2);
        let chunk = hash_join.next().await.unwrap().unwrap();
        assert_eq!(
            chunk.into_chunk().unwrap(),
            StreamChunk::from_pretty(
                " I I I
                + 1 4 4
                + 3 6 5"
            )
        );
    }

    #[tokio::test]
    async fn test_streaming_hash_right_semi_join() {
        let chunk_r1 = StreamChunk::from_pretty(
            "  I I
             + 1 4
             + 2 5
             + 3 6",
        );
        let chunk_r2 = StreamChunk::from_pretty(
            "  I I
             + 3 8
             - 3 8",
        );
        let chunk_l1 = StreamChunk::from_pretty(
            "  I I
             + 2 7
             + 4 8
             + 6 9",
        );
        let chunk_l2 = StreamChunk::from_pretty(
            "  I  I
             + 3 10
             + 6 11",
        );
        let chunk_r3 = StreamChunk::from_pretty(
            "  I I
             + 6 10",
        );
        let chunk_l3 = StreamChunk::from_pretty(
            "  I  I
             - 6 11",
        );
        let chunk_l4 = StreamChunk::from_pretty(
            "  I  I
             - 6 9",
        );
        let (mut tx_l, mut tx_r, mut hash_join) =
            create_executor::<{ JoinType::RightSemi }>(false, false);

        // push the init barrier for left and right
        tx_l.push_barrier(1, false);
        tx_r.push_barrier(1, false);
        hash_join.next().await.unwrap().unwrap();

        // push the 1st right chunk
        tx_r.push_chunk(chunk_r1);
        let chunk = hash_join.next().await.unwrap().unwrap();
        assert_eq!(chunk.into_chunk().unwrap(), StreamChunk::from_pretty("I I"));

        // push the init barrier for left and right
        tx_l.push_barrier(1, false);
        tx_r.push_barrier(1, false);
        hash_join.next().await.unwrap().unwrap();

        // push the 2nd right chunk
        tx_r.push_chunk(chunk_r2);
        let chunk = hash_join.next().await.unwrap().unwrap();
        assert_eq!(chunk.into_chunk().unwrap(), StreamChunk::from_pretty("I I"));

        // push the 1st left chunk
        tx_l.push_chunk(chunk_l1);
        let chunk = hash_join.next().await.unwrap().unwrap();
        assert_eq!(
            chunk.into_chunk().unwrap(),
            StreamChunk::from_pretty(
                " I I
                + 2 5"
            )
        );

        // push the 2nd left chunk
        tx_l.push_chunk(chunk_l2);
        let chunk = hash_join.next().await.unwrap().unwrap();
        assert_eq!(
            chunk.into_chunk().unwrap(),
            StreamChunk::from_pretty(
                " I I
                + 3 6"
            )
        );

        // push the 3rd right chunk (tests forward_exactly_once)
        tx_r.push_chunk(chunk_r3);
        let chunk = hash_join.next().await.unwrap().unwrap();
        assert_eq!(
            chunk.into_chunk().unwrap(),
            StreamChunk::from_pretty(
                " I I
                + 6 10"
            )
        );

        // push the 3rd left chunk
        // (tests that no change if there are still matches)
        tx_l.push_chunk(chunk_l3);
        let chunk = hash_join.next().await.unwrap().unwrap();
        assert_eq!(chunk.into_chunk().unwrap(), StreamChunk::from_pretty("I I"));

        // push the 3rd right chunk
        // (tests that deletion occurs when there are no more matches)
        tx_l.push_chunk(chunk_l4);
        let chunk = hash_join.next().await.unwrap().unwrap();
        assert_eq!(
            chunk.into_chunk().unwrap(),
            StreamChunk::from_pretty(
                " I I
                - 6 10"
            )
        );
    }

    #[tokio::test]
    async fn test_streaming_hash_left_anti_join() {
        let chunk_l1 = StreamChunk::from_pretty(
            "  I I
             + 1 4
             + 2 5
             + 3 6",
        );
        let chunk_l2 = StreamChunk::from_pretty(
            "  I I
             + 3 8
             - 3 8",
        );
        let chunk_r1 = StreamChunk::from_pretty(
            "  I I
             + 2 7
             + 4 8
             + 6 9",
        );
        let chunk_r2 = StreamChunk::from_pretty(
            "  I  I
             + 3 10
             + 6 11
             + 1 2
             + 1 3",
        );
        let chunk_l3 = StreamChunk::from_pretty(
            "  I I
             + 9 10",
        );
        let chunk_r3 = StreamChunk::from_pretty(
            "  I I
             - 1 2",
        );
        let chunk_r4 = StreamChunk::from_pretty(
            "  I I
             - 1 3",
        );
        let (mut tx_l, mut tx_r, mut hash_join) =
            create_executor::<{ JoinType::LeftAnti }>(false, false);

        // push the init barrier for left and right
        tx_l.push_barrier(1, false);
        tx_r.push_barrier(1, false);
        hash_join.next().await.unwrap().unwrap();

        // push the 1st left chunk
        tx_l.push_chunk(chunk_l1);
        let chunk = hash_join.next().await.unwrap().unwrap();
        assert_eq!(
            chunk.into_chunk().unwrap(),
            StreamChunk::from_pretty(
                " I I
                + 1 4
                + 2 5
                + 3 6",
            )
        );

        // push the init barrier for left and right
        tx_l.push_barrier(1, false);
        tx_r.push_barrier(1, false);
        hash_join.next().await.unwrap().unwrap();

        // push the 2nd left chunk
        tx_l.push_chunk(chunk_l2);
        let chunk = hash_join.next().await.unwrap().unwrap();
        assert_eq!(
            chunk.into_chunk().unwrap(),
            StreamChunk::from_pretty(
                "  I I
                 + 3 8
                 - 3 8",
            )
        );

        // push the 1st right chunk
        tx_r.push_chunk(chunk_r1);
        let chunk = hash_join.next().await.unwrap().unwrap();
        assert_eq!(
            chunk.into_chunk().unwrap(),
            StreamChunk::from_pretty(
                " I I
                - 2 5"
            )
        );

        // push the 2nd right chunk
        tx_r.push_chunk(chunk_r2);
        let chunk = hash_join.next().await.unwrap().unwrap();
        assert_eq!(
            chunk.into_chunk().unwrap(),
            StreamChunk::from_pretty(
                " I I
                - 3 6
                - 1 4"
            )
        );

        // push the 3rd left chunk (tests forward_exactly_once)
        tx_l.push_chunk(chunk_l3);
        let chunk = hash_join.next().await.unwrap().unwrap();
        assert_eq!(
            chunk.into_chunk().unwrap(),
            StreamChunk::from_pretty(
                " I I
                + 9 10"
            )
        );

        // push the 3rd right chunk
        // (tests that no change if there are still matches)
        tx_r.push_chunk(chunk_r3);
        let chunk = hash_join.next().await.unwrap().unwrap();
        assert_eq!(chunk.into_chunk().unwrap(), StreamChunk::from_pretty("I I"));

        // push the 4th right chunk
        // (tests that insertion occurs when there are no more matches)
        tx_r.push_chunk(chunk_r4);
        let chunk = hash_join.next().await.unwrap().unwrap();
        assert_eq!(
            chunk.into_chunk().unwrap(),
            StreamChunk::from_pretty(
                " I I
                + 1 4"
            )
        );
    }

    #[tokio::test]
    async fn test_streaming_hash_right_anti_join() {
        let chunk_r1 = StreamChunk::from_pretty(
            "  I I
             + 1 4
             + 2 5
             + 3 6",
        );
        let chunk_r2 = StreamChunk::from_pretty(
            "  I I
             + 3 8
             - 3 8",
        );
        let chunk_l1 = StreamChunk::from_pretty(
            "  I I
             + 2 7
             + 4 8
             + 6 9",
        );
        let chunk_l2 = StreamChunk::from_pretty(
            "  I  I
             + 3 10
             + 6 11
             + 1 2
             + 1 3",
        );
        let chunk_r3 = StreamChunk::from_pretty(
            "  I I
             + 9 10",
        );
        let chunk_l3 = StreamChunk::from_pretty(
            "  I I
             - 1 2",
        );
        let chunk_l4 = StreamChunk::from_pretty(
            "  I I
             - 1 3",
        );
        let (mut tx_r, mut tx_l, mut hash_join) =
            create_executor::<{ JoinType::LeftAnti }>(false, false);

        // push the init barrier for left and right
        tx_r.push_barrier(1, false);
        tx_l.push_barrier(1, false);
        hash_join.next().await.unwrap().unwrap();

        // push the 1st right chunk
        tx_r.push_chunk(chunk_r1);
        let chunk = hash_join.next().await.unwrap().unwrap();
        assert_eq!(
            chunk.into_chunk().unwrap(),
            StreamChunk::from_pretty(
                " I I
                + 1 4
                + 2 5
                + 3 6",
            )
        );

        // push the init barrier for left and right
        tx_r.push_barrier(1, false);
        tx_l.push_barrier(1, false);
        hash_join.next().await.unwrap().unwrap();

        // push the 2nd right chunk
        tx_r.push_chunk(chunk_r2);
        let chunk = hash_join.next().await.unwrap().unwrap();
        assert_eq!(
            chunk.into_chunk().unwrap(),
            StreamChunk::from_pretty(
                "  I I
                 + 3 8
                 - 3 8",
            )
        );

        // push the 1st left chunk
        tx_l.push_chunk(chunk_l1);
        let chunk = hash_join.next().await.unwrap().unwrap();
        assert_eq!(
            chunk.into_chunk().unwrap(),
            StreamChunk::from_pretty(
                " I I
                - 2 5"
            )
        );

        // push the 2nd left chunk
        tx_l.push_chunk(chunk_l2);
        let chunk = hash_join.next().await.unwrap().unwrap();
        assert_eq!(
            chunk.into_chunk().unwrap(),
            StreamChunk::from_pretty(
                " I I
                - 3 6
                - 1 4"
            )
        );

        // push the 3rd right chunk (tests forward_exactly_once)
        tx_r.push_chunk(chunk_r3);
        let chunk = hash_join.next().await.unwrap().unwrap();
        assert_eq!(
            chunk.into_chunk().unwrap(),
            StreamChunk::from_pretty(
                " I I
                + 9 10"
            )
        );

        // push the 3rd left chunk
        // (tests that no change if there are still matches)
        tx_l.push_chunk(chunk_l3);
        let chunk = hash_join.next().await.unwrap().unwrap();
        assert_eq!(chunk.into_chunk().unwrap(), StreamChunk::from_pretty("I I"));

        // push the 4th left chunk
        // (tests that insertion occurs when there are no more matches)
        tx_l.push_chunk(chunk_l4);
        let chunk = hash_join.next().await.unwrap().unwrap();
        assert_eq!(
            chunk.into_chunk().unwrap(),
            StreamChunk::from_pretty(
                " I I
                + 1 4"
            )
        );
    }

    #[tokio::test]
    async fn test_streaming_hash_inner_join_with_barrier() {
        let chunk_l1 = StreamChunk::from_pretty(
            "  I I
             + 1 4
             + 2 5
             + 3 6",
        );
        let chunk_l2 = StreamChunk::from_pretty(
            "  I I
             + 6 8
             + 3 8",
        );
        let chunk_r1 = StreamChunk::from_pretty(
            "  I I
             + 2 7
             + 4 8
             + 6 9",
        );
        let chunk_r2 = StreamChunk::from_pretty(
            "  I  I
             + 3 10
             + 6 11",
        );
        let (mut tx_l, mut tx_r, mut hash_join) =
            create_executor::<{ JoinType::Inner }>(false, false);

        // push the init barrier for left and right
        tx_l.push_barrier(1, false);
        tx_r.push_barrier(1, false);
        hash_join.next().await.unwrap().unwrap();

        // push the 1st left chunk
        tx_l.push_chunk(chunk_l1);
        let chunk = hash_join.next().await.unwrap().unwrap();
        assert_eq!(
            chunk.into_chunk().unwrap(),
            StreamChunk::from_pretty("I I I I")
        );

        // push a barrier to left side
        tx_l.push_barrier(2, false);

        // push the 2nd left chunk
        tx_l.push_chunk(chunk_l2);

        // join the first right chunk
        tx_r.push_chunk(chunk_r1);

        // Consume stream chunk
        let chunk = hash_join.next().await.unwrap().unwrap();
        assert_eq!(
            chunk.into_chunk().unwrap(),
            StreamChunk::from_pretty(
                " I I I I
                + 2 5 2 7"
            )
        );

        // push a barrier to right side
        tx_r.push_barrier(2, false);

        // get the aligned barrier here
        let expected_epoch = Epoch::new_test_epoch(2);
        assert!(matches!(
            hash_join.next().await.unwrap().unwrap(),
            Message::Barrier(Barrier {
                epoch,
                mutation: None,
                ..
            }) if epoch == expected_epoch
        ));

        // join the 2nd left chunk
        let chunk = hash_join.next().await.unwrap().unwrap();
        assert_eq!(
            chunk.into_chunk().unwrap(),
            StreamChunk::from_pretty(
                " I I I I
                + 6 8 6 9"
            )
        );

        // push the 2nd right chunk
        tx_r.push_chunk(chunk_r2);
        let chunk = hash_join.next().await.unwrap().unwrap();
        assert_eq!(
            chunk.into_chunk().unwrap(),
            StreamChunk::from_pretty(
                " I I I I
                + 3 6 3 10
                + 3 8 3 10
                + 6 8 6 11"
            )
        );
    }

    #[tokio::test]
    async fn test_streaming_hash_inner_join_with_null_and_barrier() {
        let chunk_l1 = StreamChunk::from_pretty(
            "  I I
             + 1 4
             + 2 .
             + 3 .",
        );
        let chunk_l2 = StreamChunk::from_pretty(
            "  I I
             + 6 .
             + 3 8",
        );
        let chunk_r1 = StreamChunk::from_pretty(
            "  I I
             + 2 7
             + 4 8
             + 6 9",
        );
        let chunk_r2 = StreamChunk::from_pretty(
            "  I  I
             + 3 10
             + 6 11",
        );
        let (mut tx_l, mut tx_r, mut hash_join) =
            create_executor::<{ JoinType::Inner }>(false, false);

        // push the init barrier for left and right
        tx_l.push_barrier(1, false);
        tx_r.push_barrier(1, false);
        hash_join.next().await.unwrap().unwrap();

        // push the 1st left chunk
        tx_l.push_chunk(chunk_l1);
        let chunk = hash_join.next().await.unwrap().unwrap();
        assert_eq!(
            chunk.into_chunk().unwrap(),
            StreamChunk::from_pretty("I I I I")
        );

        // push a barrier to left side
        tx_l.push_barrier(2, false);

        // push the 2nd left chunk
        tx_l.push_chunk(chunk_l2);

        // join the first right chunk
        tx_r.push_chunk(chunk_r1);

        // Consume stream chunk
        let chunk = hash_join.next().await.unwrap().unwrap();
        assert_eq!(
            chunk.into_chunk().unwrap(),
            StreamChunk::from_pretty(
                " I I I I
                + 2 . 2 7"
            )
        );

        // push a barrier to right side
        tx_r.push_barrier(2, false);

        // get the aligned barrier here
        let expected_epoch = Epoch::new_test_epoch(2);
        assert!(matches!(
            hash_join.next().await.unwrap().unwrap(),
            Message::Barrier(Barrier {
                epoch,
                mutation: None,
                ..
            }) if epoch == expected_epoch
        ));

        // join the 2nd left chunk
        let chunk = hash_join.next().await.unwrap().unwrap();
        assert_eq!(
            chunk.into_chunk().unwrap(),
            StreamChunk::from_pretty(
                " I I I I
                + 6 . 6 9"
            )
        );

        // push the 2nd right chunk
        tx_r.push_chunk(chunk_r2);
        let chunk = hash_join.next().await.unwrap().unwrap();
        assert_eq!(
            chunk.into_chunk().unwrap(),
            StreamChunk::from_pretty(
                " I I I I
                + 3 . 3 10
                + 3 8 3 10
                + 6 . 6 11"
            )
        );
    }

    #[tokio::test]
    async fn test_streaming_hash_left_join() {
        let chunk_l1 = StreamChunk::from_pretty(
            "  I I
             + 1 4
             + 2 5
             + 3 6",
        );
        let chunk_l2 = StreamChunk::from_pretty(
            "  I I
             + 3 8
             - 3 8",
        );
        let chunk_r1 = StreamChunk::from_pretty(
            "  I I
             + 2 7
             + 4 8
             + 6 9",
        );
        let chunk_r2 = StreamChunk::from_pretty(
            "  I  I
             + 3 10
             + 6 11",
        );
        let (mut tx_l, mut tx_r, mut hash_join) =
            create_executor::<{ JoinType::LeftOuter }>(false, false);

        // push the init barrier for left and right
        tx_l.push_barrier(1, false);
        tx_r.push_barrier(1, false);
        hash_join.next().await.unwrap().unwrap();

        // push the 1st left chunk
        tx_l.push_chunk(chunk_l1);
        let chunk = hash_join.next().await.unwrap().unwrap();
        assert_eq!(
            chunk.into_chunk().unwrap(),
            StreamChunk::from_pretty(
                " I I I I
                + 1 4 . .
                + 2 5 . .
                + 3 6 . ."
            )
        );

        // push the 2nd left chunk
        tx_l.push_chunk(chunk_l2);
        let chunk = hash_join.next().await.unwrap().unwrap();
        assert_eq!(
            chunk.into_chunk().unwrap(),
            StreamChunk::from_pretty(
                " I I I I
                + 3 8 . .
                - 3 8 . ."
            )
        );

        // push the 1st right chunk
        tx_r.push_chunk(chunk_r1);
        let chunk = hash_join.next().await.unwrap().unwrap();
        assert_eq!(
            chunk.into_chunk().unwrap(),
            StreamChunk::from_pretty(
                "  I I I I
                U- 2 5 . .
                U+ 2 5 2 7"
            )
        );

        // push the 2nd right chunk
        tx_r.push_chunk(chunk_r2);
        let chunk = hash_join.next().await.unwrap().unwrap();
        assert_eq!(
            chunk.into_chunk().unwrap(),
            StreamChunk::from_pretty(
                "  I I I I
                U- 3 6 . .
                U+ 3 6 3 10"
            )
        );
    }

    #[tokio::test]
    async fn test_streaming_null_safe_hash_left_join() {
        let chunk_l1 = StreamChunk::from_pretty(
            "  I I
             + 1 4
             + 2 5
             + . 6",
        );
        let chunk_l2 = StreamChunk::from_pretty(
            "  I I
             + . 8
             - . 8",
        );
        let chunk_r1 = StreamChunk::from_pretty(
            "  I I
             + 2 7
             + 4 8
             + 6 9",
        );
        let chunk_r2 = StreamChunk::from_pretty(
            "  I  I
             + . 10
             + 6 11",
        );
        let (mut tx_l, mut tx_r, mut hash_join) =
            create_executor::<{ JoinType::LeftOuter }>(false, true);

        // push the init barrier for left and right
        tx_l.push_barrier(1, false);
        tx_r.push_barrier(1, false);
        hash_join.next().await.unwrap().unwrap();

        // push the 1st left chunk
        tx_l.push_chunk(chunk_l1);
        let chunk = hash_join.next().await.unwrap().unwrap();
        assert_eq!(
            chunk.into_chunk().unwrap(),
            StreamChunk::from_pretty(
                " I I I I
                + 1 4 . .
                + 2 5 . .
                + . 6 . ."
            )
        );

        // push the 2nd left chunk
        tx_l.push_chunk(chunk_l2);
        let chunk = hash_join.next().await.unwrap().unwrap();
        assert_eq!(
            chunk.into_chunk().unwrap(),
            StreamChunk::from_pretty(
                " I I I I
                + . 8 . .
                - . 8 . ."
            )
        );

        // push the 1st right chunk
        tx_r.push_chunk(chunk_r1);
        let chunk = hash_join.next().await.unwrap().unwrap();
        assert_eq!(
            chunk.into_chunk().unwrap(),
            StreamChunk::from_pretty(
                "  I I I I
                U- 2 5 . .
                U+ 2 5 2 7"
            )
        );

        // push the 2nd right chunk
        tx_r.push_chunk(chunk_r2);
        let chunk = hash_join.next().await.unwrap().unwrap();
        assert_eq!(
            chunk.into_chunk().unwrap(),
            StreamChunk::from_pretty(
                "  I I I I
                U- . 6 . .
                U+ . 6 . 10"
            )
        );
    }

    #[tokio::test]
    async fn test_streaming_hash_right_join() {
        let chunk_l1 = StreamChunk::from_pretty(
            "  I I
             + 1 4
             + 2 5
             + 3 6",
        );
        let chunk_l2 = StreamChunk::from_pretty(
            "  I I
             + 3 8
             - 3 8",
        );
        let chunk_r1 = StreamChunk::from_pretty(
            "  I I
             + 2 7
             + 4 8
             + 6 9",
        );
        let chunk_r2 = StreamChunk::from_pretty(
            "  I  I
             + 5 10
             - 5 10",
        );
        let (mut tx_l, mut tx_r, mut hash_join) =
            create_executor::<{ JoinType::RightOuter }>(false, false);

        // push the init barrier for left and right
        tx_l.push_barrier(1, false);
        tx_r.push_barrier(1, false);
        hash_join.next().await.unwrap().unwrap();

        // push the 1st left chunk
        tx_l.push_chunk(chunk_l1);
        let chunk = hash_join.next().await.unwrap().unwrap();
        assert_eq!(
            chunk.into_chunk().unwrap(),
            StreamChunk::from_pretty("I I I I")
        );

        // push the 2nd left chunk
        tx_l.push_chunk(chunk_l2);
        let chunk = hash_join.next().await.unwrap().unwrap();
        assert_eq!(
            chunk.into_chunk().unwrap(),
            StreamChunk::from_pretty("I I I I")
        );

        // push the 1st right chunk
        tx_r.push_chunk(chunk_r1);
        let chunk = hash_join.next().await.unwrap().unwrap();
        assert_eq!(
            chunk.into_chunk().unwrap(),
            StreamChunk::from_pretty(
                " I I I I
                + 2 5 2 7
                + . . 4 8
                + . . 6 9"
            )
        );

        // push the 2nd right chunk
        tx_r.push_chunk(chunk_r2);
        let chunk = hash_join.next().await.unwrap().unwrap();
        assert_eq!(
            chunk.into_chunk().unwrap(),
            StreamChunk::from_pretty(
                " I I I I
                + . . 5 10
                - . . 5 10"
            )
        );
    }

    #[tokio::test]
    async fn test_streaming_hash_left_join_append_only() {
        let chunk_l1 = StreamChunk::from_pretty(
            "  I I I
             + 1 4 1
             + 2 5 2
             + 3 6 3",
        );
        let chunk_l2 = StreamChunk::from_pretty(
            "  I I I
             + 4 9 4
             + 5 10 5",
        );
        let chunk_r1 = StreamChunk::from_pretty(
            "  I I I
             + 2 5 1
             + 4 9 2
             + 6 9 3",
        );
        let chunk_r2 = StreamChunk::from_pretty(
            "  I I I
             + 1 4 4
             + 3 6 5",
        );

        let (mut tx_l, mut tx_r, mut hash_join) =
            create_append_only_executor::<{ JoinType::LeftOuter }>(false);

        // push the init barrier for left and right
        tx_l.push_barrier(1, false);
        tx_r.push_barrier(1, false);
        hash_join.next().await.unwrap().unwrap();

        // push the 1st left chunk
        tx_l.push_chunk(chunk_l1);
        let chunk = hash_join.next().await.unwrap().unwrap();
        assert_eq!(
            chunk.into_chunk().unwrap(),
            StreamChunk::from_pretty(
                " I I I I I I
                + 1 4 1 . . .
                + 2 5 2 . . .
                + 3 6 3 . . ."
            )
        );

        // push the 2nd left chunk
        tx_l.push_chunk(chunk_l2);
        let chunk = hash_join.next().await.unwrap().unwrap();
        assert_eq!(
            chunk.into_chunk().unwrap(),
            StreamChunk::from_pretty(
                " I I I I I I
                + 4 9 4 . . .
                + 5 10 5 . . ."
            )
        );

        // push the 1st right chunk
        tx_r.push_chunk(chunk_r1);
        let chunk = hash_join.next().await.unwrap().unwrap();
        assert_eq!(
            chunk.into_chunk().unwrap(),
            StreamChunk::from_pretty(
                "  I I I I I I
                U- 2 5 2 . . .
                U+ 2 5 2 2 5 1
                U- 4 9 4 . . .
                U+ 4 9 4 4 9 2"
            )
        );

        // push the 2nd right chunk
        tx_r.push_chunk(chunk_r2);
        let chunk = hash_join.next().await.unwrap().unwrap();
        assert_eq!(
            chunk.into_chunk().unwrap(),
            StreamChunk::from_pretty(
                "  I I I I I I
                U- 1 4 1 . . .
                U+ 1 4 1 1 4 4
                U- 3 6 3 . . .
                U+ 3 6 3 3 6 5"
            )
        );
    }

    #[tokio::test]
    async fn test_streaming_hash_right_join_append_only() {
        let chunk_l1 = StreamChunk::from_pretty(
            "  I I I
             + 1 4 1
             + 2 5 2
             + 3 6 3",
        );
        let chunk_l2 = StreamChunk::from_pretty(
            "  I I I
             + 4 9 4
             + 5 10 5",
        );
        let chunk_r1 = StreamChunk::from_pretty(
            "  I I I
             + 2 5 1
             + 4 9 2
             + 6 9 3",
        );
        let chunk_r2 = StreamChunk::from_pretty(
            "  I I I
             + 1 4 4
             + 3 6 5
             + 7 7 6",
        );

        let (mut tx_l, mut tx_r, mut hash_join) =
            create_append_only_executor::<{ JoinType::RightOuter }>(false);

        // push the init barrier for left and right
        tx_l.push_barrier(1, false);
        tx_r.push_barrier(1, false);
        hash_join.next().await.unwrap().unwrap();

        // push the 1st left chunk
        tx_l.push_chunk(chunk_l1);
        let chunk = hash_join.next().await.unwrap().unwrap();
        assert_eq!(
            chunk.into_chunk().unwrap(),
            StreamChunk::from_pretty("I I I I I I")
        );

        // push the 2nd left chunk
        tx_l.push_chunk(chunk_l2);
        let chunk = hash_join.next().await.unwrap().unwrap();
        assert_eq!(
            chunk.into_chunk().unwrap(),
            StreamChunk::from_pretty("I I I I I I")
        );

        // push the 1st right chunk
        tx_r.push_chunk(chunk_r1);
        let chunk = hash_join.next().await.unwrap().unwrap();
        assert_eq!(
            chunk.into_chunk().unwrap(),
            StreamChunk::from_pretty(
                "  I I I I I I
                + 2 5 2 2 5 1
                + 4 9 4 4 9 2
                + . . . 6 9 3"
            )
        );

        // push the 2nd right chunk
        tx_r.push_chunk(chunk_r2);
        let chunk = hash_join.next().await.unwrap().unwrap();
        assert_eq!(
            chunk.into_chunk().unwrap(),
            StreamChunk::from_pretty(
                "  I I I I I I
                + 1 4 1 1 4 4
                + 3 6 3 3 6 5
                + . . . 7 7 6"
            )
        );
    }

    #[tokio::test]
    async fn test_streaming_hash_full_outer_join() {
        let chunk_l1 = StreamChunk::from_pretty(
            "  I I
             + 1 4
             + 2 5
             + 3 6",
        );
        let chunk_l2 = StreamChunk::from_pretty(
            "  I I
             + 3 8
             - 3 8",
        );
        let chunk_r1 = StreamChunk::from_pretty(
            "  I I
             + 2 7
             + 4 8
             + 6 9",
        );
        let chunk_r2 = StreamChunk::from_pretty(
            "  I  I
             + 5 10
             - 5 10",
        );
        let (mut tx_l, mut tx_r, mut hash_join) =
            create_executor::<{ JoinType::FullOuter }>(false, false);

        // push the init barrier for left and right
        tx_l.push_barrier(1, false);
        tx_r.push_barrier(1, false);
        hash_join.next().await.unwrap().unwrap();

        // push the 1st left chunk
        tx_l.push_chunk(chunk_l1);
        let chunk = hash_join.next().await.unwrap().unwrap();
        assert_eq!(
            chunk.into_chunk().unwrap(),
            StreamChunk::from_pretty(
                " I I I I
                + 1 4 . .
                + 2 5 . .
                + 3 6 . ."
            )
        );

        // push the 2nd left chunk
        tx_l.push_chunk(chunk_l2);
        let chunk = hash_join.next().await.unwrap().unwrap();
        assert_eq!(
            chunk.into_chunk().unwrap(),
            StreamChunk::from_pretty(
                " I I I I
                + 3 8 . .
                - 3 8 . ."
            )
        );

        // push the 1st right chunk
        tx_r.push_chunk(chunk_r1);
        let chunk = hash_join.next().await.unwrap().unwrap();
        assert_eq!(
            chunk.into_chunk().unwrap(),
            StreamChunk::from_pretty(
                "  I I I I
                U- 2 5 . .
                U+ 2 5 2 7
                +  . . 4 8
                +  . . 6 9"
            )
        );

        // push the 2nd right chunk
        tx_r.push_chunk(chunk_r2);
        let chunk = hash_join.next().await.unwrap().unwrap();
        assert_eq!(
            chunk.into_chunk().unwrap(),
            StreamChunk::from_pretty(
                " I I I I
                + . . 5 10
                - . . 5 10"
            )
        );
    }

    #[tokio::test]
    async fn test_streaming_hash_full_outer_join_with_nonequi_condition() {
        let chunk_l1 = StreamChunk::from_pretty(
            "  I I
             + 1 4
             + 2 5
             + 3 6
             + 3 7",
        );
        let chunk_l2 = StreamChunk::from_pretty(
            "  I I
             + 3 8
             - 3 8
             - 1 4", // delete row to cause an empty JoinHashEntry
        );
        let chunk_r1 = StreamChunk::from_pretty(
            "  I I
             + 2 6
             + 4 8
             + 3 4",
        );
        let chunk_r2 = StreamChunk::from_pretty(
            "  I  I
             + 5 10
             - 5 10
             + 1 2",
        );
        let (mut tx_l, mut tx_r, mut hash_join) =
            create_executor::<{ JoinType::FullOuter }>(true, false);

        // push the init barrier for left and right
        tx_l.push_barrier(1, false);
        tx_r.push_barrier(1, false);
        hash_join.next().await.unwrap().unwrap();

        // push the 1st left chunk
        tx_l.push_chunk(chunk_l1);
        let chunk = hash_join.next().await.unwrap().unwrap();
        assert_eq!(
            chunk.into_chunk().unwrap(),
            StreamChunk::from_pretty(
                " I I I I
                + 1 4 . .
                + 2 5 . .
                + 3 6 . .
                + 3 7 . ."
            )
        );

        // push the 2nd left chunk
        tx_l.push_chunk(chunk_l2);
        let chunk = hash_join.next().await.unwrap().unwrap();
        assert_eq!(
            chunk.into_chunk().unwrap(),
            StreamChunk::from_pretty(
                " I I I I
                + 3 8 . .
                - 3 8 . .
                - 1 4 . ."
            )
        );

        // push the 1st right chunk
        tx_r.push_chunk(chunk_r1);
        let chunk = hash_join.next().await.unwrap().unwrap();
        assert_eq!(
            chunk.into_chunk().unwrap(),
            StreamChunk::from_pretty(
                "  I I I I
                U- 2 5 . .
                U+ 2 5 2 6
                +  . . 4 8
                +  . . 3 4" /* regression test (#2420): 3 4 should be forwarded only once
                             * despite matching on eq join on 2
                             * entries */
            )
        );

        // push the 2nd right chunk
        tx_r.push_chunk(chunk_r2);
        let chunk = hash_join.next().await.unwrap().unwrap();
        assert_eq!(
            chunk.into_chunk().unwrap(),
            StreamChunk::from_pretty(
                " I I I I
                + . . 5 10
                - . . 5 10
                + . . 1 2" /* regression test (#2420): 1 2 forwarded even if matches on an empty
                            * join entry */
            )
        );
    }

    #[tokio::test]
    async fn test_streaming_hash_inner_join_with_nonequi_condition() {
        let chunk_l1 = StreamChunk::from_pretty(
            "  I I
             + 1 4
             + 2 10
             + 3 6",
        );
        let chunk_l2 = StreamChunk::from_pretty(
            "  I I
             + 3 8
             - 3 8",
        );
        let chunk_r1 = StreamChunk::from_pretty(
            "  I I
             + 2 7
             + 4 8
             + 6 9",
        );
        let chunk_r2 = StreamChunk::from_pretty(
            "  I  I
             + 3 10
             + 6 11",
        );
        let (mut tx_l, mut tx_r, mut hash_join) =
            create_executor::<{ JoinType::Inner }>(true, false);

        // push the init barrier for left and right
        tx_l.push_barrier(1, false);
        tx_r.push_barrier(1, false);
        hash_join.next().await.unwrap().unwrap();

        // push the 1st left chunk
        tx_l.push_chunk(chunk_l1);
        let chunk = hash_join.next().await.unwrap().unwrap();
        assert_eq!(
            chunk.into_chunk().unwrap(),
            StreamChunk::from_pretty("I I I I")
        );

        // push the 2nd left chunk
        tx_l.push_chunk(chunk_l2);
        let chunk = hash_join.next().await.unwrap().unwrap();
        assert_eq!(
            chunk.into_chunk().unwrap(),
            StreamChunk::from_pretty("I I I I")
        );

        // push the 1st right chunk
        tx_r.push_chunk(chunk_r1);
        let chunk = hash_join.next().await.unwrap().unwrap();
        assert_eq!(
            chunk.into_chunk().unwrap(),
            StreamChunk::from_pretty("I I I I")
        );

        // push the 2nd right chunk
        tx_r.push_chunk(chunk_r2);
        let chunk = hash_join.next().await.unwrap().unwrap();
        assert_eq!(
            chunk.into_chunk().unwrap(),
            StreamChunk::from_pretty(
                " I I I I
                + 3 6 3 10"
            )
        );
    }
}<|MERGE_RESOLUTION|>--- conflicted
+++ resolved
@@ -509,20 +509,14 @@
             side_l: JoinSide {
                 ht: JoinHashMap::new(
                     JOIN_CACHE_CAP,
-<<<<<<< HEAD
                     join_key_data_types_l,
                     state_all_data_types_l.clone(),
-=======
-                    pk_indices_l.clone(),
-                    params_l.key_indices.clone(),
-                    col_l_datatypes.clone(),
-                    null_matched.clone(),
->>>>>>> 372ef5a4
                     state_table_l,
                     state_pk_indices_l.clone(),
                     degree_all_data_types_l,
                     degree_state_table_l,
                     degree_pk_indices_l,
+                    null_matched.clone(),
                     metrics.clone(),
                     ctx.id,
                     "left",
@@ -535,20 +529,14 @@
             side_r: JoinSide {
                 ht: JoinHashMap::new(
                     JOIN_CACHE_CAP,
-<<<<<<< HEAD
                     join_key_data_types_r,
                     state_all_data_types_r.clone(),
-=======
-                    pk_indices_r.clone(),
-                    params_r.key_indices.clone(),
-                    col_r_datatypes.clone(),
-                    null_matched,
->>>>>>> 372ef5a4
                     state_table_r,
                     state_pk_indices_r.clone(),
                     degree_all_data_types_r,
                     degree_state_table_r,
                     degree_pk_indices_r,
+                    null_matched,
                     metrics.clone(),
                     ctx.id,
                     "right",
