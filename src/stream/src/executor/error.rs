// Copyright 2022 Singularity Data
//
// Licensed under the Apache License, Version 2.0 (the "License");
// you may not use this file except in compliance with the License.
// You may obtain a copy of the License at
//
// http://www.apache.org/licenses/LICENSE-2.0
//
// Unless required by applicable law or agreed to in writing, software
// distributed under the License is distributed on an "AS IS" BASIS,
// WITHOUT WARRANTIES OR CONDITIONS OF ANY KIND, either express or implied.
// See the License for the specific language governing permissions and
// limitations under the License.

use std::backtrace::Backtrace;

use either::Either;
use risingwave_common::array::ArrayError;
use risingwave_common::error::{BoxedError, Error, ErrorCode, RwError, TrackingIssue};
use risingwave_connector::error::ConnectorError;
use risingwave_expr::ExprError;
use risingwave_rpc_client::error::RpcError;
use risingwave_storage::error::StorageError;

use super::Barrier;

#[derive(thiserror::Error, Debug)]
enum StreamExecutorErrorInner {
    #[error("Storage error: {0}")]
    Storage(
        #[backtrace]
        #[source]
        StorageError,
    ),

    #[error("Chunk operation error: {0}")]
    EvalError(Either<ArrayError, ExprError>),

    // TODO: remove this after state table is fully used
    #[error("Serialize/deserialize error: {0}")]
    SerdeError(BoxedError),

<<<<<<< HEAD
=======
    // TODO: remove this
    #[error("Source error: {0}")]
    SourceError(RwError),

    // TODO: remove this
>>>>>>> 1560ffc4
    #[error("Sink error: {0}")]
    SinkError(RwError),

    #[error("RPC error: {0}")]
    RpcError(RpcError),

    #[error("Channel `{0}` closed")]
    ChannelClosed(String),

    #[error("Failed to align barrier: expected {0:?} but got {1:?}")]
    AlignBarrier(Box<Barrier>, Box<Barrier>),

    #[error("Connector error: {0}")]
    ConnectorError(BoxedError),

    #[error("Feature is not yet implemented: {0}, {1}")]
    NotImplemented(String, TrackingIssue),

    #[error(transparent)]
    Internal(anyhow::Error),
}

impl StreamExecutorError {
    pub fn serde_error(error: impl Error) -> Self {
        StreamExecutorErrorInner::SerdeError(error.into()).into()
    }

    pub fn sink_error(error: impl Into<RwError>) -> Self {
        StreamExecutorErrorInner::SinkError(error.into()).into()
    }

    pub fn channel_closed(name: impl Into<String>) -> Self {
        StreamExecutorErrorInner::ChannelClosed(name.into()).into()
    }

    pub fn align_barrier(expected: Barrier, received: Barrier) -> Self {
        StreamExecutorErrorInner::AlignBarrier(expected.into(), received.into()).into()
    }

<<<<<<< HEAD
    pub fn invalid_argument(error: impl Into<String>) -> Self {
        StreamExecutorErrorInner::InvalidArgument(error.into()).into()
    }

    pub fn connector_error(error: impl Error) -> Self {
        StreamExecutorErrorInner::ConnectorError(error.into()).into()
    }

=======
>>>>>>> 1560ffc4
    pub fn not_implemented(error: impl Into<String>, issue: impl Into<TrackingIssue>) -> Self {
        StreamExecutorErrorInner::NotImplemented(error.into(), issue.into()).into()
    }
}

#[derive(thiserror::Error)]
#[error("{inner}")]
pub struct StreamExecutorError {
    #[from]
    inner: StreamExecutorErrorInner,
    backtrace: Backtrace,
}

impl std::fmt::Debug for StreamExecutorError {
    fn fmt(&self, f: &mut std::fmt::Formatter<'_>) -> std::fmt::Result {
        use std::error::Error;

        write!(f, "{}", self.inner)?;
        writeln!(f)?;
        if let Some(backtrace) = self.inner.backtrace() {
            write!(f, "  backtrace of inner error:\n{}", backtrace)?;
        } else {
            write!(
                f,
                "  backtrace of `StreamExecutorError`:\n{}",
                self.backtrace
            )?;
        }
        Ok(())
    }
}

/// Storage error.
impl From<StorageError> for StreamExecutorError {
    fn from(s: StorageError) -> Self {
        StreamExecutorErrorInner::Storage(s).into()
    }
}

// Chunk operation error.
impl From<ArrayError> for StreamExecutorError {
    fn from(e: ArrayError) -> Self {
        StreamExecutorErrorInner::EvalError(Either::Left(e)).into()
    }
}
impl From<ExprError> for StreamExecutorError {
    fn from(e: ExprError) -> Self {
        StreamExecutorErrorInner::EvalError(Either::Right(e)).into()
    }
}

/// Internal error.
impl From<anyhow::Error> for StreamExecutorError {
    fn from(a: anyhow::Error) -> Self {
        StreamExecutorErrorInner::Internal(a).into()
    }
}

/// Serialize/deserialize error.
impl From<memcomparable::Error> for StreamExecutorError {
    fn from(m: memcomparable::Error) -> Self {
        Self::serde_error(m)
    }
}

impl From<RpcError> for StreamExecutorError {
    fn from(e: RpcError) -> Self {
        StreamExecutorErrorInner::RpcError(e).into()
    }
}

/// Always convert [`StreamExecutorError`] to stream error variant of [`RwError`].
impl From<StreamExecutorError> for RwError {
    fn from(h: StreamExecutorError) -> Self {
        ErrorCode::StreamError(h.into()).into()
    }
}

/// Connector error.
impl From<ConnectorError> for StreamExecutorError {
    fn from(s: ConnectorError) -> Self {
        Self::connector_error(s)
    }
}

pub type StreamExecutorResult<T> = std::result::Result<T, StreamExecutorError>;

#[cfg(test)]
mod tests {
    use risingwave_common::bail;

    use super::*;

    fn func_return_error() -> StreamExecutorResult<()> {
        bail!("test_error")
    }

    #[test]
    #[should_panic]
    #[ignore]
    fn executor_error_ui_test_1() {
        // For this test, ensure that we have only one backtrace from error when panic.
        func_return_error().unwrap();
    }

    #[test]
    #[ignore]
    fn executor_error_ui_test_2() {
        // For this test, ensure that we have only one backtrace from error when panic.
        func_return_error().map_err(|e| println!("{:?}", e)).ok();
    }
}<|MERGE_RESOLUTION|>--- conflicted
+++ resolved
@@ -40,14 +40,7 @@
     #[error("Serialize/deserialize error: {0}")]
     SerdeError(BoxedError),
 
-<<<<<<< HEAD
-=======
     // TODO: remove this
-    #[error("Source error: {0}")]
-    SourceError(RwError),
-
-    // TODO: remove this
->>>>>>> 1560ffc4
     #[error("Sink error: {0}")]
     SinkError(RwError),
 
@@ -87,17 +80,10 @@
         StreamExecutorErrorInner::AlignBarrier(expected.into(), received.into()).into()
     }
 
-<<<<<<< HEAD
-    pub fn invalid_argument(error: impl Into<String>) -> Self {
-        StreamExecutorErrorInner::InvalidArgument(error.into()).into()
-    }
-
     pub fn connector_error(error: impl Error) -> Self {
         StreamExecutorErrorInner::ConnectorError(error.into()).into()
     }
 
-=======
->>>>>>> 1560ffc4
     pub fn not_implemented(error: impl Into<String>, issue: impl Into<TrackingIssue>) -> Self {
         StreamExecutorErrorInner::NotImplemented(error.into(), issue.into()).into()
     }
