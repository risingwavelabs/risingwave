--- conflicted
+++ resolved
@@ -40,16 +40,9 @@
     #[error("Serialize/deserialize error: {0}")]
     SerdeError(BoxedError),
 
-<<<<<<< HEAD
-=======
-    // TODO: remove this
-    #[error("Source error: {0}")]
-    SourceError(RwError),
-
     #[error("Sink error: {0}")]
     SinkError(RwError),
 
->>>>>>> 61410513
     #[error("Channel `{0}` closed")]
     ChannelClosed(String),
 
@@ -76,17 +69,10 @@
         StreamExecutorErrorInner::SerdeError(error.into()).into()
     }
 
-<<<<<<< HEAD
-=======
-    pub fn source_error(error: impl Into<RwError>) -> Self {
-        StreamExecutorErrorInner::SourceError(error.into()).into()
-    }
-
     pub fn sink_error(error: impl Into<RwError>) -> Self {
         StreamExecutorErrorInner::SinkError(error.into()).into()
     }
 
->>>>>>> 61410513
     pub fn channel_closed(name: impl Into<String>) -> Self {
         StreamExecutorErrorInner::ChannelClosed(name.into()).into()
     }
