--- conflicted
+++ resolved
@@ -160,14 +160,6 @@
                     let watermark_array = watermark_expr.eval_infallible(chunk.data_chunk()).await;
 
                     // Build the expression to calculate watermark filter.
-<<<<<<< HEAD
-                    let watermark_filter_expr = Self::build_watermark_filter_expr(
-                        watermark_type.clone(),
-                        event_time_col_idx,
-                        current_watermark.clone(),
-                        eval_error_report.clone(),
-                    )?;
-=======
                     let watermark_filter_expr = current_watermark
                         .clone()
                         .map(|watermark| {
@@ -175,10 +167,10 @@
                                 watermark_type.clone(),
                                 event_time_col_idx,
                                 watermark,
+                                eval_error_report.clone(),
                             )
                         })
                         .transpose()?;
->>>>>>> d842cfa3
 
                     // NULL watermark should not be considered.
                     let max_watermark = watermark_array
@@ -200,18 +192,8 @@
                         ));
                     }
 
-<<<<<<< HEAD
-                    let pred_output = watermark_filter_expr
-                        .eval_infallible(chunk.data_chunk())
-                        .await;
-=======
                     if let Some(expr) = watermark_filter_expr {
-                        let pred_output = expr
-                            .eval_infallible(chunk.data_chunk(), |err| {
-                                ctx.on_compute_error(err, &info.identity)
-                            })
-                            .await;
->>>>>>> d842cfa3
+                        let pred_output = expr.eval_infallible(chunk.data_chunk()).await;
 
                         if let Some(output_chunk) = FilterExecutor::filter(chunk, pred_output)? {
                             yield Message::Chunk(output_chunk);
