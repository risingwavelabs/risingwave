--- conflicted
+++ resolved
@@ -473,19 +473,14 @@
     use futures::future::try_join_all;
     use risingwave_common::array::Op;
     use risingwave_common::util::epoch::test_epoch;
-<<<<<<< HEAD
-    use risingwave_pb::task_service::exchange_service_server::{
-        ExchangeService, ExchangeServiceServer,
+    use risingwave_pb::task_service::stream_exchange_service_server::{
+        StreamExchangeService, StreamExchangeServiceServer,
     };
     use risingwave_pb::task_service::{
         GetDataRequest, GetDataResponse, GetMuxStreamRequest, GetMuxStreamResponse,
-        GetStreamRequest, GetStreamResponse, PbPermits,
-=======
-    use risingwave_pb::task_service::stream_exchange_service_server::{
-        StreamExchangeService, StreamExchangeServiceServer,
->>>>>>> 26bdcbd7
+        GetStreamRequest, GetStreamRequest, GetStreamResponse, GetStreamResponse, PbPermits,
+        PbPermits,
     };
-    use risingwave_pb::task_service::{GetStreamRequest, GetStreamResponse, PbPermits};
     use tokio::time::sleep;
     use tokio_stream::wrappers::ReceiverStream;
     use tonic::{Request, Response, Status, Streaming};
@@ -865,13 +860,8 @@
     }
 
     #[async_trait::async_trait]
-<<<<<<< HEAD
-    impl ExchangeService for FakeExchangeService {
-        type GetDataStream = ReceiverStream<std::result::Result<GetDataResponse, Status>>;
+    impl StreamExchangeService for FakeExchangeService {
         type GetMuxStreamStream = ReceiverStream<std::result::Result<GetMuxStreamResponse, Status>>;
-=======
-    impl StreamExchangeService for FakeExchangeService {
->>>>>>> 26bdcbd7
         type GetStreamStream = ReceiverStream<std::result::Result<GetStreamResponse, Status>>;
 
         async fn get_stream(
