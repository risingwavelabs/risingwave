// Copyright 2024 RisingWave Labs
//
// Licensed under the Apache License, Version 2.0 (the "License");
// you may not use this file except in compliance with the License.
// You may obtain a copy of the License at
//
//     http://www.apache.org/licenses/LICENSE-2.0
//
// Unless required by applicable law or agreed to in writing, software
// distributed under the License is distributed on an "AS IS" BASIS,
// WITHOUT WARRANTIES OR CONDITIONS OF ANY KIND, either express or implied.
// See the License for the specific language governing permissions and
// limitations under the License.

use std::pin::Pin;
use std::task::{Context, Poll};

use anyhow::anyhow;
use local_input::LocalInputStreamInner;
use pin_project::pin_project;
use risingwave_common::util::addr::{is_local_address, HostAddr};
use risingwave_rpc_client::ComputeClientPool;
use tokio::sync::mpsc;

use super::permit::Receiver;
use crate::executor::prelude::*;
use crate::executor::{
    BarrierInner, DispatcherBarrier, DispatcherMessage, DispatcherMessageStream,
    DispatcherMessageStreamItem,
};
use crate::task::{FragmentId, SharedContext, UpDownActorIds, UpDownFragmentIds};

/// `Input` provides an interface for [`MergeExecutor`](crate::executor::MergeExecutor) and
/// [`ReceiverExecutor`](crate::executor::ReceiverExecutor) to receive data from upstream actors.
pub trait Input: DispatcherMessageStream {
    /// The upstream actor id.
    fn actor_id(&self) -> ActorId;

    fn boxed_input(self) -> BoxedInput
    where
        Self: Sized + 'static,
    {
        Box::pin(self)
    }
}

pub type BoxedInput = Pin<Box<dyn Input>>;

impl std::fmt::Debug for dyn Input {
    fn fmt(&self, f: &mut std::fmt::Formatter<'_>) -> std::fmt::Result {
        f.debug_struct("Input")
            .field("actor_id", &self.actor_id())
            .finish_non_exhaustive()
    }
}

/// `LocalInput` receives data from a local channel.
#[pin_project]
pub struct LocalInput {
    #[pin]
    inner: LocalInputStreamInner,

    actor_id: ActorId,
}
<<<<<<< HEAD
type LocalInputStreamInner = impl DispatcherMessageStream;

pub(crate) fn assert_equal_dispatcher_barrier<M1, M2>(
    first: &BarrierInner<M1>,
    second: &BarrierInner<M2>,
) {
    assert_eq!(first.epoch, second.epoch);
    assert_eq!(first.kind, second.kind);
}
=======
>>>>>>> 6038298c

pub(crate) fn apply_dispatcher_barrier(
    recv_barrier: &mut Barrier,
    dispatcher_barrier: DispatcherBarrier,
) {
    assert_equal_dispatcher_barrier(recv_barrier, &dispatcher_barrier);
    recv_barrier
        .passed_actors
        .extend(dispatcher_barrier.passed_actors);
}

pub(crate) async fn process_dispatcher_msg(
    dispatcher_msg: DispatcherMessage,
    barrier_rx: &mut mpsc::UnboundedReceiver<Barrier>,
) -> StreamExecutorResult<Message> {
    let msg = match dispatcher_msg {
        DispatcherMessage::Chunk(chunk) => Message::Chunk(chunk),
        DispatcherMessage::Barrier(barrier) => {
            let mut recv_barrier = barrier_rx
                .recv()
                .await
                .ok_or_else(|| anyhow!("end of barrier recv"))?;
            apply_dispatcher_barrier(&mut recv_barrier, barrier);
            Message::Barrier(recv_barrier)
        }
        DispatcherMessage::Watermark(watermark) => Message::Watermark(watermark),
    };
    Ok(msg)
}

impl LocalInput {
    pub fn new(channel: Receiver, upstream_actor_id: ActorId) -> Self {
        Self {
<<<<<<< HEAD
            inner: Self::run(channel, upstream_actor_id),
=======
            inner: local_input::run(
                channel,
                upstream_actor_id,
                self_actor_id,
                local_barrier_manager,
            ),
>>>>>>> 6038298c
            actor_id: upstream_actor_id,
        }
    }
}

mod local_input {
    use await_tree::InstrumentAwait;

    use crate::executor::exchange::error::ExchangeChannelClosed;
    use crate::executor::exchange::input::process_msg;
    use crate::executor::exchange::permit::Receiver;
    use crate::executor::prelude::try_stream;
    use crate::executor::{Message, StreamExecutorError};
    use crate::task::{ActorId, LocalBarrierManager};

    pub(super) type LocalInputStreamInner = impl crate::executor::MessageStream;

    pub(super) fn run(
        channel: Receiver,
        upstream_actor_id: ActorId,
        self_actor_id: ActorId,
        local_barrier_manager: LocalBarrierManager,
    ) -> LocalInputStreamInner {
        run_inner(
            channel,
            upstream_actor_id,
            self_actor_id,
            local_barrier_manager,
        )
    }

<<<<<<< HEAD
    #[try_stream(ok = DispatcherMessage, error = StreamExecutorError)]
    async fn run(mut channel: Receiver, upstream_actor_id: ActorId) {
=======
    #[try_stream(ok = Message, error = StreamExecutorError)]
    async fn run_inner(
        mut channel: Receiver,
        upstream_actor_id: ActorId,
        self_actor_id: ActorId,
        local_barrier_manager: LocalBarrierManager,
    ) {
>>>>>>> 6038298c
        let span: await_tree::Span = format!("LocalInput (actor {upstream_actor_id})").into();
        while let Some(msg) = channel.recv().verbose_instrument_await(span.clone()).await {
            yield msg;
        }
        // Always emit an error outside the loop. This is because we use barrier as the control
        // message to stop the stream. Reaching here means the channel is closed unexpectedly.
        Err(ExchangeChannelClosed::local_input(upstream_actor_id))?
    }
}

impl Stream for LocalInput {
    type Item = DispatcherMessageStreamItem;

    fn poll_next(self: Pin<&mut Self>, cx: &mut Context<'_>) -> Poll<Option<Self::Item>> {
        // TODO: shall we pass the error with local exchange?
        self.project().inner.poll_next(cx)
    }
}

impl Input for LocalInput {
    fn actor_id(&self) -> ActorId {
        self.actor_id
    }
}

/// `RemoteInput` connects to the upstream exchange server and receives data with `gRPC`.
#[pin_project]
pub struct RemoteInput {
    #[pin]
    inner: RemoteInputStreamInner,

    actor_id: ActorId,
}
<<<<<<< HEAD
type RemoteInputStreamInner = impl DispatcherMessageStream;
=======

use remote_input::RemoteInputStreamInner;
>>>>>>> 6038298c

impl RemoteInput {
    /// Create a remote input from compute client and related info. Should provide the corresponding
    /// compute client of where the actor is placed.
    pub fn new(
        client_pool: ComputeClientPool,
        upstream_addr: HostAddr,
        up_down_ids: UpDownActorIds,
        up_down_frag: UpDownFragmentIds,
        metrics: Arc<StreamingMetrics>,
        batched_permits: usize,
    ) -> Self {
        let actor_id = up_down_ids.0;

        Self {
            actor_id,
<<<<<<< HEAD
            inner: Self::run(
=======
            inner: remote_input::run(
                local_barrier_manager,
>>>>>>> 6038298c
                client_pool,
                upstream_addr,
                up_down_ids,
                up_down_frag,
                metrics,
                batched_permits,
            ),
        }
    }
}

mod remote_input {
    use std::sync::Arc;

    use anyhow::Context;
    use await_tree::InstrumentAwait;
    use risingwave_common::util::addr::HostAddr;
    use risingwave_pb::task_service::{permits, GetStreamResponse};
    use risingwave_rpc_client::ComputeClientPool;

    use crate::executor::exchange::error::ExchangeChannelClosed;
    use crate::executor::exchange::input::process_msg;
    use crate::executor::monitor::StreamingMetrics;
    use crate::executor::prelude::{pin_mut, try_stream, StreamExt};
    use crate::executor::{DispatcherMessage, Message, StreamExecutorError};
    use crate::task::{LocalBarrierManager, UpDownActorIds, UpDownFragmentIds};

    pub(super) type RemoteInputStreamInner = impl crate::executor::MessageStream;

    pub(super) fn run(
        local_barrier_manager: LocalBarrierManager,
        client_pool: ComputeClientPool,
        upstream_addr: HostAddr,
        up_down_ids: UpDownActorIds,
        up_down_frag: UpDownFragmentIds,
        metrics: Arc<StreamingMetrics>,
        batched_permits_limit: usize,
    ) -> RemoteInputStreamInner {
        run_inner(
            local_barrier_manager,
            client_pool,
            upstream_addr,
            up_down_ids,
            up_down_frag,
            metrics,
            batched_permits_limit,
        )
    }

<<<<<<< HEAD
    #[try_stream(ok = DispatcherMessage, error = StreamExecutorError)]
    async fn run(
=======
    #[try_stream(ok = Message, error = StreamExecutorError)]
    async fn run_inner(
        local_barrier_manager: LocalBarrierManager,
>>>>>>> 6038298c
        client_pool: ComputeClientPool,
        upstream_addr: HostAddr,
        up_down_ids: UpDownActorIds,
        up_down_frag: UpDownFragmentIds,
        metrics: Arc<StreamingMetrics>,
        batched_permits_limit: usize,
    ) {
        let client = client_pool.get_by_addr(upstream_addr).await?;
        let (stream, permits_tx) = client
            .get_stream(up_down_ids.0, up_down_ids.1, up_down_frag.0, up_down_frag.1)
            .await?;

        let up_actor_id = up_down_ids.0.to_string();
        let up_fragment_id = up_down_frag.0.to_string();
        let down_fragment_id = up_down_frag.1.to_string();
        let exchange_frag_recv_size_metrics = metrics
            .exchange_frag_recv_size
            .with_guarded_label_values(&[&up_fragment_id, &down_fragment_id]);

        let span: await_tree::Span = format!("RemoteInput (actor {up_actor_id})").into();

        let mut batched_permits_accumulated = 0;

        pin_mut!(stream);
        while let Some(data_res) = stream.next().verbose_instrument_await(span.clone()).await {
            match data_res {
                Ok(GetStreamResponse { message, permits }) => {
                    let msg = message.unwrap();
                    let bytes = DispatcherMessage::get_encoded_len(&msg);

                    exchange_frag_recv_size_metrics.inc_by(bytes as u64);

                    let msg_res = DispatcherMessage::from_protobuf(&msg);
                    if let Some(add_back_permits) = match permits.unwrap().value {
                        // For records, batch the permits we received to reduce the backward
                        // `AddPermits` messages.
                        Some(permits::Value::Record(p)) => {
                            batched_permits_accumulated += p;
                            if batched_permits_accumulated >= batched_permits_limit as u32 {
                                let permits = std::mem::take(&mut batched_permits_accumulated);
                                Some(permits::Value::Record(permits))
                            } else {
                                None
                            }
                        }
                        // For barriers, always send it back immediately.
                        Some(permits::Value::Barrier(p)) => Some(permits::Value::Barrier(p)),
                        None => None,
                    } {
                        permits_tx
                            .send(add_back_permits)
                            .context("RemoteInput backward permits channel closed.")?;
                    }

                    let msg = msg_res.context("RemoteInput decode message error")?;

                    yield msg;
                }

                Err(e) => Err(ExchangeChannelClosed::remote_input(up_down_ids.0, Some(e)))?,
            }
        }

        // Always emit an error outside the loop. This is because we use barrier as the control
        // message to stop the stream. Reaching here means the channel is closed unexpectedly.
        Err(ExchangeChannelClosed::remote_input(up_down_ids.0, None))?
    }
}

impl Stream for RemoteInput {
    type Item = DispatcherMessageStreamItem;

    fn poll_next(self: Pin<&mut Self>, cx: &mut Context<'_>) -> Poll<Option<Self::Item>> {
        self.project().inner.poll_next(cx)
    }
}

impl Input for RemoteInput {
    fn actor_id(&self) -> ActorId {
        self.actor_id
    }
}

/// Create a [`LocalInput`] or [`RemoteInput`] instance with given info. Used by merge executors and
/// receiver executors.
pub(crate) fn new_input(
    context: &SharedContext,
    metrics: Arc<StreamingMetrics>,
    actor_id: ActorId,
    fragment_id: FragmentId,
    upstream_actor_id: ActorId,
    upstream_fragment_id: FragmentId,
) -> StreamResult<BoxedInput> {
    let upstream_addr = context
        .get_actor_info(&upstream_actor_id)?
        .get_host()?
        .into();

    let input = if is_local_address(&context.addr, &upstream_addr) {
        LocalInput::new(
            context.take_receiver((upstream_actor_id, actor_id))?,
            upstream_actor_id,
        )
        .boxed_input()
    } else {
        RemoteInput::new(
            context.compute_client_pool.as_ref().to_owned(),
            upstream_addr,
            (upstream_actor_id, actor_id),
            (upstream_fragment_id, fragment_id),
            metrics,
            context.config.developer.exchange_batched_permits,
        )
        .boxed_input()
    };

    Ok(input)
}<|MERGE_RESOLUTION|>--- conflicted
+++ resolved
@@ -62,8 +62,6 @@
 
     actor_id: ActorId,
 }
-<<<<<<< HEAD
-type LocalInputStreamInner = impl DispatcherMessageStream;
 
 pub(crate) fn assert_equal_dispatcher_barrier<M1, M2>(
     first: &BarrierInner<M1>,
@@ -72,8 +70,6 @@
     assert_eq!(first.epoch, second.epoch);
     assert_eq!(first.kind, second.kind);
 }
-=======
->>>>>>> 6038298c
 
 pub(crate) fn apply_dispatcher_barrier(
     recv_barrier: &mut Barrier,
@@ -107,16 +103,7 @@
 impl LocalInput {
     pub fn new(channel: Receiver, upstream_actor_id: ActorId) -> Self {
         Self {
-<<<<<<< HEAD
-            inner: Self::run(channel, upstream_actor_id),
-=======
-            inner: local_input::run(
-                channel,
-                upstream_actor_id,
-                self_actor_id,
-                local_barrier_manager,
-            ),
->>>>>>> 6038298c
+            inner: local_input::run(channel, upstream_actor_id),
             actor_id: upstream_actor_id,
         }
     }
@@ -126,40 +113,19 @@
     use await_tree::InstrumentAwait;
 
     use crate::executor::exchange::error::ExchangeChannelClosed;
-    use crate::executor::exchange::input::process_msg;
     use crate::executor::exchange::permit::Receiver;
     use crate::executor::prelude::try_stream;
-    use crate::executor::{Message, StreamExecutorError};
-    use crate::task::{ActorId, LocalBarrierManager};
-
-    pub(super) type LocalInputStreamInner = impl crate::executor::MessageStream;
-
-    pub(super) fn run(
-        channel: Receiver,
-        upstream_actor_id: ActorId,
-        self_actor_id: ActorId,
-        local_barrier_manager: LocalBarrierManager,
-    ) -> LocalInputStreamInner {
-        run_inner(
-            channel,
-            upstream_actor_id,
-            self_actor_id,
-            local_barrier_manager,
-        )
-    }
-
-<<<<<<< HEAD
+    use crate::executor::{DispatcherMessage, StreamExecutorError};
+    use crate::task::ActorId;
+
+    pub(super) type LocalInputStreamInner = impl crate::executor::DispatcherMessageStream;
+
+    pub(super) fn run(channel: Receiver, upstream_actor_id: ActorId) -> LocalInputStreamInner {
+        run_inner(channel, upstream_actor_id)
+    }
+
     #[try_stream(ok = DispatcherMessage, error = StreamExecutorError)]
-    async fn run(mut channel: Receiver, upstream_actor_id: ActorId) {
-=======
-    #[try_stream(ok = Message, error = StreamExecutorError)]
-    async fn run_inner(
-        mut channel: Receiver,
-        upstream_actor_id: ActorId,
-        self_actor_id: ActorId,
-        local_barrier_manager: LocalBarrierManager,
-    ) {
->>>>>>> 6038298c
+    async fn run_inner(mut channel: Receiver, upstream_actor_id: ActorId) {
         let span: await_tree::Span = format!("LocalInput (actor {upstream_actor_id})").into();
         while let Some(msg) = channel.recv().verbose_instrument_await(span.clone()).await {
             yield msg;
@@ -193,12 +159,8 @@
 
     actor_id: ActorId,
 }
-<<<<<<< HEAD
-type RemoteInputStreamInner = impl DispatcherMessageStream;
-=======
 
 use remote_input::RemoteInputStreamInner;
->>>>>>> 6038298c
 
 impl RemoteInput {
     /// Create a remote input from compute client and related info. Should provide the corresponding
@@ -215,12 +177,7 @@
 
         Self {
             actor_id,
-<<<<<<< HEAD
-            inner: Self::run(
-=======
             inner: remote_input::run(
-                local_barrier_manager,
->>>>>>> 6038298c
                 client_pool,
                 upstream_addr,
                 up_down_ids,
@@ -242,16 +199,14 @@
     use risingwave_rpc_client::ComputeClientPool;
 
     use crate::executor::exchange::error::ExchangeChannelClosed;
-    use crate::executor::exchange::input::process_msg;
     use crate::executor::monitor::StreamingMetrics;
     use crate::executor::prelude::{pin_mut, try_stream, StreamExt};
-    use crate::executor::{DispatcherMessage, Message, StreamExecutorError};
-    use crate::task::{LocalBarrierManager, UpDownActorIds, UpDownFragmentIds};
-
-    pub(super) type RemoteInputStreamInner = impl crate::executor::MessageStream;
+    use crate::executor::{DispatcherMessage, StreamExecutorError};
+    use crate::task::{UpDownActorIds, UpDownFragmentIds};
+
+    pub(super) type RemoteInputStreamInner = impl crate::executor::DispatcherMessageStream;
 
     pub(super) fn run(
-        local_barrier_manager: LocalBarrierManager,
         client_pool: ComputeClientPool,
         upstream_addr: HostAddr,
         up_down_ids: UpDownActorIds,
@@ -260,7 +215,6 @@
         batched_permits_limit: usize,
     ) -> RemoteInputStreamInner {
         run_inner(
-            local_barrier_manager,
             client_pool,
             upstream_addr,
             up_down_ids,
@@ -270,14 +224,8 @@
         )
     }
 
-<<<<<<< HEAD
     #[try_stream(ok = DispatcherMessage, error = StreamExecutorError)]
-    async fn run(
-=======
-    #[try_stream(ok = Message, error = StreamExecutorError)]
     async fn run_inner(
-        local_barrier_manager: LocalBarrierManager,
->>>>>>> 6038298c
         client_pool: ComputeClientPool,
         upstream_addr: HostAddr,
         up_down_ids: UpDownActorIds,
