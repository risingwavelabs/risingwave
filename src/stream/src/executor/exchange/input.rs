--- conflicted
+++ resolved
@@ -221,17 +221,12 @@
                 up_down_ids,
                 up_down_frag,
                 metrics,
-<<<<<<< HEAD
                 local_barrier_manager
                     .env
                     .global_config()
                     .developer
                     .exchange_batched_permits,
             )),
-=======
-                actor_config.developer.exchange_batched_permits,
-            ),
->>>>>>> a0cf41f8
         })
     }
 }
