--- conflicted
+++ resolved
@@ -371,20 +371,9 @@
                     Message::Chunk(mut chunk) => {
                         // Compact the chunk to eliminate any useless intermediate result (e.g. UPDATE
                         // V->V).
-<<<<<<< HEAD
                         if compact_chunk {
                             chunk = merge_chunk_row(chunk, &stream_key);
                         }
-                        if sink_type == SinkType::ForceAppendOnly {
-                            // Force append-only by dropping UPDATE/DELETE messages. We do this when the
-                            // user forces the sink to be append-only while it is actually not based on
-                            // the frontend derivation result.
-                            chunk = force_append_only(chunk)
-                        }
-
-                        yield Message::Chunk(chunk);
-=======
-                        let chunk = merge_chunk_row(chunk, &stream_key);
                         match sink_type {
                             SinkType::AppendOnly => yield Message::Chunk(chunk),
                             SinkType::ForceAppendOnly => {
@@ -404,7 +393,6 @@
                                 }
                             }
                         }
->>>>>>> e6b8e128
                     }
                     Message::Barrier(barrier) => {
                         yield Message::Barrier(barrier);
