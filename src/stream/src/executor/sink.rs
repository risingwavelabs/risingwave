--- conflicted
+++ resolved
@@ -115,16 +115,11 @@
             connector_params,
             sink_type,
             sink_id,
-<<<<<<< HEAD
         )?;
-=======
-        )
-        .await?;
         let schema: Schema = columns
             .iter()
             .map(|column| column.column_desc.clone().into())
             .collect();
->>>>>>> 95b1530f
         Ok(Self {
             input,
             metrics,
