// Copyright 2022 Singularity Data
//
// Licensed under the Apache License, Version 2.0 (the "License");
// you may not use this file except in compliance with the License.
// You may obtain a copy of the License at
//
// http://www.apache.org/licenses/LICENSE-2.0
//
// Unless required by applicable law or agreed to in writing, software
// distributed under the License is distributed on an "AS IS" BASIS,
// WITHOUT WARRANTIES OR CONDITIONS OF ANY KIND, either express or implied.
// See the License for the specific language governing permissions and
// limitations under the License.

mod iter_utils;
mod join_entry_state;

use std::alloc::Global;
use std::ops::{Deref, DerefMut, Index};
use std::sync::Arc;

use anyhow::Context;
use fixedbitset::FixedBitSet;
use futures::future::try_join;
use futures_async_stream::for_await;
use itertools::Itertools;
pub(super) use join_entry_state::JoinEntryState;
use local_stats_alloc::{SharedStatsAlloc, StatsAlloc};
use risingwave_common::array::{Row, RowDeserializer};
use risingwave_common::bail;
use risingwave_common::buffer::Bitmap;
use risingwave_common::collection::estimate_size::EstimateSize;
use risingwave_common::hash::{HashKey, PrecomputedBuildHasher};
use risingwave_common::types::{DataType, Datum, ScalarImpl};
use risingwave_common::util::epoch::EpochPair;
use risingwave_common::util::ordered::OrderedRowSerializer;
use risingwave_common::util::sort_util::OrderType;
use risingwave_storage::table::streaming_table::state_table::StateTable;
use risingwave_storage::StateStore;

use self::iter_utils::zip_by_order_key;
use crate::executor::error::StreamExecutorResult;
use crate::executor::monitor::StreamingMetrics;
<<<<<<< HEAD
use crate::executor::Epoch;
use crate::task::{ActorId, EvictableHashMap, ExecutorCache, LruManagerRef, ManagedLruCache};
=======
use crate::task::ActorId;
>>>>>>> dedefef9

type DegreeType = u64;

pub fn build_degree_row(mut order_key: Row, degree: DegreeType) -> Row {
    let degree_datum = Some(ScalarImpl::Int64(degree as i64));
    order_key.0.push(degree_datum);
    order_key
}

/// This is a row with a match degree
#[derive(Clone, Debug)]
pub struct JoinRow {
    pub row: Row,
    degree: DegreeType,
}

impl Index<usize> for JoinRow {
    type Output = Datum;

    fn index(&self, index: usize) -> &Self::Output {
        &self.row[index]
    }
}

impl JoinRow {
    pub fn new(row: Row, degree: DegreeType) -> Self {
        Self { row, degree }
    }

    pub fn is_zero_degree(&self) -> bool {
        self.degree == 0
    }

    pub fn inc_degree(&mut self) -> DegreeType {
        self.degree += 1;
        self.degree
    }

    pub fn dec_degree(&mut self) -> StreamExecutorResult<DegreeType> {
        if self.degree == 0 {
            bail!("Tried to decrement zero join row degree");
        }
        self.degree -= 1;
        Ok(self.degree)
    }

    /// Return row and degree in `Row` format. The degree part will be inserted in degree table
    /// later, so a pk prefix will be added.
    ///
    /// * `state_order_key_indices` - the order key of `row`
    pub fn into_table_rows(self, state_order_key_indices: &[usize]) -> (Row, Row) {
        let order_key = self.row.by_indices(state_order_key_indices);
        let degree = build_degree_row(order_key, self.degree);
        (self.row, degree)
    }

    pub fn encode(&self) -> EncodedJoinRow {
        let value_indices = (0..self.row.0.len()).collect_vec();
        EncodedJoinRow {
            row: self.row.serialize(&value_indices),
            degree: self.degree,
        }
    }
}

#[derive(Clone, Debug)]
pub struct EncodedJoinRow {
    pub row: Vec<u8>,
    degree: DegreeType,
}

impl EncodedJoinRow {
    fn decode(&self, data_types: &[DataType]) -> StreamExecutorResult<JoinRow> {
        let deserializer = RowDeserializer::new(data_types.to_vec());
        let row = deserializer.deserialize(self.row.as_ref())?;
        Ok(JoinRow {
            row,
            degree: self.degree,
        })
    }

    fn decode_row(&self, data_types: &[DataType]) -> StreamExecutorResult<Row> {
        let deserializer = RowDeserializer::new(data_types.to_vec());
        let row = deserializer.deserialize(self.row.as_ref())?;
        Ok(row)
    }

    pub fn inc_degree(&mut self) -> DegreeType {
        self.degree += 1;
        self.degree
    }

    pub fn dec_degree(&mut self) -> StreamExecutorResult<DegreeType> {
        if self.degree == 0 {
            bail!("Tried to decrement zero join row degree");
        }
        self.degree -= 1;
        Ok(self.degree)
    }

    // TODO(yuhao): only need to decode part of the encoded row.
    // TODO(yuhao): add kv api in state table to avoid manually append pk prefix.
    /// Get a row with the schema in degree state table
    ///
    /// * `state_order_key_indices` - the order key of `row`
    pub fn get_schemaed_degree(
        &self,
        row_data_types: &[DataType],
        state_order_key_indices: &[usize],
    ) -> StreamExecutorResult<Row> {
        let order_key = self
            .decode_row(row_data_types)?
            .by_indices(state_order_key_indices);
        let schemaed_degree = build_degree_row(order_key, self.degree);
        Ok(schemaed_degree)
    }
}

impl EstimateSize for EncodedJoinRow {
    fn estimated_heap_size(&self) -> usize {
        self.row.estimated_heap_size()
    }
}

/// Memcomparable encoding.
type PkType = Vec<u8>;

pub type StateValueType = EncodedJoinRow;
pub type HashValueType = JoinEntryState;

type JoinHashMapInner<K> =
    ExecutorCache<K, HashValueType, PrecomputedBuildHasher, SharedStatsAlloc<Global>>;

pub type JoinManagedCache<K> =
    ManagedLruCache<K, HashValueType, PrecomputedBuildHasher, SharedStatsAlloc<Global>>;

pub struct JoinHashMapMetrics {
    /// Metrics used by join executor
    metrics: Arc<StreamingMetrics>,
    /// Basic information
    actor_id: String,
    side: &'static str,
    /// How many times have we hit the cache of join executor
    lookup_miss_count: usize,
    total_lookup_count: usize,
}

impl JoinHashMapMetrics {
    pub fn new(metrics: Arc<StreamingMetrics>, actor_id: ActorId, side: &'static str) -> Self {
        Self {
            metrics,
            actor_id: actor_id.to_string(),
            side,
            lookup_miss_count: 0,
            total_lookup_count: 0,
        }
    }

    pub fn flush(&mut self) {
        self.metrics
            .join_lookup_miss_count
            .with_label_values(&[&self.actor_id, self.side])
            .inc_by(self.lookup_miss_count as u64);
        self.metrics
            .join_total_lookup_count
            .with_label_values(&[&self.actor_id, self.side])
            .inc_by(self.total_lookup_count as u64);
        self.total_lookup_count = 0;
        self.lookup_miss_count = 0;
    }
}

pub struct JoinHashMap<K: HashKey, S: StateStore> {
    /// Store the join states.
    // SAFETY: This is a self-referential data structure and the allocator is owned by the struct
    // itself. Use the field is safe iff the struct is constructed with [`moveit`](https://crates.io/crates/moveit)'s way.
    inner: JoinHashMapInner<K>,
    /// Data types of the join key columns
    join_key_data_types: Vec<DataType>,
    /// Null safe bitmap for each join pair
    null_matched: FixedBitSet,
    /// The memcomparable serializer of primary key.
    pk_serializer: OrderedRowSerializer,
    /// Current epoch
    current_epoch: u64,
    /// State table. Contains the data from upstream.
    state: TableInner<S>,
    /// Degree table.
    ///
    /// The degree is generated from the hash join executor.
    /// Each row in `state` has a corresponding degree in `degree state`.
    /// A degree value `d` in for a row means the row has `d` matched row in the other join side.
    ///
    /// It will only be used when needed in a side.
    ///
    /// - Full Outer: both side
    /// - Left Outer/Semi/Anti: left side
    /// - Right Outer/Semi/Anti: right side
    /// - Inner: None.
    degree_state: TableInner<S>,
    /// If degree table is need
    need_degree_table: bool,
    /// Metrics of the hash map
    metrics: JoinHashMapMetrics,
}

struct TableInner<S: StateStore> {
    pk_indices: Vec<usize>,
    // This should be identical to the pk in state table.
    order_key_indices: Vec<usize>,
    // This should be identical to the data types in table schema.
    all_data_types: Vec<DataType>,
    pub(crate) table: StateTable<S>,
}

impl<K: HashKey, S: StateStore> JoinHashMap<K, S> {
    /// Create a [`JoinHashMap`] with the given LRU capacity.
    #[allow(clippy::too_many_arguments)]
    pub fn new(
        lru_manager: Option<LruManagerRef>,
        cache_size: usize,
        join_key_data_types: Vec<DataType>,
        state_all_data_types: Vec<DataType>,
        state_table: StateTable<S>,
        state_pk_indices: Vec<usize>,
        degree_all_data_types: Vec<DataType>,
        degree_table: StateTable<S>,
        degree_pk_indices: Vec<usize>,
        null_matched: FixedBitSet,
        need_degree_table: bool,
        metrics: Arc<StreamingMetrics>,
        actor_id: ActorId,
        side: &'static str,
    ) -> Self {
        let alloc = StatsAlloc::new(Global).shared();
        // TODO: unify pk encoding with state table.
        let pk_serializer =
            OrderedRowSerializer::new(vec![OrderType::Ascending; state_pk_indices.len()]);

        let state = TableInner {
            pk_indices: state_pk_indices,
            order_key_indices: state_table.pk_indices().to_vec(),
            all_data_types: state_all_data_types,
            table: state_table,
        };

        let degree_state = TableInner {
            pk_indices: degree_pk_indices,
            order_key_indices: degree_table.pk_indices().to_vec(),
            all_data_types: degree_all_data_types,
            table: degree_table,
        };

        let cache = if let Some(lru_manager) = lru_manager {
            ExecutorCache::Managed(
                lru_manager.create_cache_with_hasher_in(PrecomputedBuildHasher, alloc),
            )
        } else {
            ExecutorCache::Local(EvictableHashMap::with_hasher_in(
                cache_size,
                PrecomputedBuildHasher,
                alloc.clone(),
            ))
        };

        Self {
            inner: cache,
            join_key_data_types,
            null_matched,
            pk_serializer,
            current_epoch: 0,
            state,
            degree_state,
            need_degree_table,
            metrics: JoinHashMapMetrics::new(metrics, actor_id, side),
        }
    }

<<<<<<< HEAD
    pub fn init(&mut self, epoch: Epoch) {
        self.update_epoch(epoch.curr);
=======
    #[expect(dead_code)]
    /// Report the bytes used by the join map.
    // FIXME: Currently, only memory used in the hash map itself is counted.
    pub fn bytes_in_use(&self) -> usize {
        self.alloc.bytes_in_use()
    }

    pub fn init(&mut self, epoch: EpochPair) {
        self.current_epoch = epoch.curr;
>>>>>>> dedefef9
        self.state.table.init_epoch(epoch.prev);
        self.degree_state.table.init_epoch(epoch.prev);
    }

    pub fn update_epoch(&mut self, epoch: u64) {
        self.current_epoch = epoch;
        // Update the current epoch in `ManagedLruCache`
        if let ExecutorCache::Managed(ref mut cache) = self.inner {
            cache.update_epoch(epoch)
        }
    }

    pub fn update_vnode_bitmap(&mut self, vnode_bitmap: Arc<Bitmap>) {
        self.state.table.update_vnode_bitmap(vnode_bitmap.clone());
        self.degree_state.table.update_vnode_bitmap(vnode_bitmap);
    }

    /// Returns a mutable reference to the value of the key in the memory, if does not exist, look
    /// up in remote storage and return. If not exist in remote storage, a
    /// `JoinEntryState` with empty cache will be returned.
    #[expect(dead_code)]
    #[cfg(any())]
    pub async fn get<'a>(&'a mut self, key: &K) -> Option<&'a HashValueType> {
        // TODO: add metrics for get
        let state = self.inner.get(key);
        // TODO: we should probably implement a entry function for `LruCache`
        match state {
            Some(_) => self.inner.get(key),
            None => {
                let remote_state = self.fetch_cached_state(key).await.unwrap();
                self.inner.put(key.clone(), remote_state);
                self.inner.get(key)
            }
        }
    }

    /// Returns a mutable reference to the value of the key in the memory, if does not exist, look
    /// up in remote storage and return. If not exist in remote storage, a
    /// `JoinEntryState` with empty cache will be returned.
    #[expect(dead_code)]
    #[cfg(any())]
    pub async fn get_mut<'a>(&'a mut self, key: &'a K) -> Option<&'a mut HashValueType> {
        // TODO: add metrics for get_mut
        let state = self.inner.get(key);
        // TODO: we should probably implement a entry function for `LruCache`
        match state {
            Some(_) => self.inner.get_mut(key),
            None => {
                let remote_state = self.fetch_cached_state(key).await.unwrap();
                self.inner.put(key.clone(), remote_state);
                self.inner.get_mut(key)
            }
        }
    }

    /// Remove the key in the memory, returning the value at the key if the
    /// key was previously in the map. If does not exist, look
    /// up in remote storage and return. If not exist in remote storage, a
    /// `JoinEntryState` with empty cache will be returned.
    /// WARNING: This will NOT remove anything from remote storage.
    pub async fn remove_state<'a>(&mut self, key: &K) -> StreamExecutorResult<HashValueType> {
        let state = self.inner.pop(key);
        self.metrics.total_lookup_count += 1;
        Ok(match state {
            Some(state) => state,
            None => {
                self.metrics.lookup_miss_count += 1;
                self.fetch_cached_state(key).await?
            }
        })
    }

    /// Fetch cache from the state store. Should only be called if the key does not exist in memory.
    /// Will return a empty `JoinEntryState` even when state does not exist in remote.
    async fn fetch_cached_state(&self, key: &K) -> StreamExecutorResult<JoinEntryState> {
        let key = key.clone().deserialize(self.join_key_data_types.iter())?;

        let table_iter_fut = self.state.table.iter_key_and_val(&key);

        let mut entry_state = JoinEntryState::default();

        if self.need_degree_table {
            let degree_table_iter_fut = self.degree_state.table.iter_key_and_val(&key);

            let (table_iter, degree_table_iter) =
                try_join(table_iter_fut, degree_table_iter_fut).await?;

            // We need this because ttl may remove some entries from table but leave the entries
            // with the same stream key in degree table.
            let zipped_iter = zip_by_order_key(table_iter, degree_table_iter);

            #[for_await]
            for row_and_degree in zipped_iter {
                let (row, degree) = row_and_degree?;
                let pk = row
                    .extract_memcomparable_by_indices(&self.pk_serializer, &self.state.pk_indices);
                let degree_i64 = degree
                    .0
                    .last()
                    .cloned()
                    .context("Empty row")?
                    .context("Fail to fetch a degree")?;
                entry_state.insert(
                    pk,
                    JoinRow::new(row.into_owned(), *degree_i64.as_int64() as u64).encode(),
                );
            }
        } else {
            let table_iter = table_iter_fut.await?;

            #[for_await]
            for row in table_iter {
                let row = row?.1;
                let pk = row
                    .extract_memcomparable_by_indices(&self.pk_serializer, &self.state.pk_indices);
                entry_state.insert(pk, JoinRow::new(row.into_owned(), 0).encode());
            }
        };

        Ok(entry_state)
    }

    pub async fn flush(&mut self) -> StreamExecutorResult<()> {
        self.metrics.flush();
        self.state.table.commit(self.current_epoch).await?;
        self.degree_state.table.commit(self.current_epoch).await?;
        Ok(())
    }

    /// Insert a join row
    pub fn insert(&mut self, key: &K, value: JoinRow) {
        if let Some(entry) = self.inner.get_mut(key) {
            let pk = value
                .row
                .extract_memcomparable_by_indices(&self.pk_serializer, &self.state.pk_indices);
            entry.insert(pk, value.encode());
        }
        // If no cache maintained, only update the flush buffer.
        let (row, degree) = value.into_table_rows(&self.state.order_key_indices);
        self.state.table.insert(row);
        self.degree_state.table.insert(degree);
    }

    /// Insert a row.
    /// Used when the side does not need to update degree.
    pub fn insert_row(&mut self, key: &K, value: Row) {
        let join_row = JoinRow::new(value.clone(), 0);

        if let Some(entry) = self.inner.get_mut(key) {
            let pk =
                value.extract_memcomparable_by_indices(&self.pk_serializer, &self.state.pk_indices);
            entry.insert(pk, join_row.encode());
        }
        // If no cache maintained, only update the state table.
        self.state.table.insert(value);
    }

    /// Delete a join row
    pub fn delete(&mut self, key: &K, value: JoinRow) {
        if let Some(entry) = self.inner.get_mut(key) {
            let pk = value
                .row
                .extract_memcomparable_by_indices(&self.pk_serializer, &self.state.pk_indices);
            entry.remove(pk);
        }

        // If no cache maintained, only update the state table.
        let (row, degree) = value.into_table_rows(&self.state.order_key_indices);
        self.state.table.delete(row);
        self.degree_state.table.delete(degree);
    }

    /// Delete a row
    /// Used when the side does not need to update degree.
    pub fn delete_row(&mut self, key: &K, value: Row) {
        if let Some(entry) = self.inner.get_mut(key) {
            let pk =
                value.extract_memcomparable_by_indices(&self.pk_serializer, &self.state.pk_indices);
            entry.remove(pk);
        }

        // If no cache maintained, only update the state table.
        self.state.table.delete(value);
    }

    /// Insert a [`JoinEntryState`]
    pub fn insert_state(&mut self, key: &K, state: JoinEntryState) {
        self.inner.put(key.clone(), state);
    }

    pub fn inc_degree(&mut self, join_row: &mut StateValueType) -> StreamExecutorResult<()> {
        let old_degree = join_row
            .get_schemaed_degree(&self.state.all_data_types, &self.state.order_key_indices)?;
        join_row.inc_degree();
        let new_degree = join_row
            .get_schemaed_degree(&self.state.all_data_types, &self.state.order_key_indices)?;

        self.degree_state.table.update(old_degree, new_degree);
        Ok(())
    }

    pub fn dec_degree(&mut self, join_row: &mut StateValueType) -> StreamExecutorResult<()> {
        let old_degree = join_row
            .get_schemaed_degree(&self.state.all_data_types, &self.state.order_key_indices)?;
        join_row.dec_degree()?;
        let new_degree = join_row
            .get_schemaed_degree(&self.state.all_data_types, &self.state.order_key_indices)?;

        self.degree_state.table.update(old_degree, new_degree);
        Ok(())
    }

    /// Cached rows for this hash table.
    #[expect(dead_code)]
    pub fn cached_rows(&self) -> usize {
        self.values().map(|e| e.len()).sum()
    }

    /// Cached entry count for this hash table.
    pub fn entry_count(&self) -> usize {
        self.len()
    }

    /// Estimated memory usage for this hash table.
    #[expect(dead_code)]
    pub fn estimated_size(&self) -> usize {
        self.iter()
            .map(|(k, v)| k.estimated_size() + v.estimated_size())
            .sum()
    }

    pub fn null_matched(&self) -> &FixedBitSet {
        &self.null_matched
    }
}

impl<K: HashKey, S: StateStore> Deref for JoinHashMap<K, S> {
    type Target = JoinHashMapInner<K>;

    fn deref(&self) -> &Self::Target {
        &self.inner
    }
}

impl<K: HashKey, S: StateStore> DerefMut for JoinHashMap<K, S> {
    fn deref_mut(&mut self) -> &mut Self::Target {
        &mut self.inner
    }
}<|MERGE_RESOLUTION|>--- conflicted
+++ resolved
@@ -41,12 +41,7 @@
 use self::iter_utils::zip_by_order_key;
 use crate::executor::error::StreamExecutorResult;
 use crate::executor::monitor::StreamingMetrics;
-<<<<<<< HEAD
-use crate::executor::Epoch;
 use crate::task::{ActorId, EvictableHashMap, ExecutorCache, LruManagerRef, ManagedLruCache};
-=======
-use crate::task::ActorId;
->>>>>>> dedefef9
 
 type DegreeType = u64;
 
@@ -325,20 +320,8 @@
         }
     }
 
-<<<<<<< HEAD
-    pub fn init(&mut self, epoch: Epoch) {
+    pub fn init(&mut self, epoch: EpochPair) {
         self.update_epoch(epoch.curr);
-=======
-    #[expect(dead_code)]
-    /// Report the bytes used by the join map.
-    // FIXME: Currently, only memory used in the hash map itself is counted.
-    pub fn bytes_in_use(&self) -> usize {
-        self.alloc.bytes_in_use()
-    }
-
-    pub fn init(&mut self, epoch: EpochPair) {
-        self.current_epoch = epoch.curr;
->>>>>>> dedefef9
         self.state.table.init_epoch(epoch.prev);
         self.degree_state.table.init_epoch(epoch.prev);
     }
