--- conflicted
+++ resolved
@@ -149,7 +149,6 @@
             .iter()
             .map(|idx| data_types[*idx].clone())
             .collect_vec();
-<<<<<<< HEAD
         let column_descs = data_types
             .iter()
             .enumerate()
@@ -165,9 +164,7 @@
             dist_key_indices,
             pk_indices.clone(),
         );
-=======
         let alloc = StatsAlloc::new(Global).shared();
->>>>>>> 001814f0
         Self {
             inner: EvictableHashMap::with_hasher_in(
                 target_cap,
@@ -179,11 +176,8 @@
             pk_data_types: pk_data_types.into(),
             keyspace,
             current_epoch: 0,
-<<<<<<< HEAD
             state_table,
-=======
             alloc,
->>>>>>> 001814f0
         }
     }
 
