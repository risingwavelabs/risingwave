// Copyright 2022 Singularity Data
//
// Licensed under the Apache License, Version 2.0 (the "License");
// you may not use this file except in compliance with the License.
// You may obtain a copy of the License at
//
// http://www.apache.org/licenses/LICENSE-2.0
//
// Unless required by applicable law or agreed to in writing, software
// distributed under the License is distributed on an "AS IS" BASIS,
// WITHOUT WARRANTIES OR CONDITIONS OF ANY KIND, either express or implied.
// See the License for the specific language governing permissions and
// limitations under the License.

mod top_n_bottom_n_state;
mod top_n_state;

<<<<<<< HEAD
use risingwave_common::error::Result;
=======
use bytes::Bytes;
use risingwave_common::array::Row;
>>>>>>> 8286446c
use risingwave_common::util::ordered::{OrderedRow, OrderedRowDeserializer};
pub use top_n_bottom_n_state::ManagedTopNBottomNState;
pub use top_n_state::ManagedTopNState;

use crate::executor::error::{StreamExecutorError, StreamExecutorResult};

pub mod variants {
    pub const TOP_N_MIN: usize = 0;
    pub const TOP_N_MAX: usize = 1;
}

fn deserialize_pk<const TOP_N_TYPE: usize>(
    pk_buf: &mut [u8],
    ordered_row_deserializer: &mut OrderedRowDeserializer,
) -> StreamExecutorResult<OrderedRow> {
    if TOP_N_TYPE == variants::TOP_N_MAX {
        pk_buf.iter_mut().for_each(|byte| *byte = !*byte);
    }
    // We just encounter the start of a new row, so we finalize the previous one.
    let pk = ordered_row_deserializer
        .deserialize(pk_buf)
        .map_err(StreamExecutorError::serde_error)?;
    Ok(pk)
<<<<<<< HEAD
=======
}

pub struct PkAndRowIterator<'a, I: StateStoreIter<Item = (Bytes, Bytes)>, const TOP_N_TYPE: usize> {
    iter: I,
    ordered_row_deserializer: &'a mut OrderedRowDeserializer,
    cell_based_row_deserializer: &'a mut CellBasedRowDeserializer,
}

impl<'a, I: StateStoreIter<Item = (Bytes, Bytes)>, const TOP_N_TYPE: usize>
    PkAndRowIterator<'a, I, TOP_N_TYPE>
{
    pub fn new(
        iter: I,
        ordered_row_deserializer: &'a mut OrderedRowDeserializer,
        cell_based_row_deserializer: &'a mut CellBasedRowDeserializer,
    ) -> Self {
        Self {
            iter,
            ordered_row_deserializer,
            cell_based_row_deserializer,
        }
    }

    async fn deserialize_bytes_to_pk_and_row(
        &mut self,
    ) -> StreamExecutorResult<Option<(OrderedRow, Row)>> {
        while let Some((key, value)) = self.iter.next().await? {
            let pk_buf_and_row = self
                .cell_based_row_deserializer
                .deserialize(&key, &value)
                .map_err(StreamExecutorError::serde_error)?;
            match pk_buf_and_row {
                Some((mut pk_buf, row)) => {
                    let pk =
                        deserialize_pk::<TOP_N_TYPE>(&mut pk_buf, self.ordered_row_deserializer)
                            .map_err(StreamExecutorError::serde_error)?;
                    return Ok(Some((pk, row)));
                }
                None => {}
            }
        }
        // Reaching here implies that all the key value pairs have been drained from `self.iter`.
        // Try to take out the final row.
        // It is possible that `self.iter` is empty, so we may read nothing and there is no such
        // final row.
        let pk_buf_and_row = self.cell_based_row_deserializer.take();
        if let Some(mut pk_buf_and_row) = pk_buf_and_row {
            let pk =
                deserialize_pk::<TOP_N_TYPE>(&mut pk_buf_and_row.0, self.ordered_row_deserializer)
                    .map_err(StreamExecutorError::serde_error)?;
            Ok(Some((pk, pk_buf_and_row.1)))
        } else {
            Ok(None)
        }
    }

    pub async fn next(&mut self) -> StreamExecutorResult<Option<(OrderedRow, Row)>> {
        let pk_and_row = self.deserialize_bytes_to_pk_and_row().await?;
        Ok(pk_and_row)
    }
}

impl<'a, I: StateStoreIter<Item = (Bytes, Bytes)>, const TOP_N_TYPE: usize> Drop
    for PkAndRowIterator<'a, I, TOP_N_TYPE>
{
    fn drop(&mut self) {
        self.cell_based_row_deserializer.reset();
    }
>>>>>>> 8286446c
}<|MERGE_RESOLUTION|>--- conflicted
+++ resolved
@@ -15,12 +15,6 @@
 mod top_n_bottom_n_state;
 mod top_n_state;
 
-<<<<<<< HEAD
-use risingwave_common::error::Result;
-=======
-use bytes::Bytes;
-use risingwave_common::array::Row;
->>>>>>> 8286446c
 use risingwave_common::util::ordered::{OrderedRow, OrderedRowDeserializer};
 pub use top_n_bottom_n_state::ManagedTopNBottomNState;
 pub use top_n_state::ManagedTopNState;
@@ -44,75 +38,4 @@
         .deserialize(pk_buf)
         .map_err(StreamExecutorError::serde_error)?;
     Ok(pk)
-<<<<<<< HEAD
-=======
-}
-
-pub struct PkAndRowIterator<'a, I: StateStoreIter<Item = (Bytes, Bytes)>, const TOP_N_TYPE: usize> {
-    iter: I,
-    ordered_row_deserializer: &'a mut OrderedRowDeserializer,
-    cell_based_row_deserializer: &'a mut CellBasedRowDeserializer,
-}
-
-impl<'a, I: StateStoreIter<Item = (Bytes, Bytes)>, const TOP_N_TYPE: usize>
-    PkAndRowIterator<'a, I, TOP_N_TYPE>
-{
-    pub fn new(
-        iter: I,
-        ordered_row_deserializer: &'a mut OrderedRowDeserializer,
-        cell_based_row_deserializer: &'a mut CellBasedRowDeserializer,
-    ) -> Self {
-        Self {
-            iter,
-            ordered_row_deserializer,
-            cell_based_row_deserializer,
-        }
-    }
-
-    async fn deserialize_bytes_to_pk_and_row(
-        &mut self,
-    ) -> StreamExecutorResult<Option<(OrderedRow, Row)>> {
-        while let Some((key, value)) = self.iter.next().await? {
-            let pk_buf_and_row = self
-                .cell_based_row_deserializer
-                .deserialize(&key, &value)
-                .map_err(StreamExecutorError::serde_error)?;
-            match pk_buf_and_row {
-                Some((mut pk_buf, row)) => {
-                    let pk =
-                        deserialize_pk::<TOP_N_TYPE>(&mut pk_buf, self.ordered_row_deserializer)
-                            .map_err(StreamExecutorError::serde_error)?;
-                    return Ok(Some((pk, row)));
-                }
-                None => {}
-            }
-        }
-        // Reaching here implies that all the key value pairs have been drained from `self.iter`.
-        // Try to take out the final row.
-        // It is possible that `self.iter` is empty, so we may read nothing and there is no such
-        // final row.
-        let pk_buf_and_row = self.cell_based_row_deserializer.take();
-        if let Some(mut pk_buf_and_row) = pk_buf_and_row {
-            let pk =
-                deserialize_pk::<TOP_N_TYPE>(&mut pk_buf_and_row.0, self.ordered_row_deserializer)
-                    .map_err(StreamExecutorError::serde_error)?;
-            Ok(Some((pk, pk_buf_and_row.1)))
-        } else {
-            Ok(None)
-        }
-    }
-
-    pub async fn next(&mut self) -> StreamExecutorResult<Option<(OrderedRow, Row)>> {
-        let pk_and_row = self.deserialize_bytes_to_pk_and_row().await?;
-        Ok(pk_and_row)
-    }
-}
-
-impl<'a, I: StateStoreIter<Item = (Bytes, Bytes)>, const TOP_N_TYPE: usize> Drop
-    for PkAndRowIterator<'a, I, TOP_N_TYPE>
-{
-    fn drop(&mut self) {
-        self.cell_based_row_deserializer.reset();
-    }
->>>>>>> 8286446c
 }