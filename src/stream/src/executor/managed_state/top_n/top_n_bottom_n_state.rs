// Copyright 2022 Singularity Data
//
// Licensed under the Apache License, Version 2.0 (the "License");
// you may not use this file except in compliance with the License.
// You may obtain a copy of the License at
//
// http://www.apache.org/licenses/LICENSE-2.0
//
// Unless required by applicable law or agreed to in writing, software
// distributed under the License is distributed on an "AS IS" BASIS,
// WITHOUT WARRANTIES OR CONDITIONS OF ANY KIND, either express or implied.
// See the License for the specific language governing permissions and
// limitations under the License.

#![allow(clippy::mutable_key_type)]
#![allow(dead_code)]

use std::ops::Index;

use futures::pin_mut;
use futures::stream::StreamExt;
use madsim::collections::BTreeMap;
use risingwave_common::array::Row;
<<<<<<< HEAD
use risingwave_common::catalog::{ColumnDesc, ColumnId};
use risingwave_common::error::Result;
=======
use risingwave_common::catalog::ColumnId;
>>>>>>> 8286446c
use risingwave_common::types::DataType;
use risingwave_common::util::ordered::*;
use risingwave_storage::cell_based_row_deserializer::CellBasedRowDeserializer;
use risingwave_storage::table::state_table::StateTable;
use risingwave_storage::{Keyspace, StateStore};

use super::variants::TOP_N_MIN;
<<<<<<< HEAD
use crate::executor::managed_state::top_n::deserialize_pk;
use crate::executor::PkIndices;
=======
use super::PkAndRowIterator;
use crate::executor::error::{StreamExecutorError, StreamExecutorResult};
>>>>>>> 8286446c

/// This state is used for `[offset, offset+limit)` part in the `TopNExecutor`.
///
/// Since the elements in this range may be moved to `[0, offset)` or `[offset+limit, +inf)`,
/// we would like to cache the two ends of the range. Since this would call for a `reverse iterator`
/// from `Hummock`, we temporarily adopt a all-or-nothing cache policy instead of a top-n and a
/// bottom-n policy.
pub struct ManagedTopNBottomNState<S: StateStore> {
    /// Top-N Cache.
    top_n: BTreeMap<OrderedRow, Row>,
    /// Bottom-N Cache. We always try to first fill into the bottom-n cache.
    bottom_n: BTreeMap<OrderedRow, Row>,
    /// Relational table.
    state_table: StateTable<S>,
    /// The number of elements in both cache and storage.
    total_count: usize,
    /// Number of entries to retain in top-n cache after each flush.
    top_n_count: Option<usize>,
    /// Number of entries to retain in bottom-n cache after each flush.
    bottom_n_count: Option<usize>,
    /// The keyspace to operate on.
    keyspace: Keyspace<S>,
    /// `DataType`s use for deserializing `Row`.
    data_types: Vec<DataType>,
    /// For deserializing `OrderedRow`.
    ordered_row_deserializer: OrderedRowDeserializer,
    /// For deserializing `Row`.
    cell_based_row_deserializer: CellBasedRowDeserializer,
}

impl<S: StateStore> ManagedTopNBottomNState<S> {
    pub fn new(
        cache_size: Option<usize>,
        total_count: usize,
        keyspace: Keyspace<S>,
        data_types: Vec<DataType>,
        ordered_row_deserializer: OrderedRowDeserializer,
        cell_based_row_deserializer: CellBasedRowDeserializer,
        pk_indices: PkIndices,
    ) -> Self {
        let order_type = ordered_row_deserializer.clone().order_types;
        let column_descs = data_types
            .iter()
            .enumerate()
            .map(|(id, data_type)| {
                ColumnDesc::unnamed(ColumnId::from(id as i32), data_type.clone())
            })
            .collect::<Vec<_>>();
        let state_table =
            StateTable::new(keyspace.clone(), column_descs, order_type, None, pk_indices);
        Self {
            top_n: BTreeMap::new(),
            bottom_n: BTreeMap::new(),
            state_table,
            total_count,
            top_n_count: cache_size,
            bottom_n_count: cache_size,
            keyspace,
            data_types,
            ordered_row_deserializer,
            cell_based_row_deserializer,
        }
    }

    pub fn total_count(&self) -> usize {
        self.total_count
    }

    pub fn is_dirty(&self) -> bool {
        !self.state_table.mem_table.buffer.is_empty()
    }

    // May have weird cache policy in the future, reserve an `n`.
    pub fn retain_top_n(&mut self, n: usize) {
        while self.top_n.len() > n {
            self.top_n.pop_first();
        }
    }

    // May have weird cache policy in the future, reserve an `n`.
    pub fn retain_bottom_n(&mut self, n: usize) {
        while self.bottom_n.len() > n {
            self.bottom_n.pop_last();
        }
    }

    pub fn retain_both_n(&mut self) {
        if let Some(n) = self.top_n_count {
            self.retain_top_n(n);
        }
        if let Some(n) = self.bottom_n_count {
            self.retain_bottom_n(n);
        }
    }

    pub async fn pop_top_element(
        &mut self,
        epoch: u64,
    ) -> StreamExecutorResult<Option<(OrderedRow, Row)>> {
        if self.total_count == 0 {
            Ok(None)
        } else {
            let cache_to_pop = if self.top_n.is_empty() {
                &self.bottom_n
            } else {
                &self.top_n
            };
            let key = cache_to_pop.last_key_value().unwrap().0.clone();
            let old_value = cache_to_pop.last_key_value().unwrap().1.clone();
            let value = self.delete(&key, old_value, epoch).await?;
            Ok(Some((key, value.unwrap())))
        }
    }

    pub async fn pop_bottom_element(
        &mut self,
        epoch: u64,
    ) -> StreamExecutorResult<Option<(OrderedRow, Row)>> {
        if self.total_count == 0 {
            Ok(None)
        } else {
            let cache_to_pop = if self.bottom_n.is_empty() {
                &self.top_n
            } else {
                &self.bottom_n
            };
            let key = cache_to_pop.first_key_value().unwrap().0.clone();
            let old_value = cache_to_pop.last_key_value().unwrap().1.clone();
            let value = self.delete(&key, old_value, epoch).await?;
            Ok(Some((key, value.unwrap())))
        }
    }

    pub fn top_element(&mut self) -> Option<(&OrderedRow, &Row)> {
        if self.total_count == 0 {
            None
        } else if self.top_n.is_empty() {
            self.bottom_n.last_key_value()
        } else {
            self.top_n.last_key_value()
        }
    }

    pub fn bottom_element(&mut self) -> Option<(&OrderedRow, &Row)> {
        if self.total_count == 0 {
            None
        } else if self.bottom_n.is_empty() {
            self.top_n.first_key_value()
        } else {
            self.bottom_n.first_key_value()
        }
    }

    pub async fn insert(&mut self, key: OrderedRow, value: Row) {
        // We can have different strategy of which cache we should insert the element into.
        // Right now, we keep it simple and insert the element into the cache with smaller size,
        // without violating the constraint that these two caches' current range must NOT overlap.
        let top_n_size = self.top_n.len();
        let bottom_n_size = self.bottom_n.len();
        let insert_to_cache = if top_n_size > bottom_n_size {
            // top_n_size must > 0, directly `unwrap`
            if self.top_n.first_key_value().unwrap().0 < &key {
                &mut self.top_n
            } else {
                &mut self.bottom_n
            }
        } else if self.bottom_n.is_empty() || self.bottom_n.last_key_value().unwrap().0 <= &key {
            &mut self.top_n
        } else {
            &mut self.bottom_n
        };
        insert_to_cache.insert(key.clone(), value.clone());
        self.state_table
            .insert::<false>(&key.into_row(), value)
            .unwrap();
        self.total_count += 1;
    }

    pub async fn delete(
        &mut self,
        key: &OrderedRow,
<<<<<<< HEAD
        value: Row,
        epoch: u64,
    ) -> Result<Option<Row>> {
=======
        epoch: u64,
    ) -> StreamExecutorResult<Option<Row>> {
>>>>>>> 8286446c
        let prev_top_n_entry = self.top_n.remove(key);
        let prev_bottom_n_entry = self.bottom_n.remove(key);
        self.state_table
            .delete::<false>(&key.clone().into_row(), value)?;
        self.total_count -= 1;
        // If we have nothing in both caches, we have to scan from the storage.
        if self.top_n.is_empty() && self.bottom_n.is_empty() && self.total_count > 0 {
            self.scan_and_merge(epoch).await?;
        }
        let value = match (prev_top_n_entry, prev_bottom_n_entry) {
            (None, None) => None,
            (Some(row), None) | (None, Some(row)) => Some(row),
            (Some(_), Some(_)) => unreachable!(),
        };
        Ok(value)
    }

    /// The same as the one in `ManagedTopNState`.
<<<<<<< HEAD
    pub async fn scan_and_merge(&mut self, epoch: u64) -> Result<()> {
=======
    pub async fn scan_and_merge(&mut self, epoch: u64) -> StreamExecutorResult<()> {
        let iter = self.keyspace.iter(epoch).await?;
        let mut pk_and_row_iter = PkAndRowIterator::<_, TOP_N_MIN>::new(
            iter,
            &mut self.ordered_row_deserializer,
            &mut self.cell_based_row_deserializer,
        );
>>>>>>> 8286446c
        let mut kv_pairs = vec![];
        let state_table_iter = self.state_table.iter(epoch).await?;
        pin_mut!(state_table_iter);
        while let Some(next_res) = state_table_iter.next().await {
            let row = next_res.unwrap().into_owned();
            let mut pk_bytes = vec![];
            for pk_indice in &self.state_table.pk_indices {
                pk_bytes.append(&mut row.serialize_datum(*pk_indice).unwrap());
            }
            let pk = deserialize_pk::<TOP_N_MIN>(
                &mut pk_bytes.clone(),
                &mut self.ordered_row_deserializer,
            )?;
            kv_pairs.push((pk, row));
        }

        // The reason we can split the `kv_pairs` without caring whether the key to be inserted is
        // already in the top_n or bottom_n is that we would only trigger `scan_and_merge` when both
        // caches are empty.

        {
            let part1 = kv_pairs.drain(0..kv_pairs.len() / 2);
            for (key, value) in part1 {
                self.bottom_n.insert(key, value);
            }
        }
        {
            let part2 = kv_pairs.drain(..);
            for (key, value) in part2 {
                self.top_n.insert(key, value);
            }
        }
        Ok(())
    }

    /// We can fill in the cache from storage only when state is not dirty, i.e. right after
    /// `flush`.
    pub async fn fill_in_cache(&mut self, epoch: u64) -> StreamExecutorResult<()> {
        debug_assert!(!self.is_dirty());
        let state_table_iter = self.state_table.iter(epoch).await?;
        pin_mut!(state_table_iter);
        while let Some(res) = state_table_iter.next().await {
            let row = res.unwrap().into_owned();
            let mut datums = vec![];
            for pk_indice in &self.state_table.pk_indices {
                let a = row.index(*pk_indice).clone();
                datums.push(a);
            }
            let pk = Row::new(datums);
            let pk_ordered = OrderedRow::new(pk, &self.ordered_row_deserializer.order_types);
            self.bottom_n.insert(pk_ordered, row);
        }
        // We don't retain `n` elements as we have a all-or-nothing policy for now.
        Ok(())
    }

    /// `Flush` can be called by the executor when it receives a barrier and thus needs to
    /// checkpoint.
    pub async fn flush(&mut self, epoch: u64) -> StreamExecutorResult<()> {
        if !self.is_dirty() {
            // We don't retain `n` elements as we have a all-or-nothing policy for now.
            return Ok(());
        }

<<<<<<< HEAD
        self.state_table.commit(epoch).await?;
=======
        let mut write_batch = self.keyspace.state_store().start_write_batch();
        let mut local = write_batch.prefixify(&self.keyspace);

        for (pk, cells) in std::mem::take(&mut self.flush_buffer) {
            let row = cells.into_option();
            let pk_buf = pk.serialize()?;
            // TODO: use real column ids later.
            let column_ids = (0..self.data_types.len() as i32)
                .map(ColumnId::from)
                .collect::<Vec<_>>();
            let bytes = serialize_pk_and_row_state(&pk_buf, &row, &column_ids)
                .map_err(StreamExecutorError::serde_error)?;
            for (key, value) in bytes {
                match value {
                    // TODO(Yuanxin): Implement value meta
                    Some(val) => local.put(key, StorageValue::new_default_put(val)),
                    None => local.delete(key),
                }
            }
        }
        write_batch.ingest(epoch).await.unwrap();
>>>>>>> 8286446c

        // We don't retain `n` elements as we have a all-or-nothing policy for now.
        Ok(())
    }

    pub fn clear_cache(&mut self) {
        assert!(
            !self.is_dirty(),
            "cannot clear cache while top n bottom n state is dirty"
        );

        self.top_n.clear();
        self.bottom_n.clear();
    }
}

/// Test-related methods
impl<S: StateStore> ManagedTopNBottomNState<S> {
    #[cfg(test)]
    fn get_cache_len(&self) -> usize {
        self.top_n.len() + self.bottom_n.len()
    }
}

#[cfg(test)]
mod tests {

    use risingwave_common::catalog::{ColumnDesc, TableId};
    use risingwave_common::types::DataType;
    use risingwave_common::util::sort_util::OrderType;
    use risingwave_storage::memory::MemoryStateStore;
    use risingwave_storage::{Keyspace, StateStore};

    use super::*;
    use crate::row_nonnull;

    fn create_managed_top_n_bottom_n_state<S: StateStore>(
        store: &S,
        row_count: usize,
        data_types: Vec<DataType>,
        order_types: Vec<OrderType>,
    ) -> ManagedTopNBottomNState<S> {
        let ordered_row_deserializer = OrderedRowDeserializer::new(data_types.clone(), order_types);
        let table_column_descs = data_types
            .iter()
            .enumerate()
            .map(|(id, data_type)| {
                ColumnDesc::unnamed(ColumnId::from(id as i32), data_type.clone())
            })
            .collect::<Vec<_>>();
        let cell_based_row_deserializer = CellBasedRowDeserializer::new(table_column_descs);

        ManagedTopNBottomNState::new(
            Some(1),
            row_count,
            Keyspace::table_root(store.clone(), &TableId::from(0x2333)),
            data_types,
            ordered_row_deserializer,
            cell_based_row_deserializer,
            vec![0_usize, 1_usize],
        )
    }

    #[tokio::test]
    async fn test_managed_top_n_bottom_n_state() {
        let data_types = vec![DataType::Varchar, DataType::Int64];
        let order_types = vec![OrderType::Descending, OrderType::Ascending];
        let store = MemoryStateStore::new();
        let mut managed_state =
            create_managed_top_n_bottom_n_state(&store, 0, data_types.clone(), order_types.clone());
        let row1 = row_nonnull!["abc".to_string(), 2i64];
        let row2 = row_nonnull!["abc".to_string(), 3i64];
        let row3 = row_nonnull!["abd".to_string(), 3i64];
        let row4 = row_nonnull!["ab".to_string(), 4i64];
        let rows = vec![row1, row2, row3, row4];
        let ordered_rows = rows
            .clone()
            .into_iter()
            .map(|row| OrderedRow::new(row, &order_types))
            .collect::<Vec<_>>();

        managed_state
            .insert(ordered_rows[3].clone(), rows[3].clone())
            .await;
        // now ("ab", 4)

        assert_eq!(
            managed_state.top_element(),
            Some((&ordered_rows[3], &rows[3]))
        );
        assert_eq!(
            managed_state.bottom_element(),
            Some((&ordered_rows[3], &rows[3]))
        );
        assert!(managed_state.is_dirty());
        assert_eq!(managed_state.get_cache_len(), 1);

        managed_state
            .insert(ordered_rows[2].clone(), rows[2].clone())
            .await;
        // now ("abd", 3) -> ("ab", 4)

        assert_eq!(
            managed_state.top_element(),
            Some((&ordered_rows[3], &rows[3]))
        );
        assert_eq!(
            managed_state.bottom_element(),
            Some((&ordered_rows[2], &rows[2]))
        );
        assert!(managed_state.is_dirty());
        assert_eq!(managed_state.get_cache_len(), 2);

        managed_state
            .insert(ordered_rows[1].clone(), rows[1].clone())
            .await;
        // now ("abd", 3) -> ("abc", 3) -> ("ab", 4)
        let epoch: u64 = 0;

        assert_eq!(
            managed_state.top_element(),
            Some((&ordered_rows[3], &rows[3]))
        );
        assert_eq!(
            managed_state.bottom_element(),
            Some((&ordered_rows[2], &rows[2]))
        );
        assert_eq!(managed_state.get_cache_len(), 3);
        managed_state.flush(epoch).await.unwrap();
        assert!(!managed_state.is_dirty());
        let row_count = managed_state.total_count;
        assert_eq!(row_count, 3);
        // After flush, all elements should be kept in the cache.
        assert_eq!(managed_state.get_cache_len(), 3);

        drop(managed_state);
        let mut managed_state = create_managed_top_n_bottom_n_state(
            &store,
            row_count,
            data_types.clone(),
            order_types.clone(),
        );
        assert_eq!(managed_state.top_element(), None);
        managed_state.fill_in_cache(epoch).await.unwrap();
        // now ("abd", 3) -> ("abc", 3) -> ("ab", 4)
        assert_eq!(
            managed_state.top_element(),
            Some((&ordered_rows[3], &rows[3]))
        );
        assert_eq!(
            managed_state.bottom_element(),
            Some((&ordered_rows[2], &rows[2]))
        );
        // Right after recovery.
        assert!(!managed_state.is_dirty());
        assert_eq!(managed_state.get_cache_len(), 3);

        assert_eq!(
            managed_state.pop_top_element(epoch).await.unwrap(),
            Some((ordered_rows[3].clone(), rows[3].clone()))
        );
        // now ("abd", 3) -> ("abc", 3)
        assert_eq!(
            managed_state.top_element(),
            Some((&ordered_rows[1], &rows[1]))
        );
        assert_eq!(
            managed_state.bottom_element(),
            Some((&ordered_rows[2], &rows[2]))
        );
        assert!(managed_state.is_dirty());
        assert_eq!(managed_state.total_count, 2);
        assert_eq!(managed_state.get_cache_len(), 2);
        assert_eq!(
            managed_state.pop_top_element(epoch).await.unwrap(),
            Some((ordered_rows[1].clone(), rows[1].clone()))
        );
        // now ("abd", 3)
        assert!(managed_state.is_dirty());
        assert_eq!(managed_state.total_count, 1);
        assert_eq!(managed_state.get_cache_len(), 1);

        assert_eq!(
            managed_state.top_element(),
            Some((&ordered_rows[2], &rows[2]))
        );
        assert_eq!(
            managed_state.bottom_element(),
            Some((&ordered_rows[2], &rows[2]))
        );
        managed_state.flush(epoch).await.unwrap();
        assert!(!managed_state.is_dirty());

        managed_state
            .insert(ordered_rows[0].clone(), rows[0].clone())
            .await;
        // now ("abd", 3) -> ("abc", 2)
        assert_eq!(
            managed_state.top_element(),
            Some((&ordered_rows[0], &rows[0]))
        );
        assert_eq!(
            managed_state.bottom_element(),
            Some((&ordered_rows[2], &rows[2]))
        );

        // Exclude the last `insert` as the state crashes before recovery.
        let row_count = managed_state.total_count - 1;
        drop(managed_state);
        let mut managed_state = create_managed_top_n_bottom_n_state(
            &store,
            row_count,
            data_types.clone(),
            order_types.clone(),
        );
        managed_state.fill_in_cache(epoch).await.unwrap();
        assert_eq!(
            managed_state.top_element(),
            Some((&ordered_rows[2], &rows[2]))
        );
        assert_eq!(
            managed_state.bottom_element(),
            Some((&ordered_rows[2], &rows[2]))
        );
    }
}<|MERGE_RESOLUTION|>--- conflicted
+++ resolved
@@ -21,12 +21,7 @@
 use futures::stream::StreamExt;
 use madsim::collections::BTreeMap;
 use risingwave_common::array::Row;
-<<<<<<< HEAD
 use risingwave_common::catalog::{ColumnDesc, ColumnId};
-use risingwave_common::error::Result;
-=======
-use risingwave_common::catalog::ColumnId;
->>>>>>> 8286446c
 use risingwave_common::types::DataType;
 use risingwave_common::util::ordered::*;
 use risingwave_storage::cell_based_row_deserializer::CellBasedRowDeserializer;
@@ -34,13 +29,9 @@
 use risingwave_storage::{Keyspace, StateStore};
 
 use super::variants::TOP_N_MIN;
-<<<<<<< HEAD
+use crate::executor::error::StreamExecutorResult;
 use crate::executor::managed_state::top_n::deserialize_pk;
 use crate::executor::PkIndices;
-=======
-use super::PkAndRowIterator;
-use crate::executor::error::{StreamExecutorError, StreamExecutorResult};
->>>>>>> 8286446c
 
 /// This state is used for `[offset, offset+limit)` part in the `TopNExecutor`.
 ///
@@ -222,14 +213,9 @@
     pub async fn delete(
         &mut self,
         key: &OrderedRow,
-<<<<<<< HEAD
         value: Row,
         epoch: u64,
-    ) -> Result<Option<Row>> {
-=======
-        epoch: u64,
     ) -> StreamExecutorResult<Option<Row>> {
->>>>>>> 8286446c
         let prev_top_n_entry = self.top_n.remove(key);
         let prev_bottom_n_entry = self.bottom_n.remove(key);
         self.state_table
@@ -248,17 +234,7 @@
     }
 
     /// The same as the one in `ManagedTopNState`.
-<<<<<<< HEAD
-    pub async fn scan_and_merge(&mut self, epoch: u64) -> Result<()> {
-=======
     pub async fn scan_and_merge(&mut self, epoch: u64) -> StreamExecutorResult<()> {
-        let iter = self.keyspace.iter(epoch).await?;
-        let mut pk_and_row_iter = PkAndRowIterator::<_, TOP_N_MIN>::new(
-            iter,
-            &mut self.ordered_row_deserializer,
-            &mut self.cell_based_row_deserializer,
-        );
->>>>>>> 8286446c
         let mut kv_pairs = vec![];
         let state_table_iter = self.state_table.iter(epoch).await?;
         pin_mut!(state_table_iter);
@@ -323,31 +299,7 @@
             return Ok(());
         }
 
-<<<<<<< HEAD
         self.state_table.commit(epoch).await?;
-=======
-        let mut write_batch = self.keyspace.state_store().start_write_batch();
-        let mut local = write_batch.prefixify(&self.keyspace);
-
-        for (pk, cells) in std::mem::take(&mut self.flush_buffer) {
-            let row = cells.into_option();
-            let pk_buf = pk.serialize()?;
-            // TODO: use real column ids later.
-            let column_ids = (0..self.data_types.len() as i32)
-                .map(ColumnId::from)
-                .collect::<Vec<_>>();
-            let bytes = serialize_pk_and_row_state(&pk_buf, &row, &column_ids)
-                .map_err(StreamExecutorError::serde_error)?;
-            for (key, value) in bytes {
-                match value {
-                    // TODO(Yuanxin): Implement value meta
-                    Some(val) => local.put(key, StorageValue::new_default_put(val)),
-                    None => local.delete(key),
-                }
-            }
-        }
-        write_batch.ingest(epoch).await.unwrap();
->>>>>>> 8286446c
 
         // We don't retain `n` elements as we have a all-or-nothing policy for now.
         Ok(())
