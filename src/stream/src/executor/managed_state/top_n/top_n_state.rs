// Copyright 2022 Singularity Data
//
// Licensed under the Apache License, Version 2.0 (the "License");
// you may not use this file except in compliance with the License.
// You may obtain a copy of the License at
//
// http://www.apache.org/licenses/LICENSE-2.0
//
// Unless required by applicable law or agreed to in writing, software
// distributed under the License is distributed on an "AS IS" BASIS,
// WITHOUT WARRANTIES OR CONDITIONS OF ANY KIND, either express or implied.
// See the License for the specific language governing permissions and
// limitations under the License.

use std::ops::Index;

use futures::pin_mut;
use futures::stream::StreamExt;
use madsim::collections::BTreeMap;
use risingwave_common::array::Row;
<<<<<<< HEAD
use risingwave_common::catalog::{ColumnDesc, ColumnId};
use risingwave_common::error::Result;
=======
use risingwave_common::catalog::ColumnId;
>>>>>>> 8286446c
use risingwave_common::types::DataType;
use risingwave_common::util::ordered::*;
use risingwave_storage::cell_based_row_deserializer::CellBasedRowDeserializer;
use risingwave_storage::table::state_table::StateTable;
use risingwave_storage::{Keyspace, StateStore};

use super::variants::*;
<<<<<<< HEAD
use crate::executor::PkIndices;
=======
use super::PkAndRowIterator;
use crate::executor::error::{StreamExecutorError, StreamExecutorResult};
>>>>>>> 8286446c

/// This state is used for several ranges (e.g `[0, offset)`, `[offset+limit, +inf)` of elements in
/// the `AppendOnlyTopNExecutor` and `TopNExecutor`. For these ranges, we only care about one of the
/// ends of the range, either the largest or the smallest, as that end would frequently deal with
/// elements being removed from or inserted into the range. If interested in both ends, one should
/// refer to `ManagedTopNBottomNState`.
///
/// We remark that `TOP_N_TYPE` indicates which end we are interested in, and how we should
/// serialize and deserialize the `OrderedRow` and its binary representations. Since `scan` from the
/// storage always starts with the least key, we need to reversely serialize an `OrderedRow` if we
/// are interested in the larger end. This can also be solved by a `reverse_scan` api
/// from the storage. However, `reverse_scan` is typically slower than `forward_scan` when it comes
/// to LSM tree based storage.
pub struct ManagedTopNState<S: StateStore, const TOP_N_TYPE: usize> {
    /// Cache.
    top_n: BTreeMap<OrderedRow, Row>,
    /// Relational table.
    state_table: StateTable<S>,
    /// The number of elements in both cache and storage.
    total_count: usize,
    /// Number of entries to retain in memory after each flush.
    top_n_count: Option<usize>,
    /// For deserializing `OrderedRow`.
    ordered_row_deserializer: OrderedRowDeserializer,
}

impl<S: StateStore, const TOP_N_TYPE: usize> ManagedTopNState<S, TOP_N_TYPE> {
    pub fn new(
        top_n_count: Option<usize>,
        total_count: usize,
        keyspace: Keyspace<S>,
        data_types: Vec<DataType>,
        ordered_row_deserializer: OrderedRowDeserializer,
        _cell_based_row_deserializer: CellBasedRowDeserializer,
        pk_indices: PkIndices,
    ) -> Self {
        let order_type = ordered_row_deserializer.clone().order_types;
        let column_descs = data_types
            .iter()
            .enumerate()
            .map(|(id, data_type)| {
                ColumnDesc::unnamed(ColumnId::from(id as i32), data_type.clone())
            })
            .collect::<Vec<_>>();
        let state_table = StateTable::new(keyspace, column_descs, order_type, None, pk_indices);
        Self {
            top_n: BTreeMap::new(),
            state_table,
            total_count,
            top_n_count,
            ordered_row_deserializer,
        }
    }

    pub fn total_count(&self) -> usize {
        self.total_count
    }

    pub fn is_dirty(&self) -> bool {
        !self.state_table.mem_table.buffer.is_empty()
    }

    pub fn retain_top_n(&mut self) {
        if let Some(count) = self.top_n_count {
            while self.top_n.len() > count {
                match TOP_N_TYPE {
                    TOP_N_MIN => {
                        self.top_n.pop_last();
                    }
                    TOP_N_MAX => {
                        self.top_n.pop_first();
                    }
                    _ => unreachable!(),
                }
            }
        }
    }

    pub async fn pop_top_element(
        &mut self,
        epoch: u64,
    ) -> StreamExecutorResult<Option<(OrderedRow, Row)>> {
        if self.total_count == 0 {
            Ok(None)
        } else {
            // Cache must always be non-empty when the state is not empty.
            debug_assert!(!self.top_n.is_empty(), "top_n is empty");
            // Similar as the comments in `retain_top_n`, it is actually popping
            // the element with the largest key.
            let key = match TOP_N_TYPE {
                TOP_N_MIN => self.top_n.first_key_value().unwrap().0.clone(),
                TOP_N_MAX => self.top_n.last_key_value().unwrap().0.clone(),
                _ => unreachable!(),
            };
            let row = match TOP_N_TYPE {
                TOP_N_MIN => self.top_n.first_key_value().unwrap().1.clone(),
                TOP_N_MAX => self.top_n.last_key_value().unwrap().1.clone(),
                _ => unreachable!(),
            };
            let value = self.delete(&key, row, epoch).await?;
            Ok(Some((key, value.unwrap())))
        }
    }

    pub fn top_element(&mut self) -> Option<(&OrderedRow, &Row)> {
        if self.total_count == 0 {
            None
        } else {
            match TOP_N_TYPE {
                TOP_N_MIN => self.top_n.first_key_value(),
                TOP_N_MAX => self.top_n.last_key_value(),
                _ => unreachable!(),
            }
        }
    }

    fn bottom_element(&mut self) -> Option<(&OrderedRow, &Row)> {
        if self.total_count == 0 {
            None
        } else {
            match TOP_N_TYPE {
                TOP_N_MIN => self.top_n.last_key_value(),
                TOP_N_MAX => self.top_n.first_key_value(),
                _ => unreachable!(),
            }
        }
    }

    pub async fn insert(
        &mut self,
        key: OrderedRow,
        value: Row,
        _epoch: u64,
    ) -> StreamExecutorResult<()> {
        let have_key_on_storage = self.total_count > self.top_n.len();
        let need_to_flush = if have_key_on_storage {
            // It is impossible that the cache is empty.
            let bottom_key = self.bottom_element().unwrap().0;
            match TOP_N_TYPE {
                TOP_N_MIN => key > *bottom_key,
                TOP_N_MAX => key < *bottom_key,
                _ => unreachable!(),
            }
        } else {
            false
        };
        // If there may be other keys between `key` and `bottom_key` in the storage,
        // we cannot insert `key` into cache. Instead, we have to flush it onto the storage.
        // This is because other keys may be more qualified to stay in cache.
        // TODO: This needs to be changed when transaction on Hummock is implemented.

        match TOP_N_TYPE {
            TOP_N_MIN => self
                .state_table
                .insert::<false>(&key.clone().into_row(), value.clone())?,
            TOP_N_MAX => self
                .state_table
                .insert::<true>(&key.clone().into_row(), value.clone())?,
            _ => unreachable!(),
        }
        if !need_to_flush {
            self.top_n.insert(key, value);
        }
        self.total_count += 1;
        Ok(())
    }

    /// This function is a temporary implementation to bypass the about-to-be-implemented
    /// transaction layer of Hummock.
    ///
    /// This function scans kv pairs from the storage, and properly deal with them
    /// according to the flush buffer.
    pub async fn scan_and_merge(&mut self, epoch: u64) -> StreamExecutorResult<()> {
        // For a key scanned from the storage,
        // 1. Not touched by flush buffer. Do nothing.
        // 2. Deleted by flush buffer. Do not go into cache.
        // 3. Overridden by flush buffer. Go into cache with the new value.
        // We remark that:
        // 1. if TOP_N_MIN, kv_pairs is sorted in ascending order.
        // 2. if TOP_N_MAX, kv_pairs is sorted in descending order.
        // while flush_buffer is always sorted in ascending order.
        // This `order` is defined by the order between two `OrderedRow`.
        // We have to scan all because the top n on the storage may have been deleted by the flush
        // buffer.
        match TOP_N_TYPE {
            TOP_N_MIN => {
                let state_table_iter = self.state_table.iter(epoch).await?;
                pin_mut!(state_table_iter);

                loop {
                    if let Some(top_n_count) = self.top_n_count && self.top_n.len() >= top_n_count {
                        break;
                    }
                    match state_table_iter.next().await {
                        Some(next_res) => {
                            let row = next_res.unwrap().into_owned();
                            let mut datums = vec![];
                            for pk_indice in &self.state_table.pk_indices {
                                datums.push(row.index(*pk_indice).clone());
                            }
                            let pk = Row::new(datums);
                            let pk_ordered =
                                OrderedRow::new(pk, &self.ordered_row_deserializer.order_types);

                            self.top_n.insert(pk_ordered, row);
                        }
                        None => {
                            break;
                        }
                    }
                }
            }
            TOP_N_MAX => {
                let state_table_iter = self.state_table.iter(epoch).await?;
                pin_mut!(state_table_iter);

                loop {
                    if let Some(top_n_count) = self.top_n_count && self.top_n.len() >= top_n_count {
                        break;
                    }
                    match state_table_iter.next().await {
                        Some(next_res) => {
                            let row = next_res.unwrap().into_owned();
                            let mut datums = vec![];
                            for pk_indice in &self.state_table.pk_indices {
                                datums.push(row.index(*pk_indice).clone());
                            }
                            let pk = Row::new(datums);
                            let pk_ordered =
                                OrderedRow::new(pk, &self.ordered_row_deserializer.order_types);
                            self.top_n.insert(pk_ordered, row);
                        }
                        None => {
                            break;
                        }
                    }
                }
            }
            _ => unreachable!(),
        }
        Ok(())
    }

    pub async fn delete(
        &mut self,
        key: &OrderedRow,
<<<<<<< HEAD
        value: Row,
        epoch: u64,
    ) -> Result<Option<Row>> {
=======
        epoch: u64,
    ) -> StreamExecutorResult<Option<Row>> {
>>>>>>> 8286446c
        let prev_entry = self.top_n.remove(key);
        match TOP_N_TYPE {
            TOP_N_MIN => self
                .state_table
                .delete::<false>(&key.clone().into_row(), value)?,
            TOP_N_MAX => self
                .state_table
                .delete::<true>(&key.clone().into_row(), value)?,
            _ => unreachable!(),
        }

        self.total_count -= 1;
        // If we have nothing in the cache, we have to scan from the storage.
        if self.top_n.is_empty() && self.total_count > 0 {
            self.scan_and_merge(epoch).await?;
            self.retain_top_n();
        }
        Ok(prev_entry)
    }

    /// We can fill in the cache from storage only when state is not dirty, i.e. right after
    /// `flush`.
    ///
    /// We don't need to care about whether `self.top_n` is empty or not as the key is unique.
    /// An element with duplicated key scanned from the storage would just override the element with
    /// the same key in the cache, and their value must be the same.
    pub async fn fill_in_cache(&mut self, epoch: u64) -> StreamExecutorResult<()> {
        debug_assert!(!self.is_dirty());
        let state_table_iter = self.state_table.iter(epoch).await?;
        pin_mut!(state_table_iter);
        while let Some(res) = state_table_iter.next().await {
            let row = res.unwrap().into_owned();
            let mut datums = vec![];
            for pk_indice in &self.state_table.pk_indices {
                let a = row.index(*pk_indice).clone();
                datums.push(a);
            }
            let pk = Row::new(datums);
            let pk_ordered = OrderedRow::new(pk, &self.ordered_row_deserializer.order_types);
            let prev_row = self.top_n.insert(pk_ordered, row.clone());
            if let Some(prev_row) = prev_row {
                debug_assert_eq!(prev_row, row);
            }
            if let Some(top_n_count) = self.top_n_count && top_n_count == self.top_n.len() {
                break;
            }
        }
        Ok(())
    }

<<<<<<< HEAD
=======
    async fn flush_inner(
        &mut self,
        iterator: impl Iterator<Item = (OrderedRow, FlushStatus<Row>)>,
        epoch: u64,
    ) -> StreamExecutorResult<()> {
        let mut write_batch = self.keyspace.state_store().start_write_batch();
        let mut local = write_batch.prefixify(&self.keyspace);
        for (pk, cells) in iterator {
            let row = cells.into_option();
            let pk_buf = match TOP_N_TYPE {
                TOP_N_MIN => pk.serialize(),
                TOP_N_MAX => pk.reverse_serialize(),
                _ => unreachable!(),
            }?;
            let column_ids = (0..self.data_types.len() as i32)
                .map(ColumnId::from)
                .collect::<Vec<_>>();
            let bytes = serialize_pk_and_row_state(&pk_buf, &row, &column_ids)
                .map_err(StreamExecutorError::serde_error)?;
            for (key, value) in bytes {
                match value {
                    // TODO(Yuanxin): Implement value meta
                    Some(val) => local.put(key, StorageValue::new_default_put(val)),
                    None => local.delete(key),
                }
            }
        }
        write_batch.ingest(epoch).await.unwrap();
        Ok(())
    }

>>>>>>> 8286446c
    /// `Flush` can be called by the executor when it receives a barrier and thus needs to
    /// checkpoint.
    ///
    /// TODO: `Flush` should also be called internally when `top_n` and `flush_buffer` exceeds
    /// certain limit.
    pub async fn flush(&mut self, epoch: u64) -> StreamExecutorResult<()> {
        if !self.is_dirty() {
            self.retain_top_n();
            return Ok(());
        }
        self.state_table.commit(epoch).await?;

        self.retain_top_n();
        Ok(())
    }
}

/// Test-related methods
impl<S: StateStore, const TOP_N_TYPE: usize> ManagedTopNState<S, TOP_N_TYPE> {
    #[cfg(test)]
    fn get_cache_len(&self) -> usize {
        self.top_n.len()
    }
}

#[cfg(test)]
mod tests {
    use risingwave_common::catalog::{ColumnDesc, TableId};
    use risingwave_common::types::DataType;
    use risingwave_common::util::sort_util::OrderType;
    use risingwave_storage::memory::MemoryStateStore;
    use risingwave_storage::{Keyspace, StateStore};

    use super::super::variants::TOP_N_MAX;
    use super::*;
    use crate::row_nonnull;

    fn create_managed_top_n_state<S: StateStore, const TOP_N_TYPE: usize>(
        store: &S,
        row_count: usize,
        data_types: Vec<DataType>,
        order_types: Vec<OrderType>,
    ) -> ManagedTopNState<S, TOP_N_TYPE> {
        let ordered_row_deserializer = OrderedRowDeserializer::new(data_types.clone(), order_types);
        let table_column_descs = data_types
            .iter()
            .enumerate()
            .map(|(id, data_type)| {
                ColumnDesc::unnamed(ColumnId::from(id as i32), data_type.clone())
            })
            .collect::<Vec<_>>();
        let cell_based_row_deserializer = CellBasedRowDeserializer::new(table_column_descs);

        ManagedTopNState::<S, TOP_N_TYPE>::new(
            Some(2),
            row_count,
            Keyspace::table_root(store.clone(), &TableId::from(0x2333)),
            data_types,
            ordered_row_deserializer,
            cell_based_row_deserializer,
            vec![0_usize, 1_usize],
        )
    }

    #[tokio::test]
    async fn test_managed_top_n_state() {
        let store = MemoryStateStore::new();
        let data_types = vec![DataType::Varchar, DataType::Int64];
        let order_types = vec![OrderType::Descending, OrderType::Ascending];

        let mut managed_state = create_managed_top_n_state::<_, TOP_N_MAX>(
            &store,
            0,
            data_types.clone(),
            order_types.clone(),
        );

        let row1 = row_nonnull!["abc".to_string(), 2i64];
        let row2 = row_nonnull!["abc".to_string(), 3i64];
        let row3 = row_nonnull!["abd".to_string(), 3i64];
        let row4 = row_nonnull!["ab".to_string(), 4i64];
        let rows = vec![row1, row2, row3, row4];
        let ordered_rows = rows
            .clone()
            .into_iter()
            .map(|row| OrderedRow::new(row, &order_types))
            .collect::<Vec<_>>();

        let epoch = 0;
        managed_state
            .insert(ordered_rows[3].clone(), rows[3].clone(), epoch)
            .await
            .unwrap();
        // now ("ab", 4)

        assert_eq!(
            managed_state.top_element(),
            Some((&ordered_rows[3], &rows[3]))
        );
        assert!(managed_state.is_dirty());
        assert_eq!(managed_state.get_cache_len(), 1);

        managed_state
            .insert(ordered_rows[2].clone(), rows[2].clone(), epoch)
            .await
            .unwrap();
        // now ("abd", 3) -> ("ab", 4)

        assert_eq!(
            managed_state.top_element(),
            Some((&ordered_rows[3], &rows[3]))
        );
        assert!(managed_state.is_dirty());
        assert_eq!(managed_state.get_cache_len(), 2);

        managed_state
            .insert(ordered_rows[1].clone(), rows[1].clone(), epoch)
            .await
            .unwrap();
        // now ("abd", 3) -> ("abc", 3) -> ("ab", 4)
        let epoch: u64 = 0;

        assert_eq!(
            managed_state.top_element(),
            Some((&ordered_rows[3], &rows[3]))
        );
        assert_eq!(managed_state.get_cache_len(), 3);
        managed_state.flush(epoch).await.unwrap();
        assert!(!managed_state.is_dirty());
        let row_count = managed_state.total_count;
        assert_eq!(row_count, 3);
        // After flush, only 2 elements should be kept in the cache.
        assert_eq!(managed_state.get_cache_len(), 2);

        drop(managed_state);
        let mut managed_state = create_managed_top_n_state::<_, TOP_N_MAX>(
            &store,
            row_count,
            data_types.clone(),
            order_types.clone(),
        );
        assert_eq!(managed_state.top_element(), None);
        managed_state.fill_in_cache(epoch).await.unwrap();
        // now ("abd", 3) on storage -> ("abc", 3) in memory -> ("ab", 4) in memory
        assert_eq!(
            managed_state.top_element(),
            Some((&ordered_rows[3], &rows[3]))
        );
        // Right after recovery.
        assert!(!managed_state.is_dirty());
        assert_eq!(managed_state.get_cache_len(), 2);
        assert_eq!(managed_state.total_count, 3);

        assert_eq!(
            managed_state.pop_top_element(epoch).await.unwrap(),
            Some((ordered_rows[3].clone(), rows[3].clone()))
        );
        // now ("abd", 3) on storage -> ("abc", 3) in memory
        assert!(managed_state.is_dirty());
        assert_eq!(managed_state.total_count, 2);
        assert_eq!(managed_state.get_cache_len(), 1);
        assert_eq!(
            managed_state.pop_top_element(epoch).await.unwrap(),
            Some((ordered_rows[1].clone(), rows[1].clone()))
        );
        // now ("abd", 3) on storage
        // Popping to 0 element but automatically get at most `2` elements from the storage.
        // However, here we only have one element left as the `total_count` indicates.
        // The state is dirty as we didn't flush.
        assert!(managed_state.is_dirty());
        assert_eq!(managed_state.total_count, 1);
        assert_eq!(managed_state.get_cache_len(), 1);
        // now ("abd", 3) in memory

        assert_eq!(
            managed_state.top_element(),
            Some((&ordered_rows[2], &rows[2]))
        );

        managed_state
            .insert(ordered_rows[0].clone(), rows[0].clone(), epoch)
            .await
            .unwrap();
        // now ("abd", 3) in memory -> ("abc", 2)
        assert_eq!(
            managed_state.top_element(),
            Some((&ordered_rows[0], &rows[0]))
        );

        // Exclude the last `insert` as the state crashes before recovery.
        let row_count = managed_state.total_count - 1;
        drop(managed_state);
        let mut managed_state =
            create_managed_top_n_state::<_, TOP_N_MAX>(&store, row_count, data_types, order_types);
        managed_state.fill_in_cache(epoch).await.unwrap();
        assert_eq!(
            managed_state.top_element(),
            Some((&ordered_rows[3], &rows[3]))
        );
    }
}<|MERGE_RESOLUTION|>--- conflicted
+++ resolved
@@ -18,12 +18,7 @@
 use futures::stream::StreamExt;
 use madsim::collections::BTreeMap;
 use risingwave_common::array::Row;
-<<<<<<< HEAD
 use risingwave_common::catalog::{ColumnDesc, ColumnId};
-use risingwave_common::error::Result;
-=======
-use risingwave_common::catalog::ColumnId;
->>>>>>> 8286446c
 use risingwave_common::types::DataType;
 use risingwave_common::util::ordered::*;
 use risingwave_storage::cell_based_row_deserializer::CellBasedRowDeserializer;
@@ -31,12 +26,8 @@
 use risingwave_storage::{Keyspace, StateStore};
 
 use super::variants::*;
-<<<<<<< HEAD
+use crate::executor::error::StreamExecutorResult;
 use crate::executor::PkIndices;
-=======
-use super::PkAndRowIterator;
-use crate::executor::error::{StreamExecutorError, StreamExecutorResult};
->>>>>>> 8286446c
 
 /// This state is used for several ranges (e.g `[0, offset)`, `[offset+limit, +inf)` of elements in
 /// the `AppendOnlyTopNExecutor` and `TopNExecutor`. For these ranges, we only care about one of the
@@ -283,14 +274,9 @@
     pub async fn delete(
         &mut self,
         key: &OrderedRow,
-<<<<<<< HEAD
         value: Row,
         epoch: u64,
-    ) -> Result<Option<Row>> {
-=======
-        epoch: u64,
     ) -> StreamExecutorResult<Option<Row>> {
->>>>>>> 8286446c
         let prev_entry = self.top_n.remove(key);
         match TOP_N_TYPE {
             TOP_N_MIN => self
@@ -341,40 +327,6 @@
         Ok(())
     }
 
-<<<<<<< HEAD
-=======
-    async fn flush_inner(
-        &mut self,
-        iterator: impl Iterator<Item = (OrderedRow, FlushStatus<Row>)>,
-        epoch: u64,
-    ) -> StreamExecutorResult<()> {
-        let mut write_batch = self.keyspace.state_store().start_write_batch();
-        let mut local = write_batch.prefixify(&self.keyspace);
-        for (pk, cells) in iterator {
-            let row = cells.into_option();
-            let pk_buf = match TOP_N_TYPE {
-                TOP_N_MIN => pk.serialize(),
-                TOP_N_MAX => pk.reverse_serialize(),
-                _ => unreachable!(),
-            }?;
-            let column_ids = (0..self.data_types.len() as i32)
-                .map(ColumnId::from)
-                .collect::<Vec<_>>();
-            let bytes = serialize_pk_and_row_state(&pk_buf, &row, &column_ids)
-                .map_err(StreamExecutorError::serde_error)?;
-            for (key, value) in bytes {
-                match value {
-                    // TODO(Yuanxin): Implement value meta
-                    Some(val) => local.put(key, StorageValue::new_default_put(val)),
-                    None => local.delete(key),
-                }
-            }
-        }
-        write_batch.ingest(epoch).await.unwrap();
-        Ok(())
-    }
-
->>>>>>> 8286446c
     /// `Flush` can be called by the executor when it receives a barrier and thus needs to
     /// checkpoint.
     ///
