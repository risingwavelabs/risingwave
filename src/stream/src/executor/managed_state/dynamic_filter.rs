--- conflicted
+++ resolved
@@ -43,11 +43,7 @@
     //       It could be preferred to find a way to do prefix range scans on the left key and
     //       storing as `BTreeSet<(ScalarImpl, Row)>`.
     //       We could solve it if `ScalarImpl` had a successor/predecessor function.
-<<<<<<< HEAD
-    cache: HashMap<u8, BTreeMap<ScalarImpl, HashSet<Row>>>,
-=======
-    cache: BTreeMap<ScalarImpl, HashSet<CompactedRow>>,
->>>>>>> 164714f2
+    cache: HashMap<u8, BTreeMap<ScalarImpl, HashSet<CompactedRow>>>,
     pub(crate) state_table: StateTable<S>,
     /// The current range stored in the cache.
     /// Any request for a set of values outside of this range will result in a scan
@@ -83,15 +79,10 @@
     /// `StateTable`.
     pub fn insert(&mut self, k: ScalarImpl, v: Row) -> StreamExecutorResult<()> {
         if self.range.contains(&k) {
-<<<<<<< HEAD
             let vnode = self.state_table.compute_vnode(&v);
             let vnode_entry = self.cache.entry(vnode).or_insert_with(BTreeMap::new);
             let entry = vnode_entry.entry(k).or_insert_with(HashSet::new);
-            entry.insert(v.clone());
-=======
-            let entry = self.cache.entry(k).or_insert_with(HashSet::new);
-            entry.insert((&v).into());
->>>>>>> 164714f2
+            entry.insert(v.into());
         }
         self.state_table.insert(v);
         Ok(())
@@ -126,12 +117,8 @@
         &self,
         range: (Bound<ScalarImpl>, Bound<ScalarImpl>),
         _latest_is_lower: bool,
-<<<<<<< HEAD
-    ) -> Range<'_, ScalarImpl, HashSet<Row>> {
-=======
     ) -> Range<'_, ScalarImpl, HashSet<CompactedRow>> {
         // TODO (cache behaviour):
->>>>>>> 164714f2
         // What we want: At the end of every epoch we will try to read
         // ranges based on the new value. The values in the range may not all be cached.
         //
