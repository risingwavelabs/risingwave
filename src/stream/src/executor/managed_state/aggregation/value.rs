// Copyright 2022 Singularity Data
//
// Licensed under the Apache License, Version 2.0 (the "License");
// you may not use this file except in compliance with the License.
// You may obtain a copy of the License at
//
// http://www.apache.org/licenses/LICENSE-2.0
//
// Unless required by applicable law or agreed to in writing, software
// distributed under the License is distributed on an "AS IS" BASIS,
// WITHOUT WARRANTIES OR CONDITIONS OF ANY KIND, either express or implied.
// See the License for the specific language governing permissions and
// limitations under the License.

use risingwave_common::array::stream_chunk::Ops;
use risingwave_common::array::{ArrayImpl, Row};
use risingwave_common::buffer::Bitmap;
use risingwave_common::types::Datum;
use risingwave_storage::table::state_table::StateTable;
use risingwave_storage::write_batch::WriteBatch;
use risingwave_storage::StateStore;

use crate::executor::aggregation::{create_streaming_agg_state, AggCall, StreamingAggStateImpl};
use crate::executor::error::StreamExecutorResult;

/// A wrapper around [`StreamingAggStateImpl`], which fetches data from the state store and helps
/// update the state. We don't use any trait to wrap around all `ManagedXxxState`, so as to reduce
/// the overhead of creating boxed async future.
pub struct ManagedValueState {
    /// The internal single-value state.
    state: Box<dyn StreamingAggStateImpl>,

    /// Indicates whether this managed state is dirty. If this state is dirty, we cannot evict the
    /// state from memory.
    is_dirty: bool,

    /// Primary key to look up in relational table. For value state, there is only one row.
    /// If None, the pk is empty vector (simple agg). If not None, the pk is group key (hash agg).
    pk: Option<Row>,
}

impl ManagedValueState {
    /// Create a single-value managed state based on `AggCall` and `Keyspace`.
    pub async fn new<S: StateStore>(
        agg_call: AggCall,
        row_count: Option<usize>,
        pk: Option<&Row>,
        state_table: &StateTable<S>,
    ) -> StreamExecutorResult<Self> {
        let data = if row_count != Some(0) {
            // TODO: use the correct epoch
            let epoch = u64::MAX;

            // View the state table as single-value table, and get the value via empty primary key
            // or group key.
            let raw_data = state_table
                .get_row(pk.unwrap_or(&Row(vec![])), epoch)
                .await?;

            // According to row layout, the last field of the row is value and we sure the row is
            // not empty.
            raw_data.map(|row| row.0.last().unwrap().clone())
        } else {
            None
        };

        // Create the internal state based on the value we get.
        Ok(Self {
            state: create_streaming_agg_state(
                agg_call.args.arg_types(),
                &agg_call.kind,
                &agg_call.return_type,
                data,
            )?,
            is_dirty: false,
            pk: pk.cloned(),
        })
    }

    /// Apply a batch of data to the state.
    pub async fn apply_batch(
        &mut self,
        ops: Ops<'_>,
        visibility: Option<&Bitmap>,
        data: &[&ArrayImpl],
    ) -> StreamExecutorResult<()> {
        debug_assert!(super::verify_batch(ops, visibility, data));
        self.is_dirty = true;
        self.state.apply_batch(ops, visibility, data)
    }

    /// Get the output of the state. Note that in our case, getting the output is very easy, as the
    /// output is the same as the aggregation state. In other aggregators, like min and max,
    /// `get_output` might involve a scan from the state store.
    pub async fn get_output(&mut self) -> StreamExecutorResult<Datum> {
        debug_assert!(!self.is_dirty());
        self.state.get_output()
    }

    /// Check if this state needs a flush.
    pub fn is_dirty(&self) -> bool {
        self.is_dirty
    }

    /// Flush the internal state to a write batch.
    pub async fn flush<S: StateStore>(
        &mut self,
        _write_batch: &mut WriteBatch<S>,
        state_table: &mut StateTable<S>,
    ) -> StreamExecutorResult<()> {
        // If the managed state is not dirty, the caller should not flush. But forcing a flush won't
        // cause incorrect result: it will only produce more I/O.
        debug_assert!(self.is_dirty());

<<<<<<< HEAD
        // Persist value into relational table.
        let v = self.state.get_output()?;
        state_table.insert::<false>(self.pk.as_ref().unwrap_or(&Row(vec![])), Row(vec![v]))?;
=======
        // Persist value into relational table. The inserted row should concat with pk (pk is in
        // front of value). In this case, the pk is just group key.
        let mut v = vec![self.state.get_output()?];
        v.extend(self.pk.as_ref().unwrap_or(&Row(vec![])).0.iter().cloned());
        state_table.insert(self.pk.as_ref().unwrap_or(&Row(vec![])), Row::new(v))?;
>>>>>>> 8286446c

        self.is_dirty = false;
        Ok(())
    }
}

#[cfg(test)]
mod tests {
    use risingwave_common::array::{I64Array, Op};
    use risingwave_common::catalog::{ColumnDesc, ColumnId};
    use risingwave_common::types::{DataType, ScalarImpl};
    use risingwave_storage::table::state_table::StateTable;

    use super::*;
    use crate::executor::aggregation::AggArgs;
    use crate::executor::test_utils::create_in_memory_keyspace;

    fn create_test_count_state() -> AggCall {
        AggCall {
            kind: risingwave_expr::expr::AggKind::Count,
            args: AggArgs::Unary(DataType::Int64, 0),
            return_type: DataType::Int64,
            append_only: false,
        }
    }

    #[tokio::test]
    async fn test_managed_value_state() {
        let keyspace = create_in_memory_keyspace();
        let mut state_table = StateTable::new(
            keyspace.clone(),
            vec![ColumnDesc::unnamed(ColumnId::new(0), DataType::Int64)],
            vec![],
            None,
            vec![],
        );
        let mut managed_state =
            ManagedValueState::new(create_test_count_state(), Some(0), None, &state_table)
                .await
                .unwrap();
        assert!(!managed_state.is_dirty());

        // apply a batch and get the output
        managed_state
            .apply_batch(
                &[Op::Insert, Op::Insert, Op::Insert, Op::Insert],
                None,
                &[&I64Array::from_slice(&[Some(0), Some(1), Some(2), None])
                    .unwrap()
                    .into()],
            )
            .await
            .unwrap();
        assert!(managed_state.is_dirty());

        // flush to write batch and write to state store
        let epoch: u64 = 0;
        let mut write_batch = keyspace.state_store().start_write_batch();
        managed_state
            .flush(&mut write_batch, &mut state_table)
            .await
            .unwrap();
        state_table.commit(epoch).await.unwrap();

        // get output
        assert_eq!(
            managed_state.get_output().await.unwrap(),
            Some(ScalarImpl::Int64(3))
        );

        // reload the state and check the output
        let mut managed_state =
            ManagedValueState::new(create_test_count_state(), None, None, &state_table)
                .await
                .unwrap();
        assert_eq!(
            managed_state.get_output().await.unwrap(),
            Some(ScalarImpl::Int64(3))
        );
    }

    fn create_test_max_agg_append_only() -> AggCall {
        AggCall {
            kind: risingwave_expr::expr::AggKind::Max,
            args: AggArgs::Unary(DataType::Int64, 0),
            return_type: DataType::Int64,
            append_only: true,
        }
    }

    #[tokio::test]
    async fn test_managed_value_state_append_only() {
        let keyspace = create_in_memory_keyspace();
        let pk_index = vec![0_usize, 1_usize];
        let mut state_table = StateTable::new(
            keyspace.clone(),
            vec![ColumnDesc::unnamed(ColumnId::new(0), DataType::Int64)],
            vec![],
            None,
            pk_index,
        );
        let mut managed_state = ManagedValueState::new(
            create_test_max_agg_append_only(),
            Some(0),
            None,
            &state_table,
        )
        .await
        .unwrap();
        assert!(!managed_state.is_dirty());

        // apply a batch and get the output
        managed_state
            .apply_batch(
                &[Op::Insert, Op::Insert, Op::Insert, Op::Insert, Op::Insert],
                None,
                &[
                    &I64Array::from_slice(&[Some(-1), Some(0), Some(2), Some(1), None])
                        .unwrap()
                        .into(),
                ],
            )
            .await
            .unwrap();
        assert!(managed_state.is_dirty());

        // flush to write batch and write to state store
        let epoch: u64 = 0;
        let mut write_batch = keyspace.state_store().start_write_batch();
        managed_state
            .flush(&mut write_batch, &mut state_table)
            .await
            .unwrap();
        state_table.commit(epoch).await.unwrap();

        // get output
        assert_eq!(
            managed_state.get_output().await.unwrap(),
            Some(ScalarImpl::Int64(2))
        );

        // reload the state and check the output
        let mut managed_state =
            ManagedValueState::new(create_test_max_agg_append_only(), None, None, &state_table)
                .await
                .unwrap();
        assert_eq!(
            managed_state.get_output().await.unwrap(),
            Some(ScalarImpl::Int64(2))
        );
    }
}<|MERGE_RESOLUTION|>--- conflicted
+++ resolved
@@ -112,17 +112,11 @@
         // cause incorrect result: it will only produce more I/O.
         debug_assert!(self.is_dirty());
 
-<<<<<<< HEAD
-        // Persist value into relational table.
-        let v = self.state.get_output()?;
-        state_table.insert::<false>(self.pk.as_ref().unwrap_or(&Row(vec![])), Row(vec![v]))?;
-=======
         // Persist value into relational table. The inserted row should concat with pk (pk is in
         // front of value). In this case, the pk is just group key.
         let mut v = vec![self.state.get_output()?];
         v.extend(self.pk.as_ref().unwrap_or(&Row(vec![])).0.iter().cloned());
-        state_table.insert(self.pk.as_ref().unwrap_or(&Row(vec![])), Row::new(v))?;
->>>>>>> 8286446c
+        state_table.insert::<false>(self.pk.as_ref().unwrap_or(&Row(vec![])), Row::new(v))?;
 
         self.is_dirty = false;
         Ok(())
