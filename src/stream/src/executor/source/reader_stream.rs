--- conflicted
+++ resolved
@@ -49,26 +49,10 @@
 }
 
 impl StreamReaderBuilder {
-<<<<<<< HEAD
-    fn prepare_source_stream_build(&self) -> (Vec<ColumnId>, SourceContext) {
-        let column_ids = self
-            .source_desc
-            .columns
-            .iter()
-            .map(|column_desc| column_desc.column_id)
-            .collect_vec();
-
-        debug_assert!(column_ids.iter().all_unique(), "column_ids must be unique");
-
-        let (schema_change_tx, mut schema_change_rx) =
-            mpsc::channel::<(SchemaChangeEnvelope, oneshot::Sender<()>)>(16);
-        let schema_change_tx = if self.is_auto_schema_change_enable {
-=======
     fn setup_auto_schema_change(&self) -> AutoSchemaChangeSetup {
         if self.is_auto_schema_change_enable {
             let (schema_change_tx, mut schema_change_rx) =
                 mpsc::channel::<(SchemaChangeEnvelope, oneshot::Sender<()>)>(16);
->>>>>>> f54a8860
             let meta_client = self.actor_ctx.meta_client.clone();
             // spawn a task to handle schema change event from source parser
             let _join_handle = tokio::task::spawn(async move {
@@ -153,6 +137,7 @@
             .iter()
             .map(|column_desc| column_desc.column_id)
             .collect_vec();
+        debug_assert!(column_ids.iter().all_unique(), "column_ids must be unique");
 
         let (schema_change_tx, on_cdc_auto_schema_change_failure) = self.setup_auto_schema_change();
 
