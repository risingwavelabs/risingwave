// Copyright 2025 RisingWave Labs
//
// Licensed under the Apache License, Version 2.0 (the "License");
// you may not use this file except in compliance with the License.
// You may obtain a copy of the License at
//
//     http://www.apache.org/licenses/LICENSE-2.0
//
// Unless required by applicable law or agreed to in writing, software
// distributed under the License is distributed on an "AS IS" BASIS,
// WITHOUT WARRANTIES OR CONDITIONS OF ANY KIND, either express or implied.
// See the License for the specific language governing permissions and
// limitations under the License.

use std::collections::HashMap;
use std::time::Duration;

use itertools::Itertools;
use risingwave_common::catalog::{ColumnId, TableId};
use risingwave_common::metrics::GLOBAL_ERROR_METRICS;
use risingwave_connector::parser::schema_change::SchemaChangeEnvelope;
use risingwave_connector::source::reader::desc::SourceDesc;
use risingwave_connector::source::{
    BoxSourceChunkStream, CdcAutoSchemaChangeFailCallback, ConnectorState, CreateSplitReaderResult,
    SourceContext, SourceCtrlOpts, SplitMetaData, StreamChunkWithState,
};
use thiserror_ext::AsReport;
use tokio::sync::{mpsc, oneshot};

use super::{apply_rate_limit, get_split_offset_col_idx};
use crate::common::rate_limit::limited_chunk_size;
use crate::executor::prelude::*;

type AutoSchemaChangeSetup = (
    Option<mpsc::Sender<(SchemaChangeEnvelope, oneshot::Sender<()>)>>,
    Option<CdcAutoSchemaChangeFailCallback>,
);

pub(crate) struct StreamReaderBuilder {
    pub source_desc: SourceDesc,
    pub rate_limit: Option<u32>,
    pub source_id: TableId,
    pub source_name: String,
    pub reader_stream: Option<BoxSourceChunkStream>,

    // cdc related
    pub is_auto_schema_change_enable: bool,
    pub actor_ctx: ActorContextRef,
}

impl StreamReaderBuilder {
    fn setup_auto_schema_change(&self) -> AutoSchemaChangeSetup {
        if self.is_auto_schema_change_enable {
            let (schema_change_tx, mut schema_change_rx) =
                mpsc::channel::<(SchemaChangeEnvelope, oneshot::Sender<()>)>(16);
            let meta_client = self.actor_ctx.meta_client.clone();

            // Extract schema change failure policy before moving into async closure
            let schema_change_failure_policy = match &self.source_desc.source.config {
                risingwave_connector::source::ConnectorProperties::MysqlCdc(props) => {
                    props.schema_change_failure_policy.clone()
                }
                risingwave_connector::source::ConnectorProperties::PostgresCdc(props) => {
                    props.schema_change_failure_policy.clone()
                }
                _ => risingwave_connector::source::cdc::SchemaChangeFailurePolicy::default(),
            };

            // spawn a task to handle schema change event from source parser
            let _join_handle = tokio::task::spawn(async move {
                while let Some((schema_change, finish_tx)) = schema_change_rx.recv().await {
                    let table_ids = schema_change.table_ids();
                    tracing::info!(
                        target: "auto_schema_change",
                        "recv a schema change event for tables: {:?}", table_ids);
                    // TODO: retry on rpc error
                    if let Some(ref meta_client) = meta_client {
                        match meta_client
                            .auto_schema_change(schema_change.to_protobuf())
                            .await
                        {
                            Ok(_) => {
                                tracing::info!(
                                    target: "auto_schema_change",
                                    "schema change success for tables: {:?}", table_ids);
                                finish_tx.send(()).unwrap();
                            }
                            Err(e) => {
<<<<<<< HEAD
                                match schema_change_failure_policy {
                                    risingwave_connector::source::cdc::SchemaChangeFailurePolicy::Block => {
                                        tracing::error!(
                                            target: "auto_schema_change",
                                            error = %e.as_report(), "schema change error, blocking source");
                                        drop(finish_tx);
                                    }
                                    risingwave_connector::source::cdc::SchemaChangeFailurePolicy::Skip => {
                                        tracing::warn!(
                                            target: "auto_schema_change",
                                            error = %e.as_report(), "schema change error, skipping due to `schema_change_failure_policy` is set to Skip.");
                                        finish_tx.send(()).unwrap();
                                    }
                                }
=======
                                tracing::error!(
                                    target: "auto_schema_change",
                                    error = %e.as_report(), "schema change error");

                                finish_tx.send(()).unwrap();
>>>>>>> bd850b67
                            }
                        }
                    }
                }
            });

            // Create callback function for reporting CDC auto schema change fail events
            let on_cdc_auto_schema_change_failure = if let Some(ref meta_client) =
                self.actor_ctx.meta_client
            {
                let meta_client = meta_client.clone();
                let source_id = self.source_id;
                Some(CdcAutoSchemaChangeFailCallback::new(
                    move |table_id: u32,
                          table_name: String,
                          cdc_table_id: String,
                          upstream_ddl: String,
                          fail_info: String| {
                        let meta_client = meta_client.clone();
                        let source_id = source_id;
                        tokio::spawn(async move {
                            if let Err(e) = meta_client
                                .add_cdc_auto_schema_change_fail_event(
                                    table_id,
                                    table_name,
                                    cdc_table_id,
                                    upstream_ddl,
                                    fail_info,
                                )
                                .await
                            {
                                tracing::warn!(
                                    error = %e.as_report(),
                                    source_id = source_id.table_id,
                                    "Failed to add CDC auto schema change fail event to event log."
                                );
                            }
                        });
                    },
                ))
            } else {
                None
            };

            (Some(schema_change_tx), on_cdc_auto_schema_change_failure)
        } else {
            info!("auto schema change is disabled in config");
            (None, None)
        }
    }

    fn prepare_source_stream_build(&self) -> (Vec<ColumnId>, SourceContext) {
        let column_ids = self
            .source_desc
            .columns
            .iter()
            .map(|column_desc| column_desc.column_id)
            .collect_vec();

        let (schema_change_tx, on_cdc_auto_schema_change_failure) = self.setup_auto_schema_change();

<<<<<<< HEAD
        // Extract schema change failure policy from connector config
        let schema_change_failure_policy = match &self.source_desc.source.config {
            risingwave_connector::source::ConnectorProperties::MysqlCdc(props) => {
                props.schema_change_failure_policy.clone()
            }
            risingwave_connector::source::ConnectorProperties::PostgresCdc(props) => {
                props.schema_change_failure_policy.clone()
            }
            _ => risingwave_connector::source::cdc::SchemaChangeFailurePolicy::default(),
        };

        let source_ctx = SourceContext::new(
=======
        let source_ctx = SourceContext::new_with_auto_schema_change_callback(
>>>>>>> bd850b67
            self.actor_ctx.id,
            self.source_id,
            self.actor_ctx.fragment_id,
            self.source_name.clone(),
            self.source_desc.metrics.clone(),
            SourceCtrlOpts {
                chunk_size: limited_chunk_size(self.rate_limit),
                split_txn: self.rate_limit.is_some(), // when rate limiting, we may split txn
            },
            self.source_desc.source.config.clone(),
            schema_change_tx,
<<<<<<< HEAD
            schema_change_failure_policy,
=======
            on_cdc_auto_schema_change_failure,
>>>>>>> bd850b67
        );

        (column_ids, source_ctx)
    }

    pub(crate) async fn fetch_latest_splits(
        &mut self,
        state: ConnectorState,
        seek_to_latest: bool,
    ) -> StreamExecutorResult<CreateSplitReaderResult> {
        let (column_ids, source_ctx) = self.prepare_source_stream_build();
        let source_ctx_ref = Arc::new(source_ctx);
        let (stream, res) = self
            .source_desc
            .source
            .build_stream(
                state.clone(),
                column_ids.clone(),
                source_ctx_ref.clone(),
                seek_to_latest,
            )
            .await
            .map_err(StreamExecutorError::connector_error)?;
        self.reader_stream = Some(stream);
        Ok(res)
    }

    #[try_stream(ok = StreamChunkWithState, error = StreamExecutorError)]
    pub(crate) async fn into_retry_stream(mut self, state: ConnectorState, is_initial_build: bool) {
        let (column_ids, source_ctx) = self.prepare_source_stream_build();
        let source_ctx_ref = Arc::new(source_ctx);

        let mut latest_splits_info = {
            if let Some(splits) = state.as_ref() {
                splits
                    .iter()
                    .map(|split| (split.id(), split.clone()))
                    .collect::<HashMap<_, _>>()
            } else {
                HashMap::new()
            }
        };

        let (Some(split_idx), Some(offset_idx)) =
            get_split_offset_col_idx(&self.source_desc.columns)
        else {
            unreachable!("Partition and offset columns must be set.");
        };

        'build_consume_loop: loop {
            let bootstrap_state = if latest_splits_info.is_empty() {
                None
            } else {
                Some(latest_splits_info.values().cloned().collect_vec())
            };
            tracing::debug!(
                "build stream source reader with state: {:?}",
                bootstrap_state
            );
            let build_stream_result = if let Some(exist_stream) = self.reader_stream.take() {
                Ok((exist_stream, CreateSplitReaderResult::default()))
            } else {
                self.source_desc
                    .source
                    .build_stream(
                        bootstrap_state,
                        column_ids.clone(),
                        source_ctx_ref.clone(),
                        // just `seek_to_latest` for initial build
                        is_initial_build,
                    )
                    .await
            };
            if let Err(e) = build_stream_result {
                if is_initial_build {
                    return Err(StreamExecutorError::connector_error(e));
                } else {
                    tracing::error!(
                        error = %e.as_report(),
                        source_name = self.source_name,
                        source_id = self.source_id.table_id,
                        actor_id = self.actor_ctx.id,
                        "build stream source reader error, retry in 1s"
                    );
                    GLOBAL_ERROR_METRICS.user_source_error.report([
                        e.variant_name().to_owned(),
                        self.source_id.table_id.to_string(),
                        self.source_name.to_owned(),
                        self.actor_ctx.fragment_id.to_string(),
                    ]);
                    tokio::time::sleep(Duration::from_secs(1)).await;
                    continue 'build_consume_loop;
                }
            }

            let (stream, _) = build_stream_result.unwrap();
            let stream = apply_rate_limit(stream, self.rate_limit).boxed();
            let mut is_error = false;
            #[for_await]
            'consume: for msg in stream {
                match msg {
                    Ok(msg) => {
                        for (_, row) in msg.rows() {
                            let split = row.datum_at(split_idx).unwrap().into_utf8();
                            let offset = row.datum_at(offset_idx).unwrap().into_utf8();
                            latest_splits_info
                                .get_mut(&Arc::from(split.to_owned()))
                                .map(|split_impl| split_impl.update_in_place(offset.to_owned()));
                        }
                        yield (msg, latest_splits_info.clone());
                    }
                    Err(e) => {
                        tracing::error!(
                            error = %e.as_report(),
                            source_name = self.source_name,
                            source_id = self.source_id.table_id,
                            actor_id = self.actor_ctx.id,
                            "stream source reader error"
                        );
                        GLOBAL_ERROR_METRICS.user_source_error.report([
                            e.variant_name().to_owned(),
                            self.source_id.table_id.to_string(),
                            self.source_name.to_owned(),
                            self.actor_ctx.fragment_id.to_string(),
                        ]);
                        is_error = true;
                        break 'consume;
                    }
                }
            }
            if !is_error {
                tracing::info!("stream source reader consume finished");
                latest_splits_info.values_mut().for_each(|split_impl| {
                    if let Some(mut batch_split) = split_impl.clone().into_batch_split() {
                        batch_split.finish();
                        *split_impl = batch_split.into();
                    }
                });
                yield (
                    StreamChunk::empty(
                        self.source_desc
                            .columns
                            .iter()
                            .map(|c| c.data_type.clone())
                            .collect_vec()
                            .as_slice(),
                    ),
                    latest_splits_info.clone(),
                );
                break 'build_consume_loop;
            }
            tracing::info!("stream source reader error, retry in 1s");
            tokio::time::sleep(Duration::from_secs(1)).await;
        }
    }
}<|MERGE_RESOLUTION|>--- conflicted
+++ resolved
@@ -86,7 +86,6 @@
                                 finish_tx.send(()).unwrap();
                             }
                             Err(e) => {
-<<<<<<< HEAD
                                 match schema_change_failure_policy {
                                     risingwave_connector::source::cdc::SchemaChangeFailurePolicy::Block => {
                                         tracing::error!(
@@ -101,13 +100,6 @@
                                         finish_tx.send(()).unwrap();
                                     }
                                 }
-=======
-                                tracing::error!(
-                                    target: "auto_schema_change",
-                                    error = %e.as_report(), "schema change error");
-
-                                finish_tx.send(()).unwrap();
->>>>>>> bd850b67
                             }
                         }
                     }
@@ -169,7 +161,6 @@
 
         let (schema_change_tx, on_cdc_auto_schema_change_failure) = self.setup_auto_schema_change();
 
-<<<<<<< HEAD
         // Extract schema change failure policy from connector config
         let schema_change_failure_policy = match &self.source_desc.source.config {
             risingwave_connector::source::ConnectorProperties::MysqlCdc(props) => {
@@ -181,10 +172,7 @@
             _ => risingwave_connector::source::cdc::SchemaChangeFailurePolicy::default(),
         };
 
-        let source_ctx = SourceContext::new(
-=======
         let source_ctx = SourceContext::new_with_auto_schema_change_callback(
->>>>>>> bd850b67
             self.actor_ctx.id,
             self.source_id,
             self.actor_ctx.fragment_id,
@@ -196,11 +184,8 @@
             },
             self.source_desc.source.config.clone(),
             schema_change_tx,
-<<<<<<< HEAD
+            on_cdc_auto_schema_change_failure,
             schema_change_failure_policy,
-=======
-            on_cdc_auto_schema_change_failure,
->>>>>>> bd850b67
         );
 
         (column_ids, source_ctx)
