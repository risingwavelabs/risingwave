--- conflicted
+++ resolved
@@ -819,18 +819,14 @@
                         .updated_splits_in_epoch
                         .extend(latest_state);
 
-<<<<<<< HEAD
-                    source_output_row_count.inc_by(chunk.cardinality() as u64);
+                    let card = chunk.cardinality();
+                    source_output_row_count.inc_by(card as u64);
                     let to_remove_col_indices =
                         if let Some(pulsar_message_id_idx) = pulsar_message_id_idx {
                             vec![split_idx, offset_idx, pulsar_message_id_idx]
                         } else {
                             vec![split_idx, offset_idx]
                         };
-=======
-                    let card = chunk.cardinality();
-                    source_output_row_count.inc_by(card as u64);
->>>>>>> 65944488
                     let chunk =
                         prune_additional_cols(&chunk, &to_remove_col_indices, &source_desc.columns);
                     yield Message::Chunk(chunk);
