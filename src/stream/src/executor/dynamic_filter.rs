// Copyright 2022 Singularity Data
//
// Licensed under the Apache License, Version 2.0 (the "License");
// you may not use this file except in compliance with the License.
// You may obtain a copy of the License at
//
// http://www.apache.org/licenses/LICENSE-2.0
//
// Unless required by applicable law or agreed to in writing, software
// distributed under the License is distributed on an "AS IS" BASIS,
// WITHOUT WARRANTIES OR CONDITIONS OF ANY KIND, either express or implied.
// See the License for the specific language governing permissions and
// limitations under the License.

use std::ops::Bound::{self, *};
use std::sync::Arc;

use futures::{pin_mut, StreamExt};
use futures_async_stream::try_stream;
use itertools::Itertools;
use risingwave_common::array::{
    Array, ArrayImpl, DataChunk, Op, Row as RowData, RowDeserializer, StreamChunk,
};
use risingwave_common::bail;
use risingwave_common::buffer::{Bitmap, BitmapBuilder};
use risingwave_common::catalog::Schema;
use risingwave_common::types::{to_datum_ref, DataType, Datum, ScalarImpl, ToOwnedDatum};
use risingwave_expr::expr::expr_binary_nonnull::new_binary_expr;
use risingwave_expr::expr::{BoxedExpression, InputRefExpression, LiteralExpression};
use risingwave_pb::expr::expr_node::Type as ExprNodeType;
use risingwave_pb::expr::expr_node::Type::*;
use risingwave_storage::table::streaming_table::state_table::StateTable;
use risingwave_storage::StateStore;

use super::barrier_align::*;
use super::error::StreamExecutorError;
use super::managed_state::dynamic_filter::RangeCache;
use super::monitor::StreamingMetrics;
use super::{
    ActorContextRef, BoxedExecutor, BoxedMessageStream, Executor, Message, PkIndices, PkIndicesRef,
};
use crate::common::{InfallibleExpression, StreamChunkBuilder};
use crate::executor::expect_first_barrier_from_aligned_stream;

pub struct DynamicFilterExecutor<S: StateStore> {
    ctx: ActorContextRef,
    source_l: Option<BoxedExecutor>,
    source_r: Option<BoxedExecutor>,
    key_l: usize,
    pk_indices: PkIndices,
    identity: String,
    comparator: ExprNodeType,
    range_cache: RangeCache<S>,
    right_table: StateTable<S>,
    is_right_table_writer: bool,
    schema: Schema,
    metrics: Arc<StreamingMetrics>,
    /// The maximum size of the chunk produced by executor at a time.
    chunk_size: usize,
}

impl<S: StateStore> DynamicFilterExecutor<S> {
    #[allow(clippy::too_many_arguments)]
    pub fn new(
        ctx: ActorContextRef,
        source_l: BoxedExecutor,
        source_r: BoxedExecutor,
        key_l: usize,
        pk_indices: PkIndices,
        executor_id: u64,
        comparator: ExprNodeType,
        mut state_table_l: StateTable<S>,
        mut state_table_r: StateTable<S>,
        is_right_table_writer: bool,
        metrics: Arc<StreamingMetrics>,
        chunk_size: usize,
        vnodes: Arc<Bitmap>,
    ) -> Self {
        // TODO: enable sanity check for dynamic filter <https://github.com/risingwavelabs/risingwave/issues/3893>
        state_table_l.disable_sanity_check();
        state_table_r.disable_sanity_check();

        let schema = source_l.schema().clone();
        Self {
            ctx,
            source_l: Some(source_l),
            source_r: Some(source_r),
            key_l,
            pk_indices,
            identity: format!("DynamicFilterExecutor {:X}", executor_id),
            comparator,
            range_cache: RangeCache::new(state_table_l, usize::MAX, vnodes),
            right_table: state_table_r,
            is_right_table_writer,
            metrics,
            schema,
            chunk_size,
        }
    }

    fn apply_batch(
        &mut self,
        data_chunk: &DataChunk,
        ops: Vec<Op>,
        condition: Option<BoxedExpression>,
    ) -> Result<(Vec<Op>, Bitmap), StreamExecutorError> {
        debug_assert_eq!(ops.len(), data_chunk.cardinality());
        let mut new_ops = Vec::with_capacity(ops.len());
        let mut new_visibility = BitmapBuilder::with_capacity(ops.len());
        let mut last_res = false;

        let eval_results = condition.map(|cond| {
            cond.eval_infallible(data_chunk, |err| {
                self.ctx.on_compute_error(err, self.identity())
            })
        });

        for (idx, (row, op)) in data_chunk.rows().zip_eq(ops.iter()).enumerate() {
            let left_val = row.value_at(self.key_l).to_owned_datum();

            let res = if let Some(array) = &eval_results {
                if let ArrayImpl::Bool(results) = &**array {
                    results.value_at(idx).unwrap_or(false)
                } else {
                    panic!("condition eval must return bool array")
                }
            } else {
                // A NULL right value implies a false evaluation for all rows
                false
            };

            match *op {
                Op::Insert | Op::Delete => {
                    new_ops.push(*op);
                    if res {
                        new_visibility.append(true);
                    } else {
                        new_visibility.append(false);
                    }
                }
                Op::UpdateDelete => {
                    last_res = res;
                }
                Op::UpdateInsert => match (last_res, res) {
                    (true, false) => {
                        new_ops.push(Op::Delete);
                        new_ops.push(Op::UpdateInsert);
                        new_visibility.append(true);
                        new_visibility.append(false);
                    }
                    (false, true) => {
                        new_ops.push(Op::UpdateDelete);
                        new_ops.push(Op::Insert);
                        new_visibility.append(false);
                        new_visibility.append(true);
                    }
                    (true, true) => {
                        new_ops.push(Op::UpdateDelete);
                        new_ops.push(Op::UpdateInsert);
                        new_visibility.append(true);
                        new_visibility.append(true);
                    }
                    (false, false) => {
                        new_ops.push(Op::UpdateDelete);
                        new_ops.push(Op::UpdateInsert);
                        new_visibility.append(false);
                        new_visibility.append(false);
                    }
                },
            }

            // Store the rows without a null left key
            // null key in left side of predicate should never be stored
            // (it will never satisfy the filter condition)
            if let Some(val) = left_val {
                match *op {
                    Op::Insert | Op::UpdateInsert => {
                        self.range_cache.insert(&val, row.to_owned_row())?;
                    }
                    Op::Delete | Op::UpdateDelete => {
                        self.range_cache.delete(&val, row.to_owned_row())?;
                    }
                }
            }
        }

        let new_visibility = new_visibility.finish();

        Ok((new_ops, new_visibility))
    }

    /// Returns the required range, whether the latest value is in lower bound (rather than upper)
    /// and whether to insert or delete the range.
    fn get_range(
        &self,
        curr: &Datum,
        prev: Datum,
    ) -> ((Bound<ScalarImpl>, Bound<ScalarImpl>), bool, bool) {
        debug_assert_ne!(curr, &prev);
        let curr_is_some = curr.is_some();
        match (curr.clone(), prev) {
            (Some(c), None) | (None, Some(c)) => {
                let range = match self.comparator {
                    GreaterThan => (Excluded(c), Unbounded),
                    GreaterThanOrEqual => (Included(c), Unbounded),
                    LessThan => (Unbounded, Excluded(c)),
                    LessThanOrEqual => (Unbounded, Included(c)),
                    _ => unreachable!(),
                };
                let is_insert = curr_is_some;
                // The new bound is always towards the last known value
                let is_lower = matches!(self.comparator, GreaterThan | GreaterThanOrEqual);
                (range, is_lower, is_insert)
            }
            (Some(c), Some(p)) => {
                if c < p {
                    let range = match self.comparator {
                        GreaterThan | LessThanOrEqual => (Excluded(c), Included(p)),
                        GreaterThanOrEqual | LessThan => (Included(c), Excluded(p)),
                        _ => unreachable!(),
                    };
                    let is_insert = matches!(self.comparator, GreaterThan | GreaterThanOrEqual);
                    (range, true, is_insert)
                } else {
                    // p > c
                    let range = match self.comparator {
                        GreaterThan | LessThanOrEqual => (Excluded(p), Included(c)),
                        GreaterThanOrEqual | LessThan => (Included(p), Excluded(c)),
                        _ => unreachable!(),
                    };
                    let is_insert = matches!(self.comparator, LessThan | LessThanOrEqual);
                    (range, false, is_insert)
                }
            }
            (None, None) => unreachable!(), // prev != curr
        }
    }

    async fn recover_rhs(&mut self) -> Result<Option<RowData>, StreamExecutorError> {
        // Recover value for RHS if available
        let rhs_stream = self.right_table.iter().await?;
        pin_mut!(rhs_stream);

        if let Some(res) = rhs_stream.next().await {
            let value = res?.into_owned();
            assert!(rhs_stream.next().await.is_none());
            Ok(Some(value))
        } else {
            Ok(None)
        }
    }

    #[try_stream(ok = Message, error = StreamExecutorError)]
    async fn into_stream(mut self) {
        let input_l = self.source_l.take().unwrap();
        let input_r = self.source_r.take().unwrap();

        let left_len = input_l.schema().len();
        // Derive the dynamic expression
        let l_data_type = input_l.schema().data_types()[self.key_l].clone();
        let r_data_type = input_r.schema().data_types()[0].clone();
        let dynamic_cond = move |literal: Datum| {
            literal.map(|scalar| {
                new_binary_expr(
                    self.comparator,
                    DataType::Boolean,
                    Box::new(InputRefExpression::new(l_data_type.clone(), self.key_l)),
                    Box::new(LiteralExpression::new(r_data_type.clone(), Some(scalar))),
                )
            })
        };

        let aligned_stream = barrier_align(
            input_l.execute(),
            input_r.execute(),
            self.ctx.id,
            self.metrics.clone(),
        );

        pin_mut!(aligned_stream);

        let barrier = expect_first_barrier_from_aligned_stream(&mut aligned_stream).await?;
        self.right_table.init_epoch(barrier.epoch);
        self.range_cache.init(barrier.epoch);

        let recovered_row = self.recover_rhs().await?;
        let recovered_value = recovered_row.as_ref().map(|r| r[0].clone());
        // At the beginning of an epoch, the `prev_epoch_value` == `current_epoch_value`
        let mut prev_epoch_value: Option<Datum> = recovered_value.clone();
        let mut current_epoch_value: Option<Datum> = recovered_value;
        // This is only required to be some if the row arrived during this epoch.
        let mut current_epoch_row = recovered_row.clone();
        let mut last_committed_epoch_row = recovered_row;

        // The first barrier message should be propagated.
        yield Message::Barrier(barrier);

        let (left_to_output, _) =
            StreamChunkBuilder::get_i2o_mapping(0..self.schema.len(), left_len, 0);
        let mut stream_chunk_builder = StreamChunkBuilder::new(
            self.chunk_size,
            &self.schema.data_types(),
            vec![],
            left_to_output,
        )?;

        #[for_await]
        for msg in aligned_stream {
            match msg? {
                AlignedMessage::Left(chunk) => {
                    // Reuse the logic from `FilterExecutor`
                    let chunk = chunk.compact(); // Is this unnecessary work?
                    let (data_chunk, ops) = chunk.into_parts();

                    let right_val = prev_epoch_value.clone().flatten();

                    // The condition is `None` if it is always false by virtue of a NULL right
                    // input, so we save evaluating it on the datachunk
                    let condition = dynamic_cond(right_val).transpose()?;

                    let (new_ops, new_visibility) =
                        self.apply_batch(&data_chunk, ops, condition)?;

                    let (columns, _) = data_chunk.into_parts();

                    if new_visibility.num_high_bits() > 0 {
                        let new_chunk = StreamChunk::new(new_ops, columns, Some(new_visibility));
                        yield Message::Chunk(new_chunk)
                    }
                }
                AlignedMessage::Right(chunk) => {
                    // Record the latest update to the right value
                    let chunk = chunk.compact(); // Is this unnecessary work?
                    let (data_chunk, ops) = chunk.into_parts();

                    for (row, op) in data_chunk.rows().zip_eq(ops.iter()) {
                        match *op {
                            Op::UpdateInsert | Op::Insert => {
                                current_epoch_value = Some(row.value_at(0).to_owned_datum());
                                current_epoch_row = Some(row.to_owned_row());
                            }
                            _ => {
                                // To be consistent, there must be an existing `current_epoch_value`
                                // equivalent to row indicated for
                                // deletion.
                                if Some(row.value_at(0))
                                    != current_epoch_value.as_ref().map(to_datum_ref)
                                {
                                    bail!(
                                        "Inconsistent Delete - current: {:?}, delete: {:?}",
                                        current_epoch_value,
                                        row
                                    );
                                }
                                current_epoch_value = None;
                                current_epoch_row = None;
                            }
                        }
                    }
                }
                AlignedMessage::Barrier(barrier) => {
                    // Flush the difference between the `prev_value` and `current_value`
                    let curr: Datum = current_epoch_value.clone().flatten();
                    let prev: Datum = prev_epoch_value.flatten();
                    let row_deserializer = RowDeserializer::new(self.schema.data_types());
                    if prev != curr {
                        let (range, latest_is_lower, is_insert) = self.get_range(&curr, prev);
                        for row in self.range_cache.range(range, latest_is_lower).await? {
                            if let Some(chunk) = stream_chunk_builder.append_row_matched(
                                // All rows have a single identity at this point
                                if is_insert { Op::Insert } else { Op::Delete },
                                &row_deserializer.deserialize(row.row.as_ref())?,
                            )? {
                                yield Message::Chunk(chunk);
                            }
                        }
                        if let Some(chunk) = stream_chunk_builder.take()? {
                            yield Message::Chunk(chunk);
                        }
                    }

                    if self.is_right_table_writer {
                        if last_committed_epoch_row != current_epoch_row {
                            // If both `None`, then this branch is inactive.
                            // Hence, at least one is `Some`, hence at least one update.
                            if let Some(old_row) = &last_committed_epoch_row {
                                self.right_table.delete(old_row.clone());
                            }
                            if let Some(row) = &current_epoch_row {
                                self.right_table.insert(row.clone());
                                last_committed_epoch_row = Some(row.clone());
                            }
                            self.right_table.commit(barrier.epoch).await?;
                        } else {
                            self.right_table.commit_no_data_expected(barrier.epoch);
                        }
                    }

                    self.range_cache.flush(barrier.epoch).await?;

                    prev_epoch_value = Some(curr);

                    // Update the vnode bitmap for the left state table if asked.
                    if let Some(vnode_bitmap) = barrier.as_update_vnode_bitmap(self.ctx.id) {
                        let _previous_vnode_bitmap = self.range_cache.update_vnodes(vnode_bitmap);
                    }

                    yield Message::Barrier(barrier);
                }
            }
        }
    }
}

impl<S: StateStore> Executor for DynamicFilterExecutor<S> {
    fn execute(self: Box<Self>) -> BoxedMessageStream {
        self.into_stream().boxed()
    }

    fn schema(&self) -> &Schema {
        &self.schema
    }

    fn pk_indices(&self) -> PkIndicesRef<'_> {
        &self.pk_indices
    }

    fn identity(&self) -> &str {
        self.identity.as_str()
    }
}

#[cfg(test)]
mod tests {
    use risingwave_common::array::stream_chunk::StreamChunkTestExt;
    use risingwave_common::array::*;
    use risingwave_common::catalog::{ColumnDesc, ColumnId, Field, Schema, TableId};
    use risingwave_common::util::sort_util::OrderType;
    use risingwave_storage::memory::MemoryStateStore;
    use risingwave_storage::table::Distribution;

    use super::*;
    use crate::executor::test_utils::{MessageSender, MockSource};
    use crate::executor::ActorContext;

<<<<<<< HEAD
    fn create_in_memory_state_table(
        mem_state: MemoryStateStore,
    ) -> (StateTable<MemoryStateStore>, StateTable<MemoryStateStore>) {
=======
    async fn create_in_memory_state_table(
    ) -> (StateTable<MemoryStateStore>, StateTable<MemoryStateStore>) {
        let mem_state = MemoryStateStore::new();

>>>>>>> 23880abe
        let column_descs = ColumnDesc::unnamed(ColumnId::new(0), DataType::Int64);
        let state_table_l = StateTable::new_without_distribution(
            mem_state.clone(),
            TableId::new(0),
            vec![column_descs.clone()],
            vec![OrderType::Ascending],
            vec![0],
        )
        .await;
        let state_table_r = StateTable::new_without_distribution(
            mem_state,
            TableId::new(1),
            vec![column_descs],
            vec![OrderType::Ascending],
            vec![0],
        )
        .await;
        (state_table_l, state_table_r)
    }

    async fn create_executor(
        comparator: ExprNodeType,
    ) -> (MessageSender, MessageSender, BoxedMessageStream) {
        let mem_state = MemoryStateStore::new();
        create_executor_inner(comparator, mem_state)
    }

    fn create_executor_inner(
        comparator: ExprNodeType,
        mem_state: MemoryStateStore,
    ) -> (MessageSender, MessageSender, BoxedMessageStream) {
        let (mem_state_l, mem_state_r) = create_in_memory_state_table(mem_state);
        let schema = Schema {
            fields: vec![Field::unnamed(DataType::Int64)],
        };
        let (tx_l, source_l) = MockSource::channel(schema.clone(), vec![0]);
        let (tx_r, source_r) = MockSource::channel(schema, vec![]);

        let fallback = Distribution::fallback();
<<<<<<< HEAD
=======
        let (mem_state_l, mem_state_r) = create_in_memory_state_table().await;
>>>>>>> 23880abe
        let executor = DynamicFilterExecutor::<MemoryStateStore>::new(
            ActorContext::create(123),
            Box::new(source_l),
            Box::new(source_r),
            0,
            vec![0],
            1,
            comparator,
            mem_state_l,
            mem_state_r,
            true,
            Arc::new(StreamingMetrics::unused()),
            1024,
            fallback.vnodes,
        );
        (tx_l, tx_r, Box::new(executor).execute())
    }

    #[tokio::test]
    async fn test_dynamic_filter_rhs_recovery_gt() {
        let chunk_l1 = StreamChunk::from_pretty(
            "  I
             + 1
             + 2
             + 3",
        );
        let chunk_l2 = StreamChunk::from_pretty(
            "  I
             + 4
             - 3",
        );
        let chunk_r0 = StreamChunk::from_pretty(
            "  I
             + 1",
        );
        let chunk_r1 = StreamChunk::from_pretty(
            "  I
             - 1
             + 2",
        );
        let chunk_r2 = StreamChunk::from_pretty(
            "  I
             + 1",
        );
        let chunk_r3 = StreamChunk::from_pretty(
            "  I
             + 4",
        );
        let mem_state = MemoryStateStore::new();
        let (mut tx_l, mut tx_r, mut dynamic_filter) =
            create_executor_inner(ExprNodeType::GreaterThan, mem_state.clone());

        // push the init barrier for left and right
        tx_l.push_barrier(1, false);
        tx_r.push_barrier(1, false);
        dynamic_filter.next().await.unwrap().unwrap();

        // push the 0th right chunk
        tx_r.push_chunk(chunk_r0);

        tx_l.push_barrier(2, false);
        tx_r.push_barrier(2, false);

        // Get empty chunk
        let chunk = dynamic_filter.next().await.unwrap().unwrap();
        assert_eq!(
            chunk.into_chunk().unwrap().compact(),
            StreamChunk::from_pretty(" I")
        );
        // Get the barrier
        dynamic_filter.next().await.unwrap().unwrap();

        // Drop executor corresponding to node failure
        drop(tx_l);
        drop(tx_r);
        drop(dynamic_filter);

        // Recover executor from state store
        let (mut tx_l, mut tx_r, mut dynamic_filter) =
            create_executor_inner(ExprNodeType::GreaterThan, mem_state.clone());

        // push the recovery barrier for left and right
        tx_l.push_barrier(2, false);
        tx_r.push_barrier(2, false);

        // Get recovery barrier
        dynamic_filter.next().await.unwrap().unwrap();

        // push the 1st right chunk
        tx_r.push_chunk(chunk_r1);
        // push the 1st left chunk
        tx_l.push_chunk(chunk_l1);

        // push the init barrier for left and right
        tx_l.push_barrier(3, false);
        tx_r.push_barrier(3, false);

        let chunk = dynamic_filter.next().await.unwrap().unwrap();
        assert_eq!(
            chunk.into_chunk().unwrap().compact(),
            StreamChunk::from_pretty(
                " I
                + 2
                + 3"
            )
        );

        let chunk = dynamic_filter.next().await.unwrap().unwrap();
        assert_eq!(
            chunk.into_chunk().unwrap(),
            StreamChunk::from_pretty(
                " I
                - 2"
            )
        );

        // Get the barrier
        dynamic_filter.next().await.unwrap().unwrap();

        // Drop executor corresponding to node failure
        drop(tx_l);
        drop(tx_r);
        drop(dynamic_filter);

        // Recover executor from state store
        let (mut tx_l, mut tx_r, mut dynamic_filter) =
            create_executor_inner(ExprNodeType::GreaterThan, mem_state.clone());

        // push recovery barrier
        tx_l.push_barrier(3, false);
        tx_r.push_barrier(3, false);

        // Get the barrier
        dynamic_filter.next().await.unwrap().unwrap();

        // push the 2nd left chunk
        tx_l.push_chunk(chunk_l2);
        let chunk = dynamic_filter.next().await.unwrap().unwrap();
        assert_eq!(
            chunk.into_chunk().unwrap().compact(),
            StreamChunk::from_pretty(
                " I
                + 4
                - 3"
            )
        );

        // push the 2nd right chunk
        tx_r.push_chunk(chunk_r2);

        // push the init barrier for left and right
        tx_l.push_barrier(4, false);
        tx_r.push_barrier(4, false);

        let chunk = dynamic_filter.next().await.unwrap().unwrap();
        assert_eq!(
            chunk.into_chunk().unwrap(),
            StreamChunk::from_pretty(
                " I
                + 2"
            )
        );

        // Get the barrier
        dynamic_filter.next().await.unwrap().unwrap();

        // push the 3rd right chunk
        tx_r.push_chunk(chunk_r3);

        // push the init barrier for left and right
        tx_l.push_barrier(5, false);
        tx_r.push_barrier(5, false);

        let chunk = dynamic_filter.next().await.unwrap().unwrap();
        assert_eq!(
            chunk.into_chunk().unwrap(),
            StreamChunk::from_pretty(
                " I
                - 2
                - 4"
            )
        );
    }

    #[tokio::test]
    async fn test_dynamic_filter_greater_than() {
        let chunk_l1 = StreamChunk::from_pretty(
            "  I
             + 1
             + 2
             + 3",
        );
        let chunk_l2 = StreamChunk::from_pretty(
            "  I
             + 4
             - 3",
        );
        let chunk_r1 = StreamChunk::from_pretty(
            "  I
             + 2",
        );
        let chunk_r2 = StreamChunk::from_pretty(
            "  I
             + 1",
        );
        let chunk_r3 = StreamChunk::from_pretty(
            "  I
             + 4",
        );
        let (mut tx_l, mut tx_r, mut dynamic_filter) =
            create_executor(ExprNodeType::GreaterThan).await;

        // push the init barrier for left and right
        tx_l.push_barrier(1, false);
        tx_r.push_barrier(1, false);
        dynamic_filter.next().await.unwrap().unwrap();

        // push the 1st left chunk
        tx_l.push_chunk(chunk_l1);

        // push the 1st right chunk
        tx_r.push_chunk(chunk_r1);

        // push the init barrier for left and right
        tx_l.push_barrier(2, false);
        tx_r.push_barrier(2, false);

        let chunk = dynamic_filter.next().await.unwrap().unwrap();
        assert_eq!(
            chunk.into_chunk().unwrap(),
            StreamChunk::from_pretty(
                " I
                + 3"
            )
        );

        // Get the barrier
        dynamic_filter.next().await.unwrap().unwrap();

        // push the 2nd left chunk
        tx_l.push_chunk(chunk_l2);
        let chunk = dynamic_filter.next().await.unwrap().unwrap();
        assert_eq!(
            chunk.into_chunk().unwrap().compact(),
            StreamChunk::from_pretty(
                " I
                + 4
                - 3"
            )
        );

        // push the 2nd right chunk
        tx_r.push_chunk(chunk_r2);

        // push the init barrier for left and right
        tx_l.push_barrier(3, false);
        tx_r.push_barrier(3, false);

        let chunk = dynamic_filter.next().await.unwrap().unwrap();
        assert_eq!(
            chunk.into_chunk().unwrap(),
            StreamChunk::from_pretty(
                " I
                + 2"
            )
        );

        // Get the barrier
        dynamic_filter.next().await.unwrap().unwrap();

        // push the 3rd right chunk
        tx_r.push_chunk(chunk_r3);

        // push the init barrier for left and right
        tx_l.push_barrier(4, false);
        tx_r.push_barrier(4, false);

        let chunk = dynamic_filter.next().await.unwrap().unwrap();
        assert_eq!(
            chunk.into_chunk().unwrap(),
            StreamChunk::from_pretty(
                " I
                - 2
                - 4"
            )
        );
    }

    #[tokio::test]
    async fn test_dynamic_filter_greater_than_or_equal() {
        let chunk_l1 = StreamChunk::from_pretty(
            "  I
             + 1
             + 2
             + 3",
        );
        let chunk_l2 = StreamChunk::from_pretty(
            "  I
             + 4
             - 3",
        );
        let chunk_r1 = StreamChunk::from_pretty(
            "  I
             + 3",
        );
        let chunk_r2 = StreamChunk::from_pretty(
            "  I
             + 2",
        );
        let chunk_r3 = StreamChunk::from_pretty(
            "  I
             + 5",
        );
        let (mut tx_l, mut tx_r, mut dynamic_filter) =
            create_executor(ExprNodeType::GreaterThanOrEqual).await;

        // push the init barrier for left and right
        tx_l.push_barrier(1, false);
        tx_r.push_barrier(1, false);
        dynamic_filter.next().await.unwrap().unwrap();

        // push the 1st left chunk
        tx_l.push_chunk(chunk_l1);

        // push the 1st right chunk
        tx_r.push_chunk(chunk_r1);

        // push the init barrier for left and right
        tx_l.push_barrier(2, false);
        tx_r.push_barrier(2, false);

        let chunk = dynamic_filter.next().await.unwrap().unwrap();
        assert_eq!(
            chunk.into_chunk().unwrap(),
            StreamChunk::from_pretty(
                " I
                + 3"
            )
        );

        // Get the barrier
        dynamic_filter.next().await.unwrap().unwrap();

        // push the 2nd left chunk
        tx_l.push_chunk(chunk_l2);
        let chunk = dynamic_filter.next().await.unwrap().unwrap();
        assert_eq!(
            chunk.into_chunk().unwrap().compact(),
            StreamChunk::from_pretty(
                " I
                + 4
                - 3"
            )
        );

        // push the 2nd right chunk
        tx_r.push_chunk(chunk_r2);

        // push the init barrier for left and right
        tx_l.push_barrier(3, false);
        tx_r.push_barrier(3, false);

        let chunk = dynamic_filter.next().await.unwrap().unwrap();
        assert_eq!(
            chunk.into_chunk().unwrap(),
            StreamChunk::from_pretty(
                " I
                + 2"
            )
        );

        // Get the barrier
        dynamic_filter.next().await.unwrap().unwrap();

        // push the 3rd right chunk
        tx_r.push_chunk(chunk_r3);

        // push the init barrier for left and right
        tx_l.push_barrier(4, false);
        tx_r.push_barrier(4, false);

        let chunk = dynamic_filter.next().await.unwrap().unwrap();
        assert_eq!(
            chunk.into_chunk().unwrap(),
            StreamChunk::from_pretty(
                " I
                - 2
                - 4"
            )
        );
    }

    #[tokio::test]
    async fn test_dynamic_filter_less_than() {
        let chunk_l1 = StreamChunk::from_pretty(
            "  I
             + 2
             + 3
             + 4",
        );
        let chunk_l2 = StreamChunk::from_pretty(
            "  I
             + 1
             - 2",
        );
        let chunk_r1 = StreamChunk::from_pretty(
            "  I
             + 3",
        );
        let chunk_r2 = StreamChunk::from_pretty(
            "  I
             + 4",
        );
        let chunk_r3 = StreamChunk::from_pretty(
            "  I
             + 1",
        );
        let (mut tx_l, mut tx_r, mut dynamic_filter) =
            create_executor(ExprNodeType::LessThan).await;

        // push the init barrier for left and right
        tx_l.push_barrier(1, false);
        tx_r.push_barrier(1, false);
        dynamic_filter.next().await.unwrap().unwrap();

        // push the 1st left chunk
        tx_l.push_chunk(chunk_l1);

        // push the 1st right chunk
        tx_r.push_chunk(chunk_r1);

        // push the init barrier for left and right
        tx_l.push_barrier(2, false);
        tx_r.push_barrier(2, false);

        let chunk = dynamic_filter.next().await.unwrap().unwrap();
        assert_eq!(
            chunk.into_chunk().unwrap(),
            StreamChunk::from_pretty(
                " I
                + 2"
            )
        );

        // Get the barrier
        dynamic_filter.next().await.unwrap().unwrap();

        // push the 2nd left chunk
        tx_l.push_chunk(chunk_l2);
        let chunk = dynamic_filter.next().await.unwrap().unwrap();
        assert_eq!(
            chunk.into_chunk().unwrap().compact(),
            StreamChunk::from_pretty(
                " I
                + 1
                - 2"
            )
        );

        // push the 2nd right chunk
        tx_r.push_chunk(chunk_r2);

        // push the init barrier for left and right
        tx_l.push_barrier(3, false);
        tx_r.push_barrier(3, false);

        let chunk = dynamic_filter.next().await.unwrap().unwrap();
        assert_eq!(
            chunk.into_chunk().unwrap(),
            StreamChunk::from_pretty(
                " I
                + 3"
            )
        );

        // Get the barrier
        dynamic_filter.next().await.unwrap().unwrap();

        // push the 3rd right chunk
        tx_r.push_chunk(chunk_r3);

        // push the init barrier for left and right
        tx_l.push_barrier(4, false);
        tx_r.push_barrier(4, false);

        let chunk = dynamic_filter.next().await.unwrap().unwrap();
        assert_eq!(
            chunk.into_chunk().unwrap(),
            StreamChunk::from_pretty(
                " I
                - 1
                - 3"
            )
        );
    }

    #[tokio::test]
    async fn test_dynamic_filter_less_than_or_equal() {
        let chunk_l1 = StreamChunk::from_pretty(
            "  I
             + 2
             + 3
             + 4",
        );
        let chunk_l2 = StreamChunk::from_pretty(
            "  I
             + 1
             - 2",
        );
        let chunk_r1 = StreamChunk::from_pretty(
            "  I
             + 2",
        );
        let chunk_r2 = StreamChunk::from_pretty(
            "  I
             + 3",
        );
        let chunk_r3 = StreamChunk::from_pretty(
            "  I
             + 0",
        );
        let (mut tx_l, mut tx_r, mut dynamic_filter) =
            create_executor(ExprNodeType::LessThanOrEqual).await;

        // push the init barrier for left and right
        tx_l.push_barrier(1, false);
        tx_r.push_barrier(1, false);
        dynamic_filter.next().await.unwrap().unwrap();

        // push the 1st left chunk
        tx_l.push_chunk(chunk_l1);

        // push the 1st right chunk
        tx_r.push_chunk(chunk_r1);

        // push the init barrier for left and right
        tx_l.push_barrier(2, false);
        tx_r.push_barrier(2, false);

        let chunk = dynamic_filter.next().await.unwrap().unwrap();
        assert_eq!(
            chunk.into_chunk().unwrap(),
            StreamChunk::from_pretty(
                " I
                + 2"
            )
        );

        // Get the barrier
        dynamic_filter.next().await.unwrap().unwrap();

        // push the 2nd left chunk
        tx_l.push_chunk(chunk_l2);
        let chunk = dynamic_filter.next().await.unwrap().unwrap();
        assert_eq!(
            chunk.into_chunk().unwrap().compact(),
            StreamChunk::from_pretty(
                " I
                + 1
                - 2"
            )
        );

        // push the 2nd right chunk
        tx_r.push_chunk(chunk_r2);

        // push the init barrier for left and right
        tx_l.push_barrier(3, false);
        tx_r.push_barrier(3, false);

        let chunk = dynamic_filter.next().await.unwrap().unwrap();
        assert_eq!(
            chunk.into_chunk().unwrap(),
            StreamChunk::from_pretty(
                " I
                + 3"
            )
        );

        // Get the barrier
        dynamic_filter.next().await.unwrap().unwrap();

        // push the 3rd right chunk
        tx_r.push_chunk(chunk_r3);

        // push the init barrier for left and right
        tx_l.push_barrier(4, false);
        tx_r.push_barrier(4, false);

        let chunk = dynamic_filter.next().await.unwrap().unwrap();
        assert_eq!(
            chunk.into_chunk().unwrap(),
            StreamChunk::from_pretty(
                " I
                - 1
                - 3"
            )
        );
    }
}<|MERGE_RESOLUTION|>--- conflicted
+++ resolved
@@ -443,16 +443,9 @@
     use crate::executor::test_utils::{MessageSender, MockSource};
     use crate::executor::ActorContext;
 
-<<<<<<< HEAD
     fn create_in_memory_state_table(
         mem_state: MemoryStateStore,
     ) -> (StateTable<MemoryStateStore>, StateTable<MemoryStateStore>) {
-=======
-    async fn create_in_memory_state_table(
-    ) -> (StateTable<MemoryStateStore>, StateTable<MemoryStateStore>) {
-        let mem_state = MemoryStateStore::new();
-
->>>>>>> 23880abe
         let column_descs = ColumnDesc::unnamed(ColumnId::new(0), DataType::Int64);
         let state_table_l = StateTable::new_without_distribution(
             mem_state.clone(),
@@ -492,10 +485,6 @@
         let (tx_r, source_r) = MockSource::channel(schema, vec![]);
 
         let fallback = Distribution::fallback();
-<<<<<<< HEAD
-=======
-        let (mem_state_l, mem_state_r) = create_in_memory_state_table().await;
->>>>>>> 23880abe
         let executor = DynamicFilterExecutor::<MemoryStateStore>::new(
             ActorContext::create(123),
             Box::new(source_l),
