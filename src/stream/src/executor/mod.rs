// Copyright 2025 RisingWave Labs
//
// Licensed under the Apache License, Version 2.0 (the "License");
// you may not use this file except in compliance with the License.
// You may obtain a copy of the License at
//
//     http://www.apache.org/licenses/LICENSE-2.0
//
// Unless required by applicable law or agreed to in writing, software
// distributed under the License is distributed on an "AS IS" BASIS,
// WITHOUT WARRANTIES OR CONDITIONS OF ANY KIND, either express or implied.
// See the License for the specific language governing permissions and
// limitations under the License.

mod prelude;

use std::collections::{BTreeMap, HashMap, HashSet};
use std::fmt::Debug;
use std::hash::Hash;
use std::pin::Pin;
use std::sync::Arc;
use std::task::Poll;
use std::vec;

use await_tree::InstrumentAwait;
use enum_as_inner::EnumAsInner;
use futures::stream::{BoxStream, FusedStream, FuturesUnordered, StreamFuture};
use futures::{Stream, StreamExt};
use itertools::Itertools;
use prometheus::Histogram;
use prometheus::core::{AtomicU64, GenericCounter};
use risingwave_common::array::StreamChunk;
use risingwave_common::bitmap::Bitmap;
use risingwave_common::catalog::{Schema, TableId};
use risingwave_common::metrics::LabelGuardedMetric;
use risingwave_common::row::OwnedRow;
use risingwave_common::types::{DataType, Datum, DefaultOrd, ScalarImpl};
use risingwave_common::util::epoch::{Epoch, EpochPair};
use risingwave_common::util::tracing::TracingContext;
use risingwave_common::util::value_encoding::{DatumFromProtoExt, DatumToProtoExt};
use risingwave_connector::source::SplitImpl;
use risingwave_expr::expr::{Expression, NonStrictExpression};
use risingwave_pb::data::PbEpoch;
use risingwave_pb::expr::PbInputRef;
use risingwave_pb::stream_plan::add_mutation::PbNewUpstreamSink;
use risingwave_pb::stream_plan::barrier::BarrierKind;
use risingwave_pb::stream_plan::barrier_mutation::Mutation as PbMutation;
use risingwave_pb::stream_plan::connector_props_change_mutation::ConnectorPropsInfo;
use risingwave_pb::stream_plan::stream_node::PbStreamKind;
use risingwave_pb::stream_plan::update_mutation::{DispatcherUpdate, MergeUpdate};
use risingwave_pb::stream_plan::{
    BarrierMutation, CombinedMutation, ConnectorPropsChangeMutation, Dispatchers,
    DropSubscriptionsMutation, PauseMutation, PbAddMutation, PbBarrier, PbBarrierMutation,
    PbDispatcher, PbStopMutation, PbStreamMessageBatch, PbUpdateMutation, PbWatermark,
    ResumeMutation, SourceChangeSplitMutation, StartFragmentBackfillMutation,
    SubscriptionUpstreamInfo, ThrottleMutation,
};
use smallvec::SmallVec;
use tokio::time::Instant;

use crate::error::StreamResult;
use crate::executor::exchange::input::BoxedInput;
use crate::executor::watermark::BufferedWatermarks;
use crate::task::{ActorId, FragmentId};

mod actor;
mod barrier_align;
pub mod exchange;
pub mod monitor;

pub mod aggregate;
pub mod asof_join;
mod backfill;
mod barrier_recv;
mod batch_query;
mod chain;
mod changelog;
mod dedup;
mod dispatch;
pub mod dml;
mod dynamic_filter;
pub mod eowc;
pub mod error;
mod expand;
mod filter;
pub mod hash_join;
mod hop_window;
mod join;
mod lookup;
mod lookup_union;
mod merge;
mod mview;
mod nested_loop_temporal_join;
mod no_op;
mod now;
mod over_window;
pub mod project;
mod rearranged_chain;
mod receiver;
pub mod row_id_gen;
mod sink;
pub mod source;
mod stream_reader;
pub mod subtask;
mod temporal_join;
mod top_n;
mod troublemaker;
mod union;
mod upstream_sink_union;
mod values;
mod watermark;
mod watermark_filter;
mod wrapper;

mod approx_percentile;

mod row_merge;

#[cfg(test)]
mod integration_tests;
mod sync_kv_log_store;
pub mod test_utils;
mod utils;
mod vector_index;

pub use actor::{Actor, ActorContext, ActorContextRef};
use anyhow::Context;
pub use approx_percentile::global::GlobalApproxPercentileExecutor;
pub use approx_percentile::local::LocalApproxPercentileExecutor;
pub use backfill::arrangement_backfill::*;
pub use backfill::cdc::{
    CdcBackfillExecutor, ExternalStorageTable, ParallelizedCdcBackfillExecutor,
};
pub use backfill::no_shuffle_backfill::*;
pub use backfill::snapshot_backfill::*;
pub use barrier_recv::BarrierRecvExecutor;
pub use batch_query::BatchQueryExecutor;
pub use chain::ChainExecutor;
pub use changelog::ChangeLogExecutor;
pub use dedup::AppendOnlyDedupExecutor;
pub use dispatch::{DispatchExecutor, DispatcherImpl};
pub use dynamic_filter::DynamicFilterExecutor;
pub use error::{StreamExecutorError, StreamExecutorResult};
pub use expand::ExpandExecutor;
pub use filter::FilterExecutor;
pub use hash_join::*;
pub use hop_window::HopWindowExecutor;
pub use join::row::{CachedJoinRow, CpuEncoding, JoinEncoding, MemoryEncoding};
pub use join::{AsOfDesc, AsOfJoinType, JoinType};
pub use lookup::*;
pub use lookup_union::LookupUnionExecutor;
pub use merge::MergeExecutor;
pub(crate) use merge::{MergeExecutorInput, MergeExecutorUpstream};
pub use mview::*;
pub use nested_loop_temporal_join::NestedLoopTemporalJoinExecutor;
pub use no_op::NoOpExecutor;
pub use now::*;
pub use over_window::*;
pub use rearranged_chain::RearrangedChainExecutor;
pub use receiver::ReceiverExecutor;
use risingwave_pb::source::{ConnectorSplit, ConnectorSplits};
pub use row_merge::RowMergeExecutor;
pub use sink::SinkExecutor;
pub use sync_kv_log_store::SyncedKvLogStoreExecutor;
pub use sync_kv_log_store::metrics::SyncedKvLogStoreMetrics;
pub use temporal_join::TemporalJoinExecutor;
pub use top_n::{
    AppendOnlyGroupTopNExecutor, AppendOnlyTopNExecutor, GroupTopNExecutor, TopNExecutor,
};
pub use troublemaker::TroublemakerExecutor;
pub use union::UnionExecutor;
pub use upstream_sink_union::{UpstreamFragmentInfo, UpstreamSinkUnionExecutor};
pub use utils::DummyExecutor;
pub use values::ValuesExecutor;
pub use vector_index::VectorIndexWriteExecutor;
pub use watermark_filter::WatermarkFilterExecutor;
pub use wrapper::WrapperExecutor;

use self::barrier_align::AlignedMessageStream;

pub type MessageStreamItemInner<M> = StreamExecutorResult<MessageInner<M>>;
pub type MessageStreamItem = MessageStreamItemInner<BarrierMutationType>;
pub type DispatcherMessageStreamItem = StreamExecutorResult<DispatcherMessage>;
pub type BoxedMessageStream = BoxStream<'static, MessageStreamItem>;

pub use risingwave_common::util::epoch::task_local::{curr_epoch, epoch, prev_epoch};
use risingwave_connector::source::cdc::{
    CdcTableSnapshotSplitAssignmentWithGeneration,
    build_actor_cdc_table_snapshot_splits_with_generation,
    build_pb_actor_cdc_table_snapshot_splits_with_generation,
};
use risingwave_pb::stream_plan::stream_message_batch::{BarrierBatch, StreamMessageBatch};
use risingwave_pb::stream_plan::throttle_mutation::RateLimit;

pub trait MessageStreamInner<M> = Stream<Item = MessageStreamItemInner<M>> + Send;
pub trait MessageStream = Stream<Item = MessageStreamItem> + Send;
pub trait DispatcherMessageStream = Stream<Item = DispatcherMessageStreamItem> + Send;

/// Static information of an executor.
#[derive(Debug, Default, Clone)]
pub struct ExecutorInfo {
    /// The schema of the OUTPUT of the executor.
    pub schema: Schema,

    /// The primary key indices of the OUTPUT of the executor.
    /// Schema is used by both OLAP and streaming, therefore
    /// pk indices are maintained independently.
    pub pk_indices: PkIndices,

    /// The stream kind of the OUTPUT of the executor.
    pub stream_kind: PbStreamKind,

    /// Identity of the executor.
    pub identity: String,

    /// The executor id of the executor.
    pub id: u64,
}

impl ExecutorInfo {
    pub fn for_test(schema: Schema, pk_indices: PkIndices, identity: String, id: u64) -> Self {
        Self {
            schema,
            pk_indices,
            stream_kind: PbStreamKind::Retract, // dummy value for test
            identity,
            id,
        }
    }
}

/// [`Execute`] describes the methods an executor should implement to handle control messages.
pub trait Execute: Send + 'static {
    fn execute(self: Box<Self>) -> BoxedMessageStream;

    fn execute_with_epoch(self: Box<Self>, _epoch: u64) -> BoxedMessageStream {
        self.execute()
    }

    fn boxed(self) -> Box<dyn Execute>
    where
        Self: Sized + Send + 'static,
    {
        Box::new(self)
    }
}

/// [`Executor`] combines the static information ([`ExecutorInfo`]) and the executable object to
/// handle messages ([`Execute`]).
pub struct Executor {
    info: ExecutorInfo,
    execute: Box<dyn Execute>,
}

impl Executor {
    pub fn new(info: ExecutorInfo, execute: Box<dyn Execute>) -> Self {
        Self { info, execute }
    }

    pub fn info(&self) -> &ExecutorInfo {
        &self.info
    }

    pub fn schema(&self) -> &Schema {
        &self.info.schema
    }

    pub fn pk_indices(&self) -> PkIndicesRef<'_> {
        &self.info.pk_indices
    }

    pub fn stream_kind(&self) -> PbStreamKind {
        self.info.stream_kind
    }

    pub fn identity(&self) -> &str {
        &self.info.identity
    }

    pub fn execute(self) -> BoxedMessageStream {
        self.execute.execute()
    }

    pub fn execute_with_epoch(self, epoch: u64) -> BoxedMessageStream {
        self.execute.execute_with_epoch(epoch)
    }
}

impl std::fmt::Debug for Executor {
    fn fmt(&self, f: &mut std::fmt::Formatter<'_>) -> std::fmt::Result {
        f.write_str(self.identity())
    }
}

impl From<(ExecutorInfo, Box<dyn Execute>)> for Executor {
    fn from((info, execute): (ExecutorInfo, Box<dyn Execute>)) -> Self {
        Self::new(info, execute)
    }
}

impl<E> From<(ExecutorInfo, E)> for Executor
where
    E: Execute,
{
    fn from((info, execute): (ExecutorInfo, E)) -> Self {
        Self::new(info, execute.boxed())
    }
}

pub const INVALID_EPOCH: u64 = 0;

type UpstreamFragmentId = FragmentId;
type SplitAssignments = HashMap<ActorId, Vec<SplitImpl>>;

#[derive(Debug, Clone, PartialEq)]
#[cfg_attr(any(test, feature = "test"), derive(Default))]
pub struct UpdateMutation {
    pub dispatchers: HashMap<ActorId, Vec<DispatcherUpdate>>,
    pub merges: HashMap<(ActorId, UpstreamFragmentId), MergeUpdate>,
    pub vnode_bitmaps: HashMap<ActorId, Arc<Bitmap>>,
    pub dropped_actors: HashSet<ActorId>,
    pub actor_splits: SplitAssignments,
    pub actor_new_dispatchers: HashMap<ActorId, Vec<PbDispatcher>>,
    pub actor_cdc_table_snapshot_splits: CdcTableSnapshotSplitAssignmentWithGeneration,
}

#[derive(Debug, Clone, PartialEq)]
#[cfg_attr(any(test, feature = "test"), derive(Default))]
pub struct AddMutation {
    pub adds: HashMap<ActorId, Vec<PbDispatcher>>,
    pub added_actors: HashSet<ActorId>,
    // TODO: remove this and use `SourceChangesSplit` after we support multiple mutations.
    pub splits: SplitAssignments,
    pub pause: bool,
    /// (`upstream_mv_table_id`,  `subscriber_id`)
    pub subscriptions_to_add: Vec<(TableId, u32)>,
    /// nodes which should start backfill
    pub backfill_nodes_to_pause: HashSet<FragmentId>,
<<<<<<< HEAD
    pub actor_cdc_table_snapshot_splits: CdcTableSnapshotSplitAssignmentWithGeneration,
=======
    pub actor_cdc_table_snapshot_splits: CdcTableSnapshotSplitAssignment,
    pub new_upstream_sinks: HashMap<FragmentId, PbNewUpstreamSink>,
}

#[derive(Debug, Clone, PartialEq)]
#[cfg_attr(any(test, feature = "test"), derive(Default))]
pub struct StopMutation {
    pub dropped_actors: HashSet<ActorId>,
    pub dropped_sink_fragments: HashSet<FragmentId>,
>>>>>>> 5e7047d4
}

/// See [`PbMutation`] for the semantics of each mutation.
#[derive(Debug, Clone, PartialEq)]
pub enum Mutation {
    Stop(StopMutation),
    Update(UpdateMutation),
    Add(AddMutation),
    SourceChangeSplit(SplitAssignments),
    Pause,
    Resume,
    Throttle(HashMap<ActorId, Option<u32>>),
    AddAndUpdate(AddMutation, UpdateMutation),
    ConnectorPropsChange(HashMap<u32, HashMap<String, String>>),
    DropSubscriptions {
        /// `subscriber` -> `upstream_mv_table_id`
        subscriptions_to_drop: Vec<(u32, TableId)>,
    },
    StartFragmentBackfill {
        fragment_ids: HashSet<FragmentId>,
    },
    RefreshStart {
        table_id: TableId,
        associated_source_id: TableId,
    },
    /// This mutation is generated by the source executor
    LoadFinish {
        associated_source_id: TableId,
    },
}

/// The generic type `M` is the mutation type of the barrier.
///
/// For barrier of in the dispatcher, `M` is `()`, which means the mutation is erased.
/// For barrier flowing within the streaming actor, `M` is the normal `BarrierMutationType`.
#[derive(Debug, Clone)]
pub struct BarrierInner<M> {
    pub epoch: EpochPair,
    pub mutation: M,
    pub kind: BarrierKind,

    /// Tracing context for the **current** epoch of this barrier.
    pub tracing_context: TracingContext,

    /// The actors that this barrier has passed locally. Used for debugging only.
    pub passed_actors: Vec<ActorId>,
}

pub type BarrierMutationType = Option<Arc<Mutation>>;
pub type Barrier = BarrierInner<BarrierMutationType>;
pub type DispatcherBarrier = BarrierInner<()>;

impl<M: Default> BarrierInner<M> {
    /// Create a plain barrier.
    pub fn new_test_barrier(epoch: u64) -> Self {
        Self {
            epoch: EpochPair::new_test_epoch(epoch),
            kind: BarrierKind::Checkpoint,
            tracing_context: TracingContext::none(),
            mutation: Default::default(),
            passed_actors: Default::default(),
        }
    }

    pub fn with_prev_epoch_for_test(epoch: u64, prev_epoch: u64) -> Self {
        Self {
            epoch: EpochPair::new(epoch, prev_epoch),
            kind: BarrierKind::Checkpoint,
            tracing_context: TracingContext::none(),
            mutation: Default::default(),
            passed_actors: Default::default(),
        }
    }
}

impl Barrier {
    pub fn into_dispatcher(self) -> DispatcherBarrier {
        DispatcherBarrier {
            epoch: self.epoch,
            mutation: (),
            kind: self.kind,
            tracing_context: self.tracing_context,
            passed_actors: self.passed_actors,
        }
    }

    #[must_use]
    pub fn with_mutation(self, mutation: Mutation) -> Self {
        Self {
            mutation: Some(Arc::new(mutation)),
            ..self
        }
    }

    #[must_use]
    pub fn with_stop(self) -> Self {
        self.with_mutation(Mutation::Stop(StopMutation {
            dropped_actors: Default::default(),
            dropped_sink_fragments: Default::default(),
        }))
    }

    /// Whether this barrier carries stop mutation.
    pub fn is_with_stop_mutation(&self) -> bool {
        matches!(self.mutation.as_deref(), Some(Mutation::Stop(_)))
    }

    /// Whether this barrier is to stop the actor with `actor_id`.
    pub fn is_stop(&self, actor_id: ActorId) -> bool {
        self.all_stop_actors()
            .is_some_and(|actors| actors.contains(&actor_id))
    }

    pub fn is_checkpoint(&self) -> bool {
        self.kind == BarrierKind::Checkpoint
    }

    /// Get the initial split assignments for the actor with `actor_id`.
    ///
    /// This should only be called on the initial barrier received by the executor. It must be
    ///
    /// - `Add` mutation when it's a new streaming job, or recovery.
    /// - `Update` mutation when it's created for scaling.
    /// - `AddAndUpdate` mutation when it's created for sink-into-table.
    ///
    /// Note that `SourceChangeSplit` is **not** included, because it's only used for changing splits
    /// of existing executors.
    pub fn initial_split_assignment(&self, actor_id: ActorId) -> Option<&[SplitImpl]> {
        match self.mutation.as_deref()? {
            Mutation::Update(UpdateMutation { actor_splits, .. })
            | Mutation::Add(AddMutation {
                splits: actor_splits,
                ..
            }) => actor_splits.get(&actor_id),

            Mutation::AddAndUpdate(
                AddMutation {
                    splits: add_actor_splits,
                    ..
                },
                UpdateMutation {
                    actor_splits: update_actor_splits,
                    ..
                },
            ) => add_actor_splits
                .get(&actor_id)
                // `Add` and `Update` should apply to different fragments, so we don't need to merge them.
                .or_else(|| update_actor_splits.get(&actor_id)),

            _ => {
                if cfg!(debug_assertions) {
                    panic!(
                        "the initial mutation of the barrier should not be {:?}",
                        self.mutation
                    );
                }
                None
            }
        }
        .map(|s| s.as_slice())
    }

    /// Get all actors that to be stopped (dropped) by this barrier.
    pub fn all_stop_actors(&self) -> Option<&HashSet<ActorId>> {
        match self.mutation.as_deref() {
            Some(Mutation::Stop(StopMutation { dropped_actors, .. })) => Some(dropped_actors),
            Some(Mutation::Update(UpdateMutation { dropped_actors, .. }))
            | Some(Mutation::AddAndUpdate(_, UpdateMutation { dropped_actors, .. })) => {
                Some(dropped_actors)
            }
            _ => None,
        }
    }

    /// Whether this barrier is to newly add the actor with `actor_id`. This is used for `Chain` and
    /// `Values` to decide whether to output the existing (historical) data.
    ///
    /// By "newly", we mean the actor belongs to a subgraph of a new streaming job. That is, actors
    /// added for scaling are not included.
    pub fn is_newly_added(&self, actor_id: ActorId) -> bool {
        match self.mutation.as_deref() {
            Some(Mutation::Add(AddMutation { added_actors, .. }))
            | Some(Mutation::AddAndUpdate(AddMutation { added_actors, .. }, _)) => {
                added_actors.contains(&actor_id)
            }
            _ => false,
        }
    }

    pub fn should_start_fragment_backfill(&self, fragment_id: FragmentId) -> bool {
        if let Some(Mutation::StartFragmentBackfill { fragment_ids }) = self.mutation.as_deref() {
            fragment_ids.contains(&fragment_id)
        } else {
            false
        }
    }

    /// Whether this barrier adds new downstream fragment for the actor with `upstream_actor_id`.
    ///
    /// # Use case
    /// Some optimizations are applied when an actor doesn't have any downstreams ("standalone" actors).
    /// * Pause a standalone shared `SourceExecutor`.
    /// * Disable a standalone `MaterializeExecutor`'s conflict check.
    ///
    /// This is implemented by checking `actor_context.initial_dispatch_num` on startup, and
    /// check `has_more_downstream_fragments` on barrier to see whether the optimization
    /// needs to be turned off.
    ///
    /// ## Some special cases not included
    ///
    /// Note that this is not `has_new_downstream_actor/fragment`. For our use case, we only
    /// care about **number of downstream fragments** (more precisely, existence).
    /// - When scaling, the number of downstream actors is changed, and they are "new", but downstream fragments is not changed.
    /// - When `ALTER TABLE sink_into_table`, the fragment is replaced with a "new" one, but the number is not changed.
    pub fn has_more_downstream_fragments(&self, upstream_actor_id: ActorId) -> bool {
        let Some(mutation) = self.mutation.as_deref() else {
            return false;
        };
        match mutation {
            // Add is for mv, index and sink creation.
            Mutation::Add(AddMutation { adds, .. }) => adds.get(&upstream_actor_id).is_some(),
            // AddAndUpdate is for sink-into-table.
            Mutation::AddAndUpdate(
                AddMutation { adds, .. },
                UpdateMutation {
                    dispatchers,
                    actor_new_dispatchers,
                    ..
                },
            ) => {
                adds.get(&upstream_actor_id).is_some()
                    || actor_new_dispatchers.get(&upstream_actor_id).is_some()
                    || dispatchers.get(&upstream_actor_id).is_some()
            }
            Mutation::Update(_)
            | Mutation::Stop(_)
            | Mutation::Pause
            | Mutation::Resume
            | Mutation::SourceChangeSplit(_)
            | Mutation::Throttle(_)
            | Mutation::DropSubscriptions { .. }
            | Mutation::ConnectorPropsChange(_)
            | Mutation::StartFragmentBackfill { .. }
            | Mutation::RefreshStart { .. }
            | Mutation::LoadFinish { .. } => false,
        }
    }

    /// Whether this barrier requires the executor to pause its data stream on startup.
    pub fn is_pause_on_startup(&self) -> bool {
        match self.mutation.as_deref() {
            Some(Mutation::Add(AddMutation { pause, .. }))
            | Some(Mutation::AddAndUpdate(AddMutation { pause, .. }, _)) => *pause,
            _ => false,
        }
    }

    pub fn is_backfill_pause_on_startup(&self, backfill_fragment_id: FragmentId) -> bool {
        match self.mutation.as_deref() {
            Some(Mutation::Add(AddMutation {
                backfill_nodes_to_pause,
                ..
            }))
            | Some(Mutation::AddAndUpdate(
                AddMutation {
                    backfill_nodes_to_pause,
                    ..
                },
                _,
            )) => backfill_nodes_to_pause.contains(&backfill_fragment_id),
            _ => {
                tracing::warn!("expected an AddMutation on Startup, instead got {:?}", self);
                true
            }
        }
    }

    /// Whether this barrier is for resume.
    pub fn is_resume(&self) -> bool {
        matches!(self.mutation.as_deref(), Some(Mutation::Resume))
    }

    /// Returns the [`MergeUpdate`] if this barrier is to update the merge executors for the actor
    /// with `actor_id`.
    pub fn as_update_merge(
        &self,
        actor_id: ActorId,
        upstream_fragment_id: UpstreamFragmentId,
    ) -> Option<&MergeUpdate> {
        self.mutation
            .as_deref()
            .and_then(|mutation| match mutation {
                Mutation::Update(UpdateMutation { merges, .. })
                | Mutation::AddAndUpdate(_, UpdateMutation { merges, .. }) => {
                    merges.get(&(actor_id, upstream_fragment_id))
                }
                _ => None,
            })
    }

    /// Returns the new upstream sink information if this barrier is to add a new upstream sink for
    /// the specified downstream fragment.
    pub fn as_new_upstream_sink(&self, fragment_id: FragmentId) -> Option<&PbNewUpstreamSink> {
        self.mutation
            .as_deref()
            .and_then(|mutation| match mutation {
                Mutation::Add(AddMutation {
                    new_upstream_sinks, ..
                }) => new_upstream_sinks.get(&fragment_id),
                _ => None,
            })
    }

    /// Returns the dropped upstream sink-fragment if this barrier is to drop any sink.
    pub fn as_dropped_upstream_sinks(&self) -> Option<&HashSet<FragmentId>> {
        self.mutation
            .as_deref()
            .and_then(|mutation| match mutation {
                Mutation::Stop(StopMutation {
                    dropped_sink_fragments,
                    ..
                }) => Some(dropped_sink_fragments),
                _ => None,
            })
    }

    /// Returns the new vnode bitmap if this barrier is to update the vnode bitmap for the actor
    /// with `actor_id`.
    ///
    /// Actually, this vnode bitmap update is only useful for the record accessing validation for
    /// distributed executors, since the read/write pattern will never be across multiple vnodes.
    pub fn as_update_vnode_bitmap(&self, actor_id: ActorId) -> Option<Arc<Bitmap>> {
        self.mutation
            .as_deref()
            .and_then(|mutation| match mutation {
                Mutation::Update(UpdateMutation { vnode_bitmaps, .. })
                | Mutation::AddAndUpdate(_, UpdateMutation { vnode_bitmaps, .. }) => {
                    vnode_bitmaps.get(&actor_id).cloned()
                }
                _ => None,
            })
    }

    pub fn get_curr_epoch(&self) -> Epoch {
        Epoch(self.epoch.curr)
    }

    /// Retrieve the tracing context for the **current** epoch of this barrier.
    pub fn tracing_context(&self) -> &TracingContext {
        &self.tracing_context
    }

    pub fn added_subscriber_on_mv_table(
        &self,
        mv_table_id: TableId,
    ) -> impl Iterator<Item = u32> + '_ {
        if let Some(Mutation::Add(add)) | Some(Mutation::AddAndUpdate(add, _)) =
            self.mutation.as_deref()
        {
            Some(add)
        } else {
            None
        }
        .into_iter()
        .flat_map(move |add| {
            add.subscriptions_to_add.iter().filter_map(
                move |(upstream_mv_table_id, subscriber_id)| {
                    if *upstream_mv_table_id == mv_table_id {
                        Some(*subscriber_id)
                    } else {
                        None
                    }
                },
            )
        })
    }
}

impl<M: PartialEq> PartialEq for BarrierInner<M> {
    fn eq(&self, other: &Self) -> bool {
        self.epoch == other.epoch && self.mutation == other.mutation
    }
}

impl Mutation {
    /// Return true if the mutation is stop.
    ///
    /// Note that this does not mean we will stop the current actor.
    #[cfg(test)]
    pub fn is_stop(&self) -> bool {
        matches!(self, Mutation::Stop(_))
    }

    fn to_protobuf(&self) -> PbMutation {
        let actor_splits_to_protobuf = |actor_splits: &SplitAssignments| {
            actor_splits
                .iter()
                .map(|(&actor_id, splits)| {
                    (
                        actor_id,
                        ConnectorSplits {
                            splits: splits.clone().iter().map(ConnectorSplit::from).collect(),
                        },
                    )
                })
                .collect::<HashMap<_, _>>()
        };

        match self {
            Mutation::Stop(StopMutation {
                dropped_actors,
                dropped_sink_fragments,
            }) => PbMutation::Stop(PbStopMutation {
                actors: dropped_actors.iter().copied().collect(),
                dropped_sink_fragments: dropped_sink_fragments.iter().copied().collect(),
            }),
            Mutation::Update(UpdateMutation {
                dispatchers,
                merges,
                vnode_bitmaps,
                dropped_actors,
                actor_splits,
                actor_new_dispatchers,
                actor_cdc_table_snapshot_splits,
            }) => PbMutation::Update(PbUpdateMutation {
                dispatcher_update: dispatchers.values().flatten().cloned().collect(),
                merge_update: merges.values().cloned().collect(),
                actor_vnode_bitmap_update: vnode_bitmaps
                    .iter()
                    .map(|(&actor_id, bitmap)| (actor_id, bitmap.to_protobuf()))
                    .collect(),
                dropped_actors: dropped_actors.iter().cloned().collect(),
                actor_splits: actor_splits_to_protobuf(actor_splits),
                actor_new_dispatchers: actor_new_dispatchers
                    .iter()
                    .map(|(&actor_id, dispatchers)| {
                        (
                            actor_id,
                            Dispatchers {
                                dispatchers: dispatchers.clone(),
                            },
                        )
                    })
                    .collect(),
                actor_cdc_table_snapshot_splits:
                    build_pb_actor_cdc_table_snapshot_splits_with_generation(
                        actor_cdc_table_snapshot_splits.clone(),
                    )
                    .into(),
            }),
            Mutation::Add(AddMutation {
                adds,
                added_actors,
                splits,
                pause,
                subscriptions_to_add,
                backfill_nodes_to_pause,
                actor_cdc_table_snapshot_splits,
                new_upstream_sinks,
            }) => PbMutation::Add(PbAddMutation {
                actor_dispatchers: adds
                    .iter()
                    .map(|(&actor_id, dispatchers)| {
                        (
                            actor_id,
                            Dispatchers {
                                dispatchers: dispatchers.clone(),
                            },
                        )
                    })
                    .collect(),
                added_actors: added_actors.iter().copied().collect(),
                actor_splits: actor_splits_to_protobuf(splits),
                pause: *pause,
                subscriptions_to_add: subscriptions_to_add
                    .iter()
                    .map(|(table_id, subscriber_id)| SubscriptionUpstreamInfo {
                        subscriber_id: *subscriber_id,
                        upstream_mv_table_id: table_id.table_id,
                    })
                    .collect(),
                backfill_nodes_to_pause: backfill_nodes_to_pause.iter().copied().collect(),
<<<<<<< HEAD
                actor_cdc_table_snapshot_splits:
                    build_pb_actor_cdc_table_snapshot_splits_with_generation(
                        actor_cdc_table_snapshot_splits.clone(),
                    )
                    .into(),
=======
                actor_cdc_table_snapshot_splits: build_pb_actor_cdc_table_snapshot_splits(
                    actor_cdc_table_snapshot_splits.clone(),
                ),
                new_upstream_sinks: new_upstream_sinks
                    .iter()
                    .map(|(k, v)| (*k, v.clone()))
                    .collect(),
>>>>>>> 5e7047d4
            }),
            Mutation::SourceChangeSplit(changes) => PbMutation::Splits(SourceChangeSplitMutation {
                actor_splits: changes
                    .iter()
                    .map(|(&actor_id, splits)| {
                        (
                            actor_id,
                            ConnectorSplits {
                                splits: splits.clone().iter().map(ConnectorSplit::from).collect(),
                            },
                        )
                    })
                    .collect(),
            }),
            Mutation::Pause => PbMutation::Pause(PauseMutation {}),
            Mutation::Resume => PbMutation::Resume(ResumeMutation {}),
            Mutation::Throttle(changes) => PbMutation::Throttle(ThrottleMutation {
                actor_throttle: changes
                    .iter()
                    .map(|(actor_id, limit)| (*actor_id, RateLimit { rate_limit: *limit }))
                    .collect(),
            }),

            Mutation::AddAndUpdate(add, update) => PbMutation::Combined(CombinedMutation {
                mutations: vec![
                    BarrierMutation {
                        mutation: Some(Mutation::Add(add.clone()).to_protobuf()),
                    },
                    BarrierMutation {
                        mutation: Some(Mutation::Update(update.clone()).to_protobuf()),
                    },
                ],
            }),
            Mutation::DropSubscriptions {
                subscriptions_to_drop,
            } => PbMutation::DropSubscriptions(DropSubscriptionsMutation {
                info: subscriptions_to_drop
                    .iter()
                    .map(
                        |(subscriber_id, upstream_mv_table_id)| SubscriptionUpstreamInfo {
                            subscriber_id: *subscriber_id,
                            upstream_mv_table_id: upstream_mv_table_id.table_id,
                        },
                    )
                    .collect(),
            }),
            Mutation::ConnectorPropsChange(map) => {
                PbMutation::ConnectorPropsChange(ConnectorPropsChangeMutation {
                    connector_props_infos: map
                        .iter()
                        .map(|(actor_id, options)| {
                            (
                                *actor_id,
                                ConnectorPropsInfo {
                                    connector_props_info: options
                                        .iter()
                                        .map(|(k, v)| (k.clone(), v.clone()))
                                        .collect(),
                                },
                            )
                        })
                        .collect(),
                })
            }
            Mutation::StartFragmentBackfill { fragment_ids } => {
                PbMutation::StartFragmentBackfill(StartFragmentBackfillMutation {
                    fragment_ids: fragment_ids.iter().copied().collect(),
                })
            }
            Mutation::RefreshStart {
                table_id,
                associated_source_id,
            } => PbMutation::RefreshStart(risingwave_pb::stream_plan::RefreshStartMutation {
                table_id: table_id.table_id,
                associated_source_id: associated_source_id.table_id,
            }),
            Mutation::LoadFinish {
                associated_source_id,
            } => PbMutation::LoadFinish(risingwave_pb::stream_plan::LoadFinishMutation {
                associated_source_id: associated_source_id.table_id,
            }),
        }
    }

    fn from_protobuf(prost: &PbMutation) -> StreamExecutorResult<Self> {
        let mutation = match prost {
            PbMutation::Stop(stop) => Mutation::Stop(StopMutation {
                dropped_actors: stop.actors.iter().copied().collect(),
                dropped_sink_fragments: stop.dropped_sink_fragments.iter().copied().collect(),
            }),

            PbMutation::Update(update) => Mutation::Update(UpdateMutation {
                dispatchers: update
                    .dispatcher_update
                    .iter()
                    .map(|u| (u.actor_id, u.clone()))
                    .into_group_map(),
                merges: update
                    .merge_update
                    .iter()
                    .map(|u| ((u.actor_id, u.upstream_fragment_id), u.clone()))
                    .collect(),
                vnode_bitmaps: update
                    .actor_vnode_bitmap_update
                    .iter()
                    .map(|(&actor_id, bitmap)| (actor_id, Arc::new(bitmap.into())))
                    .collect(),
                dropped_actors: update.dropped_actors.iter().cloned().collect(),
                actor_splits: update
                    .actor_splits
                    .iter()
                    .map(|(&actor_id, splits)| {
                        (
                            actor_id,
                            splits
                                .splits
                                .iter()
                                .map(|split| split.try_into().unwrap())
                                .collect(),
                        )
                    })
                    .collect(),
                actor_new_dispatchers: update
                    .actor_new_dispatchers
                    .iter()
                    .map(|(&actor_id, dispatchers)| (actor_id, dispatchers.dispatchers.clone()))
                    .collect(),
                actor_cdc_table_snapshot_splits:
                    build_actor_cdc_table_snapshot_splits_with_generation(
                        update
                            .actor_cdc_table_snapshot_splits
                            .clone()
                            .unwrap_or_default(),
                    ),
            }),

            PbMutation::Add(add) => Mutation::Add(AddMutation {
                adds: add
                    .actor_dispatchers
                    .iter()
                    .map(|(&actor_id, dispatchers)| (actor_id, dispatchers.dispatchers.clone()))
                    .collect(),
                added_actors: add.added_actors.iter().copied().collect(),
                // TODO: remove this and use `SourceChangesSplit` after we support multiple
                // mutations.
                splits: add
                    .actor_splits
                    .iter()
                    .map(|(&actor_id, splits)| {
                        (
                            actor_id,
                            splits
                                .splits
                                .iter()
                                .map(|split| split.try_into().unwrap())
                                .collect(),
                        )
                    })
                    .collect(),
                pause: add.pause,
                subscriptions_to_add: add
                    .subscriptions_to_add
                    .iter()
                    .map(
                        |SubscriptionUpstreamInfo {
                             subscriber_id,
                             upstream_mv_table_id,
                         }| {
                            (TableId::new(*upstream_mv_table_id), *subscriber_id)
                        },
                    )
                    .collect(),
                backfill_nodes_to_pause: add.backfill_nodes_to_pause.iter().copied().collect(),
<<<<<<< HEAD
                actor_cdc_table_snapshot_splits:
                    build_actor_cdc_table_snapshot_splits_with_generation(
                        add.actor_cdc_table_snapshot_splits
                            .clone()
                            .unwrap_or_default(),
                    ),
=======
                actor_cdc_table_snapshot_splits: build_actor_cdc_table_snapshot_splits(
                    add.actor_cdc_table_snapshot_splits.clone(),
                ),
                new_upstream_sinks: add
                    .new_upstream_sinks
                    .iter()
                    .map(|(k, v)| (*k, v.clone()))
                    .collect(),
>>>>>>> 5e7047d4
            }),

            PbMutation::Splits(s) => {
                let mut change_splits: Vec<(ActorId, Vec<SplitImpl>)> =
                    Vec::with_capacity(s.actor_splits.len());
                for (&actor_id, splits) in &s.actor_splits {
                    if !splits.splits.is_empty() {
                        change_splits.push((
                            actor_id,
                            splits
                                .splits
                                .iter()
                                .map(SplitImpl::try_from)
                                .try_collect()?,
                        ));
                    }
                }
                Mutation::SourceChangeSplit(change_splits.into_iter().collect())
            }
            PbMutation::Pause(_) => Mutation::Pause,
            PbMutation::Resume(_) => Mutation::Resume,
            PbMutation::Throttle(changes) => Mutation::Throttle(
                changes
                    .actor_throttle
                    .iter()
                    .map(|(actor_id, limit)| (*actor_id, limit.rate_limit))
                    .collect(),
            ),
            PbMutation::DropSubscriptions(drop) => Mutation::DropSubscriptions {
                subscriptions_to_drop: drop
                    .info
                    .iter()
                    .map(|info| (info.subscriber_id, TableId::new(info.upstream_mv_table_id)))
                    .collect(),
            },
            PbMutation::ConnectorPropsChange(alter_connector_props) => {
                Mutation::ConnectorPropsChange(
                    alter_connector_props
                        .connector_props_infos
                        .iter()
                        .map(|(actor_id, options)| {
                            (
                                *actor_id,
                                options
                                    .connector_props_info
                                    .iter()
                                    .map(|(k, v)| (k.clone(), v.clone()))
                                    .collect(),
                            )
                        })
                        .collect(),
                )
            }
            PbMutation::StartFragmentBackfill(start_fragment_backfill) => {
                Mutation::StartFragmentBackfill {
                    fragment_ids: start_fragment_backfill
                        .fragment_ids
                        .iter()
                        .copied()
                        .collect(),
                }
            }
            PbMutation::RefreshStart(refresh_start) => Mutation::RefreshStart {
                table_id: TableId::new(refresh_start.table_id),
                associated_source_id: TableId::new(refresh_start.associated_source_id),
            },
            PbMutation::LoadFinish(load_finish) => Mutation::LoadFinish {
                associated_source_id: TableId::new(load_finish.associated_source_id),
            },
            PbMutation::Combined(CombinedMutation { mutations }) => match &mutations[..] {
                [
                    BarrierMutation {
                        mutation: Some(add),
                    },
                    BarrierMutation {
                        mutation: Some(update),
                    },
                ] => {
                    let Mutation::Add(add_mutation) = Mutation::from_protobuf(add)? else {
                        unreachable!();
                    };

                    let Mutation::Update(update_mutation) = Mutation::from_protobuf(update)? else {
                        unreachable!();
                    };

                    Mutation::AddAndUpdate(add_mutation, update_mutation)
                }

                _ => unreachable!(),
            },
        };
        Ok(mutation)
    }
}

impl<M> BarrierInner<M> {
    fn to_protobuf_inner(&self, barrier_fn: impl FnOnce(&M) -> Option<PbMutation>) -> PbBarrier {
        let Self {
            epoch,
            mutation,
            kind,
            passed_actors,
            tracing_context,
            ..
        } = self;

        PbBarrier {
            epoch: Some(PbEpoch {
                curr: epoch.curr,
                prev: epoch.prev,
            }),
            mutation: Some(PbBarrierMutation {
                mutation: barrier_fn(mutation),
            }),
            tracing_context: tracing_context.to_protobuf(),
            kind: *kind as _,
            passed_actors: passed_actors.clone(),
        }
    }

    fn from_protobuf_inner(
        prost: &PbBarrier,
        mutation_from_pb: impl FnOnce(Option<&PbMutation>) -> StreamExecutorResult<M>,
    ) -> StreamExecutorResult<Self> {
        let epoch = prost.get_epoch()?;

        Ok(Self {
            kind: prost.kind(),
            epoch: EpochPair::new(epoch.curr, epoch.prev),
            mutation: mutation_from_pb(
                prost
                    .mutation
                    .as_ref()
                    .and_then(|mutation| mutation.mutation.as_ref()),
            )?,
            passed_actors: prost.get_passed_actors().clone(),
            tracing_context: TracingContext::from_protobuf(&prost.tracing_context),
        })
    }

    pub fn map_mutation<M2>(self, f: impl FnOnce(M) -> M2) -> BarrierInner<M2> {
        BarrierInner {
            epoch: self.epoch,
            mutation: f(self.mutation),
            kind: self.kind,
            tracing_context: self.tracing_context,
            passed_actors: self.passed_actors,
        }
    }
}

impl DispatcherBarrier {
    pub fn to_protobuf(&self) -> PbBarrier {
        self.to_protobuf_inner(|_| None)
    }
}

impl Barrier {
    pub fn to_protobuf(&self) -> PbBarrier {
        self.to_protobuf_inner(|mutation| mutation.as_ref().map(|mutation| mutation.to_protobuf()))
    }

    pub fn from_protobuf(prost: &PbBarrier) -> StreamExecutorResult<Self> {
        Self::from_protobuf_inner(prost, |mutation| {
            mutation
                .map(|m| Mutation::from_protobuf(m).map(Arc::new))
                .transpose()
        })
    }
}

#[derive(Debug, PartialEq, Eq, Clone)]
pub struct Watermark {
    pub col_idx: usize,
    pub data_type: DataType,
    pub val: ScalarImpl,
}

impl PartialOrd for Watermark {
    fn partial_cmp(&self, other: &Self) -> Option<std::cmp::Ordering> {
        Some(self.cmp(other))
    }
}

impl Ord for Watermark {
    fn cmp(&self, other: &Self) -> std::cmp::Ordering {
        self.val.default_cmp(&other.val)
    }
}

impl Watermark {
    pub fn new(col_idx: usize, data_type: DataType, val: ScalarImpl) -> Self {
        Self {
            col_idx,
            data_type,
            val,
        }
    }

    pub async fn transform_with_expr(
        self,
        expr: &NonStrictExpression<impl Expression>,
        new_col_idx: usize,
    ) -> Option<Self> {
        let Self { col_idx, val, .. } = self;
        let row = {
            let mut row = vec![None; col_idx + 1];
            row[col_idx] = Some(val);
            OwnedRow::new(row)
        };
        let val = expr.eval_row_infallible(&row).await?;
        Some(Self::new(new_col_idx, expr.inner().return_type(), val))
    }

    /// Transform the watermark with the given output indices. If this watermark is not in the
    /// output, return `None`.
    pub fn transform_with_indices(self, output_indices: &[usize]) -> Option<Self> {
        output_indices
            .iter()
            .position(|p| *p == self.col_idx)
            .map(|new_col_idx| self.with_idx(new_col_idx))
    }

    pub fn to_protobuf(&self) -> PbWatermark {
        PbWatermark {
            column: Some(PbInputRef {
                index: self.col_idx as _,
                r#type: Some(self.data_type.to_protobuf()),
            }),
            val: Some(&self.val).to_protobuf().into(),
        }
    }

    pub fn from_protobuf(prost: &PbWatermark) -> StreamExecutorResult<Self> {
        let col_ref = prost.get_column()?;
        let data_type = DataType::from(col_ref.get_type()?);
        let val = Datum::from_protobuf(prost.get_val()?, &data_type)?
            .expect("watermark value cannot be null");
        Ok(Self::new(col_ref.get_index() as _, data_type, val))
    }

    pub fn with_idx(self, idx: usize) -> Self {
        Self::new(idx, self.data_type, self.val)
    }
}

#[derive(Debug, EnumAsInner, PartialEq, Clone)]
pub enum MessageInner<M> {
    Chunk(StreamChunk),
    Barrier(BarrierInner<M>),
    Watermark(Watermark),
}

impl<M> MessageInner<M> {
    pub fn map_mutation<M2>(self, f: impl FnOnce(M) -> M2) -> MessageInner<M2> {
        match self {
            MessageInner::Chunk(chunk) => MessageInner::Chunk(chunk),
            MessageInner::Barrier(barrier) => MessageInner::Barrier(barrier.map_mutation(f)),
            MessageInner::Watermark(watermark) => MessageInner::Watermark(watermark),
        }
    }
}

pub type Message = MessageInner<BarrierMutationType>;
pub type DispatcherMessage = MessageInner<()>;

/// `MessageBatchInner` is used exclusively by `Dispatcher` and the `Merger`/`Receiver` for exchanging messages between them.
/// It shares the same message type as the fundamental `MessageInner`, but batches multiple barriers into a single message.
#[derive(Debug, EnumAsInner, PartialEq, Clone)]
pub enum MessageBatchInner<M> {
    Chunk(StreamChunk),
    BarrierBatch(Vec<BarrierInner<M>>),
    Watermark(Watermark),
}
pub type MessageBatch = MessageBatchInner<BarrierMutationType>;
pub type DispatcherBarriers = Vec<DispatcherBarrier>;
pub type DispatcherMessageBatch = MessageBatchInner<()>;

impl From<DispatcherMessage> for DispatcherMessageBatch {
    fn from(m: DispatcherMessage) -> Self {
        match m {
            DispatcherMessage::Chunk(c) => Self::Chunk(c),
            DispatcherMessage::Barrier(b) => Self::BarrierBatch(vec![b]),
            DispatcherMessage::Watermark(w) => Self::Watermark(w),
        }
    }
}

impl From<StreamChunk> for Message {
    fn from(chunk: StreamChunk) -> Self {
        Message::Chunk(chunk)
    }
}

impl<'a> TryFrom<&'a Message> for &'a Barrier {
    type Error = ();

    fn try_from(m: &'a Message) -> std::result::Result<Self, Self::Error> {
        match m {
            Message::Chunk(_) => Err(()),
            Message::Barrier(b) => Ok(b),
            Message::Watermark(_) => Err(()),
        }
    }
}

impl Message {
    /// Return true if the message is a stop barrier, meaning the stream
    /// will not continue, false otherwise.
    ///
    /// Note that this does not mean we will stop the current actor.
    #[cfg(test)]
    pub fn is_stop(&self) -> bool {
        matches!(
            self,
            Message::Barrier(Barrier {
                mutation,
                ..
            }) if mutation.as_ref().unwrap().is_stop()
        )
    }
}

impl DispatcherMessageBatch {
    pub fn to_protobuf(&self) -> PbStreamMessageBatch {
        let prost = match self {
            Self::Chunk(stream_chunk) => {
                let prost_stream_chunk = stream_chunk.to_protobuf();
                StreamMessageBatch::StreamChunk(prost_stream_chunk)
            }
            Self::BarrierBatch(barrier_batch) => StreamMessageBatch::BarrierBatch(BarrierBatch {
                barriers: barrier_batch.iter().map(|b| b.to_protobuf()).collect(),
            }),
            Self::Watermark(watermark) => StreamMessageBatch::Watermark(watermark.to_protobuf()),
        };
        PbStreamMessageBatch {
            stream_message_batch: Some(prost),
        }
    }

    pub fn from_protobuf(prost: &PbStreamMessageBatch) -> StreamExecutorResult<Self> {
        let res = match prost.get_stream_message_batch()? {
            StreamMessageBatch::StreamChunk(chunk) => {
                Self::Chunk(StreamChunk::from_protobuf(chunk)?)
            }
            StreamMessageBatch::BarrierBatch(barrier_batch) => {
                let barriers = barrier_batch
                    .barriers
                    .iter()
                    .map(|barrier| {
                        DispatcherBarrier::from_protobuf_inner(barrier, |mutation| {
                            if mutation.is_some() {
                                if cfg!(debug_assertions) {
                                    panic!("should not receive message of barrier with mutation");
                                } else {
                                    warn!(?barrier, "receive message of barrier with mutation");
                                }
                            }
                            Ok(())
                        })
                    })
                    .try_collect()?;
                Self::BarrierBatch(barriers)
            }
            StreamMessageBatch::Watermark(watermark) => {
                Self::Watermark(Watermark::from_protobuf(watermark)?)
            }
        };
        Ok(res)
    }

    pub fn get_encoded_len(msg: &impl ::prost::Message) -> usize {
        ::prost::Message::encoded_len(msg)
    }
}

pub type PkIndices = Vec<usize>;
pub type PkIndicesRef<'a> = &'a [usize];
pub type PkDataTypes = SmallVec<[DataType; 1]>;

/// Expect the first message of the given `stream` as a barrier.
pub async fn expect_first_barrier<M: Debug>(
    stream: &mut (impl MessageStreamInner<M> + Unpin),
) -> StreamExecutorResult<BarrierInner<M>> {
    let message = stream
        .next()
        .instrument_await("expect_first_barrier")
        .await
        .context("failed to extract the first message: stream closed unexpectedly")??;
    let barrier = message
        .into_barrier()
        .expect("the first message must be a barrier");
    // TODO: Is this check correct?
    assert!(matches!(
        barrier.kind,
        BarrierKind::Checkpoint | BarrierKind::Initial
    ));
    Ok(barrier)
}

/// Expect the first message of the given `stream` as a barrier.
pub async fn expect_first_barrier_from_aligned_stream(
    stream: &mut (impl AlignedMessageStream + Unpin),
) -> StreamExecutorResult<Barrier> {
    let message = stream
        .next()
        .instrument_await("expect_first_barrier")
        .await
        .context("failed to extract the first message: stream closed unexpectedly")??;
    let barrier = message
        .into_barrier()
        .expect("the first message must be a barrier");
    Ok(barrier)
}

/// `StreamConsumer` is the last step in an actor.
pub trait StreamConsumer: Send + 'static {
    type BarrierStream: Stream<Item = StreamResult<Barrier>> + Send;

    fn execute(self: Box<Self>) -> Self::BarrierStream;
}

type BoxedMessageInput<InputId, M> = BoxedInput<InputId, MessageStreamItemInner<M>>;

/// A stream for merging messages from multiple upstreams.
/// Can dynamically add and delete upstream streams.
/// For the meaning of the generic parameter `M` used, refer to `BarrierInner<M>`.
pub struct DynamicReceivers<InputId, M> {
    /// The barrier we're aligning to. If this is `None`, then `blocked_upstreams` is empty.
    barrier: Option<BarrierInner<M>>,
    /// The start timestamp of the current barrier. Used for measuring the alignment duration.
    start_ts: Option<Instant>,
    /// The upstreams that're blocked by the `barrier`.
    blocked: Vec<BoxedMessageInput<InputId, M>>,
    /// The upstreams that're not blocked and can be polled.
    active: FuturesUnordered<StreamFuture<BoxedMessageInput<InputId, M>>>,
    /// watermark column index -> `BufferedWatermarks`
    buffered_watermarks: BTreeMap<usize, BufferedWatermarks<InputId>>,
    /// Currently only used for union.
    barrier_align_duration: Option<LabelGuardedMetric<GenericCounter<AtomicU64>>>,
    /// Only for merge. If None, then we don't take `Instant::now()` and `observe` during `poll_next`
    merge_barrier_align_duration: Option<LabelGuardedMetric<Histogram>>,
}

impl<InputId: Clone + Ord + Hash + std::fmt::Debug + Unpin, M: Clone + Unpin> Stream
    for DynamicReceivers<InputId, M>
{
    type Item = MessageStreamItemInner<M>;

    fn poll_next(
        mut self: Pin<&mut Self>,
        cx: &mut std::task::Context<'_>,
    ) -> Poll<Option<Self::Item>> {
        if self.is_empty() {
            return Poll::Ready(None);
        }

        loop {
            match futures::ready!(self.active.poll_next_unpin(cx)) {
                // Directly forward the error.
                Some((Some(Err(e)), _)) => {
                    return Poll::Ready(Some(Err(e)));
                }
                // Handle the message from some upstream.
                Some((Some(Ok(message)), remaining)) => {
                    let input_id = remaining.id();
                    match message {
                        MessageInner::Chunk(chunk) => {
                            // Continue polling this upstream by pushing it back to `active`.
                            self.active.push(remaining.into_future());
                            return Poll::Ready(Some(Ok(MessageInner::Chunk(chunk))));
                        }
                        MessageInner::Watermark(watermark) => {
                            // Continue polling this upstream by pushing it back to `active`.
                            self.active.push(remaining.into_future());
                            if let Some(watermark) = self.handle_watermark(input_id, watermark) {
                                return Poll::Ready(Some(Ok(MessageInner::Watermark(watermark))));
                            }
                        }
                        MessageInner::Barrier(barrier) => {
                            // Block this upstream by pushing it to `blocked`.
                            if self.blocked.is_empty() {
                                self.start_ts = Some(Instant::now());
                            }
                            self.blocked.push(remaining);
                            if let Some(current_barrier) = self.barrier.as_ref() {
                                if current_barrier.epoch != barrier.epoch {
                                    return Poll::Ready(Some(Err(
                                        StreamExecutorError::align_barrier(
                                            current_barrier.clone().map_mutation(|_| None),
                                            barrier.map_mutation(|_| None),
                                        ),
                                    )));
                                }
                            } else {
                                self.barrier = Some(barrier);
                            }
                        }
                    }
                }
                // We use barrier as the control message of the stream. That is, we always stop the
                // actors actively when we receive a `Stop` mutation, instead of relying on the stream
                // termination.
                //
                // Besides, in abnormal cases when the other side of the `Input` closes unexpectedly,
                // we also yield an `Err(ExchangeChannelClosed)`, which will hit the `Err` arm above.
                // So this branch will never be reached in all cases.
                Some((None, remaining)) => {
                    return Poll::Ready(Some(Err(StreamExecutorError::channel_closed(format!(
                        "upstream input {:?} unexpectedly closed",
                        remaining.id()
                    )))));
                }
                // There's no active upstreams. Process the barrier and resume the blocked ones.
                None => {
                    assert!(!self.blocked.is_empty());

                    let start_ts = self
                        .start_ts
                        .take()
                        .expect("should have received at least one barrier");
                    if let Some(barrier_align_duration) = &self.barrier_align_duration {
                        barrier_align_duration.inc_by(start_ts.elapsed().as_nanos() as u64);
                    }
                    if let Some(merge_barrier_align_duration) = &self.merge_barrier_align_duration {
                        // Observe did a few atomic operation inside, we want to avoid the overhead.
                        merge_barrier_align_duration.observe(start_ts.elapsed().as_secs_f64())
                    }

                    break;
                }
            }
        }

        assert!(self.active.is_terminated());

        let barrier = self.barrier.take().unwrap();

        let upstreams = std::mem::take(&mut self.blocked);
        self.extend_active(upstreams);
        assert!(!self.active.is_terminated());

        Poll::Ready(Some(Ok(MessageInner::Barrier(barrier))))
    }
}

impl<InputId: Clone + Ord + Hash + std::fmt::Debug, M> DynamicReceivers<InputId, M> {
    pub fn new(
        upstreams: Vec<BoxedMessageInput<InputId, M>>,
        barrier_align_duration: Option<LabelGuardedMetric<GenericCounter<AtomicU64>>>,
        merge_barrier_align_duration: Option<LabelGuardedMetric<Histogram>>,
    ) -> Self {
        let mut this = Self {
            barrier: None,
            start_ts: None,
            blocked: Vec::with_capacity(upstreams.len()),
            active: Default::default(),
            buffered_watermarks: Default::default(),
            merge_barrier_align_duration,
            barrier_align_duration,
        };
        this.extend_active(upstreams);
        this
    }

    /// Extend the active upstreams with the given upstreams. The current stream must be at the
    /// clean state right after a barrier.
    pub fn extend_active(
        &mut self,
        upstreams: impl IntoIterator<Item = BoxedMessageInput<InputId, M>>,
    ) {
        assert!(self.blocked.is_empty() && self.barrier.is_none());

        self.active
            .extend(upstreams.into_iter().map(|s| s.into_future()));
    }

    /// Handle a new watermark message. Optionally returns the watermark message to emit.
    pub fn handle_watermark(
        &mut self,
        input_id: InputId,
        watermark: Watermark,
    ) -> Option<Watermark> {
        let col_idx = watermark.col_idx;
        // Insert a buffer watermarks when first received from a column.
        let upstream_ids: Vec<_> = self.upstream_input_ids().collect();
        let watermarks = self
            .buffered_watermarks
            .entry(col_idx)
            .or_insert_with(|| BufferedWatermarks::with_ids(upstream_ids));
        watermarks.handle_watermark(input_id, watermark)
    }

    /// Consume `other` and add its upstreams to `self`. The two streams must be at the clean state
    /// right after a barrier.
    pub fn add_upstreams_from(
        &mut self,
        new_inputs: impl IntoIterator<Item = BoxedMessageInput<InputId, M>>,
    ) {
        assert!(self.blocked.is_empty() && self.barrier.is_none());

        let new_inputs: Vec<_> = new_inputs.into_iter().collect();
        let input_ids = new_inputs.iter().map(|input| input.id());
        self.buffered_watermarks.values_mut().for_each(|buffers| {
            // Add buffers to the buffered watermarks for all cols
            buffers.add_buffers(input_ids.clone());
        });
        self.active
            .extend(new_inputs.into_iter().map(|s| s.into_future()));
    }

    /// Remove upstreams from `self` in `upstream_input_ids`. The current stream must be at the
    /// clean state right after a barrier.
    /// The current container does not necessarily contain all the input ids passed in.
    pub fn remove_upstreams(&mut self, upstream_input_ids: &HashSet<InputId>) {
        assert!(self.blocked.is_empty() && self.barrier.is_none());

        let new_upstreams = std::mem::take(&mut self.active)
            .into_iter()
            .map(|s| s.into_inner().unwrap())
            .filter(|u| !upstream_input_ids.contains(&u.id()));
        self.extend_active(new_upstreams);
        self.buffered_watermarks.values_mut().for_each(|buffers| {
            // Call `check_heap` in case the only upstream(s) that does not have
            // watermark in heap is removed
            buffers.remove_buffer(upstream_input_ids.clone());
        });
    }

    pub fn merge_barrier_align_duration(&self) -> Option<LabelGuardedMetric<Histogram>> {
        self.merge_barrier_align_duration.clone()
    }

    pub fn flush_buffered_watermarks(&mut self) {
        self.buffered_watermarks
            .values_mut()
            .for_each(|buffers| buffers.clear());
    }

    pub fn upstream_input_ids(&self) -> impl Iterator<Item = InputId> + '_ {
        self.blocked
            .iter()
            .map(|s| s.id())
            .chain(self.active.iter().map(|s| s.get_ref().unwrap().id()))
    }

    pub fn is_empty(&self) -> bool {
        self.blocked.is_empty() && self.active.is_empty()
    }
}<|MERGE_RESOLUTION|>--- conflicted
+++ resolved
@@ -336,10 +336,7 @@
     pub subscriptions_to_add: Vec<(TableId, u32)>,
     /// nodes which should start backfill
     pub backfill_nodes_to_pause: HashSet<FragmentId>,
-<<<<<<< HEAD
     pub actor_cdc_table_snapshot_splits: CdcTableSnapshotSplitAssignmentWithGeneration,
-=======
-    pub actor_cdc_table_snapshot_splits: CdcTableSnapshotSplitAssignment,
     pub new_upstream_sinks: HashMap<FragmentId, PbNewUpstreamSink>,
 }
 
@@ -348,7 +345,6 @@
 pub struct StopMutation {
     pub dropped_actors: HashSet<ActorId>,
     pub dropped_sink_fragments: HashSet<FragmentId>,
->>>>>>> 5e7047d4
 }
 
 /// See [`PbMutation`] for the semantics of each mutation.
@@ -831,21 +827,15 @@
                     })
                     .collect(),
                 backfill_nodes_to_pause: backfill_nodes_to_pause.iter().copied().collect(),
-<<<<<<< HEAD
                 actor_cdc_table_snapshot_splits:
                     build_pb_actor_cdc_table_snapshot_splits_with_generation(
                         actor_cdc_table_snapshot_splits.clone(),
                     )
                     .into(),
-=======
-                actor_cdc_table_snapshot_splits: build_pb_actor_cdc_table_snapshot_splits(
-                    actor_cdc_table_snapshot_splits.clone(),
-                ),
                 new_upstream_sinks: new_upstream_sinks
                     .iter()
                     .map(|(k, v)| (*k, v.clone()))
                     .collect(),
->>>>>>> 5e7047d4
             }),
             Mutation::SourceChangeSplit(changes) => PbMutation::Splits(SourceChangeSplitMutation {
                 actor_splits: changes
@@ -1019,23 +1009,17 @@
                     )
                     .collect(),
                 backfill_nodes_to_pause: add.backfill_nodes_to_pause.iter().copied().collect(),
-<<<<<<< HEAD
                 actor_cdc_table_snapshot_splits:
                     build_actor_cdc_table_snapshot_splits_with_generation(
                         add.actor_cdc_table_snapshot_splits
                             .clone()
                             .unwrap_or_default(),
                     ),
-=======
-                actor_cdc_table_snapshot_splits: build_actor_cdc_table_snapshot_splits(
-                    add.actor_cdc_table_snapshot_splits.clone(),
-                ),
                 new_upstream_sinks: add
                     .new_upstream_sinks
                     .iter()
                     .map(|(k, v)| (*k, v.clone()))
                     .collect(),
->>>>>>> 5e7047d4
             }),
 
             PbMutation::Splits(s) => {
