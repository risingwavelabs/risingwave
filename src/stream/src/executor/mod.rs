// Copyright 2025 RisingWave Labs
//
// Licensed under the Apache License, Version 2.0 (the "License");
// you may not use this file except in compliance with the License.
// You may obtain a copy of the License at
//
//     http://www.apache.org/licenses/LICENSE-2.0
//
// Unless required by applicable law or agreed to in writing, software
// distributed under the License is distributed on an "AS IS" BASIS,
// WITHOUT WARRANTIES OR CONDITIONS OF ANY KIND, either express or implied.
// See the License for the specific language governing permissions and
// limitations under the License.

mod prelude;

use std::collections::{BTreeMap, HashMap, HashSet};
use std::fmt::Debug;
use std::hash::Hash;
use std::pin::Pin;
use std::sync::Arc;
use std::task::Poll;
use std::vec;

use await_tree::InstrumentAwait;
use enum_as_inner::EnumAsInner;
use futures::stream::{BoxStream, FusedStream, FuturesUnordered, StreamFuture};
use futures::{Stream, StreamExt};
use itertools::Itertools;
use prometheus::Histogram;
use prometheus::core::{AtomicU64, GenericCounter};
use risingwave_common::array::StreamChunk;
use risingwave_common::bitmap::Bitmap;
use risingwave_common::catalog::{Field, Schema, TableId};
use risingwave_common::metrics::LabelGuardedMetric;
use risingwave_common::row::OwnedRow;
use risingwave_common::types::{DataType, Datum, DefaultOrd, ScalarImpl};
use risingwave_common::util::epoch::{Epoch, EpochPair};
use risingwave_common::util::tracing::TracingContext;
use risingwave_common::util::value_encoding::{DatumFromProtoExt, DatumToProtoExt};
use risingwave_connector::source::SplitImpl;
use risingwave_expr::expr::{Expression, NonStrictExpression};
use risingwave_pb::data::PbEpoch;
use risingwave_pb::expr::PbInputRef;
use risingwave_pb::stream_plan::add_mutation::PbNewUpstreamSink;
use risingwave_pb::stream_plan::barrier::BarrierKind;
use risingwave_pb::stream_plan::barrier_mutation::Mutation as PbMutation;
use risingwave_pb::stream_plan::connector_props_change_mutation::ConnectorPropsInfo;
use risingwave_pb::stream_plan::stream_node::PbStreamKind;
use risingwave_pb::stream_plan::update_mutation::{DispatcherUpdate, MergeUpdate};
use risingwave_pb::stream_plan::{
    BarrierMutation, CombinedMutation, ConnectorPropsChangeMutation, Dispatchers,
    DropSubscriptionsMutation, PauseMutation, PbAddMutation, PbBarrier, PbBarrierMutation,
<<<<<<< HEAD
    PbDispatcher, PbSinkAddColumns, PbStreamMessageBatch, PbUpdateMutation, PbWatermark,
    ResumeMutation, SourceChangeSplitMutation, StartFragmentBackfillMutation, StopMutation,
=======
    PbDispatcher, PbSinkAddColumns, PbStopMutation, PbStreamMessageBatch, PbUpdateMutation,
    PbWatermark, ResumeMutation, SourceChangeSplitMutation, StartFragmentBackfillMutation,
>>>>>>> 60f1561d
    SubscriptionUpstreamInfo, ThrottleMutation,
};
use smallvec::SmallVec;
use tokio::time::Instant;

use crate::error::StreamResult;
use crate::executor::exchange::input::BoxedInput;
use crate::executor::watermark::BufferedWatermarks;
use crate::task::{ActorId, FragmentId};

mod actor;
mod barrier_align;
pub mod exchange;
pub mod monitor;

pub mod aggregate;
pub mod asof_join;
mod backfill;
mod barrier_recv;
mod batch_query;
mod chain;
mod changelog;
mod dedup;
mod dispatch;
pub mod dml;
mod dynamic_filter;
pub mod eowc;
pub mod error;
mod expand;
mod filter;
pub mod hash_join;
mod hop_window;
mod join;
mod lookup;
mod lookup_union;
mod merge;
mod mview;
mod nested_loop_temporal_join;
mod no_op;
mod now;
mod over_window;
pub mod project;
mod rearranged_chain;
mod receiver;
pub mod row_id_gen;
mod sink;
pub mod source;
mod stream_reader;
pub mod subtask;
mod temporal_join;
mod top_n;
mod troublemaker;
mod union;
mod upstream_sink_union;
mod values;
mod watermark;
mod watermark_filter;
mod wrapper;

mod approx_percentile;

mod row_merge;

#[cfg(test)]
mod integration_tests;
mod sync_kv_log_store;
pub mod test_utils;
mod utils;
mod vector_index;

pub use actor::{Actor, ActorContext, ActorContextRef};
use anyhow::Context;
pub use approx_percentile::global::GlobalApproxPercentileExecutor;
pub use approx_percentile::local::LocalApproxPercentileExecutor;
pub use backfill::arrangement_backfill::*;
pub use backfill::cdc::{
    CdcBackfillExecutor, ExternalStorageTable, ParallelizedCdcBackfillExecutor,
};
pub use backfill::no_shuffle_backfill::*;
pub use backfill::snapshot_backfill::*;
pub use barrier_recv::BarrierRecvExecutor;
pub use batch_query::BatchQueryExecutor;
pub use chain::ChainExecutor;
pub use changelog::ChangeLogExecutor;
pub use dedup::AppendOnlyDedupExecutor;
pub use dispatch::{DispatchExecutor, DispatcherImpl};
pub use dynamic_filter::DynamicFilterExecutor;
pub use error::{StreamExecutorError, StreamExecutorResult};
pub use expand::ExpandExecutor;
pub use filter::FilterExecutor;
pub use hash_join::*;
pub use hop_window::HopWindowExecutor;
pub use join::row::{CachedJoinRow, CpuEncoding, JoinEncoding, MemoryEncoding};
pub use join::{AsOfDesc, AsOfJoinType, JoinType};
pub use lookup::*;
pub use lookup_union::LookupUnionExecutor;
pub use merge::MergeExecutor;
pub(crate) use merge::{MergeExecutorInput, MergeExecutorUpstream};
pub use mview::*;
pub use nested_loop_temporal_join::NestedLoopTemporalJoinExecutor;
pub use no_op::NoOpExecutor;
pub use now::*;
pub use over_window::*;
pub use rearranged_chain::RearrangedChainExecutor;
pub use receiver::ReceiverExecutor;
use risingwave_pb::source::{ConnectorSplit, ConnectorSplits};
pub use row_merge::RowMergeExecutor;
pub use sink::SinkExecutor;
pub use sync_kv_log_store::SyncedKvLogStoreExecutor;
pub use sync_kv_log_store::metrics::SyncedKvLogStoreMetrics;
pub use temporal_join::TemporalJoinExecutor;
pub use top_n::{
    AppendOnlyGroupTopNExecutor, AppendOnlyTopNExecutor, GroupTopNExecutor, TopNExecutor,
};
pub use troublemaker::TroublemakerExecutor;
pub use union::UnionExecutor;
pub use upstream_sink_union::{UpstreamFragmentInfo, UpstreamSinkUnionExecutor};
pub use utils::DummyExecutor;
pub use values::ValuesExecutor;
pub use vector_index::VectorIndexWriteExecutor;
pub use watermark_filter::WatermarkFilterExecutor;
pub use wrapper::WrapperExecutor;

use self::barrier_align::AlignedMessageStream;

pub type MessageStreamItemInner<M> = StreamExecutorResult<MessageInner<M>>;
pub type MessageStreamItem = MessageStreamItemInner<BarrierMutationType>;
pub type DispatcherMessageStreamItem = StreamExecutorResult<DispatcherMessage>;
pub type BoxedMessageStream = BoxStream<'static, MessageStreamItem>;

pub use risingwave_common::util::epoch::task_local::{curr_epoch, epoch, prev_epoch};
use risingwave_connector::sink::catalog::SinkId;
<<<<<<< HEAD
=======
use risingwave_connector::source::cdc::{
    CdcTableSnapshotSplitAssignment, build_actor_cdc_table_snapshot_splits,
    build_pb_actor_cdc_table_snapshot_splits,
};
>>>>>>> 60f1561d
use risingwave_pb::stream_plan::stream_message_batch::{BarrierBatch, StreamMessageBatch};
use risingwave_pb::stream_plan::throttle_mutation::RateLimit;

pub trait MessageStreamInner<M> = Stream<Item = MessageStreamItemInner<M>> + Send;
pub trait MessageStream = Stream<Item = MessageStreamItem> + Send;
pub trait DispatcherMessageStream = Stream<Item = DispatcherMessageStreamItem> + Send;

/// Static information of an executor.
#[derive(Debug, Default, Clone)]
pub struct ExecutorInfo {
    /// The schema of the OUTPUT of the executor.
    pub schema: Schema,

    /// The primary key indices of the OUTPUT of the executor.
    /// Schema is used by both OLAP and streaming, therefore
    /// pk indices are maintained independently.
    pub pk_indices: PkIndices,

    /// The stream kind of the OUTPUT of the executor.
    pub stream_kind: PbStreamKind,

    /// Identity of the executor.
    pub identity: String,

    /// The executor id of the executor.
    pub id: u64,
}

impl ExecutorInfo {
    pub fn for_test(schema: Schema, pk_indices: PkIndices, identity: String, id: u64) -> Self {
        Self {
            schema,
            pk_indices,
            stream_kind: PbStreamKind::Retract, // dummy value for test
            identity,
            id,
        }
    }
}

/// [`Execute`] describes the methods an executor should implement to handle control messages.
pub trait Execute: Send + 'static {
    fn execute(self: Box<Self>) -> BoxedMessageStream;

    fn execute_with_epoch(self: Box<Self>, _epoch: u64) -> BoxedMessageStream {
        self.execute()
    }

    fn boxed(self) -> Box<dyn Execute>
    where
        Self: Sized + Send + 'static,
    {
        Box::new(self)
    }
}

/// [`Executor`] combines the static information ([`ExecutorInfo`]) and the executable object to
/// handle messages ([`Execute`]).
pub struct Executor {
    info: ExecutorInfo,
    execute: Box<dyn Execute>,
}

impl Executor {
    pub fn new(info: ExecutorInfo, execute: Box<dyn Execute>) -> Self {
        Self { info, execute }
    }

    pub fn info(&self) -> &ExecutorInfo {
        &self.info
    }

    pub fn schema(&self) -> &Schema {
        &self.info.schema
    }

    pub fn pk_indices(&self) -> PkIndicesRef<'_> {
        &self.info.pk_indices
    }

    pub fn stream_kind(&self) -> PbStreamKind {
        self.info.stream_kind
    }

    pub fn identity(&self) -> &str {
        &self.info.identity
    }

    pub fn execute(self) -> BoxedMessageStream {
        self.execute.execute()
    }

    pub fn execute_with_epoch(self, epoch: u64) -> BoxedMessageStream {
        self.execute.execute_with_epoch(epoch)
    }
}

impl std::fmt::Debug for Executor {
    fn fmt(&self, f: &mut std::fmt::Formatter<'_>) -> std::fmt::Result {
        f.write_str(self.identity())
    }
}

impl From<(ExecutorInfo, Box<dyn Execute>)> for Executor {
    fn from((info, execute): (ExecutorInfo, Box<dyn Execute>)) -> Self {
        Self::new(info, execute)
    }
}

impl<E> From<(ExecutorInfo, E)> for Executor
where
    E: Execute,
{
    fn from((info, execute): (ExecutorInfo, E)) -> Self {
        Self::new(info, execute.boxed())
    }
}

pub const INVALID_EPOCH: u64 = 0;

type UpstreamFragmentId = FragmentId;
type SplitAssignments = HashMap<ActorId, Vec<SplitImpl>>;

<<<<<<< HEAD
#[derive(Debug, Clone, PartialEq, Default)]
=======
#[derive(Debug, Clone, PartialEq)]
#[cfg_attr(any(test, feature = "test"), derive(Default))]
>>>>>>> 60f1561d
pub struct UpdateMutation {
    pub dispatchers: HashMap<ActorId, Vec<DispatcherUpdate>>,
    pub merges: HashMap<(ActorId, UpstreamFragmentId), MergeUpdate>,
    pub vnode_bitmaps: HashMap<ActorId, Arc<Bitmap>>,
    pub dropped_actors: HashSet<ActorId>,
    pub actor_splits: SplitAssignments,
    pub actor_new_dispatchers: HashMap<ActorId, Vec<PbDispatcher>>,
<<<<<<< HEAD
=======
    pub actor_cdc_table_snapshot_splits: CdcTableSnapshotSplitAssignment,
>>>>>>> 60f1561d
    pub sink_add_columns: HashMap<SinkId, Vec<Field>>,
}

#[derive(Debug, Clone, PartialEq)]
#[cfg_attr(any(test, feature = "test"), derive(Default))]
pub struct AddMutation {
    pub adds: HashMap<ActorId, Vec<PbDispatcher>>,
    pub added_actors: HashSet<ActorId>,
    // TODO: remove this and use `SourceChangesSplit` after we support multiple mutations.
    pub splits: SplitAssignments,
    pub pause: bool,
    /// (`upstream_mv_table_id`,  `subscriber_id`)
    pub subscriptions_to_add: Vec<(TableId, u32)>,
    /// nodes which should start backfill
    pub backfill_nodes_to_pause: HashSet<FragmentId>,
    pub actor_cdc_table_snapshot_splits: CdcTableSnapshotSplitAssignment,
    pub new_upstream_sinks: HashMap<FragmentId, PbNewUpstreamSink>,
}

#[derive(Debug, Clone, PartialEq)]
#[cfg_attr(any(test, feature = "test"), derive(Default))]
pub struct StopMutation {
    pub dropped_actors: HashSet<ActorId>,
    pub dropped_sink_fragments: HashSet<FragmentId>,
}

/// See [`PbMutation`] for the semantics of each mutation.
#[derive(Debug, Clone, PartialEq)]
pub enum Mutation {
    Stop(StopMutation),
    Update(UpdateMutation),
    Add(AddMutation),
    SourceChangeSplit(SplitAssignments),
    Pause,
    Resume,
    Throttle(HashMap<ActorId, Option<u32>>),
    AddAndUpdate(AddMutation, UpdateMutation),
    ConnectorPropsChange(HashMap<u32, HashMap<String, String>>),
    DropSubscriptions {
        /// `subscriber` -> `upstream_mv_table_id`
        subscriptions_to_drop: Vec<(u32, TableId)>,
    },
    StartFragmentBackfill {
        fragment_ids: HashSet<FragmentId>,
    },
    RefreshStart {
        table_id: TableId,
        associated_source_id: TableId,
    },
    /// This mutation is generated by the source executor
    LoadFinish {
        associated_source_id: TableId,
    },
}

/// The generic type `M` is the mutation type of the barrier.
///
/// For barrier of in the dispatcher, `M` is `()`, which means the mutation is erased.
/// For barrier flowing within the streaming actor, `M` is the normal `BarrierMutationType`.
#[derive(Debug, Clone)]
pub struct BarrierInner<M> {
    pub epoch: EpochPair,
    pub mutation: M,
    pub kind: BarrierKind,

    /// Tracing context for the **current** epoch of this barrier.
    pub tracing_context: TracingContext,

    /// The actors that this barrier has passed locally. Used for debugging only.
    pub passed_actors: Vec<ActorId>,
}

pub type BarrierMutationType = Option<Arc<Mutation>>;
pub type Barrier = BarrierInner<BarrierMutationType>;
pub type DispatcherBarrier = BarrierInner<()>;

impl<M: Default> BarrierInner<M> {
    /// Create a plain barrier.
    pub fn new_test_barrier(epoch: u64) -> Self {
        Self {
            epoch: EpochPair::new_test_epoch(epoch),
            kind: BarrierKind::Checkpoint,
            tracing_context: TracingContext::none(),
            mutation: Default::default(),
            passed_actors: Default::default(),
        }
    }

    pub fn with_prev_epoch_for_test(epoch: u64, prev_epoch: u64) -> Self {
        Self {
            epoch: EpochPair::new(epoch, prev_epoch),
            kind: BarrierKind::Checkpoint,
            tracing_context: TracingContext::none(),
            mutation: Default::default(),
            passed_actors: Default::default(),
        }
    }
}

impl Barrier {
    pub fn into_dispatcher(self) -> DispatcherBarrier {
        DispatcherBarrier {
            epoch: self.epoch,
            mutation: (),
            kind: self.kind,
            tracing_context: self.tracing_context,
            passed_actors: self.passed_actors,
        }
    }

    #[must_use]
    pub fn with_mutation(self, mutation: Mutation) -> Self {
        Self {
            mutation: Some(Arc::new(mutation)),
            ..self
        }
    }

    #[must_use]
    pub fn with_stop(self) -> Self {
        self.with_mutation(Mutation::Stop(StopMutation {
            dropped_actors: Default::default(),
            dropped_sink_fragments: Default::default(),
        }))
    }

    /// Whether this barrier carries stop mutation.
    pub fn is_with_stop_mutation(&self) -> bool {
        matches!(self.mutation.as_deref(), Some(Mutation::Stop(_)))
    }

    /// Whether this barrier is to stop the actor with `actor_id`.
    pub fn is_stop(&self, actor_id: ActorId) -> bool {
        self.all_stop_actors()
            .is_some_and(|actors| actors.contains(&actor_id))
    }

    pub fn is_checkpoint(&self) -> bool {
        self.kind == BarrierKind::Checkpoint
    }

    /// Get the initial split assignments for the actor with `actor_id`.
    ///
    /// This should only be called on the initial barrier received by the executor. It must be
    ///
    /// - `Add` mutation when it's a new streaming job, or recovery.
    /// - `Update` mutation when it's created for scaling.
    /// - `AddAndUpdate` mutation when it's created for sink-into-table.
    ///
    /// Note that `SourceChangeSplit` is **not** included, because it's only used for changing splits
    /// of existing executors.
    pub fn initial_split_assignment(&self, actor_id: ActorId) -> Option<&[SplitImpl]> {
        match self.mutation.as_deref()? {
            Mutation::Update(UpdateMutation { actor_splits, .. })
            | Mutation::Add(AddMutation {
                splits: actor_splits,
                ..
            }) => actor_splits.get(&actor_id),

            Mutation::AddAndUpdate(
                AddMutation {
                    splits: add_actor_splits,
                    ..
                },
                UpdateMutation {
                    actor_splits: update_actor_splits,
                    ..
                },
            ) => add_actor_splits
                .get(&actor_id)
                // `Add` and `Update` should apply to different fragments, so we don't need to merge them.
                .or_else(|| update_actor_splits.get(&actor_id)),

            _ => {
                if cfg!(debug_assertions) {
                    panic!(
                        "the initial mutation of the barrier should not be {:?}",
                        self.mutation
                    );
                }
                None
            }
        }
        .map(|s| s.as_slice())
    }

    /// Get all actors that to be stopped (dropped) by this barrier.
    pub fn all_stop_actors(&self) -> Option<&HashSet<ActorId>> {
        match self.mutation.as_deref() {
            Some(Mutation::Stop(StopMutation { dropped_actors, .. })) => Some(dropped_actors),
            Some(Mutation::Update(UpdateMutation { dropped_actors, .. }))
            | Some(Mutation::AddAndUpdate(_, UpdateMutation { dropped_actors, .. })) => {
                Some(dropped_actors)
            }
            _ => None,
        }
    }

    /// Whether this barrier is to newly add the actor with `actor_id`. This is used for `Chain` and
    /// `Values` to decide whether to output the existing (historical) data.
    ///
    /// By "newly", we mean the actor belongs to a subgraph of a new streaming job. That is, actors
    /// added for scaling are not included.
    pub fn is_newly_added(&self, actor_id: ActorId) -> bool {
        match self.mutation.as_deref() {
            Some(Mutation::Add(AddMutation { added_actors, .. }))
            | Some(Mutation::AddAndUpdate(AddMutation { added_actors, .. }, _)) => {
                added_actors.contains(&actor_id)
            }
            _ => false,
        }
    }

    pub fn should_start_fragment_backfill(&self, fragment_id: FragmentId) -> bool {
        if let Some(Mutation::StartFragmentBackfill { fragment_ids }) = self.mutation.as_deref() {
            fragment_ids.contains(&fragment_id)
        } else {
            false
        }
    }

    /// Whether this barrier adds new downstream fragment for the actor with `upstream_actor_id`.
    ///
    /// # Use case
    /// Some optimizations are applied when an actor doesn't have any downstreams ("standalone" actors).
    /// * Pause a standalone shared `SourceExecutor`.
    /// * Disable a standalone `MaterializeExecutor`'s conflict check.
    ///
    /// This is implemented by checking `actor_context.initial_dispatch_num` on startup, and
    /// check `has_more_downstream_fragments` on barrier to see whether the optimization
    /// needs to be turned off.
    ///
    /// ## Some special cases not included
    ///
    /// Note that this is not `has_new_downstream_actor/fragment`. For our use case, we only
    /// care about **number of downstream fragments** (more precisely, existence).
    /// - When scaling, the number of downstream actors is changed, and they are "new", but downstream fragments is not changed.
    /// - When `ALTER TABLE sink_into_table`, the fragment is replaced with a "new" one, but the number is not changed.
    pub fn has_more_downstream_fragments(&self, upstream_actor_id: ActorId) -> bool {
        let Some(mutation) = self.mutation.as_deref() else {
            return false;
        };
        match mutation {
            // Add is for mv, index and sink creation.
            Mutation::Add(AddMutation { adds, .. }) => adds.get(&upstream_actor_id).is_some(),
            // AddAndUpdate is for sink-into-table.
            Mutation::AddAndUpdate(
                AddMutation { adds, .. },
                UpdateMutation {
                    dispatchers,
                    actor_new_dispatchers,
                    ..
                },
            ) => {
                adds.get(&upstream_actor_id).is_some()
                    || actor_new_dispatchers.get(&upstream_actor_id).is_some()
                    || dispatchers.get(&upstream_actor_id).is_some()
            }
            Mutation::Update(_)
            | Mutation::Stop(_)
            | Mutation::Pause
            | Mutation::Resume
            | Mutation::SourceChangeSplit(_)
            | Mutation::Throttle(_)
            | Mutation::DropSubscriptions { .. }
            | Mutation::ConnectorPropsChange(_)
            | Mutation::StartFragmentBackfill { .. }
            | Mutation::RefreshStart { .. }
            | Mutation::LoadFinish { .. } => false,
        }
    }

    /// Whether this barrier requires the executor to pause its data stream on startup.
    pub fn is_pause_on_startup(&self) -> bool {
        match self.mutation.as_deref() {
            Some(Mutation::Add(AddMutation { pause, .. }))
            | Some(Mutation::AddAndUpdate(AddMutation { pause, .. }, _)) => *pause,
            _ => false,
        }
    }

    pub fn is_backfill_pause_on_startup(&self, backfill_fragment_id: FragmentId) -> bool {
        match self.mutation.as_deref() {
            Some(Mutation::Add(AddMutation {
                backfill_nodes_to_pause,
                ..
            }))
            | Some(Mutation::AddAndUpdate(
                AddMutation {
                    backfill_nodes_to_pause,
                    ..
                },
                _,
            )) => backfill_nodes_to_pause.contains(&backfill_fragment_id),
            _ => {
                tracing::warn!("expected an AddMutation on Startup, instead got {:?}", self);
                true
            }
        }
    }

    /// Whether this barrier is for resume.
    pub fn is_resume(&self) -> bool {
        matches!(self.mutation.as_deref(), Some(Mutation::Resume))
    }

    /// Returns the [`MergeUpdate`] if this barrier is to update the merge executors for the actor
    /// with `actor_id`.
    pub fn as_update_merge(
        &self,
        actor_id: ActorId,
        upstream_fragment_id: UpstreamFragmentId,
    ) -> Option<&MergeUpdate> {
        self.mutation
            .as_deref()
            .and_then(|mutation| match mutation {
                Mutation::Update(UpdateMutation { merges, .. })
                | Mutation::AddAndUpdate(_, UpdateMutation { merges, .. }) => {
                    merges.get(&(actor_id, upstream_fragment_id))
                }
                _ => None,
            })
    }

    /// Returns the new upstream sink information if this barrier is to add a new upstream sink for
    /// the specified downstream fragment.
    pub fn as_new_upstream_sink(&self, fragment_id: FragmentId) -> Option<&PbNewUpstreamSink> {
        self.mutation
            .as_deref()
            .and_then(|mutation| match mutation {
                Mutation::Add(AddMutation {
                    new_upstream_sinks, ..
                }) => new_upstream_sinks.get(&fragment_id),
                _ => None,
            })
    }

    /// Returns the dropped upstream sink-fragment if this barrier is to drop any sink.
    pub fn as_dropped_upstream_sinks(&self) -> Option<&HashSet<FragmentId>> {
        self.mutation
            .as_deref()
            .and_then(|mutation| match mutation {
                Mutation::Stop(StopMutation {
                    dropped_sink_fragments,
                    ..
                }) => Some(dropped_sink_fragments),
                _ => None,
            })
    }

    /// Returns the new vnode bitmap if this barrier is to update the vnode bitmap for the actor
    /// with `actor_id`.
    ///
    /// Actually, this vnode bitmap update is only useful for the record accessing validation for
    /// distributed executors, since the read/write pattern will never be across multiple vnodes.
    pub fn as_update_vnode_bitmap(&self, actor_id: ActorId) -> Option<Arc<Bitmap>> {
        self.mutation
            .as_deref()
            .and_then(|mutation| match mutation {
                Mutation::Update(UpdateMutation { vnode_bitmaps, .. })
                | Mutation::AddAndUpdate(_, UpdateMutation { vnode_bitmaps, .. }) => {
                    vnode_bitmaps.get(&actor_id).cloned()
                }
                _ => None,
            })
    }

    pub fn as_sink_add_columns(&self, sink_id: SinkId) -> Option<Vec<Field>> {
        self.mutation
            .as_deref()
            .and_then(|mutation| match mutation {
                Mutation::Update(UpdateMutation {
                    sink_add_columns, ..
                })
                | Mutation::AddAndUpdate(
                    _,
                    UpdateMutation {
                        sink_add_columns, ..
                    },
                ) => sink_add_columns.get(&sink_id).cloned(),
                _ => None,
            })
    }

    pub fn get_curr_epoch(&self) -> Epoch {
        Epoch(self.epoch.curr)
    }

    /// Retrieve the tracing context for the **current** epoch of this barrier.
    pub fn tracing_context(&self) -> &TracingContext {
        &self.tracing_context
    }

    pub fn added_subscriber_on_mv_table(
        &self,
        mv_table_id: TableId,
    ) -> impl Iterator<Item = u32> + '_ {
        if let Some(Mutation::Add(add)) | Some(Mutation::AddAndUpdate(add, _)) =
            self.mutation.as_deref()
        {
            Some(add)
        } else {
            None
        }
        .into_iter()
        .flat_map(move |add| {
            add.subscriptions_to_add.iter().filter_map(
                move |(upstream_mv_table_id, subscriber_id)| {
                    if *upstream_mv_table_id == mv_table_id {
                        Some(*subscriber_id)
                    } else {
                        None
                    }
                },
            )
        })
    }
}

impl<M: PartialEq> PartialEq for BarrierInner<M> {
    fn eq(&self, other: &Self) -> bool {
        self.epoch == other.epoch && self.mutation == other.mutation
    }
}

impl Mutation {
    /// Return true if the mutation is stop.
    ///
    /// Note that this does not mean we will stop the current actor.
    #[cfg(test)]
    pub fn is_stop(&self) -> bool {
        matches!(self, Mutation::Stop(_))
    }

    fn to_protobuf(&self) -> PbMutation {
        let actor_splits_to_protobuf = |actor_splits: &SplitAssignments| {
            actor_splits
                .iter()
                .map(|(&actor_id, splits)| {
                    (
                        actor_id,
                        ConnectorSplits {
                            splits: splits.clone().iter().map(ConnectorSplit::from).collect(),
                        },
                    )
                })
                .collect::<HashMap<_, _>>()
        };

        match self {
            Mutation::Stop(StopMutation {
                dropped_actors,
                dropped_sink_fragments,
            }) => PbMutation::Stop(PbStopMutation {
                actors: dropped_actors.iter().copied().collect(),
                dropped_sink_fragments: dropped_sink_fragments.iter().copied().collect(),
            }),
            Mutation::Update(UpdateMutation {
                dispatchers,
                merges,
                vnode_bitmaps,
                dropped_actors,
                actor_splits,
                actor_new_dispatchers,
<<<<<<< HEAD
=======
                actor_cdc_table_snapshot_splits,
>>>>>>> 60f1561d
                sink_add_columns,
            }) => PbMutation::Update(PbUpdateMutation {
                dispatcher_update: dispatchers.values().flatten().cloned().collect(),
                merge_update: merges.values().cloned().collect(),
                actor_vnode_bitmap_update: vnode_bitmaps
                    .iter()
                    .map(|(&actor_id, bitmap)| (actor_id, bitmap.to_protobuf()))
                    .collect(),
                dropped_actors: dropped_actors.iter().cloned().collect(),
                actor_splits: actor_splits_to_protobuf(actor_splits),
                actor_new_dispatchers: actor_new_dispatchers
                    .iter()
                    .map(|(&actor_id, dispatchers)| {
                        (
                            actor_id,
                            Dispatchers {
                                dispatchers: dispatchers.clone(),
                            },
                        )
                    })
                    .collect(),
<<<<<<< HEAD
=======
                actor_cdc_table_snapshot_splits: build_pb_actor_cdc_table_snapshot_splits(
                    actor_cdc_table_snapshot_splits.clone(),
                ),
>>>>>>> 60f1561d
                sink_add_columns: sink_add_columns
                    .iter()
                    .map(|(sink_id, add_columns)| {
                        (
                            sink_id.sink_id,
                            PbSinkAddColumns {
                                fields: add_columns.iter().map(|field| field.to_prost()).collect(),
                            },
                        )
                    })
                    .collect(),
            }),
            Mutation::Add(AddMutation {
                adds,
                added_actors,
                splits,
                pause,
                subscriptions_to_add,
                backfill_nodes_to_pause,
                actor_cdc_table_snapshot_splits,
                new_upstream_sinks,
            }) => PbMutation::Add(PbAddMutation {
                actor_dispatchers: adds
                    .iter()
                    .map(|(&actor_id, dispatchers)| {
                        (
                            actor_id,
                            Dispatchers {
                                dispatchers: dispatchers.clone(),
                            },
                        )
                    })
                    .collect(),
                added_actors: added_actors.iter().copied().collect(),
                actor_splits: actor_splits_to_protobuf(splits),
                pause: *pause,
                subscriptions_to_add: subscriptions_to_add
                    .iter()
                    .map(|(table_id, subscriber_id)| SubscriptionUpstreamInfo {
                        subscriber_id: *subscriber_id,
                        upstream_mv_table_id: table_id.table_id,
                    })
                    .collect(),
                backfill_nodes_to_pause: backfill_nodes_to_pause.iter().copied().collect(),
                actor_cdc_table_snapshot_splits: build_pb_actor_cdc_table_snapshot_splits(
                    actor_cdc_table_snapshot_splits.clone(),
                ),
                new_upstream_sinks: new_upstream_sinks
                    .iter()
                    .map(|(k, v)| (*k, v.clone()))
                    .collect(),
            }),
            Mutation::SourceChangeSplit(changes) => PbMutation::Splits(SourceChangeSplitMutation {
                actor_splits: changes
                    .iter()
                    .map(|(&actor_id, splits)| {
                        (
                            actor_id,
                            ConnectorSplits {
                                splits: splits.clone().iter().map(ConnectorSplit::from).collect(),
                            },
                        )
                    })
                    .collect(),
            }),
            Mutation::Pause => PbMutation::Pause(PauseMutation {}),
            Mutation::Resume => PbMutation::Resume(ResumeMutation {}),
            Mutation::Throttle(changes) => PbMutation::Throttle(ThrottleMutation {
                actor_throttle: changes
                    .iter()
                    .map(|(actor_id, limit)| (*actor_id, RateLimit { rate_limit: *limit }))
                    .collect(),
            }),

            Mutation::AddAndUpdate(add, update) => PbMutation::Combined(CombinedMutation {
                mutations: vec![
                    BarrierMutation {
                        mutation: Some(Mutation::Add(add.clone()).to_protobuf()),
                    },
                    BarrierMutation {
                        mutation: Some(Mutation::Update(update.clone()).to_protobuf()),
                    },
                ],
            }),
            Mutation::DropSubscriptions {
                subscriptions_to_drop,
            } => PbMutation::DropSubscriptions(DropSubscriptionsMutation {
                info: subscriptions_to_drop
                    .iter()
                    .map(
                        |(subscriber_id, upstream_mv_table_id)| SubscriptionUpstreamInfo {
                            subscriber_id: *subscriber_id,
                            upstream_mv_table_id: upstream_mv_table_id.table_id,
                        },
                    )
                    .collect(),
            }),
            Mutation::ConnectorPropsChange(map) => {
                PbMutation::ConnectorPropsChange(ConnectorPropsChangeMutation {
                    connector_props_infos: map
                        .iter()
                        .map(|(actor_id, options)| {
                            (
                                *actor_id,
                                ConnectorPropsInfo {
                                    connector_props_info: options
                                        .iter()
                                        .map(|(k, v)| (k.clone(), v.clone()))
                                        .collect(),
                                },
                            )
                        })
                        .collect(),
                })
            }
            Mutation::StartFragmentBackfill { fragment_ids } => {
                PbMutation::StartFragmentBackfill(StartFragmentBackfillMutation {
                    fragment_ids: fragment_ids.iter().copied().collect(),
                })
            }
            Mutation::RefreshStart {
                table_id,
                associated_source_id,
            } => PbMutation::RefreshStart(risingwave_pb::stream_plan::RefreshStartMutation {
                table_id: table_id.table_id,
                associated_source_id: associated_source_id.table_id,
            }),
            Mutation::LoadFinish {
                associated_source_id,
            } => PbMutation::LoadFinish(risingwave_pb::stream_plan::LoadFinishMutation {
                associated_source_id: associated_source_id.table_id,
            }),
        }
    }

    fn from_protobuf(prost: &PbMutation) -> StreamExecutorResult<Self> {
        let mutation = match prost {
            PbMutation::Stop(stop) => Mutation::Stop(StopMutation {
                dropped_actors: stop.actors.iter().copied().collect(),
                dropped_sink_fragments: stop.dropped_sink_fragments.iter().copied().collect(),
            }),

            PbMutation::Update(update) => Mutation::Update(UpdateMutation {
                dispatchers: update
                    .dispatcher_update
                    .iter()
                    .map(|u| (u.actor_id, u.clone()))
                    .into_group_map(),
                merges: update
                    .merge_update
                    .iter()
                    .map(|u| ((u.actor_id, u.upstream_fragment_id), u.clone()))
                    .collect(),
                vnode_bitmaps: update
                    .actor_vnode_bitmap_update
                    .iter()
                    .map(|(&actor_id, bitmap)| (actor_id, Arc::new(bitmap.into())))
                    .collect(),
                dropped_actors: update.dropped_actors.iter().cloned().collect(),
                actor_splits: update
                    .actor_splits
                    .iter()
                    .map(|(&actor_id, splits)| {
                        (
                            actor_id,
                            splits
                                .splits
                                .iter()
                                .map(|split| split.try_into().unwrap())
                                .collect(),
                        )
                    })
                    .collect(),
                actor_new_dispatchers: update
                    .actor_new_dispatchers
                    .iter()
                    .map(|(&actor_id, dispatchers)| (actor_id, dispatchers.dispatchers.clone()))
                    .collect(),
<<<<<<< HEAD
=======
                actor_cdc_table_snapshot_splits: build_actor_cdc_table_snapshot_splits(
                    update.actor_cdc_table_snapshot_splits.clone(),
                ),
>>>>>>> 60f1561d
                sink_add_columns: update
                    .sink_add_columns
                    .iter()
                    .map(|(sink_id, add_columns)| {
                        (
                            SinkId::new(*sink_id),
                            add_columns.fields.iter().map(Field::from_prost).collect(),
                        )
                    })
                    .collect(),
            }),

            PbMutation::Add(add) => Mutation::Add(AddMutation {
                adds: add
                    .actor_dispatchers
                    .iter()
                    .map(|(&actor_id, dispatchers)| (actor_id, dispatchers.dispatchers.clone()))
                    .collect(),
                added_actors: add.added_actors.iter().copied().collect(),
                // TODO: remove this and use `SourceChangesSplit` after we support multiple
                // mutations.
                splits: add
                    .actor_splits
                    .iter()
                    .map(|(&actor_id, splits)| {
                        (
                            actor_id,
                            splits
                                .splits
                                .iter()
                                .map(|split| split.try_into().unwrap())
                                .collect(),
                        )
                    })
                    .collect(),
                pause: add.pause,
                subscriptions_to_add: add
                    .subscriptions_to_add
                    .iter()
                    .map(
                        |SubscriptionUpstreamInfo {
                             subscriber_id,
                             upstream_mv_table_id,
                         }| {
                            (TableId::new(*upstream_mv_table_id), *subscriber_id)
                        },
                    )
                    .collect(),
                backfill_nodes_to_pause: add.backfill_nodes_to_pause.iter().copied().collect(),
                actor_cdc_table_snapshot_splits: build_actor_cdc_table_snapshot_splits(
                    add.actor_cdc_table_snapshot_splits.clone(),
                ),
                new_upstream_sinks: add
                    .new_upstream_sinks
                    .iter()
                    .map(|(k, v)| (*k, v.clone()))
                    .collect(),
            }),

            PbMutation::Splits(s) => {
                let mut change_splits: Vec<(ActorId, Vec<SplitImpl>)> =
                    Vec::with_capacity(s.actor_splits.len());
                for (&actor_id, splits) in &s.actor_splits {
                    if !splits.splits.is_empty() {
                        change_splits.push((
                            actor_id,
                            splits
                                .splits
                                .iter()
                                .map(SplitImpl::try_from)
                                .try_collect()?,
                        ));
                    }
                }
                Mutation::SourceChangeSplit(change_splits.into_iter().collect())
            }
            PbMutation::Pause(_) => Mutation::Pause,
            PbMutation::Resume(_) => Mutation::Resume,
            PbMutation::Throttle(changes) => Mutation::Throttle(
                changes
                    .actor_throttle
                    .iter()
                    .map(|(actor_id, limit)| (*actor_id, limit.rate_limit))
                    .collect(),
            ),
            PbMutation::DropSubscriptions(drop) => Mutation::DropSubscriptions {
                subscriptions_to_drop: drop
                    .info
                    .iter()
                    .map(|info| (info.subscriber_id, TableId::new(info.upstream_mv_table_id)))
                    .collect(),
            },
            PbMutation::ConnectorPropsChange(alter_connector_props) => {
                Mutation::ConnectorPropsChange(
                    alter_connector_props
                        .connector_props_infos
                        .iter()
                        .map(|(actor_id, options)| {
                            (
                                *actor_id,
                                options
                                    .connector_props_info
                                    .iter()
                                    .map(|(k, v)| (k.clone(), v.clone()))
                                    .collect(),
                            )
                        })
                        .collect(),
                )
            }
            PbMutation::StartFragmentBackfill(start_fragment_backfill) => {
                Mutation::StartFragmentBackfill {
                    fragment_ids: start_fragment_backfill
                        .fragment_ids
                        .iter()
                        .copied()
                        .collect(),
                }
            }
            PbMutation::RefreshStart(refresh_start) => Mutation::RefreshStart {
                table_id: TableId::new(refresh_start.table_id),
                associated_source_id: TableId::new(refresh_start.associated_source_id),
            },
            PbMutation::LoadFinish(load_finish) => Mutation::LoadFinish {
                associated_source_id: TableId::new(load_finish.associated_source_id),
            },
            PbMutation::Combined(CombinedMutation { mutations }) => match &mutations[..] {
                [
                    BarrierMutation {
                        mutation: Some(add),
                    },
                    BarrierMutation {
                        mutation: Some(update),
                    },
                ] => {
                    let Mutation::Add(add_mutation) = Mutation::from_protobuf(add)? else {
                        unreachable!();
                    };

                    let Mutation::Update(update_mutation) = Mutation::from_protobuf(update)? else {
                        unreachable!();
                    };

                    Mutation::AddAndUpdate(add_mutation, update_mutation)
                }

                _ => unreachable!(),
            },
        };
        Ok(mutation)
    }
}

impl<M> BarrierInner<M> {
    fn to_protobuf_inner(&self, barrier_fn: impl FnOnce(&M) -> Option<PbMutation>) -> PbBarrier {
        let Self {
            epoch,
            mutation,
            kind,
            passed_actors,
            tracing_context,
            ..
        } = self;

        PbBarrier {
            epoch: Some(PbEpoch {
                curr: epoch.curr,
                prev: epoch.prev,
            }),
            mutation: Some(PbBarrierMutation {
                mutation: barrier_fn(mutation),
            }),
            tracing_context: tracing_context.to_protobuf(),
            kind: *kind as _,
            passed_actors: passed_actors.clone(),
        }
    }

    fn from_protobuf_inner(
        prost: &PbBarrier,
        mutation_from_pb: impl FnOnce(Option<&PbMutation>) -> StreamExecutorResult<M>,
    ) -> StreamExecutorResult<Self> {
        let epoch = prost.get_epoch()?;

        Ok(Self {
            kind: prost.kind(),
            epoch: EpochPair::new(epoch.curr, epoch.prev),
            mutation: mutation_from_pb(
                prost
                    .mutation
                    .as_ref()
                    .and_then(|mutation| mutation.mutation.as_ref()),
            )?,
            passed_actors: prost.get_passed_actors().clone(),
            tracing_context: TracingContext::from_protobuf(&prost.tracing_context),
        })
    }

    pub fn map_mutation<M2>(self, f: impl FnOnce(M) -> M2) -> BarrierInner<M2> {
        BarrierInner {
            epoch: self.epoch,
            mutation: f(self.mutation),
            kind: self.kind,
            tracing_context: self.tracing_context,
            passed_actors: self.passed_actors,
        }
    }
}

impl DispatcherBarrier {
    pub fn to_protobuf(&self) -> PbBarrier {
        self.to_protobuf_inner(|_| None)
    }
}

impl Barrier {
    pub fn to_protobuf(&self) -> PbBarrier {
        self.to_protobuf_inner(|mutation| mutation.as_ref().map(|mutation| mutation.to_protobuf()))
    }

    pub fn from_protobuf(prost: &PbBarrier) -> StreamExecutorResult<Self> {
        Self::from_protobuf_inner(prost, |mutation| {
            mutation
                .map(|m| Mutation::from_protobuf(m).map(Arc::new))
                .transpose()
        })
    }
}

#[derive(Debug, PartialEq, Eq, Clone)]
pub struct Watermark {
    pub col_idx: usize,
    pub data_type: DataType,
    pub val: ScalarImpl,
}

impl PartialOrd for Watermark {
    fn partial_cmp(&self, other: &Self) -> Option<std::cmp::Ordering> {
        Some(self.cmp(other))
    }
}

impl Ord for Watermark {
    fn cmp(&self, other: &Self) -> std::cmp::Ordering {
        self.val.default_cmp(&other.val)
    }
}

impl Watermark {
    pub fn new(col_idx: usize, data_type: DataType, val: ScalarImpl) -> Self {
        Self {
            col_idx,
            data_type,
            val,
        }
    }

    pub async fn transform_with_expr(
        self,
        expr: &NonStrictExpression<impl Expression>,
        new_col_idx: usize,
    ) -> Option<Self> {
        let Self { col_idx, val, .. } = self;
        let row = {
            let mut row = vec![None; col_idx + 1];
            row[col_idx] = Some(val);
            OwnedRow::new(row)
        };
        let val = expr.eval_row_infallible(&row).await?;
        Some(Self::new(new_col_idx, expr.inner().return_type(), val))
    }

    /// Transform the watermark with the given output indices. If this watermark is not in the
    /// output, return `None`.
    pub fn transform_with_indices(self, output_indices: &[usize]) -> Option<Self> {
        output_indices
            .iter()
            .position(|p| *p == self.col_idx)
            .map(|new_col_idx| self.with_idx(new_col_idx))
    }

    pub fn to_protobuf(&self) -> PbWatermark {
        PbWatermark {
            column: Some(PbInputRef {
                index: self.col_idx as _,
                r#type: Some(self.data_type.to_protobuf()),
            }),
            val: Some(&self.val).to_protobuf().into(),
        }
    }

    pub fn from_protobuf(prost: &PbWatermark) -> StreamExecutorResult<Self> {
        let col_ref = prost.get_column()?;
        let data_type = DataType::from(col_ref.get_type()?);
        let val = Datum::from_protobuf(prost.get_val()?, &data_type)?
            .expect("watermark value cannot be null");
        Ok(Self::new(col_ref.get_index() as _, data_type, val))
    }

    pub fn with_idx(self, idx: usize) -> Self {
        Self::new(idx, self.data_type, self.val)
    }
}

#[derive(Debug, EnumAsInner, PartialEq, Clone)]
pub enum MessageInner<M> {
    Chunk(StreamChunk),
    Barrier(BarrierInner<M>),
    Watermark(Watermark),
}

impl<M> MessageInner<M> {
    pub fn map_mutation<M2>(self, f: impl FnOnce(M) -> M2) -> MessageInner<M2> {
        match self {
            MessageInner::Chunk(chunk) => MessageInner::Chunk(chunk),
            MessageInner::Barrier(barrier) => MessageInner::Barrier(barrier.map_mutation(f)),
            MessageInner::Watermark(watermark) => MessageInner::Watermark(watermark),
        }
    }
}

pub type Message = MessageInner<BarrierMutationType>;
pub type DispatcherMessage = MessageInner<()>;

/// `MessageBatchInner` is used exclusively by `Dispatcher` and the `Merger`/`Receiver` for exchanging messages between them.
/// It shares the same message type as the fundamental `MessageInner`, but batches multiple barriers into a single message.
#[derive(Debug, EnumAsInner, PartialEq, Clone)]
pub enum MessageBatchInner<M> {
    Chunk(StreamChunk),
    BarrierBatch(Vec<BarrierInner<M>>),
    Watermark(Watermark),
}
pub type MessageBatch = MessageBatchInner<BarrierMutationType>;
pub type DispatcherBarriers = Vec<DispatcherBarrier>;
pub type DispatcherMessageBatch = MessageBatchInner<()>;

impl From<DispatcherMessage> for DispatcherMessageBatch {
    fn from(m: DispatcherMessage) -> Self {
        match m {
            DispatcherMessage::Chunk(c) => Self::Chunk(c),
            DispatcherMessage::Barrier(b) => Self::BarrierBatch(vec![b]),
            DispatcherMessage::Watermark(w) => Self::Watermark(w),
        }
    }
}

impl From<StreamChunk> for Message {
    fn from(chunk: StreamChunk) -> Self {
        Message::Chunk(chunk)
    }
}

impl<'a> TryFrom<&'a Message> for &'a Barrier {
    type Error = ();

    fn try_from(m: &'a Message) -> std::result::Result<Self, Self::Error> {
        match m {
            Message::Chunk(_) => Err(()),
            Message::Barrier(b) => Ok(b),
            Message::Watermark(_) => Err(()),
        }
    }
}

impl Message {
    /// Return true if the message is a stop barrier, meaning the stream
    /// will not continue, false otherwise.
    ///
    /// Note that this does not mean we will stop the current actor.
    #[cfg(test)]
    pub fn is_stop(&self) -> bool {
        matches!(
            self,
            Message::Barrier(Barrier {
                mutation,
                ..
            }) if mutation.as_ref().unwrap().is_stop()
        )
    }
}

impl DispatcherMessageBatch {
    pub fn to_protobuf(&self) -> PbStreamMessageBatch {
        let prost = match self {
            Self::Chunk(stream_chunk) => {
                let prost_stream_chunk = stream_chunk.to_protobuf();
                StreamMessageBatch::StreamChunk(prost_stream_chunk)
            }
            Self::BarrierBatch(barrier_batch) => StreamMessageBatch::BarrierBatch(BarrierBatch {
                barriers: barrier_batch.iter().map(|b| b.to_protobuf()).collect(),
            }),
            Self::Watermark(watermark) => StreamMessageBatch::Watermark(watermark.to_protobuf()),
        };
        PbStreamMessageBatch {
            stream_message_batch: Some(prost),
        }
    }

    pub fn from_protobuf(prost: &PbStreamMessageBatch) -> StreamExecutorResult<Self> {
        let res = match prost.get_stream_message_batch()? {
            StreamMessageBatch::StreamChunk(chunk) => {
                Self::Chunk(StreamChunk::from_protobuf(chunk)?)
            }
            StreamMessageBatch::BarrierBatch(barrier_batch) => {
                let barriers = barrier_batch
                    .barriers
                    .iter()
                    .map(|barrier| {
                        DispatcherBarrier::from_protobuf_inner(barrier, |mutation| {
                            if mutation.is_some() {
                                if cfg!(debug_assertions) {
                                    panic!("should not receive message of barrier with mutation");
                                } else {
                                    warn!(?barrier, "receive message of barrier with mutation");
                                }
                            }
                            Ok(())
                        })
                    })
                    .try_collect()?;
                Self::BarrierBatch(barriers)
            }
            StreamMessageBatch::Watermark(watermark) => {
                Self::Watermark(Watermark::from_protobuf(watermark)?)
            }
        };
        Ok(res)
    }

    pub fn get_encoded_len(msg: &impl ::prost::Message) -> usize {
        ::prost::Message::encoded_len(msg)
    }
}

pub type PkIndices = Vec<usize>;
pub type PkIndicesRef<'a> = &'a [usize];
pub type PkDataTypes = SmallVec<[DataType; 1]>;

/// Expect the first message of the given `stream` as a barrier.
pub async fn expect_first_barrier<M: Debug>(
    stream: &mut (impl MessageStreamInner<M> + Unpin),
) -> StreamExecutorResult<BarrierInner<M>> {
    let message = stream
        .next()
        .instrument_await("expect_first_barrier")
        .await
        .context("failed to extract the first message: stream closed unexpectedly")??;
    let barrier = message
        .into_barrier()
        .expect("the first message must be a barrier");
    // TODO: Is this check correct?
    assert!(matches!(
        barrier.kind,
        BarrierKind::Checkpoint | BarrierKind::Initial
    ));
    Ok(barrier)
}

/// Expect the first message of the given `stream` as a barrier.
pub async fn expect_first_barrier_from_aligned_stream(
    stream: &mut (impl AlignedMessageStream + Unpin),
) -> StreamExecutorResult<Barrier> {
    let message = stream
        .next()
        .instrument_await("expect_first_barrier")
        .await
        .context("failed to extract the first message: stream closed unexpectedly")??;
    let barrier = message
        .into_barrier()
        .expect("the first message must be a barrier");
    Ok(barrier)
}

/// `StreamConsumer` is the last step in an actor.
pub trait StreamConsumer: Send + 'static {
    type BarrierStream: Stream<Item = StreamResult<Barrier>> + Send;

    fn execute(self: Box<Self>) -> Self::BarrierStream;
}

type BoxedMessageInput<InputId, M> = BoxedInput<InputId, MessageStreamItemInner<M>>;

/// A stream for merging messages from multiple upstreams.
/// Can dynamically add and delete upstream streams.
/// For the meaning of the generic parameter `M` used, refer to `BarrierInner<M>`.
pub struct DynamicReceivers<InputId, M> {
    /// The barrier we're aligning to. If this is `None`, then `blocked_upstreams` is empty.
    barrier: Option<BarrierInner<M>>,
    /// The start timestamp of the current barrier. Used for measuring the alignment duration.
    start_ts: Option<Instant>,
    /// The upstreams that're blocked by the `barrier`.
    blocked: Vec<BoxedMessageInput<InputId, M>>,
    /// The upstreams that're not blocked and can be polled.
    active: FuturesUnordered<StreamFuture<BoxedMessageInput<InputId, M>>>,
    /// watermark column index -> `BufferedWatermarks`
    buffered_watermarks: BTreeMap<usize, BufferedWatermarks<InputId>>,
    /// Currently only used for union.
    barrier_align_duration: Option<LabelGuardedMetric<GenericCounter<AtomicU64>>>,
    /// Only for merge. If None, then we don't take `Instant::now()` and `observe` during `poll_next`
    merge_barrier_align_duration: Option<LabelGuardedMetric<Histogram>>,
}

impl<InputId: Clone + Ord + Hash + std::fmt::Debug + Unpin, M: Clone + Unpin> Stream
    for DynamicReceivers<InputId, M>
{
    type Item = MessageStreamItemInner<M>;

    fn poll_next(
        mut self: Pin<&mut Self>,
        cx: &mut std::task::Context<'_>,
    ) -> Poll<Option<Self::Item>> {
        if self.is_empty() {
            return Poll::Ready(None);
        }

        loop {
            match futures::ready!(self.active.poll_next_unpin(cx)) {
                // Directly forward the error.
                Some((Some(Err(e)), _)) => {
                    return Poll::Ready(Some(Err(e)));
                }
                // Handle the message from some upstream.
                Some((Some(Ok(message)), remaining)) => {
                    let input_id = remaining.id();
                    match message {
                        MessageInner::Chunk(chunk) => {
                            // Continue polling this upstream by pushing it back to `active`.
                            self.active.push(remaining.into_future());
                            return Poll::Ready(Some(Ok(MessageInner::Chunk(chunk))));
                        }
                        MessageInner::Watermark(watermark) => {
                            // Continue polling this upstream by pushing it back to `active`.
                            self.active.push(remaining.into_future());
                            if let Some(watermark) = self.handle_watermark(input_id, watermark) {
                                return Poll::Ready(Some(Ok(MessageInner::Watermark(watermark))));
                            }
                        }
                        MessageInner::Barrier(barrier) => {
                            // Block this upstream by pushing it to `blocked`.
                            if self.blocked.is_empty() {
                                self.start_ts = Some(Instant::now());
                            }
                            self.blocked.push(remaining);
                            if let Some(current_barrier) = self.barrier.as_ref() {
                                if current_barrier.epoch != barrier.epoch {
                                    return Poll::Ready(Some(Err(
                                        StreamExecutorError::align_barrier(
                                            current_barrier.clone().map_mutation(|_| None),
                                            barrier.map_mutation(|_| None),
                                        ),
                                    )));
                                }
                            } else {
                                self.barrier = Some(barrier);
                            }
                        }
                    }
                }
                // We use barrier as the control message of the stream. That is, we always stop the
                // actors actively when we receive a `Stop` mutation, instead of relying on the stream
                // termination.
                //
                // Besides, in abnormal cases when the other side of the `Input` closes unexpectedly,
                // we also yield an `Err(ExchangeChannelClosed)`, which will hit the `Err` arm above.
                // So this branch will never be reached in all cases.
                Some((None, remaining)) => {
                    return Poll::Ready(Some(Err(StreamExecutorError::channel_closed(format!(
                        "upstream input {:?} unexpectedly closed",
                        remaining.id()
                    )))));
                }
                // There's no active upstreams. Process the barrier and resume the blocked ones.
                None => {
                    assert!(!self.blocked.is_empty());

                    let start_ts = self
                        .start_ts
                        .take()
                        .expect("should have received at least one barrier");
                    if let Some(barrier_align_duration) = &self.barrier_align_duration {
                        barrier_align_duration.inc_by(start_ts.elapsed().as_nanos() as u64);
                    }
                    if let Some(merge_barrier_align_duration) = &self.merge_barrier_align_duration {
                        // Observe did a few atomic operation inside, we want to avoid the overhead.
                        merge_barrier_align_duration.observe(start_ts.elapsed().as_secs_f64())
                    }

                    break;
                }
            }
        }

        assert!(self.active.is_terminated());

        let barrier = self.barrier.take().unwrap();

        let upstreams = std::mem::take(&mut self.blocked);
        self.extend_active(upstreams);
        assert!(!self.active.is_terminated());

        Poll::Ready(Some(Ok(MessageInner::Barrier(barrier))))
    }
}

impl<InputId: Clone + Ord + Hash + std::fmt::Debug, M> DynamicReceivers<InputId, M> {
    pub fn new(
        upstreams: Vec<BoxedMessageInput<InputId, M>>,
        barrier_align_duration: Option<LabelGuardedMetric<GenericCounter<AtomicU64>>>,
        merge_barrier_align_duration: Option<LabelGuardedMetric<Histogram>>,
    ) -> Self {
        let mut this = Self {
            barrier: None,
            start_ts: None,
            blocked: Vec::with_capacity(upstreams.len()),
            active: Default::default(),
            buffered_watermarks: Default::default(),
            merge_barrier_align_duration,
            barrier_align_duration,
        };
        this.extend_active(upstreams);
        this
    }

    /// Extend the active upstreams with the given upstreams. The current stream must be at the
    /// clean state right after a barrier.
    pub fn extend_active(
        &mut self,
        upstreams: impl IntoIterator<Item = BoxedMessageInput<InputId, M>>,
    ) {
        assert!(self.blocked.is_empty() && self.barrier.is_none());

        self.active
            .extend(upstreams.into_iter().map(|s| s.into_future()));
    }

    /// Handle a new watermark message. Optionally returns the watermark message to emit.
    pub fn handle_watermark(
        &mut self,
        input_id: InputId,
        watermark: Watermark,
    ) -> Option<Watermark> {
        let col_idx = watermark.col_idx;
        // Insert a buffer watermarks when first received from a column.
        let upstream_ids: Vec<_> = self.upstream_input_ids().collect();
        let watermarks = self
            .buffered_watermarks
            .entry(col_idx)
            .or_insert_with(|| BufferedWatermarks::with_ids(upstream_ids));
        watermarks.handle_watermark(input_id, watermark)
    }

    /// Consume `other` and add its upstreams to `self`. The two streams must be at the clean state
    /// right after a barrier.
    pub fn add_upstreams_from(
        &mut self,
        new_inputs: impl IntoIterator<Item = BoxedMessageInput<InputId, M>>,
    ) {
        assert!(self.blocked.is_empty() && self.barrier.is_none());

        let new_inputs: Vec<_> = new_inputs.into_iter().collect();
        let input_ids = new_inputs.iter().map(|input| input.id());
        self.buffered_watermarks.values_mut().for_each(|buffers| {
            // Add buffers to the buffered watermarks for all cols
            buffers.add_buffers(input_ids.clone());
        });
        self.active
            .extend(new_inputs.into_iter().map(|s| s.into_future()));
    }

    /// Remove upstreams from `self` in `upstream_input_ids`. The current stream must be at the
    /// clean state right after a barrier.
    /// The current container does not necessarily contain all the input ids passed in.
    pub fn remove_upstreams(&mut self, upstream_input_ids: &HashSet<InputId>) {
        assert!(self.blocked.is_empty() && self.barrier.is_none());

        let new_upstreams = std::mem::take(&mut self.active)
            .into_iter()
            .map(|s| s.into_inner().unwrap())
            .filter(|u| !upstream_input_ids.contains(&u.id()));
        self.extend_active(new_upstreams);
        self.buffered_watermarks.values_mut().for_each(|buffers| {
            // Call `check_heap` in case the only upstream(s) that does not have
            // watermark in heap is removed
            buffers.remove_buffer(upstream_input_ids.clone());
        });
    }

    pub fn merge_barrier_align_duration(&self) -> Option<LabelGuardedMetric<Histogram>> {
        self.merge_barrier_align_duration.clone()
    }

    pub fn flush_buffered_watermarks(&mut self) {
        self.buffered_watermarks
            .values_mut()
            .for_each(|buffers| buffers.clear());
    }

    pub fn upstream_input_ids(&self) -> impl Iterator<Item = InputId> + '_ {
        self.blocked
            .iter()
            .map(|s| s.id())
            .chain(self.active.iter().map(|s| s.get_ref().unwrap().id()))
    }

    pub fn is_empty(&self) -> bool {
        self.blocked.is_empty() && self.active.is_empty()
    }
}<|MERGE_RESOLUTION|>--- conflicted
+++ resolved
@@ -51,13 +51,8 @@
 use risingwave_pb::stream_plan::{
     BarrierMutation, CombinedMutation, ConnectorPropsChangeMutation, Dispatchers,
     DropSubscriptionsMutation, PauseMutation, PbAddMutation, PbBarrier, PbBarrierMutation,
-<<<<<<< HEAD
-    PbDispatcher, PbSinkAddColumns, PbStreamMessageBatch, PbUpdateMutation, PbWatermark,
-    ResumeMutation, SourceChangeSplitMutation, StartFragmentBackfillMutation, StopMutation,
-=======
     PbDispatcher, PbSinkAddColumns, PbStopMutation, PbStreamMessageBatch, PbUpdateMutation,
     PbWatermark, ResumeMutation, SourceChangeSplitMutation, StartFragmentBackfillMutation,
->>>>>>> 60f1561d
     SubscriptionUpstreamInfo, ThrottleMutation,
 };
 use smallvec::SmallVec;
@@ -190,13 +185,10 @@
 
 pub use risingwave_common::util::epoch::task_local::{curr_epoch, epoch, prev_epoch};
 use risingwave_connector::sink::catalog::SinkId;
-<<<<<<< HEAD
-=======
 use risingwave_connector::source::cdc::{
     CdcTableSnapshotSplitAssignment, build_actor_cdc_table_snapshot_splits,
     build_pb_actor_cdc_table_snapshot_splits,
 };
->>>>>>> 60f1561d
 use risingwave_pb::stream_plan::stream_message_batch::{BarrierBatch, StreamMessageBatch};
 use risingwave_pb::stream_plan::throttle_mutation::RateLimit;
 
@@ -320,12 +312,8 @@
 type UpstreamFragmentId = FragmentId;
 type SplitAssignments = HashMap<ActorId, Vec<SplitImpl>>;
 
-<<<<<<< HEAD
-#[derive(Debug, Clone, PartialEq, Default)]
-=======
 #[derive(Debug, Clone, PartialEq)]
 #[cfg_attr(any(test, feature = "test"), derive(Default))]
->>>>>>> 60f1561d
 pub struct UpdateMutation {
     pub dispatchers: HashMap<ActorId, Vec<DispatcherUpdate>>,
     pub merges: HashMap<(ActorId, UpstreamFragmentId), MergeUpdate>,
@@ -333,10 +321,7 @@
     pub dropped_actors: HashSet<ActorId>,
     pub actor_splits: SplitAssignments,
     pub actor_new_dispatchers: HashMap<ActorId, Vec<PbDispatcher>>,
-<<<<<<< HEAD
-=======
     pub actor_cdc_table_snapshot_splits: CdcTableSnapshotSplitAssignment,
->>>>>>> 60f1561d
     pub sink_add_columns: HashMap<SinkId, Vec<Field>>,
 }
 
@@ -801,10 +786,7 @@
                 dropped_actors,
                 actor_splits,
                 actor_new_dispatchers,
-<<<<<<< HEAD
-=======
                 actor_cdc_table_snapshot_splits,
->>>>>>> 60f1561d
                 sink_add_columns,
             }) => PbMutation::Update(PbUpdateMutation {
                 dispatcher_update: dispatchers.values().flatten().cloned().collect(),
@@ -826,12 +808,9 @@
                         )
                     })
                     .collect(),
-<<<<<<< HEAD
-=======
                 actor_cdc_table_snapshot_splits: build_pb_actor_cdc_table_snapshot_splits(
                     actor_cdc_table_snapshot_splits.clone(),
                 ),
->>>>>>> 60f1561d
                 sink_add_columns: sink_add_columns
                     .iter()
                     .map(|(sink_id, add_columns)| {
@@ -1010,12 +989,9 @@
                     .iter()
                     .map(|(&actor_id, dispatchers)| (actor_id, dispatchers.dispatchers.clone()))
                     .collect(),
-<<<<<<< HEAD
-=======
                 actor_cdc_table_snapshot_splits: build_actor_cdc_table_snapshot_splits(
                     update.actor_cdc_table_snapshot_splits.clone(),
                 ),
->>>>>>> 60f1561d
                 sink_add_columns: update
                     .sink_add_columns
                     .iter()
