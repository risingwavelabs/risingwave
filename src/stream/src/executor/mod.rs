--- conflicted
+++ resolved
@@ -32,10 +32,7 @@
 use risingwave_common::array::StreamChunk;
 use risingwave_common::bitmap::Bitmap;
 use risingwave_common::catalog::{Field, Schema, TableId};
-<<<<<<< HEAD
-=======
 use risingwave_common::metrics::LabelGuardedMetric;
->>>>>>> 6b44a1d8
 use risingwave_common::row::OwnedRow;
 use risingwave_common::types::{DataType, Datum, DefaultOrd, ScalarImpl};
 use risingwave_common::util::epoch::{Epoch, EpochPair};
@@ -182,13 +179,10 @@
 
 pub use risingwave_common::util::epoch::task_local::{curr_epoch, epoch, prev_epoch};
 use risingwave_connector::sink::catalog::SinkId;
-<<<<<<< HEAD
-=======
 use risingwave_connector::source::cdc::{
     CdcTableSnapshotSplitAssignment, build_actor_cdc_table_snapshot_splits,
     build_pb_actor_cdc_table_snapshot_splits,
 };
->>>>>>> 6b44a1d8
 use risingwave_pb::stream_plan::stream_message_batch::{BarrierBatch, StreamMessageBatch};
 use risingwave_pb::stream_plan::throttle_mutation::RateLimit;
 
@@ -313,10 +307,7 @@
     pub actor_splits: SplitAssignments,
     pub actor_new_dispatchers: HashMap<ActorId, Vec<PbDispatcher>>,
     pub sink_add_columns: HashMap<SinkId, Vec<Field>>,
-<<<<<<< HEAD
-=======
     pub actor_cdc_table_snapshot_splits: CdcTableSnapshotSplitAssignment,
->>>>>>> 6b44a1d8
 }
 
 #[derive(Debug, Clone, PartialEq)]
@@ -730,10 +721,7 @@
                 actor_splits,
                 actor_new_dispatchers,
                 sink_add_columns,
-<<<<<<< HEAD
-=======
                 actor_cdc_table_snapshot_splits,
->>>>>>> 6b44a1d8
             }) => PbMutation::Update(PbUpdateMutation {
                 dispatcher_update: dispatchers.values().flatten().cloned().collect(),
                 merge_update: merges.values().cloned().collect(),
@@ -765,12 +753,9 @@
                         )
                     })
                     .collect(),
-<<<<<<< HEAD
-=======
                 actor_cdc_table_snapshot_splits: build_pb_actor_cdc_table_snapshot_splits(
                     actor_cdc_table_snapshot_splits.clone(),
                 ),
->>>>>>> 6b44a1d8
             }),
             Mutation::Add(AddMutation {
                 adds,
@@ -930,12 +915,9 @@
                         )
                     })
                     .collect(),
-<<<<<<< HEAD
-=======
                 actor_cdc_table_snapshot_splits: build_actor_cdc_table_snapshot_splits(
                     update.actor_cdc_table_snapshot_splits.clone(),
                 ),
->>>>>>> 6b44a1d8
             }),
 
             PbMutation::Add(add) => Mutation::Add(AddMutation {
