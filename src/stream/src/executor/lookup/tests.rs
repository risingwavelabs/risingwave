// Copyright 2022 Singularity Data
//
// Licensed under the Apache License, Version 2.0 (the "License");
// you may not use this file except in compliance with the License.
// You may obtain a copy of the License at
//
// http://www.apache.org/licenses/LICENSE-2.0
//
// Unless required by applicable law or agreed to in writing, software
// distributed under the License is distributed on an "AS IS" BASIS,
// WITHOUT WARRANTIES OR CONDITIONS OF ANY KIND, either express or implied.
// See the License for the specific language governing permissions and
// limitations under the License.

use assert_matches::assert_matches;
use futures::StreamExt;
use itertools::Itertools;
use risingwave_common::array::stream_chunk::StreamChunkTestExt;
use risingwave_common::array::StreamChunk;
use risingwave_common::catalog::{ColumnDesc, ColumnId, Field, Schema, TableId};
use risingwave_common::types::DataType;
use risingwave_common::util::ordered::{deserialize_column_id, SENTINEL_CELL_ID};
use risingwave_common::util::sort_util::{OrderPair, OrderType};
use risingwave_common::util::value_encoding::deserialize_cell;
use risingwave_storage::memory::MemoryStateStore;
use risingwave_storage::store::ReadOptions;
use risingwave_storage::{Keyspace, StateStore};

use crate::executor::lookup::impl_::LookupExecutorParams;
use crate::executor::lookup::LookupExecutor;
use crate::executor::test_utils::*;
use crate::executor::{
    Barrier, BoxedMessageStream, Executor, MaterializeExecutor, Message, PkIndices,
};

fn arrangement_col_descs() -> Vec<ColumnDesc> {
    vec![
        ColumnDesc {
            data_type: DataType::Int64,
            column_id: ColumnId::new(1),
            name: "rowid_column".to_string(),
            field_descs: vec![],
            type_name: "".to_string(),
        },
        ColumnDesc {
            data_type: DataType::Int64,
            column_id: ColumnId::new(2),
            name: "join_column".to_string(),
            field_descs: vec![],
            type_name: "".to_string(),
        },
    ]
}

fn arrangement_col_arrange_rules() -> Vec<OrderPair> {
    vec![
        OrderPair::new(1, OrderType::Ascending),
        OrderPair::new(0, OrderType::Ascending),
    ]
}

fn arrangement_col_arrange_rules_join_key() -> Vec<OrderPair> {
    vec![OrderPair::new(1, OrderType::Ascending)]
}

/// Create a test arrangement.
///
/// In this arrangement, there are two columns, with the following data flow:
///
/// | op | rowid | join |  epoch  |
/// | -- | ----- | ---- | ------- |
/// | b  |       |      | 1 -> 2  |
/// | +  | 2331  | 4    | 2       |
/// | +  | 2332  | 5    | 2       |
/// | +  | 2333  | 6    | 2       |
/// | +  | 2334  | 6    | 2       |
/// | b  |       |      | 2 -> 3  |
/// | +  | 2335  | 6    | 3       |
/// | +  | 2337  | 8    | 3       |
/// | -  | 2333  | 6    | 3       |
/// | b  |       |      | 3 -> 4  |
fn create_arrangement(
    table_id: TableId,
    memory_state_store: MemoryStateStore,
) -> Box<dyn Executor + Send> {
    // Two columns of int32 type, the second column is arrange key.
    let columns = arrangement_col_descs();

    let column_ids = columns.iter().map(|c| c.column_id).collect_vec();

    // Prepare source chunks.
    let chunk1 = StreamChunk::from_pretty(
        "    I I
        + 2331 4
        + 2332 5
        + 2333 6
        + 2334 6",
    );

    let chunk2 = StreamChunk::from_pretty(
        "    I I
        + 2335 6
        + 2337 8
        - 2333 6",
    );

    // Prepare stream executors.
    let schema = Schema::new(
        columns
            .iter()
            .map(|col| Field::with_name(col.data_type.clone(), col.name.clone()))
            .collect_vec(),
    );

    let source = MockSource::with_messages(
        schema,
        vec![0],
        vec![
            Message::Barrier(Barrier::new_test_barrier(2)),
            Message::Chunk(chunk1),
            Message::Barrier(Barrier::new_test_barrier(3)),
            Message::Chunk(chunk2),
            Message::Barrier(Barrier::new_test_barrier(4)),
        ],
    );

<<<<<<< HEAD
    Box::new(MaterializeExecutor::new(
=======
    let keyspace = Keyspace::table_root(memory_state_store, &table_id);

    Box::new(MaterializeExecutor::new_for_test(
>>>>>>> 00f54fa9
        Box::new(source),
        memory_state_store,
        table_id,
        arrangement_col_arrange_rules(),
        column_ids,
        1,
    ))
}

/// Create a test source.
///
/// In this arrangement, there are two columns, with the following data flow:
///
/// | op | join | rowid |  epoch  |
/// | -- | ----- | ---- | ------- |
/// | b  |       |      | 1 -> 2  |
/// | +  | 6     | 1    | 2       |
/// | b  |       |      | 2 -> 3  |
/// | -  | 6     | 1    | 3       |
/// | b  |       |      | 3 -> 4  |
fn create_source() -> Box<dyn Executor + Send> {
    let columns = vec![
        ColumnDesc {
            data_type: DataType::Int64,
            column_id: ColumnId::new(1),
            name: "join_column".to_string(),
            field_descs: vec![],
            type_name: "".to_string(),
        },
        ColumnDesc {
            data_type: DataType::Int64,
            column_id: ColumnId::new(2),
            name: "rowid_column".to_string(),
            field_descs: vec![],
            type_name: "".to_string(),
        },
    ];

    // Prepare source chunks.
    let chunk1 = StreamChunk::from_pretty(
        " I I
        + 6 1",
    );
    let chunk2 = StreamChunk::from_pretty(
        " I I
        - 6 1",
    );

    // Prepare stream executors.
    let schema = Schema::new(
        columns
            .iter()
            .map(|col| Field::with_name(col.data_type.clone(), col.name.clone()))
            .collect_vec(),
    );

    let source = MockSource::with_messages(
        schema,
        PkIndices::new(),
        vec![
            Message::Barrier(Barrier::new_test_barrier(2)),
            Message::Chunk(chunk1),
            Message::Barrier(Barrier::new_test_barrier(3)),
            Message::Chunk(chunk2),
            Message::Barrier(Barrier::new_test_barrier(4)),
        ],
    );

    Box::new(source)
}

async fn next_msg(buffer: &mut Vec<Message>, executor: &mut BoxedMessageStream) {
    buffer.push(executor.next().await.unwrap().unwrap());
}

fn check_chunk_eq(chunk1: &StreamChunk, chunk2: &StreamChunk) {
    assert_eq!(format!("{:?}", chunk1), format!("{:?}", chunk2));
}

#[tokio::test]
async fn test_lookup_this_epoch() {
    // TODO: memory state store doesn't support read epoch yet, so it is possible that this test
    // fails because read epoch doesn't take effect in memory state store.
    let store = MemoryStateStore::new();
    let table_id = TableId::new(1);
    let arrangement = create_arrangement(table_id, store.clone());
    let stream = create_source();
    let lookup_executor = Box::new(LookupExecutor::new(LookupExecutorParams {
        arrangement,
        stream,
        arrangement_keyspace: Keyspace::table_root(store.clone(), &table_id),
        arrangement_col_descs: arrangement_col_descs(),
        arrangement_order_rules: arrangement_col_arrange_rules_join_key(),
        pk_indices: vec![1, 2],
        use_current_epoch: true,
        stream_join_key_indices: vec![0],
        arrange_join_key_indices: vec![1],
        column_mapping: vec![2, 3, 0, 1],
        schema: Schema::new(vec![
            Field::with_name(DataType::Int64, "join_column"),
            Field::with_name(DataType::Int64, "rowid_column"),
            Field::with_name(DataType::Int64, "rowid_column"),
            Field::with_name(DataType::Int64, "join_column"),
        ]),
    }));
    let mut lookup_executor = lookup_executor.execute();

    let mut msgs = vec![];
    next_msg(&mut msgs, &mut lookup_executor).await;
    next_msg(&mut msgs, &mut lookup_executor).await;
    next_msg(&mut msgs, &mut lookup_executor).await;
    next_msg(&mut msgs, &mut lookup_executor).await;
    next_msg(&mut msgs, &mut lookup_executor).await;

    for (k, v) in store
        .scan::<_, Vec<u8>>(
            ..,
            None,
            ReadOptions {
                epoch: u64::MAX,
                table_id: Default::default(),
                ttl: None,
            },
        )
        .await
        .unwrap()
    {
        // Do not deserialize datum for SENTINEL_CELL_ID cuz the value length is 0.
        if deserialize_column_id(&k[k.len() - 4..]).unwrap() != SENTINEL_CELL_ID {
            println!(
                "{:?} => {:?}",
                k,
                deserialize_cell(v, &DataType::Int64).unwrap()
            );
        }
    }

    println!("{:#?}", msgs);

    assert_eq!(msgs.len(), 5);
    assert_matches!(msgs[0], Message::Barrier(_));
    assert_matches!(msgs[2], Message::Barrier(_));
    assert_matches!(msgs[4], Message::Barrier(_));

    let chunk1 = msgs[1].as_chunk().unwrap();
    let expected_chunk1 = StreamChunk::from_pretty(
        "    I I I I
        + 2333 6 6 1
        + 2334 6 6 1",
    );
    check_chunk_eq(chunk1, &expected_chunk1);

    let chunk2 = msgs[3].as_chunk().unwrap();
    let expected_chunk2 = StreamChunk::from_pretty(
        "    I I I I
        - 2334 6 6 1
        - 2335 6 6 1",
    );
    check_chunk_eq(chunk2, &expected_chunk2);
}

#[tokio::test]
async fn test_lookup_last_epoch() {
    let store = MemoryStateStore::new();
    let table_id = TableId::new(1);
    let arrangement = create_arrangement(table_id, store.clone());
    let stream = create_source();
    let lookup_executor = Box::new(LookupExecutor::new(LookupExecutorParams {
        arrangement,
        stream,
        arrangement_keyspace: Keyspace::table_root(store.clone(), &table_id),
        arrangement_col_descs: arrangement_col_descs(),
        arrangement_order_rules: arrangement_col_arrange_rules_join_key(),
        pk_indices: vec![1, 2],
        use_current_epoch: false,
        stream_join_key_indices: vec![0],
        arrange_join_key_indices: vec![1],
        column_mapping: vec![0, 1, 2, 3],
        schema: Schema::new(vec![
            Field::with_name(DataType::Int64, "rowid_column"),
            Field::with_name(DataType::Int64, "join_column"),
            Field::with_name(DataType::Int64, "join_column"),
            Field::with_name(DataType::Int64, "rowid_column"),
        ]),
    }));
    let mut lookup_executor = lookup_executor.execute();

    let mut msgs = vec![];

    next_msg(&mut msgs, &mut lookup_executor).await;
    next_msg(&mut msgs, &mut lookup_executor).await;
    next_msg(&mut msgs, &mut lookup_executor).await;
    next_msg(&mut msgs, &mut lookup_executor).await;
    next_msg(&mut msgs, &mut lookup_executor).await;

    println!("{:#?}", msgs);

    assert_eq!(msgs.len(), 5);
    assert_matches!(msgs[0], Message::Barrier(_));
    assert_matches!(msgs[2], Message::Barrier(_));
    assert_matches!(msgs[4], Message::Barrier(_));

    let chunk1 = msgs[1].as_chunk().unwrap();
    // the arrangement of epoch 0 is not ready yet, should be empty.
    assert_eq!(chunk1.cardinality(), 0);

    let chunk2 = msgs[3].as_chunk().unwrap();
    let expected_chunk2 = StreamChunk::from_pretty(
        " I I    I I
        - 6 1 2333 6
        - 6 1 2334 6",
    );
    check_chunk_eq(chunk2, &expected_chunk2);
}<|MERGE_RESOLUTION|>--- conflicted
+++ resolved
@@ -124,13 +124,7 @@
         ],
     );
 
-<<<<<<< HEAD
-    Box::new(MaterializeExecutor::new(
-=======
-    let keyspace = Keyspace::table_root(memory_state_store, &table_id);
-
     Box::new(MaterializeExecutor::new_for_test(
->>>>>>> 00f54fa9
         Box::new(source),
         memory_state_store,
         table_id,
