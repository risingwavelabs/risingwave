// Copyright 2022 Singularity Data
//
// Licensed under the Apache License, Version 2.0 (the "License");
// you may not use this file except in compliance with the License.
// You may obtain a copy of the License at
//
// http://www.apache.org/licenses/LICENSE-2.0
//
// Unless required by applicable law or agreed to in writing, software
// distributed under the License is distributed on an "AS IS" BASIS,
// WITHOUT WARRANTIES OR CONDITIONS OF ANY KIND, either express or implied.
// See the License for the specific language governing permissions and
// limitations under the License.

mod error;

use error::StreamExecutorResult;
use futures::stream::BoxStream;
pub use risingwave_common::array::StreamChunk;
use risingwave_common::catalog::Schema;
use risingwave_common::error::Result;

pub use super::executor::{
    Barrier, Executor as ExecutorV1, Message, Mutation, PkIndices, PkIndicesRef,
};

<<<<<<< HEAD
mod batch_query;
=======
mod agg;
>>>>>>> ee081dfd
mod chain;
mod filter;
mod global_simple_agg;
mod hash_agg;
mod local_simple_agg;
pub mod merge;
pub(crate) mod mview;
#[allow(dead_code)]
mod rearranged_chain;
pub mod receiver;
mod simple;
#[cfg(test)]
mod test_utils;
mod v1_compat;

pub use chain::ChainExecutor;
pub use filter::FilterExecutor;
pub use global_simple_agg::SimpleAggExecutor;
pub use hash_agg::HashAggExecutor;
pub use local_simple_agg::LocalSimpleAggExecutor;
pub use merge::MergeExecutor;
pub use mview::*;
pub(crate) use simple::{SimpleExecutor, SimpleExecutorWrapper};
pub use v1_compat::StreamExecutorV1;

pub type BoxedExecutor = Box<dyn Executor>;
pub type BoxedMessageStream = BoxStream<'static, StreamExecutorResult<Message>>;

/// Static information of an executor.
#[derive(Debug)]
pub struct ExecutorInfo {
    /// See [`Executor::schema`].
    pub schema: Schema,

    /// See [`Executor::pk_indices`].
    pub pk_indices: PkIndices,

    /// See [`Executor::identity`].
    pub identity: String,
}

/// `Executor` supports handling of control messages.
pub trait Executor: Send + 'static {
    fn execute(self: Box<Self>) -> BoxedMessageStream;

    /// Return the schema of the OUTPUT of the executor.
    fn schema(&self) -> &Schema;

    /// Return the primary key indices of the OUTPUT of the executor.
    /// Schema is used by both OLAP and streaming, therefore
    /// pk indices are maintained independently.
    fn pk_indices(&self) -> PkIndicesRef;

    /// Identity of the executor.
    fn identity(&self) -> &str;

    fn execute_with_epoch(self: Box<Self>, _epoch: u64) -> BoxedMessageStream {
        self.execute()
    }

    #[inline(always)]
    fn info(&self) -> ExecutorInfo {
        let schema = self.schema().to_owned();
        let pk_indices = self.pk_indices().to_owned();
        let identity = self.identity().to_owned();
        ExecutorInfo {
            schema,
            pk_indices,
            identity,
        }
    }

    /// Return an executor which implements [`ExecutorV1`].
    fn v1(self: Box<Self>) -> StreamExecutorV1
    where
        Self: Sized,
    {
        let info = self.info();
        let stream = self.execute();
        let stream = Box::pin(stream);

        StreamExecutorV1 {
            executor_v2: None,
            stream: Some(stream),
            info,
        }
    }

    /// Return an executor which implements [`ExecutorV1`] and requires [`ExecutorV1::init`] to be
    /// called before executing.
    fn v1_uninited(self: Box<Self>) -> StreamExecutorV1
    where
        Self: Sized,
    {
        let info = self.info();

        StreamExecutorV1 {
            executor_v2: Some(self),
            stream: None,
            info,
        }
    }

    /// Clears the in-memory cache of the executor. It's no-op by default.
    fn clear_cache(&mut self) -> Result<()> {
        Ok(())
    }
}<|MERGE_RESOLUTION|>--- conflicted
+++ resolved
@@ -24,11 +24,8 @@
     Barrier, Executor as ExecutorV1, Message, Mutation, PkIndices, PkIndicesRef,
 };
 
-<<<<<<< HEAD
+mod agg;
 mod batch_query;
-=======
-mod agg;
->>>>>>> ee081dfd
 mod chain;
 mod filter;
 mod global_simple_agg;
