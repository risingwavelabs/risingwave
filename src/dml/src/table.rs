--- conflicted
+++ resolved
@@ -247,11 +247,7 @@
 }
 
 impl TableStreamReader {
-<<<<<<< HEAD
-    #[try_stream(boxed, ok = StreamChunk, error = RwError)]
-=======
-    #[try_stream(boxed, ok = StreamChunkWithState, error = DmlError)]
->>>>>>> fa9e7547
+    #[try_stream(boxed, ok = StreamChunk, error = DmlError)]
     pub async fn into_data_stream_for_test(mut self) {
         while let Some((txn_msg, notifier)) = self.rx.recv().await {
             // Notify about that we've taken the chunk.
