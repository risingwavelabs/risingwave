--- conflicted
+++ resolved
@@ -74,34 +74,6 @@
     }
 }
 
-<<<<<<< HEAD
-=======
-struct TestSink {
-    row_counter: Arc<AtomicUsize>,
-    parallelism_counter: Arc<AtomicUsize>,
-}
-
-#[async_trait]
-impl Sink for TestSink {
-    type Coordinator = BoxCoordinator;
-    type Writer = BoxWriter<()>;
-
-    async fn validate(&self) -> risingwave_connector::sink::Result<()> {
-        Ok(())
-    }
-
-    async fn new_writer(
-        &self,
-        _writer_param: SinkWriterParam,
-    ) -> risingwave_connector::sink::Result<Self::Writer> {
-        self.parallelism_counter.fetch_add(1, Relaxed);
-        Ok(Box::new(TestWriter {
-            parallelism_counter: self.parallelism_counter.clone(),
-            row_counter: self.row_counter.clone(),
-        }))
-    }
-}
-
 fn build_stream_chunk(row_iter: impl Iterator<Item = (i32, String)>) -> StreamChunk {
     let mut builder = DataChunkBuilder::new(vec![DataType::Int32, DataType::Varchar], 100000);
     for (id, name) in row_iter {
@@ -117,7 +89,6 @@
     StreamChunk::from_parts(ops, chunk)
 }
 
->>>>>>> 5eeef12e
 #[tokio::test]
 async fn test_sink_basic() -> Result<()> {
     let config_path = {
