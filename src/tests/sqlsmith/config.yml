config:
  where:
    weight: 50
    enabled: true
  agg:
    weight: 50
    enabled: true
  join:
    weight: 75
<<<<<<< HEAD
=======
    enabled: true
  natural_join:
    weight: 25
    enabled: true
  using_join:
    weight: 25
>>>>>>> 45c8ca3b
    enabled: true<|MERGE_RESOLUTION|>--- conflicted
+++ resolved
@@ -7,13 +7,10 @@
     enabled: true
   join:
     weight: 75
-<<<<<<< HEAD
-=======
     enabled: true
   natural_join:
     weight: 25
     enabled: true
   using_join:
     weight: 25
->>>>>>> 45c8ca3b
     enabled: true