config:
  where:
    weight: 50
    enabled: true
  agg:
    weight: 50
    enabled: true
  join:
    weight: 75
    enabled: true
<<<<<<< HEAD
  eowc:
    weight: 100
=======
  natural_join:
    weight: 25
    enabled: true
  using_join:
    weight: 25
>>>>>>> 265b8ef5
    enabled: true<|MERGE_RESOLUTION|>--- conflicted
+++ resolved
@@ -8,14 +8,12 @@
   join:
     weight: 75
     enabled: true
-<<<<<<< HEAD
   eowc:
     weight: 100
-=======
+    enabled: true
   natural_join:
     weight: 25
     enabled: true
   using_join:
     weight: 25
->>>>>>> 265b8ef5
     enabled: true