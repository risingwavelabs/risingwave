// Copyright 2024 RisingWave Labs
//
// Licensed under the Apache License, Version 2.0 (the "License");
// you may not use this file except in compliance with the License.
// You may obtain a copy of the License at
//
//     http://www.apache.org/licenses/LICENSE-2.0
//
// Unless required by applicable law or agreed to in writing, software
// distributed under the License is distributed on an "AS IS" BASIS,
// WITHOUT WARRANTIES OR CONDITIONS OF ANY KIND, either express or implied.
// See the License for the specific language governing permissions and
// limitations under the License.

#![feature(let_chains)]
#![feature(if_let_guard)]
#![feature(box_patterns)]
#![feature(register_tool)]
#![register_tool(rw)]
#![allow(rw::format_error)] // test code

risingwave_expr_impl::enable!();

use std::collections::{HashMap, HashSet};

use anyhow::{bail, Result};
use itertools::Itertools;
use rand::prelude::SliceRandom;
use rand::Rng;
use risingwave_sqlparser::ast::{
    BinaryOperator, ColumnOption, Expr, Join, JoinConstraint, JoinOperator, Statement,
    TableConstraint,
};
use risingwave_sqlparser::parser::Parser;

use crate::sql_gen::SqlGenerator;

pub mod reducer;
mod sql_gen;
pub mod test_runners;
mod utils;
pub mod validation;
pub use validation::is_permissible_error;

pub use crate::sql_gen::{print_function_table, Table};

/// Generate a random SQL string.
pub fn sql_gen(rng: &mut impl Rng, tables: Vec<Table>) -> String {
    let mut gen = SqlGenerator::new(rng, tables);
    format!("{}", gen.gen_batch_query_stmt())
}

/// Generate `INSERT`
pub fn insert_sql_gen(rng: &mut impl Rng, tables: Vec<Table>, count: usize) -> Vec<String> {
    let mut gen = SqlGenerator::new(rng, vec![]);
    tables
        .into_iter()
        .map(|table| format!("{}", gen.generate_insert_statement(&table, count)))
        .collect()
}

/// Generate a random CREATE MATERIALIZED VIEW sql string.
/// These are derived from `tables`.
pub fn mview_sql_gen<R: Rng>(rng: &mut R, tables: Vec<Table>, name: &str) -> (String, Table) {
    let mut gen = SqlGenerator::new_for_mview(rng, tables);
    let (mview, table) = gen.gen_mview_stmt(name);
    (mview.to_string(), table)
}

pub fn differential_sql_gen<R: Rng>(
    rng: &mut R,
    tables: Vec<Table>,
    name: &str,
) -> Result<(String, String, Table)> {
    let mut gen = SqlGenerator::new_for_mview(rng, tables);
    let (stream, table) = gen.gen_mview_stmt(name);
    let batch = match stream {
        Statement::CreateView { ref query, .. } => query.to_string(),
        _ => bail!("Differential pair should be mview statement!"),
    };
    Ok((batch, stream.to_string(), table))
}

/// TODO(noel): Eventually all session variables should be fuzzed.
/// For now we start of with a few hardcoded configs.
/// Some config need workarounds, for instance `QUERY_MODE`,
/// which can lead to stack overflow
/// (a simple workaround is limit length of
/// generated query when `QUERY_MODE=local`.
pub fn session_sql_gen<R: Rng>(rng: &mut R) -> String {
    [
        "SET ENABLE_TWO_PHASE_AGG TO TRUE",
        "SET ENABLE_TWO_PHASE_AGG TO FALSE",
        "SET RW_FORCE_TWO_PHASE_AGG TO TRUE",
        "SET RW_FORCE_TWO_PHASE_AGG TO FALSE",
    ]
    .choose(rng)
    .unwrap()
    .to_string()
}

pub fn generate_update_statements<R: Rng>(
    rng: &mut R,
    tables: &[Table],
    inserts: &[Statement],
) -> Result<Vec<Statement>> {
    let mut gen = SqlGenerator::new(rng, vec![]);
    gen.generate_update_statements(tables, inserts)
}

/// Parse SQL
/// FIXME(Noel): Introduce error type for sqlsmith for this.
pub fn parse_sql<S: AsRef<str>>(sql: S) -> Vec<Statement> {
    let sql = sql.as_ref();
    Parser::parse_sql(sql).unwrap_or_else(|_| panic!("Failed to parse SQL: {}", sql))
}

/// Extract relevant info from CREATE TABLE statement, to construct a Table
pub fn create_table_statement_to_table(statement: &Statement) -> Table {
    match statement {
        Statement::CreateTable {
            name,
            columns,
            constraints,
            ..
        } => {
            let column_name_to_index_mapping: HashMap<_, _> = columns
                .iter()
                .enumerate()
                .map(|(i, c)| (&c.name, i))
                .collect();
            let mut pk_indices = HashSet::new();
            for (i, column) in columns.iter().enumerate() {
                let is_primary_key = column
                    .options
                    .iter()
                    .any(|option| option.option == ColumnOption::Unique { is_primary: true });
                if is_primary_key {
                    pk_indices.insert(i);
                }
            }
            for constraint in constraints {
                if let TableConstraint::Unique {
                    columns,
                    is_primary: true,
                    ..
                } = constraint
                {
                    for column in columns {
                        let pk_index = column_name_to_index_mapping.get(column).unwrap();
                        pk_indices.insert(*pk_index);
                    }
                }
            }
            let mut pk_indices = pk_indices.into_iter().collect_vec();
            pk_indices.sort_unstable();
            Table::new_for_base_table(
                name.0[0].real_value(),
                columns.iter().map(|c| c.clone().into()).collect(),
                pk_indices,
            )
        }
        _ => panic!(
            "Only CREATE TABLE statements permitted, received: {}",
            statement
        ),
    }
}

pub fn parse_create_table_statements(sql: impl AsRef<str>) -> (Vec<Table>, Vec<Statement>) {
    let statements = parse_sql(&sql);
    let tables = statements
        .iter()
        .map(create_table_statement_to_table)
        .collect();
    (tables, statements)
}

#[cfg(test)]
mod tests {
    use std::fmt::Debug;

    use expect_test::{expect, Expect};

    use super::*;

    fn check(actual: impl Debug, expect: Expect) {
        let actual = format!("{:#?}", actual);
        expect.assert_eq(&actual);
    }

    #[test]
    fn test_parse_create_table_statements_no_pk() {
        let test_string = "
CREATE TABLE t(v1 int);
CREATE TABLE t2(v1 int, v2 bool);
CREATE TABLE t3(v1 int, v2 bool, v3 smallint);
        ";
        check(
            parse_create_table_statements(test_string),
            expect![[r#"
                (
                    [
                        Table {
                            name: "t",
                            columns: [
                                Column {
                                    name: "v1",
                                    data_type: Int32,
                                },
                            ],
                            pk_indices: [],
                            is_base_table: true,
                        },
                        Table {
                            name: "t2",
                            columns: [
                                Column {
                                    name: "v1",
                                    data_type: Int32,
                                },
                                Column {
                                    name: "v2",
                                    data_type: Boolean,
                                },
                            ],
                            pk_indices: [],
                            is_base_table: true,
                        },
                        Table {
                            name: "t3",
                            columns: [
                                Column {
                                    name: "v1",
                                    data_type: Int32,
                                },
                                Column {
                                    name: "v2",
                                    data_type: Boolean,
                                },
                                Column {
                                    name: "v3",
                                    data_type: Int16,
                                },
                            ],
                            pk_indices: [],
                            is_base_table: true,
                        },
                    ],
                    [
                        CreateTable {
                            or_replace: false,
                            temporary: false,
                            if_not_exists: false,
                            name: ObjectName(
                                [
                                    Ident {
                                        value: "t",
                                        quote_style: None,
                                    },
                                ],
                            ),
                            columns: [
                                ColumnDef {
                                    name: Ident {
                                        value: "v1",
                                        quote_style: None,
                                    },
                                    data_type: Some(
                                        Int,
                                    ),
                                    collation: None,
                                    options: [],
                                },
                            ],
                            wildcard_idx: None,
                            constraints: [],
                            with_options: [],
                            format_encode: None,
                            source_watermarks: [],
                            append_only: false,
                            on_conflict: None,
                            with_version_column: None,
                            query: None,
                            cdc_table_info: None,
                            include_column_options: [],
<<<<<<< HEAD
                            engine: Hummock,
=======
                            webhook_info: None,
>>>>>>> 521f6749
                        },
                        CreateTable {
                            or_replace: false,
                            temporary: false,
                            if_not_exists: false,
                            name: ObjectName(
                                [
                                    Ident {
                                        value: "t2",
                                        quote_style: None,
                                    },
                                ],
                            ),
                            columns: [
                                ColumnDef {
                                    name: Ident {
                                        value: "v1",
                                        quote_style: None,
                                    },
                                    data_type: Some(
                                        Int,
                                    ),
                                    collation: None,
                                    options: [],
                                },
                                ColumnDef {
                                    name: Ident {
                                        value: "v2",
                                        quote_style: None,
                                    },
                                    data_type: Some(
                                        Boolean,
                                    ),
                                    collation: None,
                                    options: [],
                                },
                            ],
                            wildcard_idx: None,
                            constraints: [],
                            with_options: [],
                            format_encode: None,
                            source_watermarks: [],
                            append_only: false,
                            on_conflict: None,
                            with_version_column: None,
                            query: None,
                            cdc_table_info: None,
                            include_column_options: [],
<<<<<<< HEAD
                            engine: Hummock,
=======
                            webhook_info: None,
>>>>>>> 521f6749
                        },
                        CreateTable {
                            or_replace: false,
                            temporary: false,
                            if_not_exists: false,
                            name: ObjectName(
                                [
                                    Ident {
                                        value: "t3",
                                        quote_style: None,
                                    },
                                ],
                            ),
                            columns: [
                                ColumnDef {
                                    name: Ident {
                                        value: "v1",
                                        quote_style: None,
                                    },
                                    data_type: Some(
                                        Int,
                                    ),
                                    collation: None,
                                    options: [],
                                },
                                ColumnDef {
                                    name: Ident {
                                        value: "v2",
                                        quote_style: None,
                                    },
                                    data_type: Some(
                                        Boolean,
                                    ),
                                    collation: None,
                                    options: [],
                                },
                                ColumnDef {
                                    name: Ident {
                                        value: "v3",
                                        quote_style: None,
                                    },
                                    data_type: Some(
                                        SmallInt,
                                    ),
                                    collation: None,
                                    options: [],
                                },
                            ],
                            wildcard_idx: None,
                            constraints: [],
                            with_options: [],
                            format_encode: None,
                            source_watermarks: [],
                            append_only: false,
                            on_conflict: None,
                            with_version_column: None,
                            query: None,
                            cdc_table_info: None,
                            include_column_options: [],
<<<<<<< HEAD
                            engine: Hummock,
=======
                            webhook_info: None,
>>>>>>> 521f6749
                        },
                    ],
                )"#]],
        );
    }

    #[test]
    fn test_parse_create_table_statements_with_pk() {
        let test_string = "
CREATE TABLE t(v1 int PRIMARY KEY);
CREATE TABLE t2(v1 int, v2 smallint PRIMARY KEY);
CREATE TABLE t3(v1 int PRIMARY KEY, v2 smallint PRIMARY KEY);
CREATE TABLE t4(v1 int PRIMARY KEY, v2 smallint PRIMARY KEY, v3 bool PRIMARY KEY);
";
        check(
            parse_create_table_statements(test_string),
            expect![[r#"
                (
                    [
                        Table {
                            name: "t",
                            columns: [
                                Column {
                                    name: "v1",
                                    data_type: Int32,
                                },
                            ],
                            pk_indices: [
                                0,
                            ],
                            is_base_table: true,
                        },
                        Table {
                            name: "t2",
                            columns: [
                                Column {
                                    name: "v1",
                                    data_type: Int32,
                                },
                                Column {
                                    name: "v2",
                                    data_type: Int16,
                                },
                            ],
                            pk_indices: [
                                1,
                            ],
                            is_base_table: true,
                        },
                        Table {
                            name: "t3",
                            columns: [
                                Column {
                                    name: "v1",
                                    data_type: Int32,
                                },
                                Column {
                                    name: "v2",
                                    data_type: Int16,
                                },
                            ],
                            pk_indices: [
                                0,
                                1,
                            ],
                            is_base_table: true,
                        },
                        Table {
                            name: "t4",
                            columns: [
                                Column {
                                    name: "v1",
                                    data_type: Int32,
                                },
                                Column {
                                    name: "v2",
                                    data_type: Int16,
                                },
                                Column {
                                    name: "v3",
                                    data_type: Boolean,
                                },
                            ],
                            pk_indices: [
                                0,
                                1,
                                2,
                            ],
                            is_base_table: true,
                        },
                    ],
                    [
                        CreateTable {
                            or_replace: false,
                            temporary: false,
                            if_not_exists: false,
                            name: ObjectName(
                                [
                                    Ident {
                                        value: "t",
                                        quote_style: None,
                                    },
                                ],
                            ),
                            columns: [
                                ColumnDef {
                                    name: Ident {
                                        value: "v1",
                                        quote_style: None,
                                    },
                                    data_type: Some(
                                        Int,
                                    ),
                                    collation: None,
                                    options: [
                                        ColumnOptionDef {
                                            name: None,
                                            option: Unique {
                                                is_primary: true,
                                            },
                                        },
                                    ],
                                },
                            ],
                            wildcard_idx: None,
                            constraints: [],
                            with_options: [],
                            format_encode: None,
                            source_watermarks: [],
                            append_only: false,
                            on_conflict: None,
                            with_version_column: None,
                            query: None,
                            cdc_table_info: None,
                            include_column_options: [],
<<<<<<< HEAD
                            engine: Hummock,
=======
                            webhook_info: None,
>>>>>>> 521f6749
                        },
                        CreateTable {
                            or_replace: false,
                            temporary: false,
                            if_not_exists: false,
                            name: ObjectName(
                                [
                                    Ident {
                                        value: "t2",
                                        quote_style: None,
                                    },
                                ],
                            ),
                            columns: [
                                ColumnDef {
                                    name: Ident {
                                        value: "v1",
                                        quote_style: None,
                                    },
                                    data_type: Some(
                                        Int,
                                    ),
                                    collation: None,
                                    options: [],
                                },
                                ColumnDef {
                                    name: Ident {
                                        value: "v2",
                                        quote_style: None,
                                    },
                                    data_type: Some(
                                        SmallInt,
                                    ),
                                    collation: None,
                                    options: [
                                        ColumnOptionDef {
                                            name: None,
                                            option: Unique {
                                                is_primary: true,
                                            },
                                        },
                                    ],
                                },
                            ],
                            wildcard_idx: None,
                            constraints: [],
                            with_options: [],
                            format_encode: None,
                            source_watermarks: [],
                            append_only: false,
                            on_conflict: None,
                            with_version_column: None,
                            query: None,
                            cdc_table_info: None,
                            include_column_options: [],
<<<<<<< HEAD
                            engine: Hummock,
=======
                            webhook_info: None,
>>>>>>> 521f6749
                        },
                        CreateTable {
                            or_replace: false,
                            temporary: false,
                            if_not_exists: false,
                            name: ObjectName(
                                [
                                    Ident {
                                        value: "t3",
                                        quote_style: None,
                                    },
                                ],
                            ),
                            columns: [
                                ColumnDef {
                                    name: Ident {
                                        value: "v1",
                                        quote_style: None,
                                    },
                                    data_type: Some(
                                        Int,
                                    ),
                                    collation: None,
                                    options: [
                                        ColumnOptionDef {
                                            name: None,
                                            option: Unique {
                                                is_primary: true,
                                            },
                                        },
                                    ],
                                },
                                ColumnDef {
                                    name: Ident {
                                        value: "v2",
                                        quote_style: None,
                                    },
                                    data_type: Some(
                                        SmallInt,
                                    ),
                                    collation: None,
                                    options: [
                                        ColumnOptionDef {
                                            name: None,
                                            option: Unique {
                                                is_primary: true,
                                            },
                                        },
                                    ],
                                },
                            ],
                            wildcard_idx: None,
                            constraints: [],
                            with_options: [],
                            format_encode: None,
                            source_watermarks: [],
                            append_only: false,
                            on_conflict: None,
                            with_version_column: None,
                            query: None,
                            cdc_table_info: None,
                            include_column_options: [],
<<<<<<< HEAD
                            engine: Hummock,
=======
                            webhook_info: None,
>>>>>>> 521f6749
                        },
                        CreateTable {
                            or_replace: false,
                            temporary: false,
                            if_not_exists: false,
                            name: ObjectName(
                                [
                                    Ident {
                                        value: "t4",
                                        quote_style: None,
                                    },
                                ],
                            ),
                            columns: [
                                ColumnDef {
                                    name: Ident {
                                        value: "v1",
                                        quote_style: None,
                                    },
                                    data_type: Some(
                                        Int,
                                    ),
                                    collation: None,
                                    options: [
                                        ColumnOptionDef {
                                            name: None,
                                            option: Unique {
                                                is_primary: true,
                                            },
                                        },
                                    ],
                                },
                                ColumnDef {
                                    name: Ident {
                                        value: "v2",
                                        quote_style: None,
                                    },
                                    data_type: Some(
                                        SmallInt,
                                    ),
                                    collation: None,
                                    options: [
                                        ColumnOptionDef {
                                            name: None,
                                            option: Unique {
                                                is_primary: true,
                                            },
                                        },
                                    ],
                                },
                                ColumnDef {
                                    name: Ident {
                                        value: "v3",
                                        quote_style: None,
                                    },
                                    data_type: Some(
                                        Boolean,
                                    ),
                                    collation: None,
                                    options: [
                                        ColumnOptionDef {
                                            name: None,
                                            option: Unique {
                                                is_primary: true,
                                            },
                                        },
                                    ],
                                },
                            ],
                            wildcard_idx: None,
                            constraints: [],
                            with_options: [],
                            format_encode: None,
                            source_watermarks: [],
                            append_only: false,
                            on_conflict: None,
                            with_version_column: None,
                            query: None,
                            cdc_table_info: None,
                            include_column_options: [],
<<<<<<< HEAD
                            engine: Hummock,
=======
                            webhook_info: None,
>>>>>>> 521f6749
                        },
                    ],
                )"#]],
        );
    }
}<|MERGE_RESOLUTION|>--- conflicted
+++ resolved
@@ -284,11 +284,8 @@
                             query: None,
                             cdc_table_info: None,
                             include_column_options: [],
-<<<<<<< HEAD
+                            webhook_info: None,
                             engine: Hummock,
-=======
-                            webhook_info: None,
->>>>>>> 521f6749
                         },
                         CreateTable {
                             or_replace: false,
@@ -337,11 +334,8 @@
                             query: None,
                             cdc_table_info: None,
                             include_column_options: [],
-<<<<<<< HEAD
+                            webhook_info: None,
                             engine: Hummock,
-=======
-                            webhook_info: None,
->>>>>>> 521f6749
                         },
                         CreateTable {
                             or_replace: false,
@@ -401,11 +395,8 @@
                             query: None,
                             cdc_table_info: None,
                             include_column_options: [],
-<<<<<<< HEAD
+                            webhook_info: None,
                             engine: Hummock,
-=======
-                            webhook_info: None,
->>>>>>> 521f6749
                         },
                     ],
                 )"#]],
@@ -541,11 +532,8 @@
                             query: None,
                             cdc_table_info: None,
                             include_column_options: [],
-<<<<<<< HEAD
+                            webhook_info: None,
                             engine: Hummock,
-=======
-                            webhook_info: None,
->>>>>>> 521f6749
                         },
                         CreateTable {
                             or_replace: false,
@@ -601,11 +589,8 @@
                             query: None,
                             cdc_table_info: None,
                             include_column_options: [],
-<<<<<<< HEAD
+                            webhook_info: None,
                             engine: Hummock,
-=======
-                            webhook_info: None,
->>>>>>> 521f6749
                         },
                         CreateTable {
                             or_replace: false,
@@ -668,11 +653,8 @@
                             query: None,
                             cdc_table_info: None,
                             include_column_options: [],
-<<<<<<< HEAD
+                            webhook_info: None,
                             engine: Hummock,
-=======
-                            webhook_info: None,
->>>>>>> 521f6749
                         },
                         CreateTable {
                             or_replace: false,
@@ -753,11 +735,8 @@
                             query: None,
                             cdc_table_info: None,
                             include_column_options: [],
-<<<<<<< HEAD
+                            webhook_info: None,
                             engine: Hummock,
-=======
-                            webhook_info: None,
->>>>>>> 521f6749
                         },
                     ],
                 )"#]],
