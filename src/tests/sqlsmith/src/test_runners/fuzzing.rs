// Copyright 2025 RisingWave Labs
//
// Licensed under the Apache License, Version 2.0 (the "License");
// you may not use this file except in compliance with the License.
// You may obtain a copy of the License at
//
//     http://www.apache.org/licenses/LICENSE-2.0
//
// Unless required by applicable law or agreed to in writing, software
// distributed under the License is distributed on an "AS IS" BASIS,
// WITHOUT WARRANTIES OR CONDITIONS OF ANY KIND, either express or implied.
// See the License for the specific language governing permissions and
// limitations under the License.

//! Provides E2E Test runner functionality.

use risingwave_sqlparser::ast::Statement;
use tokio_postgres::Client;

use crate::config::Configuration;
use crate::test_runners::utils::{
    create_base_tables, create_mviews, drop_mview_table, drop_tables, format_drop_mview,
    generate_rng, populate_tables, run_query, set_variable, test_batch_queries,
    test_session_variable, test_sqlsmith, test_stream_queries, update_base_tables,
};
use crate::utils::read_file_contents;
use crate::{mview_sql_gen, parse_sql, sql_gen};

/// e2e test runner for pre-generated queries from sqlsmith
pub async fn run_pre_generated(client: &Client, outdir: &str) {
    let timeout_duration = 12; // allow for some variance.
    let queries_path = format!("{}/queries.sql", outdir);
    let queries = read_file_contents(queries_path).unwrap();
    for statement in parse_sql(&queries) {
        let sql = statement.to_string();
        tracing::info!("[EXECUTING STATEMENT]: {}", sql);
        run_query(timeout_duration, client, &sql).await.unwrap();
    }
    tracing::info!("[EXECUTION SUCCESS]");
}

/// Query Generator
/// If we encounter an expected error, just skip.
/// If we encounter an unexpected error,
/// Sqlsmith should stop execution, but writeout ddl and queries so far.
/// If query takes too long -> cancel it, **mark it as error**.
/// NOTE(noel): It will still fail if DDL creation fails.
pub async fn generate(
    client: &Client,
    testdata: &str,
    count: usize,
    _outdir: &str,
    config: &Configuration,
    seed: Option<u64>,
) {
    let timeout_duration = 5;

    set_variable(client, "RW_IMPLICIT_FLUSH", "TRUE").await;
    set_variable(client, "QUERY_MODE", "DISTRIBUTED").await;
    tracing::info!("Set session variables");

    let mut rng = generate_rng(seed);
    let base_tables = create_base_tables(testdata, client).await.unwrap();

    let rows_per_table = 50;
    let max_rows_inserted = rows_per_table * base_tables.len();
    let inserts = populate_tables(
        client,
        &mut rng,
        base_tables.clone(),
        rows_per_table,
        config,
    )
    .await;
    tracing::info!("Populated base tables");

    let (tables, mviews) = create_mviews(&mut rng, base_tables.clone(), client, config)
        .await
        .unwrap();

    // Generate an update for some inserts, on the corresponding table.
    update_base_tables(client, &mut rng, &base_tables, &inserts, config).await;

    test_sqlsmith(
        client,
        &mut rng,
        tables.clone(),
        base_tables.clone(),
        max_rows_inserted,
        config,
    )
    .await;
    tracing::info!("Passed sqlsmith tests");

    tracing::info!("Ran updates");

    let mut generated_queries = 0;
    for _ in 0..count {
        test_session_variable(client, &mut rng).await;
        let sql = sql_gen(&mut rng, tables.clone(), config);
        tracing::info!("[EXECUTING TEST_BATCH]: {}", sql);
        let result = run_query(timeout_duration, client, sql.as_str()).await;
        match result {
            Err(_e) => {
                generated_queries += 1;
                tracing::info!("Generated {} batch queries", generated_queries);
                tracing::error!("Unrecoverable error encountered.");
                return;
            }
            Ok(0) => {
                generated_queries += 1;
            }
            _ => {}
        }
    }
    tracing::info!("Generated {} batch queries", generated_queries);

    let mut generated_queries = 0;
    for _ in 0..count {
        test_session_variable(client, &mut rng).await;
        let (sql, table) = mview_sql_gen(&mut rng, tables.clone(), "stream_query", config);
        tracing::info!("[EXECUTING TEST_STREAM]: {}", sql);
        let result = run_query(timeout_duration, client, sql.as_str()).await;
        match result {
            Err(_e) => {
                generated_queries += 1;
                tracing::info!("Generated {} stream queries", generated_queries);
                tracing::error!("Unrecoverable error encountered.");
                return;
            }
            Ok(0) => {
                generated_queries += 1;
            }
            _ => {}
        }
        tracing::info!("[EXECUTING DROP MVIEW]: {}", &format_drop_mview(&table));
        drop_mview_table(&table, client).await;
    }
    tracing::info!("Generated {} stream queries", generated_queries);

    drop_tables(&mviews, testdata, client).await;
}

/// e2e test runner for sqlsmith
pub async fn run(
    client: &Client,
    testdata: &str,
    count: usize,
    config: &Configuration,
    seed: Option<u64>,
) {
    let mut rng = generate_rng(seed);

    set_variable(client, "RW_IMPLICIT_FLUSH", "TRUE").await;
    set_variable(client, "QUERY_MODE", "DISTRIBUTED").await;
    tracing::info!("Set session variables");

    let base_tables = create_base_tables(testdata, client).await.unwrap();

    let rows_per_table = 50;
    let inserts = populate_tables(
        client,
        &mut rng,
        base_tables.clone(),
        rows_per_table,
        config,
    )
    .await;
    tracing::info!("Populated base tables");

    let (tables, mviews) = create_mviews(&mut rng, base_tables.clone(), client, config)
        .await
        .unwrap();
    tracing::info!("Created tables");

    // Filter out not-append-only tables.
    let updatable_base_tables: Vec<_> = base_tables
        .iter()
        .filter(|table| !table.is_append_only)
        .cloned()
        .collect();

    // Filter out inserts on not-append-only tables.
    let updatable_inserts: Vec<_> = inserts
        .iter()
        .filter(|stmt| {
            if let Statement::Insert { table_name, .. } = stmt {
                updatable_base_tables
                    .iter()
                    .any(|table| table.name == table_name.base_name())
            } else {
                false
            }
        })
        .cloned()
        .collect();

    // Generate an update for some inserts, on the corresponding table.
<<<<<<< HEAD
    update_base_tables(client, &mut rng, &updatable_base_tables, &updatable_inserts).await;
=======
    update_base_tables(client, &mut rng, &base_tables, &inserts, config).await;
>>>>>>> dc6e7005
    tracing::info!("Ran updates");

    let max_rows_inserted = rows_per_table * base_tables.len();
    test_sqlsmith(
        client,
        &mut rng,
        tables.clone(),
        base_tables.clone(),
        max_rows_inserted,
        config,
    )
    .await;
    tracing::info!("Passed sqlsmith tests");

    test_batch_queries(client, &mut rng, tables.clone(), count, config)
        .await
        .unwrap();
    tracing::info!("Passed batch queries");
    test_stream_queries(client, &mut rng, tables.clone(), count, config)
        .await
        .unwrap();
    tracing::info!("Passed stream queries");

    drop_tables(&mviews, testdata, client).await;
    tracing::info!("[EXECUTION SUCCESS]");
}<|MERGE_RESOLUTION|>--- conflicted
+++ resolved
@@ -196,11 +196,7 @@
         .collect();
 
     // Generate an update for some inserts, on the corresponding table.
-<<<<<<< HEAD
-    update_base_tables(client, &mut rng, &updatable_base_tables, &updatable_inserts).await;
-=======
-    update_base_tables(client, &mut rng, &base_tables, &inserts, config).await;
->>>>>>> dc6e7005
+    update_base_tables(client, &mut rng, &updatable_base_tables, &updatable_inserts, config).await;
     tracing::info!("Ran updates");
 
     let max_rows_inserted = rows_per_table * base_tables.len();
