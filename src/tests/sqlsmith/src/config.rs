// Copyright 2025 RisingWave Labs
//
// Licensed under the Apache License, Version 2.0 (the "License");
// you may not use this file except in compliance with the License.
// You may obtain a copy of the License at
//
//     http://www.apache.org/licenses/LICENSE-2.0
//
// Unless required by applicable law or agreed to in writing, software
// distributed under the License is distributed on an "AS IS" BASIS,
// WITHOUT WARRANTIES OR CONDITIONS OF ANY KIND, either express or implied.
// See the License for the specific language governing permissions and
// limitations under the License.

use std::collections::BTreeMap;
use std::fmt;

use rand::Rng;
use serde::Deserialize;

#[derive(Debug, Clone, Copy, Ord, PartialOrd, PartialEq, Eq, Hash, Deserialize)]
#[serde(rename_all = "snake_case")]
pub enum Feature {
    Where,
    Agg,
    Join,
<<<<<<< HEAD
    Eowc,
=======
    NaturalJoin,
    UsingJoin,
>>>>>>> 265b8ef5
}

impl fmt::Display for Feature {
    fn fmt(&self, f: &mut fmt::Formatter<'_>) -> fmt::Result {
        let s = match self {
            Feature::Where => "where",
            Feature::Agg => "agg",
            Feature::Join => "join",
<<<<<<< HEAD
            Feature::Eowc => "eowc",
=======
            Feature::NaturalJoin => "natural join",
            Feature::UsingJoin => "using join",
>>>>>>> 265b8ef5
        };
        write!(f, "{}", s)
    }
}

#[derive(Clone, Debug, Deserialize)]
pub struct Configuration {
    pub config: BTreeMap<Feature, Status>,
}

#[derive(Clone, Debug, Deserialize)]
pub struct Status {
    pub weight: u8,
    #[serde(default = "default_enabled")]
    pub enabled: bool,
}

fn default_enabled() -> bool {
    true
}

impl Default for Configuration {
    fn default() -> Self {
        Self::new("config.yml")
    }
}

impl Configuration {
    pub fn new(path: &str) -> Configuration {
        let data = std::fs::read_to_string(path).unwrap();
        let config: Configuration = serde_yaml::from_str(&data).unwrap();

        for (feature, status) in &config.config {
            if status.weight > 100 {
                panic!(
                    "Invalid weight {} for feature '{}': weight must be in [0, 100]",
                    status.weight, feature
                );
            }
        }

        config
    }

    /// Returns true if the feature is enabled and passes the random check.
    /// If the feature is not configured, defaults to 50% chance.
    pub fn should_generate<R: Rng>(&self, feature: Feature, rng: &mut R) -> bool {
        match self.config.get(&feature) {
            Some(status) if status.enabled => rng.random_range(0..100) < status.weight,
            Some(_) => false,
            None => rng.random_bool(0.5),
        }
    }

    pub fn set_weight(&mut self, feature: Feature, weight: u8) {
        self.config
            .entry(feature)
            .or_insert_with(|| Status {
                weight: 0,
                enabled: true,
            })
            .weight = weight;
    }

    pub fn set_enabled(&mut self, feature: Feature, enabled: bool) {
        self.config
            .entry(feature)
            .or_insert_with(|| Status {
                weight: 0,
                enabled: true,
            })
            .enabled = enabled;
    }
}<|MERGE_RESOLUTION|>--- conflicted
+++ resolved
@@ -24,12 +24,9 @@
     Where,
     Agg,
     Join,
-<<<<<<< HEAD
     Eowc,
-=======
     NaturalJoin,
     UsingJoin,
->>>>>>> 265b8ef5
 }
 
 impl fmt::Display for Feature {
@@ -38,12 +35,9 @@
             Feature::Where => "where",
             Feature::Agg => "agg",
             Feature::Join => "join",
-<<<<<<< HEAD
             Feature::Eowc => "eowc",
-=======
             Feature::NaturalJoin => "natural join",
             Feature::UsingJoin => "using join",
->>>>>>> 265b8ef5
         };
         write!(f, "{}", s)
     }
