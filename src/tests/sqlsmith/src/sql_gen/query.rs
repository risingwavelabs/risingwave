--- conflicted
+++ resolved
@@ -23,13 +23,8 @@
 use rand::prelude::{IndexedRandom, SliceRandom};
 use risingwave_common::types::DataType;
 use risingwave_sqlparser::ast::{
-<<<<<<< HEAD
-    Corresponding, Cte, Distinct, Expr, Ident, Query, Select, SelectItem, SetExpr, SetOperator,
-    TableWithJoins, Value, With,
-=======
-    Cte, Distinct, Expr, Ident, ObjectName, Query, Select, SelectItem, SetExpr, TableWithJoins,
-    Value, With,
->>>>>>> c4e2b470
+    Corresponding, Cte, Distinct, Expr, Ident, ObjectName, Query, Select, SelectItem, SetExpr,
+    SetOperator, TableWithJoins, Value, With,
 };
 
 use crate::config::Feature;
