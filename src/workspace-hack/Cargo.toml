# This file is generated by `cargo hakari`.
# To regenerate, run:
#     cargo hakari generate

[package]
name = "workspace-hack"
version = { workspace = true }
edition = { workspace = true }
homepage = { workspace = true }
keywords = { workspace = true }
license = { workspace = true }
repository = { workspace = true }
description = "workspace-hack package, managed by hakari"
# You can choose to publish this crate: see https://docs.rs/cargo-hakari/latest/cargo_hakari/publishing.
publish = false
# The parts of the file between the BEGIN HAKARI SECTION and END HAKARI SECTION comments
# are managed by hakari.

### BEGIN HAKARI SECTION
[dependencies]
ahash = { version = "0.8" }
aho-corasick = { version = "1" }
allocator-api2 = { version = "0.2", default-features = false, features = ["alloc", "nightly"] }
anyhow = { version = "1", features = ["backtrace"] }
async-std = { version = "1", features = ["attributes", "tokio1"] }
aws-credential-types = { version = "1", default-features = false, features = ["hardcoded-credentials"] }
aws-runtime = { version = "1", default-features = false, features = ["event-stream", "sigv4a"] }
aws-sdk-s3 = { version = "1" }
aws-sigv4 = { version = "1", features = ["http0-compat", "sign-eventstream", "sigv4a"] }
aws-smithy-runtime = { version = "1", default-features = false, features = ["client", "rt-tokio", "tls-rustls"] }
aws-smithy-types = { version = "1", default-features = false, features = ["byte-stream-poll-next", "http-body-0-4-x", "hyper-0-14-x", "rt-tokio"] }
axum = { version = "0.6" }
base64 = { version = "0.21" }
bigdecimal = { version = "0.4" }
bit-vec = { version = "0.6" }
bitflags = { version = "2", default-features = false, features = ["serde", "std"] }
byteorder = { version = "1" }
bytes = { version = "1", features = ["serde"] }
chrono = { version = "0.4", features = ["serde"] }
clap = { version = "4", features = ["cargo", "derive", "env"] }
clap_builder = { version = "4", default-features = false, features = ["cargo", "color", "env", "help", "std", "suggestions", "usage"] }
combine = { version = "4", features = ["tokio"] }
crossbeam-epoch = { version = "0.9" }
crossbeam-queue = { version = "0.3" }
crossbeam-utils = { version = "0.8" }
crypto-bigint = { version = "0.5", features = ["generic-array", "zeroize"] }
deranged = { version = "0.3", default-features = false, features = ["powerfmt", "serde", "std"] }
digest = { version = "0.10", features = ["mac", "oid", "std"] }
either = { version = "1", features = ["serde"] }
fail = { version = "0.5", default-features = false, features = ["failpoints"] }
flate2 = { version = "1", features = ["zlib"] }
flume = { version = "0.10" }
frunk_core = { version = "0.4", default-features = false, features = ["std"] }
futures = { version = "0.3" }
futures-channel = { version = "0.3", features = ["sink"] }
futures-core = { version = "0.3" }
futures-executor = { version = "0.3" }
futures-io = { version = "0.3" }
futures-sink = { version = "0.3" }
futures-task = { version = "0.3" }
futures-util = { version = "0.3", features = ["channel", "io", "sink"] }
generic-array = { version = "0.14", default-features = false, features = ["more_lengths", "zeroize"] }
getrandom = { git = "https://github.com/madsim-rs/getrandom.git", rev = "e79a7ae", default-features = false, features = ["js", "rdrand", "std"] }
governor = { version = "0.6", default-features = false, features = ["dashmap", "jitter", "std"] }
hashbrown-582f2526e08bb6a0 = { package = "hashbrown", version = "0.14", features = ["nightly", "raw"] }
hashbrown-594e8ee84c453af0 = { package = "hashbrown", version = "0.13", features = ["raw"] }
hmac = { version = "0.12", default-features = false, features = ["reset"] }
hyper = { version = "0.14", features = ["full"] }
indexmap-dff4ba8e3ae991db = { package = "indexmap", version = "1", default-features = false, features = ["serde"] }
indexmap-f595c2ba2a3f28df = { package = "indexmap", version = "2", features = ["serde"] }
itertools = { version = "0.11" }
jni = { version = "0.21", features = ["invocation"] }
lazy_static = { version = "1", default-features = false, features = ["spin_no_std"] }
lexical-core = { version = "0.8", features = ["format"] }
lexical-parse-float = { version = "0.8", default-features = false, features = ["format", "std"] }
lexical-parse-integer = { version = "0.8", default-features = false, features = ["format", "std"] }
lexical-util = { version = "0.8", default-features = false, features = ["format", "parse-floats", "parse-integers", "std", "write-floats", "write-integers"] }
lexical-write-float = { version = "0.8", default-features = false, features = ["format", "std"] }
lexical-write-integer = { version = "0.8", default-features = false, features = ["format", "std"] }
libc = { version = "0.2", features = ["extra_traits"] }
lock_api = { version = "0.4", features = ["arc_lock"] }
log = { version = "0.4", default-features = false, features = ["kv_unstable", "std"] }
madsim-rdkafka = { version = "0.3", features = ["cmake-build", "gssapi", "ssl-vendored", "zstd"] }
madsim-tokio = { version = "0.2", default-features = false, features = ["fs", "io-util", "macros", "net", "process", "rt", "rt-multi-thread", "signal", "sync", "time", "tracing"] }
md-5 = { version = "0.10" }
memchr = { version = "2" }
mio = { version = "0.8", features = ["net", "os-ext"] }
moka = { version = "0.12", features = ["future", "sync"] }
nom = { version = "7" }
num-bigint = { version = "0.4" }
num-integer = { version = "0.1", features = ["i128"] }
num-iter = { version = "0.1", default-features = false, features = ["i128", "std"] }
num-traits = { version = "0.2", features = ["i128", "libm"] }
openssl = { version = "0.10", features = ["vendored"] }
openssl-sys = { version = "0.9", default-features = false, features = ["vendored"] }
ordered-float = { version = "3" }
parking_lot = { version = "0.12", features = ["arc_lock", "deadlock_detection"] }
parking_lot_core = { version = "0.9", default-features = false, features = ["deadlock_detection"] }
petgraph = { version = "0.6" }
phf = { version = "0.11", features = ["uncased"] }
phf_shared = { version = "0.11", features = ["uncased"] }
postgres-types = { version = "0.2", default-features = false, features = ["derive", "with-chrono-0_4", "with-serde_json-1", "with-uuid-1"] }
proc-macro2 = { version = "1", features = ["span-locations"] }
prometheus = { version = "0.13", features = ["process"] }
prost = { version = "0.12", features = ["no-recursion-limit"] }
prost-types = { version = "0.12" }
quote = { version = "1" }
rand = { version = "0.8", features = ["small_rng"] }
rand_chacha = { version = "0.3" }
rand_core = { version = "0.6", default-features = false, features = ["std"] }
redis = { version = "0.25", features = ["async-std-comp", "tokio-comp"] }
regex = { version = "1" }
regex-automata = { version = "0.4", default-features = false, features = ["dfa", "hybrid", "meta", "nfa", "perf", "unicode"] }
regex-syntax = { version = "0.8" }
reqwest = { version = "0.11", features = ["blocking", "json", "rustls-tls"] }
ring = { version = "0.16", features = ["std"] }
rust_decimal = { version = "1", features = ["db-postgres", "maths"] }
rustc-hash = { version = "1" }
scopeguard = { version = "1" }
sea-orm = { version = "0.12", features = ["runtime-tokio-native-tls", "sqlx-mysql", "sqlx-postgres", "sqlx-sqlite"] }
sea-query = { version = "0.30", default-features = false, features = ["backend-mysql", "backend-postgres", "backend-sqlite", "derive", "hashable-value", "postgres-array", "thread-safe", "with-bigdecimal", "with-chrono", "with-json", "with-rust_decimal", "with-time", "with-uuid"] }
sea-query-binder = { version = "0.5", default-features = false, features = ["postgres-array", "runtime-tokio-native-tls", "sqlx-mysql", "sqlx-postgres", "sqlx-sqlite", "with-bigdecimal", "with-chrono", "with-json", "with-rust_decimal", "with-time", "with-uuid"] }
serde = { version = "1", features = ["alloc", "derive", "rc"] }
serde_json = { version = "1", features = ["alloc", "raw_value"] }
serde_with = { version = "3", features = ["json"] }
sha1 = { version = "0.10" }
sha2 = { version = "0.10", features = ["oid"] }
smallvec = { version = "1", default-features = false, features = ["const_new", "serde", "union", "write"] }
sqlx = { version = "0.7", default-features = false, features = ["bigdecimal", "chrono", "json", "mysql", "postgres", "runtime-tokio-native-tls", "rust_decimal", "sqlite", "time", "uuid"] }
sqlx-core = { version = "0.7", features = ["_rt-tokio", "_tls-native-tls", "bigdecimal", "chrono", "json", "migrate", "offline", "rust_decimal", "time", "uuid"] }
sqlx-mysql = { version = "0.7", default-features = false, features = ["bigdecimal", "chrono", "json", "rust_decimal", "time", "uuid"] }
sqlx-postgres = { version = "0.7", default-features = false, features = ["bigdecimal", "chrono", "json", "rust_decimal", "time", "uuid"] }
sqlx-sqlite = { version = "0.7", default-features = false, features = ["chrono", "json", "time", "uuid"] }
strum = { version = "0.25", features = ["derive"] }
subtle = { version = "2" }
syn-dff4ba8e3ae991db = { package = "syn", version = "1", features = ["extra-traits", "full", "visit", "visit-mut"] }
target-lexicon = { version = "0.12", features = ["std"] }
time = { version = "0.3", features = ["local-offset", "macros", "serde-well-known"] }
tinyvec = { version = "1", features = ["alloc", "grab_spare_slice", "rustc_1_55"] }
tokio = { version = "1", features = ["full", "stats", "tracing"] }
tokio-postgres = { git = "https://github.com/madsim-rs/rust-postgres.git", rev = "ac00d88", features = ["with-chrono-0_4", "with-uuid-1"] }
tokio-stream = { git = "https://github.com/madsim-rs/tokio.git", rev = "fe39bb8e", features = ["fs", "net"] }
tokio-util = { version = "0.7", features = ["codec", "io"] }
toml_datetime = { version = "0.6", default-features = false, features = ["serde"] }
toml_edit = { version = "0.19", features = ["serde"] }
tonic = { version = "0.10", features = ["gzip", "tls-webpki-roots"] }
tower = { version = "0.4", features = ["balance", "buffer", "filter", "limit", "load-shed", "timeout", "util"] }
tracing = { version = "0.1", features = ["log"] }
tracing-core = { version = "0.1" }
tracing-subscriber = { version = "0.3", features = ["env-filter", "json", "local-time", "parking_lot"] }
unicode-bidi = { version = "0.3" }
unicode-normalization = { version = "0.1" }
url = { version = "2", features = ["serde"] }
uuid = { version = "1", features = ["fast-rng", "serde", "v4"] }
whoami = { version = "1" }
zeroize = { version = "1" }
zstd = { version = "0.13" }
zstd-safe = { version = "7", default-features = false, features = ["arrays", "legacy", "std", "zdict_builder"] }
zstd-sys = { version = "2", default-features = false, features = ["legacy", "std", "zdict_builder"] }

[build-dependencies]
ahash = { version = "0.8" }
aho-corasick = { version = "1" }
allocator-api2 = { version = "0.2", default-features = false, features = ["alloc", "nightly"] }
anyhow = { version = "1", features = ["backtrace"] }
auto_enums = { version = "0.8", features = ["futures03", "tokio1"] }
bitflags = { version = "2", default-features = false, features = ["serde", "std"] }
bytes = { version = "1", features = ["serde"] }
cc = { version = "1", default-features = false, features = ["parallel"] }
crossbeam-epoch = { version = "0.9" }
crossbeam-queue = { version = "0.3" }
crossbeam-utils = { version = "0.8" }
deranged = { version = "0.3", default-features = false, features = ["powerfmt", "serde", "std"] }
digest = { version = "0.10", features = ["mac", "oid", "std"] }
either = { version = "1", features = ["serde"] }
frunk_core = { version = "0.4", default-features = false, features = ["std"] }
generic-array = { version = "0.14", default-features = false, features = ["more_lengths", "zeroize"] }
getrandom = { git = "https://github.com/madsim-rs/getrandom.git", rev = "e79a7ae", default-features = false, features = ["js", "rdrand", "std"] }
hashbrown-582f2526e08bb6a0 = { package = "hashbrown", version = "0.14", features = ["nightly", "raw"] }
indexmap-f595c2ba2a3f28df = { package = "indexmap", version = "2", features = ["serde"] }
itertools = { version = "0.11" }
lazy_static = { version = "1", default-features = false, features = ["spin_no_std"] }
libc = { version = "0.2", features = ["extra_traits"] }
log = { version = "0.4", default-features = false, features = ["kv_unstable", "std"] }
memchr = { version = "2" }
nom = { version = "7" }
num-bigint = { version = "0.4" }
num-integer = { version = "0.1", features = ["i128"] }
num-traits = { version = "0.2", features = ["i128", "libm"] }
petgraph = { version = "0.6" }
phf = { version = "0.11", features = ["uncased"] }
phf_shared = { version = "0.11", features = ["uncased"] }
proc-macro2 = { version = "1", features = ["span-locations"] }
prost = { version = "0.12", features = ["no-recursion-limit"] }
prost-types = { version = "0.12" }
quote = { version = "1" }
rand = { version = "0.8", features = ["small_rng"] }
rand_chacha = { version = "0.3" }
rand_core = { version = "0.6", default-features = false, features = ["std"] }
regex = { version = "1" }
regex-automata = { version = "0.4", default-features = false, features = ["dfa", "hybrid", "meta", "nfa", "perf", "unicode"] }
regex-syntax = { version = "0.8" }
rustc-hash = { version = "1" }
<<<<<<< HEAD
=======
rustix = { version = "0.38", features = ["fs", "net"] }
scopeguard = { version = "1" }
>>>>>>> ef2b4fee
serde = { version = "1", features = ["alloc", "derive", "rc"] }
serde_json = { version = "1", features = ["alloc", "raw_value"] }
sha2 = { version = "0.10", features = ["oid"] }
subtle = { version = "2" }
syn-dff4ba8e3ae991db = { package = "syn", version = "1", features = ["extra-traits", "full", "visit", "visit-mut"] }
syn-f595c2ba2a3f28df = { package = "syn", version = "2", features = ["extra-traits", "fold", "full", "visit", "visit-mut"] }
target-lexicon = { version = "0.12", features = ["std"] }
time = { version = "0.3", features = ["local-offset", "macros", "serde-well-known"] }
time-macros = { version = "0.2", default-features = false, features = ["formatting", "parsing", "serde"] }
toml_datetime = { version = "0.6", default-features = false, features = ["serde"] }
toml_edit = { version = "0.19", features = ["serde"] }
zeroize = { version = "1" }

### END HAKARI SECTION<|MERGE_RESOLUTION|>--- conflicted
+++ resolved
@@ -201,11 +201,7 @@
 regex-automata = { version = "0.4", default-features = false, features = ["dfa", "hybrid", "meta", "nfa", "perf", "unicode"] }
 regex-syntax = { version = "0.8" }
 rustc-hash = { version = "1" }
-<<<<<<< HEAD
-=======
-rustix = { version = "0.38", features = ["fs", "net"] }
 scopeguard = { version = "1" }
->>>>>>> ef2b4fee
 serde = { version = "1", features = ["alloc", "derive", "rc"] }
 serde_json = { version = "1", features = ["alloc", "raw_value"] }
 sha2 = { version = "0.10", features = ["oid"] }
