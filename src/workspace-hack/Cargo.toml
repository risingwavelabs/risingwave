--- conflicted
+++ resolved
@@ -27,13 +27,8 @@
 aws-types = { version = "0.51", default-features = false, features = ["hardcoded-credentials"] }
 base64 = { version = "0.21" }
 bytes = { version = "1", features = ["serde"] }
-<<<<<<< HEAD
-chrono = { version = "0.4", features = ["serde"] }
-clap = { version = "3", features = ["derive", "env"] }
-=======
 chrono = { version = "0.4" }
 clap = { version = "4", features = ["derive", "env"] }
->>>>>>> c456c2c7
 combine = { version = "4" }
 criterion = { version = "0.4", features = ["async_futures", "async_tokio"] }
 crossbeam-channel = { version = "0.5" }
@@ -87,7 +82,7 @@
 rand_core = { version = "0.6", default-features = false, features = ["std"] }
 regex = { version = "1" }
 regex-syntax = { version = "0.6" }
-reqwest = { version = "0.11", features = ["blocking", "json", "rustls-tls"] }
+reqwest = { version = "0.11", features = ["json"] }
 ring = { version = "0.16", features = ["std"] }
 scopeguard = { version = "1" }
 serde = { version = "1", features = ["alloc", "derive", "rc"] }
@@ -95,7 +90,6 @@
 socket2 = { version = "0.4", default-features = false, features = ["all"] }
 stable_deref_trait = { version = "1" }
 strum = { version = "0.24", features = ["derive"] }
-subtle = { version = "2" }
 time = { version = "0.3", features = ["formatting", "local-offset", "macros", "parsing"] }
 tokio = { version = "1", features = ["fs", "io-std", "io-util", "macros", "net", "parking_lot", "process", "rt-multi-thread", "signal", "stats", "sync", "time", "tracing"] }
 tokio-stream = { git = "https://github.com/madsim-rs/tokio.git", rev = "0c25710", features = ["net"] }
@@ -126,13 +120,8 @@
 base64 = { version = "0.21" }
 bytes = { version = "1", features = ["serde"] }
 cc = { version = "1", default-features = false, features = ["parallel"] }
-<<<<<<< HEAD
-chrono = { version = "0.4", features = ["serde"] }
-clap = { version = "3", features = ["derive", "env"] }
-=======
 chrono = { version = "0.4" }
 clap = { version = "4", features = ["derive", "env"] }
->>>>>>> c456c2c7
 combine = { version = "4" }
 criterion = { version = "0.4", features = ["async_futures", "async_tokio"] }
 crossbeam-channel = { version = "0.5" }
@@ -187,7 +176,7 @@
 rand_core = { version = "0.6", default-features = false, features = ["std"] }
 regex = { version = "1" }
 regex-syntax = { version = "0.6" }
-reqwest = { version = "0.11", features = ["blocking", "json", "rustls-tls"] }
+reqwest = { version = "0.11", features = ["json"] }
 ring = { version = "0.16", features = ["std"] }
 scopeguard = { version = "1" }
 serde = { version = "1", features = ["alloc", "derive", "rc"] }
@@ -195,7 +184,6 @@
 socket2 = { version = "0.4", default-features = false, features = ["all"] }
 stable_deref_trait = { version = "1" }
 strum = { version = "0.24", features = ["derive"] }
-subtle = { version = "2" }
 syn = { version = "1", features = ["extra-traits", "full", "visit", "visit-mut"] }
 time = { version = "0.3", features = ["formatting", "local-offset", "macros", "parsing"] }
 tokio = { version = "1", features = ["fs", "io-std", "io-util", "macros", "net", "parking_lot", "process", "rt-multi-thread", "signal", "stats", "sync", "time", "tracing"] }
