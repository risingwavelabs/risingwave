--- conflicted
+++ resolved
@@ -175,7 +175,6 @@
 regex-automata = { version = "0.4", default-features = false, features = ["dfa-onepass", "hybrid", "meta", "nfa-backtrack", "perf-inline", "perf-literal", "unicode"] }
 regex-syntax = { version = "0.8" }
 serde = { version = "1", features = ["alloc", "derive", "rc"] }
-<<<<<<< HEAD
 serde_json = { version = "1", features = ["alloc", "preserve_order", "raw_value"] }
 sha1 = { version = "0.10" }
 sha2 = { version = "0.10" }
@@ -186,9 +185,6 @@
 sqlx-postgres = { version = "0.7", default-features = false, features = ["any", "chrono", "json", "migrate", "offline"] }
 sqlx-sqlite = { version = "0.7", default-features = false, features = ["any", "chrono", "json", "migrate", "offline"] }
 subtle = { version = "2" }
-=======
-serde_json = { version = "1", features = ["alloc", "raw_value"] }
->>>>>>> 2563300e
 syn-dff4ba8e3ae991db = { package = "syn", version = "1", features = ["extra-traits", "full", "visit", "visit-mut"] }
 syn-f595c2ba2a3f28df = { package = "syn", version = "2", features = ["extra-traits", "fold", "full", "visit", "visit-mut"] }
 time = { version = "0.3", features = ["local-offset", "macros", "serde-well-known"] }
