# This file is automatically generated. See `src/frontend/planner_test/README.md` for more information.
- name: watermark on source
  sql: |
    create source t (v1 timestamp with time zone, watermark for v1 as v1 - INTERVAL '1' SECOND) with (connector = 'kinesis') ROW FORMAT JSON;
    select t.v1 - INTERVAL '2' SECOND as v1 from t;
  logical_plan: |
    LogicalProject { exprs: [(v1 - '00:00:02':Interval) as $expr1] }
    └─LogicalSource { source: t, columns: [v1, _row_id], time_range: [(Unbounded, Unbounded)] }
  stream_plan: |
    StreamMaterialize { columns: [v1, _row_id(hidden)], pk_columns: [_row_id], pk_conflict: "no check", watermark_columns: [v1] }
    └─StreamExchange { dist: HashShard(_row_id) }
      └─StreamProject { exprs: [(AtTimeZone((AtTimeZone(v1, 'UTC':Varchar) - '00:00:00':Interval), 'UTC':Varchar) - '00:00:02':Interval) as $expr1, _row_id], output_watermarks: [$expr1] }
        └─StreamRowIdGen { row_id_index: 1 }
          └─StreamWatermarkFilter { watermark_descs: [idx: 0, expr: (v1 - '00:00:01':Interval)] }
            └─StreamSource { source: "t", columns: ["v1", "_row_id"] }
  stream_dist_plan: |2-

<<<<<<< HEAD
    ┌── StreamMaterialize { columns: [v1, _row_id(hidden)], pk_columns: [_row_id], pk_conflict: "no check", watermark_columns: [v1] } { materialized table: 4294967294 }
    │   └── StreamExchange Hash([1]) from 1
    ├── StreamProject { exprs: [(AtTimeZone((AtTimeZone(v1, 'UTC':Varchar) - '00:00:00':Interval), 'UTC':Varchar) - '00:00:02':Interval) as $expr1, _row_id], output_watermarks: [$expr1] }
    │   └── StreamRowIdGen { row_id_index: 1 }
    │       └── StreamWatermarkFilter { watermark_descs: [idx: 0, expr: (v1 - '00:00:01':Interval)] }
    │           └── StreamSource { source: "t", columns: ["v1", "_row_id"] } { source state table: 1 }
    ├── Table 1 { columns: [ partition_id, offset ], primary key: [ $0 ASC ], value indices: [ 0, 1 ], distribution key: [], read pk prefix len hint: 0 }
    └── Table 4294967294 { columns: [ v1, _row_id ], primary key: [ $1 ASC ], value indices: [ 0, 1 ], distribution key: [ 1 ], read pk prefix len hint: 1 }
=======
    Fragment 1
      StreamProject { exprs: [(AtTimeZone((AtTimeZone(v1, 'UTC':Varchar) - '00:00:00':Interval), 'UTC':Varchar) - '00:00:02':Interval) as $expr1, _row_id], output_watermarks: [$expr1] }
        StreamRowIdGen { row_id_index: 1 }
          StreamWatermarkFilter { watermark_descs: [idx: 0, expr: (v1 - '00:00:01':Interval)] }
            StreamSource { source: "t", columns: ["v1", "_row_id"] }
                source state table: 1

     Table 1 { columns: [partition_id, offset], primary key: [$0 ASC], value indices: [0, 1], distribution key: [], read pk prefix len hint: 1 }
     Table 4294967294 { columns: [v1, _row_id], primary key: [$1 ASC], value indices: [0, 1], distribution key: [1], read pk prefix len hint: 1 }
>>>>>>> ad7e21bd
- name: watermark on append only table with source
  sql: |
    explain create table t (v1 timestamp with time zone, watermark for v1 as v1 - INTERVAL '1' SECOND) append only with (connector = 'kafka', kafka.topic = 'kafka_3_partition_topic', kafka.brokers = '127.0.0.1:1234', kafka.scan.startup.mode='earliest') ROW FORMAT JSON;
  explain_output: |
    StreamMaterialize { columns: [v1, _row_id(hidden)], pk_columns: [_row_id], pk_conflict: "no check", watermark_columns: [v1] }
    └─StreamExchange { dist: HashShard(_row_id) }
      └─StreamRowIdGen { row_id_index: 1 }
        └─StreamWatermarkFilter { watermark_descs: [idx: 0, expr: (v1 - '00:00:01':Interval)] }
          └─StreamDml { columns: [v1, _row_id] }
            └─StreamSource { source: "t", columns: ["v1", "_row_id"] }
- name: watermark on append only table without source
  sql: |
    explain create table t (v1 timestamp with time zone, watermark for v1 as v1 - INTERVAL '1' SECOND) append only;
  explain_output: |
    StreamMaterialize { columns: [v1, _row_id(hidden)], pk_columns: [_row_id], pk_conflict: "no check", watermark_columns: [v1] }
    └─StreamExchange { dist: HashShard(_row_id) }
      └─StreamRowIdGen { row_id_index: 1 }
        └─StreamWatermarkFilter { watermark_descs: [idx: 0, expr: (v1 - '00:00:01':Interval)] }
          └─StreamDml { columns: [v1, _row_id] }
            └─StreamSource
- name: hash agg
  sql: |
    create table t (ts timestamp with time zone, v1 int, v2 int, watermark for ts as ts - INTERVAL '1' SECOND) append only;
    select count(v2) from t group by ts, v1;
  stream_plan: |
    StreamMaterialize { columns: [count, t.ts(hidden), t.v1(hidden)], pk_columns: [t.ts, t.v1], pk_conflict: "no check", watermark_columns: [t.ts(hidden)] }
    └─StreamProject { exprs: [count(t.v2), t.ts, t.v1], output_watermarks: [t.ts] }
      └─StreamAppendOnlyHashAgg { group_key: [t.ts, t.v1], aggs: [count(t.v2), count], output_watermarks: [t.ts] }
        └─StreamExchange { dist: HashShard(t.ts, t.v1) }
          └─StreamTableScan { table: t, columns: [t.ts, t.v1, t.v2, t._row_id], pk: [t._row_id], dist: UpstreamHashShard(t._row_id) }
- name: hash join
  sql: |
    create table t1 (ts timestamp with time zone, v1 int, v2 int, watermark for ts as ts - INTERVAL '1' SECOND) append only;
    create table t2 (ts timestamp with time zone, v1 int, v2 int, watermark for ts as ts - INTERVAL '1' SECOND) append only;
    select t1.ts as t1_ts, t2.ts as ts2, t1.v1 as t1_v1, t1.v2 as t1_v2, t2.v1 as t2_v1, t2.v2 as t2_v2 from t1, t2 where t1.ts = t2.ts;
  stream_plan: |
    StreamMaterialize { columns: [t1_ts, ts2, t1_v1, t1_v2, t2_v1, t2_v2, t1._row_id(hidden), t2._row_id(hidden)], pk_columns: [t1._row_id, t2._row_id, t1_ts], pk_conflict: "no check", watermark_columns: [t1_ts, ts2] }
    └─StreamAppendOnlyHashJoin { type: Inner, predicate: t1.ts = t2.ts, output_watermarks: [t1.ts, t2.ts], output: [t1.ts, t2.ts, t1.v1, t1.v2, t2.v1, t2.v2, t1._row_id, t2._row_id] }
      ├─StreamExchange { dist: HashShard(t1.ts) }
      | └─StreamTableScan { table: t1, columns: [t1.ts, t1.v1, t1.v2, t1._row_id], pk: [t1._row_id], dist: UpstreamHashShard(t1._row_id) }
      └─StreamExchange { dist: HashShard(t2.ts) }
        └─StreamTableScan { table: t2, columns: [t2.ts, t2.v1, t2.v2, t2._row_id], pk: [t2._row_id], dist: UpstreamHashShard(t2._row_id) }
- name: union all
  sql: |
    create table t1 (ts timestamp with time zone, v1 int, v2 int, watermark for ts as ts - INTERVAL '1' SECOND) append only;
    create table t2 (ts timestamp with time zone, v1 int, v2 int, watermark for ts as ts - INTERVAL '1' SECOND) append only;
    select * from t1 Union all select * from t2;
  stream_plan: |
    StreamMaterialize { columns: [ts, v1, v2, t1._row_id(hidden), null:Int64(hidden), 0:Int32(hidden)], pk_columns: [t1._row_id, null:Int64, 0:Int32], pk_conflict: "no check", watermark_columns: [ts] }
    └─StreamUnion { all: true, output_watermarks: [t1.ts] }
      ├─StreamExchange { dist: HashShard(t1._row_id, null:Int64, 0:Int32) }
      | └─StreamProject { exprs: [t1.ts, t1.v1, t1.v2, t1._row_id, null:Int64, 0:Int32], output_watermarks: [t1.ts] }
      |   └─StreamTableScan { table: t1, columns: [t1.ts, t1.v1, t1.v2, t1._row_id], pk: [t1._row_id], dist: UpstreamHashShard(t1._row_id) }
      └─StreamExchange { dist: HashShard(null:Int64, t2._row_id, 1:Int32) }
        └─StreamProject { exprs: [t2.ts, t2.v1, t2.v2, null:Int64, t2._row_id, 1:Int32], output_watermarks: [t2.ts] }
          └─StreamTableScan { table: t2, columns: [t2.ts, t2.v1, t2.v2, t2._row_id], pk: [t2._row_id], dist: UpstreamHashShard(t2._row_id) }
- name: union
  sql: |
    create table t1 (ts timestamp with time zone, v1 int, v2 int, watermark for ts as ts - INTERVAL '1' SECOND) append only;
    create table t2 (ts timestamp with time zone, v1 int, v2 int, watermark for ts as ts - INTERVAL '1' SECOND) append only;
    select * from t1 Union select * from t2;
  stream_plan: |
    StreamMaterialize { columns: [ts, v1, v2], pk_columns: [ts, v1, v2], pk_conflict: "no check", watermark_columns: [ts] }
    └─StreamProject { exprs: [t1.ts, t1.v1, t1.v2], output_watermarks: [t1.ts] }
      └─StreamAppendOnlyHashAgg { group_key: [t1.ts, t1.v1, t1.v2], aggs: [count], output_watermarks: [t1.ts] }
        └─StreamExchange { dist: HashShard(t1.ts, t1.v1, t1.v2) }
          └─StreamUnion { all: true, output_watermarks: [t1.ts] }
            ├─StreamExchange { dist: HashShard(t1._row_id, null:Int64, 0:Int32) }
            | └─StreamProject { exprs: [t1.ts, t1.v1, t1.v2, t1._row_id, null:Int64, 0:Int32], output_watermarks: [t1.ts] }
            |   └─StreamTableScan { table: t1, columns: [t1.ts, t1.v1, t1.v2, t1._row_id], pk: [t1._row_id], dist: UpstreamHashShard(t1._row_id) }
            └─StreamExchange { dist: HashShard(null:Int64, t2._row_id, 1:Int32) }
              └─StreamProject { exprs: [t2.ts, t2.v1, t2.v2, null:Int64, t2._row_id, 1:Int32], output_watermarks: [t2.ts] }
                └─StreamTableScan { table: t2, columns: [t2.ts, t2.v1, t2.v2, t2._row_id], pk: [t2._row_id], dist: UpstreamHashShard(t2._row_id) }
- name: tumble
  sql: |
    create table t (ts timestamp with time zone, v1 int, v2 int, watermark for ts as ts - INTERVAL '1' SECOND) append only;
    select * from tumble(t, ts, interval '3' minute);
  stream_plan: |
    StreamMaterialize { columns: [ts, v1, v2, window_start, window_end, t._row_id(hidden)], pk_columns: [t._row_id], pk_conflict: "no check", watermark_columns: [ts, window_start, window_end] }
    └─StreamProject { exprs: [t.ts, t.v1, t.v2, TumbleStart(t.ts, '00:03:00':Interval) as $expr1, (AtTimeZone((AtTimeZone(TumbleStart(t.ts, '00:03:00':Interval), 'UTC':Varchar) + '00:00:00':Interval), 'UTC':Varchar) + '00:03:00':Interval) as $expr2, t._row_id], output_watermarks: [t.ts, $expr1, $expr2] }
      └─StreamTableScan { table: t, columns: [t.ts, t.v1, t.v2, t._row_id], pk: [t._row_id], dist: UpstreamHashShard(t._row_id) }
- name: hop all
  sql: |
    create table t (ts timestamp with time zone, v1 int, v2 int, watermark for ts as ts - INTERVAL '1' SECOND) append only;
    select * from hop(t, ts, interval '1' minute, interval '3' minute);
  stream_plan: |
    StreamMaterialize { columns: [ts, v1, v2, window_start, window_end, t._row_id(hidden)], pk_columns: [t._row_id, window_start, window_end], pk_conflict: "no check", watermark_columns: [ts, window_start, window_end] }
    └─StreamHopWindow { time_col: t.ts, slide: 00:01:00, size: 00:03:00, output: [t.ts, t.v1, t.v2, window_start, window_end, t._row_id], output_watermarks: [t.ts, window_start, window_end] }
      └─StreamFilter { predicate: IsNotNull(t.ts) }
        └─StreamTableScan { table: t, columns: [t.ts, t.v1, t.v2, t._row_id], pk: [t._row_id], dist: UpstreamHashShard(t._row_id) }
- name: hop ts
  sql: |
    create table t (ts timestamp with time zone, v1 int, v2 int, watermark for ts as ts - INTERVAL '1' SECOND) append only;
    select ts from hop(t, ts, interval '1' minute, interval '3' minute);
  stream_plan: |
    StreamMaterialize { columns: [ts, window_start(hidden), t._row_id(hidden)], pk_columns: [t._row_id, window_start], pk_conflict: "no check", watermark_columns: [ts, window_start(hidden)] }
    └─StreamHopWindow { time_col: t.ts, slide: 00:01:00, size: 00:03:00, output: [t.ts, window_start, t._row_id], output_watermarks: [t.ts, window_start] }
      └─StreamFilter { predicate: IsNotNull(t.ts) }
        └─StreamTableScan { table: t, columns: [t.ts, t._row_id], pk: [t._row_id], dist: UpstreamHashShard(t._row_id) }
- name: hop start
  sql: |
    create table t (ts timestamp with time zone, v1 int, v2 int, watermark for ts as ts - INTERVAL '1' SECOND) append only;
    select window_end from hop(t, ts, interval '1' minute, interval '3' minute);
  stream_plan: |
    StreamMaterialize { columns: [window_end, t._row_id(hidden)], pk_columns: [t._row_id, window_end], pk_conflict: "no check", watermark_columns: [window_end] }
    └─StreamHopWindow { time_col: t.ts, slide: 00:01:00, size: 00:03:00, output: [window_end, t._row_id], output_watermarks: [window_end] }
      └─StreamFilter { predicate: IsNotNull(t.ts) }
        └─StreamTableScan { table: t, columns: [t.ts, t._row_id], pk: [t._row_id], dist: UpstreamHashShard(t._row_id) }
- name: hop end
  sql: |
    create table t (ts timestamp with time zone, v1 int, v2 int, watermark for ts as ts - INTERVAL '1' SECOND) append only;
    select window_start from hop(t, ts, interval '1' minute, interval '3' minute);
  stream_plan: |
    StreamMaterialize { columns: [window_start, t._row_id(hidden)], pk_columns: [t._row_id, window_start], pk_conflict: "no check", watermark_columns: [window_start] }
    └─StreamHopWindow { time_col: t.ts, slide: 00:01:00, size: 00:03:00, output: [window_start, t._row_id], output_watermarks: [window_start] }
      └─StreamFilter { predicate: IsNotNull(t.ts) }
        └─StreamTableScan { table: t, columns: [t.ts, t._row_id], pk: [t._row_id], dist: UpstreamHashShard(t._row_id) }<|MERGE_RESOLUTION|>--- conflicted
+++ resolved
@@ -15,26 +15,14 @@
             └─StreamSource { source: "t", columns: ["v1", "_row_id"] }
   stream_dist_plan: |2-
 
-<<<<<<< HEAD
     ┌── StreamMaterialize { columns: [v1, _row_id(hidden)], pk_columns: [_row_id], pk_conflict: "no check", watermark_columns: [v1] } { materialized table: 4294967294 }
     │   └── StreamExchange Hash([1]) from 1
     ├── StreamProject { exprs: [(AtTimeZone((AtTimeZone(v1, 'UTC':Varchar) - '00:00:00':Interval), 'UTC':Varchar) - '00:00:02':Interval) as $expr1, _row_id], output_watermarks: [$expr1] }
     │   └── StreamRowIdGen { row_id_index: 1 }
     │       └── StreamWatermarkFilter { watermark_descs: [idx: 0, expr: (v1 - '00:00:01':Interval)] }
     │           └── StreamSource { source: "t", columns: ["v1", "_row_id"] } { source state table: 1 }
-    ├── Table 1 { columns: [ partition_id, offset ], primary key: [ $0 ASC ], value indices: [ 0, 1 ], distribution key: [], read pk prefix len hint: 0 }
+    ├── Table 1 { columns: [ partition_id, offset ], primary key: [ $0 ASC ], value indices: [ 0, 1 ], distribution key: [], read pk prefix len hint: 1 }
     └── Table 4294967294 { columns: [ v1, _row_id ], primary key: [ $1 ASC ], value indices: [ 0, 1 ], distribution key: [ 1 ], read pk prefix len hint: 1 }
-=======
-    Fragment 1
-      StreamProject { exprs: [(AtTimeZone((AtTimeZone(v1, 'UTC':Varchar) - '00:00:00':Interval), 'UTC':Varchar) - '00:00:02':Interval) as $expr1, _row_id], output_watermarks: [$expr1] }
-        StreamRowIdGen { row_id_index: 1 }
-          StreamWatermarkFilter { watermark_descs: [idx: 0, expr: (v1 - '00:00:01':Interval)] }
-            StreamSource { source: "t", columns: ["v1", "_row_id"] }
-                source state table: 1
-
-     Table 1 { columns: [partition_id, offset], primary key: [$0 ASC], value indices: [0, 1], distribution key: [], read pk prefix len hint: 1 }
-     Table 4294967294 { columns: [v1, _row_id], primary key: [$1 ASC], value indices: [0, 1], distribution key: [1], read pk prefix len hint: 1 }
->>>>>>> ad7e21bd
 - name: watermark on append only table with source
   sql: |
     explain create table t (v1 timestamp with time zone, watermark for v1 as v1 - INTERVAL '1' SECOND) append only with (connector = 'kafka', kafka.topic = 'kafka_3_partition_topic', kafka.brokers = '127.0.0.1:1234', kafka.scan.startup.mode='earliest') ROW FORMAT JSON;
