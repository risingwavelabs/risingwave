# This file is automatically generated. See `src/frontend/planner_test/README.md` for more information.
- name: watermark on source
  sql: |
    create source t (v1 timestamp with time zone, watermark for v1 as v1 - INTERVAL '1' SECOND) ROW FORMAT JSON;
    select t.v1 - INTERVAL '2' SECOND as v1 from t;
  logical_plan: |
    LogicalProject { exprs: [(v1 - '00:00:02':Interval) as $expr1] }
    └─LogicalSource { source: t, columns: [v1, _row_id], time_range: [(Unbounded, Unbounded)] }
  stream_plan: |
    StreamMaterialize { columns: [v1, _row_id(hidden)], pk_columns: [_row_id] }
    └─StreamExchange { dist: HashShard(_row_id) }
<<<<<<< HEAD
      └─StreamProject { exprs: [(v1 - '00:00:02':Interval) as $expr27, _row_id], watermark_columns: [(v1 - '00:00:02':Interval)] }
=======
      └─StreamProject { exprs: [(v1 - '00:00:02':Interval) as $expr1, _row_id], watermark_columns: [(v1 - '00:00:02':Interval)] }
>>>>>>> 7c0a8352
        └─StreamRowIdGen { row_id_index: 1 }
          └─StreamWatermarkFilter { watermark_descs: [idx: 0, expr: (v1 - '00:00:01':Interval)] }
            └─StreamSource { source: "t", columns: ["v1", "_row_id"] }<|MERGE_RESOLUTION|>--- conflicted
+++ resolved
@@ -9,11 +9,7 @@
   stream_plan: |
     StreamMaterialize { columns: [v1, _row_id(hidden)], pk_columns: [_row_id] }
     └─StreamExchange { dist: HashShard(_row_id) }
-<<<<<<< HEAD
-      └─StreamProject { exprs: [(v1 - '00:00:02':Interval) as $expr27, _row_id], watermark_columns: [(v1 - '00:00:02':Interval)] }
-=======
       └─StreamProject { exprs: [(v1 - '00:00:02':Interval) as $expr1, _row_id], watermark_columns: [(v1 - '00:00:02':Interval)] }
->>>>>>> 7c0a8352
         └─StreamRowIdGen { row_id_index: 1 }
           └─StreamWatermarkFilter { watermark_descs: [idx: 0, expr: (v1 - '00:00:01':Interval)] }
             └─StreamSource { source: "t", columns: ["v1", "_row_id"] }