# This file is automatically generated. See `src/frontend/planner_test/README.md` for more information.
- sql: |
    create table t(x int);
    select lag(x) over() from t;
  logical_plan: |
    LogicalProject { exprs: [lag] }
    └─LogicalOverWindow { window_functions: [lag(t.x) OVER(ROWS BETWEEN 1 PRECEDING AND CURRENT ROW)] }
      └─LogicalProject { exprs: [t.x, t._row_id] }
        └─LogicalScan { table: t, columns: [t.x, t._row_id] }
  batch_error: |-
    Feature is not yet implemented: Batch over window is not implemented yet
    Tracking issue: https://github.com/risingwavelabs/risingwave/issues/9124
  stream_error: |-
    Feature is not yet implemented: General version of streaming over window is not implemented yet
    Tracking issue: https://github.com/risingwavelabs/risingwave/issues/9124
- sql: |
    create table t(x int);
    select lag(x) from t;
  binder_error: |-
    Bind error: failed to bind expression: lag(x)

    Caused by:
      Invalid input syntax: Window function `lag` must have OVER clause
- sql: |
    create table t(x int);
    select lead(x, 2) over() from t;
  logical_plan: |
    LogicalProject { exprs: [lead] }
    └─LogicalOverWindow { window_functions: [lead(t.x) OVER(ROWS BETWEEN CURRENT ROW AND 2 FOLLOWING)] }
      └─LogicalProject { exprs: [t.x, t._row_id] }
        └─LogicalScan { table: t, columns: [t.x, t._row_id] }
  batch_error: |-
    Feature is not yet implemented: Batch over window is not implemented yet
    Tracking issue: https://github.com/risingwavelabs/risingwave/issues/9124
  stream_error: |-
    Feature is not yet implemented: General version of streaming over window is not implemented yet
    Tracking issue: https://github.com/risingwavelabs/risingwave/issues/9124
- sql: |
    create table t(x int);
    select lead(x, x + 1) over() from t;
  binder_error: |-
    Bind error: failed to bind expression: lead(x, x + 1) OVER ()

    Caused by:
      Feature is not yet implemented: non-const `offset` of `lead` function is not supported yet
    No tracking issue yet. Feel free to submit a feature request at https://github.com/risingwavelabs/risingwave/issues/new?labels=type%2Ffeature&template=feature_request.yml
- sql: |
    create table t(x int);
    select 1+row_number() over(ORDER BY x) from t;
  planner_error: |-
    Feature is not yet implemented: window function in expression: (1:Int32 + row_number() OVER(ORDER BY $0 ASC))
    No tracking issue yet. Feel free to submit a feature request at https://github.com/risingwavelabs/risingwave/issues/new?labels=type%2Ffeature&template=feature_request.yml
- sql: |
    create table t(x int);
    select sum(x) over() from t;
  logical_plan: |
    LogicalProject { exprs: [sum] }
    └─LogicalOverWindow { window_functions: [sum(t.x) OVER(ROWS BETWEEN UNBOUNDED PRECEDING AND UNBOUNDED FOLLOWING)] }
      └─LogicalProject { exprs: [t.x, t._row_id] }
        └─LogicalScan { table: t, columns: [t.x, t._row_id] }
  batch_error: |-
    Feature is not yet implemented: Batch over window is not implemented yet
    Tracking issue: https://github.com/risingwavelabs/risingwave/issues/9124
  stream_error: |-
    Feature is not yet implemented: General version of streaming over window is not implemented yet
    Tracking issue: https://github.com/risingwavelabs/risingwave/issues/9124
- sql: |
    create table t(x int, y int);
    select x, y, min(x) over(PARTITION BY y ROWS 10 PRECEDING) from t;
  logical_plan: |
    LogicalProject { exprs: [t.x, t.y, min] }
    └─LogicalOverWindow { window_functions: [min(t.x) OVER(PARTITION BY t.y ROWS BETWEEN 10 PRECEDING AND CURRENT ROW)] }
      └─LogicalProject { exprs: [t.x, t.y, t._row_id] }
        └─LogicalScan { table: t, columns: [t.x, t.y, t._row_id] }
- sql: |
    create table t(x int, y int);
    select x, y, min(x) over(PARTITION BY y ROWS BETWEEN 1 PRECEDING AND 2 FOLLOWING) from t;
  logical_plan: |
    LogicalProject { exprs: [t.x, t.y, min] }
    └─LogicalOverWindow { window_functions: [min(t.x) OVER(PARTITION BY t.y ROWS BETWEEN 1 PRECEDING AND 2 FOLLOWING)] }
      └─LogicalProject { exprs: [t.x, t.y, t._row_id] }
        └─LogicalScan { table: t, columns: [t.x, t.y, t._row_id] }
  batch_error: |-
    Feature is not yet implemented: Batch over window is not implemented yet
    Tracking issue: https://github.com/risingwavelabs/risingwave/issues/9124
  stream_error: |-
    Feature is not yet implemented: General version of streaming over window is not implemented yet
    Tracking issue: https://github.com/risingwavelabs/risingwave/issues/9124
- sql: |
    create table t(x int, y int);
    select x, y, min(x) over(PARTITION BY y ROWS UNBOUNDED FOLLOWING) from t;
  binder_error: |-
    Bind error: failed to bind expression: min(x) OVER (PARTITION BY y ROWS UNBOUNDED FOLLOWING)

    Caused by:
      Invalid input syntax: window frame bounds `ROWS BETWEEN UNBOUNDED FOLLOWING AND CURRENT ROW` is not valid
- sql: |
    create table t(x int, y int);
    select x, y, lag(x) over(PARTITION BY y ORDER BY x) from t;
  logical_plan: |
    LogicalProject { exprs: [t.x, t.y, lag] }
    └─LogicalOverWindow { window_functions: [lag(t.x) OVER(PARTITION BY t.y ORDER BY t.x ASC ROWS BETWEEN 1 PRECEDING AND CURRENT ROW)] }
      └─LogicalProject { exprs: [t.x, t.y, t._row_id] }
        └─LogicalScan { table: t, columns: [t.x, t.y, t._row_id] }
  batch_error: |-
    Feature is not yet implemented: Batch over window is not implemented yet
    Tracking issue: https://github.com/risingwavelabs/risingwave/issues/9124
  stream_error: |-
    Feature is not yet implemented: General version of streaming over window is not implemented yet
    Tracking issue: https://github.com/risingwavelabs/risingwave/issues/9124
- sql: |
    create table t(x int, y int);
    select x, y, max(x) over(PARTITION BY y ORDER BY x RANGE 100 PRECEDING) from t;
  binder_error: |-
    Bind error: failed to bind expression: max(x) OVER (PARTITION BY y ORDER BY x RANGE 100 PRECEDING)

    Caused by:
      Feature is not yet implemented: window frame in `RANGE` mode is not supported yet
    Tracking issue: https://github.com/risingwavelabs/risingwave/issues/9124
- sql: |
    create table t(x int);
    select row_number() over(PARTITION BY x ORDER BY x), rank() over(ORDER BY x) from t;
  logical_plan: |
    LogicalProject { exprs: [row_number, rank] }
    └─LogicalOverWindow { window_functions: [row_number() OVER(PARTITION BY t.x ORDER BY t.x ASC ROWS BETWEEN UNBOUNDED PRECEDING AND UNBOUNDED FOLLOWING), rank() OVER(ORDER BY t.x ASCROWS BETWEEN UNBOUNDED PRECEDING AND UNBOUNDED FOLLOWING)] }
      └─LogicalProject { exprs: [t.x, t._row_id] }
        └─LogicalScan { table: t, columns: [t.x, t._row_id] }
  batch_error: |-
    Feature is not yet implemented: Batch over window is not implemented yet
    Tracking issue: https://github.com/risingwavelabs/risingwave/issues/9124
  stream_error: |-
    Feature is not yet implemented: General version of streaming over window is not implemented yet
    Tracking issue: https://github.com/risingwavelabs/risingwave/issues/9124
- sql: |
    create table t(x int);
    select row_number() over() from t;
  planner_error: 'Invalid input syntax: window rank function without order by: row_number() OVER()'
- sql: |
    create table t(x int);
    select * from t order by (row_number() over(PARTITION BY x ORDER BY x));
  logical_plan: |
    LogicalProject { exprs: [t.x] }
    └─LogicalProject { exprs: [t.x, row_number] }
      └─LogicalOverWindow { window_functions: [row_number() OVER(PARTITION BY t.x ORDER BY t.x ASC ROWS BETWEEN UNBOUNDED PRECEDING AND UNBOUNDED FOLLOWING)] }
        └─LogicalProject { exprs: [t.x, t._row_id] }
          └─LogicalScan { table: t, columns: [t.x, t._row_id] }
- sql: |
    create table t(x int);
    select x from t group by (row_number(x) over());
  binder_error: |-
    Bind error: failed to bind expression: (row_number(x) OVER ())

    Caused by:
      Invalid input syntax: window functions are not allowed in GROUP BY
- sql: |
    create table t(x int);
    select x from t having (row_number(x) over() > 1);
  binder_error: |-
    Bind error: failed to bind expression: (row_number(x) OVER () > 1)

    Caused by:
      Invalid input syntax: window functions are not allowed in HAVING
- sql: |
    create table t(x int);
    select x from t where (row_number(x) over() > 1);
  binder_error: |-
    Bind error: failed to bind expression: (row_number(x) OVER () > 1)

    Caused by:
      Invalid input syntax: window functions are not allowed in WHERE
- sql: |
    create table t(x int);
    select sum(x) filter (where row_number() over () > 1) from t;
  binder_error: |-
    Bind error: failed to bind expression: sum(x) FILTER(WHERE row_number() OVER () > 1)

    Caused by:
      Invalid input syntax: window functions are not allowed in FILTER
- name: TopN with rank output
  sql: |
    create table t(x int);
    select * from
      (select *, row_number() over(PARTITION BY x ORDER BY x) rank from t)
    where rank<3;
  logical_plan: |
    LogicalProject { exprs: [t.x, row_number] }
    └─LogicalFilter { predicate: (row_number < 3:Int32) }
      └─LogicalProject { exprs: [t.x, row_number] }
        └─LogicalOverWindow { window_functions: [row_number() OVER(PARTITION BY t.x ORDER BY t.x ASC ROWS BETWEEN UNBOUNDED PRECEDING AND UNBOUNDED FOLLOWING)] }
          └─LogicalProject { exprs: [t.x, t._row_id] }
            └─LogicalScan { table: t, columns: [t.x, t._row_id] }
- name: TopN without rank output
  sql: |
    create table t(x int, y int);
    select x, y from
      (select *, row_number() over(PARTITION BY y ORDER BY x) rank from t)
    where rank<3 AND x>y;
  logical_plan: |
    LogicalProject { exprs: [t.x, t.y] }
    └─LogicalFilter { predicate: (row_number < 3:Int32) AND (t.x > t.y) }
      └─LogicalProject { exprs: [t.x, t.y, row_number] }
        └─LogicalOverWindow { window_functions: [row_number() OVER(PARTITION BY t.y ORDER BY t.x ASC ROWS BETWEEN UNBOUNDED PRECEDING AND UNBOUNDED FOLLOWING)] }
          └─LogicalProject { exprs: [t.x, t.y, t._row_id] }
            └─LogicalScan { table: t, columns: [t.x, t.y, t._row_id] }
  optimized_logical_plan_for_batch: |
    LogicalTopN { order: "[t.x ASC]", limit: 2, offset: 0, group_key: [1] }
    └─LogicalScan { table: t, columns: [t.x, t.y], predicate: (t.x > t.y) }
  batch_plan: |
    BatchExchange { order: [], dist: Single }
    └─BatchGroupTopN { order: "[t.x ASC]", limit: 2, offset: 0, group_key: [1] }
      └─BatchExchange { order: [], dist: HashShard(t.y) }
        └─BatchFilter { predicate: (t.x > t.y) }
          └─BatchScan { table: t, columns: [t.x, t.y], distribution: SomeShard }
  stream_plan: |
    StreamMaterialize { columns: [x, y, t._row_id(hidden)], stream_key: [t._row_id], pk_columns: [t._row_id], pk_conflict: "NoCheck" }
    └─StreamExchange { dist: HashShard(t._row_id) }
      └─StreamGroupTopN { order: "[t.x ASC]", limit: 2, offset: 0, group_key: [1] }
        └─StreamExchange { dist: HashShard(t.y) }
          └─StreamFilter { predicate: (t.x > t.y) }
            └─StreamTableScan { table: t, columns: [t.x, t.y, t._row_id], pk: [t._row_id], dist: UpstreamHashShard(t._row_id) }
- sql: |
    create table t(x int, y int);
    select x, y from
      (select *, row_number() over(PARTITION BY y ORDER BY x) rank from t)
    where rank<=3;
  optimized_logical_plan_for_batch: |
    LogicalTopN { order: "[t.x ASC]", limit: 3, offset: 0, group_key: [1] }
    └─LogicalScan { table: t, columns: [t.x, t.y] }
- sql: |
    create table t(x int, y int);
    select x, y from
      (select *, rank() over(PARTITION BY y ORDER BY x) rank from t)
    where rank<=3;
  batch_plan: |
    BatchExchange { order: [], dist: Single }
    └─BatchGroupTopN { order: "[t.x ASC]", limit: 3, offset: 0, with_ties: true, group_key: [1] }
      └─BatchExchange { order: [], dist: HashShard(t.y) }
        └─BatchScan { table: t, columns: [t.x, t.y], distribution: SomeShard }
  stream_plan: |
    StreamMaterialize { columns: [x, y, t._row_id(hidden)], stream_key: [t._row_id], pk_columns: [t._row_id], pk_conflict: "NoCheck" }
    └─StreamExchange { dist: HashShard(t._row_id) }
      └─StreamGroupTopN { order: "[t.x ASC]", limit: 3, offset: 0, group_key: [1], with_ties: true }
        └─StreamExchange { dist: HashShard(t.y) }
          └─StreamTableScan { table: t, columns: [t.x, t.y, t._row_id], pk: [t._row_id], dist: UpstreamHashShard(t._row_id) }
- sql: |
    create table t(x int, y int);
    select x, y from
      (select *, rank() over(PARTITION BY y ORDER BY x) rank from t)
    where rank<=3 AND rank > 1;
    -- OFFSET for RANK() is not yet supported
  logical_plan: |
    LogicalProject { exprs: [t.x, t.y] }
    └─LogicalFilter { predicate: (rank <= 3:Int32) AND (rank > 1:Int32) }
      └─LogicalProject { exprs: [t.x, t.y, rank] }
        └─LogicalOverWindow { window_functions: [rank() OVER(PARTITION BY t.y ORDER BY t.x ASC ROWS BETWEEN UNBOUNDED PRECEDING AND UNBOUNDED FOLLOWING)] }
          └─LogicalProject { exprs: [t.x, t.y, t._row_id] }
            └─LogicalScan { table: t, columns: [t.x, t.y, t._row_id] }
  batch_error: |-
    Feature is not yet implemented: Batch over window is not implemented yet
    Tracking issue: https://github.com/risingwavelabs/risingwave/issues/9124
  stream_error: |-
    Feature is not yet implemented: General version of streaming over window is not implemented yet
    Tracking issue: https://github.com/risingwavelabs/risingwave/issues/9124
- sql: |
    create table t(x int, y int);
    select x, y from
      (select *, row_number() over(PARTITION BY y ORDER BY x) rank from t)
    where rank>3;
  optimized_logical_plan_for_batch: |
    LogicalTopN { order: "[t.x ASC]", limit: 9223372036854775807, offset: 3, group_key: [1] }
    └─LogicalScan { table: t, columns: [t.x, t.y] }
  stream_error: 'Invalid input syntax: OFFSET without LIMIT in streaming mode'
- sql: |
    create table t(x int, y int);
    select x, y from
      (select *, row_number() over(PARTITION BY y ORDER BY x) rank from t)
    where rank>=3;
  optimized_logical_plan_for_batch: |
    LogicalTopN { order: "[t.x ASC]", limit: 9223372036854775807, offset: 2, group_key: [1] }
    └─LogicalScan { table: t, columns: [t.x, t.y] }
- sql: |
    create table t(x int, y int);
    select x, y from
      (select *, row_number() over(PARTITION BY y ORDER BY x) rank from t)
    where 3 <= rank AND rank <= 5;
  optimized_logical_plan_for_batch: |
    LogicalTopN { order: "[t.x ASC]", limit: 3, offset: 2, group_key: [1] }
    └─LogicalScan { table: t, columns: [t.x, t.y] }
- sql: |
    create table t(x int, y int);
    select x, y from
      (select *, row_number() over(PARTITION BY y ORDER BY x) rank from t)
    where rank BETWEEN 3 AND 5;
  optimized_logical_plan_for_batch: |
    LogicalTopN { order: "[t.x ASC]", limit: 3, offset: 2, group_key: [1] }
    └─LogicalScan { table: t, columns: [t.x, t.y] }
- sql: |
    create table t(x int, y int);
    select x, y from
      (select *, row_number() over(PARTITION BY y ORDER BY x) rank from t)
    where 3 < rank AND rank <= 5;
  optimized_logical_plan_for_batch: |
    LogicalTopN { order: "[t.x ASC]", limit: 2, offset: 3, group_key: [1] }
    └─LogicalScan { table: t, columns: [t.x, t.y] }
- sql: |
    create table t(x int, y int);
    select x, y from
      (select *, row_number() over(PARTITION BY y ORDER BY x) rank from t)
    where 3 <= rank AND rank < 5;
  optimized_logical_plan_for_batch: |
    LogicalTopN { order: "[t.x ASC]", limit: 2, offset: 2, group_key: [1] }
    └─LogicalScan { table: t, columns: [t.x, t.y] }
- sql: |
    create table t(x int, y int);
    select x, y from
      (select *, row_number() over(PARTITION BY y ORDER BY x) rank from t)
    where 3 < rank AND rank < 5;
  optimized_logical_plan_for_batch: |
    LogicalTopN { order: "[t.x ASC]", limit: 1, offset: 3, group_key: [1] }
    └─LogicalScan { table: t, columns: [t.x, t.y] }
- sql: |
    create table t(x int, y int);
    select x, y from
      (select *, row_number() over(PARTITION BY y ORDER BY x) rank from t)
    where 3 < rank AND rank < 6 AND rank >= 4 AND rank < 5;
  optimized_logical_plan_for_batch: |
    LogicalTopN { order: "[t.x ASC]", limit: 1, offset: 3, group_key: [1] }
    └─LogicalScan { table: t, columns: [t.x, t.y] }
- sql: |
    create table t(x int, y int);
    select x, y from
      (select *, row_number() over(PARTITION BY y ORDER BY x) rank from t)
    where 3 < rank AND rank = 4 AND rank <= 5;
  optimized_logical_plan_for_batch: |
    LogicalTopN { order: "[t.x ASC]", limit: 1, offset: 3, group_key: [1] }
    └─LogicalScan { table: t, columns: [t.x, t.y] }
- sql: |
    create table t(x int, y int);
    select x, y from
      (select *, row_number() over(PARTITION BY y ORDER BY x) rank from t)
    where 3 < rank AND rank = 6 AND rank <= 5;
  logical_plan: |
    LogicalProject { exprs: [t.x, t.y] }
    └─LogicalFilter { predicate: (3:Int32 < row_number) AND (row_number = 6:Int32) AND (row_number <= 5:Int32) }
      └─LogicalProject { exprs: [t.x, t.y, row_number] }
        └─LogicalOverWindow { window_functions: [row_number() OVER(PARTITION BY t.y ORDER BY t.x ASC ROWS BETWEEN UNBOUNDED PRECEDING AND UNBOUNDED FOLLOWING)] }
          └─LogicalProject { exprs: [t.x, t.y, t._row_id] }
            └─LogicalScan { table: t, columns: [t.x, t.y, t._row_id] }
  batch_error: |-
    Feature is not yet implemented: Batch over window is not implemented yet
    Tracking issue: https://github.com/risingwavelabs/risingwave/issues/9124
  stream_error: |-
    Feature is not yet implemented: General version of streaming over window is not implemented yet
    Tracking issue: https://github.com/risingwavelabs/risingwave/issues/9124
- id: create_bid
  sql: |
    /*
    The following example is adapted from
    https://nightlies.apache.org/flink/flink-docs-release-1.16/docs/dev/table/sql/queries/window-topn/

    Licensed to the Apache Software Foundation (ASF) under one
    or more contributor license agreements.  See the NOTICE file
    distributed with this work for additional information
    regarding copyright ownership.  The ASF licenses this file
    to you under the Apache License, Version 2.0 (the
    "License"); you may not use this file except in compliance
    with the License.  You may obtain a copy of the License at

      http://www.apache.org/licenses/LICENSE-2.0

    Unless required by applicable law or agreed to in writing,
    software distributed under the License is distributed on an
    "AS IS" BASIS, WITHOUT WARRANTIES OR CONDITIONS OF ANY
    KIND, either express or implied.  See the License for the
    specific language governing permissions and limitations
    under the License.
    */
    CREATE TABLE bid (
      "bidtime" TIMESTAMP,
      "price" BIGINT,
      "item" VARCHAR,
      "supplier_id" VARCHAR
    );
- before:
  - create_bid
  sql: |
    -- Window Top-N which follows after Window Aggregation
    -- Top 3 suppliers who have the highest sales for every tumbling 10 minutes window.
    SELECT window_start, window_end, supplier_id, price, cnt
    FROM (
      SELECT *, ROW_NUMBER() OVER (PARTITION BY window_start, window_end ORDER BY price DESC) as rownum
      FROM (
        SELECT window_start, window_end, supplier_id, SUM(price) as price, COUNT(*) as cnt
        FROM
          TUMBLE(Bid, bidtime, INTERVAL '10' MINUTE)
        GROUP BY window_start, window_end, supplier_id
      )
    ) WHERE rownum <= 3;
  stream_plan: |
    StreamMaterialize { columns: [window_start, window_end, supplier_id, price, cnt], stream_key: [window_start, window_end, supplier_id], pk_columns: [window_start, window_end, supplier_id], pk_conflict: "NoCheck" }
    └─StreamGroupTopN { order: "[sum(bid.price) DESC]", limit: 3, offset: 0, group_key: [0, 1] }
      └─StreamExchange { dist: HashShard($expr1, $expr2) }
        └─StreamHashAgg { group_key: [$expr1, $expr2, bid.supplier_id], aggs: [sum(bid.price), count] }
          └─StreamExchange { dist: HashShard($expr1, $expr2, bid.supplier_id) }
            └─StreamProject { exprs: [TumbleStart(bid.bidtime, '00:10:00':Interval) as $expr1, (TumbleStart(bid.bidtime, '00:10:00':Interval) + '00:10:00':Interval) as $expr2, bid.supplier_id, bid.price, bid._row_id] }
              └─StreamTableScan { table: bid, columns: [bid.bidtime, bid.price, bid.supplier_id, bid._row_id], pk: [bid._row_id], dist: UpstreamHashShard(bid._row_id) }
- before:
  - create_bid
  sql: |
    -- Window Top-N follows directly after Window TVF
    -- Top 3 items which have the highest price for every tumbling 10 minutes window.
    SELECT window_start, window_end, supplier_id, price
    FROM (
      SELECT *, ROW_NUMBER() OVER (PARTITION BY window_start, window_end ORDER BY price DESC) as rownum
        FROM
          TUMBLE(Bid, bidtime, INTERVAL '10' MINUTE)
    ) WHERE rownum <= 3;
  stream_plan: |
    StreamMaterialize { columns: [window_start, window_end, supplier_id, price, bid._row_id(hidden)], stream_key: [bid._row_id], pk_columns: [bid._row_id], pk_conflict: "NoCheck" }
    └─StreamExchange { dist: HashShard(bid._row_id) }
      └─StreamProject { exprs: [$expr1, $expr2, bid.supplier_id, bid.price, bid._row_id] }
        └─StreamGroupTopN { order: "[bid.price DESC]", limit: 3, offset: 0, group_key: [2, 3] }
          └─StreamExchange { dist: HashShard($expr1, $expr2) }
            └─StreamProject { exprs: [bid.price, bid.supplier_id, TumbleStart(bid.bidtime, '00:10:00':Interval) as $expr1, (TumbleStart(bid.bidtime, '00:10:00':Interval) + '00:10:00':Interval) as $expr2, bid._row_id] }
              └─StreamTableScan { table: bid, columns: [bid.bidtime, bid.price, bid.supplier_id, bid._row_id], pk: [bid._row_id], dist: UpstreamHashShard(bid._row_id) }
- name: Deduplication
  sql: |
    create table t(x int, y int);
    select x, y from
      (select *, row_number() over(PARTITION BY x ORDER BY y) rank from t)
    where rank = 1
  logical_plan: |
    LogicalProject { exprs: [t.x, t.y] }
    └─LogicalFilter { predicate: (row_number = 1:Int32) }
      └─LogicalProject { exprs: [t.x, t.y, row_number] }
        └─LogicalOverWindow { window_functions: [row_number() OVER(PARTITION BY t.x ORDER BY t.y ASC ROWS BETWEEN UNBOUNDED PRECEDING AND UNBOUNDED FOLLOWING)] }
          └─LogicalProject { exprs: [t.x, t.y, t._row_id] }
            └─LogicalScan { table: t, columns: [t.x, t.y, t._row_id] }
  optimized_logical_plan_for_batch: |
    LogicalTopN { order: "[t.y ASC]", limit: 1, offset: 0, group_key: [0] }
    └─LogicalScan { table: t, columns: [t.x, t.y] }
  stream_plan: |
    StreamMaterialize { columns: [x, y, t._row_id(hidden)], stream_key: [x], pk_columns: [x], pk_conflict: "NoCheck" }
    └─StreamGroupTopN { order: "[t.y ASC]", limit: 1, offset: 0, group_key: [0] }
      └─StreamExchange { dist: HashShard(t.x) }
        └─StreamTableScan { table: t, columns: [t.x, t.y, t._row_id], pk: [t._row_id], dist: UpstreamHashShard(t._row_id) }
- name: cte1
  sql: |
    create table t (x int, y int, z int);
    with cte as (SELECT x, y, z FROM (
      SELECT *, row_number() OVER (PARTITION BY x ORDER BY y) AS rank FROM t
    ) WHERE rank <= 3) select z from cte;
  logical_plan: |
    LogicalProject { exprs: [t.z] }
    └─LogicalShare { id = 6 }
      └─LogicalProject { exprs: [t.x, t.y, t.z] }
        └─LogicalFilter { predicate: (row_number <= 3:Int32) }
          └─LogicalProject { exprs: [t.x, t.y, t.z, row_number] }
            └─LogicalOverWindow { window_functions: [row_number() OVER(PARTITION BY t.x ORDER BY t.y ASC ROWS BETWEEN UNBOUNDED PRECEDING AND UNBOUNDED FOLLOWING)] }
              └─LogicalProject { exprs: [t.x, t.y, t.z, t._row_id] }
                └─LogicalScan { table: t, columns: [t.x, t.y, t.z, t._row_id] }
  optimized_logical_plan_for_batch: |
    LogicalProject { exprs: [t.z] }
    └─LogicalTopN { order: "[t.y ASC]", limit: 3, offset: 0, group_key: [0] }
      └─LogicalScan { table: t, columns: [t.x, t.y, t.z] }
  stream_plan: |
    StreamMaterialize { columns: [z, t._row_id(hidden)], stream_key: [t._row_id], pk_columns: [t._row_id], pk_conflict: "NoCheck" }
    └─StreamExchange { dist: HashShard(t._row_id) }
      └─StreamProject { exprs: [t.z, t._row_id] }
        └─StreamGroupTopN { order: "[t.y ASC]", limit: 3, offset: 0, group_key: [0] }
          └─StreamExchange { dist: HashShard(t.x) }
            └─StreamTableScan { table: t, columns: [t.x, t.y, t.z, t._row_id], pk: [t._row_id], dist: UpstreamHashShard(t._row_id) }
- name: cte2
  sql: |
    create table t (x int, y int, z int);
    with cte as (
    select x, z from (
        select x, y, z, row_number() over (partition by x order by y) as rank from t
    ) t
    where rank = 1
    )
    select t1.x as t1x, t2.x as t2x, t1.z as t1z, t2.y as t2y, t2.z as t2z from cte t1
    inner join t t2
    on t1.x = t2.x;
  logical_plan: |
    LogicalProject { exprs: [t.x, t.x, t.z, t.y, t.z] }
    └─LogicalJoin { type: Inner, on: (t.x = t.x), output: all }
      ├─LogicalShare { id = 6 }
      | └─LogicalProject { exprs: [t.x, t.z] }
      |   └─LogicalFilter { predicate: (row_number = 1:Int32) }
      |     └─LogicalProject { exprs: [t.x, t.y, t.z, row_number] }
      |       └─LogicalOverWindow { window_functions: [row_number() OVER(PARTITION BY t.x ORDER BY t.y ASC ROWS BETWEEN UNBOUNDED PRECEDING AND UNBOUNDED FOLLOWING)] }
      |         └─LogicalProject { exprs: [t.x, t.y, t.z, t._row_id] }
      |           └─LogicalScan { table: t, columns: [t.x, t.y, t.z, t._row_id] }
      └─LogicalScan { table: t, columns: [t.x, t.y, t.z, t._row_id] }
  optimized_logical_plan_for_batch: |
    LogicalJoin { type: Inner, on: (t.x = t.x), output: [t.x, t.x, t.z, t.y, t.z] }
    ├─LogicalTopN { order: "[t.y ASC]", limit: 1, offset: 0, group_key: [0] }
    | └─LogicalScan { table: t, columns: [t.x, t.y, t.z] }
    └─LogicalScan { table: t, columns: [t.x, t.y, t.z] }
  stream_plan: |
    StreamMaterialize { columns: [t1x, t2x, t1z, t2y, t2z, t._row_id(hidden)], stream_key: [t1x, t._row_id], pk_columns: [t1x, t._row_id], pk_conflict: "NoCheck" }
    └─StreamHashJoin { type: Inner, predicate: t.x = t.x, output: [t.x, t.x, t.z, t.y, t.z, t._row_id] }
      ├─StreamGroupTopN { order: "[t.y ASC]", limit: 1, offset: 0, group_key: [0] }
      | └─StreamExchange { dist: HashShard(t.x) }
      |   └─StreamTableScan { table: t, columns: [t.x, t.y, t.z, t._row_id], pk: [t._row_id], dist: UpstreamHashShard(t._row_id) }
      └─StreamExchange { dist: HashShard(t.x) }
        └─StreamTableScan { table: t, columns: [t.x, t.y, t.z, t._row_id], pk: [t._row_id], dist: UpstreamHashShard(t._row_id) }
- name: group_topn_with_same_key
  sql: |
    create table t (x int, y int, z int);
    SELECT z FROM (
      SELECT *, row_number() over (partition by x,y order by x) as rank FROM t
    )
    WHERE rank <=1;
  logical_plan: |
    LogicalProject { exprs: [t.z] }
    └─LogicalFilter { predicate: (row_number <= 1:Int32) }
      └─LogicalProject { exprs: [t.x, t.y, t.z, row_number] }
        └─LogicalOverWindow { window_functions: [row_number() OVER(PARTITION BY t.x, t.y ORDER BY t.x ASC ROWS BETWEEN UNBOUNDED PRECEDING AND UNBOUNDED FOLLOWING)] }
          └─LogicalProject { exprs: [t.x, t.y, t.z, t._row_id] }
            └─LogicalScan { table: t, columns: [t.x, t.y, t.z, t._row_id] }
  optimized_logical_plan_for_batch: |
    LogicalProject { exprs: [t.z] }
    └─LogicalTopN { order: "[t.x ASC]", limit: 1, offset: 0, group_key: [0, 1] }
      └─LogicalScan { table: t, columns: [t.x, t.y, t.z] }
  stream_plan: |
    StreamMaterialize { columns: [z, t.x(hidden), t.y(hidden)], stream_key: [t.x, t.y], pk_columns: [t.x, t.y], pk_conflict: "NoCheck" }
    └─StreamProject { exprs: [t.z, t.x, t.y] }
      └─StreamGroupTopN { order: "[t.x ASC]", limit: 1, offset: 0, group_key: [0, 1] }
        └─StreamExchange { dist: HashShard(t.x, t.y) }
          └─StreamTableScan { table: t, columns: [t.x, t.y, t.z, t._row_id], pk: [t._row_id], dist: UpstreamHashShard(t._row_id) }
  stream_dist_plan: |+
    Fragment 0
    StreamMaterialize { columns: [z, t.x(hidden), t.y(hidden)], stream_key: [t.x, t.y], pk_columns: [t.x, t.y], pk_conflict: "NoCheck" }
    ├── materialized table: 4294967294
    └── StreamProject { exprs: [t.z, t.x, t.y] }
        └── StreamGroupTopN { order: "[t.x ASC]", limit: 1, offset: 0, group_key: [0, 1] } { state table: 0 }
            └──  StreamExchange Hash([0, 1]) from 1

    Fragment 1
    Chain { table: t, columns: [t.x, t.y, t.z, t._row_id], pk: [t._row_id], dist: UpstreamHashShard(t._row_id) }
    ├──  Upstream
    └──  BatchPlanNode

    Table 0
    ├── columns: [ t_x, t_y, t_z, t__row_id ]
    ├── primary key: [ $0 ASC, $1 ASC, $0 ASC, $3 ASC ]
    ├── value indices: [ 0, 1, 2, 3 ]
    ├── distribution key: [ 0, 1 ]
    └── read pk prefix len hint: 2

    Table 4294967294
<<<<<<< HEAD
    ├── columns: [ z, t._row_id ]
    ├── primary key: []
    ├── value indices: [ 0, 1 ]
    ├── distribution key: []
    └── read pk prefix len hint: 0

- name: over window with expr in window
  sql: |
    create table t(x int, y int, z int, w int);
    select * from (
        SELECT x, y, z, avg(z) OVER (PARTITION BY y + 1 order by abs(w)) as res FROM t
    )
    WHERE z > 0 and y > 0 and x > 0 and res <= 3;
  logical_plan: |
    LogicalProject { exprs: [t.x, t.y, t.z, avg] }
    └─LogicalFilter { predicate: (t.z > 0:Int32) AND (t.y > 0:Int32) AND (t.x > 0:Int32) AND (avg <= 3:Int32::Decimal) }
      └─LogicalProject { exprs: [t.x, t.y, t.z, avg] }
        └─LogicalOverWindow { window_functions: [avg(t.z) OVER(PARTITION BY $expr2 ORDER BY $expr1 ASC ROWS BETWEEN UNBOUNDED PRECEDING AND CURRENT ROW)] }
          └─LogicalProject { exprs: [t.x, t.y, t.z, t.w, t._row_id, Abs(t.w) as $expr1, (t.y + 1:Int32) as $expr2] }
            └─LogicalScan { table: t, columns: [t.x, t.y, t.z, t.w, t._row_id] }
  optimized_logical_plan_for_batch: |
    LogicalProject { exprs: [t.x, t.y, t.z, avg] }
    └─LogicalFilter { predicate: (avg <= 3:Int32::Decimal) }
      └─LogicalOverWindow { window_functions: [avg(t.z) OVER(PARTITION BY $expr2 ORDER BY $expr1 ASC ROWS BETWEEN UNBOUNDED PRECEDING AND CURRENT ROW)] }
        └─LogicalProject { exprs: [t.x, t.y, t.z, Abs(t.w) as $expr1, (t.y + 1:Int32) as $expr2] }
          └─LogicalScan { table: t, columns: [t.x, t.y, t.z, t.w], predicate: (t.z > 0:Int32) AND (t.y > 0:Int32) AND (t.x > 0:Int32) }
=======
    ├── columns: [ z, t.x, t.y ]
    ├── primary key: [ $1 ASC, $2 ASC ]
    ├── value indices: [ 0, 1, 2 ]
    ├── distribution key: [ 1, 2 ]
    └── read pk prefix len hint: 2
>>>>>>> 755446c8
<|MERGE_RESOLUTION|>--- conflicted
+++ resolved
@@ -551,12 +551,11 @@
     └── read pk prefix len hint: 2
 
     Table 4294967294
-<<<<<<< HEAD
-    ├── columns: [ z, t._row_id ]
-    ├── primary key: []
-    ├── value indices: [ 0, 1 ]
-    ├── distribution key: []
-    └── read pk prefix len hint: 0
+    ├── columns: [ z, t.x, t.y ]
+    ├── primary key: [ $1 ASC, $2 ASC ]
+    ├── value indices: [ 0, 1, 2 ]
+    ├── distribution key: [ 1, 2 ]
+    └── read pk prefix len hint: 2
 
 - name: over window with expr in window
   sql: |
@@ -577,11 +576,4 @@
     └─LogicalFilter { predicate: (avg <= 3:Int32::Decimal) }
       └─LogicalOverWindow { window_functions: [avg(t.z) OVER(PARTITION BY $expr2 ORDER BY $expr1 ASC ROWS BETWEEN UNBOUNDED PRECEDING AND CURRENT ROW)] }
         └─LogicalProject { exprs: [t.x, t.y, t.z, Abs(t.w) as $expr1, (t.y + 1:Int32) as $expr2] }
-          └─LogicalScan { table: t, columns: [t.x, t.y, t.z, t.w], predicate: (t.z > 0:Int32) AND (t.y > 0:Int32) AND (t.x > 0:Int32) }
-=======
-    ├── columns: [ z, t.x, t.y ]
-    ├── primary key: [ $1 ASC, $2 ASC ]
-    ├── value indices: [ 0, 1, 2 ]
-    ├── distribution key: [ 1, 2 ]
-    └── read pk prefix len hint: 2
->>>>>>> 755446c8
+          └─LogicalScan { table: t, columns: [t.x, t.y, t.z, t.w], predicate: (t.z > 0:Int32) AND (t.y > 0:Int32) AND (t.x > 0:Int32) }