--- conflicted
+++ resolved
@@ -264,20 +264,10 @@
     StreamMaterialize { columns: [v1, v2, t1._row_id(hidden), t2._row_id(hidden)], pk_columns: [t1._row_id, t2._row_id, v1, v2] }
     └─StreamHashJoin { type: Inner, predicate: t1.v1 = t2.v2, output: [t1.v1, t2.v2, t1._row_id, t2._row_id] }
       ├─StreamExchange { dist: HashShard(t1.v1) }
-<<<<<<< HEAD
-      | └─StreamProject { exprs: [t1.v1, t1._row_id] }
-      |   └─StreamDynamicFilter { predicate: (t1.v1 > (now + '1 hr':Varchar::Interval)), output: [t1.v1, t1.v1, t1._row_id] }
-      |     ├─StreamProject { exprs: [t1.v1, t1.v1, t1._row_id] }
-      |     | └─StreamTableScan { table: t1, columns: [t1.v1, t1._row_id], pk: [t1._row_id], dist: UpstreamHashShard(t1._row_id) }
-      |     └─StreamExchange { dist: Broadcast }
-      |       └─StreamProject { exprs: [(now + '1 hr':Varchar::Interval)] }
-      |         └─StreamNow { output: [now] }
-=======
       | └─StreamDynamicFilter { predicate: (t1.v1 > (now + '01:00:00':Interval)), output: [t1.v1, t1._row_id] }
       |   ├─StreamTableScan { table: t1, columns: [t1.v1, t1._row_id], pk: [t1._row_id], dist: UpstreamHashShard(t1._row_id) }
       |   └─StreamProject { exprs: [(now + '01:00:00':Interval)], watermark_columns: [(now + '01:00:00':Interval)] }
       |     └─StreamNow { output: [now] }
->>>>>>> b63df21f
       └─StreamExchange { dist: HashShard(t2.v2) }
         └─StreamTableScan { table: t2, columns: [t2.v2, t2._row_id], pk: [t2._row_id], dist: UpstreamHashShard(t2._row_id) }
 - name: now() in a complex cmp expr does not get pushed down
@@ -317,22 +307,11 @@
     └─LogicalScan { table: t1, columns: [t1.v1, t1.v2], predicate: (t1.v2 > 5:Int32) }
   stream_plan: |
     StreamMaterialize { columns: [v1, v2, t1._row_id(hidden)], pk_columns: [t1._row_id] }
-<<<<<<< HEAD
-    └─StreamProject { exprs: [t1.v1, t1.v2, t1._row_id] }
-      └─StreamDynamicFilter { predicate: (t1.v1 > (now + '30 min':Varchar::Interval)), output: [t1.v1, t1.v2, t1.v1, t1._row_id] }
-        ├─StreamProject { exprs: [t1.v1, t1.v2, t1.v1, t1._row_id] }
-        | └─StreamFilter { predicate: (t1.v2 > 5:Int32) }
-        |   └─StreamTableScan { table: t1, columns: [t1.v1, t1.v2, t1._row_id], pk: [t1._row_id], dist: UpstreamHashShard(t1._row_id) }
-        └─StreamExchange { dist: Broadcast }
-          └─StreamProject { exprs: [(now + '30 min':Varchar::Interval)] }
-            └─StreamNow { output: [now] }
-=======
     └─StreamDynamicFilter { predicate: (t1.v1 > (now + '00:30:00':Interval)), output: [t1.v1, t1.v2, t1._row_id] }
       ├─StreamFilter { predicate: (t1.v2 > 5:Int32) }
       | └─StreamTableScan { table: t1, columns: [t1.v1, t1.v2, t1._row_id], pk: [t1._row_id], dist: UpstreamHashShard(t1._row_id) }
       └─StreamProject { exprs: [(now + '00:30:00':Interval)], watermark_columns: [(now + '00:30:00':Interval)] }
         └─StreamNow { output: [now] }
->>>>>>> b63df21f
 - name: eq-predicate derived condition other side pushdown in inner join
   sql: |
     create table t1(v1 int, v2 int);
