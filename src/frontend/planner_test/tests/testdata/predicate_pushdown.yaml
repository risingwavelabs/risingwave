# This file is automatically generated. See `src/frontend/planner_test/README.md` for more information.
- name: Always false should not be pushed below SimpleAgg
  sql: |
    create table t(v1 int, v2 int, v3 int, v4 int);
    select min(v1) from t having false;
  logical_plan: |
    LogicalProject { exprs: [min(t.v1)] }
    └─LogicalFilter { predicate: false:Boolean }
      └─LogicalAgg { aggs: [min(t.v1)] }
        └─LogicalProject { exprs: [t.v1] }
          └─LogicalScan { table: t, columns: [t.v1, t.v2, t.v3, t.v4, t._row_id] }
  optimized_logical_plan: |
    LogicalFilter { predicate: false:Boolean }
    └─LogicalAgg { aggs: [min(t.v1)] }
      └─LogicalScan { table: t, columns: [t.v1] }
- name: filter should not transpose limit
  sql: |
    create table t(v1 int, v2 int, v3 int, v4 int);
    with cte as (select * from t limit 10) select * from cte where v1=10 AND v2=20 AND v3=30;
  logical_plan: |
    LogicalProject { exprs: [t.v1, t.v2, t.v3, t.v4] }
    └─LogicalFilter { predicate: (t.v1 = 10:Int32) AND (t.v2 = 20:Int32) AND (t.v3 = 30:Int32) }
      └─LogicalShare { id = 9 }
        └─LogicalLimit { limit: 10, offset: 0 }
          └─LogicalProject { exprs: [t.v1, t.v2, t.v3, t.v4] }
            └─LogicalScan { table: t, columns: [t.v1, t.v2, t.v3, t.v4, t._row_id] }
  optimized_logical_plan: |
    LogicalFilter { predicate: (t.v1 = 10:Int32) AND (t.v2 = 20:Int32) AND (t.v3 = 30:Int32) }
    └─LogicalLimit { limit: 10, offset: 0 }
      └─LogicalScan { table: t, columns: [t.v1, t.v2, t.v3, t.v4] }
- name: filter should not transpose TopN
  sql: |
    create table t(v1 int, v2 int, v3 int, v4 int);
    with cte as (select * from t order by v1 limit 10 ) select * from cte where v1=10 AND v2=20 AND v3=30;
  logical_plan: |
    LogicalProject { exprs: [t.v1, t.v2, t.v3, t.v4] }
    └─LogicalFilter { predicate: (t.v1 = 10:Int32) AND (t.v2 = 20:Int32) AND (t.v3 = 30:Int32) }
      └─LogicalShare { id = 9 }
        └─LogicalTopN { order: "[t.v1 ASC]", limit: 10, offset: 0 }
          └─LogicalProject { exprs: [t.v1, t.v2, t.v3, t.v4] }
            └─LogicalScan { table: t, columns: [t.v1, t.v2, t.v3, t.v4, t._row_id] }
  optimized_logical_plan: |
    LogicalFilter { predicate: (t.v1 = 10:Int32) AND (t.v2 = 20:Int32) AND (t.v3 = 30:Int32) }
    └─LogicalTopN { order: "[t.v1 ASC]", limit: 10, offset: 0 }
      └─LogicalScan { table: t, columns: [t.v1, t.v2, t.v3, t.v4] }
- name: filter hop transpose
  sql: |
    create table t(v1 int, v2 int, v3 int, v4 int, ts date);
    with cte as (select * from hop(t, ts, interval '1' day, interval '3' day))
    select * from cte
    where v1=10 AND v2=20 AND v3=30 AND ts >= date '1997-07-01'
    AND window_start >= date '1997-07-02' AND window_end >= date '1997-07-03'
    AND window_start >= ts + interval '1' day AND window_end > ts + interval '4' day;
  logical_plan: |
    LogicalProject { exprs: [t.v1, t.v2, t.v3, t.v4, t.ts, window_start, window_end] }
    └─LogicalFilter { predicate: (t.v1 = 10:Int32) AND (t.v2 = 20:Int32) AND (t.v3 = 30:Int32) AND (t.ts >= '1997-07-01':Date) AND (window_start >= '1997-07-02':Date) AND (window_end >= '1997-07-03':Date) AND (window_start >= (t.ts + '1 day':Interval)) AND (window_end > (t.ts + '4 days':Interval)) }
      └─LogicalShare { id = 9 }
        └─LogicalProject { exprs: [t.v1, t.v2, t.v3, t.v4, t.ts, window_start, window_end] }
          └─LogicalHopWindow { time_col: t.ts, slide: 1 day, size: 3 days, output: all }
            └─LogicalScan { table: t, columns: [t.v1, t.v2, t.v3, t.v4, t.ts, t._row_id] }
  optimized_logical_plan: |
    LogicalFilter { predicate: (window_start >= '1997-07-02':Date) AND (window_end >= '1997-07-03':Date) AND (window_start >= (t.ts + '1 day':Interval)) AND (window_end > (t.ts + '4 days':Interval)) }
    └─LogicalHopWindow { time_col: t.ts, slide: 1 day, size: 3 days, output: all }
      └─LogicalScan { table: t, columns: [t.v1, t.v2, t.v3, t.v4, t.ts], predicate: (t.v1 = 10:Int32) AND (t.v2 = 20:Int32) AND (t.v3 = 30:Int32) AND (t.ts >= '1997-07-01':Date) }
- name: filter hop transpose with non-trivial output-indices
  sql: |
    create table t(v1 int, v2 int, v3 int, v4 int, ts date);
    with cte as (select window_end, v4, v2 from hop(t, ts, interval '1' day, interval '3' day))
    select * from cte where window_end > date '2022-01-01' AND v4=10 AND v2 > 20
  logical_plan: |
    LogicalProject { exprs: [window_end, t.v4, t.v2] }
    └─LogicalFilter { predicate: (window_end > '2022-01-01':Date) AND (t.v4 = 10:Int32) AND (t.v2 > 20:Int32) }
      └─LogicalShare { id = 9 }
        └─LogicalProject { exprs: [window_end, t.v4, t.v2] }
          └─LogicalHopWindow { time_col: t.ts, slide: 1 day, size: 3 days, output: all }
            └─LogicalScan { table: t, columns: [t.v1, t.v2, t.v3, t.v4, t.ts, t._row_id] }
  optimized_logical_plan: |
    LogicalProject { exprs: [window_end, t.v4, t.v2] }
    └─LogicalFilter { predicate: (window_end > '2022-01-01':Date) }
      └─LogicalHopWindow { time_col: t.ts, slide: 1 day, size: 3 days, output: [t.v2, t.v4, window_end] }
        └─LogicalScan { table: t, columns: [t.v2, t.v4, t.ts], predicate: (t.v4 = 10:Int32) AND (t.v2 > 20:Int32) }
- name: filter union transpose
  sql: |
    create table t1 (v1 int, v2 int, v3 int);
    create table t2 (v1 int, v2 int, v3 int);
    with cte as (select * from t1 union all select * from t2) select * from cte where v1=10 AND v2=20 AND v3=30;
  logical_plan: |
    LogicalProject { exprs: [t1.v1, t1.v2, t1.v3] }
    └─LogicalFilter { predicate: (t1.v1 = 10:Int32) AND (t1.v2 = 20:Int32) AND (t1.v3 = 30:Int32) }
      └─LogicalShare { id = 12 }
        └─LogicalUnion { all: true }
          ├─LogicalProject { exprs: [t1.v1, t1.v2, t1.v3] }
          | └─LogicalScan { table: t1, columns: [t1.v1, t1.v2, t1.v3, t1._row_id] }
          └─LogicalProject { exprs: [t2.v1, t2.v2, t2.v3] }
            └─LogicalScan { table: t2, columns: [t2.v1, t2.v2, t2.v3, t2._row_id] }
  optimized_logical_plan: |
    LogicalUnion { all: true }
    ├─LogicalScan { table: t1, columns: [t1.v1, t1.v2, t1.v3], predicate: (t1.v1 = 10:Int32) AND (t1.v2 = 20:Int32) AND (t1.v3 = 30:Int32) }
    └─LogicalScan { table: t2, columns: [t2.v1, t2.v2, t2.v3], predicate: (t2.v1 = 10:Int32) AND (t2.v2 = 20:Int32) AND (t2.v3 = 30:Int32) }
- name: filter project transpose
  sql: |
    create table t(v1 int, v2 int, v3 int, v4 int, ts date);
    with cte as (select v1,v2,v3,v4,v1+v2 as expr_a, v3*v4 as expr_b from t) select * from cte where expr_a>10 AND v1=10 AND v2=20 AND v3=30 AND expr_a > expr_b AND expr_a > v1;
  logical_plan: |
    LogicalProject { exprs: [t.v1, t.v2, t.v3, t.v4, $expr1, $expr2] }
    └─LogicalFilter { predicate: ($expr1 > 10:Int32) AND (t.v1 = 10:Int32) AND (t.v2 = 20:Int32) AND (t.v3 = 30:Int32) AND ($expr1 > $expr2) AND ($expr1 > t.v1) }
      └─LogicalShare { id = 7 }
        └─LogicalProject { exprs: [t.v1, t.v2, t.v3, t.v4, (t.v1 + t.v2) as $expr1, (t.v3 * t.v4) as $expr2] }
          └─LogicalScan { table: t, columns: [t.v1, t.v2, t.v3, t.v4, t.ts, t._row_id] }
  optimized_logical_plan: |
<<<<<<< HEAD
    LogicalProject { exprs: [t.v1, t.v2, t.v3, t.v4, (t.v1 + t.v2) as $expr43, (t.v3 * t.v4) as $expr44] }
=======
    LogicalProject { exprs: [t.v1, t.v2, t.v3, t.v4, (t.v1 + t.v2) as $expr1, (t.v3 * t.v4) as $expr2] }
>>>>>>> 495a7a81
    └─LogicalScan { table: t, columns: [t.v1, t.v2, t.v3, t.v4], predicate: ((t.v1 + t.v2) > 10:Int32) AND (t.v1 = 10:Int32) AND (t.v2 = 20:Int32) AND (t.v3 = 30:Int32) AND ((t.v1 + t.v2) > (t.v3 * t.v4)) AND ((t.v1 + t.v2) > t.v1) }
- name: filter agg transpose
  sql: |
    create table t(v1 int, v2 int, v3 int, v4 int, ts date);
    with cte as (select v1, v2, v3, count(*) as cnt, count(1) as cnt2 from t group by v1, v2, v3) select * from cte where v1=10 AND v2=20 AND v3=30 AND cnt > v1 AND v2 > v3 AND cnt > cnt2;
  logical_plan: |
    LogicalProject { exprs: [t.v1, t.v2, t.v3, count, count(1:Int32)] }
    └─LogicalFilter { predicate: (t.v1 = 10:Int32) AND (t.v2 = 20:Int32) AND (t.v3 = 30:Int32) AND (count > t.v1) AND (t.v2 > t.v3) AND (count > count(1:Int32)) }
      └─LogicalShare { id = 11 }
        └─LogicalProject { exprs: [t.v1, t.v2, t.v3, count, count(1:Int32)] }
          └─LogicalAgg { group_key: [t.v1, t.v2, t.v3], aggs: [count, count(1:Int32)] }
            └─LogicalProject { exprs: [t.v1, t.v2, t.v3, 1:Int32] }
              └─LogicalScan { table: t, columns: [t.v1, t.v2, t.v3, t.v4, t.ts, t._row_id] }
  optimized_logical_plan: |
    LogicalFilter { predicate: (count > t.v1) AND (count > count(1:Int32)) }
    └─LogicalAgg { group_key: [t.v1, t.v2, t.v3], aggs: [count, count(1:Int32)] }
      └─LogicalProject { exprs: [t.v1, t.v2, t.v3, 1:Int32] }
        └─LogicalScan { table: t, columns: [t.v1, t.v2, t.v3], predicate: (t.v1 = 10:Int32) AND (t.v2 = 20:Int32) AND (t.v3 = 30:Int32) AND (t.v2 > t.v3) }
- name: filter project set transpose
  sql: |
    create table t(v1 int, v2 int, v3 int, arr int[]);
    with cte as (select v1, v2, v3, unnest(arr) as arr_unnested from t) select * from cte where v1=10 AND v2=20 AND v3=30 AND arr_unnested=30;
  logical_plan: |
    LogicalProject { exprs: [t.v1, t.v2, t.v3, Unnest($3)] }
    └─LogicalFilter { predicate: (t.v1 = 10:Int32) AND (t.v2 = 20:Int32) AND (t.v3 = 30:Int32) AND (Unnest($3) = 30:Int32) }
      └─LogicalShare { id = 9 }
        └─LogicalProject { exprs: [t.v1, t.v2, t.v3, Unnest($3)] }
          └─LogicalProjectSet { select_list: [$0, $1, $2, Unnest($3)] }
            └─LogicalScan { table: t, columns: [t.v1, t.v2, t.v3, t.arr, t._row_id] }
  optimized_logical_plan: |
    LogicalProject { exprs: [t.v1, t.v2, t.v3, Unnest($3)] }
    └─LogicalFilter { predicate: (t.v1 = 10:Int32) AND (t.v2 = 20:Int32) AND (t.v3 = 30:Int32) AND (Unnest($3) = 30:Int32) }
      └─LogicalProjectSet { select_list: [$0, $1, $2, Unnest($3)] }
        └─LogicalScan { table: t, columns: [t.v1, t.v2, t.v3, t.arr, t._row_id] }
- name: filter inner join transpose
  sql: |
    create table t1(v1 int, v2 int);
    create table t2(v3 int, v4 int);
    with cte as (select * from t1 join t2) select * from cte where v1 is null AND v2 is null AND v3 is null AND v4 is null;
  logical_plan: |
    LogicalProject { exprs: [t1.v1, t1.v2, t2.v3, t2.v4] }
    └─LogicalFilter { predicate: IsNull(t1.v1) AND IsNull(t1.v2) AND IsNull(t2.v3) AND IsNull(t2.v4) }
      └─LogicalShare { id = 10 }
        └─LogicalProject { exprs: [t1.v1, t1.v2, t2.v3, t2.v4] }
          └─LogicalJoin { type: Inner, on: true, output: all }
            ├─LogicalScan { table: t1, columns: [t1.v1, t1.v2, t1._row_id] }
            └─LogicalScan { table: t2, columns: [t2.v3, t2.v4, t2._row_id] }
  optimized_logical_plan: |
    LogicalJoin { type: Inner, on: true, output: all }
    ├─LogicalScan { table: t1, columns: [t1.v1, t1.v2], predicate: IsNull(t1.v1) AND IsNull(t1.v2) }
    └─LogicalScan { table: t2, columns: [t2.v3, t2.v4], predicate: IsNull(t2.v3) AND IsNull(t2.v4) }
- name: filter left join transpose
  sql: |
    create table t1(v1 int, v2 int);
    create table t2(v3 int, v4 int);
    with cte as (select * from t1 left join t2) select * from cte where v1 is null AND v2 is null AND v3 is null AND v4 is null;
  logical_plan: |
    LogicalProject { exprs: [t1.v1, t1.v2, t2.v3, t2.v4] }
    └─LogicalFilter { predicate: IsNull(t1.v1) AND IsNull(t1.v2) AND IsNull(t2.v3) AND IsNull(t2.v4) }
      └─LogicalShare { id = 10 }
        └─LogicalProject { exprs: [t1.v1, t1.v2, t2.v3, t2.v4] }
          └─LogicalJoin { type: LeftOuter, on: true, output: all }
            ├─LogicalScan { table: t1, columns: [t1.v1, t1.v2, t1._row_id] }
            └─LogicalScan { table: t2, columns: [t2.v3, t2.v4, t2._row_id] }
  optimized_logical_plan: |
    LogicalFilter { predicate: IsNull(t2.v3) AND IsNull(t2.v4) }
    └─LogicalJoin { type: LeftOuter, on: true, output: all }
      ├─LogicalScan { table: t1, columns: [t1.v1, t1.v2], predicate: IsNull(t1.v1) AND IsNull(t1.v2) }
      └─LogicalScan { table: t2, columns: [t2.v3, t2.v4] }
- name: filter right join transpose
  sql: |
    create table t1(v1 int, v2 int);
    create table t2(v3 int, v4 int);
    with cte as (select * from t1 right join t2) select * from cte where v1 is null AND v2 is null AND v3 is null AND v4 is null;
  logical_plan: |
    LogicalProject { exprs: [t1.v1, t1.v2, t2.v3, t2.v4] }
    └─LogicalFilter { predicate: IsNull(t1.v1) AND IsNull(t1.v2) AND IsNull(t2.v3) AND IsNull(t2.v4) }
      └─LogicalShare { id = 10 }
        └─LogicalProject { exprs: [t1.v1, t1.v2, t2.v3, t2.v4] }
          └─LogicalJoin { type: RightOuter, on: true, output: all }
            ├─LogicalScan { table: t1, columns: [t1.v1, t1.v2, t1._row_id] }
            └─LogicalScan { table: t2, columns: [t2.v3, t2.v4, t2._row_id] }
  optimized_logical_plan: |
    LogicalFilter { predicate: IsNull(t1.v1) AND IsNull(t1.v2) }
    └─LogicalJoin { type: LeftOuter, on: true, output: [t1.v1, t1.v2, t2.v3, t2.v4] }
      ├─LogicalScan { table: t2, columns: [t2.v3, t2.v4], predicate: IsNull(t2.v3) AND IsNull(t2.v4) }
      └─LogicalScan { table: t1, columns: [t1.v1, t1.v2] }
- name: filter full outer join transpose
  sql: |
    create table t1(v1 int, v2 int);
    create table t2(v3 int, v4 int);
    with cte as (select * from t1 full outer join t2) select * from cte where v1 is null AND v2 is null AND v3 is null AND v4 is null;
  logical_plan: |
    LogicalProject { exprs: [t1.v1, t1.v2, t2.v3, t2.v4] }
    └─LogicalFilter { predicate: IsNull(t1.v1) AND IsNull(t1.v2) AND IsNull(t2.v3) AND IsNull(t2.v4) }
      └─LogicalShare { id = 10 }
        └─LogicalProject { exprs: [t1.v1, t1.v2, t2.v3, t2.v4] }
          └─LogicalJoin { type: FullOuter, on: true, output: all }
            ├─LogicalScan { table: t1, columns: [t1.v1, t1.v2, t1._row_id] }
            └─LogicalScan { table: t2, columns: [t2.v3, t2.v4, t2._row_id] }
  optimized_logical_plan: |
    LogicalFilter { predicate: IsNull(t1.v1) AND IsNull(t1.v2) AND IsNull(t2.v3) AND IsNull(t2.v4) }
    └─LogicalJoin { type: FullOuter, on: true, output: all }
      ├─LogicalScan { table: t1, columns: [t1.v1, t1.v2] }
      └─LogicalScan { table: t2, columns: [t2.v3, t2.v4] }
- name: filter semi join transpose
  sql: |
    create table t1(v1 int, v2 int);
    create table t2(v1 int, v2 int);
    with cte as (select * from t1 where exists (select * from t2)) select * from cte where v1 is null AND v2 is null;
  logical_plan: |
    LogicalProject { exprs: [t1.v1, t1.v2] }
    └─LogicalFilter { predicate: IsNull(t1.v1) AND IsNull(t1.v2) }
      └─LogicalShare { id = 12 }
        └─LogicalProject { exprs: [t1.v1, t1.v2] }
          └─LogicalApply { type: LeftSemi, on: true, correlated_id: 1 }
            ├─LogicalScan { table: t1, columns: [t1.v1, t1.v2, t1._row_id] }
            └─LogicalProject { exprs: [t2.v1, t2.v2] }
              └─LogicalScan { table: t2, columns: [t2.v1, t2.v2, t2._row_id] }
  optimized_logical_plan: |
    LogicalJoin { type: LeftSemi, on: true, output: all }
    ├─LogicalScan { table: t1, columns: [t1.v1, t1.v2], predicate: IsNull(t1.v1) AND IsNull(t1.v2) }
    └─LogicalScan { table: t2, columns: [] }
- name: filter anti join transpose
  sql: |
    create table t1(v1 int, v2 int);
    create table t2(v1 int, v2 int);
    with cte as (select * from t1 where not exists (select * from t2)) select * from cte where v1 is null AND v2 is null;
  logical_plan: |
    LogicalProject { exprs: [t1.v1, t1.v2] }
    └─LogicalFilter { predicate: IsNull(t1.v1) AND IsNull(t1.v2) }
      └─LogicalShare { id = 12 }
        └─LogicalProject { exprs: [t1.v1, t1.v2] }
          └─LogicalApply { type: LeftAnti, on: true, correlated_id: 1 }
            ├─LogicalScan { table: t1, columns: [t1.v1, t1.v2, t1._row_id] }
            └─LogicalProject { exprs: [t2.v1, t2.v2] }
              └─LogicalScan { table: t2, columns: [t2.v1, t2.v2, t2._row_id] }
  optimized_logical_plan: |
    LogicalJoin { type: LeftAnti, on: true, output: all }
    ├─LogicalScan { table: t1, columns: [t1.v1, t1.v2], predicate: IsNull(t1.v1) AND IsNull(t1.v2) }
    └─LogicalScan { table: t2, columns: [] }
- name: now() pushdown with delta expression
  sql: |
    create table t1(v1 timestamp with time zone);
    create table t2(v2 timestamp with time zone);
    select * from t1 join t2 where v1 = v2 and v1 > now() + '1 hr';
  optimized_logical_plan: |
    LogicalJoin { type: Inner, on: (t1.v1 = t2.v2), output: all }
    ├─LogicalFilter { predicate: (t1.v1 > (Now + '01:00:00':Interval)) }
    | └─LogicalScan { table: t1, columns: [t1.v1] }
    └─LogicalScan { table: t2, columns: [t2.v2] }
  stream_plan: |
    StreamMaterialize { columns: [v1, v2, t1._row_id(hidden), t2._row_id(hidden)], pk_columns: [t1._row_id, t2._row_id, v1, v2] }
    └─StreamHashJoin { type: Inner, predicate: t1.v1 = t2.v2, output: [t1.v1, t2.v2, t1._row_id, t2._row_id] }
      ├─StreamExchange { dist: HashShard(t1.v1) }
      | └─StreamDynamicFilter { predicate: (t1.v1 > $expr1), output: [t1.v1, t1._row_id] }
      |   ├─StreamTableScan { table: t1, columns: [t1.v1, t1._row_id], pk: [t1._row_id], dist: UpstreamHashShard(t1._row_id) }
      |   └─StreamExchange { dist: Broadcast }
      |     └─StreamProject { exprs: [(now + '01:00:00':Interval) as $expr1], watermark_columns: [(now + '01:00:00':Interval)] }
      |       └─StreamNow { output: [now] }
      └─StreamExchange { dist: HashShard(t2.v2) }
        └─StreamTableScan { table: t2, columns: [t2.v2, t2._row_id], pk: [t2._row_id], dist: UpstreamHashShard(t2._row_id) }
- name: now() in a complex cmp expr does not get pushed down
  sql: |
    create table t1(v1 timestamp with time zone);
    create table t2(v2 timestamp with time zone, v3 interval);
    select * from t1, t2 where v1 = v2 and v1 > now() + v3;
  optimized_logical_plan: |
    LogicalFilter { predicate: (t1.v1 > (Now + t2.v3)) }
    └─LogicalJoin { type: Inner, on: (t1.v1 = t2.v2), output: all }
      ├─LogicalScan { table: t1, columns: [t1.v1] }
      └─LogicalScan { table: t2, columns: [t2.v2, t2.v3] }
  stream_error: 'internal error: Conditions containing now must be of the form `input_expr cmp now() [+- const_expr]` or `now() [+- const_expr] cmp input_expr`, where `input_expr` references a column and contains no `now()`.'
- name: now() in complex cmp expr pushed onto join ON clause results in dynamic filter
  sql: |
    create table t1(v1 timestamp with time zone);
    create table t2(v2 timestamp with time zone, v3 interval);
    select * from t1 join t2 where v1 = v2 and v1 > now() + v3;
  optimized_logical_plan: |
    LogicalFilter { predicate: (t1.v1 > (Now + t2.v3)) }
    └─LogicalJoin { type: Inner, on: (t1.v1 = t2.v2), output: all }
      ├─LogicalScan { table: t1, columns: [t1.v1] }
      └─LogicalScan { table: t2, columns: [t2.v2, t2.v3] }
  stream_error: 'internal error: Conditions containing now must be of the form `input_expr cmp now() [+- const_expr]` or `now() [+- const_expr] cmp input_expr`, where `input_expr` references a column and contains no `now()`.'
- name: now() does not get pushed to scan, but others do
  sql: |
    create table t1(v1 timestamp with time zone, v2 int);
    select * from t1 where v1 > now() + '30 min' and v2 > 5;
  optimized_logical_plan: |
    LogicalFilter { predicate: (t1.v1 > (Now + '00:30:00':Interval)) }
    └─LogicalScan { table: t1, columns: [t1.v1, t1.v2], predicate: (t1.v2 > 5:Int32) }
  stream_plan: |
    StreamMaterialize { columns: [v1, v2, t1._row_id(hidden)], pk_columns: [t1._row_id] }
    └─StreamDynamicFilter { predicate: (t1.v1 > $expr1), output: [t1.v1, t1.v2, t1._row_id] }
      ├─StreamFilter { predicate: (t1.v2 > 5:Int32) }
      | └─StreamTableScan { table: t1, columns: [t1.v1, t1.v2, t1._row_id], pk: [t1._row_id], dist: UpstreamHashShard(t1._row_id) }
      └─StreamExchange { dist: Broadcast }
        └─StreamProject { exprs: [(now + '00:30:00':Interval) as $expr1], watermark_columns: [(now + '00:30:00':Interval)] }
          └─StreamNow { output: [now] }
- name: eq-predicate derived condition other side pushdown in inner join
  sql: |
    create table t1(v1 int, v2 int);
    create table t2(v1 int, v2 int);
    select * from t1 join t2 where t1.v1 = t2.v1 and t1.v1 > 1000;
  optimized_logical_plan: |
    LogicalJoin { type: Inner, on: (t1.v1 = t2.v1), output: all }
    ├─LogicalScan { table: t1, columns: [t1.v1, t1.v2], predicate: (t1.v1 > 1000:Int32) }
    └─LogicalScan { table: t2, columns: [t2.v1, t2.v2], predicate: (t2.v1 > 1000:Int32) }
- name: eq-predicate derived condition other side pushdown in semi join
  sql: |
    create table t1(v1 int, v2 int);
    create table t2(v1 int, v2 int);
    select * from t1 where exists (select * from t2 where t1.v1 = t2.v1 and t2.v1 < 2000) and t1.v1 > 1000;
  optimized_logical_plan: |
    LogicalJoin { type: LeftSemi, on: (t1.v1 = t2.v1), output: all }
    ├─LogicalScan { table: t1, columns: [t1.v1, t1.v2], predicate: (t1.v1 > 1000:Int32) }
    └─LogicalScan { table: t2, columns: [t2.v1], predicate: (t2.v1 > 1000:Int32) AND (t2.v1 < 2000:Int32) }
- name: eq-predicate derived condition other side pushdown in outer join
  sql: |
    create table t1(v1 int, v2 int);
    create table t2(v1 int, v2 int);
    select * from t1 left join t2 on t1.v1 = t2.v1 where t2.v1 is not null and t1.v1 + 5 is not null;
  optimized_logical_plan: |
    LogicalFilter { predicate: IsNotNull(t2.v1) }
    └─LogicalJoin { type: LeftOuter, on: (t1.v1 = t2.v1), output: all }
      ├─LogicalScan { table: t1, columns: [t1.v1, t1.v2], predicate: IsNotNull((t1.v1 + 5:Int32)) }
      └─LogicalScan { table: t2, columns: [t2.v1, t2.v2], predicate: IsNotNull((t2.v1 + 5:Int32)) }
- name: eq-predicate derived condition is banned for impure function e.g. `now()`
  sql: |
    create table t1(v1 timestamp with time zone);
    create table t2(v2 timestamp with time zone);
    select * from t1 join t2 where v1 = v2 and v1 > now();
  optimized_logical_plan: |
    LogicalJoin { type: Inner, on: (t1.v1 = t2.v2), output: all }
    ├─LogicalFilter { predicate: (t1.v1 > Now) }
    | └─LogicalScan { table: t1, columns: [t1.v1] }
    └─LogicalScan { table: t2, columns: [t2.v2] }
  stream_plan: |
    StreamMaterialize { columns: [v1, v2, t1._row_id(hidden), t2._row_id(hidden)], pk_columns: [t1._row_id, t2._row_id, v1, v2] }
    └─StreamHashJoin { type: Inner, predicate: t1.v1 = t2.v2, output: [t1.v1, t2.v2, t1._row_id, t2._row_id] }
      ├─StreamExchange { dist: HashShard(t1.v1) }
      | └─StreamDynamicFilter { predicate: (t1.v1 > now), output: [t1.v1, t1._row_id] }
      |   ├─StreamTableScan { table: t1, columns: [t1.v1, t1._row_id], pk: [t1._row_id], dist: UpstreamHashShard(t1._row_id) }
      |   └─StreamExchange { dist: Broadcast }
      |     └─StreamNow { output: [now] }
      └─StreamExchange { dist: HashShard(t2.v2) }
        └─StreamTableScan { table: t2, columns: [t2.v2, t2._row_id], pk: [t2._row_id], dist: UpstreamHashShard(t2._row_id) }<|MERGE_RESOLUTION|>--- conflicted
+++ resolved
@@ -108,11 +108,7 @@
         └─LogicalProject { exprs: [t.v1, t.v2, t.v3, t.v4, (t.v1 + t.v2) as $expr1, (t.v3 * t.v4) as $expr2] }
           └─LogicalScan { table: t, columns: [t.v1, t.v2, t.v3, t.v4, t.ts, t._row_id] }
   optimized_logical_plan: |
-<<<<<<< HEAD
-    LogicalProject { exprs: [t.v1, t.v2, t.v3, t.v4, (t.v1 + t.v2) as $expr43, (t.v3 * t.v4) as $expr44] }
-=======
     LogicalProject { exprs: [t.v1, t.v2, t.v3, t.v4, (t.v1 + t.v2) as $expr1, (t.v3 * t.v4) as $expr2] }
->>>>>>> 495a7a81
     └─LogicalScan { table: t, columns: [t.v1, t.v2, t.v3, t.v4], predicate: ((t.v1 + t.v2) > 10:Int32) AND (t.v1 = 10:Int32) AND (t.v2 = 20:Int32) AND (t.v3 = 30:Int32) AND ((t.v1 + t.v2) > (t.v3 * t.v4)) AND ((t.v1 + t.v2) > t.v1) }
 - name: filter agg transpose
   sql: |
