--- conflicted
+++ resolved
@@ -188,11 +188,7 @@
           └─LogicalScan { table: pg_user, columns: [pg_user.usesysid, pg_user.name, pg_user.usecreatedb, pg_user.usesuper, pg_user.passwd] }
   batch_plan: |
     BatchExchange { order: [pg_namespace.nspname ASC, pg_class.relname ASC], dist: Single }
-<<<<<<< HEAD
-    └─BatchProject { exprs: [pg_namespace.nspname, pg_class.relname, Case((pg_class.relkind = 'r':Varchar), 'table':Varchar, (pg_class.relkind = 'v':Varchar), 'view':Varchar, (pg_class.relkind = 'm':Varchar), 'materialized view':Varchar, (pg_class.relkind = 'i':Varchar), 'index':Varchar, (pg_class.relkind = 'S':Varchar), 'sequence':Varchar, (pg_class.relkind = 's':Varchar), 'special':Varchar, (pg_class.relkind = 't':Varchar), 'TOAST table':Varchar, (pg_class.relkind = 'f':Varchar), 'foreign table':Varchar, (pg_class.relkind = 'p':Varchar), 'partitioned table':Varchar, (pg_class.relkind = 'I':Varchar), 'partitioned index':Varchar) as $expr24, pg_user.name] }
-=======
     └─BatchProject { exprs: [pg_namespace.nspname, pg_class.relname, Case((pg_class.relkind = 'r':Varchar), 'table':Varchar, (pg_class.relkind = 'v':Varchar), 'view':Varchar, (pg_class.relkind = 'm':Varchar), 'materialized view':Varchar, (pg_class.relkind = 'i':Varchar), 'index':Varchar, (pg_class.relkind = 'S':Varchar), 'sequence':Varchar, (pg_class.relkind = 's':Varchar), 'special':Varchar, (pg_class.relkind = 't':Varchar), 'TOAST table':Varchar, (pg_class.relkind = 'f':Varchar), 'foreign table':Varchar, (pg_class.relkind = 'p':Varchar), 'partitioned table':Varchar, (pg_class.relkind = 'I':Varchar), 'partitioned index':Varchar) as $expr1, pg_user.name] }
->>>>>>> 495a7a81
       └─BatchSort { order: [pg_namespace.nspname ASC, pg_class.relname ASC] }
         └─BatchHashJoin { type: LeftOuter, predicate: pg_class.relowner = pg_user.usesysid, output: [pg_class.relname, pg_class.relkind, pg_namespace.nspname, pg_user.name] }
           ├─BatchExchange { order: [], dist: HashShard(pg_class.relowner) }
@@ -221,22 +217,14 @@
             └─LogicalValues { rows: [[]], schema: Schema { fields: [] } }
   optimized_logical_plan: |
     LogicalJoin { type: LeftSemi, on: IsNotDistinctFrom(auction.date_time, auction.date_time), output: all }
-<<<<<<< HEAD
-    ├─LogicalShare { id = 127 }
-=======
-    ├─LogicalShare { id = 236 }
->>>>>>> 495a7a81
+    ├─LogicalShare { id = 242 }
     | └─LogicalHopWindow { time_col: auction.date_time, slide: 00:00:01, size: 01:00:00, output: all }
     |   └─LogicalScan { table: auction, columns: [auction.date_time] }
     └─LogicalProject { exprs: [auction.date_time] }
       └─LogicalAgg { group_key: [auction.date_time, auction.date_time], aggs: [] }
         └─LogicalJoin { type: Inner, on: true, output: [auction.date_time, auction.date_time] }
           ├─LogicalAgg { group_key: [auction.date_time], aggs: [] }
-<<<<<<< HEAD
-          | └─LogicalShare { id = 127 }
-=======
-          | └─LogicalShare { id = 236 }
->>>>>>> 495a7a81
+          | └─LogicalShare { id = 242 }
           |   └─LogicalHopWindow { time_col: auction.date_time, slide: 00:00:01, size: 01:00:00, output: all }
           |     └─LogicalScan { table: auction, columns: [auction.date_time] }
           └─LogicalValues { rows: [[]], schema: Schema { fields: [] } }
