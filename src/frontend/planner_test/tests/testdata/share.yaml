--- conflicted
+++ resolved
@@ -100,20 +100,18 @@
           |   └─BatchHashAgg { group_key: [window_start, auction], aggs: [count] }
           |     └─BatchHopWindow { time_col: date_time, slide: 00:00:02, size: 00:00:10, output: [auction, window_start] }
           |       └─BatchExchange { order: [], dist: HashShard(auction) }
-          |         └─BatchFilter { predicate: IsNotNull(date_time) }
-          |           └─BatchProject { exprs: [auction, date_time] }
-          |             └─BatchFilter { predicate: IsNotNull(date_time) }
-          |               └─BatchSource { source: "bid", columns: ["auction", "bidder", "price", "channel", "url", "date_time", "extra", "_row_id"], filter: (None, None) }
+          |         └─BatchProject { exprs: [auction, date_time] }
+          |           └─BatchFilter { predicate: IsNotNull(date_time) }
+          |             └─BatchSource { source: "bid", columns: ["auction", "bidder", "price", "channel", "url", "date_time", "extra", "_row_id"], filter: (None, None) }
           └─BatchProject { exprs: [max(count), window_start] }
             └─BatchHashAgg { group_key: [window_start], aggs: [max(count)] }
               └─BatchExchange { order: [], dist: HashShard(window_start) }
                 └─BatchHashAgg { group_key: [auction, window_start], aggs: [count] }
                   └─BatchHopWindow { time_col: date_time, slide: 00:00:02, size: 00:00:10, output: [auction, window_start] }
                     └─BatchExchange { order: [], dist: HashShard(auction) }
-                      └─BatchFilter { predicate: IsNotNull(date_time) }
-                        └─BatchProject { exprs: [auction, date_time] }
-                          └─BatchFilter { predicate: IsNotNull(date_time) }
-                            └─BatchSource { source: "bid", columns: ["auction", "bidder", "price", "channel", "url", "date_time", "extra", "_row_id"], filter: (None, None) }
+                      └─BatchProject { exprs: [auction, date_time] }
+                        └─BatchFilter { predicate: IsNotNull(date_time) }
+                          └─BatchSource { source: "bid", columns: ["auction", "bidder", "price", "channel", "url", "date_time", "extra", "_row_id"], filter: (None, None) }
   stream_plan: |
     StreamMaterialize { columns: [auction, num, window_start(hidden), window_start#1(hidden)], pk_columns: [window_start, auction, window_start#1], pk_conflict: "no check" }
     └─StreamProject { exprs: [auction, count, window_start, window_start] }
@@ -123,46 +121,26 @@
           | └─StreamProject { exprs: [auction, count, window_start] }
           |   └─StreamAppendOnlyHashAgg { group_key: [window_start, auction], aggs: [count, count] }
           |     └─StreamExchange { dist: HashShard(auction, window_start) }
-<<<<<<< HEAD
           |       └─StreamProject { exprs: [auction, window_start, _row_id] }
-          |         └─StreamShare { id = 1023 }
+          |         └─StreamShare { id = 1155 }
           |           └─StreamHopWindow { time_col: date_time, slide: 00:00:02, size: 00:00:10, output: [auction, window_start, _row_id] }
           |             └─StreamProject { exprs: [auction, date_time, _row_id] }
-          |               └─StreamRowIdGen { row_id_index: 7 }
-          |                 └─StreamSource { source: "bid", columns: ["auction", "bidder", "price", "channel", "url", "date_time", "extra", "_row_id"] }
-=======
-          |       └─StreamHopWindow { time_col: date_time, slide: 00:00:02, size: 00:00:10, output: [auction, window_start, _row_id] }
-          |         └─StreamFilter { predicate: IsNotNull(date_time) }
-          |           └─StreamProject { exprs: [auction, date_time, _row_id] }
-          |             └─StreamShare { id = 1313 }
-          |               └─StreamProject { exprs: [auction, date_time, _row_id] }
-          |                 └─StreamFilter { predicate: IsNotNull(date_time) }
-          |                   └─StreamRowIdGen { row_id_index: 7 }
-          |                     └─StreamSource { source: "bid", columns: ["auction", "bidder", "price", "channel", "url", "date_time", "extra", "_row_id"] }
->>>>>>> b39ae68c
+          |               └─StreamFilter { predicate: IsNotNull(date_time) }
+          |                 └─StreamRowIdGen { row_id_index: 7 }
+          |                   └─StreamSource { source: "bid", columns: ["auction", "bidder", "price", "channel", "url", "date_time", "extra", "_row_id"] }
           └─StreamProject { exprs: [max(count), window_start] }
             └─StreamHashAgg { group_key: [window_start], aggs: [count, max(count)] }
               └─StreamExchange { dist: HashShard(window_start) }
                 └─StreamProject { exprs: [auction, window_start, count] }
                   └─StreamAppendOnlyHashAgg { group_key: [auction, window_start], aggs: [count, count] }
                     └─StreamExchange { dist: HashShard(auction, window_start) }
-<<<<<<< HEAD
                       └─StreamProject { exprs: [auction, window_start, _row_id] }
-                        └─StreamShare { id = 1023 }
+                        └─StreamShare { id = 1155 }
                           └─StreamHopWindow { time_col: date_time, slide: 00:00:02, size: 00:00:10, output: [auction, window_start, _row_id] }
                             └─StreamProject { exprs: [auction, date_time, _row_id] }
-                              └─StreamRowIdGen { row_id_index: 7 }
-                                └─StreamSource { source: "bid", columns: ["auction", "bidder", "price", "channel", "url", "date_time", "extra", "_row_id"] }
-=======
-                      └─StreamHopWindow { time_col: date_time, slide: 00:00:02, size: 00:00:10, output: [auction, window_start, _row_id] }
-                        └─StreamFilter { predicate: IsNotNull(date_time) }
-                          └─StreamProject { exprs: [auction, date_time, _row_id] }
-                            └─StreamShare { id = 1313 }
-                              └─StreamProject { exprs: [auction, date_time, _row_id] }
-                                └─StreamFilter { predicate: IsNotNull(date_time) }
-                                  └─StreamRowIdGen { row_id_index: 7 }
-                                    └─StreamSource { source: "bid", columns: ["auction", "bidder", "price", "channel", "url", "date_time", "extra", "_row_id"] }
->>>>>>> b39ae68c
+                              └─StreamFilter { predicate: IsNotNull(date_time) }
+                                └─StreamRowIdGen { row_id_index: 7 }
+                                  └─StreamSource { source: "bid", columns: ["auction", "bidder", "price", "channel", "url", "date_time", "extra", "_row_id"] }
 - sql: |
     set rw_enable_share_plan=true;
     create table t(a int, b int);
