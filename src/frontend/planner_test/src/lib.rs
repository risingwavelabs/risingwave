// Copyright 2022 Singularity Data
//
// Licensed under the Apache License, Version 2.0 (the "License");
// you may not use this file except in compliance with the License.
// You may obtain a copy of the License at
//
// http://www.apache.org/licenses/LICENSE-2.0
//
// Unless required by applicable law or agreed to in writing, software
// distributed under the License is distributed on an "AS IS" BASIS,
// WITHOUT WARRANTIES OR CONDITIONS OF ANY KIND, either express or implied.
// See the License for the specific language governing permissions and
// limitations under the License.

#![feature(label_break_value)]
#![allow(clippy::derive_partial_eq_without_eq)]
//! Data-driven tests.

mod resolve_id;

use std::collections::BTreeMap;
use std::path::Path;
use std::sync::atomic::Ordering;
use std::sync::Arc;

use anyhow::{anyhow, bail, Result};
pub use resolve_id::*;
use risingwave_frontend::handler::{
    create_index, create_mv, create_source, create_table, drop_table, variable,
};
use risingwave_frontend::session::{OptimizerContext, OptimizerContextRef, SessionImpl};
use risingwave_frontend::test_utils::{create_proto_file, LocalFrontend};
use risingwave_frontend::{
    build_graph, explain_stream_graph, Binder, FrontendOpts, PlanRef, Planner, WithOptions,
};
use risingwave_sqlparser::ast::{ObjectName, Statement};
use risingwave_sqlparser::parser::Parser;
use serde::{Deserialize, Serialize};

#[serde_with::skip_serializing_none]
#[derive(Clone, Debug, PartialEq, Serialize, Deserialize, Default)]
#[serde(deny_unknown_fields)]
pub struct TestCase {
    /// Id of the test case, used in before.
    pub id: Option<String>,

    /// A brief description of the test case.
    pub name: Option<String>,

    /// Before running the SQL statements, the test runner will execute the specified test cases
    pub before: Option<Vec<String>>,

    /// The resolved statements of the before ids
    #[serde(skip_serializing)]
    before_statements: Option<Vec<String>>,

    /// The SQL statements
    pub sql: String,

    /// The original logical plan
    pub logical_plan: Option<String>,

    /// Logical plan with optimization `.gen_optimized_logical_plan()`
    pub optimized_logical_plan: Option<String>,

    /// Distributed batch plan `.gen_batch_query_plan()`
    pub batch_plan: Option<String>,

    /// Proto JSON of generated batch plan
    pub batch_plan_proto: Option<String>,

    /// Batch plan for local execution `.gen_batch_local_plan()`
    pub batch_local_plan: Option<String>,

    /// Create MV plan `.gen_create_mv_plan()`
    pub stream_plan: Option<String>,

    /// Create MV fragments plan
    pub stream_dist_plan: Option<String>,

    // TODO: uncomment for Proto JSON of generated stream plan
    //  was: "stream_plan_proto": Option<String>
    // pub plan_graph_proto: Option<String>,
    /// Error of binder
    pub binder_error: Option<String>,

    /// Error of planner
    pub planner_error: Option<String>,

    /// Error of optimizer
    pub optimizer_error: Option<String>,

    /// Error of `.gen_batch_query_plan()`
    pub batch_error: Option<String>,

    /// Error of `.gen_batch_local_plan()`
    pub batch_local_error: Option<String>,

    /// Error of `.gen_stream_plan()`
    pub stream_error: Option<String>,

    /// Support using file content or file location to create source.
    pub create_source: Option<CreateSource>,

    /// Provide config map to frontend
    pub with_config_map: Option<BTreeMap<String, String>>,
}

#[serde_with::skip_serializing_none]
#[derive(Clone, Debug, PartialEq, Serialize, Deserialize, Default)]
#[serde(deny_unknown_fields)]
pub struct CreateSource {
    row_format: String,
    name: String,
    file: Option<String>,
    materialized: Option<bool>,
}

#[serde_with::skip_serializing_none]
#[derive(Debug, PartialEq, Serialize, Deserialize, Default)]
#[serde(deny_unknown_fields)]
pub struct TestCaseResult {
    /// The original logical plan
    pub logical_plan: Option<String>,

    /// Logical plan with optimization `.gen_optimized_logical_plan()`
    pub optimized_logical_plan: Option<String>,

    /// Distributed batch plan `.gen_batch_query_plan()`
    pub batch_plan: Option<String>,

    /// Proto JSON of generated batch plan
    pub batch_plan_proto: Option<String>,

    /// Batch plan for local execution `.gen_batch_local_plan()`
    pub batch_local_plan: Option<String>,

    /// Create MV plan `.gen_create_mv_plan()`
    pub stream_plan: Option<String>,

    /// Create MV fragments plan
    pub stream_dist_plan: Option<String>,

    /// Error of binder
    pub binder_error: Option<String>,

    /// Error of planner
    pub planner_error: Option<String>,

    /// Error of optimizer
    pub optimizer_error: Option<String>,

    /// Error of `.gen_batch_query_plan()`
    pub batch_error: Option<String>,

    /// Error of `.gen_batch_local_plan()`
    pub batch_local_error: Option<String>,

    /// Error of `.gen_stream_plan()`
    pub stream_error: Option<String>,
}

impl TestCaseResult {
    /// Convert a result to test case
    pub fn into_test_case(self, original_test_case: &TestCase) -> Result<TestCase> {
        if original_test_case.binder_error.is_none() && let Some(ref err) = self.binder_error {
            return Err(anyhow!("unexpected binder error: {}", err));
        }
        if original_test_case.planner_error.is_none() && let Some(ref err) = self.planner_error {
            return Err(anyhow!("unexpected planner error: {}", err));
        }
        if original_test_case.optimizer_error.is_none() && let Some(ref err) = self.optimizer_error {
            return Err(anyhow!("unexpected optimizer error: {}", err));
        }

        let case = TestCase {
            id: original_test_case.id.clone(),
            name: original_test_case.name.clone(),
            before: original_test_case.before.clone(),
            sql: original_test_case.sql.to_string(),
            before_statements: original_test_case.before_statements.clone(),
            logical_plan: self.logical_plan,
            optimized_logical_plan: self.optimized_logical_plan,
            batch_plan: self.batch_plan,
            batch_local_plan: self.batch_local_plan,
            stream_plan: self.stream_plan,
            batch_plan_proto: self.batch_plan_proto,
            planner_error: self.planner_error,
            optimizer_error: self.optimizer_error,
            batch_error: self.batch_error,
            batch_local_error: self.batch_local_error,
            stream_error: self.stream_error,
            binder_error: self.binder_error,
            create_source: original_test_case.create_source.clone(),
            with_config_map: original_test_case.with_config_map.clone(),
            stream_dist_plan: self.stream_dist_plan,
        };
        Ok(case)
    }
}

impl TestCase {
    /// Run the test case, and return the expected output.
    pub async fn run(&self, do_check_result: bool) -> Result<TestCaseResult> {
        let frontend = LocalFrontend::new(FrontendOpts::default()).await;
        let session = frontend.session_ref();

        if let Some(ref config_map) = self.with_config_map {
            for (key, val) in config_map {
                session.set_config(key, val).unwrap();
            }
        }

        let placeholder_empty_vec = vec![];

        // Since temp file will be deleted when it goes out of scope, so create source in advance.
        self.create_source(session.clone()).await?;

        let mut result: Option<TestCaseResult> = None;
        for sql in self
            .before_statements
            .as_ref()
            .unwrap_or(&placeholder_empty_vec)
            .iter()
            .chain(std::iter::once(&self.sql))
        {
            result = self
                .run_sql(sql, session.clone(), do_check_result, result)
                .await?;
        }

        Ok(result.unwrap_or_default())
    }

    // If testcase have create source info, run sql to create source.
    // Support create source by file content or file location.
    async fn create_source(&self, session: Arc<SessionImpl>) -> Result<Option<TestCaseResult>> {
        match self.create_source.clone() {
            Some(source) => {
                if let Some(content) = source.file {
                    let materialized = if let Some(true) = source.materialized {
                        "materialized".to_string()
                    } else {
                        "".to_string()
                    };
                    let sql = format!(
                        r#"CREATE {} SOURCE {}
    WITH (kafka.topic = 'abc', kafka.servers = 'localhost:1001')
    ROW FORMAT {} MESSAGE '.test.TestRecord' ROW SCHEMA LOCATION 'file://"#,
                        materialized, source.name, source.row_format
                    );
                    let temp_file = create_proto_file(content.as_str());
                    self.run_sql(
                        &(sql + temp_file.path().to_str().unwrap() + "'"),
                        session.clone(),
                        false,
                        None,
                    )
                    .await
                } else {
                    panic!(
                        "{:?} create source must include `file` for the file content",
                        self.id
                    );
                }
            }
            None => Ok(None),
        }
    }

    async fn run_sql(
        &self,
        sql: &str,
        session: Arc<SessionImpl>,
        do_check_result: bool,
        mut result: Option<TestCaseResult>,
    ) -> Result<Option<TestCaseResult>> {
        let statements = Parser::parse_sql(sql).unwrap();
        for stmt in statements {
            let context = OptimizerContext::new(
                session.clone(),
                Arc::from(sql),
                WithOptions::try_from(&stmt)?,
            );
            context.explain_verbose.store(true, Ordering::Relaxed); // use explain verbose in planner tests
            match stmt.clone() {
                Statement::Query(_)
                | Statement::Insert { .. }
                | Statement::Delete { .. }
                | Statement::Update { .. } => {
                    if result.is_some() {
                        panic!("two queries in one test case");
                    }
                    let ret = self.apply_query(&stmt, context.into())?;
                    if do_check_result {
                        check_result(self, &ret)?;
                    }
                    result = Some(ret);
                }
                Statement::CreateTable {
                    name,
                    columns,
                    constraints,
                    ..
                } => {
                    create_table::handle_create_table(context, name, columns, constraints).await?;
                }
                Statement::CreateSource {
                    is_materialized,
                    stmt,
                } => {
                    create_source::handle_create_source(context, is_materialized, stmt).await?;
                }
                Statement::CreateIndex {
                    name,
                    table_name,
                    columns,
                    include,
                    distributed_by,
                    // TODO: support unique and if_not_exist in planner test
                    ..
                } => {
                    create_index::handle_create_index(
<<<<<<< HEAD
                        context,
                        name,
                        table_name,
                        columns,
                        include,
                        distributed_by,
=======
                        context, false, name, table_name, columns, include,
>>>>>>> 7a6f25c7
                    )
                    .await?;
                }
                Statement::CreateView {
                    materialized: true,
                    or_replace: false,
                    name,
                    query,
                    ..
                } => {
                    create_mv::handle_create_mv(context, name, *query).await?;
                }
                Statement::Drop(drop_statement) => {
                    drop_table::handle_drop_table(context, drop_statement.object_name).await?;
                }
                Statement::SetVariable {
                    local: _,
                    variable,
                    value,
                } => {
                    variable::handle_set(context, variable, value).unwrap();
                }
                _ => return Err(anyhow!("Unsupported statement type")),
            }
        }
        Ok(result)
    }

    fn apply_query(
        &self,
        stmt: &Statement,
        context: OptimizerContextRef,
    ) -> Result<TestCaseResult> {
        let session = context.inner().session_ctx.clone();
        let mut ret = TestCaseResult::default();

        let bound = {
            let mut binder = Binder::new(&session);
            match binder.bind(stmt.clone()) {
                Ok(bound) => bound,
                Err(err) => {
                    ret.binder_error = Some(err.to_string());
                    return Ok(ret);
                }
            }
        };

        let mut planner = Planner::new(context.clone());

        let mut logical_plan = match planner.plan(bound) {
            Ok(logical_plan) => {
                if self.logical_plan.is_some() {
                    ret.logical_plan = Some(explain_plan(&logical_plan.clone().into_subplan()));
                }
                logical_plan
            }
            Err(err) => {
                ret.planner_error = Some(err.to_string());
                return Ok(ret);
            }
        };

        if self.optimized_logical_plan.is_some() || self.optimizer_error.is_some() {
            let optimized_logical_plan = match logical_plan.gen_optimized_logical_plan() {
                Ok(optimized_logical_plan) => optimized_logical_plan,
                Err(err) => {
                    ret.optimizer_error = Some(err.to_string());
                    return Ok(ret);
                }
            };

            // Only generate optimized_logical_plan if it is specified in test case
            if self.optimized_logical_plan.is_some() {
                ret.optimized_logical_plan = Some(explain_plan(&optimized_logical_plan));
            }
        }

        'batch: {
            if self.batch_plan.is_some()
                || self.batch_plan_proto.is_some()
                || self.batch_error.is_some()
            {
                let batch_plan = match logical_plan.gen_batch_distributed_plan() {
                    Ok(batch_plan) => batch_plan,
                    Err(err) => {
                        ret.batch_error = Some(err.to_string());
                        break 'batch;
                    }
                };

                // Only generate batch_plan if it is specified in test case
                if self.batch_plan.is_some() {
                    ret.batch_plan = Some(explain_plan(&batch_plan));
                }

                // Only generate batch_plan_proto if it is specified in test case
                if self.batch_plan_proto.is_some() {
                    ret.batch_plan_proto = Some(serde_yaml::to_string(
                        &batch_plan.to_batch_prost_identity(false),
                    )?);
                }
            }
        }

        'local_batch: {
            if self.batch_local_plan.is_some() || self.batch_local_error.is_some() {
                let batch_plan = match logical_plan.gen_batch_local_plan() {
                    Ok(batch_plan) => batch_plan,
                    Err(err) => {
                        ret.batch_local_error = Some(err.to_string());
                        break 'local_batch;
                    }
                };

                // Only generate batch_plan if it is specified in test case
                if self.batch_local_plan.is_some() {
                    ret.batch_local_plan = Some(explain_plan(&batch_plan));
                }
            }
        }

        'stream: {
            if self.stream_plan.is_some()
                || self.stream_error.is_some()
                || self.stream_dist_plan.is_some()
            {
                let q = if let Statement::Query(q) = stmt {
                    q.as_ref().clone()
                } else {
                    return Err(anyhow!("expect a query"));
                };

                let stream_plan = match create_mv::gen_create_mv_plan(
                    &session,
                    context,
                    q,
                    ObjectName(vec!["test".into()]),
                    false,
                ) {
                    Ok((stream_plan, _)) => stream_plan,
                    Err(err) => {
                        ret.stream_error = Some(err.to_string());
                        break 'stream;
                    }
                };

                // Only generate stream_plan if it is specified in test case
                if self.stream_plan.is_some() {
                    ret.stream_plan = Some(explain_plan(&stream_plan));
                }

                // Only generate stream_dist_plan if it is specified in test case
                if self.stream_dist_plan.is_some() {
                    let graph = build_graph(stream_plan);
                    ret.stream_dist_plan = Some(explain_stream_graph(&graph, false).unwrap());
                }
            }
        }

        Ok(ret)
    }
}

fn explain_plan(plan: &PlanRef) -> String {
    plan.explain_to_string().expect("failed to explain")
}

fn check_result(expected: &TestCase, actual: &TestCaseResult) -> Result<()> {
    check_err("binder", &expected.binder_error, &actual.binder_error)?;
    check_err("planner", &expected.planner_error, &actual.planner_error)?;
    check_err(
        "optimizer",
        &expected.optimizer_error,
        &actual.optimizer_error,
    )?;
    check_err("batch", &expected.batch_error, &actual.batch_error)?;
    check_err(
        "batch_local",
        &expected.batch_local_error,
        &actual.batch_local_error,
    )?;
    check_option_plan_eq("logical_plan", &expected.logical_plan, &actual.logical_plan)?;
    check_option_plan_eq(
        "optimized_logical_plan",
        &expected.optimized_logical_plan,
        &actual.optimized_logical_plan,
    )?;
    check_option_plan_eq("batch_plan", &expected.batch_plan, &actual.batch_plan)?;
    check_option_plan_eq(
        "batch_local_plan",
        &expected.batch_local_plan,
        &actual.batch_local_plan,
    )?;
    check_option_plan_eq("stream_plan", &expected.stream_plan, &actual.stream_plan)?;
    check_option_plan_eq(
        "stream_dist_plan",
        &expected.stream_dist_plan,
        &actual.stream_dist_plan,
    )?;
    check_option_plan_eq(
        "batch_plan_proto",
        &expected.batch_plan_proto,
        &actual.batch_plan_proto,
    )?;

    Ok(())
}

fn check_option_plan_eq(
    ctx: &str,
    expected_plan: &Option<String>,
    actual_plan: &Option<String>,
) -> Result<()> {
    match (expected_plan, actual_plan) {
        (Some(expected_plan), Some(actual_plan)) => check_plan_eq(ctx, expected_plan, actual_plan),
        (None, None) => Ok(()),
        (None, Some(_)) => Ok(()),
        (Some(expected_plan), None) => Err(anyhow!(
            "Expected {}:\n{},\nbut failure occurred or no statement executed.",
            ctx,
            *expected_plan
        )),
    }
}

fn check_plan_eq(ctx: &str, expected: &String, actual: &String) -> Result<()> {
    if expected.trim() != actual.trim() {
        Err(anyhow!(
            "Expected {}:\n{}\nActual {}:\n{}",
            ctx,
            expected,
            ctx,
            actual,
        ))
    } else {
        Ok(())
    }
}

/// Compare the error with the expected error, fail if they are mismatched.
fn check_err(ctx: &str, expected_err: &Option<String>, actual_err: &Option<String>) -> Result<()> {
    match (expected_err, actual_err) {
        (None, None) => Ok(()),
        (None, Some(e)) => Err(anyhow!("unexpected {} error: {}", ctx, e)),
        (Some(e), None) => Err(anyhow!(
            "expected {} error: {}, but there's no error during execution",
            ctx,
            e
        )),
        (Some(l), Some(r)) => {
            let expected_err = l.trim().to_string();
            let actual_err = r.trim().to_string();
            if expected_err == actual_err {
                Ok(())
            } else {
                Err(anyhow!(
                    "Expected {context} error: {}\n  Actual {context} error: {}",
                    expected_err,
                    actual_err,
                    context = ctx
                ))
            }
        }
    }
}

pub async fn run_test_file(file_path: &Path, file_content: &str) -> Result<()> {
    let file_name = file_path.file_name().unwrap().to_str().unwrap();
    println!("-- running {file_name} --");

    let mut failed_num = 0;
    let cases: Vec<TestCase> = serde_yaml::from_str(file_content).map_err(|e| {
        if let Some(loc) = e.location() {
            anyhow!(
                "failed to parse yaml: {e}, at {}:{}:{}",
                file_path.display(),
                loc.line(),
                loc.column()
            )
        } else {
            anyhow!("failed to parse yaml: {e}")
        }
    })?;
    let cases = resolve_testcase_id(cases).expect("failed to resolve");

    for (i, c) in cases.into_iter().enumerate() {
        println!(
            "Running test #{i} (id: {}), SQL:\n{}",
            c.id.clone().unwrap_or_else(|| "<none>".to_string()),
            c.sql
        );
        if let Err(e) = c.run(true).await {
            eprintln!(
                "Test #{i} (id: {}) failed, SQL:\n{}Error: {}",
                c.id.clone().unwrap_or_else(|| "<none>".to_string()),
                c.sql,
                e
            );
            failed_num += 1;
        }
    }
    if failed_num > 0 {
        println!("\n");
        bail!(format!("{} test cases failed", failed_num));
    }
    Ok(())
}<|MERGE_RESOLUTION|>--- conflicted
+++ resolved
@@ -321,16 +321,7 @@
                     ..
                 } => {
                     create_index::handle_create_index(
-<<<<<<< HEAD
-                        context,
-                        name,
-                        table_name,
-                        columns,
-                        include,
-                        distributed_by,
-=======
-                        context, false, name, table_name, columns, include,
->>>>>>> 7a6f25c7
+                        context, false, name, table_name, columns, include, distributed_by,
                     )
                     .await?;
                 }
