[package]
name = "risingwave_frontend"
version = { workspace = true }
edition = { workspace = true }
homepage = { workspace = true }
keywords = { workspace = true }
license = { workspace = true }
repository = { workspace = true }
# See more keys and their definitions at https://doc.rust-lang.org/cargo/reference/manifest.html

[package.metadata.cargo-machete]
ignored = ["workspace-hack"]

[package.metadata.cargo-udeps.ignore]
normal = ["workspace-hack"]

[dependencies]
anyhow = "1"
arc-swap = "1"
<<<<<<< HEAD
arrow-schema = "44"
async-recursion = "1.0.4"
=======
arrow-schema = "45"
async-recursion = "1.0.2"
>>>>>>> 19aded30
async-trait = "0.1"
auto_enums = { version = "0.8", features = ["futures03"] }
bk-tree = "0.5.0"
bytes = "1"
clap = { version = "4", features = ["derive"] }
downcast-rs = "1.2"
dyn-clone = "1.0.12"
easy-ext = "1"
educe = "0.4"
enum-as-inner = "0.6"
fixedbitset = "0.4.2"
futures = { version = "0.3", default-features = false, features = ["alloc"] }
futures-async-stream = { workspace = true }
iana-time-zone = "0.1"
itertools = "0.11"
maplit = "1"
md5 = "0.7.0"
more-asserts = "0.3"
num-integer = "0.1"
parking_lot = "0.12"
parse-display = "0.6"
paste = "1"
petgraph = "0.6"
pgwire = { path = "../utils/pgwire" }
pin-project-lite = "0.2"
postgres-types = { version = "0.2.5" }
pretty-xmlish = "0.1.13"
pretty_assertions = "1"
prometheus = { version = "0.13", features = ["process"] }
rand = "0.8"
risingwave_batch = { workspace = true }
risingwave_common = { workspace = true }
risingwave_common_service = { workspace = true }
risingwave_connector = { workspace = true }
risingwave_expr = { workspace = true }
risingwave_pb = { workspace = true }
risingwave_rpc_client = { workspace = true }
risingwave_source = { workspace = true }
risingwave_sqlparser = { workspace = true }
risingwave_storage = { workspace = true }
risingwave_udf = { workspace = true }
risingwave_variables = { workspace = true }
serde = { version = "1", features = ["derive"] }
serde_json = "1"
sha2 = "0.10.7"
smallvec = { version = "1.11.0", features = ["serde"] }
tempfile = "3"
thiserror = "1"
tokio = { version = "0.2", package = "madsim-tokio", features = [
    "rt",
    "rt-multi-thread",
    "sync",
    "macros",
    "time",
    "signal",
    "fs",
] }
tokio-stream = "0.1"
tonic = { workspace = true }
tracing = "0.1"
tracing-futures = { version = "0.2", features = ["futures-03"] }
uuid = "1"

[target.'cfg(not(madsim))'.dependencies]
workspace-hack = { path = "../workspace-hack" }

[dev-dependencies]
assert_matches = "1"
tempfile = "3"<|MERGE_RESOLUTION|>--- conflicted
+++ resolved
@@ -17,13 +17,8 @@
 [dependencies]
 anyhow = "1"
 arc-swap = "1"
-<<<<<<< HEAD
-arrow-schema = "44"
+arrow-schema = "45"
 async-recursion = "1.0.4"
-=======
-arrow-schema = "45"
-async-recursion = "1.0.2"
->>>>>>> 19aded30
 async-trait = "0.1"
 auto_enums = { version = "0.8", features = ["futures03"] }
 bk-tree = "0.5.0"
