[package]
name = "risingwave_frontend"
version = { workspace = true }
edition = { workspace = true }
homepage = { workspace = true }
keywords = { workspace = true }
license = { workspace = true }
repository = { workspace = true }
# See more keys and their definitions at https://doc.rust-lang.org/cargo/reference/manifest.html

[dependencies]
anyhow = "1"
arc-swap = { workspace = true }
async-recursion = "1.1.0"
async-trait = "0.1"
auto_enums = { workspace = true }
auto_impl = "1"
axum = { workspace = true }
base64 = "0.22"
bk-tree = "0.5.0"
bytes = "1"
chrono = { version = "0.4", default-features = false }
clap = { workspace = true }
downcast-rs = "2.0"
dyn-clone = "1.0.14"
easy-ext = "1"
educe = "0.6"
either = "1"
enum-as-inner = "0.6"
fancy-regex = "0.14.0"
fixedbitset = "0.5"
futures = { version = "0.3", default-features = false, features = ["alloc"] }
futures-async-stream = { workspace = true }
iana-time-zone = "0.1"
iceberg = { workspace = true }
itertools = { workspace = true }
jsonbb = { workspace = true }
linkme = { workspace = true }
maplit = "1"
md5 = "0.7.0"
memcomparable = "0.2"
mysql_async = { version = "0.34", default-features = false, features = [
    "default",
] }
num-integer = "0.1"
parking_lot = { workspace = true }
parse-display = "0.10"
paste = "1"
<<<<<<< HEAD
petgraph = "0.7.1"
=======
petgraph = "0.7"
>>>>>>> b34ead99
pgwire = { path = "../utils/pgwire" }
pin-project-lite = { workspace = true }
postgres-types = { version = "0.2.6" }
pretty-xmlish = "0.1.13"
pretty_assertions = "1"
prometheus = { version = "0.14", features = ["process"] }
prost = { workspace = true }
quick-xml = { version = "0.37", features = ["serialize"] }
rand = { version = "0.9", features = ["small_rng"] }
risingwave_batch = { workspace = true }
risingwave_common = { workspace = true }
risingwave_common_heap_profiling = { workspace = true }
risingwave_common_service = { workspace = true }
risingwave_connector = { workspace = true }
risingwave_dml = { workspace = true }
risingwave_expr = { workspace = true }
risingwave_frontend_macro = { path = "macro" }
risingwave_hummock_sdk = { workspace = true }
risingwave_pb = { workspace = true }
risingwave_rpc_client = { workspace = true }
risingwave_sqlparser = { workspace = true }
risingwave_storage = { workspace = true }
risingwave_variables = { workspace = true }
rw_futures_util = { workspace = true }
serde = { version = "1", features = ["derive"] }
serde_json = "1"
serde_yaml = "0.9"
sha2 = "0.10.7"
smallvec = { version = "1.15.0", features = ["serde"] }
speedate = "0.15.0"
tempfile = "3"
thiserror = "1"
thiserror-ext = { workspace = true }
tokio = { version = "0.2", package = "madsim-tokio", features = [
    "rt",
    "rt-multi-thread",
    "sync",
    "macros",
    "time",
    "signal",
    "fs",
] }
tokio-postgres = "0.7"
tokio-stream = { workspace = true }
tonic = { workspace = true }
tower = { version = "0.5", features = ["util", "load-shed"] }
tower-http = { version = "0.6", features = [
  "add-extension",
  "cors",
  "compression-gzip",
] }
tracing = "0.1"
url = "2.5.0"
uuid = "1"

[target.'cfg(not(madsim))'.dependencies]
workspace-hack = { path = "../workspace-hack" }

[dev-dependencies]
assert_matches = "1"
expect-test = "1"
risingwave_batch_executors = { workspace = true }
risingwave_expr_impl = { workspace = true }
tempfile = "3"

[lints]
workspace = true<|MERGE_RESOLUTION|>--- conflicted
+++ resolved
@@ -46,11 +46,7 @@
 parking_lot = { workspace = true }
 parse-display = "0.10"
 paste = "1"
-<<<<<<< HEAD
-petgraph = "0.7.1"
-=======
 petgraph = "0.7"
->>>>>>> b34ead99
 pgwire = { path = "../utils/pgwire" }
 pin-project-lite = { workspace = true }
 postgres-types = { version = "0.2.6" }
