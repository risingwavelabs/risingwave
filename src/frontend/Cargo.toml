[package]
name = "risingwave_frontend"
version = { workspace = true }
edition = { workspace = true }
homepage = { workspace = true }
keywords = { workspace = true }
license = { workspace = true }
repository = { workspace = true }
# See more keys and their definitions at https://doc.rust-lang.org/cargo/reference/manifest.html

[package.metadata.cargo-machete]
ignored = ["workspace-hack"]

[package.metadata.cargo-udeps.ignore]
normal = ["workspace-hack"]

[dependencies]
anyhow = "1"
arc-swap = "1"
arrow-schema = { workspace = true }
arrow-udf-wasm = { workspace = true }
async-recursion = "1.1.0"
async-trait = "0.1"
auto_enums = { workspace = true }
auto_impl = "1"
base64 = "0.22"
bk-tree = "0.5.0"
bytes = "1"
clap = { workspace = true }
downcast-rs = "1.2"
dyn-clone = "1.0.14"
easy-ext = "1"
educe = "0.5"
either = "1"
enum-as-inner = "0.6"
fancy-regex = "0.13.0"
fixedbitset = "0.5"
futures = { version = "0.3", default-features = false, features = ["alloc"] }
futures-async-stream = { workspace = true }
iana-time-zone = "0.1"
icelake = { workspace = true }
<<<<<<< HEAD
itertools = { workspace = true }
=======
itertools = "0.12"
jsonbb = "0.1.2"
>>>>>>> bdcc9391
linkme = { version = "0.3", features = ["used_linker"] }
maplit = "1"
md5 = "0.7.0"
memcomparable = "0.2"
num-integer = "0.1"
parking_lot = { workspace = true }
parse-display = "0.9"
paste = "1"
petgraph = "0.6"
pgwire = { path = "../utils/pgwire" }
pin-project-lite = "0.2"
postgres-types = { version = "0.2.6" }
pretty-xmlish = "0.1.13"
pretty_assertions = "1"
prometheus = { version = "0.13", features = ["process"] }
prost = { workspace = true }
rand = { version = "0.8", features = ["small_rng"] }
risingwave_batch = { workspace = true }
risingwave_common = { workspace = true }
risingwave_common_heap_profiling = { workspace = true }
risingwave_common_service = { workspace = true }
risingwave_connector = { workspace = true }
risingwave_dml = { workspace = true }
risingwave_expr = { workspace = true }
risingwave_frontend_macro = { path = "macro" }
risingwave_hummock_sdk = { workspace = true }
risingwave_object_store = { workspace = true }
risingwave_pb = { workspace = true }
risingwave_rpc_client = { workspace = true }
risingwave_sqlparser = { workspace = true }
risingwave_storage = { workspace = true }
risingwave_udf = { workspace = true }
risingwave_variables = { workspace = true }
rw_futures_util = { workspace = true }
serde = { version = "1", features = ["derive"] }
serde_json = "1"
sha2 = "0.10.7"
smallvec = { version = "1.13.1", features = ["serde"] }
speedate = "0.14.0"
tempfile = "3"
thiserror = "1"
thiserror-ext = { workspace = true }
tokio = { version = "0.2", package = "madsim-tokio", features = [
    "rt",
    "rt-multi-thread",
    "sync",
    "macros",
    "time",
    "signal",
    "fs",
] }
tokio-stream = "0.1"
tonic = { workspace = true }
tracing = "0.1"
uuid = "1"
zstd = { version = "0.13", default-features = false }

[target.'cfg(not(madsim))'.dependencies]
workspace-hack = { path = "../workspace-hack" }

[dev-dependencies]
assert_matches = "1"
expect-test = "1"
risingwave_expr_impl = { workspace = true }
tempfile = "3"

[lints]
workspace = true<|MERGE_RESOLUTION|>--- conflicted
+++ resolved
@@ -39,12 +39,8 @@
 futures-async-stream = { workspace = true }
 iana-time-zone = "0.1"
 icelake = { workspace = true }
-<<<<<<< HEAD
 itertools = { workspace = true }
-=======
-itertools = "0.12"
 jsonbb = "0.1.2"
->>>>>>> bdcc9391
 linkme = { version = "0.3", features = ["used_linker"] }
 maplit = "1"
 md5 = "0.7.0"
