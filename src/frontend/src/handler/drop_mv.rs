// Copyright 2022 Singularity Data
//
// Licensed under the Apache License, Version 2.0 (the "License");
// you may not use this file except in compliance with the License.
// You may obtain a copy of the License at
//
// http://www.apache.org/licenses/LICENSE-2.0
//
// Unless required by applicable law or agreed to in writing, software
// distributed under the License is distributed on an "AS IS" BASIS,
// WITHOUT WARRANTIES OR CONDITIONS OF ANY KIND, either express or implied.
// See the License for the specific language governing permissions and
// limitations under the License.

use itertools::Itertools;
use pgwire::pg_response::{PgResponse, StatementType};
use risingwave_common::catalog::valid_table_name;
use risingwave_common::error::ErrorCode::PermissionDenied;
use risingwave_common::error::{ErrorCode, Result, RwError};
use risingwave_sqlparser::ast::ObjectName;

use super::privilege::check_super_user;
use super::RwPgResponse;
use crate::binder::Binder;
use crate::catalog::root_catalog::SchemaPath;
use crate::handler::drop_table::check_source;
use crate::session::OptimizerContext;

pub async fn handle_drop_mv(
    context: OptimizerContext,
    table_name: ObjectName,
) -> Result<RwPgResponse> {
    let session = context.session_ctx;
    let db_name = session.database();
    let (schema_name, table_name) = Binder::resolve_table_name(db_name, table_name)?;
    let search_path = session.config().get_search_path();
    let user_name = &session.auth_context().user_name;

    let schema_path = match schema_name.as_deref() {
        Some(schema_name) => SchemaPath::Name(schema_name),
        None => SchemaPath::Path(&search_path, user_name),
    };

<<<<<<< HEAD
    let table_id = {
        let reader = session.env().catalog_reader().read_guard();
        let (table, schema_name) = reader.get_table_by_name(db_name, schema_path, &table_name)?;

        let schema_owner = reader
            .get_schema_by_name(session.database(), schema_name)
            .unwrap()
            .owner();
=======
    let (table_id, index_ids) = {
        let reader = catalog_reader.read_guard();
        let table = reader.get_table_by_name(session.database(), &schema_name, &table_name)?;

        let schema_catalog = reader
            .get_schema_by_name(session.database(), &schema_name)
            .unwrap();
        let schema_owner = schema_catalog.owner();
>>>>>>> 6364145c
        if session.user_id() != table.owner
            && session.user_id() != schema_owner
            && !check_super_user(&session)
        {
            return Err(PermissionDenied("Do not have the privilege".to_string()).into());
        }

        // If associated source is `Some`, then it is actually a materialized source / table v2.
        if table.associated_source_id().is_some() {
            check_source(&reader, db_name, schema_name, &table_name)?;
            return Err(RwError::from(ErrorCode::InvalidInputSyntax(
                "Use `DROP TABLE` to drop a table.".to_owned(),
            )));
        }

        // If is index on is `Some`, then it is actually an index.
        if table.is_index {
            return Err(RwError::from(ErrorCode::InvalidInputSyntax(
                "Use `DROP INDEX` to drop an index.".to_owned(),
            )));
        }

        // If the name is not valid, then it is actually an internal table.
        if !valid_table_name(&table_name) {
            return Err(RwError::from(ErrorCode::InvalidInputSyntax(
                "Cannot drop an internal table.".to_owned(),
            )));
        }

        let index_ids = schema_catalog
            .iter_index()
            .filter(|x| x.primary_table.id() == table.id())
            .map(|x| x.id)
            .collect_vec();

        (table.id(), index_ids)
    };

    let catalog_writer = session.env().catalog_writer();
    catalog_writer
        .drop_materialized_view(table_id, index_ids)
        .await?;

    Ok(PgResponse::empty_result(
        StatementType::DROP_MATERIALIZED_VIEW,
    ))
}

#[cfg(test)]
mod tests {
    use risingwave_common::catalog::{DEFAULT_DATABASE_NAME, DEFAULT_SCHEMA_NAME};

    use crate::catalog::root_catalog::SchemaPath;
    use crate::test_utils::LocalFrontend;

    #[tokio::test]
    async fn test_drop_mv_handler() {
        let sql_create_table = "create table t (v1 smallint);";
        let sql_create_mv = "create materialized view mv as select v1 from t;";
        let sql_drop_mv = "drop materialized view mv;";
        let frontend = LocalFrontend::new(Default::default()).await;
        frontend.run_sql(sql_create_table).await.unwrap();
        frontend.run_sql(sql_create_mv).await.unwrap();
        frontend.run_sql(sql_drop_mv).await.unwrap();

        let session = frontend.session_ref();
        let catalog_reader = session.env().catalog_reader().read_guard();
        let schema_path = SchemaPath::Name(DEFAULT_SCHEMA_NAME);

        let table = catalog_reader.get_table_by_name(DEFAULT_DATABASE_NAME, schema_path, "mv");
        assert!(table.is_err());
    }
}<|MERGE_RESOLUTION|>--- conflicted
+++ resolved
@@ -41,25 +41,14 @@
         None => SchemaPath::Path(&search_path, user_name),
     };
 
-<<<<<<< HEAD
-    let table_id = {
+    let (table_id, index_ids) = {
         let reader = session.env().catalog_reader().read_guard();
         let (table, schema_name) = reader.get_table_by_name(db_name, schema_path, &table_name)?;
-
-        let schema_owner = reader
-            .get_schema_by_name(session.database(), schema_name)
-            .unwrap()
-            .owner();
-=======
-    let (table_id, index_ids) = {
-        let reader = catalog_reader.read_guard();
-        let table = reader.get_table_by_name(session.database(), &schema_name, &table_name)?;
 
         let schema_catalog = reader
             .get_schema_by_name(session.database(), &schema_name)
             .unwrap();
         let schema_owner = schema_catalog.owner();
->>>>>>> 6364145c
         if session.user_id() != table.owner
             && session.user_id() != schema_owner
             && !check_super_user(&session)
