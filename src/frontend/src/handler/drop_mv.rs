// Copyright 2022 Singularity Data
//
// Licensed under the Apache License, Version 2.0 (the "License");
// you may not use this file except in compliance with the License.
// You may obtain a copy of the License at
//
// http://www.apache.org/licenses/LICENSE-2.0
//
// Unless required by applicable law or agreed to in writing, software
// distributed under the License is distributed on an "AS IS" BASIS,
// WITHOUT WARRANTIES OR CONDITIONS OF ANY KIND, either express or implied.
// See the License for the specific language governing permissions and
// limitations under the License.

use itertools::Itertools;
use pgwire::pg_response::{PgResponse, StatementType};
use risingwave_common::catalog::valid_table_name;
use risingwave_common::error::ErrorCode::PermissionDenied;
use risingwave_common::error::{ErrorCode, Result, RwError};
use risingwave_sqlparser::ast::ObjectName;

use super::privilege::check_super_user;
use super::RwPgResponse;
use crate::binder::Binder;
use crate::catalog::root_catalog::SchemaPath;
use crate::handler::drop_table::check_source;
use crate::session::OptimizerContext;

pub async fn handle_drop_mv(
    context: OptimizerContext,
    table_name: ObjectName,
    if_exists: bool,
) -> Result<RwPgResponse> {
    let session = context.session_ctx;
    let db_name = session.database();
    let (schema_name, table_name) = Binder::resolve_table_or_source_name(db_name, table_name)?;
    let search_path = session.config().get_search_path();
    let user_name = &session.auth_context().user_name;

    let schema_path = match schema_name.as_deref() {
        Some(schema_name) => SchemaPath::Name(schema_name),
        None => SchemaPath::Path(&search_path, user_name),
    };

    let (table_id, index_ids) = {
<<<<<<< HEAD
        let reader = catalog_reader.read_guard();
        let table = match reader.get_table_by_name(session.database(), &schema_name, &table_name) {
            Ok(t) => t,
            Err(e) => {
                return if if_exists {
                    Ok(RwPgResponse::empty_result_with_notice(
                        StatementType::DROP_MATERIALIZED_VIEW,
                        format!(
                            "NOTICE: materialized view {} does not exist, skipping",
                            table_name
                        ),
                    ))
                } else {
                    Err(e)
                }
            }
        };
=======
        let reader = session.env().catalog_reader().read_guard();
        let (table, schema_name) = reader.get_table_by_name(db_name, schema_path, &table_name)?;
>>>>>>> f2a20404

        let schema_catalog = reader
            .get_schema_by_name(session.database(), schema_name)
            .unwrap();
        let schema_owner = schema_catalog.owner();
        if session.user_id() != table.owner
            && session.user_id() != schema_owner
            && !check_super_user(&session)
        {
            return Err(PermissionDenied("Do not have the privilege".to_string()).into());
        }

        // If associated source is `Some`, then it is actually a materialized source / table v2.
        if table.associated_source_id().is_some() {
            check_source(&reader, db_name, schema_name, &table_name)?;
            return Err(RwError::from(ErrorCode::InvalidInputSyntax(
                "Use `DROP TABLE` to drop a table.".to_owned(),
            )));
        }

        // If is index on is `Some`, then it is actually an index.
        if table.is_index {
            return Err(RwError::from(ErrorCode::InvalidInputSyntax(
                "Use `DROP INDEX` to drop an index.".to_owned(),
            )));
        }

        // If the name is not valid, then it is actually an internal table.
        if !valid_table_name(&table_name) {
            return Err(RwError::from(ErrorCode::InvalidInputSyntax(
                "Cannot drop an internal table.".to_owned(),
            )));
        }

        let index_ids = schema_catalog
            .iter_index()
            .filter(|x| x.primary_table.id() == table.id())
            .map(|x| x.id)
            .collect_vec();

        (table.id(), index_ids)
    };

    let catalog_writer = session.env().catalog_writer();
    catalog_writer
        .drop_materialized_view(table_id, index_ids)
        .await?;

    Ok(PgResponse::empty_result(
        StatementType::DROP_MATERIALIZED_VIEW,
    ))
}

#[cfg(test)]
mod tests {
    use risingwave_common::catalog::{DEFAULT_DATABASE_NAME, DEFAULT_SCHEMA_NAME};

    use crate::catalog::root_catalog::SchemaPath;
    use crate::test_utils::LocalFrontend;

    #[tokio::test]
    async fn test_drop_mv_handler() {
        let sql_create_table = "create table t (v1 smallint);";
        let sql_create_mv = "create materialized view mv as select v1 from t;";
        let sql_drop_mv = "drop materialized view mv;";
        let frontend = LocalFrontend::new(Default::default()).await;
        frontend.run_sql(sql_create_table).await.unwrap();
        frontend.run_sql(sql_create_mv).await.unwrap();
        frontend.run_sql(sql_drop_mv).await.unwrap();

        let session = frontend.session_ref();
        let catalog_reader = session.env().catalog_reader().read_guard();
        let schema_path = SchemaPath::Name(DEFAULT_SCHEMA_NAME);

        let table = catalog_reader.get_table_by_name(DEFAULT_DATABASE_NAME, schema_path, "mv");
        assert!(table.is_err());
    }
}<|MERGE_RESOLUTION|>--- conflicted
+++ resolved
@@ -43,28 +43,24 @@
     };
 
     let (table_id, index_ids) = {
-<<<<<<< HEAD
-        let reader = catalog_reader.read_guard();
-        let table = match reader.get_table_by_name(session.database(), &schema_name, &table_name) {
-            Ok(t) => t,
-            Err(e) => {
-                return if if_exists {
-                    Ok(RwPgResponse::empty_result_with_notice(
-                        StatementType::DROP_MATERIALIZED_VIEW,
-                        format!(
-                            "NOTICE: materialized view {} does not exist, skipping",
-                            table_name
-                        ),
-                    ))
-                } else {
-                    Err(e)
+        let reader = session.env().catalog_reader().read_guard();
+        let (table, schema_name) =
+            match reader.get_table_by_name(session.database(), schema_path, &table_name) {
+                Ok((t, s)) => (t, s),
+                Err(e) => {
+                    return if if_exists {
+                        Ok(RwPgResponse::empty_result_with_notice(
+                            StatementType::DROP_MATERIALIZED_VIEW,
+                            format!(
+                                "NOTICE: materialized view {} does not exist, skipping",
+                                table_name
+                            ),
+                        ))
+                    } else {
+                        Err(e)
+                    }
                 }
-            }
-        };
-=======
-        let reader = session.env().catalog_reader().read_guard();
-        let (table, schema_name) = reader.get_table_by_name(db_name, schema_path, &table_name)?;
->>>>>>> f2a20404
+            };
 
         let schema_catalog = reader
             .get_schema_by_name(session.database(), schema_name)
