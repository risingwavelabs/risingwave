// Copyright 2024 RisingWave Labs
//
// Licensed under the Apache License, Version 2.0 (the "License");
// you may not use this file except in compliance with the License.
// You may obtain a copy of the License at
//
//     http://www.apache.org/licenses/LICENSE-2.0
//
// Unless required by applicable law or agreed to in writing, software
// distributed under the License is distributed on an "AS IS" BASIS,
// WITHOUT WARRANTIES OR CONDITIONS OF ANY KIND, either express or implied.
// See the License for the specific language governing permissions and
// limitations under the License.

use std::collections::HashSet;
use std::sync::Arc;
use std::time::Instant;

use itertools::Itertools;
use pgwire::pg_field_descriptor::PgFieldDescriptor;
use pgwire::pg_response::{PgResponse, StatementType};
use pgwire::types::Format;
use risingwave_batch::worker_manager::worker_node_manager::WorkerNodeSelector;
use risingwave_common::bail_not_implemented;
use risingwave_common::catalog::Schema;
use risingwave_common::session_config::QueryMode;
use risingwave_common::types::{DataType, Datum};
use risingwave_sqlparser::ast::{SetExpr, Statement};

use super::extended_handle::{PortalResult, PrepareStatement, PreparedResult};
use super::{create_mv, PgResponseStream, RwPgResponse};
use crate::binder::{Binder, BoundCreateView, BoundStatement};
use crate::catalog::TableId;
use crate::error::{ErrorCode, Result, RwError};
use crate::handler::flush::do_flush;
use crate::handler::privilege::resolve_privileges;
use crate::handler::util::{to_pg_field, DataChunkToRowSetAdapter};
use crate::handler::HandlerArgs;
use crate::optimizer::plan_node::Explain;
use crate::optimizer::{
    ExecutionModeDecider, OptimizerContext, OptimizerContextRef, RelationCollectorVisitor,
    ScanTableVisitor, SysTableVisitor,
};
use crate::planner::Planner;
use crate::scheduler::plan_fragmenter::Query;
use crate::scheduler::{
    BatchPlanFragmenter, DistributedQueryStream, ExecutionContext, ExecutionContextRef,
    LocalQueryExecution, LocalQueryStream,
};
use crate::session::SessionImpl;
use crate::PlanRef;

pub async fn handle_query(
    handler_args: HandlerArgs,
    stmt: Statement,
    formats: Vec<Format>,
) -> Result<RwPgResponse> {
    let session = handler_args.session.clone();

    let plan_fragmenter_result = {
        let context = OptimizerContext::from_handler_args(handler_args);
        let plan_result = gen_batch_plan_by_statement(&session, context.into(), stmt)?;
        gen_batch_plan_fragmenter(&session, plan_result)?
    };
    execute(session, plan_fragmenter_result, formats).await
}

pub fn handle_parse(
    handler_args: HandlerArgs,
    statement: Statement,
    specific_param_types: Vec<Option<DataType>>,
) -> Result<PrepareStatement> {
    let session = handler_args.session;
    let bound_result = gen_bound(&session, statement.clone(), specific_param_types)?;

    Ok(PrepareStatement::Prepared(PreparedResult {
        statement,
        bound_result,
    }))
}

/// Execute a "Portal", which is a prepared statement with bound parameters.
pub async fn handle_execute(
    handler_args: HandlerArgs,
    portal: PortalResult,
) -> Result<RwPgResponse> {
    let PortalResult {
        bound_result,
        result_formats,
        statement,
    } = portal;
    match statement {
        Statement::Query(_)
        | Statement::Insert { .. }
        | Statement::Delete { .. }
        | Statement::Update { .. } => {
            // Execute a batch query
            let session = handler_args.session.clone();
            let plan_fragmenter_result = {
                let context = OptimizerContext::from_handler_args(handler_args);
                let plan_result = gen_batch_query_plan(&session, context.into(), bound_result)?;

                gen_batch_plan_fragmenter(&session, plan_result)?
            };
            execute(session, plan_fragmenter_result, result_formats).await
        }
        Statement::CreateView { materialized, .. } if materialized => {
            // Execute a CREATE MATERIALIZED VIEW
            let BoundResult {
                bound,
                dependent_relations,
                ..
            } = bound_result;
            let create_mv = if let BoundStatement::CreateView(create_mv) = bound {
                create_mv
            } else {
                unreachable!("expect a BoundStatement::CreateView")
            };
            let BoundCreateView {
                or_replace,
                materialized: _,
                if_not_exists,
                name,
                columns,
                query,
                emit_mode,
                with_options,
            } = *create_mv;
            if or_replace {
                bail_not_implemented!("CREATE OR REPLACE VIEW");
            }

            // Hack: replace the `with_options` with the bounded ones.
            let handler_args = HandlerArgs {
                session: handler_args.session.clone(),
                sql: handler_args.sql.clone(),
                normalized_sql: handler_args.normalized_sql.clone(),
                with_options: crate::WithOptions::try_from(with_options.as_slice())?,
            };

            create_mv::handle_create_mv_bound(
                handler_args,
                if_not_exists,
                name,
                *query,
                dependent_relations,
                columns,
                emit_mode,
            )
            .await
        }
        _ => unreachable!(),
    }
}

pub fn gen_batch_plan_by_statement(
    session: &SessionImpl,
    context: OptimizerContextRef,
    stmt: Statement,
) -> Result<BatchQueryPlanResult> {
    let bound_result = gen_bound(session, stmt, vec![])?;
    gen_batch_query_plan(session, context, bound_result)
}

#[derive(Clone)]
pub struct BoundResult {
    pub(crate) stmt_type: StatementType,
    pub(crate) must_dist: bool,
    pub(crate) bound: BoundStatement,
    pub(crate) param_types: Vec<DataType>,
    pub(crate) parsed_params: Option<Vec<Datum>>,
    pub(crate) dependent_relations: HashSet<TableId>,
}

fn gen_bound(
    session: &SessionImpl,
    stmt: Statement,
    specific_param_types: Vec<Option<DataType>>,
) -> Result<BoundResult> {
    let stmt_type = StatementType::infer_from_statement(&stmt)
        .map_err(|err| RwError::from(ErrorCode::InvalidInputSyntax(err)))?;
    let must_dist = must_run_in_distributed_mode(&stmt)?;

    let mut binder = Binder::new_with_param_types(session, specific_param_types);
    let bound = binder.bind(stmt)?;

    let check_items = resolve_privileges(&bound);
    session.check_privileges(&check_items)?;

    Ok(BoundResult {
        stmt_type,
        must_dist,
        bound,
        param_types: binder.export_param_types()?,
        parsed_params: None,
        dependent_relations: binder.included_relations(),
    })
}

pub struct BatchQueryPlanResult {
    pub(crate) plan: PlanRef,
    pub(crate) query_mode: QueryMode,
    pub(crate) schema: Schema,
    pub(crate) stmt_type: StatementType,
    // Note that these relations are only resolved in the binding phase, and it may only be a
    // subset of the final one. i.e. the final one may contain more implicit dependencies on
    // indices.
<<<<<<< HEAD
    pub(crate) dependent_relations: Vec<TableId>,
=======
    pub(crate) dependent_relations: HashSet<TableId>,
>>>>>>> 4723dbe6
    pub(crate) scan_tables: HashSet<TableId>,
}

fn gen_batch_query_plan(
    session: &SessionImpl,
    context: OptimizerContextRef,
    bind_result: BoundResult,
) -> Result<BatchQueryPlanResult> {
    let BoundResult {
        stmt_type,
        must_dist,
        bound,
        dependent_relations,
        ..
    } = bind_result;

    let mut planner = Planner::new(context);

    let scan_tables = bound.scan_tables();

    let mut logical = planner.plan(bound)?;
    let schema = logical.schema();
    let batch_plan = logical.gen_batch_plan(&scan_tables)?;

    let dependent_relations =
        RelationCollectorVisitor::collect_with(dependent_relations, batch_plan.clone());

    let scan_tables = ScanTableVisitor::collect(batch_plan.clone());

    let must_local = must_run_in_local_mode(batch_plan.clone());

    let query_mode = match (must_dist, must_local) {
        (true, true) => {
            return Err(ErrorCode::InternalError(
                "the query is forced to both local and distributed mode by optimizer".to_owned(),
            )
            .into())
        }
        (true, false) => QueryMode::Distributed,
        (false, true) => QueryMode::Local,
        (false, false) => match session.config().query_mode() {
            QueryMode::Auto => determine_query_mode(batch_plan.clone()),
            QueryMode::Local => QueryMode::Local,
            QueryMode::Distributed => QueryMode::Distributed,
        },
    };

    let physical = match query_mode {
        QueryMode::Auto => unreachable!(),
        QueryMode::Local => logical.gen_batch_local_plan()?,
        QueryMode::Distributed => logical.gen_batch_distributed_plan()?,
    };

    Ok(BatchQueryPlanResult {
        plan: physical,
        query_mode,
        schema,
        stmt_type,
<<<<<<< HEAD
        dependent_relations: dependent_relations.into_iter().collect_vec(),
=======
        dependent_relations,
>>>>>>> 4723dbe6
        scan_tables,
    })
}

fn must_run_in_distributed_mode(stmt: &Statement) -> Result<bool> {
    fn is_insert_using_select(stmt: &Statement) -> bool {
        fn has_select_query(set_expr: &SetExpr) -> bool {
            match set_expr {
                SetExpr::Select(_) => true,
                SetExpr::Query(query) => has_select_query(&query.body),
                SetExpr::SetOperation { left, right, .. } => {
                    has_select_query(left) || has_select_query(right)
                }
                SetExpr::Values(_) => false,
            }
        }

        matches!(
            stmt,
            Statement::Insert {source, ..} if has_select_query(&source.body)
        )
    }

    let stmt_type = StatementType::infer_from_statement(stmt)
        .map_err(|err| RwError::from(ErrorCode::InvalidInputSyntax(err)))?;

    Ok(matches!(
        stmt_type,
        StatementType::UPDATE
            | StatementType::DELETE
            | StatementType::UPDATE_RETURNING
            | StatementType::DELETE_RETURNING
    ) | is_insert_using_select(stmt))
}

fn must_run_in_local_mode(batch_plan: PlanRef) -> bool {
    SysTableVisitor::has_sys_table(batch_plan)
}

fn determine_query_mode(batch_plan: PlanRef) -> QueryMode {
    if ExecutionModeDecider::run_in_local_mode(batch_plan) {
        QueryMode::Local
    } else {
        QueryMode::Distributed
    }
}

pub struct BatchPlanFragmenterResult {
    pub(crate) plan_fragmenter: BatchPlanFragmenter,
    pub(crate) query_mode: QueryMode,
    pub(crate) schema: Schema,
    pub(crate) stmt_type: StatementType,
<<<<<<< HEAD
    pub(crate) _dependent_relations: Vec<TableId>,
=======
>>>>>>> 4723dbe6
    pub(crate) scan_tables: HashSet<TableId>,
}

pub fn gen_batch_plan_fragmenter(
    session: &SessionImpl,
    plan_result: BatchQueryPlanResult,
) -> Result<BatchPlanFragmenterResult> {
    let BatchQueryPlanResult {
        plan,
        query_mode,
        schema,
        stmt_type,
<<<<<<< HEAD
        dependent_relations,
        scan_tables,
=======
        scan_tables,
        ..
>>>>>>> 4723dbe6
    } = plan_result;

    tracing::trace!(
        "Generated query plan: {:?}, query_mode:{:?}",
        plan.explain_to_string(),
        query_mode
    );
    let worker_node_manager_reader = WorkerNodeSelector::new(
        session.env().worker_node_manager_ref(),
        session.is_barrier_read(),
    );
    let plan_fragmenter = BatchPlanFragmenter::new(
        worker_node_manager_reader,
        session.env().catalog_reader().clone(),
        session.config().batch_parallelism().0,
        plan,
    )?;

    Ok(BatchPlanFragmenterResult {
        plan_fragmenter,
        query_mode,
        schema,
        stmt_type,
<<<<<<< HEAD
        _dependent_relations: dependent_relations,
=======
>>>>>>> 4723dbe6
        scan_tables,
    })
}

pub async fn create_stream(
    session: Arc<SessionImpl>,
    plan_fragmenter_result: BatchPlanFragmenterResult,
    formats: Vec<Format>,
) -> Result<(PgResponseStream, Vec<PgFieldDescriptor>)> {
    let BatchPlanFragmenterResult {
        plan_fragmenter,
        query_mode,
        schema,
        stmt_type,
        scan_tables,
<<<<<<< HEAD
        ..
=======
>>>>>>> 4723dbe6
    } = plan_fragmenter_result;

    let mut can_timeout_cancel = true;
    // Acquire the write guard for DML statements.
    match stmt_type {
        StatementType::INSERT
        | StatementType::INSERT_RETURNING
        | StatementType::DELETE
        | StatementType::DELETE_RETURNING
        | StatementType::UPDATE
        | StatementType::UPDATE_RETURNING => {
            session.txn_write_guard()?;
            can_timeout_cancel = false;
        }
        _ => {}
    }

    let query = plan_fragmenter.generate_complete_query().await?;
    tracing::trace!("Generated query after plan fragmenter: {:?}", &query);

    let pg_descs = schema
        .fields()
        .iter()
        .map(to_pg_field)
        .collect::<Vec<PgFieldDescriptor>>();
    let column_types = schema.fields().iter().map(|f| f.data_type()).collect_vec();

    let row_stream = match query_mode {
        QueryMode::Auto => unreachable!(),
        QueryMode::Local => PgResponseStream::LocalQuery(DataChunkToRowSetAdapter::new(
            local_execute(session.clone(), query, can_timeout_cancel, scan_tables).await?,
            column_types,
            formats,
            session.clone(),
        )),
        // Local mode do not support cancel tasks.
        QueryMode::Distributed => {
            PgResponseStream::DistributedQuery(DataChunkToRowSetAdapter::new(
                distribute_execute(session.clone(), query, can_timeout_cancel, scan_tables).await?,
                column_types,
                formats,
                session.clone(),
            ))
        }
    };

    Ok((row_stream, pg_descs))
}

async fn execute(
    session: Arc<SessionImpl>,
    plan_fragmenter_result: BatchPlanFragmenterResult,
    formats: Vec<Format>,
) -> Result<RwPgResponse> {
    // Used in counting row count.
    let first_field_format = formats.first().copied().unwrap_or(Format::Text);
    let query_mode = plan_fragmenter_result.query_mode;
    let stmt_type = plan_fragmenter_result.stmt_type;

    let query_start_time = Instant::now();
    let (row_stream, pg_descs) =
        create_stream(session.clone(), plan_fragmenter_result, formats).await?;

    // We need to do some post work after the query is finished and before the `Complete` response
    // it sent. This is achieved by the `callback` in `PgResponse`.
    let callback = async move {
        // Implicitly flush the writes.
        if session.config().implicit_flush() && stmt_type.is_dml() {
            do_flush(&session).await?;
        }

        // update some metrics
        match query_mode {
            QueryMode::Auto => unreachable!(),
            QueryMode::Local => {
                session
                    .env()
                    .frontend_metrics
                    .latency_local_execution
                    .observe(query_start_time.elapsed().as_secs_f64());

                session
                    .env()
                    .frontend_metrics
                    .query_counter_local_execution
                    .inc();
            }
            QueryMode::Distributed => {
                session
                    .env()
                    .query_manager()
                    .query_metrics
                    .query_latency
                    .observe(query_start_time.elapsed().as_secs_f64());

                session
                    .env()
                    .query_manager()
                    .query_metrics
                    .completed_query_counter
                    .inc();
            }
        }

        Ok(())
    };

    Ok(PgResponse::builder(stmt_type)
        .row_cnt_format_opt(Some(first_field_format))
        .values(row_stream, pg_descs)
        .callback(callback)
        .into())
}

pub async fn distribute_execute(
    session: Arc<SessionImpl>,
    query: Query,
    can_timeout_cancel: bool,
    scan_tables: HashSet<TableId>,
) -> Result<DistributedQueryStream> {
    let timeout = if cfg!(madsim) {
        None
    } else if can_timeout_cancel {
        Some(session.statement_timeout())
    } else {
        None
    };
    let execution_context: ExecutionContextRef =
        ExecutionContext::new(session.clone(), timeout).into();
    let query_manager = session.env().query_manager().clone();

    query_manager
        .schedule(execution_context, query, scan_tables)
        .await
        .map_err(|err| err.into())
}

pub async fn local_execute(
    session: Arc<SessionImpl>,
    query: Query,
    can_timeout_cancel: bool,
<<<<<<< HEAD
    scan_tables: HashSet<TableId>,
=======
    dependent_relations: HashSet<TableId>,
>>>>>>> 4723dbe6
) -> Result<LocalQueryStream> {
    let timeout = if cfg!(madsim) {
        None
    } else if can_timeout_cancel {
        Some(session.statement_timeout())
    } else {
        None
    };
    let front_env = session.env();

    // TODO: if there's no table scan, we don't need to acquire snapshot.
<<<<<<< HEAD
    let snapshot = session.pinned_snapshot(scan_tables);
=======
    let snapshot = session.pinned_snapshot(dependent_relations);
>>>>>>> 4723dbe6

    // TODO: Passing sql here
    let execution =
        LocalQueryExecution::new(query, front_env.clone(), "", snapshot, session, timeout)?;

    Ok(execution.stream_rows())
}<|MERGE_RESOLUTION|>--- conflicted
+++ resolved
@@ -205,11 +205,7 @@
     // Note that these relations are only resolved in the binding phase, and it may only be a
     // subset of the final one. i.e. the final one may contain more implicit dependencies on
     // indices.
-<<<<<<< HEAD
-    pub(crate) dependent_relations: Vec<TableId>,
-=======
     pub(crate) dependent_relations: HashSet<TableId>,
->>>>>>> 4723dbe6
     pub(crate) scan_tables: HashSet<TableId>,
 }
 
@@ -228,11 +224,9 @@
 
     let mut planner = Planner::new(context);
 
-    let scan_tables = bound.scan_tables();
-
     let mut logical = planner.plan(bound)?;
     let schema = logical.schema();
-    let batch_plan = logical.gen_batch_plan(&scan_tables)?;
+    let batch_plan = logical.gen_batch_plan()?;
 
     let dependent_relations =
         RelationCollectorVisitor::collect_with(dependent_relations, batch_plan.clone());
@@ -268,11 +262,7 @@
         query_mode,
         schema,
         stmt_type,
-<<<<<<< HEAD
-        dependent_relations: dependent_relations.into_iter().collect_vec(),
-=======
         dependent_relations,
->>>>>>> 4723dbe6
         scan_tables,
     })
 }
@@ -325,10 +315,6 @@
     pub(crate) query_mode: QueryMode,
     pub(crate) schema: Schema,
     pub(crate) stmt_type: StatementType,
-<<<<<<< HEAD
-    pub(crate) _dependent_relations: Vec<TableId>,
-=======
->>>>>>> 4723dbe6
     pub(crate) scan_tables: HashSet<TableId>,
 }
 
@@ -341,13 +327,8 @@
         query_mode,
         schema,
         stmt_type,
-<<<<<<< HEAD
-        dependent_relations,
-        scan_tables,
-=======
         scan_tables,
         ..
->>>>>>> 4723dbe6
     } = plan_result;
 
     tracing::trace!(
@@ -371,10 +352,6 @@
         query_mode,
         schema,
         stmt_type,
-<<<<<<< HEAD
-        _dependent_relations: dependent_relations,
-=======
->>>>>>> 4723dbe6
         scan_tables,
     })
 }
@@ -390,10 +367,6 @@
         schema,
         stmt_type,
         scan_tables,
-<<<<<<< HEAD
-        ..
-=======
->>>>>>> 4723dbe6
     } = plan_fragmenter_result;
 
     let mut can_timeout_cancel = true;
@@ -535,11 +508,7 @@
     session: Arc<SessionImpl>,
     query: Query,
     can_timeout_cancel: bool,
-<<<<<<< HEAD
-    scan_tables: HashSet<TableId>,
-=======
     dependent_relations: HashSet<TableId>,
->>>>>>> 4723dbe6
 ) -> Result<LocalQueryStream> {
     let timeout = if cfg!(madsim) {
         None
@@ -551,11 +520,7 @@
     let front_env = session.env();
 
     // TODO: if there's no table scan, we don't need to acquire snapshot.
-<<<<<<< HEAD
-    let snapshot = session.pinned_snapshot(scan_tables);
-=======
     let snapshot = session.pinned_snapshot(dependent_relations);
->>>>>>> 4723dbe6
 
     // TODO: Passing sql here
     let execution =
