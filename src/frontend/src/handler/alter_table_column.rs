// Copyright 2023 RisingWave Labs
//
// Licensed under the Apache License, Version 2.0 (the "License");
// you may not use this file except in compliance with the License.
// You may obtain a copy of the License at
//
//     http://www.apache.org/licenses/LICENSE-2.0
//
// Unless required by applicable law or agreed to in writing, software
// distributed under the License is distributed on an "AS IS" BASIS,
// WITHOUT WARRANTIES OR CONDITIONS OF ANY KIND, either express or implied.
// See the License for the specific language governing permissions and
// limitations under the License.

use std::sync::Arc;

use anyhow::Context;
use itertools::Itertools;
use pgwire::pg_response::{PgResponse, StatementType};
use risingwave_common::bail_not_implemented;
use risingwave_common::error::{ErrorCode, Result, RwError};
use risingwave_common::util::column_index_mapping::ColIndexMapping;
use risingwave_sqlparser::ast::{
    AlterTableOperation, ColumnOption, ConnectorSchema, Encode, ObjectName, Statement,
};
use risingwave_sqlparser::parser::Parser;

use super::create_source::get_json_schema_location;
use super::create_table::{generate_stream_graph_for_table, ColumnIdGenerator};
use super::util::SourceSchemaCompatExt;
use super::{HandlerArgs, RwPgResponse};
use crate::catalog::root_catalog::SchemaPath;
use crate::catalog::table_catalog::TableType;
use crate::session::SessionImpl;
use crate::{Binder, TableCatalog, WithOptions};

/// Handle `ALTER TABLE [ADD|DROP] COLUMN` statements. The `operation` must be either `AddColumn` or
/// `DropColumn`.
pub async fn handle_alter_table_column(
    handler_args: HandlerArgs,
    table_name: ObjectName,
    operation: AlterTableOperation,
) -> Result<RwPgResponse> {
    let session = handler_args.session;
    let original_catalog = fetch_table_catalog_for_alter(session.as_ref(), &table_name)?;

    if !original_catalog.incoming_sinks.is_empty() {
        bail_not_implemented!("alter table with incoming sinks");
    }

    // TODO(yuhao): alter table with generated columns.
    if original_catalog.has_generated_column() {
        return Err(RwError::from(ErrorCode::BindError(
            "Alter a table with generated column has not been implemented.".to_string(),
        )));
    }

    // Retrieve the original table definition and parse it to AST.
    let [mut definition]: [_; 1] = Parser::parse_sql(&original_catalog.definition)
        .context("unable to parse original table definition")?
        .try_into()
        .unwrap();
    let Statement::CreateTable {
        columns,
        source_schema,
        ..
    } = &mut definition
    else {
        panic!("unexpected statement: {:?}", definition);
    };
    let source_schema = source_schema
        .clone()
        .map(|source_schema| source_schema.into_v2_with_warning());

    if let Some(source_schema) = &source_schema {
        if schema_has_schema_registry(source_schema) {
            bail_not_implemented!("Alter table with source having schema registry");
        }
    }

    match operation {
        AlterTableOperation::AddColumn {
            column_def: new_column,
        } => {
            // Duplicated names can actually be checked by `StreamMaterialize`. We do here for
            // better error reporting.
            let new_column_name = new_column.name.real_value();
            if columns
                .iter()
                .any(|c| c.name.real_value() == new_column_name)
            {
                Err(ErrorCode::InvalidInputSyntax(format!(
                    "column \"{new_column_name}\" of table \"{table_name}\" already exists"
                )))?
            }

            if new_column
                .options
                .iter()
                .any(|x| matches!(x.option, ColumnOption::GeneratedColumns(_)))
            {
                Err(ErrorCode::InvalidInputSyntax(
                    "alter table add generated columns is not supported".to_string(),
                ))?
            }

            // Add the new column to the table definition.
            columns.push(new_column);
        }

        AlterTableOperation::DropColumn {
            column_name,
            if_exists,
            cascade,
        } => {
            if cascade {
                bail_not_implemented!(issue = 6903, "drop column cascade");
            }

            // Locate the column by name and remove it.
            let column_name = column_name.real_value();
            let removed_column = columns
                .extract_if(|c| c.name.real_value() == column_name)
                .at_most_one()
                .ok()
                .unwrap();

            if removed_column.is_some() {
                // PASS
            } else if if_exists {
                return Ok(PgResponse::builder(StatementType::ALTER_TABLE)
                    .notice(format!(
                        "column \"{}\" does not exist, skipping",
                        column_name
                    ))
                    .into());
            } else {
                Err(ErrorCode::InvalidInputSyntax(format!(
                    "column \"{}\" of table \"{}\" does not exist",
                    column_name, table_name
                )))?
            }
        }

        _ => unreachable!(),
    }

    // Create handler args as if we're creating a new table with the altered definition.
    let handler_args = HandlerArgs::new(session.clone(), &definition, Arc::from(""))?;
    let col_id_gen = ColumnIdGenerator::new_alter(&original_catalog);
    let Statement::CreateTable {
        columns,
        constraints,
        source_watermarks,
        append_only,
        ..
    } = definition
    else {
        panic!("unexpected statement type: {:?}", definition);
    };

<<<<<<< HEAD
    let (graph, table, source) = {
        let context = OptimizerContext::from_handler_args(handler_args);
        let (plan, source, table) = match source_schema {
            Some(source_schema) => {
                gen_create_table_plan_with_source(
                    context,
                    table_name,
                    columns,
                    constraints,
                    source_schema,
                    source_watermarks,
                    col_id_gen,
                    append_only,
                    vec![],
                )
                .await?
            }
            None => gen_create_table_plan(
                context,
                table_name,
                columns,
                constraints,
                col_id_gen,
                source_watermarks,
                append_only,
            )?,
        };

        // TODO: avoid this backward conversion.
        if TableCatalog::from(&table).pk_column_ids() != original_catalog.pk_column_ids() {
            Err(ErrorCode::InvalidInputSyntax(
                "alter primary key of table is not supported".to_owned(),
            ))?
        }

        let graph = StreamFragmentGraph {
            parallelism: session
                .config()
                .streaming_parallelism()
                .map(|parallelism| Parallelism {
                    parallelism: parallelism.get(),
                }),
            ..build_graph(plan)
        };

        // Fill the original table ID.
        let table = Table {
            id: original_catalog.id().table_id(),
            optional_associated_source_id: original_catalog
                .associated_source_id()
                .map(|source_id| OptionalAssociatedSourceId::AssociatedSourceId(source_id.into())),
            ..table
        };

        (graph, table, source)
    };
=======
    let (graph, table, source) = generate_stream_graph_for_table(
        &session,
        table_name,
        &original_catalog,
        source_schema,
        handler_args,
        col_id_gen,
        columns,
        constraints,
        source_watermarks,
        append_only,
    )
    .await?;
>>>>>>> fd3b763f

    // Calculate the mapping from the original columns to the new columns.
    let col_index_mapping = ColIndexMapping::new(
        original_catalog
            .columns()
            .iter()
            .map(|old_c| {
                table.columns.iter().position(|new_c| {
                    new_c.get_column_desc().unwrap().column_id == old_c.column_id().get_id()
                })
            })
            .collect(),
        table.columns.len(),
    );

    let catalog_writer = session.catalog_writer()?;

    catalog_writer
        .replace_table(source, table, graph, col_index_mapping)
        .await?;

    Ok(PgResponse::empty_result(StatementType::ALTER_TABLE))
}

fn schema_has_schema_registry(schema: &ConnectorSchema) -> bool {
    match schema.row_encode {
        Encode::Avro | Encode::Protobuf => true,
        Encode::Json => {
            let mut options = WithOptions::try_from(schema.row_options()).unwrap();
            matches!(get_json_schema_location(options.inner_mut()), Ok(Some(_)))
        }
        _ => false,
    }
}

pub fn fetch_table_catalog_for_alter(
    session: &SessionImpl,
    table_name: &ObjectName,
) -> Result<Arc<TableCatalog>> {
    let db_name = session.database();
    let (schema_name, real_table_name) =
        Binder::resolve_schema_qualified_name(db_name, table_name.clone())?;
    let search_path = session.config().search_path();
    let user_name = &session.auth_context().user_name;

    let schema_path = SchemaPath::new(schema_name.as_deref(), &search_path, user_name);

    let original_catalog = {
        let reader = session.env().catalog_reader().read_guard();
        let (table, schema_name) =
            reader.get_table_by_name(db_name, schema_path, &real_table_name)?;

        match table.table_type() {
            TableType::Table => {}

            _ => Err(ErrorCode::InvalidInputSyntax(format!(
                "\"{table_name}\" is not a table or cannot be altered"
            )))?,
        }

        session.check_privilege_for_drop_alter(schema_name, &**table)?;

        table.clone()
    };

    Ok(original_catalog)
}

#[cfg(test)]
mod tests {
    use std::collections::HashMap;

    use risingwave_common::catalog::{DEFAULT_DATABASE_NAME, DEFAULT_SCHEMA_NAME, ROWID_PREFIX};
    use risingwave_common::types::DataType;

    use crate::catalog::root_catalog::SchemaPath;
    use crate::test_utils::LocalFrontend;

    #[tokio::test]
    async fn test_add_column_handler() {
        let frontend = LocalFrontend::new(Default::default()).await;
        let session = frontend.session_ref();
        let schema_path = SchemaPath::Name(DEFAULT_SCHEMA_NAME);

        let sql = "create table t (i int, r real);";
        frontend.run_sql(sql).await.unwrap();

        let get_table = || {
            let catalog_reader = session.env().catalog_reader().read_guard();
            catalog_reader
                .get_table_by_name(DEFAULT_DATABASE_NAME, schema_path, "t")
                .unwrap()
                .0
                .clone()
        };

        let table = get_table();

        let columns: HashMap<_, _> = table
            .columns
            .iter()
            .map(|col| (col.name(), (col.data_type().clone(), col.column_id())))
            .collect();

        // Alter the table.
        let sql = "alter table t add column s text;";
        frontend.run_sql(sql).await.unwrap();

        let altered_table = get_table();

        let altered_columns: HashMap<_, _> = altered_table
            .columns
            .iter()
            .map(|col| (col.name(), (col.data_type().clone(), col.column_id())))
            .collect();

        // Check the new column.
        assert_eq!(columns.len() + 1, altered_columns.len());
        assert_eq!(altered_columns["s"].0, DataType::Varchar);

        // Check the old columns and IDs are not changed.
        assert_eq!(columns["i"], altered_columns["i"]);
        assert_eq!(columns["r"], altered_columns["r"]);
        assert_eq!(columns[ROWID_PREFIX], altered_columns[ROWID_PREFIX]);

        // Check the version is updated.
        assert_eq!(
            table.version.as_ref().unwrap().version_id + 1,
            altered_table.version.as_ref().unwrap().version_id
        );
        assert_eq!(
            table.version.as_ref().unwrap().next_column_id.next(),
            altered_table.version.as_ref().unwrap().next_column_id
        );
    }
}<|MERGE_RESOLUTION|>--- conflicted
+++ resolved
@@ -159,64 +159,6 @@
         panic!("unexpected statement type: {:?}", definition);
     };
 
-<<<<<<< HEAD
-    let (graph, table, source) = {
-        let context = OptimizerContext::from_handler_args(handler_args);
-        let (plan, source, table) = match source_schema {
-            Some(source_schema) => {
-                gen_create_table_plan_with_source(
-                    context,
-                    table_name,
-                    columns,
-                    constraints,
-                    source_schema,
-                    source_watermarks,
-                    col_id_gen,
-                    append_only,
-                    vec![],
-                )
-                .await?
-            }
-            None => gen_create_table_plan(
-                context,
-                table_name,
-                columns,
-                constraints,
-                col_id_gen,
-                source_watermarks,
-                append_only,
-            )?,
-        };
-
-        // TODO: avoid this backward conversion.
-        if TableCatalog::from(&table).pk_column_ids() != original_catalog.pk_column_ids() {
-            Err(ErrorCode::InvalidInputSyntax(
-                "alter primary key of table is not supported".to_owned(),
-            ))?
-        }
-
-        let graph = StreamFragmentGraph {
-            parallelism: session
-                .config()
-                .streaming_parallelism()
-                .map(|parallelism| Parallelism {
-                    parallelism: parallelism.get(),
-                }),
-            ..build_graph(plan)
-        };
-
-        // Fill the original table ID.
-        let table = Table {
-            id: original_catalog.id().table_id(),
-            optional_associated_source_id: original_catalog
-                .associated_source_id()
-                .map(|source_id| OptionalAssociatedSourceId::AssociatedSourceId(source_id.into())),
-            ..table
-        };
-
-        (graph, table, source)
-    };
-=======
     let (graph, table, source) = generate_stream_graph_for_table(
         &session,
         table_name,
@@ -230,7 +172,6 @@
         append_only,
     )
     .await?;
->>>>>>> fd3b763f
 
     // Calculate the mapping from the original columns to the new columns.
     let col_index_mapping = ColIndexMapping::new(
