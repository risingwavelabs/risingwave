// Copyright 2025 RisingWave Labs
//
// Licensed under the Apache License, Version 2.0 (the "License");
// you may not use this file except in compliance with the License.
// You may obtain a copy of the License at
//
//     http://www.apache.org/licenses/LICENSE-2.0
//
// Unless required by applicable law or agreed to in writing, software
// distributed under the License is distributed on an "AS IS" BASIS,
// WITHOUT WARRANTIES OR CONDITIONS OF ANY KIND, either express or implied.
// See the License for the specific language governing permissions and
// limitations under the License.

use std::collections::{BTreeMap, HashMap};
use std::rc::Rc;
use std::str::FromStr;
use std::sync::Arc;

use anyhow::{Context, anyhow};
use clap::ValueEnum;
use either::Either;
use fixedbitset::FixedBitSet;
use iceberg::spec::Transform;
use itertools::Itertools;
use parse_display::helpers::regex::Regex;
use pgwire::pg_response::{PgResponse, StatementType};
use prost::Message as _;
use risingwave_common::catalog::{
    CdcTableDesc, ColumnCatalog, ColumnDesc, ConflictBehavior, DEFAULT_SCHEMA_NAME, Engine,
    RISINGWAVE_ICEBERG_ROW_ID, ROW_ID_COLUMN_NAME, TableId,
};
use risingwave_common::config::MetaBackend;
use risingwave_common::license::Feature;
use risingwave_common::session_config::sink_decouple::SinkDecouple;
use risingwave_common::util::sort_util::{ColumnOrder, OrderType};
use risingwave_common::util::value_encoding::DatumToProtoExt;
use risingwave_common::{bail, bail_not_implemented};
use risingwave_connector::jvm_runtime::JVM;
use risingwave_connector::sink::SINK_SNAPSHOT_OPTION;
use risingwave_connector::sink::decouple_checkpoint_log_sink::COMMIT_CHECKPOINT_INTERVAL;
use risingwave_connector::source::cdc::build_cdc_table_id;
use risingwave_connector::source::cdc::external::{
    DATABASE_NAME_KEY, ExternalTableConfig, ExternalTableImpl, SCHEMA_NAME_KEY, TABLE_NAME_KEY,
};
use risingwave_connector::{WithOptionsSecResolved, WithPropertiesExt, source};
use risingwave_pb::catalog::connection::Info as ConnectionInfo;
use risingwave_pb::catalog::connection_params::ConnectionType;
use risingwave_pb::catalog::source::OptionalAssociatedTableId;
use risingwave_pb::catalog::{PbSource, PbTable, PbWebhookSourceInfo, Table, WatermarkDesc};
use risingwave_pb::ddl_service::TableJobType;
use risingwave_pb::meta::PbThrottleTarget;
use risingwave_pb::plan_common::column_desc::GeneratedOrDefaultColumn;
use risingwave_pb::plan_common::{
    AdditionalColumn, ColumnDescVersion, DefaultColumnDesc, GeneratedColumnDesc,
};
use risingwave_pb::secret::PbSecretRef;
use risingwave_pb::secret::secret_ref::PbRefAsType;
use risingwave_pb::stream_plan::StreamFragmentGraph;
use risingwave_sqlparser::ast::{
    CdcTableInfo, ColumnDef, ColumnOption, CompatibleFormatEncode, ConnectionRefValue, CreateSink,
    CreateSinkStatement, CreateSourceStatement, DataType as AstDataType, ExplainOptions, Format,
    FormatEncodeOptions, Ident, ObjectName, OnConflict, SecretRefAsType, SourceWatermark,
    Statement, TableConstraint, WebhookSourceInfo, WithProperties,
};
use risingwave_sqlparser::parser::{IncludeOption, Parser};
use thiserror_ext::AsReport;

use super::create_source::{CreateSourceType, SqlColumnStrategy, bind_columns_from_source};
use super::{RwPgResponse, alter_streaming_rate_limit, create_sink, create_source};
use crate::binder::{Clause, SecureCompareContext, bind_data_type};
use crate::catalog::root_catalog::SchemaPath;
use crate::catalog::source_catalog::SourceCatalog;
use crate::catalog::table_catalog::{ICEBERG_SINK_PREFIX, ICEBERG_SOURCE_PREFIX, TableVersion};
use crate::catalog::{ColumnId, DatabaseId, SchemaId, check_column_name_not_reserved};
use crate::error::{ErrorCode, Result, RwError, bail_bind_error};
use crate::expr::{Expr, ExprImpl, ExprRewriter};
use crate::handler::HandlerArgs;
use crate::handler::create_source::{
    UPSTREAM_SOURCE_KEY, bind_connector_props, bind_create_source_or_table_with_connector,
    bind_source_watermark, handle_addition_columns,
};
use crate::handler::util::SourceSchemaCompatExt;
use crate::optimizer::plan_node::generic::{CdcScanOptions, SourceNodeKind};
use crate::optimizer::plan_node::{LogicalCdcScan, LogicalSource};
use crate::optimizer::property::{Order, RequiredDist};
use crate::optimizer::{OptimizerContext, OptimizerContextRef, PlanRef, PlanRoot};
use crate::session::SessionImpl;
use crate::session::current::notice_to_user;
use crate::stream_fragmenter::{GraphJobType, build_graph};
use crate::utils::OverwriteOptions;
use crate::{Binder, Explain, TableCatalog, WithOptions};

mod col_id_gen;
pub use col_id_gen::*;

use crate::handler::drop_table::handle_drop_table;

fn ensure_column_options_supported(c: &ColumnDef) -> Result<()> {
    for option_def in &c.options {
        match option_def.option {
            ColumnOption::GeneratedColumns(_) => {}
            ColumnOption::DefaultValue(_) => {}
            ColumnOption::DefaultValueInternal { .. } => {}
            ColumnOption::Unique { is_primary: true } => {}
            ColumnOption::Null => {}
            ColumnOption::NotNull => {}
            _ => bail_not_implemented!("column constraints \"{}\"", option_def),
        }
    }
    Ok(())
}

/// Binds the column schemas declared in CREATE statement into `ColumnDesc`.
/// If a column is marked as `primary key`, its `ColumnId` is also returned.
/// This primary key is not combined with table constraints yet.
pub fn bind_sql_columns(
    column_defs: &[ColumnDef],
    is_for_drop_table_connector: bool,
) -> Result<Vec<ColumnCatalog>> {
    let mut columns = Vec::with_capacity(column_defs.len());

    for column in column_defs {
        ensure_column_options_supported(column)?;
        // Destruct to make sure all fields are properly handled rather than ignored.
        // Do NOT use `..` to ignore fields you do not want to deal with.
        // Reject them with a clear NotImplemented error.
        let ColumnDef {
            name,
            data_type,
            collation,
            options,
            ..
        } = column;

        let data_type = data_type
            .clone()
            .ok_or_else(|| ErrorCode::InvalidInputSyntax("data type is not specified".into()))?;
        if let Some(collation) = collation {
            // PostgreSQL will limit the datatypes that collate can work on.
            // https://www.postgresql.org/docs/16/collation.html#COLLATION-CONCEPTS
            //   > The built-in collatable data types are `text`, `varchar`, and `char`.
            //
            // But we don't support real collation, we simply ignore it here.
            if !["C", "POSIX"].contains(&collation.real_value().as_str()) {
                bail_not_implemented!(
                    "Collate collation other than `C` or `POSIX` is not implemented"
                );
            }

            match data_type {
                AstDataType::Text | AstDataType::Varchar | AstDataType::Char(_) => {}
                _ => {
                    return Err(ErrorCode::NotSupported(
                        format!("{} is not a collatable data type", data_type),
                        "The only built-in collatable data types are `varchar`, please check your type".into(),
                    ).into());
                }
            }
        }

        if !is_for_drop_table_connector {
            // additional column name may have prefix _rw
            // When converting dropping the connector from table, the additional columns are converted to normal columns and keep the original name.
            // Under this case, we loosen the check for _rw prefix.
            check_column_name_not_reserved(&name.real_value())?;
        }

        let nullable: bool = !options
            .iter()
            .any(|def| matches!(def.option, ColumnOption::NotNull));

        columns.push(ColumnCatalog {
            column_desc: ColumnDesc {
                data_type: bind_data_type(&data_type)?,
                column_id: ColumnId::placeholder(),
                name: name.real_value(),
                generated_or_default_column: None,
                description: None,
                additional_column: AdditionalColumn { column_type: None },
                version: ColumnDescVersion::LATEST,
                system_column: None,
                nullable,
            },
            is_hidden: false,
        });
    }

    Ok(columns)
}

fn check_generated_column_constraints(
    column_name: &String,
    column_id: ColumnId,
    expr: &ExprImpl,
    column_catalogs: &[ColumnCatalog],
    generated_column_names: &[String],
    pk_column_ids: &[ColumnId],
) -> Result<()> {
    let input_refs = expr.collect_input_refs(column_catalogs.len());
    for idx in input_refs.ones() {
        let referred_generated_column = &column_catalogs[idx].column_desc.name;
        if generated_column_names
            .iter()
            .any(|c| c == referred_generated_column)
        {
            return Err(ErrorCode::BindError(format!(
                "Generated can not reference another generated column. \
                But here generated column \"{}\" referenced another generated column \"{}\"",
                column_name, referred_generated_column
            ))
            .into());
        }
    }

    if pk_column_ids.contains(&column_id) && expr.is_impure() {
        return Err(ErrorCode::BindError(format!(
            "Generated columns with impure expressions should not be part of the primary key. \
            Here column \"{}\" is defined as part of the primary key.",
            column_name
        ))
        .into());
    }

    Ok(())
}

/// Binds constraints that can be only specified in column definitions,
/// currently generated columns and default columns.
pub fn bind_sql_column_constraints(
    session: &SessionImpl,
    table_name: String,
    column_catalogs: &mut [ColumnCatalog],
    columns: Vec<ColumnDef>,
    pk_column_ids: &[ColumnId],
) -> Result<()> {
    let generated_column_names = {
        let mut names = vec![];
        for column in &columns {
            for option_def in &column.options {
                if let ColumnOption::GeneratedColumns(_) = option_def.option {
                    names.push(column.name.real_value());
                    break;
                }
            }
        }
        names
    };

    let mut binder = Binder::new_for_ddl(session);
    binder.bind_columns_to_context(table_name.clone(), column_catalogs)?;

    for column in columns {
        let Some(idx) = column_catalogs
            .iter()
            .position(|c| c.name() == column.name.real_value())
        else {
            // It's possible that we don't follow the user defined columns in SQL but take the
            // ones resolved from the source, thus missing some columns. Simply ignore them.
            continue;
        };

        for option_def in column.options {
            match option_def.option {
                ColumnOption::GeneratedColumns(expr) => {
                    binder.set_clause(Some(Clause::GeneratedColumn));

                    let expr_impl = binder.bind_expr(expr).with_context(|| {
                        format!(
                            "fail to bind expression in generated column \"{}\"",
                            column.name.real_value()
                        )
                    })?;

                    check_generated_column_constraints(
                        &column.name.real_value(),
                        column_catalogs[idx].column_id(),
                        &expr_impl,
                        column_catalogs,
                        &generated_column_names,
                        pk_column_ids,
                    )?;

                    column_catalogs[idx].column_desc.generated_or_default_column = Some(
                        GeneratedOrDefaultColumn::GeneratedColumn(GeneratedColumnDesc {
                            expr: Some(expr_impl.to_expr_proto()),
                        }),
                    );
                    binder.set_clause(None);
                }
                ColumnOption::DefaultValue(expr) => {
                    let expr_impl = binder
                        .bind_expr(expr)?
                        .cast_assign(column_catalogs[idx].data_type().clone())?;

                    // Rewrite expressions to evaluate a snapshot value, used for missing values in the case of
                    // schema change.
                    //
                    // TODO: Currently we don't support impure expressions other than `now()` (like `random()`),
                    // so the rewritten expression should almost always be pure and we directly call `fold_const`
                    // here. Actually we do not require purity of the expression here since we're only to get a
                    // snapshot value.
                    let rewritten_expr_impl = session
                        .pinned_snapshot()
                        .inline_now_proc_time()
                        .rewrite_expr(expr_impl.clone());

                    if let Some(snapshot_value) = rewritten_expr_impl.try_fold_const() {
                        let snapshot_value = snapshot_value?;

                        column_catalogs[idx].column_desc.generated_or_default_column =
                            Some(GeneratedOrDefaultColumn::DefaultColumn(DefaultColumnDesc {
                                snapshot_value: Some(snapshot_value.to_protobuf()),
                                expr: Some(expr_impl.to_expr_proto()),
                                // persist the original expression
                            }));
                    } else {
                        return Err(ErrorCode::BindError(format!(
                            "Default expression used in column `{}` cannot be evaluated. \
                            Use generated columns instead if you mean to reference other columns.",
                            column.name
                        ))
                        .into());
                    }
                }
                ColumnOption::DefaultValueInternal { persisted, expr: _ } => {
                    // When a `DEFAULT INTERNAL` is used internally for schema change, the persisted value
                    // should already be set during purifcation. So if we encounter an empty value here, it
                    // means the user has specified it explicitly in the SQL statement, typically by
                    // directly copying the result of `SHOW CREATE TABLE` and executing it.
                    if persisted.is_empty() {
                        bail_bind_error!(
                            "DEFAULT INTERNAL is only used for internal purposes, \
                             please specify a concrete default value"
                        );
                    }

                    let desc = DefaultColumnDesc::decode(&*persisted)
                        .expect("failed to decode persisted `DefaultColumnDesc`");

                    column_catalogs[idx].column_desc.generated_or_default_column =
                        Some(GeneratedOrDefaultColumn::DefaultColumn(desc));
                }
                _ => {}
            }
        }
    }
    Ok(())
}

/// Currently we only support Primary key table constraint, so just return pk names if it exists
pub fn bind_table_constraints(table_constraints: &[TableConstraint]) -> Result<Vec<String>> {
    let mut pk_column_names = vec![];

    for constraint in table_constraints {
        match constraint {
            TableConstraint::Unique {
                name: _,
                columns,
                is_primary: true,
            } => {
                if !pk_column_names.is_empty() {
                    return Err(multiple_pk_definition_err());
                }
                pk_column_names = columns.iter().map(|c| c.real_value()).collect_vec();
            }
            _ => bail_not_implemented!("table constraint \"{}\"", constraint),
        }
    }
    Ok(pk_column_names)
}

pub fn bind_sql_pk_names(
    columns_defs: &[ColumnDef],
    pk_names_from_table_constraints: Vec<String>,
) -> Result<Vec<String>> {
    let mut pk_column_names = pk_names_from_table_constraints;

    for column in columns_defs {
        for option_def in &column.options {
            if let ColumnOption::Unique { is_primary: true } = option_def.option {
                if !pk_column_names.is_empty() {
                    return Err(multiple_pk_definition_err());
                }
                pk_column_names.push(column.name.real_value());
            };
        }
    }

    Ok(pk_column_names)
}

fn multiple_pk_definition_err() -> RwError {
    ErrorCode::BindError("multiple primary keys are not allowed".into()).into()
}

/// Binds primary keys defined in SQL.
///
/// It returns the columns together with `pk_column_ids`, and an optional row id column index if
/// added.
pub fn bind_pk_and_row_id_on_relation(
    mut columns: Vec<ColumnCatalog>,
    pk_names: Vec<String>,
    must_need_pk: bool,
) -> Result<(Vec<ColumnCatalog>, Vec<ColumnId>, Option<usize>)> {
    for c in &columns {
        assert!(c.column_id() != ColumnId::placeholder());
    }

    // Mapping from column name to column id.
    let name_to_id = columns
        .iter()
        .map(|c| (c.name(), c.column_id()))
        .collect::<HashMap<_, _>>();

    let mut pk_column_ids: Vec<_> = pk_names
        .iter()
        .map(|name| {
            name_to_id.get(name.as_str()).copied().ok_or_else(|| {
                ErrorCode::BindError(format!("column \"{name}\" named in key does not exist"))
            })
        })
        .try_collect()?;

    // Add `_row_id` column if `pk_column_ids` is empty and must_need_pk
    let need_row_id = pk_column_ids.is_empty() && must_need_pk;

    let row_id_index = need_row_id.then(|| {
        let column = ColumnCatalog::row_id_column();
        let index = columns.len();
        pk_column_ids = vec![column.column_id()];
        columns.push(column);
        index
    });

    if let Some(col) = columns.iter().map(|c| c.name()).duplicates().next() {
        Err(ErrorCode::InvalidInputSyntax(format!(
            "column \"{col}\" specified more than once"
        )))?;
    }

    Ok((columns, pk_column_ids, row_id_index))
}

/// `gen_create_table_plan_with_source` generates the plan for creating a table with an external
/// stream source.
#[allow(clippy::too_many_arguments)]
pub(crate) async fn gen_create_table_plan_with_source(
    mut handler_args: HandlerArgs,
    explain_options: ExplainOptions,
    table_name: ObjectName,
    column_defs: Vec<ColumnDef>,
    wildcard_idx: Option<usize>,
    constraints: Vec<TableConstraint>,
    format_encode: FormatEncodeOptions,
    source_watermarks: Vec<SourceWatermark>,
    mut col_id_gen: ColumnIdGenerator,
    include_column_options: IncludeOption,
    props: CreateTableProps,
    sql_column_strategy: SqlColumnStrategy,
) -> Result<(PlanRef, Option<PbSource>, PbTable)> {
    if props.append_only
        && format_encode.format != Format::Plain
        && format_encode.format != Format::Native
    {
        return Err(ErrorCode::BindError(format!(
            "Append only table does not support format {}.",
            format_encode.format
        ))
        .into());
    }

    let session = &handler_args.session;
    let with_properties = bind_connector_props(&handler_args, &format_encode, false)?;
    if with_properties.is_shareable_cdc_connector() {
        generated_columns_check_for_cdc_table(&column_defs)?;
        not_null_check_for_cdc_table(&wildcard_idx, &column_defs)?;
    } else if column_defs.iter().any(|col| {
        col.options
            .iter()
            .any(|def| matches!(def.option, ColumnOption::NotNull))
    }) {
        // if non-cdc source
        notice_to_user(
            "The table contains columns with NOT NULL constraints. Any rows from upstream violating the constraints will be ignored silently.",
        );
    }

    let db_name: &str = &session.database();
    let (schema_name, _) = Binder::resolve_schema_qualified_name(db_name, table_name.clone())?;

    // TODO: omit this step if `sql_column_strategy` is `Follow`.
    let (columns_from_resolve_source, source_info) = bind_columns_from_source(
        session,
        &format_encode,
        Either::Left(&with_properties),
        CreateSourceType::Table,
    )
    .await?;

    let overwrite_options = OverwriteOptions::new(&mut handler_args);
    let rate_limit = overwrite_options.source_rate_limit;
    let source_catalog = bind_create_source_or_table_with_connector(
        handler_args.clone(),
        table_name,
        format_encode,
        with_properties,
        &column_defs,
        constraints,
        wildcard_idx,
        source_watermarks,
        columns_from_resolve_source,
        source_info,
        include_column_options,
        &mut col_id_gen,
        CreateSourceType::Table,
        rate_limit,
        sql_column_strategy,
    )
    .await?;

    let pb_source = source_catalog.to_prost();

    let context = OptimizerContext::new(handler_args, explain_options);

    let (plan, table) = gen_table_plan_with_source(
        context.into(),
        schema_name,
        source_catalog,
        col_id_gen.into_version(),
        props,
    )?;

    Ok((plan, Some(pb_source), table))
}

/// `gen_create_table_plan` generates the plan for creating a table without an external stream
/// source.
#[allow(clippy::too_many_arguments)]
pub(crate) fn gen_create_table_plan(
    context: OptimizerContext,
    table_name: ObjectName,
    column_defs: Vec<ColumnDef>,
    constraints: Vec<TableConstraint>,
    mut col_id_gen: ColumnIdGenerator,
    source_watermarks: Vec<SourceWatermark>,
    props: CreateTableProps,
    is_for_replace_plan: bool,
) -> Result<(PlanRef, PbTable)> {
    let mut columns = bind_sql_columns(&column_defs, is_for_replace_plan)?;
    for c in &mut columns {
        col_id_gen.generate(c)?;
    }

    let (_, secret_refs, connection_refs) = context.with_options().clone().into_parts();
    if !secret_refs.is_empty() || !connection_refs.is_empty() {
        return Err(crate::error::ErrorCode::InvalidParameterValue("Secret reference and Connection reference are not allowed in options when creating table without external source".to_owned()).into());
    }

    gen_create_table_plan_without_source(
        context,
        table_name,
        columns,
        column_defs,
        constraints,
        source_watermarks,
        col_id_gen.into_version(),
        props,
    )
}

#[allow(clippy::too_many_arguments)]
pub(crate) fn gen_create_table_plan_without_source(
    context: OptimizerContext,
    table_name: ObjectName,
    columns: Vec<ColumnCatalog>,
    column_defs: Vec<ColumnDef>,
    constraints: Vec<TableConstraint>,
    source_watermarks: Vec<SourceWatermark>,
    version: TableVersion,
    props: CreateTableProps,
) -> Result<(PlanRef, PbTable)> {
    // XXX: Why not bind outside?
    let pk_names = bind_sql_pk_names(&column_defs, bind_table_constraints(&constraints)?)?;
    let (mut columns, pk_column_ids, row_id_index) =
        bind_pk_and_row_id_on_relation(columns, pk_names, true)?;

    let watermark_descs: Vec<WatermarkDesc> = bind_source_watermark(
        context.session_ctx(),
        table_name.real_value(),
        source_watermarks,
        &columns,
    )?;

    bind_sql_column_constraints(
        context.session_ctx(),
        table_name.real_value(),
        &mut columns,
        column_defs,
        &pk_column_ids,
    )?;
    let session = context.session_ctx().clone();

    let db_name = &session.database();
    let (schema_name, table_name) = Binder::resolve_schema_qualified_name(db_name, table_name)?;

    let info = CreateTableInfo {
        columns,
        pk_column_ids,
        row_id_index,
        watermark_descs,
        source_catalog: None,
        version,
    };

    gen_table_plan_inner(context.into(), schema_name, table_name, info, props)
}

fn gen_table_plan_with_source(
    context: OptimizerContextRef,
    schema_name: Option<String>,
    source_catalog: SourceCatalog,
    version: TableVersion,
    props: CreateTableProps,
) -> Result<(PlanRef, PbTable)> {
    let table_name = source_catalog.name.clone();

    let info = CreateTableInfo {
        columns: source_catalog.columns.clone(),
        pk_column_ids: source_catalog.pk_col_ids.clone(),
        row_id_index: source_catalog.row_id_index,
        watermark_descs: source_catalog.watermark_descs.clone(),
        source_catalog: Some(source_catalog),
        version,
    };

    gen_table_plan_inner(context, schema_name, table_name, info, props)
}

/// On-conflict behavior either from user input or existing table catalog.
#[derive(Clone, Copy)]
pub enum EitherOnConflict {
    Ast(Option<OnConflict>),
    Resolved(ConflictBehavior),
}

impl From<Option<OnConflict>> for EitherOnConflict {
    fn from(v: Option<OnConflict>) -> Self {
        Self::Ast(v)
    }
}

impl From<ConflictBehavior> for EitherOnConflict {
    fn from(v: ConflictBehavior) -> Self {
        Self::Resolved(v)
    }
}

impl EitherOnConflict {
    /// Resolves the conflict behavior based on the given information.
    pub fn to_behavior(self, append_only: bool, row_id_as_pk: bool) -> Result<ConflictBehavior> {
        let conflict_behavior = match self {
            EitherOnConflict::Ast(on_conflict) => {
                if append_only {
                    if row_id_as_pk {
                        // Primary key will be generated, no conflict check needed.
                        ConflictBehavior::NoCheck
                    } else {
                        // User defined PK on append-only table, enforce `DO NOTHING`.
                        if let Some(on_conflict) = on_conflict
                            && on_conflict != OnConflict::Nothing
                        {
                            return Err(ErrorCode::InvalidInputSyntax(
                                "When PRIMARY KEY constraint applied to an APPEND ONLY table, \
                                     the ON CONFLICT behavior must be DO NOTHING."
                                    .to_owned(),
                            )
                            .into());
                        }
                        ConflictBehavior::IgnoreConflict
                    }
                } else {
                    // Default to `UPDATE FULL` for non-append-only tables.
                    match on_conflict.unwrap_or(OnConflict::UpdateFull) {
                        OnConflict::UpdateFull => ConflictBehavior::Overwrite,
                        OnConflict::Nothing => ConflictBehavior::IgnoreConflict,
                        OnConflict::UpdateIfNotNull => ConflictBehavior::DoUpdateIfNotNull,
                    }
                }
            }
            EitherOnConflict::Resolved(b) => b,
        };

        Ok(conflict_behavior)
    }
}

/// Arguments of the functions that generate a table plan, part 1.
///
/// Compared to [`CreateTableProps`], this struct contains fields that need some work of binding
/// or resolving based on the user input.
pub struct CreateTableInfo {
    pub columns: Vec<ColumnCatalog>,
    pub pk_column_ids: Vec<ColumnId>,
    pub row_id_index: Option<usize>,
    pub watermark_descs: Vec<WatermarkDesc>,
    pub source_catalog: Option<SourceCatalog>,
    pub version: TableVersion,
}

/// Arguments of the functions that generate a table plan, part 2.
///
/// Compared to [`CreateTableInfo`], this struct contains fields that can be (relatively) simply
/// obtained from the input or the context.
pub struct CreateTableProps {
    pub definition: String,
    pub append_only: bool,
    pub on_conflict: EitherOnConflict,
    pub with_version_column: Option<String>,
    pub webhook_info: Option<PbWebhookSourceInfo>,
    pub engine: Engine,
}

#[allow(clippy::too_many_arguments)]
fn gen_table_plan_inner(
    context: OptimizerContextRef,
    schema_name: Option<String>,
    table_name: String,
    info: CreateTableInfo,
    props: CreateTableProps,
) -> Result<(PlanRef, PbTable)> {
    let CreateTableInfo {
        ref columns,
        row_id_index,
        ref watermark_descs,
        ref source_catalog,
        ..
    } = info;
    let CreateTableProps { append_only, .. } = props;

    let (database_id, schema_id) = context
        .session_ctx()
        .get_database_and_schema_id_for_create(schema_name)?;

    let session = context.session_ctx().clone();
    let retention_seconds = context.with_options().retention_seconds();

    let source_node: PlanRef = LogicalSource::new(
        source_catalog.clone().map(Rc::new),
        columns.clone(),
        row_id_index,
        SourceNodeKind::CreateTable,
        context.clone(),
        None,
    )?
    .into();

    let required_cols = FixedBitSet::with_capacity(columns.len());
    let plan_root = PlanRoot::new_with_logical_plan(
        source_node,
        RequiredDist::Any,
        Order::any(),
        required_cols,
        vec![],
    );

    if !append_only && !watermark_descs.is_empty() {
        return Err(ErrorCode::NotSupported(
            "Defining watermarks on table requires the table to be append only.".to_owned(),
            "Use the key words `APPEND ONLY`".to_owned(),
        )
        .into());
    }

    if !append_only && retention_seconds.is_some() {
        return Err(ErrorCode::NotSupported(
            "Defining retention seconds on table requires the table to be append only.".to_owned(),
            "Use the key words `APPEND ONLY`".to_owned(),
        )
        .into());
    }

    let materialize =
        plan_root.gen_table_plan(context, table_name, database_id, schema_id, info, props)?;

    let mut table = materialize.table().to_prost();

    table.owner = session.user_id();
    Ok((materialize.into(), table))
}

/// Generate stream plan for cdc table based on shared source.
/// In replace workflow, the `table_id` is the id of the table to be replaced
/// in create table workflow, the `table_id` is a placeholder will be filled in the Meta
#[allow(clippy::too_many_arguments)]
pub(crate) fn gen_create_table_plan_for_cdc_table(
    context: OptimizerContextRef,
    source: Arc<SourceCatalog>,
    external_table_name: String,
    column_defs: Vec<ColumnDef>,
    mut columns: Vec<ColumnCatalog>,
    pk_names: Vec<String>,
    cdc_with_options: WithOptionsSecResolved,
    mut col_id_gen: ColumnIdGenerator,
    on_conflict: Option<OnConflict>,
    with_version_column: Option<String>,
    include_column_options: IncludeOption,
    table_name: ObjectName,
    resolved_table_name: String, // table name without schema prefix
    database_id: DatabaseId,
    schema_id: SchemaId,
    table_id: TableId,
    engine: Engine,
) -> Result<(PlanRef, PbTable)> {
    let session = context.session_ctx().clone();

    // append additional columns to the end
    handle_addition_columns(
        None,
        &cdc_with_options,
        include_column_options,
        &mut columns,
        true,
    )?;

    for c in &mut columns {
        col_id_gen.generate(c)?;
    }

    let (mut columns, pk_column_ids, _row_id_index) =
        bind_pk_and_row_id_on_relation(columns, pk_names, true)?;

    // NOTES: In auto schema change, default value is not provided in column definition.
    bind_sql_column_constraints(
        context.session_ctx(),
        table_name.real_value(),
        &mut columns,
        column_defs,
        &pk_column_ids,
    )?;

    let definition = context.normalized_sql().to_owned();

    let pk_column_indices = {
        let mut id_to_idx = HashMap::new();
        columns.iter().enumerate().for_each(|(idx, c)| {
            id_to_idx.insert(c.column_id(), idx);
        });
        // pk column id must exist in table columns.
        pk_column_ids
            .iter()
            .map(|c| id_to_idx.get(c).copied().unwrap())
            .collect_vec()
    };
    let table_pk = pk_column_indices
        .iter()
        .map(|idx| ColumnOrder::new(*idx, OrderType::ascending()))
        .collect();

    let (options, secret_refs) = cdc_with_options.into_parts();

    let non_generated_column_descs = columns
        .iter()
        .filter(|&c| (!c.is_generated()))
        .map(|c| c.column_desc.clone())
        .collect_vec();
    let non_generated_column_num = non_generated_column_descs.len();

    let cdc_table_desc = CdcTableDesc {
        table_id,
        source_id: source.id.into(), // id of cdc source streaming job
        external_table_name: external_table_name.clone(),
        pk: table_pk,
        columns: non_generated_column_descs,
        stream_key: pk_column_indices,
        connect_properties: options,
        secret_refs,
    };

    tracing::debug!(?cdc_table_desc, "create cdc table");

    let options = CdcScanOptions::from_with_options(context.with_options())?;

    let logical_scan = LogicalCdcScan::create(
        external_table_name.clone(),
        Rc::new(cdc_table_desc),
        context.clone(),
        options,
    );

    let scan_node: PlanRef = logical_scan.into();
    let required_cols = FixedBitSet::with_capacity(non_generated_column_num);
    let plan_root = PlanRoot::new_with_logical_plan(
        scan_node,
        RequiredDist::Any,
        Order::any(),
        required_cols,
        vec![],
    );

    let cdc_table_id = build_cdc_table_id(source.id, &external_table_name);
    let materialize = plan_root.gen_table_plan(
        context,
        resolved_table_name,
        database_id,
        schema_id,
        CreateTableInfo {
            columns,
            pk_column_ids,
            row_id_index: None,
            watermark_descs: vec![],
            source_catalog: Some((*source).clone()),
            version: col_id_gen.into_version(),
        },
        CreateTableProps {
            definition,
            append_only: false,
            on_conflict: on_conflict.into(),
            with_version_column,
            webhook_info: None,
            engine,
        },
    )?;

    let mut table = materialize.table().to_prost();
    table.owner = session.user_id();
    table.cdc_table_id = Some(cdc_table_id);
    table.dependent_relations = vec![source.id];

    Ok((materialize.into(), table))
}

fn derive_with_options_for_cdc_table(
    source_with_properties: &WithOptionsSecResolved,
    external_table_name: String,
) -> Result<WithOptionsSecResolved> {
    use source::cdc::{MYSQL_CDC_CONNECTOR, POSTGRES_CDC_CONNECTOR, SQL_SERVER_CDC_CONNECTOR};
    // we should remove the prefix from `full_table_name`
    let source_database_name: &str = source_with_properties
        .get("database.name")
        .ok_or_else(|| anyhow!("The source with properties does not contain 'database.name'"))?
        .as_str();
    let mut with_options = source_with_properties.clone();
    if let Some(connector) = source_with_properties.get(UPSTREAM_SOURCE_KEY) {
        match connector.as_str() {
            MYSQL_CDC_CONNECTOR => {
                // MySQL doesn't allow '.' in database name and table name, so we can split the
                // external table name by '.' to get the table name
                let (db_name, table_name) = external_table_name.split_once('.').ok_or_else(|| {
                    anyhow!("The upstream table name must contain database name prefix, e.g. 'database.table'")
                })?;
                // We allow multiple database names in the source definition
                if !source_database_name
                    .split(',')
                    .map(|s| s.trim())
                    .any(|name| name == db_name)
                {
                    return Err(anyhow!(
                        "The database name `{}` in the FROM clause is not included in the database name `{}` in source definition",
                        db_name,
                        source_database_name
                    ).into());
                }
                with_options.insert(DATABASE_NAME_KEY.into(), db_name.into());
                with_options.insert(TABLE_NAME_KEY.into(), table_name.into());
            }
            POSTGRES_CDC_CONNECTOR => {
                let (schema_name, table_name) = external_table_name
                    .split_once('.')
                    .ok_or_else(|| anyhow!("The upstream table name must contain schema name prefix, e.g. 'public.table'"))?;

                // insert 'schema.name' into connect properties
                with_options.insert(SCHEMA_NAME_KEY.into(), schema_name.into());
                with_options.insert(TABLE_NAME_KEY.into(), table_name.into());
            }
            SQL_SERVER_CDC_CONNECTOR => {
                // SQL Server external table name is in 'databaseName.schemaName.tableName' pattern,
                // we remove the database name prefix and split the schema name and table name
                let (db_name, schema_table_name) =
                    external_table_name.split_once('.').ok_or_else(|| {
                        anyhow!("The upstream table name must be in 'database.schema.table' format")
                    })?;

                // Currently SQL Server only supports single database name in the source definition
                if db_name != source_database_name {
                    return Err(anyhow!(
                            "The database name `{}` in the FROM clause is not the same as the database name `{}` in source definition",
                            db_name,
                            source_database_name
                        ).into());
                }

                let (schema_name, table_name) =
                    schema_table_name.split_once('.').ok_or_else(|| {
                        anyhow!("The table name must contain schema name prefix, e.g. 'dbo.table'")
                    })?;

                // insert 'schema.name' into connect properties
                with_options.insert(SCHEMA_NAME_KEY.into(), schema_name.into());
                with_options.insert(TABLE_NAME_KEY.into(), table_name.into());
            }
            _ => {
                return Err(RwError::from(anyhow!(
                    "connector {} is not supported for cdc table",
                    connector
                )));
            }
        };
    }
    Ok(with_options)
}

#[allow(clippy::too_many_arguments)]
pub(super) async fn handle_create_table_plan(
    handler_args: HandlerArgs,
    explain_options: ExplainOptions,
    format_encode: Option<FormatEncodeOptions>,
    cdc_table_info: Option<CdcTableInfo>,
    table_name: ObjectName,
    column_defs: Vec<ColumnDef>,
    wildcard_idx: Option<usize>,
    constraints: Vec<TableConstraint>,
    source_watermarks: Vec<SourceWatermark>,
    append_only: bool,
    on_conflict: Option<OnConflict>,
    with_version_column: Option<String>,
    include_column_options: IncludeOption,
    webhook_info: Option<WebhookSourceInfo>,
    engine: Engine,
) -> Result<(PlanRef, Option<PbSource>, PbTable, TableJobType)> {
    let col_id_gen = ColumnIdGenerator::new_initial();
    let format_encode = check_create_table_with_source(
        &handler_args.with_options,
        format_encode,
        &include_column_options,
        &cdc_table_info,
    )?;
    let webhook_info = webhook_info
        .map(|info| bind_webhook_info(&handler_args.session, &column_defs, info))
        .transpose()?;

    let props = CreateTableProps {
        definition: handler_args.normalized_sql.clone(),
        append_only,
        on_conflict: on_conflict.into(),
        with_version_column: with_version_column.clone(),
        webhook_info,
        engine,
    };

    let ((plan, source, table), job_type) = match (format_encode, cdc_table_info.as_ref()) {
        (Some(format_encode), None) => (
            gen_create_table_plan_with_source(
                handler_args,
                explain_options,
                table_name.clone(),
                column_defs,
                wildcard_idx,
                constraints,
                format_encode,
                source_watermarks,
                col_id_gen,
                include_column_options,
                props,
                SqlColumnStrategy::FollowChecked,
            )
            .await?,
            TableJobType::General,
        ),
        (None, None) => {
            let context = OptimizerContext::new(handler_args, explain_options);
            let (plan, table) = gen_create_table_plan(
                context,
                table_name.clone(),
                column_defs,
                constraints,
                col_id_gen,
                source_watermarks,
                props,
                false,
            )?;

            ((plan, None, table), TableJobType::General)
        }

        (None, Some(cdc_table)) => {
            sanity_check_for_table_on_cdc_source(
                append_only,
                &column_defs,
                &wildcard_idx,
                &constraints,
                &source_watermarks,
            )?;

            generated_columns_check_for_cdc_table(&column_defs)?;
            not_null_check_for_cdc_table(&wildcard_idx, &column_defs)?;

            let session = &handler_args.session;
            let db_name = &session.database();
            let user_name = &session.user_name();
            let search_path = session.config().search_path();
            let (schema_name, resolved_table_name) =
                Binder::resolve_schema_qualified_name(db_name, table_name.clone())?;
            let (database_id, schema_id) =
                session.get_database_and_schema_id_for_create(schema_name.clone())?;

            // cdc table cannot be append-only
            let (format_encode, source_name) =
                Binder::resolve_schema_qualified_name(db_name, cdc_table.source_name.clone())?;

            let source = {
                let catalog_reader = session.env().catalog_reader().read_guard();
                let schema_path =
                    SchemaPath::new(format_encode.as_deref(), &search_path, user_name);

                let (source, _) = catalog_reader.get_source_by_name(
                    db_name,
                    schema_path,
                    source_name.as_str(),
                )?;
                source.clone()
            };
            let cdc_with_options: WithOptionsSecResolved = derive_with_options_for_cdc_table(
                &source.with_properties,
                cdc_table.external_table_name.clone(),
            )?;

            let (columns, pk_names) = match wildcard_idx {
                Some(_) => bind_cdc_table_schema_externally(cdc_with_options.clone()).await?,
                None => {
                    for column_def in &column_defs {
                        for option_def in &column_def.options {
                            if let ColumnOption::DefaultValue(_)
                            | ColumnOption::DefaultValueInternal { .. } = option_def.option
                            {
                                return Err(ErrorCode::NotSupported(
                                            "Default value for columns defined on the table created from a CDC source".into(),
                                            "Remove the default value expression in the column definitions".into(),
                                        )
                                            .into());
                            }
                        }
                    }

                    let (columns, pk_names) =
                        bind_cdc_table_schema(&column_defs, &constraints, false)?;
                    // read default value definition from external db
                    let (options, secret_refs) = cdc_with_options.clone().into_parts();
                    let _config = ExternalTableConfig::try_from_btreemap(options, secret_refs)
                        .context("failed to extract external table config")?;

                    // NOTE: if the external table has a default column, we will only treat it as a normal column.
                    (columns, pk_names)
                }
            };

            let context: OptimizerContextRef =
                OptimizerContext::new(handler_args, explain_options).into();
            let (plan, table) = gen_create_table_plan_for_cdc_table(
                context,
                source,
                cdc_table.external_table_name.clone(),
                column_defs,
                columns,
                pk_names,
                cdc_with_options,
                col_id_gen,
                on_conflict,
                with_version_column,
                include_column_options,
                table_name,
                resolved_table_name,
                database_id,
                schema_id,
                TableId::placeholder(),
                engine,
            )?;

            ((plan, None, table), TableJobType::SharedCdcSource)
        }
        (Some(_), Some(_)) => {
            return Err(ErrorCode::NotSupported(
                "Data format and encoding format doesn't apply to table created from a CDC source"
                    .into(),
                "Remove the FORMAT and ENCODE specification".into(),
            )
            .into());
        }
    };
    Ok((plan, source, table, job_type))
}

// For both table from cdc source and table with cdc connector
fn generated_columns_check_for_cdc_table(columns: &Vec<ColumnDef>) -> Result<()> {
    let mut found_generated_column = false;
    for column in columns {
        let mut is_generated = false;

        for option_def in &column.options {
            if let ColumnOption::GeneratedColumns(_) = option_def.option {
                is_generated = true;
                break;
            }
        }

        if is_generated {
            found_generated_column = true;
        } else if found_generated_column {
            return Err(ErrorCode::NotSupported(
                "Non-generated column found after a generated column.".into(),
                "Ensure that all generated columns appear at the end of the cdc table definition."
                    .into(),
            )
            .into());
        }
    }
    Ok(())
}

// For both table from cdc source and table with cdc connector
fn not_null_check_for_cdc_table(
    wildcard_idx: &Option<usize>,
    column_defs: &Vec<ColumnDef>,
) -> Result<()> {
    if !wildcard_idx.is_some()
        && column_defs.iter().any(|col| {
            col.options
                .iter()
                .any(|opt| matches!(opt.option, ColumnOption::NotNull))
        })
    {
        return Err(ErrorCode::NotSupported(
            "CDC table with NOT NULL constraint is not supported".to_owned(),
            "Please remove the NOT NULL constraint for columns".to_owned(),
        )
        .into());
    }
    Ok(())
}

// Only for table from cdc source
fn sanity_check_for_table_on_cdc_source(
    append_only: bool,
    column_defs: &Vec<ColumnDef>,
    wildcard_idx: &Option<usize>,
    constraints: &Vec<TableConstraint>,
    source_watermarks: &Vec<SourceWatermark>,
) -> Result<()> {
    // wildcard cannot be used with column definitions
    if wildcard_idx.is_some() && !column_defs.is_empty() {
        return Err(ErrorCode::NotSupported(
            "wildcard(*) and column definitions cannot be used together".to_owned(),
            "Remove the wildcard or column definitions".to_owned(),
        )
        .into());
    }

    // cdc table must have primary key constraint or primary key column
    if !wildcard_idx.is_some()
        && !constraints.iter().any(|c| {
            matches!(
                c,
                TableConstraint::Unique {
                    is_primary: true,
                    ..
                }
            )
        })
        && !column_defs.iter().any(|col| {
            col.options
                .iter()
                .any(|opt| matches!(opt.option, ColumnOption::Unique { is_primary: true }))
        })
    {
        return Err(ErrorCode::NotSupported(
            "CDC table without primary key constraint is not supported".to_owned(),
            "Please define a primary key".to_owned(),
        )
        .into());
    }

    if append_only {
        return Err(ErrorCode::NotSupported(
            "append only modifier on the table created from a CDC source".into(),
            "Remove the APPEND ONLY clause".into(),
        )
        .into());
    }

    if !source_watermarks.is_empty() {
        return Err(ErrorCode::NotSupported(
            "watermark defined on the table created from a CDC source".into(),
            "Remove the Watermark definitions".into(),
        )
        .into());
    }

    Ok(())
}

/// Derive schema for cdc table when create a new Table or alter an existing Table
async fn bind_cdc_table_schema_externally(
    cdc_with_options: WithOptionsSecResolved,
) -> Result<(Vec<ColumnCatalog>, Vec<String>)> {
    // read cdc table schema from external db or parsing the schema from SQL definitions
    Feature::CdcTableSchemaMap.check_available().map_err(
        |err: risingwave_common::license::FeatureNotAvailable| {
            ErrorCode::NotSupported(
                err.to_report_string(),
                "Please define the schema manually".to_owned(),
            )
        },
    )?;
    let (options, secret_refs) = cdc_with_options.into_parts();
    let config = ExternalTableConfig::try_from_btreemap(options, secret_refs)
        .context("failed to extract external table config")?;

    let table = ExternalTableImpl::connect(config)
        .await
        .context("failed to auto derive table schema")?;
    Ok((
        table
            .column_descs()
            .iter()
            .cloned()
            .map(|column_desc| ColumnCatalog {
                column_desc,
                is_hidden: false,
            })
            .collect(),
        table.pk_names().clone(),
    ))
}

/// Derive schema for cdc table when create a new Table or alter an existing Table
fn bind_cdc_table_schema(
    column_defs: &Vec<ColumnDef>,
    constraints: &Vec<TableConstraint>,
    is_for_replace_plan: bool,
) -> Result<(Vec<ColumnCatalog>, Vec<String>)> {
    let columns = bind_sql_columns(column_defs, is_for_replace_plan)?;

    let pk_names = bind_sql_pk_names(column_defs, bind_table_constraints(constraints)?)?;
    Ok((columns, pk_names))
}

#[allow(clippy::too_many_arguments)]
pub async fn handle_create_table(
    mut handler_args: HandlerArgs,
    table_name: ObjectName,
    column_defs: Vec<ColumnDef>,
    wildcard_idx: Option<usize>,
    constraints: Vec<TableConstraint>,
    if_not_exists: bool,
    format_encode: Option<FormatEncodeOptions>,
    source_watermarks: Vec<SourceWatermark>,
    append_only: bool,
    on_conflict: Option<OnConflict>,
    with_version_column: Option<String>,
    cdc_table_info: Option<CdcTableInfo>,
    include_column_options: IncludeOption,
    webhook_info: Option<WebhookSourceInfo>,
    ast_engine: risingwave_sqlparser::ast::Engine,
) -> Result<RwPgResponse> {
    let session = handler_args.session.clone();

    if append_only {
        session.notice_to_user("APPEND ONLY TABLE is currently an experimental feature.");
    }

    session.check_cluster_limits().await?;

    let engine = match ast_engine {
        risingwave_sqlparser::ast::Engine::Hummock => Engine::Hummock,
        risingwave_sqlparser::ast::Engine::Iceberg => Engine::Iceberg,
    };
    if engine == Engine::Iceberg && handler_args.with_options.get_connector().is_some() {
        // HACK: since we don't have atomic DDL, table with connector may lose data.
        // FIXME: remove this after https://github.com/risingwavelabs/risingwave/issues/21863
        if let Some(_rate_limit) = handler_args.with_options.insert(
            OverwriteOptions::SOURCE_RATE_LIMIT_KEY.to_owned(),
            "0".to_owned(),
        ) {
            // prevent user specified rate limit
            return Err(ErrorCode::NotSupported(
                "source_rate_limit for iceberg table engine during table creation".to_owned(),
                "Please remove source_rate_limit from WITH options.".to_owned(),
            )
            .into());
        }
    }

    if let Either::Right(resp) = session.check_relation_name_duplicated(
        table_name.clone(),
        StatementType::CREATE_TABLE,
        if_not_exists,
    )? {
        return Ok(resp);
    }

    let (graph, source, hummock_table, job_type) = {
        let (plan, source, table, job_type) = handle_create_table_plan(
            handler_args.clone(),
            ExplainOptions::default(),
            format_encode,
            cdc_table_info,
            table_name.clone(),
            column_defs.clone(),
            wildcard_idx,
            constraints.clone(),
            source_watermarks,
            append_only,
            on_conflict,
            with_version_column,
            include_column_options,
            webhook_info,
            engine,
        )
        .await?;
        tracing::trace!("table_plan: {:?}", plan.explain_to_string());

        let graph = build_graph(plan, Some(GraphJobType::Table))?;

        (graph, source, table, job_type)
    };

    tracing::trace!(
        "name={}, graph=\n{}",
        table_name,
        serde_json::to_string_pretty(&graph).unwrap()
    );

    // Handle engine
    match engine {
        Engine::Hummock => {
            let catalog_writer = session.catalog_writer()?;
            catalog_writer
                .create_table(source, hummock_table, graph, job_type)
                .await?;
        }
        Engine::Iceberg => {
            assert_eq!(job_type, TableJobType::General);
            create_iceberg_engine_table(
                session,
                handler_args,
                source,
                hummock_table,
                graph,
                table_name,
            )
            .await?;
        }
    }

    Ok(PgResponse::empty_result(StatementType::CREATE_TABLE))
}

/// Iceberg table engine is composed of hummock table, iceberg sink and iceberg source.
///
/// 1. fetch iceberg engine options from the meta node. Or use iceberg engine connection provided by users.
/// 2. create a hummock table
/// 3. create an iceberg sink
/// 4. create an iceberg source
///
/// See <https://github.com/risingwavelabs/risingwave/issues/21586> for an architecture diagram.
#[allow(clippy::too_many_arguments)]
pub async fn create_iceberg_engine_table(
    session: Arc<SessionImpl>,
    handler_args: HandlerArgs,
    mut source: Option<PbSource>,
    table: PbTable,
    graph: StreamFragmentGraph,
    table_name: ObjectName,
) -> Result<()> {
    let meta_client = session.env().meta_client();
    let meta_store_endpoint = meta_client.get_meta_store_endpoint().await?;

    let meta_store_endpoint = url::Url::parse(&meta_store_endpoint).map_err(|_| {
        ErrorCode::InternalError("failed to parse the meta store endpoint".to_owned())
    })?;
    let meta_store_backend = meta_store_endpoint.scheme().to_owned();
    let meta_store_user = meta_store_endpoint.username().to_owned();
    let meta_store_password = meta_store_endpoint
        .password()
        .ok_or_else(|| {
            ErrorCode::InternalError("failed to parse password from meta store endpoint".to_owned())
        })?
        .to_owned();
    let meta_store_host = meta_store_endpoint
        .host_str()
        .ok_or_else(|| {
            ErrorCode::InternalError("failed to parse host from meta store endpoint".to_owned())
        })?
        .to_owned();
    let meta_store_port = meta_store_endpoint.port().ok_or_else(|| {
        ErrorCode::InternalError("failed to parse port from meta store endpoint".to_owned())
    })?;
    let meta_store_database = meta_store_endpoint
        .path()
        .trim_start_matches('/')
        .to_owned();

    let Ok(meta_backend) = MetaBackend::from_str(&meta_store_backend, true) else {
        bail!("failed to parse meta backend: {}", meta_store_backend);
    };

    let catalog_uri = match meta_backend {
        MetaBackend::Postgres => {
            format!(
                "jdbc:postgresql://{}:{}/{}",
                meta_store_host.clone(),
                meta_store_port.clone(),
                meta_store_database.clone()
            )
        }
        MetaBackend::Mysql => {
            format!(
                "jdbc:mysql://{}:{}/{}",
                meta_store_host.clone(),
                meta_store_port.clone(),
                meta_store_database.clone()
            )
        }
        MetaBackend::Sqlite | MetaBackend::Sql | MetaBackend::Mem => {
            bail!(
                "Unsupported meta backend for iceberg engine table: {}",
                meta_store_backend
            );
        }
    };

    let rw_db_name = session
        .env()
        .catalog_reader()
        .read_guard()
        .get_database_by_id(&table.database_id)?
        .name()
        .to_owned();
    let rw_schema_name = session
        .env()
        .catalog_reader()
        .read_guard()
        .get_schema_by_id(&table.database_id, &table.schema_id)?
        .name()
        .clone();
    let iceberg_catalog_name = rw_db_name.clone();
    let iceberg_database_name = rw_schema_name.clone();
    let iceberg_table_name = table_name.0.last().unwrap().real_value();

    let iceberg_engine_connection: String = session.config().iceberg_engine_connection();
    let sink_decouple = session.config().sink_decouple();
    if matches!(sink_decouple, SinkDecouple::Disable) {
        bail!(
            "Iceberg engine table only supports with sink decouple, try `set sink_decouple = false` to resolve it"
        );
    }

    let mut connection_ref = BTreeMap::new();
    let with_common = if iceberg_engine_connection.is_empty() {
        bail!("to use iceberg engine table, the variable `iceberg_engine_connection` must be set.");
    } else {
        let parts: Vec<&str> = iceberg_engine_connection.split('.').collect();
        assert_eq!(parts.len(), 2);
        let connection_catalog =
            session.get_connection_by_name(Some(parts[0].to_owned()), parts[1])?;
        if let ConnectionInfo::ConnectionParams(params) = &connection_catalog.info {
            if params.connection_type == ConnectionType::Iceberg as i32 {
                // With iceberg engine connection:
                connection_ref.insert(
                    "connection".to_owned(),
                    ConnectionRefValue {
                        connection_name: ObjectName::from(vec![
                            Ident::from(parts[0]),
                            Ident::from(parts[1]),
                        ]),
                    },
                );

                let mut with_common = BTreeMap::new();
                with_common.insert("connector".to_owned(), "iceberg".to_owned());
                with_common.insert("database.name".to_owned(), iceberg_database_name.to_owned());
                with_common.insert("table.name".to_owned(), iceberg_table_name.to_owned());

                if let Some(s) = params.properties.get("hosted_catalog") {
                    if s.eq_ignore_ascii_case("true") {
                        with_common.insert("catalog.type".to_owned(), "jdbc".to_owned());
                        with_common.insert("catalog.uri".to_owned(), catalog_uri.to_owned());
                        with_common
                            .insert("catalog.jdbc.user".to_owned(), meta_store_user.to_owned());
                        with_common.insert(
                            "catalog.jdbc.password".to_owned(),
                            meta_store_password.clone(),
                        );
                        with_common
                            .insert("catalog.name".to_owned(), iceberg_catalog_name.to_owned());
                    }
                }

                with_common
            } else {
                return Err(RwError::from(ErrorCode::InvalidParameterValue(
                    "Only iceberg connection could be used in iceberg engine".to_owned(),
                )));
            }
        } else {
            return Err(RwError::from(ErrorCode::InvalidParameterValue(
                "Private Link Service has been deprecated. Please create a new connection instead."
                    .to_owned(),
            )));
        }
    };

    let table_catalog = TableCatalog::from(table.clone());

    // Iceberg sinks require a primary key, if none is provided, we will use the _row_id column
    // Fetch primary key from columns
<<<<<<< HEAD
    let mut pks = column_defs
        .iter()
        .filter(|c| {
            c.options
                .iter()
                .any(|o| matches!(o.option, ColumnOption::Unique { is_primary: true }))
        })
        .map(|c| c.name.to_string())
=======
    let mut pks = table_catalog
        .pk_column_names()
        .iter()
        .map(|c| c.to_string())
>>>>>>> 42978a5a
        .collect::<Vec<String>>();

    // For the table without primary key. We will use `_row_id` as primary key
    let sink_from = if pks.len() == 1 && pks[0].eq(ROW_ID_COLUMN_NAME) {
        pks = vec![RISINGWAVE_ICEBERG_ROW_ID.to_owned()];
        let [stmt]: [_; 1] = Parser::parse_sql(&format!(
            "select {} as {}, * from {}",
            ROW_ID_COLUMN_NAME, RISINGWAVE_ICEBERG_ROW_ID, table_name
        ))
        .context("unable to parse query")?
        .try_into()
        .unwrap();

        let Statement::Query(query) = &stmt else {
            panic!("unexpected statement: {:?}", stmt);
        };
        CreateSink::AsQuery(query.clone())
    } else {
        CreateSink::From(table_name.clone())
    };

    let mut sink_name = table_name.clone();
    *sink_name.0.last_mut().unwrap() = Ident::from(
        (ICEBERG_SINK_PREFIX.to_owned() + &sink_name.0.last().unwrap().real_value()).as_str(),
    );
    let create_sink_stmt = CreateSinkStatement {
        if_not_exists: false,
        sink_name,
        with_properties: WithProperties(vec![]),
        sink_from,
        columns: vec![],
        emit_mode: None,
        sink_schema: None,
        into_table_name: None,
    };

    let mut sink_handler_args = handler_args.clone();

    let mut sink_with = with_common.clone();

    sink_with.insert("primary_key".to_owned(), pks.join(","));
    sink_with.insert("type".to_owned(), "upsert".to_owned());
    sink_with.insert(SINK_SNAPSHOT_OPTION.to_owned(), "false".to_owned());

    let commit_checkpoint_interval = handler_args
        .with_options
        .get(COMMIT_CHECKPOINT_INTERVAL)
        .map(|v| v.to_owned())
        .unwrap_or_else(|| "60".to_owned());
    let commit_checkpoint_interval = commit_checkpoint_interval.parse::<u32>().map_err(|_| {
        ErrorCode::InvalidInputSyntax(format!(
            "commit_checkpoint_interval must be a positive integer: {}",
            commit_checkpoint_interval
        ))
    })?;

    if commit_checkpoint_interval == 0 {
        bail!("commit_checkpoint_interval must be a positive integer: 0");
    }

    // remove commit_checkpoint_interval from source options, otherwise it will be considered as an unknown field.
    source
        .as_mut()
        .map(|x| x.with_properties.remove(COMMIT_CHECKPOINT_INTERVAL));

    let sink_decouple = session.config().sink_decouple();
    if matches!(sink_decouple, SinkDecouple::Disable) && commit_checkpoint_interval > 1 {
        bail!(
            "config conflict: `commit_checkpoint_interval` larger than 1 means that sink decouple must be enabled, but session config sink_decouple is disabled"
        )
    }

    sink_with.insert(
        COMMIT_CHECKPOINT_INTERVAL.to_owned(),
        commit_checkpoint_interval.to_string(),
    );
    sink_with.insert("create_table_if_not_exists".to_owned(), "true".to_owned());

    sink_with.insert("is_exactly_once".to_owned(), "true".to_owned());

    let partition_by = handler_args
        .with_options
        .get("partition_by")
        .map(|v| v.to_owned());

    if let Some(partition_by) = &partition_by {
        // captures column, transform(column), transform(n,column), transform(n, column)
        let re =
            Regex::new(r"(?<transform>\w+)(\(((?<n>\d+)?(?:,|(,\s)))?(?<field>\w+)\))?").unwrap();
        if !re.is_match(partition_by) {
            bail!(format!(
                "Invalid partition fields: {}\nHINT: Supported formats are column, transform(column), transform(n,column), transform(n, column)",
                partition_by
            ))
        }
        let caps = re.captures_iter(partition_by);

        let mut partition_columns = vec![];

        for mat in caps {
            let (column, _) = if mat.name("n").is_none() && mat.name("field").is_none() {
                (&mat["transform"], Transform::Identity)
            } else {
                let mut func = mat["transform"].to_owned();
                if func == "bucket" || func == "truncate" {
                    let n = &mat
                        .name("n")
                        .ok_or_else(|| {
                            ErrorCode::InvalidInputSyntax(
                                "The `n` must be set with `bucket` and `truncate`".to_owned(),
                            )
                        })?
                        .as_str();
                    func = format!("{func}[{n}]");
                }
                (
                    &mat["field"],
                    Transform::from_str(&func).map_err(|e| {
                        ErrorCode::InvalidInputSyntax(format!(
                            "invalid transform function {}",
                            e.as_report()
                        ))
                    })?,
                )
            };

            column_defs
                .iter()
                .find(|col| col.name.real_value().eq_ignore_ascii_case(column))
                .ok_or_else(|| {
                    ErrorCode::InvalidInputSyntax(format!(
                        "Partition source column does not exist in schema: {}",
                        column
                    ))
                })?;

            partition_columns.push(column.to_owned());
        }

        ensure_partition_columns_are_prefix_of_primary_key(&partition_columns, &pks).map_err(
            |_| {
                ErrorCode::InvalidInputSyntax(
                    "The partition columns should be the prefix of the primary key".to_owned(),
                )
            },
        )?;

        sink_with.insert("partition_by".to_owned(), partition_by.to_owned());

        // remove partition_by from source options, otherwise it will be considered as an unknown field.
        source
            .as_mut()
            .map(|x| x.with_properties.remove("partition_by"));
    }

    sink_handler_args.with_options =
        WithOptions::new(sink_with, Default::default(), connection_ref.clone());

    let mut source_name = table_name.clone();
    *source_name.0.last_mut().unwrap() = Ident::from(
        (ICEBERG_SOURCE_PREFIX.to_owned() + &source_name.0.last().unwrap().real_value()).as_str(),
    );
    let create_source_stmt = CreateSourceStatement {
        temporary: false,
        if_not_exists: false,
        columns: vec![],
        source_name,
        wildcard_idx: Some(0),
        constraints: vec![],
        with_properties: WithProperties(vec![]),
        format_encode: CompatibleFormatEncode::V2(FormatEncodeOptions::none()),
        source_watermarks: vec![],
        include_column_options: vec![],
    };

    let mut source_handler_args = handler_args.clone();
    let source_with = with_common;
    source_handler_args.with_options =
        WithOptions::new(source_with, Default::default(), connection_ref);

    // before we create the table, ensure the JVM is initialized as we use jdbc catalog right now.
    // If JVM isn't initialized successfully, current not atomic ddl will result in a partially created iceberg engine table.
    let _ = JVM.get_or_init()?;

    let catalog_writer = session.catalog_writer()?;
    // TODO(iceberg): make iceberg engine table creation ddl atomic
    let has_connector = source.is_some();
    catalog_writer
        .create_table(source, table, graph, TableJobType::General)
        .await?;
<<<<<<< HEAD
=======
    create_sink::handle_create_sink(sink_handler_args, create_sink_stmt, true).await?;
    create_source::handle_create_source(source_handler_args, create_source_stmt).await?;
    if has_connector {
        alter_streaming_rate_limit::handle_alter_streaming_rate_limit(
            handler_args,
            PbThrottleTarget::TableWithSource,
            table_name,
            -1,
        )
        .await?;
    }
>>>>>>> 42978a5a

    let res = create_sink::handle_create_sink(sink_handler_args, create_sink_stmt).await;
    if res.is_err() {
        // Since we don't support ddl atomicity, we need to drop the partial created table.
        handle_drop_table(handler_args.clone(), table_name.clone(), true, true).await?;
        res?;
    }
    let res = create_source::handle_create_source(source_handler_args, create_source_stmt).await;
    if res.is_err() {
        // Since we don't support ddl atomicity, we need to drop the partial created table.
        handle_drop_table(handler_args.clone(), table_name, true, true).await?;
        res?;
    }
    Ok(())
}

pub fn check_create_table_with_source(
    with_options: &WithOptions,
    format_encode: Option<FormatEncodeOptions>,
    include_column_options: &IncludeOption,
    cdc_table_info: &Option<CdcTableInfo>,
) -> Result<Option<FormatEncodeOptions>> {
    // skip check for cdc table
    if cdc_table_info.is_some() {
        return Ok(format_encode);
    }
    let defined_source = with_options.is_source_connector();

    if !include_column_options.is_empty() && !defined_source {
        return Err(ErrorCode::InvalidInputSyntax(
            "INCLUDE should be used with a connector".to_owned(),
        )
        .into());
    }
    if defined_source {
        format_encode.as_ref().ok_or_else(|| {
            ErrorCode::InvalidInputSyntax("Please specify a source schema using FORMAT".to_owned())
        })?;
    }
    Ok(format_encode)
}

fn ensure_partition_columns_are_prefix_of_primary_key(
    partition_columns: &[String],
    primary_key_columns: &[String],
) -> std::result::Result<(), String> {
    if partition_columns.len() > primary_key_columns.len() {
        return Err("Partition columns cannot be longer than primary key columns.".to_owned());
    }

    for (i, partition_col) in partition_columns.iter().enumerate() {
        if primary_key_columns.get(i) != Some(partition_col) {
            return Err(format!(
                "Partition column '{}' is not a prefix of the primary key.",
                partition_col
            ));
        }
    }

    Ok(())
}

#[allow(clippy::too_many_arguments)]
pub async fn generate_stream_graph_for_replace_table(
    _session: &Arc<SessionImpl>,
    table_name: ObjectName,
    original_catalog: &Arc<TableCatalog>,
    handler_args: HandlerArgs,
    statement: Statement,
    col_id_gen: ColumnIdGenerator,
    sql_column_strategy: SqlColumnStrategy,
) -> Result<(StreamFragmentGraph, Table, Option<PbSource>, TableJobType)> {
    use risingwave_pb::catalog::table::OptionalAssociatedSourceId;

    let Statement::CreateTable {
        columns,
        constraints,
        source_watermarks,
        append_only,
        on_conflict,
        with_version_column,
        wildcard_idx,
        cdc_table_info,
        format_encode,
        include_column_options,
        engine,
        with_options,
        ..
    } = statement
    else {
        panic!("unexpected statement type: {:?}", statement);
    };

    let format_encode = format_encode
        .clone()
        .map(|format_encode| format_encode.into_v2_with_warning());

    let engine = match engine {
        risingwave_sqlparser::ast::Engine::Hummock => Engine::Hummock,
        risingwave_sqlparser::ast::Engine::Iceberg => Engine::Iceberg,
    };

    let is_drop_connector =
        original_catalog.associated_source_id().is_some() && format_encode.is_none();
    if is_drop_connector {
        debug_assert!(
            source_watermarks.is_empty()
                && include_column_options.is_empty()
                && with_options
                    .iter()
                    .all(|opt| opt.name.real_value().to_lowercase() != "connector")
        );
    }

    let props = CreateTableProps {
        definition: handler_args.normalized_sql.clone(),
        append_only,
        on_conflict: on_conflict.into(),
        with_version_column: with_version_column.as_ref().map(|x| x.real_value()),
        webhook_info: original_catalog.webhook_info.clone(),
        engine,
    };

    let ((plan, mut source, table), job_type) = match (format_encode, cdc_table_info.as_ref()) {
        (Some(format_encode), None) => (
            gen_create_table_plan_with_source(
                handler_args,
                ExplainOptions::default(),
                table_name,
                columns,
                wildcard_idx,
                constraints,
                format_encode,
                source_watermarks,
                col_id_gen,
                include_column_options,
                props,
                sql_column_strategy,
            )
            .await?,
            TableJobType::General,
        ),
        (None, None) => {
            let context = OptimizerContext::from_handler_args(handler_args);
            let (plan, table) = gen_create_table_plan(
                context,
                table_name,
                columns,
                constraints,
                col_id_gen,
                source_watermarks,
                props,
                true,
            )?;
            ((plan, None, table), TableJobType::General)
        }
        (None, Some(cdc_table)) => {
            let session = &handler_args.session;
            let (source, resolved_table_name, database_id, schema_id) =
                get_source_and_resolved_table_name(session, cdc_table.clone(), table_name.clone())?;

            let cdc_with_options = derive_with_options_for_cdc_table(
                &source.with_properties,
                cdc_table.external_table_name.clone(),
            )?;

            let (column_catalogs, pk_names) = bind_cdc_table_schema(&columns, &constraints, true)?;

            let context: OptimizerContextRef =
                OptimizerContext::new(handler_args, ExplainOptions::default()).into();
            let (plan, table) = gen_create_table_plan_for_cdc_table(
                context,
                source,
                cdc_table.external_table_name.clone(),
                columns,
                column_catalogs,
                pk_names,
                cdc_with_options,
                col_id_gen,
                on_conflict,
                with_version_column.map(|x| x.real_value()),
                IncludeOption::default(),
                table_name,
                resolved_table_name,
                database_id,
                schema_id,
                original_catalog.id(),
                engine,
            )?;

            ((plan, None, table), TableJobType::SharedCdcSource)
        }
        (Some(_), Some(_)) => {
            return Err(ErrorCode::NotSupported(
                "Data format and encoding format doesn't apply to table created from a CDC source"
                    .into(),
                "Remove the FORMAT and ENCODE specification".into(),
            )
            .into());
        }
    };

    // TODO: avoid this backward conversion.
    if TableCatalog::from(&table).pk_column_ids() != original_catalog.pk_column_ids() {
        Err(ErrorCode::InvalidInputSyntax(
            "alter primary key of table is not supported".to_owned(),
        ))?
    }

    let graph = build_graph(plan, Some(GraphJobType::Table))?;

    // Fill the original table ID.
    let mut table = Table {
        id: original_catalog.id().table_id(),
        ..table
    };
    if !is_drop_connector && let Some(source_id) = original_catalog.associated_source_id() {
        table.optional_associated_source_id = Some(OptionalAssociatedSourceId::AssociatedSourceId(
            source_id.table_id,
        ));
        source.as_mut().unwrap().id = source_id.table_id;
        source.as_mut().unwrap().optional_associated_table_id =
            Some(OptionalAssociatedTableId::AssociatedTableId(table.id))
    }

    Ok((graph, table, source, job_type))
}

fn get_source_and_resolved_table_name(
    session: &Arc<SessionImpl>,
    cdc_table: CdcTableInfo,
    table_name: ObjectName,
) -> Result<(Arc<SourceCatalog>, String, DatabaseId, SchemaId)> {
    let db_name = &session.database();
    let (schema_name, resolved_table_name) =
        Binder::resolve_schema_qualified_name(db_name, table_name)?;
    let (database_id, schema_id) =
        session.get_database_and_schema_id_for_create(schema_name.clone())?;

    let (format_encode, source_name) =
        Binder::resolve_schema_qualified_name(db_name, cdc_table.source_name.clone())?;

    let source = {
        let catalog_reader = session.env().catalog_reader().read_guard();
        let schema_name = format_encode.unwrap_or(DEFAULT_SCHEMA_NAME.to_owned());
        let (source, _) = catalog_reader.get_source_by_name(
            db_name,
            SchemaPath::Name(schema_name.as_str()),
            source_name.as_str(),
        )?;
        source.clone()
    };

    Ok((source, resolved_table_name, database_id, schema_id))
}

// validate the webhook_info and also bind the webhook_info to protobuf
fn bind_webhook_info(
    session: &Arc<SessionImpl>,
    columns_defs: &[ColumnDef],
    webhook_info: WebhookSourceInfo,
) -> Result<PbWebhookSourceInfo> {
    // validate columns
    if columns_defs.len() != 1 || columns_defs[0].data_type.as_ref().unwrap() != &AstDataType::Jsonb
    {
        return Err(ErrorCode::InvalidInputSyntax(
            "Table with webhook source should have exactly one JSONB column".to_owned(),
        )
        .into());
    }

    let WebhookSourceInfo {
        secret_ref,
        signature_expr,
        wait_for_persistence,
    } = webhook_info;

    // validate secret_ref
    let (pb_secret_ref, secret_name) = if let Some(secret_ref) = secret_ref {
        let db_name = &session.database();
        let (schema_name, secret_name) =
            Binder::resolve_schema_qualified_name(db_name, secret_ref.secret_name.clone())?;
        let secret_catalog = session.get_secret_by_name(schema_name, &secret_name)?;
        (
            Some(PbSecretRef {
                secret_id: secret_catalog.id.secret_id(),
                ref_as: match secret_ref.ref_as {
                    SecretRefAsType::Text => PbRefAsType::Text,
                    SecretRefAsType::File => PbRefAsType::File,
                }
                .into(),
            }),
            Some(secret_name),
        )
    } else {
        (None, None)
    };

    let secure_compare_context = SecureCompareContext {
        column_name: columns_defs[0].name.real_value(),
        secret_name,
    };
    let mut binder = Binder::new_for_ddl_with_secure_compare(session, secure_compare_context);
    let expr = binder.bind_expr(signature_expr.clone())?;

    // validate expr, ensuring it is SECURE_COMPARE()
    if expr.as_function_call().is_none()
        || expr.as_function_call().unwrap().func_type()
            != crate::optimizer::plan_node::generic::ExprType::SecureCompare
    {
        return Err(ErrorCode::InvalidInputSyntax(
            "The signature verification function must be SECURE_COMPARE()".to_owned(),
        )
        .into());
    }

    let pb_webhook_info = PbWebhookSourceInfo {
        secret_ref: pb_secret_ref,
        signature_expr: Some(expr.to_expr_proto()),
        wait_for_persistence,
    };

    Ok(pb_webhook_info)
}

#[cfg(test)]
mod tests {
    use risingwave_common::catalog::{
        DEFAULT_DATABASE_NAME, ROW_ID_COLUMN_NAME, RW_TIMESTAMP_COLUMN_NAME,
    };
    use risingwave_common::types::{DataType, StructType};

    use super::*;
    use crate::test_utils::{LocalFrontend, PROTO_FILE_DATA, create_proto_file};

    #[tokio::test]
    async fn test_create_table_handler() {
        let sql =
            "create table t (v1 smallint, v2 struct<v3 bigint, v4 float, v5 double>) append only;";
        let frontend = LocalFrontend::new(Default::default()).await;
        frontend.run_sql(sql).await.unwrap();

        let session = frontend.session_ref();
        let catalog_reader = session.env().catalog_reader().read_guard();
        let schema_path = SchemaPath::Name(DEFAULT_SCHEMA_NAME);

        // Check table exists.
        let (table, _) = catalog_reader
            .get_created_table_by_name(DEFAULT_DATABASE_NAME, schema_path, "t")
            .unwrap();
        assert_eq!(table.name(), "t");

        let columns = table
            .columns
            .iter()
            .map(|col| (col.name(), col.data_type().clone()))
            .collect::<HashMap<&str, DataType>>();

        let expected_columns = maplit::hashmap! {
            ROW_ID_COLUMN_NAME => DataType::Serial,
            "v1" => DataType::Int16,
            "v2" => StructType::new(
                vec![("v3", DataType::Int64),("v4", DataType::Float64),("v5", DataType::Float64)],
            )
            .with_ids([3, 4, 5].map(ColumnId::new))
            .into(),
            RW_TIMESTAMP_COLUMN_NAME => DataType::Timestamptz,
        };

        assert_eq!(columns, expected_columns, "{columns:#?}");
    }

    #[test]
    fn test_bind_primary_key() {
        // Note: Column ID 0 is reserved for row ID column.

        for (sql, expected) in [
            ("create table t (v1 int, v2 int)", Ok(&[0] as &[_])),
            ("create table t (v1 int primary key, v2 int)", Ok(&[1])),
            ("create table t (v1 int, v2 int primary key)", Ok(&[2])),
            (
                "create table t (v1 int primary key, v2 int primary key)",
                Err("multiple primary keys are not allowed"),
            ),
            (
                "create table t (v1 int primary key primary key, v2 int)",
                Err("multiple primary keys are not allowed"),
            ),
            (
                "create table t (v1 int, v2 int, primary key (v1))",
                Ok(&[1]),
            ),
            (
                "create table t (v1 int, primary key (v2), v2 int)",
                Ok(&[2]),
            ),
            (
                "create table t (primary key (v2, v1), v1 int, v2 int)",
                Ok(&[2, 1]),
            ),
            (
                "create table t (v1 int, primary key (v1), v2 int, primary key (v1))",
                Err("multiple primary keys are not allowed"),
            ),
            (
                "create table t (v1 int primary key, primary key (v1), v2 int)",
                Err("multiple primary keys are not allowed"),
            ),
            (
                "create table t (v1 int, primary key (V3), v2 int)",
                Err("column \"v3\" named in key does not exist"),
            ),
        ] {
            let mut ast = risingwave_sqlparser::parser::Parser::parse_sql(sql).unwrap();
            let risingwave_sqlparser::ast::Statement::CreateTable {
                columns: column_defs,
                constraints,
                ..
            } = ast.remove(0)
            else {
                panic!("test case should be create table")
            };
            let actual: Result<_> = (|| {
                let mut columns = bind_sql_columns(&column_defs, false)?;
                let mut col_id_gen = ColumnIdGenerator::new_initial();
                for c in &mut columns {
                    col_id_gen.generate(c)?;
                }

                let pk_names =
                    bind_sql_pk_names(&column_defs, bind_table_constraints(&constraints)?)?;
                let (_, pk_column_ids, _) =
                    bind_pk_and_row_id_on_relation(columns, pk_names, true)?;
                Ok(pk_column_ids)
            })();
            match (expected, actual) {
                (Ok(expected), Ok(actual)) => assert_eq!(
                    expected.iter().copied().map(ColumnId::new).collect_vec(),
                    actual,
                    "sql: {sql}"
                ),
                (Ok(_), Err(actual)) => panic!("sql: {sql}\nunexpected error: {actual:?}"),
                (Err(_), Ok(actual)) => panic!("sql: {sql}\nexpects error but got: {actual:?}"),
                (Err(expected), Err(actual)) => assert!(
                    actual.to_string().contains(expected),
                    "sql: {sql}\nexpected: {expected:?}\nactual: {actual:?}"
                ),
            }
        }
    }

    #[tokio::test]
    async fn test_duplicate_props_options() {
        let proto_file = create_proto_file(PROTO_FILE_DATA);
        let sql = format!(
            r#"CREATE TABLE t
    WITH (
        connector = 'kinesis',
        aws.region='user_test_topic',
        endpoint='172.10.1.1:9090,172.10.1.2:9090',
        aws.credentials.access_key_id = 'your_access_key_1',
        aws.credentials.secret_access_key = 'your_secret_key_1'
    )
    FORMAT PLAIN ENCODE PROTOBUF (
        message = '.test.TestRecord',
        aws.credentials.access_key_id = 'your_access_key_2',
        aws.credentials.secret_access_key = 'your_secret_key_2',
        schema.location = 'file://{}',
    )"#,
            proto_file.path().to_str().unwrap()
        );
        let frontend = LocalFrontend::new(Default::default()).await;
        frontend.run_sql(sql).await.unwrap();

        let session = frontend.session_ref();
        let catalog_reader = session.env().catalog_reader().read_guard();
        let schema_path = SchemaPath::Name(DEFAULT_SCHEMA_NAME);

        // Check source exists.
        let (source, _) = catalog_reader
            .get_source_by_name(DEFAULT_DATABASE_NAME, schema_path, "t")
            .unwrap();
        assert_eq!(source.name, "t");

        // AwsAuth params exist in options.
        assert_eq!(
            source
                .info
                .format_encode_options
                .get("aws.credentials.access_key_id")
                .unwrap(),
            "your_access_key_2"
        );
        assert_eq!(
            source
                .info
                .format_encode_options
                .get("aws.credentials.secret_access_key")
                .unwrap(),
            "your_secret_key_2"
        );

        // AwsAuth params exist in props.
        assert_eq!(
            source
                .with_properties
                .get("aws.credentials.access_key_id")
                .unwrap(),
            "your_access_key_1"
        );
        assert_eq!(
            source
                .with_properties
                .get("aws.credentials.secret_access_key")
                .unwrap(),
            "your_secret_key_1"
        );

        // Options are not merged into props.
        assert!(!source.with_properties.contains_key("schema.location"));
    }
}<|MERGE_RESOLUTION|>--- conflicted
+++ resolved
@@ -1614,21 +1614,10 @@
 
     // Iceberg sinks require a primary key, if none is provided, we will use the _row_id column
     // Fetch primary key from columns
-<<<<<<< HEAD
-    let mut pks = column_defs
-        .iter()
-        .filter(|c| {
-            c.options
-                .iter()
-                .any(|o| matches!(o.option, ColumnOption::Unique { is_primary: true }))
-        })
-        .map(|c| c.name.to_string())
-=======
     let mut pks = table_catalog
         .pk_column_names()
         .iter()
         .map(|c| c.to_string())
->>>>>>> 42978a5a
         .collect::<Vec<String>>();
 
     // For the table without primary key. We will use `_row_id` as primary key
@@ -1819,10 +1808,19 @@
     catalog_writer
         .create_table(source, table, graph, TableJobType::General)
         .await?;
-<<<<<<< HEAD
-=======
-    create_sink::handle_create_sink(sink_handler_args, create_sink_stmt, true).await?;
-    create_source::handle_create_source(source_handler_args, create_source_stmt).await?;
+    let res = create_sink::handle_create_sink(sink_handler_args, create_sink_stmt, true).await;
+    if res.is_err() {
+        // Since we don't support ddl atomicity, we need to drop the partial created table.
+        handle_drop_table(handler_args.clone(), table_name.clone(), true, true).await?;
+        res?;
+    }
+    let res = create_source::handle_create_source(source_handler_args, create_source_stmt).await;
+    if res.is_err() {
+        // Since we don't support ddl atomicity, we need to drop the partial created table.
+        handle_drop_table(handler_args.clone(), table_name, true, true).await?;
+        res?;
+    }
+
     if has_connector {
         alter_streaming_rate_limit::handle_alter_streaming_rate_limit(
             handler_args,
@@ -1832,20 +1830,8 @@
         )
         .await?;
     }
->>>>>>> 42978a5a
-
-    let res = create_sink::handle_create_sink(sink_handler_args, create_sink_stmt).await;
-    if res.is_err() {
-        // Since we don't support ddl atomicity, we need to drop the partial created table.
-        handle_drop_table(handler_args.clone(), table_name.clone(), true, true).await?;
-        res?;
-    }
-    let res = create_source::handle_create_source(source_handler_args, create_source_stmt).await;
-    if res.is_err() {
-        // Since we don't support ddl atomicity, we need to drop the partial created table.
-        handle_drop_table(handler_args.clone(), table_name, true, true).await?;
-        res?;
-    }
+
+
     Ok(())
 }
 
