--- conflicted
+++ resolved
@@ -27,15 +27,10 @@
     ColumnDef, ColumnOption, DataType as AstDataType, ObjectName, SourceSchema, TableConstraint,
 };
 
-use super::create_source::resolve_source_schema;
+use super::create_source::{check_and_add_timestamp_column, resolve_source_schema};
 use super::RwPgResponse;
 use crate::binder::{bind_data_type, bind_struct_field};
 use crate::catalog::column_catalog::ColumnCatalog;
-<<<<<<< HEAD
-use crate::catalog::table_catalog::TableType;
-=======
-use crate::catalog::source_catalog::SourceCatalog;
->>>>>>> ab326f32
 use crate::catalog::{check_valid_column_name, ColumnId};
 use crate::handler::create_source::UPSTREAM_SOURCE_KEY;
 use crate::handler::HandlerArgs;
@@ -230,13 +225,17 @@
     constraints: Vec<TableConstraint>,
     source_schema: SourceSchema,
 ) -> Result<(PlanRef, Option<ProstSource>, ProstTable)> {
-    let (column_descs, pk_column_id_from_columns) = bind_sql_columns(columns)?;
+    let (mut column_descs, pk_column_id_from_columns) = bind_sql_columns(columns)?;
+    let properties = handler_args.with_options.inner().clone();
+
+    check_and_add_timestamp_column(&properties, &mut column_descs, true);
+
     let (mut columns, pk_column_ids, row_id_index) =
         bind_sql_table_constraints(column_descs, pk_column_id_from_columns, constraints)?;
 
     let session = handler_args.session.clone();
-    let properties = handler_args.with_options.inner().clone();
-    let context = OptimizerContext::new_with_handler_args(handler_args);
+    let context = OptimizerContext::from_handler_args(handler_args);
+    let definition = context.normalized_sql().to_owned();
 
     let source_info = resolve_source_schema(
         source_schema,
@@ -255,6 +254,7 @@
         pk_column_ids,
         row_id_index,
         Some(source_info),
+        definition,
     )
 }
 
@@ -300,74 +300,47 @@
         pk_column_ids,
         row_id_index,
         None,
+        definition,
     )
 }
 
+#[allow(clippy::too_many_arguments)]
 fn gen_table_plan_inner(
     session: &SessionImpl,
     context: OptimizerContextRef,
     table_name: ObjectName,
-    columns: Vec<ProstColumnCatalog>,
+    columns: Vec<ColumnCatalog>,
     pk_column_ids: Vec<ColumnId>,
     row_id_index: Option<usize>,
     source_info: Option<StreamSourceInfo>,
+    definition: String,
 ) -> Result<(PlanRef, Option<ProstSource>, ProstTable)> {
     let db_name = session.database();
     let (schema_name, name) = Binder::resolve_schema_qualified_name(db_name, table_name)?;
     let (database_id, schema_id) = session.get_database_and_schema_id_for_create(schema_name)?;
 
-<<<<<<< HEAD
     let source = source_info.map(|source_info| ProstSource {
         id: 0,
         schema_id,
         database_id,
         name: name.clone(),
         row_id_index: row_id_index.map(|i| ProstColumnIndex { index: i as _ }),
-        columns: columns.clone(),
+        columns: columns
+            .iter()
+            .map(|column| column.to_protobuf())
+            .collect_vec(),
         pk_column_ids: pk_column_ids.iter().map(Into::into).collect_vec(),
         properties: context.with_options().inner().clone(),
         info: Some(source_info),
         owner: session.user_id(),
     });
-=======
-    // TODO(Yuanxin): Detect if there is an external source based on `properties` (WITH CONNECTOR)
-    // and set `has_external_source` accordingly.
-    let has_external_source = false;
-    let source = if has_external_source {
-        Some(ProstSource {
-            id: 0,
-            schema_id,
-            database_id,
-            name: name.clone(),
-            row_id_index: row_id_index.clone(),
-            columns: columns.iter().map(|c| c.to_protobuf()).collect(),
-            pk_column_ids: pk_column_ids.clone(),
-            properties,
-            info: Some(StreamSourceInfo::default()),
-            owner: session.user_id(),
-        })
-    } else {
-        None
-    };
-
-    let source_catalog: Option<Rc<SourceCatalog>> =
-        source.as_ref().map(|source| Rc::new(source.into()));
-    let pk_column_ids = pk_column_ids
-        .iter()
-        .map(|id| ColumnId::new(*id))
-        .collect_vec();
-    let column_descs = columns
-        .iter()
-        .map(|column| column.column_desc.clone())
-        .collect_vec();
->>>>>>> ab326f32
 
     let source_catalog = source.as_ref().map(|source| Rc::new((source).into()));
     let source_node: PlanRef = LogicalSource::new(
         source_catalog,
         columns
             .iter()
-            .map(|column| column.column_desc.clone().unwrap().into())
+            .map(|column| column.column_desc.clone())
             .collect_vec(),
         pk_column_ids,
         row_id_index,
@@ -505,7 +478,6 @@
     }
 
     let (graph, source, table) = {
-<<<<<<< HEAD
         let (plan, source, table) =
             match check_create_table_with_source(&handler_args.with_options, source_schema)? {
                 Some(source_schema) => {
@@ -519,7 +491,7 @@
                     .await?
                 }
                 None => {
-                    let context = OptimizerContext::new_with_handler_args(handler_args);
+                    let context = OptimizerContext::from_handler_args(handler_args);
                     gen_create_table_plan(
                         &session,
                         context.into(),
@@ -530,16 +502,6 @@
                 }
             };
 
-=======
-        let context = OptimizerContext::from_handler_args(handler_args);
-        let (plan, source, table) = gen_create_table_plan(
-            &session,
-            context.into(),
-            table_name.clone(),
-            columns,
-            constraints,
-        )?;
->>>>>>> ab326f32
         let graph = build_graph(plan);
 
         (graph, source, table)
