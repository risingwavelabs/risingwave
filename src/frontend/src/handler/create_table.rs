// Copyright 2024 RisingWave Labs
//
// Licensed under the Apache License, Version 2.0 (the "License");
// you may not use this file except in compliance with the License.
// You may obtain a copy of the License at
//
//     http://www.apache.org/licenses/LICENSE-2.0
//
// Unless required by applicable law or agreed to in writing, software
// distributed under the License is distributed on an "AS IS" BASIS,
// WITHOUT WARRANTIES OR CONDITIONS OF ANY KIND, either express or implied.
// See the License for the specific language governing permissions and
// limitations under the License.

use std::collections::{BTreeMap, HashMap};
use std::rc::Rc;
use std::sync::Arc;

use anyhow::{anyhow, Context};
use clap::ValueEnum;
use either::Either;
use fixedbitset::FixedBitSet;
use itertools::Itertools;
use pgwire::pg_response::{PgResponse, StatementType};
use risingwave_common::catalog::{
    CdcTableDesc, ColumnCatalog, ColumnDesc, Engine, TableId, TableVersionId, DEFAULT_SCHEMA_NAME,
    INITIAL_TABLE_VERSION_ID, RISINGWAVE_ICEBERG_ROW_ID, ROWID_PREFIX,
};
use risingwave_common::config::MetaBackend;
use risingwave_common::license::Feature;
use risingwave_common::session_config::sink_decouple::SinkDecouple;
use risingwave_common::system_param::reader::SystemParamsRead;
use risingwave_common::util::iter_util::ZipEqFast;
use risingwave_common::util::sort_util::{ColumnOrder, OrderType};
use risingwave_common::util::value_encoding::DatumToProtoExt;
use risingwave_common::{bail, bail_not_implemented};
use risingwave_connector::jvm_runtime::JVM;
use risingwave_connector::source::cdc::build_cdc_table_id;
use risingwave_connector::source::cdc::external::{
    ExternalTableConfig, ExternalTableImpl, DATABASE_NAME_KEY, SCHEMA_NAME_KEY, TABLE_NAME_KEY,
};
use risingwave_connector::{source, WithOptionsSecResolved};
use risingwave_pb::catalog::source::OptionalAssociatedTableId;
use risingwave_pb::catalog::{PbSource, PbTable, PbWebhookSourceInfo, Table, WatermarkDesc};
use risingwave_pb::ddl_service::TableJobType;
use risingwave_pb::plan_common::column_desc::GeneratedOrDefaultColumn;
use risingwave_pb::plan_common::{
    AdditionalColumn, ColumnDescVersion, DefaultColumnDesc, GeneratedColumnDesc,
};
use risingwave_pb::secret::secret_ref::PbRefAsType;
use risingwave_pb::secret::PbSecretRef;
use risingwave_pb::stream_plan::StreamFragmentGraph;
use risingwave_sqlparser::ast::{
    CdcTableInfo, ColumnDef, ColumnOption, CompatibleFormatEncode, CreateSink, CreateSinkStatement,
    CreateSourceStatement, DataType, DataType as AstDataType, ExplainOptions, Format,
    FormatEncodeOptions, Ident, ObjectName, OnConflict, SecretRefAsType, SourceWatermark,
    Statement, TableConstraint, WebhookSourceInfo, WithProperties,
};
use risingwave_sqlparser::parser::{IncludeOption, Parser};
use thiserror_ext::AsReport;

use super::{create_sink, create_source, RwPgResponse};
use crate::binder::{bind_data_type, bind_struct_field, Clause, SecureCompareContext};
use crate::catalog::root_catalog::SchemaPath;
use crate::catalog::source_catalog::SourceCatalog;
use crate::catalog::table_catalog::{TableVersion, ICEBERG_SINK_PREFIX, ICEBERG_SOURCE_PREFIX};
use crate::catalog::{check_valid_column_name, ColumnId, DatabaseId, SchemaId};
use crate::error::{ErrorCode, Result, RwError};
use crate::expr::{Expr, ExprImpl, ExprRewriter};
use crate::handler::create_source::{
    bind_columns_from_source, bind_connector_props, bind_create_source_or_table_with_connector,
    bind_source_watermark, handle_addition_columns, UPSTREAM_SOURCE_KEY,
};
use crate::handler::HandlerArgs;
use crate::optimizer::plan_node::generic::{CdcScanOptions, SourceNodeKind};
use crate::optimizer::plan_node::{LogicalCdcScan, LogicalSource};
use crate::optimizer::property::{Order, RequiredDist};
use crate::optimizer::{OptimizerContext, OptimizerContextRef, PlanRef, PlanRoot};
use crate::session::SessionImpl;
use crate::stream_fragmenter::build_graph;
use crate::utils::OverwriteOptions;
use crate::{Binder, TableCatalog, WithOptions};

/// Column ID generator for a new table or a new version of an existing table to alter.
#[derive(Debug)]
pub struct ColumnIdGenerator {
    /// Existing column names and their IDs.
    ///
    /// This is used for aligning column IDs between versions (`ALTER`s). If a column already
    /// exists, its ID is reused. Otherwise, a new ID is generated.
    ///
    /// For a new table, this is empty.
    pub existing: HashMap<String, ColumnId>,

    /// The next column ID to generate, used for new columns that do not exist in `existing`.
    pub next_column_id: ColumnId,

    /// The version ID of the table to be created or altered.
    ///
    /// For a new table, this is 0. For altering an existing table, this is the **next** version ID
    /// of the `version_id` field in the original table catalog.
    pub version_id: TableVersionId,
}

impl ColumnIdGenerator {
    /// Creates a new [`ColumnIdGenerator`] for altering an existing table.
    pub fn new_alter(original: &TableCatalog) -> Self {
        let existing = original
            .columns()
            .iter()
            .map(|col| (col.name().to_owned(), col.column_id()))
            .collect();

        let version = original.version().expect("version field not set");

        Self {
            existing,
            next_column_id: version.next_column_id,
            version_id: version.version_id + 1,
        }
    }

    /// Creates a new [`ColumnIdGenerator`] for a new table.
    pub fn new_initial() -> Self {
        Self {
            existing: HashMap::new(),
            next_column_id: ColumnId::first_user_column(),
            version_id: INITIAL_TABLE_VERSION_ID,
        }
    }

    /// Generates a new [`ColumnId`] for a column with the given name.
    pub fn generate(&mut self, name: &str) -> ColumnId {
        if let Some(id) = self.existing.get(name) {
            *id
        } else {
            let id = self.next_column_id;
            self.next_column_id = self.next_column_id.next();
            id
        }
    }

    /// Consume this generator and return a [`TableVersion`] for the table to be created or altered.
    pub fn into_version(self) -> TableVersion {
        TableVersion {
            version_id: self.version_id,
            next_column_id: self.next_column_id,
        }
    }
}

fn ensure_column_options_supported(c: &ColumnDef) -> Result<()> {
    for option_def in &c.options {
        match option_def.option {
            ColumnOption::GeneratedColumns(_) => {}
            ColumnOption::DefaultColumns(_) => {}
            ColumnOption::Unique { is_primary: true } => {}
            _ => bail_not_implemented!("column constraints \"{}\"", option_def),
        }
    }
    Ok(())
}

/// Binds the column schemas declared in CREATE statement into `ColumnDesc`.
/// If a column is marked as `primary key`, its `ColumnId` is also returned.
/// This primary key is not combined with table constraints yet.
pub fn bind_sql_columns(column_defs: &[ColumnDef]) -> Result<Vec<ColumnCatalog>> {
    let mut columns = Vec::with_capacity(column_defs.len());

    for column in column_defs {
        ensure_column_options_supported(column)?;
        // Destruct to make sure all fields are properly handled rather than ignored.
        // Do NOT use `..` to ignore fields you do not want to deal with.
        // Reject them with a clear NotImplemented error.
        let ColumnDef {
            name,
            data_type,
            collation,
            ..
        } = column;

        let data_type = data_type
            .clone()
            .ok_or_else(|| ErrorCode::InvalidInputSyntax("data type is not specified".into()))?;
        if let Some(collation) = collation {
            // PostgreSQL will limit the datatypes that collate can work on.
            // https://www.postgresql.org/docs/16/collation.html#COLLATION-CONCEPTS
            //   > The built-in collatable data types are `text`, `varchar`, and `char`.
            //
            // But we don't support real collation, we simply ignore it here.
            if !["C", "POSIX"].contains(&collation.real_value().as_str()) {
                bail_not_implemented!(
                    "Collate collation other than `C` or `POSIX` is not implemented"
                );
            }

            match data_type {
                AstDataType::Text | AstDataType::Varchar | AstDataType::Char(_) => {}
                _ => {
                    return Err(ErrorCode::NotSupported(
                        format!("{} is not a collatable data type", data_type),
                        "The only built-in collatable data types are `varchar`, please check your type".into(),
                    ).into());
                }
            }
        }

        check_valid_column_name(&name.real_value())?;

        let field_descs: Vec<ColumnDesc> = if let AstDataType::Struct(fields) = &data_type {
            fields
                .iter()
                .map(bind_struct_field)
                .collect::<Result<Vec<_>>>()?
        } else {
            vec![]
        };
        columns.push(ColumnCatalog {
            column_desc: ColumnDesc {
                data_type: bind_data_type(&data_type)?,
                column_id: ColumnId::placeholder(),
                name: name.real_value(),
                field_descs,
                type_name: "".to_owned(),
                generated_or_default_column: None,
                description: None,
                additional_column: AdditionalColumn { column_type: None },
                version: ColumnDescVersion::Pr13707,
                system_column: None,
            },
            is_hidden: false,
        });
    }

    Ok(columns)
}

fn check_generated_column_constraints(
    column_name: &String,
    column_id: ColumnId,
    expr: &ExprImpl,
    column_catalogs: &[ColumnCatalog],
    generated_column_names: &[String],
    pk_column_ids: &[ColumnId],
) -> Result<()> {
    let input_refs = expr.collect_input_refs(column_catalogs.len());
    for idx in input_refs.ones() {
        let referred_generated_column = &column_catalogs[idx].column_desc.name;
        if generated_column_names
            .iter()
            .any(|c| c == referred_generated_column)
        {
            return Err(ErrorCode::BindError(format!(
                "Generated can not reference another generated column. \
                But here generated column \"{}\" referenced another generated column \"{}\"",
                column_name, referred_generated_column
            ))
            .into());
        }
    }

    if pk_column_ids.contains(&column_id) && expr.is_impure() {
        return Err(ErrorCode::BindError(format!(
            "Generated columns with impure expressions should not be part of the primary key. \
            Here column \"{}\" is defined as part of the primary key.",
            column_name
        ))
        .into());
    }

    Ok(())
}

/// Binds constraints that can be only specified in column definitions,
/// currently generated columns and default columns.
pub fn bind_sql_column_constraints(
    session: &SessionImpl,
    table_name: String,
    column_catalogs: &mut [ColumnCatalog],
    columns: Vec<ColumnDef>,
    pk_column_ids: &[ColumnId],
) -> Result<()> {
    let generated_column_names = {
        let mut names = vec![];
        for column in &columns {
            for option_def in &column.options {
                if let ColumnOption::GeneratedColumns(_) = option_def.option {
                    names.push(column.name.real_value());
                    break;
                }
            }
        }
        names
    };

    let mut binder = Binder::new_for_ddl(session);
    binder.bind_columns_to_context(table_name.clone(), column_catalogs)?;

    for column in columns {
        for option_def in column.options {
            match option_def.option {
                ColumnOption::GeneratedColumns(expr) => {
                    binder.set_clause(Some(Clause::GeneratedColumn));
                    let idx = binder
                        .get_column_binding_index(table_name.clone(), &column.name.real_value())?;
                    let expr_impl = binder.bind_expr(expr).with_context(|| {
                        format!(
                            "fail to bind expression in generated column \"{}\"",
                            column.name.real_value()
                        )
                    })?;

                    check_generated_column_constraints(
                        &column.name.real_value(),
                        column_catalogs[idx].column_id(),
                        &expr_impl,
                        column_catalogs,
                        &generated_column_names,
                        pk_column_ids,
                    )?;

                    column_catalogs[idx].column_desc.generated_or_default_column = Some(
                        GeneratedOrDefaultColumn::GeneratedColumn(GeneratedColumnDesc {
                            expr: Some(expr_impl.to_expr_proto()),
                        }),
                    );
                    binder.set_clause(None);
                }
                ColumnOption::DefaultColumns(expr) => {
                    let idx = binder
                        .get_column_binding_index(table_name.clone(), &column.name.real_value())?;
                    let expr_impl = binder
                        .bind_expr(expr)?
                        .cast_assign(column_catalogs[idx].data_type().clone())?;

                    // Rewrite expressions to evaluate a snapshot value, used for missing values in the case of
                    // schema change.
                    //
                    // TODO: Currently we don't support impure expressions other than `now()` (like `random()`),
                    // so the rewritten expression should almost always be pure and we directly call `fold_const`
                    // here. Actually we do not require purity of the expression here since we're only to get a
                    // snapshot value.
                    let rewritten_expr_impl = session
                        .pinned_snapshot()
                        .inline_now_proc_time()
                        .rewrite_expr(expr_impl.clone());

                    if let Some(snapshot_value) = rewritten_expr_impl.try_fold_const() {
                        let snapshot_value = snapshot_value?;

                        column_catalogs[idx].column_desc.generated_or_default_column =
                            Some(GeneratedOrDefaultColumn::DefaultColumn(DefaultColumnDesc {
                                snapshot_value: Some(snapshot_value.to_protobuf()),
                                expr: Some(expr_impl.to_expr_proto()),
                                // persist the original expression
                            }));
                    } else {
                        return Err(ErrorCode::BindError(format!(
                            "Default expression used in column `{}` cannot be evaluated. \
                            Use generated columns instead if you mean to reference other columns.",
                            column.name
                        ))
                        .into());
                    }
                }
                _ => {}
            }
        }
    }
    Ok(())
}

/// Currently we only support Primary key table constraint, so just return pk names if it exists
pub fn bind_table_constraints(table_constraints: &[TableConstraint]) -> Result<Vec<String>> {
    let mut pk_column_names = vec![];

    for constraint in table_constraints {
        match constraint {
            TableConstraint::Unique {
                name: _,
                columns,
                is_primary: true,
            } => {
                if !pk_column_names.is_empty() {
                    return Err(multiple_pk_definition_err());
                }
                pk_column_names = columns.iter().map(|c| c.real_value()).collect_vec();
            }
            _ => bail_not_implemented!("table constraint \"{}\"", constraint),
        }
    }
    Ok(pk_column_names)
}

pub fn bind_sql_pk_names(
    columns_defs: &[ColumnDef],
    pk_names_from_table_constraints: Vec<String>,
) -> Result<Vec<String>> {
    let mut pk_column_names = pk_names_from_table_constraints;

    for column in columns_defs {
        for option_def in &column.options {
            if let ColumnOption::Unique { is_primary: true } = option_def.option {
                if !pk_column_names.is_empty() {
                    return Err(multiple_pk_definition_err());
                }
                pk_column_names.push(column.name.real_value());
            };
        }
    }

    Ok(pk_column_names)
}

fn multiple_pk_definition_err() -> RwError {
    ErrorCode::BindError("multiple primary keys are not allowed".into()).into()
}

/// Binds primary keys defined in SQL.
///
/// It returns the columns together with `pk_column_ids`, and an optional row id column index if
/// added.
pub fn bind_pk_and_row_id_on_relation(
    mut columns: Vec<ColumnCatalog>,
    pk_names: Vec<String>,
    must_need_pk: bool,
) -> Result<(Vec<ColumnCatalog>, Vec<ColumnId>, Option<usize>)> {
    for c in &columns {
        assert!(c.column_id() != ColumnId::placeholder());
    }

    // Mapping from column name to column id.
    let name_to_id = columns
        .iter()
        .map(|c| (c.name(), c.column_id()))
        .collect::<HashMap<_, _>>();

    let mut pk_column_ids: Vec<_> = pk_names
        .iter()
        .map(|name| {
            name_to_id.get(name.as_str()).copied().ok_or_else(|| {
                ErrorCode::BindError(format!("column \"{name}\" named in key does not exist"))
            })
        })
        .try_collect()?;

    // Add `_row_id` column if `pk_column_ids` is empty and must_need_pk
    let need_row_id = pk_column_ids.is_empty() && must_need_pk;

    let row_id_index = need_row_id.then(|| {
        let column = ColumnCatalog::row_id_column();
        let index = columns.len();
        pk_column_ids = vec![column.column_id()];
        columns.push(column);
        index
    });

    if let Some(col) = columns.iter().map(|c| c.name()).duplicates().next() {
        Err(ErrorCode::InvalidInputSyntax(format!(
            "column \"{col}\" specified more than once"
        )))?;
    }

    Ok((columns, pk_column_ids, row_id_index))
}

/// `gen_create_table_plan_with_source` generates the plan for creating a table with an external
/// stream source.
#[allow(clippy::too_many_arguments)]
pub(crate) async fn gen_create_table_plan_with_source(
    mut handler_args: HandlerArgs,
    explain_options: ExplainOptions,
    table_name: ObjectName,
    column_defs: Vec<ColumnDef>,
    wildcard_idx: Option<usize>,
    constraints: Vec<TableConstraint>,
    format_encode: FormatEncodeOptions,
    source_watermarks: Vec<SourceWatermark>,
    mut col_id_gen: ColumnIdGenerator,
    append_only: bool,
    on_conflict: Option<OnConflict>,
    with_version_column: Option<String>,
    include_column_options: IncludeOption,
    engine: Engine,
) -> Result<(PlanRef, Option<PbSource>, PbTable)> {
    if append_only
        && format_encode.format != Format::Plain
        && format_encode.format != Format::Native
    {
        return Err(ErrorCode::BindError(format!(
            "Append only table does not support format {}.",
            format_encode.format
        ))
        .into());
    }

    let session = &handler_args.session;
    let with_properties = bind_connector_props(&handler_args, &format_encode, false)?;

    let (columns_from_resolve_source, source_info) =
        bind_columns_from_source(session, &format_encode, Either::Left(&with_properties)).await?;

    let overwrite_options = OverwriteOptions::new(&mut handler_args);
    let rate_limit = overwrite_options.source_rate_limit;
    let (source_catalog, database_id, schema_id) = bind_create_source_or_table_with_connector(
        handler_args.clone(),
        table_name,
        format_encode,
        with_properties,
        &column_defs,
        constraints,
        wildcard_idx,
        source_watermarks,
        columns_from_resolve_source,
        source_info,
        include_column_options,
        &mut col_id_gen,
        false,
        false,
        rate_limit,
    )
    .await?;

    let pb_source = source_catalog.to_prost(schema_id, database_id);

    let context = OptimizerContext::new(handler_args, explain_options);

    let (plan, table) = gen_table_plan_with_source(
        context.into(),
        source_catalog,
        append_only,
        on_conflict,
        with_version_column,
        Some(col_id_gen.into_version()),
        database_id,
        schema_id,
        engine,
    )?;

    Ok((plan, Some(pb_source), table))
}

/// `gen_create_table_plan` generates the plan for creating a table without an external stream
/// source.
#[allow(clippy::too_many_arguments)]
pub(crate) fn gen_create_table_plan(
    context: OptimizerContext,
    table_name: ObjectName,
    column_defs: Vec<ColumnDef>,
    constraints: Vec<TableConstraint>,
    mut col_id_gen: ColumnIdGenerator,
    source_watermarks: Vec<SourceWatermark>,
    append_only: bool,
    on_conflict: Option<OnConflict>,
    with_version_column: Option<String>,
    webhook_info: Option<PbWebhookSourceInfo>,
    engine: Engine,
) -> Result<(PlanRef, PbTable)> {
    let definition = context.normalized_sql().to_owned();
    let mut columns = bind_sql_columns(&column_defs)?;
    for c in &mut columns {
        c.column_desc.column_id = col_id_gen.generate(c.name())
    }

    let (_, secret_refs, connection_refs) = context.with_options().clone().into_parts();
    if !secret_refs.is_empty() || !connection_refs.is_empty() {
        return Err(crate::error::ErrorCode::InvalidParameterValue("Secret reference and Connection reference are not allowed in options when creating table without external source".to_owned()).into());
    }

    gen_create_table_plan_without_source(
        context,
        table_name,
        columns,
        column_defs,
        constraints,
        definition,
        source_watermarks,
        append_only,
        on_conflict,
        with_version_column,
        Some(col_id_gen.into_version()),
        webhook_info,
        engine,
    )
}

#[allow(clippy::too_many_arguments)]
pub(crate) fn gen_create_table_plan_without_source(
    context: OptimizerContext,
    table_name: ObjectName,
    columns: Vec<ColumnCatalog>,
    column_defs: Vec<ColumnDef>,
    constraints: Vec<TableConstraint>,
    definition: String,
    source_watermarks: Vec<SourceWatermark>,
    append_only: bool,
    on_conflict: Option<OnConflict>,
    with_version_column: Option<String>,
    version: Option<TableVersion>,
    webhook_info: Option<PbWebhookSourceInfo>,
    engine: Engine,
) -> Result<(PlanRef, PbTable)> {
    let pk_names = bind_sql_pk_names(&column_defs, bind_table_constraints(&constraints)?)?;
    let (mut columns, pk_column_ids, row_id_index) =
        bind_pk_and_row_id_on_relation(columns, pk_names, true)?;

    let watermark_descs: Vec<WatermarkDesc> = bind_source_watermark(
        context.session_ctx(),
        table_name.real_value(),
        source_watermarks,
        &columns,
    )?;

    bind_sql_column_constraints(
        context.session_ctx(),
        table_name.real_value(),
        &mut columns,
        column_defs,
        &pk_column_ids,
    )?;
    let session = context.session_ctx().clone();

    let db_name = session.database();
    let (schema_name, name) = Binder::resolve_schema_qualified_name(db_name, table_name)?;
    let (database_id, schema_id) =
        session.get_database_and_schema_id_for_create(schema_name.clone())?;

    gen_table_plan_inner(
        context.into(),
        name,
        columns,
        pk_column_ids,
        row_id_index,
        definition,
        watermark_descs,
        append_only,
        on_conflict,
        with_version_column,
        version,
        None,
        database_id,
        schema_id,
        webhook_info,
        engine,
    )
}

fn gen_table_plan_with_source(
    context: OptimizerContextRef,
    source_catalog: SourceCatalog,
    append_only: bool,
    on_conflict: Option<OnConflict>,
    with_version_column: Option<String>,
    version: Option<TableVersion>, /* TODO: this should always be `Some` if we support `ALTER
                                    * TABLE` for `CREATE TABLE AS`. */
    database_id: DatabaseId,
    schema_id: SchemaId,
    engine: Engine,
) -> Result<(PlanRef, PbTable)> {
    let cloned_source_catalog = source_catalog.clone();
    gen_table_plan_inner(
        context,
        source_catalog.name,
        source_catalog.columns,
        source_catalog.pk_col_ids,
        source_catalog.row_id_index,
        source_catalog.definition,
        source_catalog.watermark_descs,
        append_only,
        on_conflict,
        with_version_column,
        version,
        Some(cloned_source_catalog),
        database_id,
        schema_id,
        None,
        engine,
    )
}

#[allow(clippy::too_many_arguments)]
fn gen_table_plan_inner(
    context: OptimizerContextRef,
    table_name: String,
    columns: Vec<ColumnCatalog>,
    pk_column_ids: Vec<ColumnId>,
    row_id_index: Option<usize>,
    definition: String,
    watermark_descs: Vec<WatermarkDesc>,
    append_only: bool,
    on_conflict: Option<OnConflict>,
    with_version_column: Option<String>,
    version: Option<TableVersion>, /* TODO: this should always be `Some` if we support `ALTER
                                    * TABLE` for `CREATE TABLE AS`. */
    source_catalog: Option<SourceCatalog>,
    database_id: DatabaseId,
    schema_id: SchemaId,
    webhook_info: Option<PbWebhookSourceInfo>,
    engine: Engine,
) -> Result<(PlanRef, PbTable)> {
    let session = context.session_ctx().clone();
    let retention_seconds = context.with_options().retention_seconds();
    let is_external_source = source_catalog.is_some();

    let source_node: PlanRef = LogicalSource::new(
        source_catalog.map(|source| Rc::new(source.clone())),
        columns.clone(),
        row_id_index,
        SourceNodeKind::CreateTable,
        context.clone(),
        None,
    )?
    .into();

    let required_cols = FixedBitSet::with_capacity(columns.len());
    let plan_root = PlanRoot::new_with_logical_plan(
        source_node,
        RequiredDist::Any,
        Order::any(),
        required_cols,
        vec![],
    );

    let pk_on_append_only = append_only && row_id_index.is_none();

    let on_conflict = if pk_on_append_only {
        let on_conflict = on_conflict.unwrap_or(OnConflict::Nothing);
        if on_conflict != OnConflict::Nothing {
            return Err(ErrorCode::InvalidInputSyntax(
                "When PRIMARY KEY constraint applied to an APPEND ONLY table, the ON CONFLICT behavior must be DO NOTHING.".to_owned(),
            )
                .into());
        }
        Some(on_conflict)
    } else {
        on_conflict
    };

    if !append_only && !watermark_descs.is_empty() {
        return Err(ErrorCode::NotSupported(
            "Defining watermarks on table requires the table to be append only.".to_owned(),
            "Use the key words `APPEND ONLY`".to_owned(),
        )
        .into());
    }

    if !append_only && retention_seconds.is_some() {
        return Err(ErrorCode::NotSupported(
            "Defining retention seconds on table requires the table to be append only.".to_owned(),
            "Use the key words `APPEND ONLY`".to_owned(),
        )
        .into());
    }

    let materialize = plan_root.gen_table_plan(
        context,
        table_name,
        columns,
        definition,
        pk_column_ids,
        row_id_index,
        append_only,
        on_conflict,
        with_version_column,
        watermark_descs,
        version,
        is_external_source,
        retention_seconds,
        None,
        webhook_info,
        engine,
    )?;

    let mut table = materialize.table().to_prost(schema_id, database_id);

    table.owner = session.user_id();
    Ok((materialize.into(), table))
}

/// Generate stream plan for cdc table based on shared source.
/// In replace workflow, the `table_id` is the id of the table to be replaced
/// in create table workflow, the `table_id` is a placeholder will be filled in the Meta
#[allow(clippy::too_many_arguments)]
pub(crate) fn gen_create_table_plan_for_cdc_table(
    context: OptimizerContextRef,
    source: Arc<SourceCatalog>,
    external_table_name: String,
    column_defs: Vec<ColumnDef>,
    mut columns: Vec<ColumnCatalog>,
    pk_names: Vec<String>,
    cdc_with_options: WithOptionsSecResolved,
    mut col_id_gen: ColumnIdGenerator,
    on_conflict: Option<OnConflict>,
    with_version_column: Option<String>,
    include_column_options: IncludeOption,
    table_name: ObjectName,
    resolved_table_name: String, // table name without schema prefix
    database_id: DatabaseId,
    schema_id: SchemaId,
    table_id: TableId,
    engine: Engine,
) -> Result<(PlanRef, PbTable)> {
    let session = context.session_ctx().clone();

    // append additional columns to the end
    handle_addition_columns(
        None,
        &cdc_with_options,
        include_column_options,
        &mut columns,
        true,
    )?;

    for c in &mut columns {
        c.column_desc.column_id = col_id_gen.generate(c.name())
    }

    let (mut columns, pk_column_ids, _row_id_index) =
        bind_pk_and_row_id_on_relation(columns, pk_names, true)?;

    // NOTES: In auto schema change, default value is not provided in column definition.
    bind_sql_column_constraints(
        context.session_ctx(),
        table_name.real_value(),
        &mut columns,
        column_defs,
        &pk_column_ids,
    )?;

    let definition = context.normalized_sql().to_owned();

    let pk_column_indices = {
        let mut id_to_idx = HashMap::new();
        columns.iter().enumerate().for_each(|(idx, c)| {
            id_to_idx.insert(c.column_id(), idx);
        });
        // pk column id must exist in table columns.
        pk_column_ids
            .iter()
            .map(|c| id_to_idx.get(c).copied().unwrap())
            .collect_vec()
    };
    let table_pk = pk_column_indices
        .iter()
        .map(|idx| ColumnOrder::new(*idx, OrderType::ascending()))
        .collect();

    let (options, secret_refs) = cdc_with_options.into_parts();

    let cdc_table_desc = CdcTableDesc {
        table_id,
        source_id: source.id.into(), // id of cdc source streaming job
        external_table_name: external_table_name.clone(),
        pk: table_pk,
        columns: columns.iter().map(|c| c.column_desc.clone()).collect(),
        stream_key: pk_column_indices,
        connect_properties: options,
        secret_refs,
    };

    tracing::debug!(?cdc_table_desc, "create cdc table");

    let options = CdcScanOptions::from_with_options(context.with_options())?;

    let logical_scan = LogicalCdcScan::create(
        external_table_name.clone(),
        Rc::new(cdc_table_desc),
        context.clone(),
        options,
    );

    let scan_node: PlanRef = logical_scan.into();
    let required_cols = FixedBitSet::with_capacity(columns.len());
    let plan_root = PlanRoot::new_with_logical_plan(
        scan_node,
        RequiredDist::Any,
        Order::any(),
        required_cols,
        vec![],
    );

    let cdc_table_id = build_cdc_table_id(source.id, &external_table_name);
    let materialize = plan_root.gen_table_plan(
        context,
        resolved_table_name,
        columns,
        definition,
        pk_column_ids,
        None,
        false,
        on_conflict,
        with_version_column,
        vec![],
        Some(col_id_gen.into_version()),
        true,
        None,
        Some(cdc_table_id),
        None,
        engine,
    )?;

    let mut table = materialize.table().to_prost(schema_id, database_id);
    table.owner = session.user_id();
    table.dependent_relations = vec![source.id];

    Ok((materialize.into(), table))
}

fn derive_with_options_for_cdc_table(
    source_with_properties: &WithOptionsSecResolved,
    external_table_name: String,
) -> Result<WithOptionsSecResolved> {
    use source::cdc::{MYSQL_CDC_CONNECTOR, POSTGRES_CDC_CONNECTOR, SQL_SERVER_CDC_CONNECTOR};
    // we should remove the prefix from `full_table_name`
    let mut with_options = source_with_properties.clone();
    if let Some(connector) = source_with_properties.get(UPSTREAM_SOURCE_KEY) {
        match connector.as_str() {
            MYSQL_CDC_CONNECTOR => {
                // MySQL doesn't allow '.' in database name and table name, so we can split the
                // external table name by '.' to get the table name
                let (db_name, table_name) = external_table_name.split_once('.').ok_or_else(|| {
                    anyhow!("The upstream table name must contain database name prefix, e.g. 'database.table'")
                })?;
                with_options.insert(DATABASE_NAME_KEY.into(), db_name.into());
                with_options.insert(TABLE_NAME_KEY.into(), table_name.into());
            }
            POSTGRES_CDC_CONNECTOR => {
                let (schema_name, table_name) = external_table_name
                    .split_once('.')
                    .ok_or_else(|| anyhow!("The upstream table name must contain schema name prefix, e.g. 'public.table'"))?;

                // insert 'schema.name' into connect properties
                with_options.insert(SCHEMA_NAME_KEY.into(), schema_name.into());
                with_options.insert(TABLE_NAME_KEY.into(), table_name.into());
            }
            SQL_SERVER_CDC_CONNECTOR => {
                // SQL Server external table name is in 'databaseName.schemaName.tableName' pattern,
                // we remove the database name prefix and split the schema name and table name
                let schema_table_name = external_table_name
                    .split_once('.')
                    .ok_or_else(|| {
                        anyhow!("The upstream table name must be in 'database.schema.table' format")
                    })?
                    .1;

                let (schema_name, table_name) =
                    schema_table_name.split_once('.').ok_or_else(|| {
                        anyhow!("The table name must contain schema name prefix, e.g. 'dbo.table'")
                    })?;

                // insert 'schema.name' into connect properties
                with_options.insert(SCHEMA_NAME_KEY.into(), schema_name.into());
                with_options.insert(TABLE_NAME_KEY.into(), table_name.into());
            }
            _ => {
                return Err(RwError::from(anyhow!(
                    "connector {} is not supported for cdc table",
                    connector
                )));
            }
        };
    }
    Ok(with_options)
}

#[allow(clippy::too_many_arguments)]
pub(super) async fn handle_create_table_plan(
    handler_args: HandlerArgs,
    explain_options: ExplainOptions,
    format_encode: Option<FormatEncodeOptions>,
    cdc_table_info: Option<CdcTableInfo>,
    table_name: ObjectName,
    column_defs: Vec<ColumnDef>,
    wildcard_idx: Option<usize>,
    constraints: Vec<TableConstraint>,
    source_watermarks: Vec<SourceWatermark>,
    append_only: bool,
    on_conflict: Option<OnConflict>,
    with_version_column: Option<String>,
    include_column_options: IncludeOption,
    webhook_info: Option<WebhookSourceInfo>,
    engine: Engine,
) -> Result<(PlanRef, Option<PbSource>, PbTable, TableJobType)> {
    let col_id_gen = ColumnIdGenerator::new_initial();
    let format_encode = check_create_table_with_source(
        &handler_args.with_options,
        format_encode,
        &include_column_options,
        &cdc_table_info,
    )?;

    let ((plan, source, table), job_type) = match (format_encode, cdc_table_info.as_ref()) {
        (Some(format_encode), None) => (
            gen_create_table_plan_with_source(
                handler_args,
                explain_options,
                table_name.clone(),
                column_defs,
                wildcard_idx,
                constraints,
                format_encode,
                source_watermarks,
                col_id_gen,
                append_only,
                on_conflict,
                with_version_column,
                include_column_options,
                engine,
            )
            .await?,
            TableJobType::General,
        ),
        (None, None) => {
            let webhook_info = webhook_info
                .map(|info| bind_webhook_info(&handler_args.session, &column_defs, info))
                .transpose()?;

            let context = OptimizerContext::new(handler_args, explain_options);
            let (plan, table) = gen_create_table_plan(
                context,
                table_name.clone(),
                column_defs,
                constraints,
                col_id_gen,
                source_watermarks,
                append_only,
                on_conflict,
                with_version_column,
                webhook_info,
                engine,
            )?;

            ((plan, None, table), TableJobType::General)
        }

        (None, Some(cdc_table)) => {
            sanity_check_for_cdc_table(
                append_only,
                &column_defs,
                &wildcard_idx,
                &constraints,
                &source_watermarks,
            )?;

            let session = &handler_args.session;
            let db_name = session.database();
            let (schema_name, resolved_table_name) =
                Binder::resolve_schema_qualified_name(db_name, table_name.clone())?;
            let (database_id, schema_id) =
                session.get_database_and_schema_id_for_create(schema_name.clone())?;

            // cdc table cannot be append-only
            let (format_encode, source_name) =
                Binder::resolve_schema_qualified_name(db_name, cdc_table.source_name.clone())?;

            let source = {
                let catalog_reader = session.env().catalog_reader().read_guard();
                let schema_name = format_encode
                    .clone()
                    .unwrap_or(DEFAULT_SCHEMA_NAME.to_owned());
                let (source, _) = catalog_reader.get_source_by_name(
                    db_name,
                    SchemaPath::Name(schema_name.as_str()),
                    source_name.as_str(),
                )?;
                source.clone()
            };
            let cdc_with_options: WithOptionsSecResolved = derive_with_options_for_cdc_table(
                &source.with_properties,
                cdc_table.external_table_name.clone(),
            )?;

            let (columns, pk_names) = match wildcard_idx {
                Some(_) => bind_cdc_table_schema_externally(cdc_with_options.clone()).await?,
                None => {
                    for column_def in &column_defs {
                        for option_def in &column_def.options {
                            if let ColumnOption::DefaultColumns(_) = option_def.option {
                                return Err(ErrorCode::NotSupported(
                                            "Default value for columns defined on the table created from a CDC source".into(),
                                            "Remove the default value expression in the column definitions".into(),
                                        )
                                            .into());
                            }
                        }
                    }

                    let (mut columns, pk_names) =
                        bind_cdc_table_schema(&column_defs, &constraints, None)?;
                    // read default value definition from external db
                    let (options, secret_refs) = cdc_with_options.clone().into_parts();
                    let config = ExternalTableConfig::try_from_btreemap(options, secret_refs)
                        .context("failed to extract external table config")?;

                    let table = ExternalTableImpl::connect(config)
                        .await
                        .context("failed to auto derive table schema")?;
                    let external_columns: Vec<_> = table
                        .column_descs()
                        .iter()
                        .cloned()
                        .map(|column_desc| ColumnCatalog {
                            column_desc,
                            is_hidden: false,
                        })
                        .collect();
                    for (col, external_col) in
                        columns.iter_mut().zip_eq_fast(external_columns.into_iter())
                    {
                        col.column_desc.generated_or_default_column =
                            external_col.column_desc.generated_or_default_column;
                    }
                    (columns, pk_names)
                }
            };

            let context: OptimizerContextRef =
                OptimizerContext::new(handler_args, explain_options).into();
            let (plan, table) = gen_create_table_plan_for_cdc_table(
                context,
                source,
                cdc_table.external_table_name.clone(),
                column_defs,
                columns,
                pk_names,
                cdc_with_options,
                col_id_gen,
                on_conflict,
                with_version_column,
                include_column_options,
                table_name,
                resolved_table_name,
                database_id,
                schema_id,
                TableId::placeholder(),
                engine,
            )?;

            ((plan, None, table), TableJobType::SharedCdcSource)
        }
        (Some(_), Some(_)) => {
            return Err(ErrorCode::NotSupported(
                "Data format and encoding format doesn't apply to table created from a CDC source"
                    .into(),
                "Remove the FORMAT and ENCODE specification".into(),
            )
            .into())
        }
    };
    Ok((plan, source, table, job_type))
}

fn sanity_check_for_cdc_table(
    append_only: bool,
    column_defs: &Vec<ColumnDef>,
    wildcard_idx: &Option<usize>,
    constraints: &Vec<TableConstraint>,
    source_watermarks: &Vec<SourceWatermark>,
) -> Result<()> {
    for c in column_defs {
        for op in &c.options {
            if let ColumnOption::GeneratedColumns(_) = op.option {
                return Err(ErrorCode::NotSupported(
                    "generated column defined on the table created from a CDC source".into(),
                    "Remove the generated column in the column list".into(),
                )
                .into());
            }
        }
    }

    // wildcard cannot be used with column definitions
    if wildcard_idx.is_some() && !column_defs.is_empty() {
        return Err(ErrorCode::NotSupported(
            "wildcard(*) and column definitions cannot be used together".to_owned(),
            "Remove the wildcard or column definitions".to_owned(),
        )
        .into());
    }

    // cdc table must have primary key constraint or primary key column
    if !wildcard_idx.is_some()
        && !constraints.iter().any(|c| {
            matches!(
                c,
                TableConstraint::Unique {
                    is_primary: true,
                    ..
                }
            )
        })
        && !column_defs.iter().any(|col| {
            col.options
                .iter()
                .any(|opt| matches!(opt.option, ColumnOption::Unique { is_primary: true }))
        })
    {
        return Err(ErrorCode::NotSupported(
            "CDC table without primary key constraint is not supported".to_owned(),
            "Please define a primary key".to_owned(),
        )
        .into());
    }
    if append_only {
        return Err(ErrorCode::NotSupported(
            "append only modifier on the table created from a CDC source".into(),
            "Remove the APPEND ONLY clause".into(),
        )
        .into());
    }

    if !source_watermarks.is_empty() {
        return Err(ErrorCode::NotSupported(
            "watermark defined on the table created from a CDC source".into(),
            "Remove the Watermark definitions".into(),
        )
        .into());
    }

    Ok(())
}

/// Derive schema for cdc table when create a new Table or alter an existing Table
async fn bind_cdc_table_schema_externally(
    cdc_with_options: WithOptionsSecResolved,
) -> Result<(Vec<ColumnCatalog>, Vec<String>)> {
    // read cdc table schema from external db or parsing the schema from SQL definitions
    Feature::CdcTableSchemaMap.check_available().map_err(
        |err: risingwave_common::license::FeatureNotAvailable| {
            ErrorCode::NotSupported(
                err.to_report_string(),
                "Please define the schema manually".to_owned(),
            )
        },
    )?;
    let (options, secret_refs) = cdc_with_options.into_parts();
    let config = ExternalTableConfig::try_from_btreemap(options, secret_refs)
        .context("failed to extract external table config")?;

    let table = ExternalTableImpl::connect(config)
        .await
        .context("failed to auto derive table schema")?;
    Ok((
        table
            .column_descs()
            .iter()
            .cloned()
            .map(|column_desc| ColumnCatalog {
                column_desc,
                is_hidden: false,
            })
            .collect(),
        table.pk_names().clone(),
    ))
}

/// Derive schema for cdc table when create a new Table or alter an existing Table
fn bind_cdc_table_schema(
    column_defs: &Vec<ColumnDef>,
    constraints: &Vec<TableConstraint>,
    new_version_columns: Option<Vec<ColumnCatalog>>,
) -> Result<(Vec<ColumnCatalog>, Vec<String>)> {
    let mut columns = bind_sql_columns(column_defs)?;
    // If new_version_columns is provided, we are in the process of auto schema change.
    // update the default value column since the default value column is not set in the
    // column sql definition.
    if let Some(new_version_columns) = new_version_columns {
        for (col, new_version_col) in columns
            .iter_mut()
            .zip_eq_fast(new_version_columns.into_iter())
        {
            assert_eq!(col.name(), new_version_col.name());
            col.column_desc.generated_or_default_column =
                new_version_col.column_desc.generated_or_default_column;
        }
    }

    let pk_names = bind_sql_pk_names(column_defs, bind_table_constraints(constraints)?)?;

    Ok((columns, pk_names))
}

#[allow(clippy::too_many_arguments)]
pub async fn handle_create_table(
    handler_args: HandlerArgs,
    table_name: ObjectName,
    column_defs: Vec<ColumnDef>,
    wildcard_idx: Option<usize>,
    constraints: Vec<TableConstraint>,
    if_not_exists: bool,
    format_encode: Option<FormatEncodeOptions>,
    source_watermarks: Vec<SourceWatermark>,
    append_only: bool,
    on_conflict: Option<OnConflict>,
    with_version_column: Option<String>,
    cdc_table_info: Option<CdcTableInfo>,
    include_column_options: IncludeOption,
    webhook_info: Option<WebhookSourceInfo>,
    ast_engine: risingwave_sqlparser::ast::Engine,
) -> Result<RwPgResponse> {
    let session = handler_args.session.clone();

    if append_only {
        session.notice_to_user("APPEND ONLY TABLE is currently an experimental feature.");
    }

    session.check_cluster_limits().await?;

    let engine = match ast_engine {
        risingwave_sqlparser::ast::Engine::Hummock => Engine::Hummock,
        risingwave_sqlparser::ast::Engine::Iceberg => Engine::Iceberg,
    };

    if let Either::Right(resp) = session.check_relation_name_duplicated(
        table_name.clone(),
        StatementType::CREATE_TABLE,
        if_not_exists,
    )? {
        return Ok(resp);
    }

    let (graph, source, table, job_type) = {
        let (plan, source, table, job_type) = handle_create_table_plan(
            handler_args.clone(),
            ExplainOptions::default(),
            format_encode,
            cdc_table_info,
            table_name.clone(),
            column_defs.clone(),
            wildcard_idx,
            constraints.clone(),
            source_watermarks,
            append_only,
            on_conflict,
            with_version_column,
            include_column_options,
            webhook_info,
            engine,
        )
        .await?;

        let graph = build_graph(plan)?;

        (graph, source, table, job_type)
    };

    tracing::trace!(
        "name={}, graph=\n{}",
        table_name,
        serde_json::to_string_pretty(&graph).unwrap()
    );

    // Handle engine
    match engine {
        Engine::Hummock => {
            let catalog_writer = session.catalog_writer()?;
            catalog_writer
                .create_table(source, table, graph, job_type)
                .await?;
        }
        Engine::Iceberg => {
            create_iceberg_engine_table(
                session,
                handler_args,
                source,
                table,
                graph,
                job_type,
                column_defs,
                constraints,
                table_name,
            )
            .await?;
        }
    }

    Ok(PgResponse::empty_result(StatementType::CREATE_TABLE))
}

#[allow(clippy::too_many_arguments)]
pub async fn create_iceberg_engine_table(
    session: Arc<SessionImpl>,
    handler_args: HandlerArgs,
    source: Option<PbSource>,
    table: PbTable,
    graph: StreamFragmentGraph,
    job_type: TableJobType,
    column_defs: Vec<ColumnDef>,
    constraints: Vec<TableConstraint>,
    table_name: ObjectName,
) -> Result<()> {
    // 1. fetch iceberg engine options from the meta node.
    // 2. create a hummock table
    // 3. create an iceberg sink
    // 4. create an iceberg source

    let meta_client = session.env().meta_client();
    let system_params = meta_client.get_system_params().await?;
    let state_store_endpoint = system_params.state_store().to_owned();
    let data_directory = system_params.data_directory().to_owned();
    let meta_store_endpoint = meta_client.get_meta_store_endpoint().await?;

    let (s3_region, s3_bucket, s3_endpoint, s3_ak, s3_sk) = match state_store_endpoint {
        s3 if s3.starts_with("hummock+s3://") => {
            let s3_region = if let Ok(s3_region) = std::env::var("AWS_REGION") {
                s3_region
            } else {
                bail!("To create an iceberg engine table with s3 backend, AWS_REGION needed to be set");
            };
            (
                s3_region,
                s3.strip_prefix("hummock+s3://").unwrap().to_owned(),
                None,
                None,
                None,
            )
        }
        minio if minio.starts_with("hummock+minio://") => {
            let server = minio.strip_prefix("hummock+minio://").unwrap();
            let (access_key_id, rest) = server.split_once(':').unwrap();
            let (secret_access_key, mut rest) = rest.split_once('@').unwrap();
            let endpoint_prefix = if let Some(rest_stripped) = rest.strip_prefix("https://") {
                rest = rest_stripped;
                "https://"
            } else if let Some(rest_stripped) = rest.strip_prefix("http://") {
                rest = rest_stripped;
                "http://"
            } else {
                "http://"
            };
            let (address, bucket) = rest.split_once('/').unwrap();
            (
                "us-east-1".to_owned(),
                bucket.to_owned(),
                Some(format!("{}{}", endpoint_prefix, address)),
                Some(access_key_id.to_owned()),
                Some(secret_access_key.to_owned()),
            )
        }
        _ => {
            bail!(
                "iceberg engine can't operate with this state store endpoint: {}",
                state_store_endpoint
            );
        }
    };

    let meta_store_endpoint = url::Url::parse(&meta_store_endpoint).map_err(|_| {
        ErrorCode::InternalError("failed to parse the meta store endpoint".to_owned())
    })?;
    let meta_store_backend = meta_store_endpoint.scheme().to_owned();
    let meta_store_user = meta_store_endpoint.username().to_owned();
    let meta_store_password = meta_store_endpoint
        .password()
        .ok_or_else(|| {
            ErrorCode::InternalError("failed to parse password from meta store endpoint".to_owned())
        })?
        .to_owned();
    let meta_store_host = meta_store_endpoint
        .host_str()
        .ok_or_else(|| {
            ErrorCode::InternalError("failed to parse host from meta store endpoint".to_owned())
        })?
        .to_owned();
    let meta_store_port = meta_store_endpoint.port().ok_or_else(|| {
        ErrorCode::InternalError("failed to parse port from meta store endpoint".to_owned())
    })?;
    let meta_store_database = meta_store_endpoint
        .path()
        .trim_start_matches('/')
        .to_owned();

    let Ok(meta_backend) = MetaBackend::from_str(&meta_store_backend, true) else {
        bail!("failed to parse meta backend: {}", meta_store_backend);
    };

    let rw_db_name = session
        .env()
        .catalog_reader()
        .read_guard()
        .get_database_by_id(&table.database_id)?
        .name()
        .to_owned();
    let rw_schema_name = session
        .env()
        .catalog_reader()
        .read_guard()
        .get_schema_by_id(&table.database_id, &table.schema_id)?
        .name()
        .clone();
    let iceberg_catalog_name = rw_db_name.clone();
    let iceberg_database_name = rw_schema_name.clone();
    let iceberg_table_name = table_name.0.last().unwrap().real_value();

    // Iceberg sinks require a primary key, if none is provided, we will use the _row_id column
    // Fetch primary key from columns
    let mut pks = column_defs
        .into_iter()
        .filter(|c| {
            c.options
                .iter()
                .any(|o| matches!(o.option, ColumnOption::Unique { is_primary: true }))
        })
        .map(|c| c.name.to_string())
        .collect::<Vec<String>>();

    // Fetch primary key from constraints
    if pks.is_empty() {
        pks = constraints
            .into_iter()
            .filter(|c| {
                matches!(
                    c,
                    TableConstraint::Unique {
                        is_primary: true,
                        ..
                    }
                )
            })
            .flat_map(|c| match c {
                TableConstraint::Unique { columns, .. } => columns
                    .into_iter()
                    .map(|c| c.to_string())
                    .collect::<Vec<String>>(),
                _ => vec![],
            })
            .collect::<Vec<String>>();
    }

    // For the table without primary key. We will use `_row_id` as primary key
    let sink_from = if pks.is_empty() {
        pks = vec![RISINGWAVE_ICEBERG_ROW_ID.to_owned()];
        let [stmt]: [_; 1] = Parser::parse_sql(&format!(
            "select {} as {}, * from {}",
            ROWID_PREFIX, RISINGWAVE_ICEBERG_ROW_ID, table_name
        ))
        .context("unable to parse query")?
        .try_into()
        .unwrap();

        let Statement::Query(query) = &stmt else {
            panic!("unexpected statement: {:?}", stmt);
        };
        CreateSink::AsQuery(query.clone())
    } else {
        CreateSink::From(table_name.clone())
    };

    let with_properties = WithProperties(vec![]);
    let mut sink_name = table_name.clone();
    *sink_name.0.last_mut().unwrap() = Ident::from(
        (ICEBERG_SINK_PREFIX.to_owned() + &sink_name.0.last().unwrap().real_value()).as_str(),
    );
    let create_sink_stmt = CreateSinkStatement {
        if_not_exists: false,
        sink_name,
        with_properties,
        sink_from,
        columns: vec![],
        emit_mode: None,
        sink_schema: None,
        into_table_name: None,
    };

    let catalog_uri = match meta_backend {
        MetaBackend::Postgres => {
            format!(
                "jdbc:postgresql://{}:{}/{}",
                meta_store_host.clone(),
                meta_store_port.clone(),
                meta_store_database.clone()
            )
        }
        MetaBackend::Mysql => {
            format!(
                "jdbc:mysql://{}:{}/{}",
                meta_store_host.clone(),
                meta_store_port.clone(),
                meta_store_database.clone()
            )
        }
        MetaBackend::Sqlite | MetaBackend::Sql | MetaBackend::Mem => {
            bail!(
                "Unsupported meta backend for iceberg engine table: {}",
                meta_store_backend
            );
        }
    };

    let warehouse_path = format!(
        "s3://{}/{}/iceberg/{}",
        s3_bucket, data_directory, iceberg_catalog_name
    );

    let mut sink_handler_args = handler_args.clone();
    let mut with = BTreeMap::new();
    with.insert("connector".to_owned(), "iceberg".to_owned());

    with.insert("primary_key".to_owned(), pks.join(","));
    with.insert("type".to_owned(), "upsert".to_owned());
    with.insert("catalog.type".to_owned(), "jdbc".to_owned());
    with.insert("warehouse.path".to_owned(), warehouse_path.clone());
    if let Some(s3_endpoint) = s3_endpoint.clone() {
        with.insert("s3.endpoint".to_owned(), s3_endpoint);
    }
    if let Some(s3_ak) = s3_ak.clone() {
        with.insert("s3.access.key".to_owned(), s3_ak.clone());
    }
    if let Some(s3_sk) = s3_sk.clone() {
        with.insert("s3.secret.key".to_owned(), s3_sk.clone());
    }
    with.insert("s3.region".to_owned(), s3_region.clone());
    with.insert("catalog.uri".to_owned(), catalog_uri.clone());
    with.insert("catalog.jdbc.user".to_owned(), meta_store_user.clone());
    with.insert(
        "catalog.jdbc.password".to_owned(),
        meta_store_password.clone(),
    );
<<<<<<< HEAD
    with.insert("catalog.name".to_string(), iceberg_catalog_name.clone());
    with.insert("database.name".to_string(), iceberg_database_name.clone());
    with.insert("table.name".to_string(), iceberg_table_name.to_string());
    let commit_checkpoint_interval = handler_args
        .with_options
        .get("commit_checkpoint_interval")
        .map(|v| v.to_string())
        .unwrap_or_else(|| "60".to_string());
    let commit_checkpoint_interval = commit_checkpoint_interval.parse::<u32>().map_err(|e| {
        ErrorCode::InvalidInputSyntax(format!(
            "commit_checkpoint_interval must be a positive integer: {}",
            e
        ))
    })?;

    if commit_checkpoint_interval == 0 {
        bail!("commit_checkpoint_interval must be a positive integer: 0");
    }

    let sink_decouple = session.config().sink_decouple();
    if matches!(sink_decouple, SinkDecouple::Disable) && commit_checkpoint_interval > 1 {
        bail!("config conflict: `commit_checkpoint_interval` larger than 1 means that sink decouple must be enabled, but session config sink_decouple is disabled")
    }

    with.insert(
        "commit_checkpoint_interval".to_string(),
        commit_checkpoint_interval.to_string(),
    );
    with.insert("create_table_if_not_exists".to_string(), "true".to_string());
    with.insert("enable_config_load".to_string(), "true".to_string());
=======
    with.insert("catalog.name".to_owned(), iceberg_catalog_name.clone());
    with.insert("database.name".to_owned(), iceberg_database_name.clone());
    with.insert("table.name".to_owned(), iceberg_table_name.clone());
    // TODO: change the `commit_checkpoint_interval` to a configurable value
    with.insert("commit_checkpoint_interval".to_owned(), "1".to_owned());
    with.insert("create_table_if_not_exists".to_owned(), "true".to_owned());
    with.insert("enable_config_load".to_owned(), "true".to_owned());
>>>>>>> 57773adb
    sink_handler_args.with_options = WithOptions::new_with_options(with);

    let mut source_name = table_name.clone();
    *source_name.0.last_mut().unwrap() = Ident::from(
        (ICEBERG_SOURCE_PREFIX.to_owned() + &source_name.0.last().unwrap().real_value()).as_str(),
    );
    let create_source_stmt = CreateSourceStatement {
        temporary: false,
        if_not_exists: false,
        columns: vec![],
        source_name,
        wildcard_idx: None,
        constraints: vec![],
        with_properties: WithProperties(vec![]),
        format_encode: CompatibleFormatEncode::V2(FormatEncodeOptions::none()),
        source_watermarks: vec![],
        include_column_options: vec![],
    };

    let mut source_handler_args = handler_args.clone();
    let mut with = BTreeMap::new();
    with.insert("connector".to_owned(), "iceberg".to_owned());
    with.insert("catalog.type".to_owned(), "jdbc".to_owned());
    with.insert("warehouse.path".to_owned(), warehouse_path.clone());
    if let Some(s3_endpoint) = s3_endpoint {
        with.insert("s3.endpoint".to_owned(), s3_endpoint.clone());
    }
    if let Some(s3_ak) = s3_ak.clone() {
        with.insert("s3.access.key".to_owned(), s3_ak.clone());
    }
    if let Some(s3_sk) = s3_sk.clone() {
        with.insert("s3.secret.key".to_owned(), s3_sk.clone());
    }
    with.insert("s3.region".to_owned(), s3_region.clone());
    with.insert("catalog.uri".to_owned(), catalog_uri.clone());
    with.insert("catalog.jdbc.user".to_owned(), meta_store_user.clone());
    with.insert(
        "catalog.jdbc.password".to_owned(),
        meta_store_password.clone(),
    );
    with.insert("catalog.name".to_owned(), iceberg_catalog_name.clone());
    with.insert("database.name".to_owned(), iceberg_database_name.clone());
    with.insert("table.name".to_owned(), iceberg_table_name.clone());
    with.insert("enable_config_load".to_owned(), "true".to_owned());
    source_handler_args.with_options = WithOptions::new_with_options(with);

    // before we create the table, ensure the JVM is initialized as we use jdbc catalog right now.
    // If JVM isn't initialized successfully, current not atomic ddl will result in a partially created iceberg engine table.
    let _ = JVM.get_or_init()?;

    let catalog_writer = session.catalog_writer()?;
    // TODO(iceberg): make iceberg engine table creation ddl atomic
    catalog_writer
        .create_table(source, table, graph, job_type)
        .await?;
    create_sink::handle_create_sink(sink_handler_args, create_sink_stmt).await?;
    create_source::handle_create_source(source_handler_args, create_source_stmt).await?;

    Ok(())
}

pub fn check_create_table_with_source(
    with_options: &WithOptions,
    format_encode: Option<FormatEncodeOptions>,
    include_column_options: &IncludeOption,
    cdc_table_info: &Option<CdcTableInfo>,
) -> Result<Option<FormatEncodeOptions>> {
    // skip check for cdc table
    if cdc_table_info.is_some() {
        return Ok(format_encode);
    }
    let defined_source = with_options.is_source_connector();

    if !include_column_options.is_empty() && !defined_source {
        return Err(ErrorCode::InvalidInputSyntax(
            "INCLUDE should be used with a connector".to_owned(),
        )
        .into());
    }
    if defined_source {
        format_encode.as_ref().ok_or_else(|| {
            ErrorCode::InvalidInputSyntax("Please specify a source schema using FORMAT".to_owned())
        })?;
    }
    Ok(format_encode)
}

#[allow(clippy::too_many_arguments)]
pub async fn generate_stream_graph_for_replace_table(
    _session: &Arc<SessionImpl>,
    table_name: ObjectName,
    original_catalog: &Arc<TableCatalog>,
    format_encode: Option<FormatEncodeOptions>,
    handler_args: HandlerArgs,
    col_id_gen: ColumnIdGenerator,
    column_defs: Vec<ColumnDef>,
    wildcard_idx: Option<usize>,
    constraints: Vec<TableConstraint>,
    source_watermarks: Vec<SourceWatermark>,
    append_only: bool,
    on_conflict: Option<OnConflict>,
    with_version_column: Option<String>,
    cdc_table_info: Option<CdcTableInfo>,
    new_version_columns: Option<Vec<ColumnCatalog>>,
    include_column_options: IncludeOption,
    engine: Engine,
) -> Result<(StreamFragmentGraph, Table, Option<PbSource>, TableJobType)> {
    use risingwave_pb::catalog::table::OptionalAssociatedSourceId;

    let ((plan, mut source, table), job_type) = match (format_encode, cdc_table_info.as_ref()) {
        (Some(format_encode), None) => (
            gen_create_table_plan_with_source(
                handler_args,
                ExplainOptions::default(),
                table_name,
                column_defs,
                wildcard_idx,
                constraints,
                format_encode,
                source_watermarks,
                col_id_gen,
                append_only,
                on_conflict,
                with_version_column,
                include_column_options,
                engine,
            )
            .await?,
            TableJobType::General,
        ),
        (None, None) => {
            let context = OptimizerContext::from_handler_args(handler_args);
            let (plan, table) = gen_create_table_plan(
                context,
                table_name,
                column_defs,
                constraints,
                col_id_gen,
                source_watermarks,
                append_only,
                on_conflict,
                with_version_column,
                original_catalog.webhook_info.clone(),
                engine,
            )?;
            ((plan, None, table), TableJobType::General)
        }
        (None, Some(cdc_table)) => {
            let session = &handler_args.session;
            let (source, resolved_table_name, database_id, schema_id) =
                get_source_and_resolved_table_name(session, cdc_table.clone(), table_name.clone())?;

            let cdc_with_options = derive_with_options_for_cdc_table(
                &source.with_properties,
                cdc_table.external_table_name.clone(),
            )?;

            let (columns, pk_names) =
                bind_cdc_table_schema(&column_defs, &constraints, new_version_columns)?;

            let context: OptimizerContextRef =
                OptimizerContext::new(handler_args, ExplainOptions::default()).into();
            let (plan, table) = gen_create_table_plan_for_cdc_table(
                context,
                source,
                cdc_table.external_table_name.clone(),
                column_defs,
                columns,
                pk_names,
                cdc_with_options,
                col_id_gen,
                on_conflict,
                with_version_column,
                IncludeOption::default(),
                table_name,
                resolved_table_name,
                database_id,
                schema_id,
                original_catalog.id(),
                engine,
            )?;

            ((plan, None, table), TableJobType::SharedCdcSource)
        }
        (Some(_), Some(_)) => {
            return Err(ErrorCode::NotSupported(
                "Data format and encoding format doesn't apply to table created from a CDC source"
                    .into(),
                "Remove the FORMAT and ENCODE specification".into(),
            )
            .into());
        }
    };

    // TODO: avoid this backward conversion.
    if TableCatalog::from(&table).pk_column_ids() != original_catalog.pk_column_ids() {
        Err(ErrorCode::InvalidInputSyntax(
            "alter primary key of table is not supported".to_owned(),
        ))?
    }

    let graph = build_graph(plan)?;

    // Fill the original table ID.
    let mut table = Table {
        id: original_catalog.id().table_id(),
        ..table
    };
    if let Some(source_id) = original_catalog.associated_source_id() {
        table.optional_associated_source_id = Some(OptionalAssociatedSourceId::AssociatedSourceId(
            source_id.table_id,
        ));
        source.as_mut().unwrap().id = source_id.table_id;
        source.as_mut().unwrap().optional_associated_table_id =
            Some(OptionalAssociatedTableId::AssociatedTableId(table.id))
    }

    Ok((graph, table, source, job_type))
}

fn get_source_and_resolved_table_name(
    session: &Arc<SessionImpl>,
    cdc_table: CdcTableInfo,
    table_name: ObjectName,
) -> Result<(Arc<SourceCatalog>, String, DatabaseId, SchemaId)> {
    let db_name = session.database();
    let (schema_name, resolved_table_name) =
        Binder::resolve_schema_qualified_name(db_name, table_name)?;
    let (database_id, schema_id) =
        session.get_database_and_schema_id_for_create(schema_name.clone())?;

    let (format_encode, source_name) =
        Binder::resolve_schema_qualified_name(db_name, cdc_table.source_name.clone())?;

    let source = {
        let catalog_reader = session.env().catalog_reader().read_guard();
        let schema_name = format_encode.unwrap_or(DEFAULT_SCHEMA_NAME.to_owned());
        let (source, _) = catalog_reader.get_source_by_name(
            db_name,
            SchemaPath::Name(schema_name.as_str()),
            source_name.as_str(),
        )?;
        source.clone()
    };

    Ok((source, resolved_table_name, database_id, schema_id))
}

// validate the webhook_info and also bind the webhook_info to protobuf
fn bind_webhook_info(
    session: &Arc<SessionImpl>,
    columns_defs: &[ColumnDef],
    webhook_info: WebhookSourceInfo,
) -> Result<PbWebhookSourceInfo> {
    // validate columns
    if columns_defs.len() != 1 || columns_defs[0].data_type.as_ref().unwrap() != &DataType::Jsonb {
        return Err(ErrorCode::InvalidInputSyntax(
            "Table with webhook source should have exactly one JSONB column".to_owned(),
        )
        .into());
    }

    let WebhookSourceInfo {
        secret_ref,
        signature_expr,
    } = webhook_info;

    // validate secret_ref
    let db_name = session.database();
    let (schema_name, secret_name) =
        Binder::resolve_schema_qualified_name(db_name, secret_ref.secret_name.clone())?;
    let secret_catalog = session.get_secret_by_name(schema_name, &secret_name)?;
    let pb_secret_ref = PbSecretRef {
        secret_id: secret_catalog.id.secret_id(),
        ref_as: match secret_ref.ref_as {
            SecretRefAsType::Text => PbRefAsType::Text,
            SecretRefAsType::File => PbRefAsType::File,
        }
        .into(),
    };

    let secure_compare_context = SecureCompareContext {
        column_name: columns_defs[0].name.real_value(),
        secret_name,
    };
    let mut binder = Binder::new_for_ddl_with_secure_compare(session, secure_compare_context);
    let expr = binder.bind_expr(signature_expr.clone())?;

    // validate expr, ensuring it is SECURE_COMPARE()
    if expr.as_function_call().is_none()
        || expr.as_function_call().unwrap().func_type()
            != crate::optimizer::plan_node::generic::ExprType::SecureCompare
    {
        return Err(ErrorCode::InvalidInputSyntax(
            "The signature verification function must be SECURE_COMPARE()".to_owned(),
        )
        .into());
    }

    let pb_webhook_info = PbWebhookSourceInfo {
        secret_ref: Some(pb_secret_ref),
        signature_expr: Some(expr.to_expr_proto()),
    };

    Ok(pb_webhook_info)
}

#[cfg(test)]
mod tests {
    use risingwave_common::catalog::{
        Field, DEFAULT_DATABASE_NAME, ROWID_PREFIX, RW_TIMESTAMP_COLUMN_NAME,
    };
    use risingwave_common::types::{DataType, StructType};

    use super::*;
    use crate::test_utils::{create_proto_file, LocalFrontend, PROTO_FILE_DATA};

    #[test]
    fn test_col_id_gen() {
        let mut gen = ColumnIdGenerator::new_initial();
        assert_eq!(gen.generate("v1"), ColumnId::new(1));
        assert_eq!(gen.generate("v2"), ColumnId::new(2));

        let mut gen = ColumnIdGenerator::new_alter(&TableCatalog {
            columns: vec![
                ColumnCatalog {
                    column_desc: ColumnDesc::from_field_with_column_id(
                        &Field::with_name(DataType::Float32, "f32"),
                        1,
                    ),
                    is_hidden: false,
                },
                ColumnCatalog {
                    column_desc: ColumnDesc::from_field_with_column_id(
                        &Field::with_name(DataType::Float64, "f64"),
                        2,
                    ),
                    is_hidden: false,
                },
            ],
            version: Some(TableVersion::new_initial_for_test(ColumnId::new(2))),
            ..Default::default()
        });

        assert_eq!(gen.generate("v1"), ColumnId::new(3));
        assert_eq!(gen.generate("v2"), ColumnId::new(4));
        assert_eq!(gen.generate("f32"), ColumnId::new(1));
        assert_eq!(gen.generate("f64"), ColumnId::new(2));
        assert_eq!(gen.generate("v3"), ColumnId::new(5));
    }

    #[tokio::test]
    async fn test_create_table_handler() {
        let sql =
            "create table t (v1 smallint, v2 struct<v3 bigint, v4 float, v5 double>) append only;";
        let frontend = LocalFrontend::new(Default::default()).await;
        frontend.run_sql(sql).await.unwrap();

        let session = frontend.session_ref();
        let catalog_reader = session.env().catalog_reader().read_guard();
        let schema_path = SchemaPath::Name(DEFAULT_SCHEMA_NAME);

        // Check table exists.
        let (table, _) = catalog_reader
            .get_created_table_by_name(DEFAULT_DATABASE_NAME, schema_path, "t")
            .unwrap();
        assert_eq!(table.name(), "t");

        let columns = table
            .columns
            .iter()
            .map(|col| (col.name(), col.data_type().clone()))
            .collect::<HashMap<&str, DataType>>();

        let expected_columns = maplit::hashmap! {
            ROWID_PREFIX => DataType::Serial,
            "v1" => DataType::Int16,
            "v2" => StructType::new(
                vec![("v3", DataType::Int64),("v4", DataType::Float64),("v5", DataType::Float64)],
            ).into(),
            RW_TIMESTAMP_COLUMN_NAME => DataType::Timestamptz,
        };

        assert_eq!(columns, expected_columns);
    }

    #[test]
    fn test_bind_primary_key() {
        // Note: Column ID 0 is reserved for row ID column.

        for (sql, expected) in [
            ("create table t (v1 int, v2 int)", Ok(&[0] as &[_])),
            ("create table t (v1 int primary key, v2 int)", Ok(&[1])),
            ("create table t (v1 int, v2 int primary key)", Ok(&[2])),
            (
                "create table t (v1 int primary key, v2 int primary key)",
                Err("multiple primary keys are not allowed"),
            ),
            (
                "create table t (v1 int primary key primary key, v2 int)",
                Err("multiple primary keys are not allowed"),
            ),
            (
                "create table t (v1 int, v2 int, primary key (v1))",
                Ok(&[1]),
            ),
            (
                "create table t (v1 int, primary key (v2), v2 int)",
                Ok(&[2]),
            ),
            (
                "create table t (primary key (v2, v1), v1 int, v2 int)",
                Ok(&[2, 1]),
            ),
            (
                "create table t (v1 int, primary key (v1), v2 int, primary key (v1))",
                Err("multiple primary keys are not allowed"),
            ),
            (
                "create table t (v1 int primary key, primary key (v1), v2 int)",
                Err("multiple primary keys are not allowed"),
            ),
            (
                "create table t (v1 int, primary key (V3), v2 int)",
                Err("column \"v3\" named in key does not exist"),
            ),
        ] {
            let mut ast = risingwave_sqlparser::parser::Parser::parse_sql(sql).unwrap();
            let risingwave_sqlparser::ast::Statement::CreateTable {
                columns: column_defs,
                constraints,
                ..
            } = ast.remove(0)
            else {
                panic!("test case should be create table")
            };
            let actual: Result<_> = (|| {
                let mut columns = bind_sql_columns(&column_defs)?;
                let mut col_id_gen = ColumnIdGenerator::new_initial();
                for c in &mut columns {
                    c.column_desc.column_id = col_id_gen.generate(c.name())
                }

                let pk_names =
                    bind_sql_pk_names(&column_defs, bind_table_constraints(&constraints)?)?;
                let (_, pk_column_ids, _) =
                    bind_pk_and_row_id_on_relation(columns, pk_names, true)?;
                Ok(pk_column_ids)
            })();
            match (expected, actual) {
                (Ok(expected), Ok(actual)) => assert_eq!(
                    expected.iter().copied().map(ColumnId::new).collect_vec(),
                    actual,
                    "sql: {sql}"
                ),
                (Ok(_), Err(actual)) => panic!("sql: {sql}\nunexpected error: {actual:?}"),
                (Err(_), Ok(actual)) => panic!("sql: {sql}\nexpects error but got: {actual:?}"),
                (Err(expected), Err(actual)) => assert!(
                    actual.to_string().contains(expected),
                    "sql: {sql}\nexpected: {expected:?}\nactual: {actual:?}"
                ),
            }
        }
    }

    #[tokio::test]
    async fn test_duplicate_props_options() {
        let proto_file = create_proto_file(PROTO_FILE_DATA);
        let sql = format!(
            r#"CREATE TABLE t
    WITH (
        connector = 'kinesis',
        aws.region='user_test_topic',
        endpoint='172.10.1.1:9090,172.10.1.2:9090',
        aws.credentials.access_key_id = 'your_access_key_1',
        aws.credentials.secret_access_key = 'your_secret_key_1'
    )
    FORMAT PLAIN ENCODE PROTOBUF (
        message = '.test.TestRecord',
        aws.credentials.access_key_id = 'your_access_key_2',
        aws.credentials.secret_access_key = 'your_secret_key_2',
        schema.location = 'file://{}',
    )"#,
            proto_file.path().to_str().unwrap()
        );
        let frontend = LocalFrontend::new(Default::default()).await;
        frontend.run_sql(sql).await.unwrap();

        let session = frontend.session_ref();
        let catalog_reader = session.env().catalog_reader().read_guard();
        let schema_path = SchemaPath::Name(DEFAULT_SCHEMA_NAME);

        // Check source exists.
        let (source, _) = catalog_reader
            .get_source_by_name(DEFAULT_DATABASE_NAME, schema_path, "t")
            .unwrap();
        assert_eq!(source.name, "t");

        // AwsAuth params exist in options.
        assert_eq!(
            source
                .info
                .format_encode_options
                .get("aws.credentials.access_key_id")
                .unwrap(),
            "your_access_key_2"
        );
        assert_eq!(
            source
                .info
                .format_encode_options
                .get("aws.credentials.secret_access_key")
                .unwrap(),
            "your_secret_key_2"
        );

        // AwsAuth params exist in props.
        assert_eq!(
            source
                .with_properties
                .get("aws.credentials.access_key_id")
                .unwrap(),
            "your_access_key_1"
        );
        assert_eq!(
            source
                .with_properties
                .get("aws.credentials.secret_access_key")
                .unwrap(),
            "your_secret_key_1"
        );

        // Options are not merged into props.
        assert!(!source.with_properties.contains_key("schema.location"));
    }
}<|MERGE_RESOLUTION|>--- conflicted
+++ resolved
@@ -1616,10 +1616,9 @@
         "catalog.jdbc.password".to_owned(),
         meta_store_password.clone(),
     );
-<<<<<<< HEAD
-    with.insert("catalog.name".to_string(), iceberg_catalog_name.clone());
-    with.insert("database.name".to_string(), iceberg_database_name.clone());
-    with.insert("table.name".to_string(), iceberg_table_name.to_string());
+    with.insert("catalog.name".to_owned(), iceberg_catalog_name.clone());
+    with.insert("database.name".to_owned(), iceberg_database_name.clone());
+    with.insert("table.name".to_owned(), iceberg_table_name.clone());
     let commit_checkpoint_interval = handler_args
         .with_options
         .get("commit_checkpoint_interval")
@@ -1642,20 +1641,11 @@
     }
 
     with.insert(
-        "commit_checkpoint_interval".to_string(),
-        commit_checkpoint_interval.to_string(),
+        "commit_checkpoint_interval".to_owned(),
+        commit_checkpoint_interval.to_owned(),
     );
-    with.insert("create_table_if_not_exists".to_string(), "true".to_string());
-    with.insert("enable_config_load".to_string(), "true".to_string());
-=======
-    with.insert("catalog.name".to_owned(), iceberg_catalog_name.clone());
-    with.insert("database.name".to_owned(), iceberg_database_name.clone());
-    with.insert("table.name".to_owned(), iceberg_table_name.clone());
-    // TODO: change the `commit_checkpoint_interval` to a configurable value
-    with.insert("commit_checkpoint_interval".to_owned(), "1".to_owned());
     with.insert("create_table_if_not_exists".to_owned(), "true".to_owned());
     with.insert("enable_config_load".to_owned(), "true".to_owned());
->>>>>>> 57773adb
     sink_handler_args.with_options = WithOptions::new_with_options(with);
 
     let mut source_name = table_name.clone();
