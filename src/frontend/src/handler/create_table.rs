// Copyright 2025 RisingWave Labs
//
// Licensed under the Apache License, Version 2.0 (the "License");
// you may not use this file except in compliance with the License.
// You may obtain a copy of the License at
//
//     http://www.apache.org/licenses/LICENSE-2.0
//
// Unless required by applicable law or agreed to in writing, software
// distributed under the License is distributed on an "AS IS" BASIS,
// WITHOUT WARRANTIES OR CONDITIONS OF ANY KIND, either express or implied.
// See the License for the specific language governing permissions and
// limitations under the License.

use std::collections::{BTreeMap, HashMap};
use std::rc::Rc;
use std::sync::Arc;

use anyhow::{anyhow, Context};
use clap::ValueEnum;
use either::Either;
use fixedbitset::FixedBitSet;
use itertools::Itertools;
use pgwire::pg_response::{PgResponse, StatementType};
use risingwave_common::catalog::{
    CdcTableDesc, ColumnCatalog, ColumnDesc, ConflictBehavior, Engine, FieldLike, TableId,
    TableVersionId, DEFAULT_SCHEMA_NAME, INITIAL_TABLE_VERSION_ID, RISINGWAVE_ICEBERG_ROW_ID,
    ROWID_PREFIX,
};
use risingwave_common::config::MetaBackend;
use risingwave_common::license::Feature;
use risingwave_common::session_config::sink_decouple::SinkDecouple;
use risingwave_common::system_param::reader::SystemParamsRead;
use risingwave_common::types::DataType;
use risingwave_common::util::iter_util::ZipEqFast;
use risingwave_common::util::sort_util::{ColumnOrder, OrderType};
use risingwave_common::util::value_encoding::DatumToProtoExt;
use risingwave_common::{bail, bail_not_implemented};
use risingwave_connector::jvm_runtime::JVM;
use risingwave_connector::sink::decouple_checkpoint_log_sink::COMMIT_CHECKPOINT_INTERVAL;
use risingwave_connector::source::cdc::build_cdc_table_id;
use risingwave_connector::source::cdc::external::{
    ExternalTableConfig, ExternalTableImpl, DATABASE_NAME_KEY, SCHEMA_NAME_KEY, TABLE_NAME_KEY,
};
use risingwave_connector::{source, WithOptionsSecResolved};
use risingwave_pb::catalog::source::OptionalAssociatedTableId;
use risingwave_pb::catalog::{PbSource, PbTable, PbWebhookSourceInfo, Table, WatermarkDesc};
use risingwave_pb::ddl_service::TableJobType;
use risingwave_pb::plan_common::column_desc::GeneratedOrDefaultColumn;
use risingwave_pb::plan_common::{
    AdditionalColumn, ColumnDescVersion, DefaultColumnDesc, GeneratedColumnDesc,
};
use risingwave_pb::secret::secret_ref::PbRefAsType;
use risingwave_pb::secret::PbSecretRef;
use risingwave_pb::stream_plan::StreamFragmentGraph;
use risingwave_sqlparser::ast::{
    CdcTableInfo, ColumnDef, ColumnOption, CompatibleFormatEncode, CreateSink, CreateSinkStatement,
    CreateSourceStatement, DataType as AstDataType, ExplainOptions, Format, FormatEncodeOptions,
    Ident, ObjectName, OnConflict, SecretRefAsType, SourceWatermark, Statement, TableConstraint,
    WebhookSourceInfo, WithProperties,
};
use risingwave_sqlparser::parser::{IncludeOption, Parser};
use thiserror_ext::AsReport;

use super::create_source::{bind_columns_from_source, CreateSourceType};
use super::{create_sink, create_source, RwPgResponse};
use crate::binder::{bind_data_type, bind_struct_field, Clause, SecureCompareContext};
use crate::catalog::root_catalog::SchemaPath;
use crate::catalog::source_catalog::SourceCatalog;
use crate::catalog::table_catalog::{TableVersion, ICEBERG_SINK_PREFIX, ICEBERG_SOURCE_PREFIX};
use crate::catalog::{check_valid_column_name, ColumnId, DatabaseId, SchemaId};
use crate::error::{ErrorCode, Result, RwError};
use crate::expr::{Expr, ExprImpl, ExprRewriter};
use crate::handler::create_source::{
    bind_connector_props, bind_create_source_or_table_with_connector, bind_source_watermark,
    handle_addition_columns, UPSTREAM_SOURCE_KEY,
};
use crate::handler::HandlerArgs;
use crate::optimizer::plan_node::generic::{CdcScanOptions, SourceNodeKind};
use crate::optimizer::plan_node::{LogicalCdcScan, LogicalSource};
use crate::optimizer::property::{Order, RequiredDist};
use crate::optimizer::{OptimizerContext, OptimizerContextRef, PlanRef, PlanRoot};
use crate::session::SessionImpl;
use crate::stream_fragmenter::build_graph;
use crate::utils::OverwriteOptions;
use crate::{Binder, TableCatalog, WithOptions};

/// Column ID generator for a new table or a new version of an existing table to alter.
#[derive(Debug)]
pub struct ColumnIdGenerator {
    /// Existing column names and their IDs and data types.
    ///
    /// This is used for aligning column IDs between versions (`ALTER`s). If a column already
    /// exists and the data type matches, its ID is reused. Otherwise, a new ID is generated.
    ///
    /// For a new table, this is empty.
    pub existing: HashMap<String, (ColumnId, DataType)>,

    /// The next column ID to generate, used for new columns that do not exist in `existing`.
    pub next_column_id: ColumnId,

    /// The version ID of the table to be created or altered.
    ///
    /// For a new table, this is 0. For altering an existing table, this is the **next** version ID
    /// of the `version_id` field in the original table catalog.
    pub version_id: TableVersionId,
}

impl ColumnIdGenerator {
    /// Creates a new [`ColumnIdGenerator`] for altering an existing table.
    pub fn new_alter(original: &TableCatalog) -> Self {
        let existing = original
            .columns()
            .iter()
            .map(|col| {
                (
                    col.name().to_owned(),
                    (col.column_id(), col.data_type().clone()),
                )
            })
            .collect();

        let version = original.version().expect("version field not set");

        Self {
            existing,
            next_column_id: version.next_column_id,
            version_id: version.version_id + 1,
        }
    }

    /// Creates a new [`ColumnIdGenerator`] for a new table.
    pub fn new_initial() -> Self {
        Self {
            existing: HashMap::new(),
            next_column_id: ColumnId::first_user_column(),
            version_id: INITIAL_TABLE_VERSION_ID,
        }
    }

    /// Generates a new [`ColumnId`] for a column with the given field.
    ///
    /// Returns an error if the data type of the column has been changed.
    pub fn generate(&mut self, field: impl FieldLike) -> Result<ColumnId> {
        if let Some((id, original_type)) = self.existing.get(field.name()) {
            // Intentionally not using `datatype_equals` here because we want nested types to be
            // exactly the same, **NOT** ignoring field names as they may be referenced in expressions
            // of generated columns or downstream jobs.
            // TODO: support compatible changes on types, typically for `STRUCT` types.
            //       https://github.com/risingwavelabs/risingwave/issues/19755
            if original_type == field.data_type() {
                Ok(*id)
            } else {
                bail_not_implemented!(
                    "The data type of column \"{}\" has been changed from \"{}\" to \"{}\". \
                     This is currently not supported, even if it could be a compatible change in external systems.",
                    field.name(),
                    original_type,
                    field.data_type()
                );
            }
        } else {
            let id = self.next_column_id;
            self.next_column_id = self.next_column_id.next();
            Ok(id)
        }
    }

    /// Consume this generator and return a [`TableVersion`] for the table to be created or altered.
    pub fn into_version(self) -> TableVersion {
        TableVersion {
            version_id: self.version_id,
            next_column_id: self.next_column_id,
        }
    }
}

fn ensure_column_options_supported(c: &ColumnDef) -> Result<()> {
    for option_def in &c.options {
        match option_def.option {
            ColumnOption::GeneratedColumns(_) => {}
            ColumnOption::DefaultColumns(_) => {}
            ColumnOption::Unique { is_primary: true } => {}
            _ => bail_not_implemented!("column constraints \"{}\"", option_def),
        }
    }
    Ok(())
}

/// Binds the column schemas declared in CREATE statement into `ColumnDesc`.
/// If a column is marked as `primary key`, its `ColumnId` is also returned.
/// This primary key is not combined with table constraints yet.
pub fn bind_sql_columns(column_defs: &[ColumnDef]) -> Result<Vec<ColumnCatalog>> {
    let mut columns = Vec::with_capacity(column_defs.len());

    for column in column_defs {
        ensure_column_options_supported(column)?;
        // Destruct to make sure all fields are properly handled rather than ignored.
        // Do NOT use `..` to ignore fields you do not want to deal with.
        // Reject them with a clear NotImplemented error.
        let ColumnDef {
            name,
            data_type,
            collation,
            ..
        } = column;

        let data_type = data_type
            .clone()
            .ok_or_else(|| ErrorCode::InvalidInputSyntax("data type is not specified".into()))?;
        if let Some(collation) = collation {
            // PostgreSQL will limit the datatypes that collate can work on.
            // https://www.postgresql.org/docs/16/collation.html#COLLATION-CONCEPTS
            //   > The built-in collatable data types are `text`, `varchar`, and `char`.
            //
            // But we don't support real collation, we simply ignore it here.
            if !["C", "POSIX"].contains(&collation.real_value().as_str()) {
                bail_not_implemented!(
                    "Collate collation other than `C` or `POSIX` is not implemented"
                );
            }

            match data_type {
                AstDataType::Text | AstDataType::Varchar | AstDataType::Char(_) => {}
                _ => {
                    return Err(ErrorCode::NotSupported(
                        format!("{} is not a collatable data type", data_type),
                        "The only built-in collatable data types are `varchar`, please check your type".into(),
                    ).into());
                }
            }
        }

        check_valid_column_name(&name.real_value())?;

        let field_descs: Vec<ColumnDesc> = if let AstDataType::Struct(fields) = &data_type {
            fields
                .iter()
                .map(bind_struct_field)
                .collect::<Result<Vec<_>>>()?
        } else {
            vec![]
        };
        columns.push(ColumnCatalog {
            column_desc: ColumnDesc {
                data_type: bind_data_type(&data_type)?,
                column_id: ColumnId::placeholder(),
                name: name.real_value(),
                field_descs,
                type_name: "".to_owned(),
                generated_or_default_column: None,
                description: None,
                additional_column: AdditionalColumn { column_type: None },
                version: ColumnDescVersion::Pr13707,
                system_column: None,
            },
            is_hidden: false,
        });
    }

    Ok(columns)
}

fn check_generated_column_constraints(
    column_name: &String,
    column_id: ColumnId,
    expr: &ExprImpl,
    column_catalogs: &[ColumnCatalog],
    generated_column_names: &[String],
    pk_column_ids: &[ColumnId],
) -> Result<()> {
    let input_refs = expr.collect_input_refs(column_catalogs.len());
    for idx in input_refs.ones() {
        let referred_generated_column = &column_catalogs[idx].column_desc.name;
        if generated_column_names
            .iter()
            .any(|c| c == referred_generated_column)
        {
            return Err(ErrorCode::BindError(format!(
                "Generated can not reference another generated column. \
                But here generated column \"{}\" referenced another generated column \"{}\"",
                column_name, referred_generated_column
            ))
            .into());
        }
    }

    if pk_column_ids.contains(&column_id) && expr.is_impure() {
        return Err(ErrorCode::BindError(format!(
            "Generated columns with impure expressions should not be part of the primary key. \
            Here column \"{}\" is defined as part of the primary key.",
            column_name
        ))
        .into());
    }

    Ok(())
}

/// Binds constraints that can be only specified in column definitions,
/// currently generated columns and default columns.
pub fn bind_sql_column_constraints(
    session: &SessionImpl,
    table_name: String,
    column_catalogs: &mut [ColumnCatalog],
    columns: Vec<ColumnDef>,
    pk_column_ids: &[ColumnId],
) -> Result<()> {
    let generated_column_names = {
        let mut names = vec![];
        for column in &columns {
            for option_def in &column.options {
                if let ColumnOption::GeneratedColumns(_) = option_def.option {
                    names.push(column.name.real_value());
                    break;
                }
            }
        }
        names
    };

    let mut binder = Binder::new_for_ddl(session);
    binder.bind_columns_to_context(table_name.clone(), column_catalogs)?;

    for column in columns {
        for option_def in column.options {
            match option_def.option {
                ColumnOption::GeneratedColumns(expr) => {
                    binder.set_clause(Some(Clause::GeneratedColumn));
                    let idx = binder
                        .get_column_binding_index(table_name.clone(), &column.name.real_value())?;
                    let expr_impl = binder.bind_expr(expr).with_context(|| {
                        format!(
                            "fail to bind expression in generated column \"{}\"",
                            column.name.real_value()
                        )
                    })?;

                    check_generated_column_constraints(
                        &column.name.real_value(),
                        column_catalogs[idx].column_id(),
                        &expr_impl,
                        column_catalogs,
                        &generated_column_names,
                        pk_column_ids,
                    )?;

                    column_catalogs[idx].column_desc.generated_or_default_column = Some(
                        GeneratedOrDefaultColumn::GeneratedColumn(GeneratedColumnDesc {
                            expr: Some(expr_impl.to_expr_proto()),
                        }),
                    );
                    binder.set_clause(None);
                }
                ColumnOption::DefaultColumns(expr) => {
                    let idx = binder
                        .get_column_binding_index(table_name.clone(), &column.name.real_value())?;
                    let expr_impl = binder
                        .bind_expr(expr)?
                        .cast_assign(column_catalogs[idx].data_type().clone())?;

                    // Rewrite expressions to evaluate a snapshot value, used for missing values in the case of
                    // schema change.
                    //
                    // TODO: Currently we don't support impure expressions other than `now()` (like `random()`),
                    // so the rewritten expression should almost always be pure and we directly call `fold_const`
                    // here. Actually we do not require purity of the expression here since we're only to get a
                    // snapshot value.
                    let rewritten_expr_impl = session
                        .pinned_snapshot()
                        .inline_now_proc_time()
                        .rewrite_expr(expr_impl.clone());

                    if let Some(snapshot_value) = rewritten_expr_impl.try_fold_const() {
                        let snapshot_value = snapshot_value?;

                        column_catalogs[idx].column_desc.generated_or_default_column =
                            Some(GeneratedOrDefaultColumn::DefaultColumn(DefaultColumnDesc {
                                snapshot_value: Some(snapshot_value.to_protobuf()),
                                expr: Some(expr_impl.to_expr_proto()),
                                // persist the original expression
                            }));
                    } else {
                        return Err(ErrorCode::BindError(format!(
                            "Default expression used in column `{}` cannot be evaluated. \
                            Use generated columns instead if you mean to reference other columns.",
                            column.name
                        ))
                        .into());
                    }
                }
                _ => {}
            }
        }
    }
    Ok(())
}

/// Currently we only support Primary key table constraint, so just return pk names if it exists
pub fn bind_table_constraints(table_constraints: &[TableConstraint]) -> Result<Vec<String>> {
    let mut pk_column_names = vec![];

    for constraint in table_constraints {
        match constraint {
            TableConstraint::Unique {
                name: _,
                columns,
                is_primary: true,
            } => {
                if !pk_column_names.is_empty() {
                    return Err(multiple_pk_definition_err());
                }
                pk_column_names = columns.iter().map(|c| c.real_value()).collect_vec();
            }
            _ => bail_not_implemented!("table constraint \"{}\"", constraint),
        }
    }
    Ok(pk_column_names)
}

pub fn bind_sql_pk_names(
    columns_defs: &[ColumnDef],
    pk_names_from_table_constraints: Vec<String>,
) -> Result<Vec<String>> {
    let mut pk_column_names = pk_names_from_table_constraints;

    for column in columns_defs {
        for option_def in &column.options {
            if let ColumnOption::Unique { is_primary: true } = option_def.option {
                if !pk_column_names.is_empty() {
                    return Err(multiple_pk_definition_err());
                }
                pk_column_names.push(column.name.real_value());
            };
        }
    }

    Ok(pk_column_names)
}

fn multiple_pk_definition_err() -> RwError {
    ErrorCode::BindError("multiple primary keys are not allowed".into()).into()
}

/// Binds primary keys defined in SQL.
///
/// It returns the columns together with `pk_column_ids`, and an optional row id column index if
/// added.
pub fn bind_pk_and_row_id_on_relation(
    mut columns: Vec<ColumnCatalog>,
    pk_names: Vec<String>,
    must_need_pk: bool,
) -> Result<(Vec<ColumnCatalog>, Vec<ColumnId>, Option<usize>)> {
    for c in &columns {
        assert!(c.column_id() != ColumnId::placeholder());
    }

    // Mapping from column name to column id.
    let name_to_id = columns
        .iter()
        .map(|c| (c.name(), c.column_id()))
        .collect::<HashMap<_, _>>();

    let mut pk_column_ids: Vec<_> = pk_names
        .iter()
        .map(|name| {
            name_to_id.get(name.as_str()).copied().ok_or_else(|| {
                ErrorCode::BindError(format!("column \"{name}\" named in key does not exist"))
            })
        })
        .try_collect()?;

    // Add `_row_id` column if `pk_column_ids` is empty and must_need_pk
    let need_row_id = pk_column_ids.is_empty() && must_need_pk;

    let row_id_index = need_row_id.then(|| {
        let column = ColumnCatalog::row_id_column();
        let index = columns.len();
        pk_column_ids = vec![column.column_id()];
        columns.push(column);
        index
    });

    if let Some(col) = columns.iter().map(|c| c.name()).duplicates().next() {
        Err(ErrorCode::InvalidInputSyntax(format!(
            "column \"{col}\" specified more than once"
        )))?;
    }

    Ok((columns, pk_column_ids, row_id_index))
}

/// `gen_create_table_plan_with_source` generates the plan for creating a table with an external
/// stream source.
#[allow(clippy::too_many_arguments)]
pub(crate) async fn gen_create_table_plan_with_source(
    mut handler_args: HandlerArgs,
    explain_options: ExplainOptions,
    table_name: ObjectName,
    column_defs: Vec<ColumnDef>,
    wildcard_idx: Option<usize>,
    constraints: Vec<TableConstraint>,
    format_encode: FormatEncodeOptions,
    source_watermarks: Vec<SourceWatermark>,
    mut col_id_gen: ColumnIdGenerator,
    include_column_options: IncludeOption,
    props: CreateTableProps,
) -> Result<(PlanRef, Option<PbSource>, PbTable)> {
    if props.append_only
        && format_encode.format != Format::Plain
        && format_encode.format != Format::Native
    {
        return Err(ErrorCode::BindError(format!(
            "Append only table does not support format {}.",
            format_encode.format
        ))
        .into());
    }

    let session = &handler_args.session;
    let with_properties = bind_connector_props(&handler_args, &format_encode, false)?;

    let db_name: &str = &session.database();
    let (schema_name, _) = Binder::resolve_schema_qualified_name(db_name, table_name.clone())?;

    let (columns_from_resolve_source, source_info) = bind_columns_from_source(
        session,
        &format_encode,
        Either::Left(&with_properties),
        CreateSourceType::Table,
    )
    .await?;

    let overwrite_options = OverwriteOptions::new(&mut handler_args);
    let rate_limit = overwrite_options.source_rate_limit;
    let (source_catalog, database_id, schema_id) = bind_create_source_or_table_with_connector(
        handler_args.clone(),
        table_name,
        format_encode,
        with_properties,
        &column_defs,
        constraints,
        wildcard_idx,
        source_watermarks,
        columns_from_resolve_source,
        source_info,
        include_column_options,
        &mut col_id_gen,
        CreateSourceType::Table,
        rate_limit,
    )
    .await?;

    let pb_source = source_catalog.to_prost(schema_id, database_id);

    let context = OptimizerContext::new(handler_args, explain_options);

    let (plan, table) = gen_table_plan_with_source(
        context.into(),
        schema_name,
        source_catalog,
        col_id_gen.into_version(),
        props,
    )?;

    Ok((plan, Some(pb_source), table))
}

/// `gen_create_table_plan` generates the plan for creating a table without an external stream
/// source.
#[allow(clippy::too_many_arguments)]
pub(crate) fn gen_create_table_plan(
    context: OptimizerContext,
    table_name: ObjectName,
    column_defs: Vec<ColumnDef>,
    constraints: Vec<TableConstraint>,
    mut col_id_gen: ColumnIdGenerator,
    source_watermarks: Vec<SourceWatermark>,
    props: CreateTableProps,
) -> Result<(PlanRef, PbTable)> {
    let mut columns = bind_sql_columns(&column_defs)?;
    for c in &mut columns {
        c.column_desc.column_id = col_id_gen.generate(&*c)?;
    }

    let (_, secret_refs, connection_refs) = context.with_options().clone().into_parts();
    if !secret_refs.is_empty() || !connection_refs.is_empty() {
        return Err(crate::error::ErrorCode::InvalidParameterValue("Secret reference and Connection reference are not allowed in options when creating table without external source".to_owned()).into());
    }

    gen_create_table_plan_without_source(
        context,
        table_name,
        columns,
        column_defs,
        constraints,
        source_watermarks,
        col_id_gen.into_version(),
        props,
    )
}

#[allow(clippy::too_many_arguments)]
pub(crate) fn gen_create_table_plan_without_source(
    context: OptimizerContext,
    table_name: ObjectName,
    columns: Vec<ColumnCatalog>,
    column_defs: Vec<ColumnDef>,
    constraints: Vec<TableConstraint>,
    source_watermarks: Vec<SourceWatermark>,
    version: TableVersion,
    props: CreateTableProps,
) -> Result<(PlanRef, PbTable)> {
    // XXX: Why not bind outside?
    let pk_names = bind_sql_pk_names(&column_defs, bind_table_constraints(&constraints)?)?;
    let (mut columns, pk_column_ids, row_id_index) =
        bind_pk_and_row_id_on_relation(columns, pk_names, true)?;

    let watermark_descs: Vec<WatermarkDesc> = bind_source_watermark(
        context.session_ctx(),
        table_name.real_value(),
        source_watermarks,
        &columns,
    )?;

    bind_sql_column_constraints(
        context.session_ctx(),
        table_name.real_value(),
        &mut columns,
        column_defs,
        &pk_column_ids,
    )?;
    let session = context.session_ctx().clone();

    let db_name = &session.database();
    let (schema_name, table_name) = Binder::resolve_schema_qualified_name(db_name, table_name)?;

    let info = CreateTableInfo {
        columns,
        pk_column_ids,
        row_id_index,
        watermark_descs,
        source_catalog: None,
        version,
    };

    gen_table_plan_inner(context.into(), schema_name, table_name, info, props)
}

fn gen_table_plan_with_source(
    context: OptimizerContextRef,
    schema_name: Option<String>,
    source_catalog: SourceCatalog,
    version: TableVersion,
    props: CreateTableProps,
) -> Result<(PlanRef, PbTable)> {
    let table_name = source_catalog.name.clone();

    let info = CreateTableInfo {
        columns: source_catalog.columns.clone(),
        pk_column_ids: source_catalog.pk_col_ids.clone(),
        row_id_index: source_catalog.row_id_index,
        watermark_descs: source_catalog.watermark_descs.clone(),
        source_catalog: Some(source_catalog),
        version,
    };

    gen_table_plan_inner(context, schema_name, table_name, info, props)
}

/// On-conflict behavior either from user input or existing table catalog.
#[derive(Clone, Copy)]
pub enum EitherOnConflict {
    Ast(Option<OnConflict>),
    Resolved(ConflictBehavior),
}

impl From<Option<OnConflict>> for EitherOnConflict {
    fn from(v: Option<OnConflict>) -> Self {
        Self::Ast(v)
    }
}

impl From<ConflictBehavior> for EitherOnConflict {
    fn from(v: ConflictBehavior) -> Self {
        Self::Resolved(v)
    }
}

impl EitherOnConflict {
    /// Resolves the conflict behavior based on the given information.
    pub fn to_behavior(self, append_only: bool, row_id_as_pk: bool) -> Result<ConflictBehavior> {
        let conflict_behavior = match self {
            EitherOnConflict::Ast(on_conflict) => {
                if append_only {
                    if row_id_as_pk {
                        // Primary key will be generated, no conflict check needed.
                        ConflictBehavior::NoCheck
                    } else {
                        // User defined PK on append-only table, enforce `DO NOTHING`.
                        if let Some(on_conflict) = on_conflict
                            && on_conflict != OnConflict::Nothing
                        {
                            return Err(ErrorCode::InvalidInputSyntax(
                                "When PRIMARY KEY constraint applied to an APPEND ONLY table, \
                                     the ON CONFLICT behavior must be DO NOTHING."
                                    .to_owned(),
                            )
                            .into());
                        }
                        ConflictBehavior::IgnoreConflict
                    }
                } else {
                    // Default to `UPDATE FULL` for non-append-only tables.
                    match on_conflict.unwrap_or(OnConflict::UpdateFull) {
                        OnConflict::UpdateFull => ConflictBehavior::Overwrite,
                        OnConflict::Nothing => ConflictBehavior::IgnoreConflict,
                        OnConflict::UpdateIfNotNull => ConflictBehavior::DoUpdateIfNotNull,
                    }
                }
            }
            EitherOnConflict::Resolved(b) => b,
        };

        Ok(conflict_behavior)
    }
}

/// Arguments of the functions that generate a table plan, part 1.
///
/// Compared to [`CreateTableProps`], this struct contains fields that need some work of binding
/// or resolving based on the user input.
pub struct CreateTableInfo {
    pub columns: Vec<ColumnCatalog>,
    pub pk_column_ids: Vec<ColumnId>,
    pub row_id_index: Option<usize>,
    pub watermark_descs: Vec<WatermarkDesc>,
    pub source_catalog: Option<SourceCatalog>,
    pub version: TableVersion,
}

/// Arguments of the functions that generate a table plan, part 2.
///
/// Compared to [`CreateTableInfo`], this struct contains fields that can be (relatively) simply
/// obtained from the input or the context.
pub struct CreateTableProps {
    pub definition: String,
    pub append_only: bool,
    pub on_conflict: EitherOnConflict,
    pub with_version_column: Option<String>,
    pub webhook_info: Option<PbWebhookSourceInfo>,
    pub engine: Engine,
}

#[allow(clippy::too_many_arguments)]
fn gen_table_plan_inner(
    context: OptimizerContextRef,
    schema_name: Option<String>,
    table_name: String,
    info: CreateTableInfo,
    props: CreateTableProps,
) -> Result<(PlanRef, PbTable)> {
    let CreateTableInfo {
        ref columns,
        row_id_index,
        ref watermark_descs,
        ref source_catalog,
        ..
    } = info;
    let CreateTableProps { append_only, .. } = props;

    let (database_id, schema_id) = context
        .session_ctx()
        .get_database_and_schema_id_for_create(schema_name)?;

    let session = context.session_ctx().clone();
    let retention_seconds = context.with_options().retention_seconds();

    let source_node: PlanRef = LogicalSource::new(
        source_catalog.clone().map(Rc::new),
        columns.clone(),
        row_id_index,
        SourceNodeKind::CreateTable,
        context.clone(),
        None,
    )?
    .into();

    let required_cols = FixedBitSet::with_capacity(columns.len());
    let plan_root = PlanRoot::new_with_logical_plan(
        source_node,
        RequiredDist::Any,
        Order::any(),
        required_cols,
        vec![],
    );

    if !append_only && !watermark_descs.is_empty() {
        return Err(ErrorCode::NotSupported(
            "Defining watermarks on table requires the table to be append only.".to_owned(),
            "Use the key words `APPEND ONLY`".to_owned(),
        )
        .into());
    }

    if !append_only && retention_seconds.is_some() {
        return Err(ErrorCode::NotSupported(
            "Defining retention seconds on table requires the table to be append only.".to_owned(),
            "Use the key words `APPEND ONLY`".to_owned(),
        )
        .into());
    }

    let materialize = plan_root.gen_table_plan(context, table_name, info, props)?;

    let mut table = materialize.table().to_prost(schema_id, database_id);

    table.owner = session.user_id();
    Ok((materialize.into(), table))
}

/// Generate stream plan for cdc table based on shared source.
/// In replace workflow, the `table_id` is the id of the table to be replaced
/// in create table workflow, the `table_id` is a placeholder will be filled in the Meta
#[allow(clippy::too_many_arguments)]
pub(crate) fn gen_create_table_plan_for_cdc_table(
    context: OptimizerContextRef,
    source: Arc<SourceCatalog>,
    external_table_name: String,
    column_defs: Vec<ColumnDef>,
    mut columns: Vec<ColumnCatalog>,
    pk_names: Vec<String>,
    cdc_with_options: WithOptionsSecResolved,
    mut col_id_gen: ColumnIdGenerator,
    on_conflict: Option<OnConflict>,
    with_version_column: Option<String>,
    include_column_options: IncludeOption,
    table_name: ObjectName,
    resolved_table_name: String, // table name without schema prefix
    database_id: DatabaseId,
    schema_id: SchemaId,
    table_id: TableId,
    engine: Engine,
) -> Result<(PlanRef, PbTable)> {
    let session = context.session_ctx().clone();

    // append additional columns to the end
    handle_addition_columns(
        None,
        &cdc_with_options,
        include_column_options,
        &mut columns,
        true,
    )?;

    for c in &mut columns {
        c.column_desc.column_id = col_id_gen.generate(&*c)?;
    }

    let (mut columns, pk_column_ids, _row_id_index) =
        bind_pk_and_row_id_on_relation(columns, pk_names, true)?;

    // NOTES: In auto schema change, default value is not provided in column definition.
    bind_sql_column_constraints(
        context.session_ctx(),
        table_name.real_value(),
        &mut columns,
        column_defs,
        &pk_column_ids,
    )?;

    let definition = context.normalized_sql().to_owned();

    let pk_column_indices = {
        let mut id_to_idx = HashMap::new();
        columns.iter().enumerate().for_each(|(idx, c)| {
            id_to_idx.insert(c.column_id(), idx);
        });
        // pk column id must exist in table columns.
        pk_column_ids
            .iter()
            .map(|c| id_to_idx.get(c).copied().unwrap())
            .collect_vec()
    };
    let table_pk = pk_column_indices
        .iter()
        .map(|idx| ColumnOrder::new(*idx, OrderType::ascending()))
        .collect();

    let (options, secret_refs) = cdc_with_options.into_parts();

    let non_generated_column_descs = columns
        .iter()
        .filter(|&c| (!c.is_generated()))
        .map(|c| c.column_desc.clone())
        .collect_vec();
    let non_generated_column_num = non_generated_column_descs.len();

    let cdc_table_desc = CdcTableDesc {
        table_id,
        source_id: source.id.into(), // id of cdc source streaming job
        external_table_name: external_table_name.clone(),
        pk: table_pk,
        columns: non_generated_column_descs,
        stream_key: pk_column_indices,
        connect_properties: options,
        secret_refs,
    };

    tracing::debug!(?cdc_table_desc, "create cdc table");

    let options = CdcScanOptions::from_with_options(context.with_options())?;

    let logical_scan = LogicalCdcScan::create(
        external_table_name.clone(),
        Rc::new(cdc_table_desc),
        context.clone(),
        options,
    );

    let scan_node: PlanRef = logical_scan.into();
    let required_cols = FixedBitSet::with_capacity(non_generated_column_num);
    let plan_root = PlanRoot::new_with_logical_plan(
        scan_node,
        RequiredDist::Any,
        Order::any(),
        required_cols,
        vec![],
    );

    let cdc_table_id = build_cdc_table_id(source.id, &external_table_name);
    let materialize = plan_root.gen_table_plan(
        context,
        resolved_table_name,
        CreateTableInfo {
            columns,
            pk_column_ids,
            row_id_index: None,
            watermark_descs: vec![],
            source_catalog: Some((*source).clone()),
            version: col_id_gen.into_version(),
        },
        CreateTableProps {
            definition,
            append_only: false,
            on_conflict: on_conflict.into(),
            with_version_column,
            webhook_info: None,
            engine,
        },
    )?;

    let mut table = materialize.table().to_prost(schema_id, database_id);
    table.owner = session.user_id();
    table.cdc_table_id = Some(cdc_table_id);
    table.dependent_relations = vec![source.id];

    Ok((materialize.into(), table))
}

fn derive_with_options_for_cdc_table(
    source_with_properties: &WithOptionsSecResolved,
    external_table_name: String,
) -> Result<WithOptionsSecResolved> {
    use source::cdc::{MYSQL_CDC_CONNECTOR, POSTGRES_CDC_CONNECTOR, SQL_SERVER_CDC_CONNECTOR};
    // we should remove the prefix from `full_table_name`
    let mut with_options = source_with_properties.clone();
    if let Some(connector) = source_with_properties.get(UPSTREAM_SOURCE_KEY) {
        match connector.as_str() {
            MYSQL_CDC_CONNECTOR => {
                // MySQL doesn't allow '.' in database name and table name, so we can split the
                // external table name by '.' to get the table name
                let (db_name, table_name) = external_table_name.split_once('.').ok_or_else(|| {
                    anyhow!("The upstream table name must contain database name prefix, e.g. 'database.table'")
                })?;
                with_options.insert(DATABASE_NAME_KEY.into(), db_name.into());
                with_options.insert(TABLE_NAME_KEY.into(), table_name.into());
            }
            POSTGRES_CDC_CONNECTOR => {
                let (schema_name, table_name) = external_table_name
                    .split_once('.')
                    .ok_or_else(|| anyhow!("The upstream table name must contain schema name prefix, e.g. 'public.table'"))?;

                // insert 'schema.name' into connect properties
                with_options.insert(SCHEMA_NAME_KEY.into(), schema_name.into());
                with_options.insert(TABLE_NAME_KEY.into(), table_name.into());
            }
            SQL_SERVER_CDC_CONNECTOR => {
                // SQL Server external table name is in 'databaseName.schemaName.tableName' pattern,
                // we remove the database name prefix and split the schema name and table name
                let schema_table_name = external_table_name
                    .split_once('.')
                    .ok_or_else(|| {
                        anyhow!("The upstream table name must be in 'database.schema.table' format")
                    })?
                    .1;

                let (schema_name, table_name) =
                    schema_table_name.split_once('.').ok_or_else(|| {
                        anyhow!("The table name must contain schema name prefix, e.g. 'dbo.table'")
                    })?;

                // insert 'schema.name' into connect properties
                with_options.insert(SCHEMA_NAME_KEY.into(), schema_name.into());
                with_options.insert(TABLE_NAME_KEY.into(), table_name.into());
            }
            _ => {
                return Err(RwError::from(anyhow!(
                    "connector {} is not supported for cdc table",
                    connector
                )));
            }
        };
    }
    Ok(with_options)
}

#[allow(clippy::too_many_arguments)]
pub(super) async fn handle_create_table_plan(
    handler_args: HandlerArgs,
    explain_options: ExplainOptions,
    format_encode: Option<FormatEncodeOptions>,
    cdc_table_info: Option<CdcTableInfo>,
    table_name: ObjectName,
    column_defs: Vec<ColumnDef>,
    wildcard_idx: Option<usize>,
    constraints: Vec<TableConstraint>,
    source_watermarks: Vec<SourceWatermark>,
    append_only: bool,
    on_conflict: Option<OnConflict>,
    with_version_column: Option<String>,
    include_column_options: IncludeOption,
    webhook_info: Option<WebhookSourceInfo>,
    engine: Engine,
) -> Result<(PlanRef, Option<PbSource>, PbTable, TableJobType)> {
    let col_id_gen = ColumnIdGenerator::new_initial();
    let format_encode = check_create_table_with_source(
        &handler_args.with_options,
        format_encode,
        &include_column_options,
        &cdc_table_info,
    )?;
    let webhook_info = webhook_info
        .map(|info| bind_webhook_info(&handler_args.session, &column_defs, info))
        .transpose()?;

    let props = CreateTableProps {
        definition: handler_args.normalized_sql.clone(),
        append_only,
        on_conflict: on_conflict.into(),
        with_version_column: with_version_column.clone(),
        webhook_info,
        engine,
    };

    let ((plan, source, table), job_type) = match (format_encode, cdc_table_info.as_ref()) {
        (Some(format_encode), None) => (
            gen_create_table_plan_with_source(
                handler_args,
                explain_options,
                table_name.clone(),
                column_defs,
                wildcard_idx,
                constraints,
                format_encode,
                source_watermarks,
                col_id_gen,
                include_column_options,
                props,
            )
            .await?,
            TableJobType::General,
        ),
        (None, None) => {
            let context = OptimizerContext::new(handler_args, explain_options);
            let (plan, table) = gen_create_table_plan(
                context,
                table_name.clone(),
                column_defs,
                constraints,
                col_id_gen,
                source_watermarks,
                props,
            )?;

            ((plan, None, table), TableJobType::General)
        }

        (None, Some(cdc_table)) => {
            sanity_check_for_cdc_table(
                append_only,
                &column_defs,
                &wildcard_idx,
                &constraints,
                &source_watermarks,
            )?;

            let session = &handler_args.session;
<<<<<<< HEAD
            let db_name = session.database();
            let user_name = &session.auth_context().user_name;
            let search_path = session.config().search_path();
=======
            let db_name = &session.database();
>>>>>>> cbf002fc
            let (schema_name, resolved_table_name) =
                Binder::resolve_schema_qualified_name(db_name, table_name.clone())?;
            let (database_id, schema_id) =
                session.get_database_and_schema_id_for_create(schema_name.clone())?;

            // cdc table cannot be append-only
            let (format_encode, source_name) =
                Binder::resolve_schema_qualified_name(db_name, cdc_table.source_name.clone())?;

            let source = {
                let catalog_reader = session.env().catalog_reader().read_guard();
                let schema_path =
                    SchemaPath::new(format_encode.as_deref(), &search_path, user_name);

                let (source, _) = catalog_reader.get_source_by_name(
                    db_name,
                    schema_path,
                    source_name.as_str(),
                )?;
                source.clone()
            };
            let cdc_with_options: WithOptionsSecResolved = derive_with_options_for_cdc_table(
                &source.with_properties,
                cdc_table.external_table_name.clone(),
            )?;

            let (columns, pk_names) = match wildcard_idx {
                Some(_) => bind_cdc_table_schema_externally(cdc_with_options.clone()).await?,
                None => {
                    for column_def in &column_defs {
                        for option_def in &column_def.options {
                            if let ColumnOption::DefaultColumns(_) = option_def.option {
                                return Err(ErrorCode::NotSupported(
                                            "Default value for columns defined on the table created from a CDC source".into(),
                                            "Remove the default value expression in the column definitions".into(),
                                        )
                                            .into());
                            }
                        }
                    }

                    let (mut columns, pk_names) =
                        bind_cdc_table_schema(&column_defs, &constraints, None)?;
                    // read default value definition from external db
                    let (options, secret_refs) = cdc_with_options.clone().into_parts();
                    let config = ExternalTableConfig::try_from_btreemap(options, secret_refs)
                        .context("failed to extract external table config")?;

                    let table = ExternalTableImpl::connect(config)
                        .await
                        .context("failed to auto derive table schema")?;
                    let external_columns: Vec<_> = table
                        .column_descs()
                        .iter()
                        .cloned()
                        .map(|column_desc| ColumnCatalog {
                            column_desc,
                            is_hidden: false,
                        })
                        .collect();
                    for (col, external_col) in
                        columns.iter_mut().zip_eq_fast(external_columns.into_iter())
                    {
                        col.column_desc.generated_or_default_column =
                            external_col.column_desc.generated_or_default_column;
                    }
                    (columns, pk_names)
                }
            };

            let context: OptimizerContextRef =
                OptimizerContext::new(handler_args, explain_options).into();
            let (plan, table) = gen_create_table_plan_for_cdc_table(
                context,
                source,
                cdc_table.external_table_name.clone(),
                column_defs,
                columns,
                pk_names,
                cdc_with_options,
                col_id_gen,
                on_conflict,
                with_version_column,
                include_column_options,
                table_name,
                resolved_table_name,
                database_id,
                schema_id,
                TableId::placeholder(),
                engine,
            )?;

            ((plan, None, table), TableJobType::SharedCdcSource)
        }
        (Some(_), Some(_)) => {
            return Err(ErrorCode::NotSupported(
                "Data format and encoding format doesn't apply to table created from a CDC source"
                    .into(),
                "Remove the FORMAT and ENCODE specification".into(),
            )
            .into())
        }
    };
    Ok((plan, source, table, job_type))
}

fn sanity_check_for_cdc_table(
    append_only: bool,
    column_defs: &Vec<ColumnDef>,
    wildcard_idx: &Option<usize>,
    constraints: &Vec<TableConstraint>,
    source_watermarks: &Vec<SourceWatermark>,
) -> Result<()> {
    // wildcard cannot be used with column definitions
    if wildcard_idx.is_some() && !column_defs.is_empty() {
        return Err(ErrorCode::NotSupported(
            "wildcard(*) and column definitions cannot be used together".to_owned(),
            "Remove the wildcard or column definitions".to_owned(),
        )
        .into());
    }

    // cdc table must have primary key constraint or primary key column
    if !wildcard_idx.is_some()
        && !constraints.iter().any(|c| {
            matches!(
                c,
                TableConstraint::Unique {
                    is_primary: true,
                    ..
                }
            )
        })
        && !column_defs.iter().any(|col| {
            col.options
                .iter()
                .any(|opt| matches!(opt.option, ColumnOption::Unique { is_primary: true }))
        })
    {
        return Err(ErrorCode::NotSupported(
            "CDC table without primary key constraint is not supported".to_owned(),
            "Please define a primary key".to_owned(),
        )
        .into());
    }
    if append_only {
        return Err(ErrorCode::NotSupported(
            "append only modifier on the table created from a CDC source".into(),
            "Remove the APPEND ONLY clause".into(),
        )
        .into());
    }

    if !source_watermarks.is_empty() {
        return Err(ErrorCode::NotSupported(
            "watermark defined on the table created from a CDC source".into(),
            "Remove the Watermark definitions".into(),
        )
        .into());
    }

    Ok(())
}

/// Derive schema for cdc table when create a new Table or alter an existing Table
async fn bind_cdc_table_schema_externally(
    cdc_with_options: WithOptionsSecResolved,
) -> Result<(Vec<ColumnCatalog>, Vec<String>)> {
    // read cdc table schema from external db or parsing the schema from SQL definitions
    Feature::CdcTableSchemaMap.check_available().map_err(
        |err: risingwave_common::license::FeatureNotAvailable| {
            ErrorCode::NotSupported(
                err.to_report_string(),
                "Please define the schema manually".to_owned(),
            )
        },
    )?;
    let (options, secret_refs) = cdc_with_options.into_parts();
    let config = ExternalTableConfig::try_from_btreemap(options, secret_refs)
        .context("failed to extract external table config")?;

    let table = ExternalTableImpl::connect(config)
        .await
        .context("failed to auto derive table schema")?;
    Ok((
        table
            .column_descs()
            .iter()
            .cloned()
            .map(|column_desc| ColumnCatalog {
                column_desc,
                is_hidden: false,
            })
            .collect(),
        table.pk_names().clone(),
    ))
}

/// Derive schema for cdc table when create a new Table or alter an existing Table
fn bind_cdc_table_schema(
    column_defs: &Vec<ColumnDef>,
    constraints: &Vec<TableConstraint>,
    new_version_columns: Option<Vec<ColumnCatalog>>,
) -> Result<(Vec<ColumnCatalog>, Vec<String>)> {
    let mut columns = bind_sql_columns(column_defs)?;
    // If new_version_columns is provided, we are in the process of auto schema change.
    // update the default value column since the default value column is not set in the
    // column sql definition.
    if let Some(new_version_columns) = new_version_columns {
        for (col, new_version_col) in columns
            .iter_mut()
            .zip_eq_fast(new_version_columns.into_iter())
        {
            assert_eq!(col.name(), new_version_col.name());
            col.column_desc.generated_or_default_column =
                new_version_col.column_desc.generated_or_default_column;
        }
    }

    let pk_names = bind_sql_pk_names(column_defs, bind_table_constraints(constraints)?)?;

    Ok((columns, pk_names))
}

#[allow(clippy::too_many_arguments)]
pub async fn handle_create_table(
    handler_args: HandlerArgs,
    table_name: ObjectName,
    column_defs: Vec<ColumnDef>,
    wildcard_idx: Option<usize>,
    constraints: Vec<TableConstraint>,
    if_not_exists: bool,
    format_encode: Option<FormatEncodeOptions>,
    source_watermarks: Vec<SourceWatermark>,
    append_only: bool,
    on_conflict: Option<OnConflict>,
    with_version_column: Option<String>,
    cdc_table_info: Option<CdcTableInfo>,
    include_column_options: IncludeOption,
    webhook_info: Option<WebhookSourceInfo>,
    ast_engine: risingwave_sqlparser::ast::Engine,
) -> Result<RwPgResponse> {
    let session = handler_args.session.clone();

    if append_only {
        session.notice_to_user("APPEND ONLY TABLE is currently an experimental feature.");
    }

    session.check_cluster_limits().await?;

    let engine = match ast_engine {
        risingwave_sqlparser::ast::Engine::Hummock => Engine::Hummock,
        risingwave_sqlparser::ast::Engine::Iceberg => Engine::Iceberg,
    };

    if let Either::Right(resp) = session.check_relation_name_duplicated(
        table_name.clone(),
        StatementType::CREATE_TABLE,
        if_not_exists,
    )? {
        return Ok(resp);
    }

    let (graph, source, table, job_type) = {
        let (plan, source, table, job_type) = handle_create_table_plan(
            handler_args.clone(),
            ExplainOptions::default(),
            format_encode,
            cdc_table_info,
            table_name.clone(),
            column_defs.clone(),
            wildcard_idx,
            constraints.clone(),
            source_watermarks,
            append_only,
            on_conflict,
            with_version_column,
            include_column_options,
            webhook_info,
            engine,
        )
        .await?;

        let graph = build_graph(plan)?;

        (graph, source, table, job_type)
    };

    tracing::trace!(
        "name={}, graph=\n{}",
        table_name,
        serde_json::to_string_pretty(&graph).unwrap()
    );

    // Handle engine
    match engine {
        Engine::Hummock => {
            let catalog_writer = session.catalog_writer()?;
            catalog_writer
                .create_table(source, table, graph, job_type)
                .await?;
        }
        Engine::Iceberg => {
            create_iceberg_engine_table(
                session,
                handler_args,
                source,
                table,
                graph,
                job_type,
                column_defs,
                constraints,
                table_name,
            )
            .await?;
        }
    }

    Ok(PgResponse::empty_result(StatementType::CREATE_TABLE))
}

#[allow(clippy::too_many_arguments)]
pub async fn create_iceberg_engine_table(
    session: Arc<SessionImpl>,
    handler_args: HandlerArgs,
    mut source: Option<PbSource>,
    table: PbTable,
    graph: StreamFragmentGraph,
    job_type: TableJobType,
    column_defs: Vec<ColumnDef>,
    constraints: Vec<TableConstraint>,
    table_name: ObjectName,
) -> Result<()> {
    // 1. fetch iceberg engine options from the meta node.
    // 2. create a hummock table
    // 3. create an iceberg sink
    // 4. create an iceberg source

    let meta_client = session.env().meta_client();
    let system_params = meta_client.get_system_params().await?;
    let state_store_endpoint = system_params.state_store().to_owned();
    let data_directory = system_params.data_directory().to_owned();
    let meta_store_endpoint = meta_client.get_meta_store_endpoint().await?;

    let (s3_region, s3_bucket, s3_endpoint, s3_ak, s3_sk) = match state_store_endpoint {
        s3 if s3.starts_with("hummock+s3://") => {
            let s3_region = if let Ok(s3_region) = std::env::var("AWS_REGION") {
                s3_region
            } else {
                bail!("To create an iceberg engine table with s3 backend, AWS_REGION needed to be set");
            };
            (
                s3_region,
                s3.strip_prefix("hummock+s3://").unwrap().to_owned(),
                None,
                None,
                None,
            )
        }
        minio if minio.starts_with("hummock+minio://") => {
            let server = minio.strip_prefix("hummock+minio://").unwrap();
            let (access_key_id, rest) = server.split_once(':').unwrap();
            let (secret_access_key, mut rest) = rest.split_once('@').unwrap();
            let endpoint_prefix = if let Some(rest_stripped) = rest.strip_prefix("https://") {
                rest = rest_stripped;
                "https://"
            } else if let Some(rest_stripped) = rest.strip_prefix("http://") {
                rest = rest_stripped;
                "http://"
            } else {
                "http://"
            };
            let (address, bucket) = rest.split_once('/').unwrap();
            (
                "us-east-1".to_owned(),
                bucket.to_owned(),
                Some(format!("{}{}", endpoint_prefix, address)),
                Some(access_key_id.to_owned()),
                Some(secret_access_key.to_owned()),
            )
        }
        _ => {
            bail!(
                "iceberg engine can't operate with this state store endpoint: {}",
                state_store_endpoint
            );
        }
    };

    let meta_store_endpoint = url::Url::parse(&meta_store_endpoint).map_err(|_| {
        ErrorCode::InternalError("failed to parse the meta store endpoint".to_owned())
    })?;
    let meta_store_backend = meta_store_endpoint.scheme().to_owned();
    let meta_store_user = meta_store_endpoint.username().to_owned();
    let meta_store_password = meta_store_endpoint
        .password()
        .ok_or_else(|| {
            ErrorCode::InternalError("failed to parse password from meta store endpoint".to_owned())
        })?
        .to_owned();
    let meta_store_host = meta_store_endpoint
        .host_str()
        .ok_or_else(|| {
            ErrorCode::InternalError("failed to parse host from meta store endpoint".to_owned())
        })?
        .to_owned();
    let meta_store_port = meta_store_endpoint.port().ok_or_else(|| {
        ErrorCode::InternalError("failed to parse port from meta store endpoint".to_owned())
    })?;
    let meta_store_database = meta_store_endpoint
        .path()
        .trim_start_matches('/')
        .to_owned();

    let Ok(meta_backend) = MetaBackend::from_str(&meta_store_backend, true) else {
        bail!("failed to parse meta backend: {}", meta_store_backend);
    };

    let rw_db_name = session
        .env()
        .catalog_reader()
        .read_guard()
        .get_database_by_id(&table.database_id)?
        .name()
        .to_owned();
    let rw_schema_name = session
        .env()
        .catalog_reader()
        .read_guard()
        .get_schema_by_id(&table.database_id, &table.schema_id)?
        .name()
        .clone();
    let iceberg_catalog_name = rw_db_name.clone();
    let iceberg_database_name = rw_schema_name.clone();
    let iceberg_table_name = table_name.0.last().unwrap().real_value();

    // Iceberg sinks require a primary key, if none is provided, we will use the _row_id column
    // Fetch primary key from columns
    let mut pks = column_defs
        .into_iter()
        .filter(|c| {
            c.options
                .iter()
                .any(|o| matches!(o.option, ColumnOption::Unique { is_primary: true }))
        })
        .map(|c| c.name.to_string())
        .collect::<Vec<String>>();

    // Fetch primary key from constraints
    if pks.is_empty() {
        pks = constraints
            .into_iter()
            .filter(|c| {
                matches!(
                    c,
                    TableConstraint::Unique {
                        is_primary: true,
                        ..
                    }
                )
            })
            .flat_map(|c| match c {
                TableConstraint::Unique { columns, .. } => columns
                    .into_iter()
                    .map(|c| c.to_string())
                    .collect::<Vec<String>>(),
                _ => vec![],
            })
            .collect::<Vec<String>>();
    }

    // For the table without primary key. We will use `_row_id` as primary key
    let sink_from = if pks.is_empty() {
        pks = vec![RISINGWAVE_ICEBERG_ROW_ID.to_owned()];
        let [stmt]: [_; 1] = Parser::parse_sql(&format!(
            "select {} as {}, * from {}",
            ROWID_PREFIX, RISINGWAVE_ICEBERG_ROW_ID, table_name
        ))
        .context("unable to parse query")?
        .try_into()
        .unwrap();

        let Statement::Query(query) = &stmt else {
            panic!("unexpected statement: {:?}", stmt);
        };
        CreateSink::AsQuery(query.clone())
    } else {
        CreateSink::From(table_name.clone())
    };

    let with_properties = WithProperties(vec![]);
    let mut sink_name = table_name.clone();
    *sink_name.0.last_mut().unwrap() = Ident::from(
        (ICEBERG_SINK_PREFIX.to_owned() + &sink_name.0.last().unwrap().real_value()).as_str(),
    );
    let create_sink_stmt = CreateSinkStatement {
        if_not_exists: false,
        sink_name,
        with_properties,
        sink_from,
        columns: vec![],
        emit_mode: None,
        sink_schema: None,
        into_table_name: None,
    };

    let catalog_uri = match meta_backend {
        MetaBackend::Postgres => {
            format!(
                "jdbc:postgresql://{}:{}/{}",
                meta_store_host.clone(),
                meta_store_port.clone(),
                meta_store_database.clone()
            )
        }
        MetaBackend::Mysql => {
            format!(
                "jdbc:mysql://{}:{}/{}",
                meta_store_host.clone(),
                meta_store_port.clone(),
                meta_store_database.clone()
            )
        }
        MetaBackend::Sqlite | MetaBackend::Sql | MetaBackend::Mem => {
            bail!(
                "Unsupported meta backend for iceberg engine table: {}",
                meta_store_backend
            );
        }
    };

    let warehouse_path = format!(
        "s3://{}/{}/iceberg/{}",
        s3_bucket, data_directory, iceberg_catalog_name
    );

    let mut sink_handler_args = handler_args.clone();
    let mut with = BTreeMap::new();
    with.insert("connector".to_owned(), "iceberg".to_owned());

    with.insert("primary_key".to_owned(), pks.join(","));
    with.insert("type".to_owned(), "upsert".to_owned());
    with.insert("catalog.type".to_owned(), "jdbc".to_owned());
    with.insert("warehouse.path".to_owned(), warehouse_path.clone());
    if let Some(s3_endpoint) = s3_endpoint.clone() {
        with.insert("s3.endpoint".to_owned(), s3_endpoint);
    }
    if let Some(s3_ak) = s3_ak.clone() {
        with.insert("s3.access.key".to_owned(), s3_ak.clone());
    }
    if let Some(s3_sk) = s3_sk.clone() {
        with.insert("s3.secret.key".to_owned(), s3_sk.clone());
    }
    with.insert("s3.region".to_owned(), s3_region.clone());
    with.insert("catalog.uri".to_owned(), catalog_uri.clone());
    with.insert("catalog.jdbc.user".to_owned(), meta_store_user.clone());
    with.insert(
        "catalog.jdbc.password".to_owned(),
        meta_store_password.clone(),
    );
    with.insert("catalog.name".to_owned(), iceberg_catalog_name.clone());
    with.insert("database.name".to_owned(), iceberg_database_name.clone());
    with.insert("table.name".to_owned(), iceberg_table_name.clone());
    let commit_checkpoint_interval = handler_args
        .with_options
        .get(COMMIT_CHECKPOINT_INTERVAL)
        .map(|v| v.to_owned())
        .unwrap_or_else(|| "60".to_owned());
    let commit_checkpoint_interval = commit_checkpoint_interval.parse::<u32>().map_err(|_| {
        ErrorCode::InvalidInputSyntax(format!(
            "commit_checkpoint_interval must be a positive integer: {}",
            commit_checkpoint_interval
        ))
    })?;

    if commit_checkpoint_interval == 0 {
        bail!("commit_checkpoint_interval must be a positive integer: 0");
    }

    // remove commit_checkpoint_interval from source options, otherwise it will be considered as an unknown field.
    source
        .as_mut()
        .map(|x| x.with_properties.remove(COMMIT_CHECKPOINT_INTERVAL));

    let sink_decouple = session.config().sink_decouple();
    if matches!(sink_decouple, SinkDecouple::Disable) && commit_checkpoint_interval > 1 {
        bail!("config conflict: `commit_checkpoint_interval` larger than 1 means that sink decouple must be enabled, but session config sink_decouple is disabled")
    }

    with.insert(
        COMMIT_CHECKPOINT_INTERVAL.to_owned(),
        commit_checkpoint_interval.to_string(),
    );
    with.insert("create_table_if_not_exists".to_owned(), "true".to_owned());
    with.insert("enable_config_load".to_owned(), "true".to_owned());
    sink_handler_args.with_options = WithOptions::new_with_options(with);

    let mut source_name = table_name.clone();
    *source_name.0.last_mut().unwrap() = Ident::from(
        (ICEBERG_SOURCE_PREFIX.to_owned() + &source_name.0.last().unwrap().real_value()).as_str(),
    );
    let create_source_stmt = CreateSourceStatement {
        temporary: false,
        if_not_exists: false,
        columns: vec![],
        source_name,
        wildcard_idx: None,
        constraints: vec![],
        with_properties: WithProperties(vec![]),
        format_encode: CompatibleFormatEncode::V2(FormatEncodeOptions::none()),
        source_watermarks: vec![],
        include_column_options: vec![],
    };

    let mut source_handler_args = handler_args.clone();
    let mut with = BTreeMap::new();
    with.insert("connector".to_owned(), "iceberg".to_owned());
    with.insert("catalog.type".to_owned(), "jdbc".to_owned());
    with.insert("warehouse.path".to_owned(), warehouse_path.clone());
    if let Some(s3_endpoint) = s3_endpoint {
        with.insert("s3.endpoint".to_owned(), s3_endpoint.clone());
    }
    if let Some(s3_ak) = s3_ak.clone() {
        with.insert("s3.access.key".to_owned(), s3_ak.clone());
    }
    if let Some(s3_sk) = s3_sk.clone() {
        with.insert("s3.secret.key".to_owned(), s3_sk.clone());
    }
    with.insert("s3.region".to_owned(), s3_region.clone());
    with.insert("catalog.uri".to_owned(), catalog_uri.clone());
    with.insert("catalog.jdbc.user".to_owned(), meta_store_user.clone());
    with.insert(
        "catalog.jdbc.password".to_owned(),
        meta_store_password.clone(),
    );
    with.insert("catalog.name".to_owned(), iceberg_catalog_name.clone());
    with.insert("database.name".to_owned(), iceberg_database_name.clone());
    with.insert("table.name".to_owned(), iceberg_table_name.clone());
    with.insert("enable_config_load".to_owned(), "true".to_owned());
    source_handler_args.with_options = WithOptions::new_with_options(with);

    // before we create the table, ensure the JVM is initialized as we use jdbc catalog right now.
    // If JVM isn't initialized successfully, current not atomic ddl will result in a partially created iceberg engine table.
    let _ = JVM.get_or_init()?;

    let catalog_writer = session.catalog_writer()?;
    // TODO(iceberg): make iceberg engine table creation ddl atomic
    catalog_writer
        .create_table(source, table, graph, job_type)
        .await?;
    create_sink::handle_create_sink(sink_handler_args, create_sink_stmt).await?;
    create_source::handle_create_source(source_handler_args, create_source_stmt).await?;

    Ok(())
}

pub fn check_create_table_with_source(
    with_options: &WithOptions,
    format_encode: Option<FormatEncodeOptions>,
    include_column_options: &IncludeOption,
    cdc_table_info: &Option<CdcTableInfo>,
) -> Result<Option<FormatEncodeOptions>> {
    // skip check for cdc table
    if cdc_table_info.is_some() {
        return Ok(format_encode);
    }
    let defined_source = with_options.is_source_connector();

    if !include_column_options.is_empty() && !defined_source {
        return Err(ErrorCode::InvalidInputSyntax(
            "INCLUDE should be used with a connector".to_owned(),
        )
        .into());
    }
    if defined_source {
        format_encode.as_ref().ok_or_else(|| {
            ErrorCode::InvalidInputSyntax("Please specify a source schema using FORMAT".to_owned())
        })?;
    }
    Ok(format_encode)
}

#[allow(clippy::too_many_arguments)]
pub async fn generate_stream_graph_for_replace_table(
    _session: &Arc<SessionImpl>,
    table_name: ObjectName,
    original_catalog: &Arc<TableCatalog>,
    format_encode: Option<FormatEncodeOptions>,
    handler_args: HandlerArgs,
    col_id_gen: ColumnIdGenerator,
    column_defs: Vec<ColumnDef>,
    wildcard_idx: Option<usize>,
    constraints: Vec<TableConstraint>,
    source_watermarks: Vec<SourceWatermark>,
    append_only: bool,
    on_conflict: Option<OnConflict>,
    with_version_column: Option<String>,
    cdc_table_info: Option<CdcTableInfo>,
    new_version_columns: Option<Vec<ColumnCatalog>>,
    include_column_options: IncludeOption,
    engine: Engine,
) -> Result<(StreamFragmentGraph, Table, Option<PbSource>, TableJobType)> {
    use risingwave_pb::catalog::table::OptionalAssociatedSourceId;

    let props = CreateTableProps {
        definition: handler_args.normalized_sql.clone(),
        append_only,
        on_conflict: on_conflict.into(),
        with_version_column: with_version_column.clone(),
        webhook_info: original_catalog.webhook_info.clone(),
        engine,
    };

    let ((plan, mut source, table), job_type) = match (format_encode, cdc_table_info.as_ref()) {
        (Some(format_encode), None) => (
            gen_create_table_plan_with_source(
                handler_args,
                ExplainOptions::default(),
                table_name,
                column_defs,
                wildcard_idx,
                constraints,
                format_encode,
                source_watermarks,
                col_id_gen,
                include_column_options,
                props,
            )
            .await?,
            TableJobType::General,
        ),
        (None, None) => {
            let context = OptimizerContext::from_handler_args(handler_args);
            let (plan, table) = gen_create_table_plan(
                context,
                table_name,
                column_defs,
                constraints,
                col_id_gen,
                source_watermarks,
                props,
            )?;
            ((plan, None, table), TableJobType::General)
        }
        (None, Some(cdc_table)) => {
            let session = &handler_args.session;
            let (source, resolved_table_name, database_id, schema_id) =
                get_source_and_resolved_table_name(session, cdc_table.clone(), table_name.clone())?;

            let cdc_with_options = derive_with_options_for_cdc_table(
                &source.with_properties,
                cdc_table.external_table_name.clone(),
            )?;

            let (columns, pk_names) =
                bind_cdc_table_schema(&column_defs, &constraints, new_version_columns)?;

            let context: OptimizerContextRef =
                OptimizerContext::new(handler_args, ExplainOptions::default()).into();
            let (plan, table) = gen_create_table_plan_for_cdc_table(
                context,
                source,
                cdc_table.external_table_name.clone(),
                column_defs,
                columns,
                pk_names,
                cdc_with_options,
                col_id_gen,
                on_conflict,
                with_version_column,
                IncludeOption::default(),
                table_name,
                resolved_table_name,
                database_id,
                schema_id,
                original_catalog.id(),
                engine,
            )?;

            ((plan, None, table), TableJobType::SharedCdcSource)
        }
        (Some(_), Some(_)) => {
            return Err(ErrorCode::NotSupported(
                "Data format and encoding format doesn't apply to table created from a CDC source"
                    .into(),
                "Remove the FORMAT and ENCODE specification".into(),
            )
            .into());
        }
    };

    // TODO: avoid this backward conversion.
    if TableCatalog::from(&table).pk_column_ids() != original_catalog.pk_column_ids() {
        Err(ErrorCode::InvalidInputSyntax(
            "alter primary key of table is not supported".to_owned(),
        ))?
    }

    let graph = build_graph(plan)?;

    // Fill the original table ID.
    let mut table = Table {
        id: original_catalog.id().table_id(),
        ..table
    };
    if let Some(source_id) = original_catalog.associated_source_id() {
        table.optional_associated_source_id = Some(OptionalAssociatedSourceId::AssociatedSourceId(
            source_id.table_id,
        ));
        source.as_mut().unwrap().id = source_id.table_id;
        source.as_mut().unwrap().optional_associated_table_id =
            Some(OptionalAssociatedTableId::AssociatedTableId(table.id))
    }

    Ok((graph, table, source, job_type))
}

fn get_source_and_resolved_table_name(
    session: &Arc<SessionImpl>,
    cdc_table: CdcTableInfo,
    table_name: ObjectName,
) -> Result<(Arc<SourceCatalog>, String, DatabaseId, SchemaId)> {
    let db_name = &session.database();
    let (schema_name, resolved_table_name) =
        Binder::resolve_schema_qualified_name(db_name, table_name)?;
    let (database_id, schema_id) =
        session.get_database_and_schema_id_for_create(schema_name.clone())?;

    let (format_encode, source_name) =
        Binder::resolve_schema_qualified_name(db_name, cdc_table.source_name.clone())?;

    let source = {
        let catalog_reader = session.env().catalog_reader().read_guard();
        let schema_name = format_encode.unwrap_or(DEFAULT_SCHEMA_NAME.to_owned());
        let (source, _) = catalog_reader.get_source_by_name(
            db_name,
            SchemaPath::Name(schema_name.as_str()),
            source_name.as_str(),
        )?;
        source.clone()
    };

    Ok((source, resolved_table_name, database_id, schema_id))
}

// validate the webhook_info and also bind the webhook_info to protobuf
fn bind_webhook_info(
    session: &Arc<SessionImpl>,
    columns_defs: &[ColumnDef],
    webhook_info: WebhookSourceInfo,
) -> Result<PbWebhookSourceInfo> {
    // validate columns
    if columns_defs.len() != 1 || columns_defs[0].data_type.as_ref().unwrap() != &AstDataType::Jsonb
    {
        return Err(ErrorCode::InvalidInputSyntax(
            "Table with webhook source should have exactly one JSONB column".to_owned(),
        )
        .into());
    }

    let WebhookSourceInfo {
        secret_ref,
        signature_expr,
    } = webhook_info;

    // validate secret_ref
    let db_name = &session.database();
    let (schema_name, secret_name) =
        Binder::resolve_schema_qualified_name(db_name, secret_ref.secret_name.clone())?;
    let secret_catalog = session.get_secret_by_name(schema_name, &secret_name)?;
    let pb_secret_ref = PbSecretRef {
        secret_id: secret_catalog.id.secret_id(),
        ref_as: match secret_ref.ref_as {
            SecretRefAsType::Text => PbRefAsType::Text,
            SecretRefAsType::File => PbRefAsType::File,
        }
        .into(),
    };

    let secure_compare_context = SecureCompareContext {
        column_name: columns_defs[0].name.real_value(),
        secret_name,
    };
    let mut binder = Binder::new_for_ddl_with_secure_compare(session, secure_compare_context);
    let expr = binder.bind_expr(signature_expr.clone())?;

    // validate expr, ensuring it is SECURE_COMPARE()
    if expr.as_function_call().is_none()
        || expr.as_function_call().unwrap().func_type()
            != crate::optimizer::plan_node::generic::ExprType::SecureCompare
    {
        return Err(ErrorCode::InvalidInputSyntax(
            "The signature verification function must be SECURE_COMPARE()".to_owned(),
        )
        .into());
    }

    let pb_webhook_info = PbWebhookSourceInfo {
        secret_ref: Some(pb_secret_ref),
        signature_expr: Some(expr.to_expr_proto()),
    };

    Ok(pb_webhook_info)
}

#[cfg(test)]
mod tests {
    use risingwave_common::catalog::{
        Field, DEFAULT_DATABASE_NAME, ROWID_PREFIX, RW_TIMESTAMP_COLUMN_NAME,
    };
    use risingwave_common::types::{DataType, StructType};

    use super::*;
    use crate::test_utils::{create_proto_file, LocalFrontend, PROTO_FILE_DATA};

    struct BrandNewColumn(&'static str);
    use BrandNewColumn as B;

    impl FieldLike for BrandNewColumn {
        fn name(&self) -> &str {
            self.0
        }

        fn data_type(&self) -> &DataType {
            unreachable!("for brand new columns, data type will not be accessed")
        }
    }

    #[test]
    fn test_col_id_gen_initial() {
        let mut gen = ColumnIdGenerator::new_initial();
        assert_eq!(gen.generate(B("v1")).unwrap(), ColumnId::new(1));
        assert_eq!(gen.generate(B("v2")).unwrap(), ColumnId::new(2));
    }

    #[test]
    fn test_col_id_gen_alter() {
        let mut gen = ColumnIdGenerator::new_alter(&TableCatalog {
            columns: vec![
                ColumnCatalog {
                    column_desc: ColumnDesc::from_field_with_column_id(
                        &Field::with_name(DataType::Float32, "f32"),
                        1,
                    ),
                    is_hidden: false,
                },
                ColumnCatalog {
                    column_desc: ColumnDesc::from_field_with_column_id(
                        &Field::with_name(DataType::Float64, "f64"),
                        2,
                    ),
                    is_hidden: false,
                },
                ColumnCatalog {
                    column_desc: ColumnDesc::from_field_with_column_id(
                        &Field::with_name(
                            StructType::new([("f1", DataType::Int32)]).into(),
                            "nested",
                        ),
                        3,
                    ),
                    is_hidden: false,
                },
            ],
            version: Some(TableVersion::new_initial_for_test(ColumnId::new(3))),
            ..Default::default()
        });

        assert_eq!(gen.generate(B("v1")).unwrap(), ColumnId::new(4));
        assert_eq!(gen.generate(B("v2")).unwrap(), ColumnId::new(5));
        assert_eq!(
            gen.generate(Field::new("f32", DataType::Float32)).unwrap(),
            ColumnId::new(1)
        );

        // mismatched data type
        gen.generate(Field::new("f64", DataType::Float32))
            .unwrap_err();

        // mismatched data type
        // we require the nested data type to be exactly the same
        gen.generate(Field::new(
            "nested",
            StructType::new([("f1", DataType::Int32), ("f2", DataType::Int64)]).into(),
        ))
        .unwrap_err();

        assert_eq!(gen.generate(B("v3")).unwrap(), ColumnId::new(6));
    }

    #[tokio::test]
    async fn test_create_table_handler() {
        let sql =
            "create table t (v1 smallint, v2 struct<v3 bigint, v4 float, v5 double>) append only;";
        let frontend = LocalFrontend::new(Default::default()).await;
        frontend.run_sql(sql).await.unwrap();

        let session = frontend.session_ref();
        let catalog_reader = session.env().catalog_reader().read_guard();
        let schema_path = SchemaPath::Name(DEFAULT_SCHEMA_NAME);

        // Check table exists.
        let (table, _) = catalog_reader
            .get_created_table_by_name(DEFAULT_DATABASE_NAME, schema_path, "t")
            .unwrap();
        assert_eq!(table.name(), "t");

        let columns = table
            .columns
            .iter()
            .map(|col| (col.name(), col.data_type().clone()))
            .collect::<HashMap<&str, DataType>>();

        let expected_columns = maplit::hashmap! {
            ROWID_PREFIX => DataType::Serial,
            "v1" => DataType::Int16,
            "v2" => StructType::new(
                vec![("v3", DataType::Int64),("v4", DataType::Float64),("v5", DataType::Float64)],
            ).into(),
            RW_TIMESTAMP_COLUMN_NAME => DataType::Timestamptz,
        };

        assert_eq!(columns, expected_columns);
    }

    #[test]
    fn test_bind_primary_key() {
        // Note: Column ID 0 is reserved for row ID column.

        for (sql, expected) in [
            ("create table t (v1 int, v2 int)", Ok(&[0] as &[_])),
            ("create table t (v1 int primary key, v2 int)", Ok(&[1])),
            ("create table t (v1 int, v2 int primary key)", Ok(&[2])),
            (
                "create table t (v1 int primary key, v2 int primary key)",
                Err("multiple primary keys are not allowed"),
            ),
            (
                "create table t (v1 int primary key primary key, v2 int)",
                Err("multiple primary keys are not allowed"),
            ),
            (
                "create table t (v1 int, v2 int, primary key (v1))",
                Ok(&[1]),
            ),
            (
                "create table t (v1 int, primary key (v2), v2 int)",
                Ok(&[2]),
            ),
            (
                "create table t (primary key (v2, v1), v1 int, v2 int)",
                Ok(&[2, 1]),
            ),
            (
                "create table t (v1 int, primary key (v1), v2 int, primary key (v1))",
                Err("multiple primary keys are not allowed"),
            ),
            (
                "create table t (v1 int primary key, primary key (v1), v2 int)",
                Err("multiple primary keys are not allowed"),
            ),
            (
                "create table t (v1 int, primary key (V3), v2 int)",
                Err("column \"v3\" named in key does not exist"),
            ),
        ] {
            let mut ast = risingwave_sqlparser::parser::Parser::parse_sql(sql).unwrap();
            let risingwave_sqlparser::ast::Statement::CreateTable {
                columns: column_defs,
                constraints,
                ..
            } = ast.remove(0)
            else {
                panic!("test case should be create table")
            };
            let actual: Result<_> = (|| {
                let mut columns = bind_sql_columns(&column_defs)?;
                let mut col_id_gen = ColumnIdGenerator::new_initial();
                for c in &mut columns {
                    c.column_desc.column_id = col_id_gen.generate(&*c).unwrap();
                }

                let pk_names =
                    bind_sql_pk_names(&column_defs, bind_table_constraints(&constraints)?)?;
                let (_, pk_column_ids, _) =
                    bind_pk_and_row_id_on_relation(columns, pk_names, true)?;
                Ok(pk_column_ids)
            })();
            match (expected, actual) {
                (Ok(expected), Ok(actual)) => assert_eq!(
                    expected.iter().copied().map(ColumnId::new).collect_vec(),
                    actual,
                    "sql: {sql}"
                ),
                (Ok(_), Err(actual)) => panic!("sql: {sql}\nunexpected error: {actual:?}"),
                (Err(_), Ok(actual)) => panic!("sql: {sql}\nexpects error but got: {actual:?}"),
                (Err(expected), Err(actual)) => assert!(
                    actual.to_string().contains(expected),
                    "sql: {sql}\nexpected: {expected:?}\nactual: {actual:?}"
                ),
            }
        }
    }

    #[tokio::test]
    async fn test_duplicate_props_options() {
        let proto_file = create_proto_file(PROTO_FILE_DATA);
        let sql = format!(
            r#"CREATE TABLE t
    WITH (
        connector = 'kinesis',
        aws.region='user_test_topic',
        endpoint='172.10.1.1:9090,172.10.1.2:9090',
        aws.credentials.access_key_id = 'your_access_key_1',
        aws.credentials.secret_access_key = 'your_secret_key_1'
    )
    FORMAT PLAIN ENCODE PROTOBUF (
        message = '.test.TestRecord',
        aws.credentials.access_key_id = 'your_access_key_2',
        aws.credentials.secret_access_key = 'your_secret_key_2',
        schema.location = 'file://{}',
    )"#,
            proto_file.path().to_str().unwrap()
        );
        let frontend = LocalFrontend::new(Default::default()).await;
        frontend.run_sql(sql).await.unwrap();

        let session = frontend.session_ref();
        let catalog_reader = session.env().catalog_reader().read_guard();
        let schema_path = SchemaPath::Name(DEFAULT_SCHEMA_NAME);

        // Check source exists.
        let (source, _) = catalog_reader
            .get_source_by_name(DEFAULT_DATABASE_NAME, schema_path, "t")
            .unwrap();
        assert_eq!(source.name, "t");

        // AwsAuth params exist in options.
        assert_eq!(
            source
                .info
                .format_encode_options
                .get("aws.credentials.access_key_id")
                .unwrap(),
            "your_access_key_2"
        );
        assert_eq!(
            source
                .info
                .format_encode_options
                .get("aws.credentials.secret_access_key")
                .unwrap(),
            "your_secret_key_2"
        );

        // AwsAuth params exist in props.
        assert_eq!(
            source
                .with_properties
                .get("aws.credentials.access_key_id")
                .unwrap(),
            "your_access_key_1"
        );
        assert_eq!(
            source
                .with_properties
                .get("aws.credentials.secret_access_key")
                .unwrap(),
            "your_secret_key_1"
        );

        // Options are not merged into props.
        assert!(!source.with_properties.contains_key("schema.location"));
    }
}<|MERGE_RESOLUTION|>--- conflicted
+++ resolved
@@ -1096,13 +1096,9 @@
             )?;
 
             let session = &handler_args.session;
-<<<<<<< HEAD
-            let db_name = session.database();
-            let user_name = &session.auth_context().user_name;
+            let db_name = &session.database();
+            let user_name = &session.user_name();
             let search_path = session.config().search_path();
-=======
-            let db_name = &session.database();
->>>>>>> cbf002fc
             let (schema_name, resolved_table_name) =
                 Binder::resolve_schema_qualified_name(db_name, table_name.clone())?;
             let (database_id, schema_id) =
