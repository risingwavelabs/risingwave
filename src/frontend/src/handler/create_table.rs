// Copyright 2024 RisingWave Labs
//
// Licensed under the Apache License, Version 2.0 (the "License");
// you may not use this file except in compliance with the License.
// You may obtain a copy of the License at
//
//     http://www.apache.org/licenses/LICENSE-2.0
//
// Unless required by applicable law or agreed to in writing, software
// distributed under the License is distributed on an "AS IS" BASIS,
// WITHOUT WARRANTIES OR CONDITIONS OF ANY KIND, either express or implied.
// See the License for the specific language governing permissions and
// limitations under the License.

use std::collections::HashMap;
use std::rc::Rc;
use std::sync::Arc;

use anyhow::{anyhow, Context};
use either::Either;
use fixedbitset::FixedBitSet;
use itertools::Itertools;
use pgwire::pg_response::{PgResponse, StatementType};
use risingwave_common::bail_not_implemented;
use risingwave_common::catalog::{
    CdcTableDesc, ColumnCatalog, ColumnDesc, TableId, TableVersionId, DEFAULT_SCHEMA_NAME,
    INITIAL_TABLE_VERSION_ID, USER_COLUMN_ID_OFFSET,
};
use risingwave_common::util::sort_util::{ColumnOrder, OrderType};
use risingwave_common::util::value_encoding::DatumToProtoExt;
use risingwave_connector::source;
use risingwave_connector::source::cdc::external::{
    ExternalTableConfig, ExternalTableImpl, DATABASE_NAME_KEY, SCHEMA_NAME_KEY, TABLE_NAME_KEY,
};
use risingwave_pb::catalog::{PbSource, PbTable, Table, WatermarkDesc};
use risingwave_pb::ddl_service::TableJobType;
use risingwave_pb::plan_common::column_desc::GeneratedOrDefaultColumn;
use risingwave_pb::plan_common::{
    AdditionalColumn, ColumnDescVersion, DefaultColumnDesc, GeneratedColumnDesc,
};
use risingwave_pb::stream_plan::stream_fragment_graph::Parallelism;
use risingwave_pb::stream_plan::StreamFragmentGraph;
use risingwave_sqlparser::ast::{
    CdcTableInfo, ColumnDef, ColumnOption, ConnectorSchema, DataType as AstDataType,
    ExplainOptions, Format, ObjectName, OnConflict, SourceWatermark, TableConstraint,
};
use risingwave_sqlparser::parser::IncludeOption;

use super::RwPgResponse;
use crate::binder::{bind_data_type, bind_struct_field, Clause};
use crate::catalog::root_catalog::SchemaPath;
use crate::catalog::source_catalog::SourceCatalog;
use crate::catalog::table_catalog::TableVersion;
use crate::catalog::{check_valid_column_name, ColumnId, DatabaseId, SchemaId};
use crate::error::{ErrorCode, Result, RwError};
use crate::expr::{Expr, ExprImpl, ExprRewriter, InlineNowProcTime};
use crate::handler::create_source::{
    bind_columns_from_source, bind_connector_props, bind_create_source, bind_source_watermark,
    handle_addition_columns, UPSTREAM_SOURCE_KEY,
};
use crate::handler::HandlerArgs;
use crate::optimizer::plan_node::generic::{CdcScanOptions, SourceNodeKind};
use crate::optimizer::plan_node::{LogicalCdcScan, LogicalSource};
use crate::optimizer::property::{Order, RequiredDist};
use crate::optimizer::{OptimizerContext, OptimizerContextRef, PlanRef, PlanRoot};
use crate::session::SessionImpl;
use crate::stream_fragmenter::build_graph;
use crate::{Binder, TableCatalog, WithOptions};

/// Column ID generator for a new table or a new version of an existing table to alter.
#[derive(Debug)]
pub struct ColumnIdGenerator {
    /// Existing column names and their IDs.
    ///
    /// This is used for aligning column IDs between versions (`ALTER`s). If a column already
    /// exists, its ID is reused. Otherwise, a new ID is generated.
    ///
    /// For a new table, this is empty.
    pub existing: HashMap<String, ColumnId>,

    /// The next column ID to generate, used for new columns that do not exist in `existing`.
    pub next_column_id: ColumnId,

    /// The version ID of the table to be created or altered.
    ///
    /// For a new table, this is 0. For altering an existing table, this is the **next** version ID
    /// of the `version_id` field in the original table catalog.
    pub version_id: TableVersionId,
}

impl ColumnIdGenerator {
    /// Creates a new [`ColumnIdGenerator`] for altering an existing table.
    pub fn new_alter(original: &TableCatalog) -> Self {
        let existing = original
            .columns()
            .iter()
            .map(|col| (col.name().to_owned(), col.column_id()))
            .collect();

        let version = original.version().expect("version field not set");

        Self {
            existing,
            next_column_id: version.next_column_id,
            version_id: version.version_id + 1,
        }
    }

    /// Creates a new [`ColumnIdGenerator`] for a new table.
    pub fn new_initial() -> Self {
        Self {
            existing: HashMap::new(),
            next_column_id: ColumnId::from(USER_COLUMN_ID_OFFSET),
            version_id: INITIAL_TABLE_VERSION_ID,
        }
    }

    /// Generates a new [`ColumnId`] for a column with the given name.
    pub fn generate(&mut self, name: &str) -> ColumnId {
        if let Some(id) = self.existing.get(name) {
            *id
        } else {
            let id = self.next_column_id;
            self.next_column_id = self.next_column_id.next();
            id
        }
    }

    /// Consume this generator and return a [`TableVersion`] for the table to be created or altered.
    pub fn into_version(self) -> TableVersion {
        TableVersion {
            version_id: self.version_id,
            next_column_id: self.next_column_id,
        }
    }
}

fn ensure_column_options_supported(c: &ColumnDef) -> Result<()> {
    for option_def in &c.options {
        match option_def.option {
            ColumnOption::GeneratedColumns(_) => {}
            ColumnOption::DefaultColumns(_) => {}
            ColumnOption::Unique { is_primary: true } => {}
            _ => bail_not_implemented!("column constraints \"{}\"", option_def),
        }
    }
    Ok(())
}

/// Binds the column schemas declared in CREATE statement into `ColumnDesc`.
/// If a column is marked as `primary key`, its `ColumnId` is also returned.
/// This primary key is not combined with table constraints yet.
pub fn bind_sql_columns(column_defs: &[ColumnDef]) -> Result<Vec<ColumnCatalog>> {
    let mut columns = Vec::with_capacity(column_defs.len());

    for column in column_defs {
        ensure_column_options_supported(column)?;
        // Destruct to make sure all fields are properly handled rather than ignored.
        // Do NOT use `..` to ignore fields you do not want to deal with.
        // Reject them with a clear NotImplemented error.
        let ColumnDef {
            name,
            data_type,
            collation,
            ..
        } = column;

        let data_type = data_type
            .clone()
            .ok_or_else(|| ErrorCode::InvalidInputSyntax("data type is not specified".into()))?;
        if let Some(collation) = collation {
            // PostgreSQL will limit the datatypes that collate can work on.
            // https://www.postgresql.org/docs/16/collation.html#COLLATION-CONCEPTS
            //   > The built-in collatable data types are `text`, `varchar`, and `char`.
            //
            // But we don't support real collation, we simply ignore it here.
            if !["C", "POSIX"].contains(&collation.real_value().as_str()) {
                bail_not_implemented!(
                    "Collate collation other than `C` or `POSIX` is not implemented"
                );
            }

            match data_type {
                AstDataType::Text | AstDataType::Varchar | AstDataType::Char(_) => {}
                _ => {
                    return Err(ErrorCode::NotSupported(
                        format!("{} is not a collatable data type", data_type),
                        "The only built-in collatable data types are `varchar`, please check your type".into()
                    ).into());
                }
            }
        }

        check_valid_column_name(&name.real_value())?;

        let field_descs: Vec<ColumnDesc> = if let AstDataType::Struct(fields) = &data_type {
            fields
                .iter()
                .map(bind_struct_field)
                .collect::<Result<Vec<_>>>()?
        } else {
            vec![]
        };
        columns.push(ColumnCatalog {
            column_desc: ColumnDesc {
                data_type: bind_data_type(&data_type)?,
                column_id: ColumnId::placeholder(),
                name: name.real_value(),
                field_descs,
                type_name: "".to_string(),
                generated_or_default_column: None,
                description: None,
                additional_column: AdditionalColumn { column_type: None },
                version: ColumnDescVersion::Pr13707,
            },
            is_hidden: false,
        });
    }

    Ok(columns)
}

fn check_generated_column_constraints(
    column_name: &String,
    column_id: ColumnId,
    expr: &ExprImpl,
    column_catalogs: &[ColumnCatalog],
    generated_column_names: &[String],
    pk_column_ids: &[ColumnId],
) -> Result<()> {
    let input_refs = expr.collect_input_refs(column_catalogs.len());
    for idx in input_refs.ones() {
        let referred_generated_column = &column_catalogs[idx].column_desc.name;
        if generated_column_names
            .iter()
            .any(|c| c == referred_generated_column)
        {
            return Err(ErrorCode::BindError(format!(
                "Generated can not reference another generated column. \
                But here generated column \"{}\" referenced another generated column \"{}\"",
                column_name, referred_generated_column
            ))
            .into());
        }
    }

    if pk_column_ids.contains(&column_id) && expr.is_impure() {
        return Err(ErrorCode::BindError(format!(
            "Generated columns with impure expressions should not be part of the primary key. \
            Here column \"{}\" is defined as part of the primary key.",
            column_name
        ))
        .into());
    }

    Ok(())
}

/// Binds constraints that can be only specified in column definitions,
/// currently generated columns and default columns.
pub fn bind_sql_column_constraints(
    session: &SessionImpl,
    table_name: String,
    column_catalogs: &mut [ColumnCatalog],
    columns: Vec<ColumnDef>,
    pk_column_ids: &[ColumnId],
) -> Result<()> {
    let generated_column_names = {
        let mut names = vec![];
        for column in &columns {
            for option_def in &column.options {
                if let ColumnOption::GeneratedColumns(_) = option_def.option {
                    names.push(column.name.real_value());
                    break;
                }
            }
        }
        names
    };

    let mut binder = Binder::new_for_ddl(session);
    binder.bind_columns_to_context(table_name.clone(), column_catalogs)?;

    for column in columns {
        for option_def in column.options {
            match option_def.option {
                ColumnOption::GeneratedColumns(expr) => {
                    binder.set_clause(Some(Clause::GeneratedColumn));
                    let idx = binder
                        .get_column_binding_index(table_name.clone(), &column.name.real_value())?;
                    let expr_impl = binder.bind_expr(expr)?;

                    check_generated_column_constraints(
                        &column.name.real_value(),
                        column_catalogs[idx].column_id(),
                        &expr_impl,
                        column_catalogs,
                        &generated_column_names,
                        pk_column_ids,
                    )?;

                    column_catalogs[idx].column_desc.generated_or_default_column = Some(
                        GeneratedOrDefaultColumn::GeneratedColumn(GeneratedColumnDesc {
                            expr: Some(expr_impl.to_expr_proto()),
                        }),
                    );
                    binder.set_clause(None);
                }
                ColumnOption::DefaultColumns(expr) => {
                    let idx = binder
                        .get_column_binding_index(table_name.clone(), &column.name.real_value())?;
                    let expr_impl = binder
                        .bind_expr(expr)?
                        .cast_assign(column_catalogs[idx].data_type().clone())?;

                    // Rewrite expressions to evaluate a snapshot value, used for missing values in the case of
                    // schema change.
                    //
                    // TODO: Currently we don't support impure expressions other than `now()` (like `random()`),
                    // so the rewritten expression should almost always be pure and we directly call `fold_const`
                    // here. Actually we do not require purity of the expression here since we're only to get a
                    // snapshot value.
                    let rewritten_expr_impl =
                        InlineNowProcTime::new(session.pinned_snapshot().epoch())
                            .rewrite_expr(expr_impl.clone());

                    if let Some(snapshot_value) = rewritten_expr_impl.try_fold_const() {
                        let snapshot_value = snapshot_value?;

                        column_catalogs[idx].column_desc.generated_or_default_column = Some(
                            GeneratedOrDefaultColumn::DefaultColumn(DefaultColumnDesc {
                                snapshot_value: Some(snapshot_value.to_protobuf()),
                                expr: Some(expr_impl.to_expr_proto()), /* persist the original expression */
                            }),
                        );
                    } else {
                        return Err(ErrorCode::BindError(format!(
                            "Default expression used in column `{}` cannot be evaluated. \
                            Use generated columns instead if you mean to reference other columns.",
                            column.name
                        ))
                        .into());
                    }
                }
                _ => {}
            }
        }
    }
    Ok(())
}

pub fn ensure_table_constraints_supported(table_constraints: &[TableConstraint]) -> Result<()> {
    for constraint in table_constraints {
        match constraint {
            TableConstraint::Unique {
                name: _,
                columns: _,
                is_primary: true,
            } => {}
            _ => bail_not_implemented!("table constraint \"{}\"", constraint),
        }
    }
    Ok(())
}

pub fn bind_sql_pk_names(
    columns_defs: &[ColumnDef],
    table_constraints: &[TableConstraint],
) -> Result<Vec<String>> {
    let mut pk_column_names = vec![];

    for column in columns_defs {
        for option_def in &column.options {
            if let ColumnOption::Unique { is_primary: true } = option_def.option {
                if !pk_column_names.is_empty() {
                    return Err(multiple_pk_definition_err());
                }
                pk_column_names.push(column.name.real_value());
            };
        }
    }

    for constraint in table_constraints {
        if let TableConstraint::Unique {
            name: _,
            columns,
            is_primary: true,
        } = constraint
        {
            if !pk_column_names.is_empty() {
                return Err(multiple_pk_definition_err());
            }
            pk_column_names = columns.iter().map(|c| c.real_value()).collect_vec();
        }
    }
    Ok(pk_column_names)
}

fn multiple_pk_definition_err() -> RwError {
    ErrorCode::BindError("multiple primary keys are not allowed".into()).into()
}

/// Binds primary keys defined in SQL.
///
/// It returns the columns together with `pk_column_ids`, and an optional row id column index if
/// added.
pub fn bind_pk_on_relation(
    mut columns: Vec<ColumnCatalog>,
    pk_names: Vec<String>,
    must_need_pk: bool,
) -> Result<(Vec<ColumnCatalog>, Vec<ColumnId>, Option<usize>)> {
    for c in &columns {
        assert!(c.column_id() != ColumnId::placeholder());
    }

    // Mapping from column name to column id.
    let name_to_id = columns
        .iter()
        .map(|c| (c.name(), c.column_id()))
        .collect::<HashMap<_, _>>();

    let mut pk_column_ids: Vec<_> = pk_names
        .iter()
        .map(|name| {
            name_to_id.get(name.as_str()).copied().ok_or_else(|| {
                ErrorCode::BindError(format!("column \"{name}\" named in key does not exist"))
            })
        })
        .try_collect()?;

    // Add `_row_id` column if `pk_column_ids` is empty and must_need_pk
    let need_row_id = pk_column_ids.is_empty() && must_need_pk;

    let row_id_index = need_row_id.then(|| {
        let column = ColumnCatalog::row_id_column();
        let index = columns.len();
        pk_column_ids = vec![column.column_id()];
        columns.push(column);
        index
    });

    if let Some(col) = columns.iter().map(|c| c.name()).duplicates().next() {
        Err(ErrorCode::InvalidInputSyntax(format!(
            "column \"{col}\" specified more than once"
        )))?;
    }

    Ok((columns, pk_column_ids, row_id_index))
}

/// `gen_create_table_plan_with_source` generates the plan for creating a table with an external
/// stream source.
#[allow(clippy::too_many_arguments)]
pub(crate) async fn gen_create_table_plan_with_source(
    handler_args: HandlerArgs,
    explain_options: ExplainOptions,
    table_name: ObjectName,
    column_defs: Vec<ColumnDef>,
    wildcard_idx: Option<usize>,
    constraints: Vec<TableConstraint>,
    source_schema: ConnectorSchema,
    source_watermarks: Vec<SourceWatermark>,
    mut col_id_gen: ColumnIdGenerator,
    append_only: bool,
    on_conflict: Option<OnConflict>,
    with_version_column: Option<String>,
    include_column_options: IncludeOption,
) -> Result<(PlanRef, Option<PbSource>, PbTable)> {
    if append_only
        && source_schema.format != Format::Plain
        && source_schema.format != Format::Native
    {
        return Err(ErrorCode::BindError(format!(
            "Append only table does not support format {}.",
            source_schema.format
        ))
        .into());
    }

    let session = &handler_args.session;
    let with_properties = bind_connector_props(&handler_args, &source_schema, false)?;

    let (columns_from_resolve_source, source_info) =
        bind_columns_from_source(session, &source_schema, &with_properties).await?;

    let (source_catalog, database_id, schema_id) = bind_create_source(
        handler_args.clone(),
        table_name,
        source_schema,
        with_properties,
        &column_defs,
        constraints,
        wildcard_idx,
        source_watermarks,
        columns_from_resolve_source,
        source_info,
        include_column_options,
        &mut col_id_gen,
        false,
    )
    .await?;

    let pb_source = source_catalog.to_prost(schema_id, database_id);

    let context = OptimizerContext::new(handler_args, explain_options);

    let (plan, table) = gen_table_plan_with_source(
        context.into(),
        source_catalog,
        append_only,
        on_conflict,
        with_version_column,
        Some(col_id_gen.into_version()),
        database_id,
        schema_id,
    )?;

    Ok((plan, Some(pb_source), table))
}

/// `gen_create_table_plan` generates the plan for creating a table without an external stream
/// source.
pub(crate) fn gen_create_table_plan(
    context: OptimizerContext,
    table_name: ObjectName,
    column_defs: Vec<ColumnDef>,
    constraints: Vec<TableConstraint>,
    mut col_id_gen: ColumnIdGenerator,
    source_watermarks: Vec<SourceWatermark>,
    append_only: bool,
    on_conflict: Option<OnConflict>,
    with_version_column: Option<String>,
) -> Result<(PlanRef, PbTable)> {
    let definition = context.normalized_sql().to_owned();
    let mut columns = bind_sql_columns(&column_defs)?;
    for c in &mut columns {
        c.column_desc.column_id = col_id_gen.generate(c.name())
    }
    let with_properties = context.with_options().inner().clone();
    gen_create_table_plan_without_source(
        context,
        table_name,
        columns,
        column_defs,
        constraints,
        with_properties,
        definition,
        source_watermarks,
        append_only,
        on_conflict,
        with_version_column,
        Some(col_id_gen.into_version()),
    )
}

#[allow(clippy::too_many_arguments)]
pub(crate) fn gen_create_table_plan_without_source(
    context: OptimizerContext,
    table_name: ObjectName,
    columns: Vec<ColumnCatalog>,
    column_defs: Vec<ColumnDef>,
    constraints: Vec<TableConstraint>,
    with_properties: BTreeMap<String, String>,
    definition: String,
    source_watermarks: Vec<SourceWatermark>,
    append_only: bool,
    on_conflict: Option<OnConflict>,
    with_version_column: Option<String>,
    version: Option<TableVersion>,
) -> Result<(PlanRef, PbTable)> {
    ensure_table_constraints_supported(&constraints)?;
    let pk_names = bind_sql_pk_names(&column_defs, &constraints)?;
    let (mut columns, pk_column_ids, row_id_index) = bind_pk_on_relation(columns, pk_names, true)?;

    let watermark_descs: Vec<WatermarkDesc> = bind_source_watermark(
        context.session_ctx(),
        table_name.real_value(),
        source_watermarks,
        &columns,
    )?;

    bind_sql_column_constraints(
        context.session_ctx(),
        table_name.real_value(),
        &mut columns,
        column_defs,
        &pk_column_ids,
    )?;
    let session = context.session_ctx().clone();

    let db_name = session.database();
    let (schema_name, name) = Binder::resolve_schema_qualified_name(db_name, table_name)?;
    let (database_id, schema_id) =
        session.get_database_and_schema_id_for_create(schema_name.clone())?;

    gen_table_plan_inner(
        context.into(),
        name,
        columns,
        with_properties,
        pk_column_ids,
        row_id_index,
        definition,
        watermark_descs,
        append_only,
        on_conflict,
        with_version_column,
        version,
        None,
        database_id,
        schema_id,
    )
}

fn gen_table_plan_with_source(
    context: OptimizerContextRef,
    source_catalog: SourceCatalog,
    append_only: bool,
    on_conflict: Option<OnConflict>,
    with_version_column: Option<String>,
    version: Option<TableVersion>, /* TODO: this should always be `Some` if we support `ALTER
                                    * TABLE` for `CREATE TABLE AS`. */
    database_id: DatabaseId,
    schema_id: SchemaId,
) -> Result<(PlanRef, PbTable)> {
    let cloned_source_catalog = source_catalog.clone();
    gen_table_plan_inner(
        context,
        source_catalog.name,
        source_catalog.columns,
        source_catalog.with_properties.clone(),
        source_catalog.pk_col_ids,
        source_catalog.row_id_index,
        source_catalog.definition,
        source_catalog.watermark_descs,
        append_only,
        on_conflict,
        with_version_column,
        version,
        Some(cloned_source_catalog),
        database_id,
        schema_id,
    )
}

#[allow(clippy::too_many_arguments)]
fn gen_table_plan_inner(
    context: OptimizerContextRef,
    table_name: String,
    columns: Vec<ColumnCatalog>,
    with_properties: BTreeMap<String, String>,
    pk_column_ids: Vec<ColumnId>,
    row_id_index: Option<usize>,
    definition: String,
    watermark_descs: Vec<WatermarkDesc>,
    append_only: bool,
    on_conflict: Option<OnConflict>,
    with_version_column: Option<String>,
    version: Option<TableVersion>, /* TODO: this should always be `Some` if we support `ALTER
                                    * TABLE` for `CREATE TABLE AS`. */
    source_catalog: Option<SourceCatalog>,
    database_id: DatabaseId,
    schema_id: SchemaId,
) -> Result<(PlanRef, PbTable)> {
    let session = context.session_ctx().clone();
    let with_properties = WithOptions::new(with_properties);
    let retention_seconds = with_properties.retention_seconds();
    let is_external_source = source_catalog.is_some();
    let source_node: PlanRef = LogicalSource::new(
        source_catalog.map(|source| Rc::new(source.clone())),
        columns.clone(),
        row_id_index,
        SourceNodeKind::CreateTable,
        context.clone(),
        None,
    )?
    .into();

    let required_cols = FixedBitSet::with_capacity(columns.len());
    let plan_root = PlanRoot::new_with_logical_plan(
        source_node,
        RequiredDist::Any,
        Order::any(),
        required_cols,
        vec![],
    );

    if append_only && row_id_index.is_none() {
        return Err(ErrorCode::InvalidInputSyntax(
            "PRIMARY KEY constraint can not be applied to an append-only table.".to_owned(),
        )
        .into());
    }

    if !append_only && !watermark_descs.is_empty() {
        return Err(ErrorCode::NotSupported(
            "Defining watermarks on table requires the table to be append only.".to_owned(),
            "Use the key words `APPEND ONLY`".to_owned(),
        )
        .into());
    }

    if !append_only && retention_seconds.is_some() {
        return Err(ErrorCode::NotSupported(
            "Defining retention seconds on table requires the table to be append only.".to_owned(),
            "Use the key words `APPEND ONLY`".to_owned(),
        )
        .into());
    }

    let materialize = plan_root.gen_table_plan(
        context,
        table_name,
        columns,
        definition,
        pk_column_ids,
        row_id_index,
        append_only,
        on_conflict,
        with_version_column,
        watermark_descs,
        version,
        is_external_source,
        retention_seconds,
    )?;

    let mut table = materialize.table().to_prost(schema_id, database_id);

    table.owner = session.user_id();
    Ok((materialize.into(), table))
}

#[allow(clippy::too_many_arguments)]
pub(crate) fn gen_create_table_plan_for_cdc_table(
    handler_args: HandlerArgs,
    explain_options: ExplainOptions,
    source: Arc<SourceCatalog>,
    external_table_name: String,
    mut columns: Vec<ColumnCatalog>,
    pk_names: Vec<String>,
    connect_properties: HashMap<String, String>,
    mut col_id_gen: ColumnIdGenerator,
    on_conflict: Option<OnConflict>,
    with_version_column: Option<String>,
    include_column_options: IncludeOption,
    resolved_table_name: String,
    database_id: DatabaseId,
    schema_id: SchemaId,
) -> Result<(PlanRef, PbTable)> {
    let context: OptimizerContextRef = OptimizerContext::new(handler_args, explain_options).into();
    let session = context.session_ctx().clone();

<<<<<<< HEAD
=======
    // cdc table cannot be append-only
    let append_only = false;
    let (source_schema, source_name) = Binder::resolve_schema_qualified_name(db_name, source_name)?;

    let source = {
        let catalog_reader = session.env().catalog_reader().read_guard();
        let schema_name = source_schema
            .clone()
            .unwrap_or(DEFAULT_SCHEMA_NAME.to_string());
        let (source, _) = catalog_reader.get_source_by_name(
            db_name,
            SchemaPath::Name(schema_name.as_str()),
            source_name.as_str(),
        )?;
        source.clone()
    };

    let mut columns = bind_sql_columns(&column_defs)?;
    let with_properties = source.with_properties.clone();
>>>>>>> 378a04ad
    // append additional columns to the end
    handle_addition_columns(
        &connect_properties,
        include_column_options,
        &mut columns,
        true,
    )?;

    for c in &mut columns {
        c.column_desc.column_id = col_id_gen.generate(c.name())
    }

    let (columns, pk_column_ids, _row_id_index) = bind_pk_on_relation(columns, pk_names, true)?;

    let definition = context.normalized_sql().to_owned();

    let pk_column_indices = {
        let mut id_to_idx = HashMap::new();
        columns.iter().enumerate().for_each(|(idx, c)| {
            id_to_idx.insert(c.column_id(), idx);
        });
        // pk column id must exist in table columns.
        pk_column_ids
            .iter()
            .map(|c| id_to_idx.get(c).copied().unwrap())
            .collect_vec()
    };
    let table_pk = pk_column_indices
        .iter()
        .map(|idx| ColumnOrder::new(*idx, OrderType::ascending()))
        .collect();

    let cdc_table_desc = CdcTableDesc {
        table_id: TableId::placeholder(), // will be filled in meta node
        source_id: source.id.into(),      // id of cdc source streaming job
        external_table_name: external_table_name.clone(),
        pk: table_pk,
        columns: columns.iter().map(|c| c.column_desc.clone()).collect(),
        stream_key: pk_column_indices,
        connect_properties: connect_properties.into_iter().collect(),
    };

    tracing::debug!(?cdc_table_desc, "create cdc table");

    let options = CdcScanOptions::from_with_options(context.with_options())?;

    let logical_scan = LogicalCdcScan::create(
        external_table_name,
        Rc::new(cdc_table_desc),
        context.clone(),
        options,
    );

    let scan_node: PlanRef = logical_scan.into();
    let required_cols = FixedBitSet::with_capacity(columns.len());
    let plan_root = PlanRoot::new_with_logical_plan(
        scan_node,
        RequiredDist::Any,
        Order::any(),
        required_cols,
        vec![],
    );

    let materialize = plan_root.gen_table_plan(
        context,
        resolved_table_name,
        columns,
        definition,
        pk_column_ids,
        None,
        false,
        on_conflict,
        with_version_column,
        vec![],
        Some(col_id_gen.into_version()),
        true,
        None,
    )?;

    let mut table = materialize.table().to_prost(schema_id, database_id);
    table.owner = session.user_id();
    table.dependent_relations = vec![source.id];

    Ok((materialize.into(), table))
}

fn derive_connect_properties(
    source_with_properties: &HashMap<String, String>,
    external_table_name: String,
) -> Result<HashMap<String, String>> {
    use source::cdc::{MYSQL_CDC_CONNECTOR, POSTGRES_CDC_CONNECTOR};
    // we should remove the prefix from `full_table_name`
    let mut connect_properties = source_with_properties.clone();
    if let Some(connector) = source_with_properties.get(UPSTREAM_SOURCE_KEY) {
        let table_name = match connector.as_str() {
            MYSQL_CDC_CONNECTOR => {
                let db_name = connect_properties.get(DATABASE_NAME_KEY).ok_or_else(|| {
                    anyhow!("{} not found in source properties", DATABASE_NAME_KEY)
                })?;

                let prefix = format!("{}.", db_name.as_str());
                external_table_name
                    .strip_prefix(prefix.as_str())
                    .ok_or_else(|| anyhow!("The upstream table name must contain database name prefix, e.g. 'mydb.table'."))?
            }
            POSTGRES_CDC_CONNECTOR => {
                let (schema_name, table_name) = external_table_name
                    .split_once('.')
                    .ok_or_else(|| anyhow!("The upstream table name must contain schema name prefix, e.g. 'public.table'"))?;

                // insert 'schema.name' into connect properties
                connect_properties.insert(SCHEMA_NAME_KEY.into(), schema_name.into());

                table_name
            }
            _ => {
                return Err(RwError::from(anyhow!(
                    "connector {} is not supported for cdc table",
                    connector
                )));
            }
        };
        connect_properties.insert(TABLE_NAME_KEY.into(), table_name.into());
    }
    Ok(connect_properties)
}

#[allow(clippy::too_many_arguments)]
pub(super) async fn handle_create_table_plan(
    handler_args: HandlerArgs,
    explain_options: ExplainOptions,
    col_id_gen: ColumnIdGenerator,
    source_schema: Option<ConnectorSchema>,
    cdc_table_info: Option<CdcTableInfo>,
    table_name: ObjectName,
    column_defs: Vec<ColumnDef>,
    wildcard_idx: Option<usize>,
    constraints: Vec<TableConstraint>,
    source_watermarks: Vec<SourceWatermark>,
    append_only: bool,
    on_conflict: Option<OnConflict>,
    with_version_column: Option<String>,
    include_column_options: IncludeOption,
) -> Result<(PlanRef, Option<PbSource>, PbTable, TableJobType)> {
    let source_schema = check_create_table_with_source(
        &handler_args.with_options,
        source_schema,
        &include_column_options,
        &cdc_table_info,
    )?;

    let ((plan, source, table), job_type) =
        match (source_schema, cdc_table_info.as_ref()) {
            (Some(source_schema), None) => (
                gen_create_table_plan_with_source(
                    handler_args,
                    explain_options,
                    table_name.clone(),
                    column_defs,
                    wildcard_idx,
                    constraints,
                    source_schema,
                    source_watermarks,
                    col_id_gen,
                    append_only,
                    on_conflict,
                    with_version_column,
                    include_column_options,
                )
                .await?,
                TableJobType::General,
            ),
            (None, None) => {
                let context = OptimizerContext::new(handler_args, explain_options);
                let (plan, table) = gen_create_table_plan(
                    context,
                    table_name.clone(),
                    column_defs,
                    constraints,
                    col_id_gen,
                    source_watermarks,
                    append_only,
                    on_conflict,
                    with_version_column,
                )?;

                ((plan, None, table), TableJobType::General)
            }

            (None, Some(cdc_table)) => {
                sanity_check_for_cdc_table(
                    append_only,
                    &column_defs,
                    &wildcard_idx,
                    &constraints,
                    &source_watermarks,
                )?;

                let session = &handler_args.session;
                let db_name = session.database();
                let (schema_name, resolved_table_name) =
                    Binder::resolve_schema_qualified_name(db_name, table_name)?;
                let (database_id, schema_id) =
                    session.get_database_and_schema_id_for_create(schema_name.clone())?;

                // cdc table cannot be append-only
                let (source_schema, source_name) =
                    Binder::resolve_schema_qualified_name(db_name, cdc_table.source_name.clone())?;

                let source = {
                    let catalog_reader = session.env().catalog_reader().read_guard();
                    let schema_name = source_schema
                        .clone()
                        .unwrap_or(DEFAULT_SCHEMA_NAME.to_string());
                    let (source, _) = catalog_reader.get_source_by_name(
                        db_name,
                        SchemaPath::Name(schema_name.as_str()),
                        source_name.as_str(),
                    )?;
                    source.clone()
                };
                let source_with_properties = source.with_properties.clone().into_iter().collect();
                let connect_properties = derive_connect_properties(
                    &source_with_properties,
                    cdc_table.external_table_name.clone(),
                )?;

                let (columns, pk_names) = derive_schema_for_cdc_table(
                    &column_defs,
                    &constraints,
                    connect_properties.clone(),
                    wildcard_idx.is_some(),
                )
                .await?;

                let (plan, table) = gen_create_table_plan_for_cdc_table(
                    handler_args,
                    explain_options,
                    source,
                    cdc_table.external_table_name.clone(),
                    columns,
                    pk_names,
                    connect_properties,
                    col_id_gen,
                    on_conflict,
                    with_version_column,
                    include_column_options,
                    resolved_table_name,
                    database_id,
                    schema_id,
                )?;

                ((plan, None, table), TableJobType::SharedCdcSource)
            }
            (Some(_), Some(_)) => return Err(ErrorCode::NotSupported(
                "Data format and encoding format doesn't apply to table created from a CDC source"
                    .into(),
                "Remove the FORMAT and ENCODE specification".into(),
            )
            .into()),
        };
    Ok((plan, source, table, job_type))
}

fn sanity_check_for_cdc_table(
    append_only: bool,
    column_defs: &Vec<ColumnDef>,
    wildcard_idx: &Option<usize>,
    constraints: &Vec<TableConstraint>,
    source_watermarks: &Vec<SourceWatermark>,
) -> Result<()> {
    // wildcard cannot be used with column definitions
    if wildcard_idx.is_some() && !column_defs.is_empty() {
        return Err(ErrorCode::NotSupported(
            "wildcard(*) and column definitions cannot be used together".to_owned(),
            "Remove the wildcard or column definitions".to_owned(),
        )
        .into());
    }

    // cdc table must have primary key constraint or primary key column
    if !wildcard_idx.is_some()
        && !constraints.iter().any(|c| {
            matches!(
                c,
                TableConstraint::Unique {
                    is_primary: true,
                    ..
                }
            )
        })
        && !column_defs.iter().any(|col| {
            col.options
                .iter()
                .any(|opt| matches!(opt.option, ColumnOption::Unique { is_primary: true }))
        })
    {
        return Err(ErrorCode::NotSupported(
            "CDC table without primary key constraint is not supported".to_owned(),
            "Please define a primary key".to_owned(),
        )
        .into());
    }
    if append_only {
        return Err(ErrorCode::NotSupported(
            "append only modifier on the table created from a CDC source".into(),
            "Remove the APPEND ONLY clause".into(),
        )
        .into());
    }

    if !source_watermarks.is_empty() {
        return Err(ErrorCode::NotSupported(
            "watermark defined on the table created from a CDC source".into(),
            "Remove the Watermark definitions".into(),
        )
        .into());
    }
    for c in column_defs {
        for op in &c.options {
            if let ColumnOption::GeneratedColumns(_) = op.option {
                return Err(ErrorCode::NotSupported(
                    "generated column defined on the table created from a CDC source".into(),
                    "Remove the generated column in the column list".into(),
                )
                .into());
            }
        }
    }

    Ok(())
}

async fn derive_schema_for_cdc_table(
    column_defs: &Vec<ColumnDef>,
    constraints: &Vec<TableConstraint>,
    connect_properties: HashMap<String, String>,
    need_auto_schema_map: bool,
) -> Result<(Vec<ColumnCatalog>, Vec<String>)> {
    // read cdc table schema from external db or parsing the schema from SQL definitions
    if need_auto_schema_map {
        let config = ExternalTableConfig::try_from_hashmap(connect_properties)
            .context("failed to extract external table config")?;

        let table = ExternalTableImpl::connect(config).await?;
        Ok((
            table
                .column_descs()
                .iter()
                .cloned()
                .map(|column_desc| ColumnCatalog {
                    column_desc,
                    is_hidden: false,
                })
                .collect(),
            table.pk_names().clone(),
        ))
    } else {
        Ok((
            bind_sql_columns(column_defs)?,
            bind_sql_pk_names(column_defs, constraints)?,
        ))
    }
}

#[allow(clippy::too_many_arguments)]
pub async fn handle_create_table(
    handler_args: HandlerArgs,
    table_name: ObjectName,
    column_defs: Vec<ColumnDef>,
    wildcard_idx: Option<usize>,
    constraints: Vec<TableConstraint>,
    if_not_exists: bool,
    source_schema: Option<ConnectorSchema>,
    source_watermarks: Vec<SourceWatermark>,
    append_only: bool,
    on_conflict: Option<OnConflict>,
    with_version_column: Option<String>,
    cdc_table_info: Option<CdcTableInfo>,
    include_column_options: IncludeOption,
) -> Result<RwPgResponse> {
    let session = handler_args.session.clone();

    if append_only {
        session.notice_to_user("APPEND ONLY TABLE is currently an experimental feature.");
    }

    if let Either::Right(resp) = session.check_relation_name_duplicated(
        table_name.clone(),
        StatementType::CREATE_TABLE,
        if_not_exists,
    )? {
        return Ok(resp);
    }

    let (graph, source, table, job_type) = {
        let col_id_gen = ColumnIdGenerator::new_initial();
        let (plan, source, table, job_type) = handle_create_table_plan(
            handler_args,
            ExplainOptions::default(),
            col_id_gen,
            source_schema,
            cdc_table_info,
            table_name.clone(),
            column_defs,
            wildcard_idx,
            constraints,
            source_watermarks,
            append_only,
            on_conflict,
            with_version_column,
            include_column_options,
        )
        .await?;

        let mut graph = build_graph(plan)?;
        graph.parallelism =
            session
                .config()
                .streaming_parallelism()
                .map(|parallelism| Parallelism {
                    parallelism: parallelism.get(),
                });
        (graph, source, table, job_type)
    };

    tracing::trace!(
        "name={}, graph=\n{}",
        table_name,
        serde_json::to_string_pretty(&graph).unwrap()
    );

    let catalog_writer = session.catalog_writer()?;
    catalog_writer
        .create_table(source, table, graph, job_type)
        .await?;

    Ok(PgResponse::empty_result(StatementType::CREATE_TABLE))
}

pub fn check_create_table_with_source(
    with_options: &WithOptions,
    source_schema: Option<ConnectorSchema>,
    include_column_options: &IncludeOption,
    cdc_table_info: &Option<CdcTableInfo>,
) -> Result<Option<ConnectorSchema>> {
    // skip check for cdc table
    if cdc_table_info.is_some() {
        return Ok(source_schema);
    }
    let defined_source = with_options.inner().contains_key(UPSTREAM_SOURCE_KEY);
    if !include_column_options.is_empty() && !defined_source {
        return Err(ErrorCode::InvalidInputSyntax(
            "INCLUDE should be used with a connector".to_owned(),
        )
        .into());
    }
    if defined_source {
        source_schema.as_ref().ok_or_else(|| {
            ErrorCode::InvalidInputSyntax("Please specify a source schema using FORMAT".to_owned())
        })?;
    }
    Ok(source_schema)
}

#[allow(clippy::too_many_arguments)]
pub async fn generate_stream_graph_for_table(
    session: &Arc<SessionImpl>,
    table_name: ObjectName,
    original_catalog: &Arc<TableCatalog>,
    source_schema: Option<ConnectorSchema>,
    handler_args: HandlerArgs,
    col_id_gen: ColumnIdGenerator,
    columns: Vec<ColumnDef>,
    wildcard_idx: Option<usize>,
    constraints: Vec<TableConstraint>,
    source_watermarks: Vec<SourceWatermark>,
    append_only: bool,
    on_conflict: Option<OnConflict>,
    with_version_column: Option<String>,
) -> Result<(StreamFragmentGraph, Table, Option<PbSource>)> {
    use risingwave_pb::catalog::table::OptionalAssociatedSourceId;

    let (plan, source, table) = match source_schema {
        Some(source_schema) => {
            gen_create_table_plan_with_source(
                handler_args,
                ExplainOptions::default(),
                table_name,
                columns,
                wildcard_idx,
                constraints,
                source_schema,
                source_watermarks,
                col_id_gen,
                append_only,
                on_conflict,
                with_version_column,
                vec![],
            )
            .await?
        }
        None => {
            let context = OptimizerContext::from_handler_args(handler_args);
            let (plan, table) = gen_create_table_plan(
                context,
                table_name,
                columns,
                constraints,
                col_id_gen,
                source_watermarks,
                append_only,
                on_conflict,
                with_version_column,
            )?;
            (plan, None, table)
        }
    };

    // TODO: avoid this backward conversion.
    if TableCatalog::from(&table).pk_column_ids() != original_catalog.pk_column_ids() {
        Err(ErrorCode::InvalidInputSyntax(
            "alter primary key of table is not supported".to_owned(),
        ))?
    }

    let graph = StreamFragmentGraph {
        parallelism: session
            .config()
            .streaming_parallelism()
            .map(|parallelism| Parallelism {
                parallelism: parallelism.get(),
            }),
        ..build_graph(plan)?
    };

    // Fill the original table ID.
    let table = Table {
        id: original_catalog.id().table_id(),
        optional_associated_source_id: original_catalog
            .associated_source_id()
            .map(|source_id| OptionalAssociatedSourceId::AssociatedSourceId(source_id.into())),
        ..table
    };

    Ok((graph, table, source))
}

#[cfg(test)]
mod tests {
    use risingwave_common::catalog::{Field, DEFAULT_DATABASE_NAME, ROWID_PREFIX};
    use risingwave_common::types::DataType;

    use super::*;
    use crate::test_utils::{create_proto_file, LocalFrontend, PROTO_FILE_DATA};

    #[test]
    fn test_col_id_gen() {
        let mut gen = ColumnIdGenerator::new_initial();
        assert_eq!(gen.generate("v1"), ColumnId::new(1));
        assert_eq!(gen.generate("v2"), ColumnId::new(2));

        let mut gen = ColumnIdGenerator::new_alter(&TableCatalog {
            columns: vec![
                ColumnCatalog {
                    column_desc: ColumnDesc::from_field_with_column_id(
                        &Field::with_name(DataType::Float32, "f32"),
                        1,
                    ),
                    is_hidden: false,
                },
                ColumnCatalog {
                    column_desc: ColumnDesc::from_field_with_column_id(
                        &Field::with_name(DataType::Float64, "f64"),
                        2,
                    ),
                    is_hidden: false,
                },
            ],
            version: Some(TableVersion::new_initial_for_test(ColumnId::new(2))),
            ..Default::default()
        });

        assert_eq!(gen.generate("v1"), ColumnId::new(3));
        assert_eq!(gen.generate("v2"), ColumnId::new(4));
        assert_eq!(gen.generate("f32"), ColumnId::new(1));
        assert_eq!(gen.generate("f64"), ColumnId::new(2));
        assert_eq!(gen.generate("v3"), ColumnId::new(5));
    }

    #[tokio::test]
    async fn test_create_table_handler() {
        let sql =
            "create table t (v1 smallint, v2 struct<v3 bigint, v4 float, v5 double>) append only;";
        let frontend = LocalFrontend::new(Default::default()).await;
        frontend.run_sql(sql).await.unwrap();

        let session = frontend.session_ref();
        let catalog_reader = session.env().catalog_reader().read_guard();
        let schema_path = SchemaPath::Name(DEFAULT_SCHEMA_NAME);

        // Check table exists.
        let (table, _) = catalog_reader
            .get_table_by_name(DEFAULT_DATABASE_NAME, schema_path, "t")
            .unwrap();
        assert_eq!(table.name(), "t");

        let columns = table
            .columns
            .iter()
            .map(|col| (col.name(), col.data_type().clone()))
            .collect::<HashMap<&str, DataType>>();

        let expected_columns = maplit::hashmap! {
            ROWID_PREFIX => DataType::Serial,
            "v1" => DataType::Int16,
            "v2" => DataType::new_struct(
                vec![DataType::Int64,DataType::Float64,DataType::Float64],
                vec!["v3".to_string(), "v4".to_string(), "v5".to_string()],
            ),
        };

        assert_eq!(columns, expected_columns);
    }

    #[test]
    fn test_bind_primary_key() {
        // Note: Column ID 0 is reserved for row ID column.

        for (sql, expected) in [
            ("create table t (v1 int, v2 int)", Ok(&[0] as &[_])),
            ("create table t (v1 int primary key, v2 int)", Ok(&[1])),
            ("create table t (v1 int, v2 int primary key)", Ok(&[2])),
            (
                "create table t (v1 int primary key, v2 int primary key)",
                Err("multiple primary keys are not allowed"),
            ),
            (
                "create table t (v1 int primary key primary key, v2 int)",
                Err("multiple primary keys are not allowed"),
            ),
            (
                "create table t (v1 int, v2 int, primary key (v1))",
                Ok(&[1]),
            ),
            (
                "create table t (v1 int, primary key (v2), v2 int)",
                Ok(&[2]),
            ),
            (
                "create table t (primary key (v2, v1), v1 int, v2 int)",
                Ok(&[2, 1]),
            ),
            (
                "create table t (v1 int, primary key (v1), v2 int, primary key (v1))",
                Err("multiple primary keys are not allowed"),
            ),
            (
                "create table t (v1 int primary key, primary key (v1), v2 int)",
                Err("multiple primary keys are not allowed"),
            ),
            (
                "create table t (v1 int, primary key (V3), v2 int)",
                Err("column \"v3\" named in key does not exist"),
            ),
        ] {
            let mut ast = risingwave_sqlparser::parser::Parser::parse_sql(sql).unwrap();
            let risingwave_sqlparser::ast::Statement::CreateTable {
                columns: column_defs,
                constraints,
                ..
            } = ast.remove(0)
            else {
                panic!("test case should be create table")
            };
            let actual: Result<_> = (|| {
                let mut columns = bind_sql_columns(&column_defs)?;
                let mut col_id_gen = ColumnIdGenerator::new_initial();
                for c in &mut columns {
                    c.column_desc.column_id = col_id_gen.generate(c.name())
                }
                ensure_table_constraints_supported(&constraints)?;
                let pk_names = bind_sql_pk_names(&column_defs, &constraints)?;
                let (_, pk_column_ids, _) = bind_pk_on_relation(columns, pk_names, true)?;
                Ok(pk_column_ids)
            })();
            match (expected, actual) {
                (Ok(expected), Ok(actual)) => assert_eq!(
                    expected.iter().copied().map(ColumnId::new).collect_vec(),
                    actual,
                    "sql: {sql}"
                ),
                (Ok(_), Err(actual)) => panic!("sql: {sql}\nunexpected error: {actual:?}"),
                (Err(_), Ok(actual)) => panic!("sql: {sql}\nexpects error but got: {actual:?}"),
                (Err(expected), Err(actual)) => assert!(
                    actual.to_string().contains(expected),
                    "sql: {sql}\nexpected: {expected:?}\nactual: {actual:?}"
                ),
            }
        }
    }

    #[tokio::test]
    async fn test_duplicate_props_options() {
        let proto_file = create_proto_file(PROTO_FILE_DATA);
        let sql = format!(
            r#"CREATE TABLE t
    WITH (
        connector = 'kinesis',
        aws.region='user_test_topic',
        endpoint='172.10.1.1:9090,172.10.1.2:9090',
        aws.credentials.access_key_id = 'your_access_key_1',
        aws.credentials.secret_access_key = 'your_secret_key_1'
    )
    FORMAT PLAIN ENCODE PROTOBUF (
        message = '.test.TestRecord',
        aws.credentials.access_key_id = 'your_access_key_2',
        aws.credentials.secret_access_key = 'your_secret_key_2',
        schema.location = 'file://{}',
    )"#,
            proto_file.path().to_str().unwrap()
        );
        let frontend = LocalFrontend::new(Default::default()).await;
        frontend.run_sql(sql).await.unwrap();

        let session = frontend.session_ref();
        let catalog_reader = session.env().catalog_reader().read_guard();
        let schema_path = SchemaPath::Name(DEFAULT_SCHEMA_NAME);

        // Check source exists.
        let (source, _) = catalog_reader
            .get_source_by_name(DEFAULT_DATABASE_NAME, schema_path, "t")
            .unwrap();
        assert_eq!(source.name, "t");

        // AwsAuth params exist in options.
        assert_eq!(
            source
                .info
                .format_encode_options
                .get("aws.credentials.access_key_id")
                .unwrap(),
            "your_access_key_2"
        );
        assert_eq!(
            source
                .info
                .format_encode_options
                .get("aws.credentials.secret_access_key")
                .unwrap(),
            "your_secret_key_2"
        );

        // AwsAuth params exist in props.
        assert_eq!(
            source
                .with_properties
                .get("aws.credentials.access_key_id")
                .unwrap(),
            "your_access_key_1"
        );
        assert_eq!(
            source
                .with_properties
                .get("aws.credentials.secret_access_key")
                .unwrap(),
            "your_secret_key_1"
        );

        // Options are not merged into props.
        assert!(!source.with_properties.contains_key("schema.location"));
    }
}<|MERGE_RESOLUTION|>--- conflicted
+++ resolved
@@ -12,7 +12,7 @@
 // See the License for the specific language governing permissions and
 // limitations under the License.
 
-use std::collections::HashMap;
+use std::collections::{BTreeMap, HashMap};
 use std::rc::Rc;
 use std::sync::Arc;
 
@@ -738,7 +738,7 @@
     external_table_name: String,
     mut columns: Vec<ColumnCatalog>,
     pk_names: Vec<String>,
-    connect_properties: HashMap<String, String>,
+    connect_properties: BTreeMap<String, String>,
     mut col_id_gen: ColumnIdGenerator,
     on_conflict: Option<OnConflict>,
     with_version_column: Option<String>,
@@ -750,28 +750,6 @@
     let context: OptimizerContextRef = OptimizerContext::new(handler_args, explain_options).into();
     let session = context.session_ctx().clone();
 
-<<<<<<< HEAD
-=======
-    // cdc table cannot be append-only
-    let append_only = false;
-    let (source_schema, source_name) = Binder::resolve_schema_qualified_name(db_name, source_name)?;
-
-    let source = {
-        let catalog_reader = session.env().catalog_reader().read_guard();
-        let schema_name = source_schema
-            .clone()
-            .unwrap_or(DEFAULT_SCHEMA_NAME.to_string());
-        let (source, _) = catalog_reader.get_source_by_name(
-            db_name,
-            SchemaPath::Name(schema_name.as_str()),
-            source_name.as_str(),
-        )?;
-        source.clone()
-    };
-
-    let mut columns = bind_sql_columns(&column_defs)?;
-    let with_properties = source.with_properties.clone();
->>>>>>> 378a04ad
     // append additional columns to the end
     handle_addition_columns(
         &connect_properties,
@@ -859,9 +837,9 @@
 }
 
 fn derive_connect_properties(
-    source_with_properties: &HashMap<String, String>,
+    source_with_properties: &BTreeMap<String, String>,
     external_table_name: String,
-) -> Result<HashMap<String, String>> {
+) -> Result<BTreeMap<String, String>> {
     use source::cdc::{MYSQL_CDC_CONNECTOR, POSTGRES_CDC_CONNECTOR};
     // we should remove the prefix from `full_table_name`
     let mut connect_properties = source_with_properties.clone();
@@ -993,9 +971,8 @@
                     )?;
                     source.clone()
                 };
-                let source_with_properties = source.with_properties.clone().into_iter().collect();
                 let connect_properties = derive_connect_properties(
-                    &source_with_properties,
+                    &source.with_properties,
                     cdc_table.external_table_name.clone(),
                 )?;
 
@@ -1108,12 +1085,12 @@
 async fn derive_schema_for_cdc_table(
     column_defs: &Vec<ColumnDef>,
     constraints: &Vec<TableConstraint>,
-    connect_properties: HashMap<String, String>,
+    connect_properties: BTreeMap<String, String>,
     need_auto_schema_map: bool,
 ) -> Result<(Vec<ColumnCatalog>, Vec<String>)> {
     // read cdc table schema from external db or parsing the schema from SQL definitions
     if need_auto_schema_map {
-        let config = ExternalTableConfig::try_from_hashmap(connect_properties)
+        let config = ExternalTableConfig::try_from_btreemap(connect_properties)
             .context("failed to extract external table config")?;
 
         let table = ExternalTableImpl::connect(config).await?;
