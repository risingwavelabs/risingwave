// Copyright 2025 RisingWave Labs
//
// Licensed under the Apache License, Version 2.0 (the "License");
// you may not use this file except in compliance with the License.
// You may obtain a copy of the License at
//
//     http://www.apache.org/licenses/LICENSE-2.0
//
// Unless required by applicable law or agreed to in writing, software
// distributed under the License is distributed on an "AS IS" BASIS,
// WITHOUT WARRANTIES OR CONDITIONS OF ANY KIND, either express or implied.
// See the License for the specific language governing permissions and
// limitations under the License.

use std::collections::{BTreeMap, HashMap, HashSet};
use std::rc::Rc;
use std::sync::Arc;

use anyhow::{Context, anyhow};
use clap::ValueEnum;
use either::Either;
use fixedbitset::FixedBitSet;
use itertools::Itertools;
use percent_encoding::percent_decode_str;
use pgwire::pg_response::{PgResponse, StatementType};
use prost::Message as _;
use risingwave_common::catalog::{
    CdcTableDesc, ColumnCatalog, ColumnDesc, ConflictBehavior, DEFAULT_SCHEMA_NAME, Engine,
    ObjectId, RISINGWAVE_ICEBERG_ROW_ID, ROW_ID_COLUMN_NAME, TableId,
};
use risingwave_common::config::MetaBackend;
use risingwave_common::global_jvm::JVM;
use risingwave_common::session_config::sink_decouple::SinkDecouple;
use risingwave_common::util::sort_util::{ColumnOrder, OrderType};
use risingwave_common::util::value_encoding::DatumToProtoExt;
use risingwave_common::{bail, bail_not_implemented};
use risingwave_connector::sink::decouple_checkpoint_log_sink::COMMIT_CHECKPOINT_INTERVAL;
use risingwave_connector::source::cdc::build_cdc_table_id;
use risingwave_connector::source::cdc::external::{
    CdcTableType, DATABASE_NAME_KEY, ExternalTableConfig, ExternalTableImpl, SCHEMA_NAME_KEY,
    TABLE_NAME_KEY,
};
use risingwave_connector::{WithOptionsSecResolved, WithPropertiesExt, source};
use risingwave_pb::catalog::connection::Info as ConnectionInfo;
use risingwave_pb::catalog::connection_params::ConnectionType;
use risingwave_pb::catalog::{PbSource, PbWebhookSourceInfo, WatermarkDesc};
use risingwave_pb::ddl_service::{PbTableJobType, TableJobType};
use risingwave_pb::meta::PbThrottleTarget;
use risingwave_pb::plan_common::column_desc::GeneratedOrDefaultColumn;
use risingwave_pb::plan_common::{
    AdditionalColumn, ColumnDescVersion, DefaultColumnDesc, GeneratedColumnDesc,
};
use risingwave_pb::secret::PbSecretRef;
use risingwave_pb::secret::secret_ref::PbRefAsType;
use risingwave_pb::stream_plan::StreamFragmentGraph;
use risingwave_sqlparser::ast::{
    CdcTableInfo, ColumnDef, ColumnOption, CompatibleFormatEncode, ConnectionRefValue, CreateSink,
    CreateSinkStatement, CreateSourceStatement, DataType as AstDataType, ExplainOptions, Format,
    FormatEncodeOptions, Ident, ObjectName, OnConflict, SecretRefAsType, SourceWatermark,
    Statement, TableConstraint, WebhookSourceInfo, WithProperties,
};
use risingwave_sqlparser::parser::{IncludeOption, Parser};

use super::create_source::{CreateSourceType, SqlColumnStrategy};
use super::{RwPgResponse, alter_streaming_rate_limit, create_sink, create_source};
use crate::binder::{Clause, SecureCompareContext, bind_data_type};
use crate::catalog::root_catalog::SchemaPath;
use crate::catalog::source_catalog::SourceCatalog;
use crate::catalog::table_catalog::{ICEBERG_SINK_PREFIX, ICEBERG_SOURCE_PREFIX, TableVersion};
use crate::catalog::{ColumnId, DatabaseId, SchemaId, SourceId, check_column_name_not_reserved};
use crate::error::{ErrorCode, Result, RwError, bail_bind_error};
use crate::expr::{Expr, ExprImpl, ExprRewriter};
use crate::handler::HandlerArgs;
use crate::handler::create_source::{
    UPSTREAM_SOURCE_KEY, bind_connector_props, bind_create_source_or_table_with_connector,
    bind_source_watermark, handle_addition_columns,
};
use crate::handler::util::SourceSchemaCompatExt;
use crate::optimizer::plan_node::generic::{SourceNodeKind, build_cdc_scan_options_with_options};
use crate::optimizer::plan_node::{
    LogicalCdcScan, LogicalPlanRef, LogicalSource, StreamPlanRef as PlanRef,
};
use crate::optimizer::property::{Order, RequiredDist};
use crate::optimizer::{OptimizerContext, OptimizerContextRef, PlanRoot};
use crate::session::SessionImpl;
use crate::session::current::notice_to_user;
use crate::stream_fragmenter::{GraphJobType, build_graph};
use crate::utils::OverwriteOptions;
use crate::{Binder, Explain, TableCatalog, WithOptions};

mod col_id_gen;
pub use col_id_gen::*;
use risingwave_connector::sink::iceberg::{
    COMPACTION_INTERVAL_SEC, ENABLE_COMPACTION, ENABLE_SNAPSHOT_EXPIRATION,
    ICEBERG_WRITE_MODE_COPY_ON_WRITE, ICEBERG_WRITE_MODE_MERGE_ON_READ, WRITE_MODE,
    parse_partition_by_exprs,
};

use crate::handler::drop_table::handle_drop_table;

fn ensure_column_options_supported(c: &ColumnDef) -> Result<()> {
    for option_def in &c.options {
        match option_def.option {
            ColumnOption::GeneratedColumns(_) => {}
            ColumnOption::DefaultValue(_) => {}
            ColumnOption::DefaultValueInternal { .. } => {}
            ColumnOption::Unique { is_primary: true } => {}
            ColumnOption::Null => {}
            ColumnOption::NotNull => {}
            _ => bail_not_implemented!("column constraints \"{}\"", option_def),
        }
    }
    Ok(())
}

/// Binds the column schemas declared in CREATE statement into `ColumnDesc`.
/// If a column is marked as `primary key`, its `ColumnId` is also returned.
/// This primary key is not combined with table constraints yet.
pub fn bind_sql_columns(
    column_defs: &[ColumnDef],
    is_for_drop_table_connector: bool,
) -> Result<Vec<ColumnCatalog>> {
    let mut columns = Vec::with_capacity(column_defs.len());

    for column in column_defs {
        ensure_column_options_supported(column)?;
        // Destruct to make sure all fields are properly handled rather than ignored.
        // Do NOT use `..` to ignore fields you do not want to deal with.
        // Reject them with a clear NotImplemented error.
        let ColumnDef {
            name,
            data_type,
            collation,
            options,
            ..
        } = column;

        let data_type = data_type
            .clone()
            .ok_or_else(|| ErrorCode::InvalidInputSyntax("data type is not specified".into()))?;
        if let Some(collation) = collation {
            // PostgreSQL will limit the datatypes that collate can work on.
            // https://www.postgresql.org/docs/16/collation.html#COLLATION-CONCEPTS
            //   > The built-in collatable data types are `text`, `varchar`, and `char`.
            //
            // But we don't support real collation, we simply ignore it here.
            if !["C", "POSIX"].contains(&collation.real_value().as_str()) {
                bail_not_implemented!(
                    "Collate collation other than `C` or `POSIX` is not implemented"
                );
            }

            match data_type {
                AstDataType::Text | AstDataType::Varchar | AstDataType::Char(_) => {}
                _ => {
                    return Err(ErrorCode::NotSupported(
                        format!("{} is not a collatable data type", data_type),
                        "The only built-in collatable data types are `varchar`, please check your type".into(),
                    ).into());
                }
            }
        }

        if !is_for_drop_table_connector {
            // additional column name may have prefix _rw
            // When converting dropping the connector from table, the additional columns are converted to normal columns and keep the original name.
            // Under this case, we loosen the check for _rw prefix.
            check_column_name_not_reserved(&name.real_value())?;
        }

        let nullable: bool = !options
            .iter()
            .any(|def| matches!(def.option, ColumnOption::NotNull));

        columns.push(ColumnCatalog {
            column_desc: ColumnDesc {
                data_type: bind_data_type(&data_type)?,
                column_id: ColumnId::placeholder(),
                name: name.real_value(),
                generated_or_default_column: None,
                description: None,
                additional_column: AdditionalColumn { column_type: None },
                version: ColumnDescVersion::LATEST,
                system_column: None,
                nullable,
            },
            is_hidden: false,
        });
    }

    Ok(columns)
}

fn check_generated_column_constraints(
    column_name: &String,
    column_id: ColumnId,
    expr: &ExprImpl,
    column_catalogs: &[ColumnCatalog],
    generated_column_names: &[String],
    pk_column_ids: &[ColumnId],
) -> Result<()> {
    let input_refs = expr.collect_input_refs(column_catalogs.len());
    for idx in input_refs.ones() {
        let referred_generated_column = &column_catalogs[idx].column_desc.name;
        if generated_column_names
            .iter()
            .any(|c| c == referred_generated_column)
        {
            return Err(ErrorCode::BindError(format!(
                "Generated can not reference another generated column. \
                But here generated column \"{}\" referenced another generated column \"{}\"",
                column_name, referred_generated_column
            ))
            .into());
        }
    }

    if pk_column_ids.contains(&column_id) && expr.is_impure() {
        return Err(ErrorCode::BindError(format!(
            "Generated columns with impure expressions should not be part of the primary key. \
            Here column \"{}\" is defined as part of the primary key.",
            column_name
        ))
        .into());
    }

    Ok(())
}

/// Binds constraints that can be only specified in column definitions,
/// currently generated columns and default columns.
pub fn bind_sql_column_constraints(
    session: &SessionImpl,
    table_name: String,
    column_catalogs: &mut [ColumnCatalog],
    columns: &[ColumnDef],
    pk_column_ids: &[ColumnId],
) -> Result<()> {
    let generated_column_names = {
        let mut names = vec![];
        for column in columns {
            for option_def in &column.options {
                if let ColumnOption::GeneratedColumns(_) = option_def.option {
                    names.push(column.name.real_value());
                    break;
                }
            }
        }
        names
    };

    let mut binder = Binder::new_for_ddl(session);
    binder.bind_columns_to_context(table_name.clone(), column_catalogs)?;

    for column in columns {
        let Some(idx) = column_catalogs
            .iter()
            .position(|c| c.name() == column.name.real_value())
        else {
            // It's possible that we don't follow the user defined columns in SQL but take the
            // ones resolved from the source, thus missing some columns. Simply ignore them.
            continue;
        };

        for option_def in &column.options {
            match &option_def.option {
                ColumnOption::GeneratedColumns(expr) => {
                    binder.set_clause(Some(Clause::GeneratedColumn));

                    let expr_impl = binder.bind_expr(expr).with_context(|| {
                        format!(
                            "fail to bind expression in generated column \"{}\"",
                            column.name.real_value()
                        )
                    })?;

                    check_generated_column_constraints(
                        &column.name.real_value(),
                        column_catalogs[idx].column_id(),
                        &expr_impl,
                        column_catalogs,
                        &generated_column_names,
                        pk_column_ids,
                    )?;

                    column_catalogs[idx].column_desc.generated_or_default_column = Some(
                        GeneratedOrDefaultColumn::GeneratedColumn(GeneratedColumnDesc {
                            expr: Some(expr_impl.to_expr_proto()),
                        }),
                    );
                    binder.set_clause(None);
                }
                ColumnOption::DefaultValue(expr) => {
                    let expr_impl = binder
                        .bind_expr(expr)?
                        .cast_assign(column_catalogs[idx].data_type())?;

                    // Rewrite expressions to evaluate a snapshot value, used for missing values in the case of
                    // schema change.
                    //
                    // TODO: Currently we don't support impure expressions other than `now()` (like `random()`),
                    // so the rewritten expression should almost always be pure and we directly call `fold_const`
                    // here. Actually we do not require purity of the expression here since we're only to get a
                    // snapshot value.
                    let rewritten_expr_impl = session
                        .pinned_snapshot()
                        .inline_now_proc_time()
                        .rewrite_expr(expr_impl.clone());

                    if let Some(snapshot_value) = rewritten_expr_impl.try_fold_const() {
                        let snapshot_value = snapshot_value?;

                        column_catalogs[idx].column_desc.generated_or_default_column =
                            Some(GeneratedOrDefaultColumn::DefaultColumn(DefaultColumnDesc {
                                snapshot_value: Some(snapshot_value.to_protobuf()),
                                expr: Some(expr_impl.to_expr_proto()),
                                // persist the original expression
                            }));
                    } else {
                        return Err(ErrorCode::BindError(format!(
                            "Default expression used in column `{}` cannot be evaluated. \
                            Use generated columns instead if you mean to reference other columns.",
                            column.name
                        ))
                        .into());
                    }
                }
                ColumnOption::DefaultValueInternal { persisted, expr: _ } => {
                    // When a `DEFAULT INTERNAL` is used internally for schema change, the persisted value
                    // should already be set during purifcation. So if we encounter an empty value here, it
                    // means the user has specified it explicitly in the SQL statement, typically by
                    // directly copying the result of `SHOW CREATE TABLE` and executing it.
                    if persisted.is_empty() {
                        bail_bind_error!(
                            "DEFAULT INTERNAL is only used for internal purposes, \
                             please specify a concrete default value"
                        );
                    }

                    let desc = DefaultColumnDesc::decode(&**persisted)
                        .expect("failed to decode persisted `DefaultColumnDesc`");

                    column_catalogs[idx].column_desc.generated_or_default_column =
                        Some(GeneratedOrDefaultColumn::DefaultColumn(desc));
                }
                _ => {}
            }
        }
    }
    Ok(())
}

/// Currently we only support Primary key table constraint, so just return pk names if it exists
pub fn bind_table_constraints(table_constraints: &[TableConstraint]) -> Result<Vec<String>> {
    let mut pk_column_names = vec![];

    for constraint in table_constraints {
        match constraint {
            TableConstraint::Unique {
                name: _,
                columns,
                is_primary: true,
            } => {
                if !pk_column_names.is_empty() {
                    return Err(multiple_pk_definition_err());
                }
                pk_column_names = columns.iter().map(|c| c.real_value()).collect_vec();
            }
            _ => bail_not_implemented!("table constraint \"{}\"", constraint),
        }
    }
    Ok(pk_column_names)
}

pub fn bind_sql_pk_names(
    columns_defs: &[ColumnDef],
    pk_names_from_table_constraints: Vec<String>,
) -> Result<Vec<String>> {
    let mut pk_column_names = pk_names_from_table_constraints;

    for column in columns_defs {
        for option_def in &column.options {
            if let ColumnOption::Unique { is_primary: true } = option_def.option {
                if !pk_column_names.is_empty() {
                    return Err(multiple_pk_definition_err());
                }
                pk_column_names.push(column.name.real_value());
            };
        }
    }

    Ok(pk_column_names)
}

fn multiple_pk_definition_err() -> RwError {
    ErrorCode::BindError("multiple primary keys are not allowed".into()).into()
}

/// Binds primary keys defined in SQL.
///
/// It returns the columns together with `pk_column_ids`, and an optional row id column index if
/// added.
pub fn bind_pk_and_row_id_on_relation(
    mut columns: Vec<ColumnCatalog>,
    pk_names: Vec<String>,
    must_need_pk: bool,
) -> Result<(Vec<ColumnCatalog>, Vec<ColumnId>, Option<usize>)> {
    for c in &columns {
        assert!(c.column_id() != ColumnId::placeholder());
    }

    // Mapping from column name to column id.
    let name_to_id = columns
        .iter()
        .map(|c| (c.name(), c.column_id()))
        .collect::<HashMap<_, _>>();

    let mut pk_column_ids: Vec<_> = pk_names
        .iter()
        .map(|name| {
            name_to_id.get(name.as_str()).copied().ok_or_else(|| {
                ErrorCode::BindError(format!("column \"{name}\" named in key does not exist"))
            })
        })
        .try_collect()?;

    // Add `_row_id` column if `pk_column_ids` is empty and must_need_pk
    let need_row_id = pk_column_ids.is_empty() && must_need_pk;

    let row_id_index = need_row_id.then(|| {
        let column = ColumnCatalog::row_id_column();
        let index = columns.len();
        pk_column_ids = vec![column.column_id()];
        columns.push(column);
        index
    });

    if let Some(col) = columns.iter().map(|c| c.name()).duplicates().next() {
        Err(ErrorCode::InvalidInputSyntax(format!(
            "column \"{col}\" specified more than once"
        )))?;
    }

    Ok((columns, pk_column_ids, row_id_index))
}

/// `gen_create_table_plan_with_source` generates the plan for creating a table with an external
/// stream source.
#[allow(clippy::too_many_arguments)]
pub(crate) async fn gen_create_table_plan_with_source(
    mut handler_args: HandlerArgs,
    explain_options: ExplainOptions,
    table_name: ObjectName,
    column_defs: Vec<ColumnDef>,
    wildcard_idx: Option<usize>,
    constraints: Vec<TableConstraint>,
    format_encode: FormatEncodeOptions,
    source_watermarks: Vec<SourceWatermark>,
    mut col_id_gen: ColumnIdGenerator,
    include_column_options: IncludeOption,
    props: CreateTableProps,
    sql_column_strategy: SqlColumnStrategy,
) -> Result<(PlanRef, Option<SourceCatalog>, TableCatalog)> {
    if props.append_only
        && format_encode.format != Format::Plain
        && format_encode.format != Format::Native
    {
        return Err(ErrorCode::BindError(format!(
            "Append only table does not support format {}.",
            format_encode.format
        ))
        .into());
    }

    let session = &handler_args.session;
    let with_properties = bind_connector_props(&handler_args, &format_encode, false)?;
    if with_properties.is_shareable_cdc_connector() {
        generated_columns_check_for_cdc_table(&column_defs)?;
        not_null_check_for_cdc_table(&wildcard_idx, &column_defs)?;
    } else if column_defs.iter().any(|col| {
        col.options
            .iter()
            .any(|def| matches!(def.option, ColumnOption::NotNull))
    }) {
        // if non-cdc source
        notice_to_user(
            "The table contains columns with NOT NULL constraints. Any rows from upstream violating the constraints will be ignored silently.",
        );
    }

    let db_name: &str = &session.database();
    let (schema_name, _) = Binder::resolve_schema_qualified_name(db_name, &table_name)?;

    let overwrite_options = OverwriteOptions::new(&mut handler_args);
    let rate_limit = overwrite_options.source_rate_limit;
    let source = bind_create_source_or_table_with_connector(
        handler_args.clone(),
        table_name,
        format_encode,
        with_properties,
        &column_defs,
        constraints,
        wildcard_idx,
        source_watermarks,
        include_column_options,
        &mut col_id_gen,
        CreateSourceType::Table,
        rate_limit,
        sql_column_strategy,
    )
    .await?;

    let context = OptimizerContext::new(handler_args, explain_options);

    let (plan, table) = gen_table_plan_with_source(
        context.into(),
        schema_name,
        source.clone(),
        col_id_gen.into_version(),
        props,
    )?;

    Ok((plan, Some(source), table))
}

/// `gen_create_table_plan` generates the plan for creating a table without an external stream
/// source.
#[allow(clippy::too_many_arguments)]
pub(crate) fn gen_create_table_plan(
    context: OptimizerContext,
    table_name: ObjectName,
    column_defs: Vec<ColumnDef>,
    constraints: Vec<TableConstraint>,
    mut col_id_gen: ColumnIdGenerator,
    source_watermarks: Vec<SourceWatermark>,
    props: CreateTableProps,
    is_for_replace_plan: bool,
) -> Result<(PlanRef, TableCatalog)> {
    let mut columns = bind_sql_columns(&column_defs, is_for_replace_plan)?;
    for c in &mut columns {
        col_id_gen.generate(c)?;
    }

    let (_, secret_refs, connection_refs) = context.with_options().clone().into_parts();
    if !secret_refs.is_empty() || !connection_refs.is_empty() {
        return Err(crate::error::ErrorCode::InvalidParameterValue("Secret reference and Connection reference are not allowed in options when creating table without external source".to_owned()).into());
    }

    gen_create_table_plan_without_source(
        context,
        table_name,
        columns,
        column_defs,
        constraints,
        source_watermarks,
        col_id_gen.into_version(),
        props,
    )
}

#[allow(clippy::too_many_arguments)]
pub(crate) fn gen_create_table_plan_without_source(
    context: OptimizerContext,
    table_name: ObjectName,
    columns: Vec<ColumnCatalog>,
    column_defs: Vec<ColumnDef>,
    constraints: Vec<TableConstraint>,
    source_watermarks: Vec<SourceWatermark>,
    version: TableVersion,
    props: CreateTableProps,
) -> Result<(PlanRef, TableCatalog)> {
    // XXX: Why not bind outside?
    let pk_names = bind_sql_pk_names(&column_defs, bind_table_constraints(&constraints)?)?;
    let (mut columns, pk_column_ids, row_id_index) =
        bind_pk_and_row_id_on_relation(columns, pk_names, true)?;

    let watermark_descs: Vec<WatermarkDesc> = bind_source_watermark(
        context.session_ctx(),
        table_name.real_value(),
        source_watermarks,
        &columns,
    )?;

    bind_sql_column_constraints(
        context.session_ctx(),
        table_name.real_value(),
        &mut columns,
        &column_defs,
        &pk_column_ids,
    )?;
    let session = context.session_ctx().clone();

    let db_name = &session.database();
    let (schema_name, table_name) = Binder::resolve_schema_qualified_name(db_name, &table_name)?;

    let info = CreateTableInfo {
        columns,
        pk_column_ids,
        row_id_index,
        watermark_descs,
        source_catalog: None,
        version,
    };

    gen_table_plan_inner(context.into(), schema_name, table_name, info, props)
}

fn gen_table_plan_with_source(
    context: OptimizerContextRef,
    schema_name: Option<String>,
    source_catalog: SourceCatalog,
    version: TableVersion,
    props: CreateTableProps,
) -> Result<(PlanRef, TableCatalog)> {
    let table_name = source_catalog.name.clone();

    let info = CreateTableInfo {
        columns: source_catalog.columns.clone(),
        pk_column_ids: source_catalog.pk_col_ids.clone(),
        row_id_index: source_catalog.row_id_index,
        watermark_descs: source_catalog.watermark_descs.clone(),
        source_catalog: Some(source_catalog),
        version,
    };

    gen_table_plan_inner(context, schema_name, table_name, info, props)
}

/// On-conflict behavior either from user input or existing table catalog.
#[derive(Clone, Copy)]
pub enum EitherOnConflict {
    Ast(Option<OnConflict>),
    Resolved(ConflictBehavior),
}

impl From<Option<OnConflict>> for EitherOnConflict {
    fn from(v: Option<OnConflict>) -> Self {
        Self::Ast(v)
    }
}

impl From<ConflictBehavior> for EitherOnConflict {
    fn from(v: ConflictBehavior) -> Self {
        Self::Resolved(v)
    }
}

impl EitherOnConflict {
    /// Resolves the conflict behavior based on the given information.
    pub fn to_behavior(self, append_only: bool, row_id_as_pk: bool) -> Result<ConflictBehavior> {
        let conflict_behavior = match self {
            EitherOnConflict::Ast(on_conflict) => {
                if append_only {
                    if row_id_as_pk {
                        // Primary key will be generated, no conflict check needed.
                        ConflictBehavior::NoCheck
                    } else {
                        // User defined PK on append-only table, enforce `DO NOTHING`.
                        if let Some(on_conflict) = on_conflict
                            && on_conflict != OnConflict::Nothing
                        {
                            return Err(ErrorCode::InvalidInputSyntax(
                                "When PRIMARY KEY constraint applied to an APPEND ONLY table, \
                                     the ON CONFLICT behavior must be DO NOTHING."
                                    .to_owned(),
                            )
                            .into());
                        }
                        ConflictBehavior::IgnoreConflict
                    }
                } else {
                    // Default to `UPDATE FULL` for non-append-only tables.
                    match on_conflict.unwrap_or(OnConflict::UpdateFull) {
                        OnConflict::UpdateFull => ConflictBehavior::Overwrite,
                        OnConflict::Nothing => ConflictBehavior::IgnoreConflict,
                        OnConflict::UpdateIfNotNull => ConflictBehavior::DoUpdateIfNotNull,
                    }
                }
            }
            EitherOnConflict::Resolved(b) => b,
        };

        Ok(conflict_behavior)
    }
}

/// Arguments of the functions that generate a table plan, part 1.
///
/// Compared to [`CreateTableProps`], this struct contains fields that need some work of binding
/// or resolving based on the user input.
pub struct CreateTableInfo {
    pub columns: Vec<ColumnCatalog>,
    pub pk_column_ids: Vec<ColumnId>,
    pub row_id_index: Option<usize>,
    pub watermark_descs: Vec<WatermarkDesc>,
    pub source_catalog: Option<SourceCatalog>,
    pub version: TableVersion,
}

/// Arguments of the functions that generate a table plan, part 2.
///
/// Compared to [`CreateTableInfo`], this struct contains fields that can be (relatively) simply
/// obtained from the input or the context.
pub struct CreateTableProps {
    pub definition: String,
    pub append_only: bool,
    pub on_conflict: EitherOnConflict,
    pub with_version_column: Option<String>,
    pub webhook_info: Option<PbWebhookSourceInfo>,
    pub engine: Engine,
}

#[allow(clippy::too_many_arguments)]
fn gen_table_plan_inner(
    context: OptimizerContextRef,
    schema_name: Option<String>,
    table_name: String,
    info: CreateTableInfo,
    props: CreateTableProps,
) -> Result<(PlanRef, TableCatalog)> {
    let CreateTableInfo {
        ref columns,
        row_id_index,
        ref watermark_descs,
        ref source_catalog,
        ..
    } = info;
    let CreateTableProps { append_only, .. } = props;

    let (database_id, schema_id) = context
        .session_ctx()
        .get_database_and_schema_id_for_create(schema_name)?;

    let session = context.session_ctx().clone();
    let retention_seconds = context.with_options().retention_seconds();

    let source_node: LogicalPlanRef = LogicalSource::new(
        source_catalog.clone().map(Rc::new),
        columns.clone(),
        row_id_index,
        SourceNodeKind::CreateTable,
        context.clone(),
        None,
    )?
    .into();

    let required_cols = FixedBitSet::with_capacity(columns.len());
    let plan_root = PlanRoot::new_with_logical_plan(
        source_node,
        RequiredDist::Any,
        Order::any(),
        required_cols,
        vec![],
    );

    if !append_only && !watermark_descs.is_empty() {
        return Err(ErrorCode::NotSupported(
            "Defining watermarks on table requires the table to be append only.".to_owned(),
            "Use the key words `APPEND ONLY`".to_owned(),
        )
        .into());
    }

    if !append_only && retention_seconds.is_some() {
        return Err(ErrorCode::NotSupported(
            "Defining retention seconds on table requires the table to be append only.".to_owned(),
            "Use the key words `APPEND ONLY`".to_owned(),
        )
        .into());
    }

    let materialize =
        plan_root.gen_table_plan(context, table_name, database_id, schema_id, info, props)?;

    let mut table = materialize.table().clone();
    table.owner = session.user_id();

    Ok((materialize.into(), table))
}

/// Generate stream plan for cdc table based on shared source.
/// In replace workflow, the `table_id` is the id of the table to be replaced
/// in create table workflow, the `table_id` is a placeholder will be filled in the Meta
#[allow(clippy::too_many_arguments)]
pub(crate) fn gen_create_table_plan_for_cdc_table(
    context: OptimizerContextRef,
    source: Arc<SourceCatalog>,
    external_table_name: String,
    column_defs: Vec<ColumnDef>,
    columns: Vec<ColumnCatalog>,
    pk_names: Vec<String>,
    cdc_with_options: WithOptionsSecResolved,
    mut col_id_gen: ColumnIdGenerator,
    on_conflict: Option<OnConflict>,
    with_version_column: Option<String>,
    include_column_options: IncludeOption,
    table_name: ObjectName,
    resolved_table_name: String, // table name without schema prefix
    database_id: DatabaseId,
    schema_id: SchemaId,
    table_id: TableId,
    engine: Engine,
) -> Result<(PlanRef, TableCatalog)> {
    let session = context.session_ctx().clone();
    let definition = context.normalized_sql().to_owned();

<<<<<<< HEAD
    let (cdc_table_desc, columns, pk_column_ids) = derive_cdc_table_desc(
        &session,
        source.clone(),
        external_table_name.clone(),
        column_defs,
        columns,
        pk_names,
        cdc_with_options,
        &mut col_id_gen,
        include_column_options,
        table_name,
=======
    let pk_column_indices = {
        let mut id_to_idx = HashMap::new();
        columns.iter().enumerate().for_each(|(idx, c)| {
            id_to_idx.insert(c.column_id(), idx);
        });
        // pk column id must exist in table columns.
        pk_column_ids
            .iter()
            .map(|c| id_to_idx.get(c).copied().unwrap())
            .collect_vec()
    };
    let table_pk = pk_column_indices
        .iter()
        .map(|idx| ColumnOrder::new(*idx, OrderType::ascending()))
        .collect();

    let (options, secret_refs) = cdc_with_options.into_parts();

    let non_generated_column_descs = columns
        .iter()
        .filter(|&c| (!c.is_generated()))
        .map(|c| c.column_desc.clone())
        .collect_vec();
    let non_generated_column_num = non_generated_column_descs.len();
    let cdc_table_type = CdcTableType::from_properties(&options);
    let cdc_table_desc = CdcTableDesc {
>>>>>>> 1ce8448b
        table_id,
    )?;

    tracing::debug!(?cdc_table_desc, "create cdc table");
    let options = build_cdc_scan_options_with_options(context.with_options(), cdc_table_type)?;

    let non_generated_column_num = cdc_table_desc.columns.len();

    let logical_scan = LogicalCdcScan::create(
        external_table_name.clone(),
        Rc::new(cdc_table_desc),
        context.clone(),
        options,
        SourceNodeKind::CreateTable,
    );

    let scan_node: LogicalPlanRef = logical_scan.into();
    let required_cols = FixedBitSet::with_capacity(non_generated_column_num);
    let plan_root = PlanRoot::new_with_logical_plan(
        scan_node,
        RequiredDist::Any,
        Order::any(),
        required_cols,
        vec![],
    );

    let cdc_table_id = build_cdc_table_id(source.id, &external_table_name);
    let materialize = plan_root.gen_table_plan(
        context,
        resolved_table_name,
        database_id,
        schema_id,
        CreateTableInfo {
            columns,
            pk_column_ids,
            row_id_index: None,
            watermark_descs: vec![],
            source_catalog: Some((*source).clone()),
            version: col_id_gen.into_version(),
        },
        CreateTableProps {
            definition,
            append_only: false,
            on_conflict: on_conflict.into(),
            with_version_column,
            webhook_info: None,
            engine,
        },
    )?;

    let mut table = materialize.table().clone();
    table.owner = session.user_id();
    table.cdc_table_id = Some(cdc_table_id);

    Ok((materialize.into(), table))
}

// Derive the (cdc table desc, column ids) from the source catalog and the cdc with options.
#[allow(clippy::too_many_arguments)]
pub fn derive_cdc_table_desc(
    session: &SessionImpl,
    source: Arc<SourceCatalog>,
    external_table_name: String,
    column_defs: Vec<ColumnDef>,
    mut columns: Vec<ColumnCatalog>,
    pk_names: Vec<String>,
    shared_source_with_options: WithOptionsSecResolved,
    col_id_gen: &mut ColumnIdGenerator,
    include_column_options: IncludeOption,
    table_or_source_name: ObjectName,
    table_or_source_id: TableId,
) -> Result<(CdcTableDesc, Vec<ColumnCatalog>, Vec<ColumnId>)> {
    // append additional columns to the end
    handle_addition_columns(
        None,
        &shared_source_with_options,
        include_column_options,
        &mut columns,
        true,
    )?;

    for c in &mut columns {
        col_id_gen.generate(c)?;
    }

    let (mut columns, pk_column_ids, _row_id_index) =
        bind_pk_and_row_id_on_relation(columns, pk_names, true)?;

    // NOTES: In auto schema change, default value is not provided in column definition.
    bind_sql_column_constraints(
        session,
        table_or_source_name.real_value(),
        &mut columns,
        &column_defs,
        &pk_column_ids,
    )?;

    let pk_column_indices = {
        let mut id_to_idx = HashMap::new();
        columns.iter().enumerate().for_each(|(idx, c)| {
            id_to_idx.insert(c.column_id(), idx);
        });
        // pk column id must exist in table columns.
        pk_column_ids
            .iter()
            .map(|c| id_to_idx.get(c).copied().unwrap())
            .collect_vec()
    };
    let table_pk = pk_column_indices
        .iter()
        .map(|idx| ColumnOrder::new(*idx, OrderType::ascending()))
        .collect();

    let (options, secret_refs) = shared_source_with_options.into_parts();

    let non_generated_column_descs = columns
        .iter()
        .filter(|&c| (!c.is_generated()))
        .map(|c| c.column_desc.clone())
        .collect_vec();

    Ok((
        CdcTableDesc {
            table_id: table_or_source_id,
            source_id: source.id.into(), // id of cdc source streaming job
            external_table_name: external_table_name.clone(),
            pk: table_pk,
            columns: non_generated_column_descs,
            stream_key: pk_column_indices,
            connect_properties: options,
            secret_refs,
        },
        columns,
        pk_column_ids,
    ))
}

fn derive_with_options_for_cdc_table(
    source_with_properties: &WithOptionsSecResolved,
    external_table_name: String,
) -> Result<WithOptionsSecResolved> {
    use source::cdc::{MYSQL_CDC_CONNECTOR, POSTGRES_CDC_CONNECTOR, SQL_SERVER_CDC_CONNECTOR};
    // we should remove the prefix from `full_table_name`
    let source_database_name: &str = source_with_properties
        .get("database.name")
        .ok_or_else(|| anyhow!("The source with properties does not contain 'database.name'"))?
        .as_str();
    let mut with_options = source_with_properties.clone();
    if let Some(connector) = source_with_properties.get(UPSTREAM_SOURCE_KEY) {
        match connector.as_str() {
            MYSQL_CDC_CONNECTOR => {
                // MySQL doesn't allow '.' in database name and table name, so we can split the
                // external table name by '.' to get the table name
                let (db_name, table_name) = external_table_name.split_once('.').ok_or_else(|| {
                    anyhow!("The upstream table name must contain database name prefix, e.g. 'database.table'")
                })?;
                // We allow multiple database names in the source definition
                if !source_database_name
                    .split(',')
                    .map(|s| s.trim())
                    .any(|name| name == db_name)
                {
                    return Err(anyhow!(
                        "The database name `{}` in the FROM clause is not included in the database name `{}` in source definition",
                        db_name,
                        source_database_name
                    ).into());
                }
                with_options.insert(DATABASE_NAME_KEY.into(), db_name.into());
                with_options.insert(TABLE_NAME_KEY.into(), table_name.into());
            }
            POSTGRES_CDC_CONNECTOR => {
                let (schema_name, table_name) = external_table_name
                    .split_once('.')
                    .ok_or_else(|| anyhow!("The upstream table name must contain schema name prefix, e.g. 'public.table'"))?;

                // insert 'schema.name' into connect properties
                with_options.insert(SCHEMA_NAME_KEY.into(), schema_name.into());
                with_options.insert(TABLE_NAME_KEY.into(), table_name.into());
            }
            SQL_SERVER_CDC_CONNECTOR => {
                // SQL Server external table name can be in different formats:
                // 1. 'databaseName.schemaName.tableName' (full format)
                // 2. 'schemaName.tableName' (schema and table only)
                // 3. 'tableName' (table only, will use default schema 'dbo')
                // We will auto-fill missing parts from source configuration
                let parts: Vec<&str> = external_table_name.split('.').collect();
                let (_, schema_name, table_name) = match parts.len() {
                    3 => {
                        // Full format: database.schema.table
                        let db_name = parts[0];
                        let schema_name = parts[1];
                        let table_name = parts[2];

                        // Verify database name matches source configuration
                        if db_name != source_database_name {
                            return Err(anyhow!(
                                "The database name `{}` in the FROM clause is not the same as the database name `{}` in source definition",
                                db_name,
                                source_database_name
                            ).into());
                        }
                        (db_name, schema_name, table_name)
                    }
                    2 => {
                        // Schema and table only: schema.table
                        let schema_name = parts[0];
                        let table_name = parts[1];
                        (source_database_name, schema_name, table_name)
                    }
                    1 => {
                        // Table only: table (use default schema 'dbo')
                        let table_name = parts[0];
                        (source_database_name, "dbo", table_name)
                    }
                    _ => {
                        return Err(anyhow!(
                            "The upstream table name must be in one of these formats: 'database.schema.table', 'schema.table', or 'table'"
                        ).into());
                    }
                };

                // insert 'schema.name' into connect properties
                with_options.insert(SCHEMA_NAME_KEY.into(), schema_name.into());
                with_options.insert(TABLE_NAME_KEY.into(), table_name.into());
            }
            _ => {
                return Err(RwError::from(anyhow!(
                    "connector {} is not supported for cdc table",
                    connector
                )));
            }
        };
    }
    Ok(with_options)
}

#[allow(clippy::too_many_arguments)]
pub(super) async fn handle_create_table_plan(
    handler_args: HandlerArgs,
    explain_options: ExplainOptions,
    format_encode: Option<FormatEncodeOptions>,
    cdc_table_info: Option<CdcTableInfo>,
    table_name: &ObjectName,
    column_defs: Vec<ColumnDef>,
    wildcard_idx: Option<usize>,
    constraints: Vec<TableConstraint>,
    source_watermarks: Vec<SourceWatermark>,
    append_only: bool,
    on_conflict: Option<OnConflict>,
    with_version_column: Option<String>,
    include_column_options: IncludeOption,
    webhook_info: Option<WebhookSourceInfo>,
    engine: Engine,
) -> Result<(
    PlanRef,
    Option<SourceCatalog>,
    TableCatalog,
    TableJobType,
    Option<SourceId>,
)> {
    let col_id_gen = ColumnIdGenerator::new_initial();
    let format_encode = check_create_table_with_source(
        &handler_args.with_options,
        format_encode,
        &include_column_options,
        &cdc_table_info,
    )?;
    let webhook_info = webhook_info
        .map(|info| bind_webhook_info(&handler_args.session, &column_defs, info))
        .transpose()?;

    let props = CreateTableProps {
        definition: handler_args.normalized_sql.clone(),
        append_only,
        on_conflict: on_conflict.into(),
        with_version_column: with_version_column.clone(),
        webhook_info,
        engine,
    };

    let ((plan, source, table), job_type, shared_source_id) = match (
        format_encode,
        cdc_table_info.as_ref(),
    ) {
        (Some(format_encode), None) => (
            gen_create_table_plan_with_source(
                handler_args,
                explain_options,
                table_name.clone(),
                column_defs,
                wildcard_idx,
                constraints,
                format_encode,
                source_watermarks,
                col_id_gen,
                include_column_options,
                props,
                SqlColumnStrategy::FollowChecked,
            )
            .await?,
            TableJobType::General,
            None,
        ),
        (None, None) => {
            let context = OptimizerContext::new(handler_args, explain_options);
            let (plan, table) = gen_create_table_plan(
                context,
                table_name.clone(),
                column_defs,
                constraints,
                col_id_gen,
                source_watermarks,
                props,
                false,
            )?;

            ((plan, None, table), TableJobType::General, None)
        }

        (None, Some(cdc_table)) => {
            sanity_check_for_table_on_cdc_source(
                append_only,
                &column_defs,
                &wildcard_idx,
                &constraints,
                &source_watermarks,
            )?;

            generated_columns_check_for_cdc_table(&column_defs)?;
            not_null_check_for_cdc_table(&wildcard_idx, &column_defs)?;

            let session = &handler_args.session;
            let db_name = &session.database();
            let (schema_name, resolved_table_name) =
                Binder::resolve_schema_qualified_name(db_name, table_name)?;
            let (database_id, schema_id) =
                session.get_database_and_schema_id_for_create(schema_name.clone())?;

            // cdc table cannot be append-only
            let (shared_source, cdc_with_options) = get_shared_source_info(session, cdc_table)?;

            let (columns, pk_names) = match wildcard_idx {
                Some(_) => bind_cdc_table_schema_externally(cdc_with_options.clone()).await?,
                None => {
                    for column_def in &column_defs {
                        for option_def in &column_def.options {
                            if let ColumnOption::DefaultValue(_)
                            | ColumnOption::DefaultValueInternal { .. } = option_def.option
                            {
                                return Err(ErrorCode::NotSupported(
                                            "Default value for columns defined on the table created from a CDC source".into(),
                                            "Remove the default value expression in the column definitions".into(),
                                        )
                                            .into());
                            }
                        }
                    }

                    let (columns, pk_names) =
                        bind_cdc_table_schema(&column_defs, &constraints, false)?;
                    // read default value definition from external db
                    let (options, secret_refs) = cdc_with_options.clone().into_parts();
                    let _config = ExternalTableConfig::try_from_btreemap(options, secret_refs)
                        .context("failed to extract external table config")?;

                    // NOTE: if the external table has a default column, we will only treat it as a normal column.
                    (columns, pk_names)
                }
            };

            let context: OptimizerContextRef =
                OptimizerContext::new(handler_args, explain_options).into();
            let shared_source_id = shared_source.id;
            let (plan, table) = gen_create_table_plan_for_cdc_table(
                context,
                shared_source,
                cdc_table.external_table_name.clone(),
                column_defs,
                columns,
                pk_names,
                cdc_with_options,
                col_id_gen,
                on_conflict,
                with_version_column,
                include_column_options,
                table_name.clone(),
                resolved_table_name,
                database_id,
                schema_id,
                TableId::placeholder(),
                engine,
            )?;

            (
                (plan, None, table),
                TableJobType::SharedCdcSource,
                Some(shared_source_id),
            )
        }
        (Some(_), Some(_)) => {
            return Err(ErrorCode::NotSupported(
                "Data format and encoding format doesn't apply to table created from a CDC source"
                    .into(),
                "Remove the FORMAT and ENCODE specification".into(),
            )
            .into());
        }
    };
    Ok((plan, source, table, job_type, shared_source_id))
}

// Get (shared source catalog, cdc WITH option) from the source in `cdc_table`
pub fn get_shared_source_info(
    session: &SessionImpl,
    cdc_table: &CdcTableInfo,
) -> Result<(Arc<SourceCatalog>, WithOptionsSecResolved)> {
    let db_name = &session.database();
    let search_path = &session.config().search_path();
    let user_name = &session.user_name();

    let (shared_source_schema_name, shared_source_name) =
        Binder::resolve_schema_qualified_name(db_name, &cdc_table.source_name.clone())?;

    let shared_source = {
        let catalog_reader = session.env().catalog_reader().read_guard();
        let schema_path =
            SchemaPath::new(shared_source_schema_name.as_deref(), search_path, user_name);

        let (source, _) =
            catalog_reader.get_source_by_name(db_name, schema_path, shared_source_name.as_str())?;
        source.clone()
    };
    let cdc_with_options: WithOptionsSecResolved = derive_with_options_for_cdc_table(
        &shared_source.with_properties,
        cdc_table.external_table_name.clone(),
    )?;

    Ok((shared_source, cdc_with_options))
}

// For both table from cdc source and table with cdc connector
pub fn generated_columns_check_for_cdc_table(columns: &Vec<ColumnDef>) -> Result<()> {
    let mut found_generated_column = false;
    for column in columns {
        let mut is_generated = false;

        for option_def in &column.options {
            if let ColumnOption::GeneratedColumns(_) = option_def.option {
                is_generated = true;
                break;
            }
        }

        if is_generated {
            found_generated_column = true;
        } else if found_generated_column {
            return Err(ErrorCode::NotSupported(
                "Non-generated column found after a generated column.".into(),
                "Ensure that all generated columns appear at the end of the cdc table/source definition."
                    .into(),
            )
            .into());
        }
    }
    Ok(())
}

// For both table from cdc source and table with cdc connector
fn not_null_check_for_cdc_table(
    wildcard_idx: &Option<usize>,
    column_defs: &Vec<ColumnDef>,
) -> Result<()> {
    if !wildcard_idx.is_some()
        && column_defs.iter().any(|col| {
            col.options
                .iter()
                .any(|opt| matches!(opt.option, ColumnOption::NotNull))
        })
    {
        return Err(ErrorCode::NotSupported(
            "CDC table with NOT NULL constraint is not supported".to_owned(),
            "Please remove the NOT NULL constraint for columns".to_owned(),
        )
        .into());
    }
    Ok(())
}

// Only for table from cdc source
fn sanity_check_for_table_on_cdc_source(
    append_only: bool,
    column_defs: &Vec<ColumnDef>,
    wildcard_idx: &Option<usize>,
    constraints: &Vec<TableConstraint>,
    source_watermarks: &Vec<SourceWatermark>,
) -> Result<()> {
    // wildcard cannot be used with column definitions
    if wildcard_idx.is_some() && !column_defs.is_empty() {
        return Err(ErrorCode::NotSupported(
            "wildcard(*) and column definitions cannot be used together".to_owned(),
            "Remove the wildcard or column definitions".to_owned(),
        )
        .into());
    }

    // cdc table must have primary key constraint or primary key column
    if !wildcard_idx.is_some()
        && !constraints.iter().any(|c| {
            matches!(
                c,
                TableConstraint::Unique {
                    is_primary: true,
                    ..
                }
            )
        })
        && !column_defs.iter().any(|col| {
            col.options
                .iter()
                .any(|opt| matches!(opt.option, ColumnOption::Unique { is_primary: true }))
        })
    {
        return Err(ErrorCode::NotSupported(
            "CDC table without primary key constraint is not supported".to_owned(),
            "Please define a primary key".to_owned(),
        )
        .into());
    }

    if append_only {
        return Err(ErrorCode::NotSupported(
            "append only modifier on the table created from a CDC source".into(),
            "Remove the APPEND ONLY clause".into(),
        )
        .into());
    }

    if !source_watermarks.is_empty() {
        return Err(ErrorCode::NotSupported(
            "watermark defined on the table created from a CDC source".into(),
            "Remove the Watermark definitions".into(),
        )
        .into());
    }

    Ok(())
}

/// Derive schema for cdc table/etl source when create a new Table/etl source or alter an existing Table/etl source
pub async fn bind_cdc_table_schema_externally(
    cdc_with_options: WithOptionsSecResolved,
) -> Result<(Vec<ColumnCatalog>, Vec<String>)> {
    // read cdc table schema from external db or parsing the schema from SQL definitions
    let (options, secret_refs) = cdc_with_options.into_parts();
    let config = ExternalTableConfig::try_from_btreemap(options, secret_refs)
        .context("failed to extract external table config")?;

    let table = ExternalTableImpl::connect(config)
        .await
        .context("failed to auto derive table schema")?;
    Ok((
        table
            .column_descs()
            .iter()
            .cloned()
            .map(|column_desc| ColumnCatalog {
                column_desc,
                is_hidden: false,
            })
            .collect(),
        table.pk_names().clone(),
    ))
}

/// Derive schema for cdc table when create a new Table or alter an existing Table
fn bind_cdc_table_schema(
    column_defs: &Vec<ColumnDef>,
    constraints: &Vec<TableConstraint>,
    is_for_replace_plan: bool,
) -> Result<(Vec<ColumnCatalog>, Vec<String>)> {
    let columns = bind_sql_columns(column_defs, is_for_replace_plan)?;

    let pk_names = bind_sql_pk_names(column_defs, bind_table_constraints(constraints)?)?;
    Ok((columns, pk_names))
}

#[allow(clippy::too_many_arguments)]
pub async fn handle_create_table(
    mut handler_args: HandlerArgs,
    table_name: ObjectName,
    column_defs: Vec<ColumnDef>,
    wildcard_idx: Option<usize>,
    constraints: Vec<TableConstraint>,
    if_not_exists: bool,
    format_encode: Option<FormatEncodeOptions>,
    source_watermarks: Vec<SourceWatermark>,
    append_only: bool,
    on_conflict: Option<OnConflict>,
    with_version_column: Option<String>,
    cdc_table_info: Option<CdcTableInfo>,
    include_column_options: IncludeOption,
    webhook_info: Option<WebhookSourceInfo>,
    ast_engine: risingwave_sqlparser::ast::Engine,
) -> Result<RwPgResponse> {
    let session = handler_args.session.clone();

    if append_only {
        session.notice_to_user("APPEND ONLY TABLE is currently an experimental feature.");
    }

    session.check_cluster_limits().await?;

    let engine = match ast_engine {
        risingwave_sqlparser::ast::Engine::Hummock => Engine::Hummock,
        risingwave_sqlparser::ast::Engine::Iceberg => Engine::Iceberg,
    };
    if engine == Engine::Iceberg && handler_args.with_options.get_connector().is_some() {
        // HACK: since we don't have atomic DDL, table with connector may lose data.
        // FIXME: remove this after https://github.com/risingwavelabs/risingwave/issues/21863
        if let Some(_rate_limit) = handler_args.with_options.insert(
            OverwriteOptions::SOURCE_RATE_LIMIT_KEY.to_owned(),
            "0".to_owned(),
        ) {
            // prevent user specified rate limit
            return Err(ErrorCode::NotSupported(
                "source_rate_limit for iceberg table engine during table creation".to_owned(),
                "Please remove source_rate_limit from WITH options.".to_owned(),
            )
            .into());
        }
    }

    if let Either::Right(resp) = session.check_relation_name_duplicated(
        table_name.clone(),
        StatementType::CREATE_TABLE,
        if_not_exists,
    )? {
        return Ok(resp);
    }

    let (graph, source, hummock_table, job_type, shared_source_id) = {
        let (plan, source, table, job_type, shared_source_id) = handle_create_table_plan(
            handler_args.clone(),
            ExplainOptions::default(),
            format_encode,
            cdc_table_info,
            &table_name,
            column_defs.clone(),
            wildcard_idx,
            constraints.clone(),
            source_watermarks,
            append_only,
            on_conflict,
            with_version_column,
            include_column_options,
            webhook_info,
            engine,
        )
        .await?;
        tracing::trace!("table_plan: {:?}", plan.explain_to_string());

        let graph = build_graph(plan, Some(GraphJobType::Table))?;

        (graph, source, table, job_type, shared_source_id)
    };

    tracing::trace!(
        "name={}, graph=\n{}",
        table_name,
        serde_json::to_string_pretty(&graph).unwrap()
    );

    let dependencies = shared_source_id
        .map(|id| HashSet::from([id as ObjectId]))
        .unwrap_or_default();

    // Handle engine
    match engine {
        Engine::Hummock => {
            let catalog_writer = session.catalog_writer()?;
            catalog_writer
                .create_table(
                    source.map(|s| s.to_prost()),
                    hummock_table.to_prost(),
                    graph,
                    job_type,
                    if_not_exists,
                    dependencies,
                )
                .await?;
        }
        Engine::Iceberg => {
            create_iceberg_engine_table(
                session,
                handler_args,
                source.map(|s| s.to_prost()),
                hummock_table,
                graph,
                table_name,
                job_type,
                if_not_exists,
            )
            .await?;
        }
    }

    Ok(PgResponse::empty_result(StatementType::CREATE_TABLE))
}

/// Iceberg table engine is composed of hummock table, iceberg sink and iceberg source.
///
/// 1. fetch iceberg engine options from the meta node. Or use iceberg engine connection provided by users.
/// 2. create a hummock table
/// 3. create an iceberg sink
/// 4. create an iceberg source
///
/// See <https://github.com/risingwavelabs/risingwave/issues/21586> for an architecture diagram.
#[allow(clippy::too_many_arguments)]
pub async fn create_iceberg_engine_table(
    session: Arc<SessionImpl>,
    handler_args: HandlerArgs,
    mut source: Option<PbSource>,
    table: TableCatalog,
    graph: StreamFragmentGraph,
    table_name: ObjectName,
    job_type: PbTableJobType,
    if_not_exists: bool,
) -> Result<()> {
    let meta_client = session.env().meta_client();
    let meta_store_endpoint = meta_client.get_meta_store_endpoint().await?;

    let meta_store_endpoint = url::Url::parse(&meta_store_endpoint).map_err(|_| {
        ErrorCode::InternalError("failed to parse the meta store endpoint".to_owned())
    })?;
    let meta_store_backend = meta_store_endpoint.scheme().to_owned();
    let meta_store_user = meta_store_endpoint.username().to_owned();
    let meta_store_password = match meta_store_endpoint.password() {
        Some(password) => percent_decode_str(password)
            .decode_utf8()
            .map_err(|_| {
                ErrorCode::InternalError(
                    "failed to parse password from meta store endpoint".to_owned(),
                )
            })?
            .into_owned(),
        None => "".to_owned(),
    };
    let meta_store_host = meta_store_endpoint
        .host_str()
        .ok_or_else(|| {
            ErrorCode::InternalError("failed to parse host from meta store endpoint".to_owned())
        })?
        .to_owned();
    let meta_store_port = meta_store_endpoint.port().ok_or_else(|| {
        ErrorCode::InternalError("failed to parse port from meta store endpoint".to_owned())
    })?;
    let meta_store_database = meta_store_endpoint
        .path()
        .trim_start_matches('/')
        .to_owned();

    let Ok(meta_backend) = MetaBackend::from_str(&meta_store_backend, true) else {
        bail!("failed to parse meta backend: {}", meta_store_backend);
    };

    let catalog_uri = match meta_backend {
        MetaBackend::Postgres => {
            format!(
                "jdbc:postgresql://{}:{}/{}",
                meta_store_host.clone(),
                meta_store_port.clone(),
                meta_store_database.clone()
            )
        }
        MetaBackend::Mysql => {
            format!(
                "jdbc:mysql://{}:{}/{}",
                meta_store_host.clone(),
                meta_store_port.clone(),
                meta_store_database.clone()
            )
        }
        MetaBackend::Sqlite | MetaBackend::Sql | MetaBackend::Mem => {
            bail!(
                "Unsupported meta backend for iceberg engine table: {}",
                meta_store_backend
            );
        }
    };

    let rw_db_name = session
        .env()
        .catalog_reader()
        .read_guard()
        .get_database_by_id(&table.database_id)?
        .name()
        .to_owned();
    let rw_schema_name = session
        .env()
        .catalog_reader()
        .read_guard()
        .get_schema_by_id(&table.database_id, &table.schema_id)?
        .name()
        .clone();
    let iceberg_catalog_name = rw_db_name.clone();
    let iceberg_database_name = rw_schema_name.clone();
    let iceberg_table_name = table_name.0.last().unwrap().real_value();

    let iceberg_engine_connection: String = session.config().iceberg_engine_connection();
    let sink_decouple = session.config().sink_decouple();
    if matches!(sink_decouple, SinkDecouple::Disable) {
        bail!(
            "Iceberg engine table only supports with sink decouple, try `set sink_decouple = true` to resolve it"
        );
    }

    let mut connection_ref = BTreeMap::new();
    let with_common = if iceberg_engine_connection.is_empty() {
        bail!("to use iceberg engine table, the variable `iceberg_engine_connection` must be set.");
    } else {
        let parts: Vec<&str> = iceberg_engine_connection.split('.').collect();
        assert_eq!(parts.len(), 2);
        let connection_catalog =
            session.get_connection_by_name(Some(parts[0].to_owned()), parts[1])?;
        if let ConnectionInfo::ConnectionParams(params) = &connection_catalog.info {
            if params.connection_type == ConnectionType::Iceberg as i32 {
                // With iceberg engine connection:
                connection_ref.insert(
                    "connection".to_owned(),
                    ConnectionRefValue {
                        connection_name: ObjectName::from(vec![
                            Ident::from(parts[0]),
                            Ident::from(parts[1]),
                        ]),
                    },
                );

                let mut with_common = BTreeMap::new();
                with_common.insert("connector".to_owned(), "iceberg".to_owned());
                with_common.insert("database.name".to_owned(), iceberg_database_name.to_owned());
                with_common.insert("table.name".to_owned(), iceberg_table_name.to_owned());

                if let Some(s) = params.properties.get("hosted_catalog")
                    && s.eq_ignore_ascii_case("true")
                {
                    with_common.insert("catalog.type".to_owned(), "jdbc".to_owned());
                    with_common.insert("catalog.uri".to_owned(), catalog_uri.to_owned());
                    with_common.insert("catalog.jdbc.user".to_owned(), meta_store_user.to_owned());
                    with_common.insert(
                        "catalog.jdbc.password".to_owned(),
                        meta_store_password.clone(),
                    );
                    with_common.insert("catalog.name".to_owned(), iceberg_catalog_name.to_owned());
                }

                with_common
            } else {
                return Err(RwError::from(ErrorCode::InvalidParameterValue(
                    "Only iceberg connection could be used in iceberg engine".to_owned(),
                )));
            }
        } else {
            return Err(RwError::from(ErrorCode::InvalidParameterValue(
                "Private Link Service has been deprecated. Please create a new connection instead."
                    .to_owned(),
            )));
        }
    };

    // Iceberg sinks require a primary key, if none is provided, we will use the _row_id column
    // Fetch primary key from columns
    let mut pks = table
        .pk_column_names()
        .iter()
        .map(|c| c.to_string())
        .collect::<Vec<String>>();

    // For the table without primary key. We will use `_row_id` as primary key
    let sink_from = if pks.len() == 1 && pks[0].eq(ROW_ID_COLUMN_NAME) {
        pks = vec![RISINGWAVE_ICEBERG_ROW_ID.to_owned()];
        let [stmt]: [_; 1] = Parser::parse_sql(&format!(
            "select {} as {}, * from {}",
            ROW_ID_COLUMN_NAME, RISINGWAVE_ICEBERG_ROW_ID, table_name
        ))
        .context("unable to parse query")?
        .try_into()
        .unwrap();

        let Statement::Query(query) = &stmt else {
            panic!("unexpected statement: {:?}", stmt);
        };
        CreateSink::AsQuery(query.clone())
    } else {
        CreateSink::From(table_name.clone())
    };

    let mut sink_name = table_name.clone();
    *sink_name.0.last_mut().unwrap() = Ident::from(
        (ICEBERG_SINK_PREFIX.to_owned() + &sink_name.0.last().unwrap().real_value()).as_str(),
    );
    let create_sink_stmt = CreateSinkStatement {
        if_not_exists: false,
        sink_name,
        with_properties: WithProperties(vec![]),
        sink_from,
        columns: vec![],
        emit_mode: None,
        sink_schema: None,
        into_table_name: None,
    };

    let mut sink_handler_args = handler_args.clone();

    let mut sink_with = with_common.clone();

    if table.append_only {
        sink_with.insert("type".to_owned(), "append-only".to_owned());
    } else {
        sink_with.insert("primary_key".to_owned(), pks.join(","));
        sink_with.insert("type".to_owned(), "upsert".to_owned());
    }
    // sink_with.insert(SINK_SNAPSHOT_OPTION.to_owned(), "false".to_owned());
    //
    // Note: in theory, we don't need to backfill from the table to the sink,
    // but we don't have atomic DDL now https://github.com/risingwavelabs/risingwave/issues/21863
    // so it may have potential data loss problem on the first barrier.
    //
    // For non-append-only table, we can always solve it by the initial sink with backfill, since
    // data will be present in hummock table.
    //
    // For append-only table, we need to be more careful.
    //
    // The possible cases for a table:
    // - For table without connector: it doesn't matter, since there's no data before the table is created
    // - For table with connector: we workarounded it by setting SOURCE_RATE_LIMIT to 0
    //   + If we support blocking DDL for table with connector, we need to be careful.
    // - For table with an upstream job: Specifically, CDC table from shared CDC source.
    //   + Data may come from both upstream connector, and CDC table backfill, so we need to pause both of them.
    //   + For now we don't support APPEND ONLY CDC table, so it's safe.
    let commit_checkpoint_interval = handler_args
        .with_options
        .get(COMMIT_CHECKPOINT_INTERVAL)
        .map(|v| v.to_owned())
        .unwrap_or_else(|| "60".to_owned());
    let commit_checkpoint_interval = commit_checkpoint_interval.parse::<u32>().map_err(|_| {
        ErrorCode::InvalidInputSyntax(format!(
            "commit_checkpoint_interval must be a positive integer: {}",
            commit_checkpoint_interval
        ))
    })?;

    if commit_checkpoint_interval == 0 {
        bail!("commit_checkpoint_interval must be a positive integer: 0");
    }

    // remove commit_checkpoint_interval from source options, otherwise it will be considered as an unknown field.
    source
        .as_mut()
        .map(|x| x.with_properties.remove(COMMIT_CHECKPOINT_INTERVAL));

    let sink_decouple = session.config().sink_decouple();
    if matches!(sink_decouple, SinkDecouple::Disable) && commit_checkpoint_interval > 1 {
        bail!(
            "config conflict: `commit_checkpoint_interval` larger than 1 means that sink decouple must be enabled, but session config sink_decouple is disabled"
        )
    }

    sink_with.insert(
        COMMIT_CHECKPOINT_INTERVAL.to_owned(),
        commit_checkpoint_interval.to_string(),
    );
    sink_with.insert("create_table_if_not_exists".to_owned(), "true".to_owned());

    sink_with.insert("is_exactly_once".to_owned(), "true".to_owned());

    if let Some(enable_compaction) = handler_args.with_options.get(ENABLE_COMPACTION) {
        match enable_compaction.to_lowercase().as_str() {
            "true" => {
                risingwave_common::license::Feature::IcebergCompaction.check_available()?;

                sink_with.insert(ENABLE_COMPACTION.to_owned(), "true".to_owned());
            }
            "false" => {
                sink_with.insert(ENABLE_COMPACTION.to_owned(), "false".to_owned());
            }
            _ => {
                return Err(ErrorCode::InvalidInputSyntax(format!(
                    "enable_compaction must be true or false: {}",
                    enable_compaction
                ))
                .into());
            }
        }

        // remove enable_compaction from source options, otherwise it will be considered as an unknown field.
        source
            .as_mut()
            .map(|x| x.with_properties.remove("enable_compaction"));
    } else {
        sink_with.insert(
            ENABLE_COMPACTION.to_owned(),
            risingwave_common::license::Feature::IcebergCompaction
                .check_available()
                .is_ok()
                .to_string(),
        );
    }

    if let Some(compaction_interval_sec) = handler_args.with_options.get(COMPACTION_INTERVAL_SEC) {
        let compaction_interval_sec = compaction_interval_sec.parse::<u64>().map_err(|_| {
            ErrorCode::InvalidInputSyntax(format!(
                "compaction_interval_sec must be a positive integer: {}",
                commit_checkpoint_interval
            ))
        })?;
        if compaction_interval_sec == 0 {
            bail!("compaction_interval_sec must be a positive integer: 0");
        }
        sink_with.insert(
            "compaction_interval_sec".to_owned(),
            compaction_interval_sec.to_string(),
        );
        // remove compaction_interval_sec from source options, otherwise it will be considered as an unknown field.
        source
            .as_mut()
            .map(|x| x.with_properties.remove("compaction_interval_sec"));
    }

    if let Some(enable_snapshot_expiration) =
        handler_args.with_options.get(ENABLE_SNAPSHOT_EXPIRATION)
    {
        match enable_snapshot_expiration.to_lowercase().as_str() {
            "true" => {
                risingwave_common::license::Feature::IcebergCompaction.check_available()?;
                sink_with.insert(ENABLE_SNAPSHOT_EXPIRATION.to_owned(), "true".to_owned());
            }
            "false" => {
                sink_with.insert(ENABLE_SNAPSHOT_EXPIRATION.to_owned(), "false".to_owned());
            }
            _ => {
                return Err(ErrorCode::InvalidInputSyntax(format!(
                    "enable_snapshot_expiration must be true or false: {}",
                    enable_snapshot_expiration
                ))
                .into());
            }
        }

        // remove enable_snapshot_expiration from source options, otherwise it will be considered as an unknown field.
        source
            .as_mut()
            .map(|x| x.with_properties.remove(ENABLE_SNAPSHOT_EXPIRATION));
    } else {
        sink_with.insert(
            ENABLE_SNAPSHOT_EXPIRATION.to_owned(),
            risingwave_common::license::Feature::IcebergCompaction
                .check_available()
                .is_ok()
                .to_string(),
        );
    }

    if let Some(write_mode) = handler_args.with_options.get(WRITE_MODE) {
        match write_mode.to_lowercase().as_str() {
            ICEBERG_WRITE_MODE_MERGE_ON_READ => {
                sink_with.insert(
                    WRITE_MODE.to_owned(),
                    ICEBERG_WRITE_MODE_MERGE_ON_READ.to_owned(),
                );
            }

            ICEBERG_WRITE_MODE_COPY_ON_WRITE => {
                risingwave_common::license::Feature::IcebergCompaction.check_available()?;

                if table.append_only {
                    return Err(ErrorCode::NotSupported(
                        "COPY ON WRITE is not supported for append-only iceberg table".to_owned(),
                        "Please use MERGE ON READ instead".to_owned(),
                    )
                    .into());
                }

                sink_with.insert(
                    WRITE_MODE.to_owned(),
                    ICEBERG_WRITE_MODE_COPY_ON_WRITE.to_owned(),
                );
            }

            _ => {
                return Err(ErrorCode::InvalidInputSyntax(format!(
                    "write_mode must be one of: {}, {}",
                    ICEBERG_WRITE_MODE_MERGE_ON_READ, ICEBERG_WRITE_MODE_COPY_ON_WRITE
                ))
                .into());
            }
        }

        // remove write_mode from source options, otherwise it will be considered as an unknown field.
        source
            .as_mut()
            .map(|x| x.with_properties.remove("write_mode"));
    } else {
        sink_with.insert(
            WRITE_MODE.to_owned(),
            ICEBERG_WRITE_MODE_MERGE_ON_READ.to_owned(),
        );
    }

    let partition_by = handler_args
        .with_options
        .get("partition_by")
        .map(|v| v.to_owned());

    if let Some(partition_by) = &partition_by {
        let mut partition_columns = vec![];
        for (column, _) in parse_partition_by_exprs(partition_by.clone())? {
            table
                .columns()
                .iter()
                .find(|col| col.name().eq_ignore_ascii_case(&column))
                .ok_or_else(|| {
                    ErrorCode::InvalidInputSyntax(format!(
                        "Partition source column does not exist in schema: {}",
                        column
                    ))
                })?;

            partition_columns.push(column.to_owned());
        }

        ensure_partition_columns_are_prefix_of_primary_key(&partition_columns, &pks).map_err(
            |_| {
                ErrorCode::InvalidInputSyntax(
                    "The partition columns should be the prefix of the primary key".to_owned(),
                )
            },
        )?;

        sink_with.insert("partition_by".to_owned(), partition_by.to_owned());

        // remove partition_by from source options, otherwise it will be considered as an unknown field.
        source
            .as_mut()
            .map(|x| x.with_properties.remove("partition_by"));
    }

    sink_handler_args.with_options =
        WithOptions::new(sink_with, Default::default(), connection_ref.clone());

    let mut source_name = table_name.clone();
    *source_name.0.last_mut().unwrap() = Ident::from(
        (ICEBERG_SOURCE_PREFIX.to_owned() + &source_name.0.last().unwrap().real_value()).as_str(),
    );
    let create_source_stmt = CreateSourceStatement {
        temporary: false,
        if_not_exists: false,
        columns: vec![],
        source_name,
        wildcard_idx: Some(0),
        constraints: vec![],
        with_properties: WithProperties(vec![]),
        format_encode: CompatibleFormatEncode::V2(FormatEncodeOptions::none()),
        source_watermarks: vec![],
        include_column_options: vec![],
        from_source: None,
    };

    let mut source_handler_args = handler_args.clone();
    let source_with = with_common;
    source_handler_args.with_options =
        WithOptions::new(source_with, Default::default(), connection_ref);

    // before we create the table, ensure the JVM is initialized as we use jdbc catalog right now.
    // If JVM isn't initialized successfully, current not atomic ddl will result in a partially created iceberg engine table.
    let _ = JVM.get_or_init()?;

    let catalog_writer = session.catalog_writer()?;
    // TODO(iceberg): make iceberg engine table creation ddl atomic
    let has_connector = source.is_some();
    catalog_writer
        .create_table(
            source,
            table.to_prost(),
            graph,
            job_type,
            if_not_exists,
            HashSet::default(),
        )
        .await?;
    let res = create_sink::handle_create_sink(sink_handler_args, create_sink_stmt, true).await;
    if res.is_err() {
        // Since we don't support ddl atomicity, we need to drop the partial created table.
        handle_drop_table(handler_args.clone(), table_name.clone(), true, true).await?;
        res?;
    }
    let res = create_source::handle_create_source(source_handler_args, create_source_stmt).await;
    if res.is_err() {
        // Since we don't support ddl atomicity, we need to drop the partial created table.
        handle_drop_table(handler_args.clone(), table_name.clone(), true, true).await?;
        res?;
    }

    if has_connector {
        alter_streaming_rate_limit::handle_alter_streaming_rate_limit(
            handler_args,
            PbThrottleTarget::TableWithSource,
            table_name,
            -1,
        )
        .await?;
    }

    Ok(())
}

pub fn check_create_table_with_source(
    with_options: &WithOptions,
    format_encode: Option<FormatEncodeOptions>,
    include_column_options: &IncludeOption,
    cdc_table_info: &Option<CdcTableInfo>,
) -> Result<Option<FormatEncodeOptions>> {
    // skip check for cdc table
    if cdc_table_info.is_some() {
        return Ok(format_encode);
    }
    let defined_source = with_options.is_source_connector();

    if !include_column_options.is_empty() && !defined_source {
        return Err(ErrorCode::InvalidInputSyntax(
            "INCLUDE should be used with a connector".to_owned(),
        )
        .into());
    }
    if defined_source {
        format_encode.as_ref().ok_or_else(|| {
            ErrorCode::InvalidInputSyntax("Please specify a source schema using FORMAT".to_owned())
        })?;
    }
    Ok(format_encode)
}

fn ensure_partition_columns_are_prefix_of_primary_key(
    partition_columns: &[String],
    primary_key_columns: &[String],
) -> std::result::Result<(), String> {
    if partition_columns.len() > primary_key_columns.len() {
        return Err("Partition columns cannot be longer than primary key columns.".to_owned());
    }

    for (i, partition_col) in partition_columns.iter().enumerate() {
        if primary_key_columns.get(i) != Some(partition_col) {
            return Err(format!(
                "Partition column '{}' is not a prefix of the primary key.",
                partition_col
            ));
        }
    }

    Ok(())
}

#[allow(clippy::too_many_arguments)]
pub async fn generate_stream_graph_for_replace_table(
    _session: &Arc<SessionImpl>,
    table_name: ObjectName,
    original_catalog: &Arc<TableCatalog>,
    handler_args: HandlerArgs,
    statement: Statement,
    col_id_gen: ColumnIdGenerator,
    sql_column_strategy: SqlColumnStrategy,
) -> Result<(
    StreamFragmentGraph,
    TableCatalog,
    Option<SourceCatalog>,
    TableJobType,
)> {
    let Statement::CreateTable {
        columns,
        constraints,
        source_watermarks,
        append_only,
        on_conflict,
        with_version_column,
        wildcard_idx,
        cdc_table_info,
        format_encode,
        include_column_options,
        engine,
        with_options,
        ..
    } = statement
    else {
        panic!("unexpected statement type: {:?}", statement);
    };

    let format_encode = format_encode
        .clone()
        .map(|format_encode| format_encode.into_v2_with_warning());

    let engine = match engine {
        risingwave_sqlparser::ast::Engine::Hummock => Engine::Hummock,
        risingwave_sqlparser::ast::Engine::Iceberg => Engine::Iceberg,
    };

    let is_drop_connector =
        original_catalog.associated_source_id().is_some() && format_encode.is_none();
    if is_drop_connector {
        debug_assert!(
            source_watermarks.is_empty()
                && include_column_options.is_empty()
                && with_options
                    .iter()
                    .all(|opt| opt.name.real_value().to_lowercase() != "connector")
        );
    }

    let props = CreateTableProps {
        definition: handler_args.normalized_sql.clone(),
        append_only,
        on_conflict: on_conflict.into(),
        with_version_column: with_version_column.as_ref().map(|x| x.real_value()),
        webhook_info: original_catalog.webhook_info.clone(),
        engine,
    };

    let ((plan, mut source, mut table), job_type) = match (format_encode, cdc_table_info.as_ref()) {
        (Some(format_encode), None) => (
            gen_create_table_plan_with_source(
                handler_args,
                ExplainOptions::default(),
                table_name,
                columns,
                wildcard_idx,
                constraints,
                format_encode,
                source_watermarks,
                col_id_gen,
                include_column_options,
                props,
                sql_column_strategy,
            )
            .await?,
            TableJobType::General,
        ),
        (None, None) => {
            let context = OptimizerContext::from_handler_args(handler_args);
            let (plan, table) = gen_create_table_plan(
                context,
                table_name,
                columns,
                constraints,
                col_id_gen,
                source_watermarks,
                props,
                true,
            )?;
            ((plan, None, table), TableJobType::General)
        }
        (None, Some(cdc_table)) => {
            let session = &handler_args.session;
            let (source, resolved_table_name, database_id, schema_id) =
                get_source_and_resolved_table_name(session, cdc_table.clone(), table_name.clone())?;

            let cdc_with_options = derive_with_options_for_cdc_table(
                &source.with_properties,
                cdc_table.external_table_name.clone(),
            )?;

            let (column_catalogs, pk_names) = bind_cdc_table_schema(&columns, &constraints, true)?;

            let context: OptimizerContextRef =
                OptimizerContext::new(handler_args, ExplainOptions::default()).into();
            let (plan, table) = gen_create_table_plan_for_cdc_table(
                context,
                source,
                cdc_table.external_table_name.clone(),
                columns,
                column_catalogs,
                pk_names,
                cdc_with_options,
                col_id_gen,
                on_conflict,
                with_version_column.map(|x| x.real_value()),
                include_column_options,
                table_name,
                resolved_table_name,
                database_id,
                schema_id,
                original_catalog.id(),
                engine,
            )?;

            ((plan, None, table), TableJobType::SharedCdcSource)
        }
        (Some(_), Some(_)) => {
            return Err(ErrorCode::NotSupported(
                "Data format and encoding format doesn't apply to table created from a CDC source"
                    .into(),
                "Remove the FORMAT and ENCODE specification".into(),
            )
            .into());
        }
    };

    if table.pk_column_ids() != original_catalog.pk_column_ids() {
        Err(ErrorCode::InvalidInputSyntax(
            "alter primary key of table is not supported".to_owned(),
        ))?
    }

    let graph = build_graph(plan, Some(GraphJobType::Table))?;

    // Fill the original table ID.
    table.id = original_catalog.id();
    if !is_drop_connector && let Some(source_id) = original_catalog.associated_source_id() {
        table.associated_source_id = Some(source_id);

        let source = source.as_mut().unwrap();
        source.id = source_id.table_id;
        source.associated_table_id = Some(table.id());
    }

    Ok((graph, table, source, job_type))
}

fn get_source_and_resolved_table_name(
    session: &Arc<SessionImpl>,
    cdc_table: CdcTableInfo,
    table_name: ObjectName,
) -> Result<(Arc<SourceCatalog>, String, DatabaseId, SchemaId)> {
    let db_name = &session.database();
    let (schema_name, resolved_table_name) =
        Binder::resolve_schema_qualified_name(db_name, &table_name)?;
    let (database_id, schema_id) =
        session.get_database_and_schema_id_for_create(schema_name.clone())?;

    let (format_encode, source_name) =
        Binder::resolve_schema_qualified_name(db_name, &cdc_table.source_name)?;

    let source = {
        let catalog_reader = session.env().catalog_reader().read_guard();
        let schema_name = format_encode.unwrap_or(DEFAULT_SCHEMA_NAME.to_owned());
        let (source, _) = catalog_reader.get_source_by_name(
            db_name,
            SchemaPath::Name(schema_name.as_str()),
            source_name.as_str(),
        )?;
        source.clone()
    };

    Ok((source, resolved_table_name, database_id, schema_id))
}

// validate the webhook_info and also bind the webhook_info to protobuf
fn bind_webhook_info(
    session: &Arc<SessionImpl>,
    columns_defs: &[ColumnDef],
    webhook_info: WebhookSourceInfo,
) -> Result<PbWebhookSourceInfo> {
    // validate columns
    if columns_defs.len() != 1 || columns_defs[0].data_type.as_ref().unwrap() != &AstDataType::Jsonb
    {
        return Err(ErrorCode::InvalidInputSyntax(
            "Table with webhook source should have exactly one JSONB column".to_owned(),
        )
        .into());
    }

    let WebhookSourceInfo {
        secret_ref,
        signature_expr,
        wait_for_persistence,
        is_batched,
    } = webhook_info;

    // validate secret_ref
    let (pb_secret_ref, secret_name) = if let Some(secret_ref) = secret_ref {
        let db_name = &session.database();
        let (schema_name, secret_name) =
            Binder::resolve_schema_qualified_name(db_name, &secret_ref.secret_name)?;
        let secret_catalog = session.get_secret_by_name(schema_name, &secret_name)?;
        (
            Some(PbSecretRef {
                secret_id: secret_catalog.id.secret_id(),
                ref_as: match secret_ref.ref_as {
                    SecretRefAsType::Text => PbRefAsType::Text,
                    SecretRefAsType::File => PbRefAsType::File,
                }
                .into(),
            }),
            Some(secret_name),
        )
    } else {
        (None, None)
    };

    let secure_compare_context = SecureCompareContext {
        column_name: columns_defs[0].name.real_value(),
        secret_name,
    };
    let mut binder = Binder::new_for_ddl_with_secure_compare(session, secure_compare_context);
    let expr = binder.bind_expr(&signature_expr)?;

    // validate expr, ensuring it is SECURE_COMPARE()
    if expr.as_function_call().is_none()
        || expr.as_function_call().unwrap().func_type()
            != crate::optimizer::plan_node::generic::ExprType::SecureCompare
    {
        return Err(ErrorCode::InvalidInputSyntax(
            "The signature verification function must be SECURE_COMPARE()".to_owned(),
        )
        .into());
    }

    let pb_webhook_info = PbWebhookSourceInfo {
        secret_ref: pb_secret_ref,
        signature_expr: Some(expr.to_expr_proto()),
        wait_for_persistence,
        is_batched,
    };

    Ok(pb_webhook_info)
}

#[cfg(test)]
mod tests {
    use risingwave_common::catalog::{
        DEFAULT_DATABASE_NAME, ROW_ID_COLUMN_NAME, RW_TIMESTAMP_COLUMN_NAME,
    };
    use risingwave_common::types::{DataType, StructType};

    use super::*;
    use crate::test_utils::{LocalFrontend, PROTO_FILE_DATA, create_proto_file};

    #[tokio::test]
    async fn test_create_table_handler() {
        let sql =
            "create table t (v1 smallint, v2 struct<v3 bigint, v4 float, v5 double>) append only;";
        let frontend = LocalFrontend::new(Default::default()).await;
        frontend.run_sql(sql).await.unwrap();

        let session = frontend.session_ref();
        let catalog_reader = session.env().catalog_reader().read_guard();
        let schema_path = SchemaPath::Name(DEFAULT_SCHEMA_NAME);

        // Check table exists.
        let (table, _) = catalog_reader
            .get_created_table_by_name(DEFAULT_DATABASE_NAME, schema_path, "t")
            .unwrap();
        assert_eq!(table.name(), "t");

        let columns = table
            .columns
            .iter()
            .map(|col| (col.name(), col.data_type().clone()))
            .collect::<HashMap<&str, DataType>>();

        let expected_columns = maplit::hashmap! {
            ROW_ID_COLUMN_NAME => DataType::Serial,
            "v1" => DataType::Int16,
            "v2" => StructType::new(
                vec![("v3", DataType::Int64),("v4", DataType::Float64),("v5", DataType::Float64)],
            )
            .with_ids([3, 4, 5].map(ColumnId::new))
            .into(),
            RW_TIMESTAMP_COLUMN_NAME => DataType::Timestamptz,
        };

        assert_eq!(columns, expected_columns, "{columns:#?}");
    }

    #[test]
    fn test_bind_primary_key() {
        // Note: Column ID 0 is reserved for row ID column.

        for (sql, expected) in [
            ("create table t (v1 int, v2 int)", Ok(&[0] as &[_])),
            ("create table t (v1 int primary key, v2 int)", Ok(&[1])),
            ("create table t (v1 int, v2 int primary key)", Ok(&[2])),
            (
                "create table t (v1 int primary key, v2 int primary key)",
                Err("multiple primary keys are not allowed"),
            ),
            (
                "create table t (v1 int primary key primary key, v2 int)",
                Err("multiple primary keys are not allowed"),
            ),
            (
                "create table t (v1 int, v2 int, primary key (v1))",
                Ok(&[1]),
            ),
            (
                "create table t (v1 int, primary key (v2), v2 int)",
                Ok(&[2]),
            ),
            (
                "create table t (primary key (v2, v1), v1 int, v2 int)",
                Ok(&[2, 1]),
            ),
            (
                "create table t (v1 int, primary key (v1), v2 int, primary key (v1))",
                Err("multiple primary keys are not allowed"),
            ),
            (
                "create table t (v1 int primary key, primary key (v1), v2 int)",
                Err("multiple primary keys are not allowed"),
            ),
            (
                "create table t (v1 int, primary key (V3), v2 int)",
                Err("column \"v3\" named in key does not exist"),
            ),
        ] {
            let mut ast = risingwave_sqlparser::parser::Parser::parse_sql(sql).unwrap();
            let risingwave_sqlparser::ast::Statement::CreateTable {
                columns: column_defs,
                constraints,
                ..
            } = ast.remove(0)
            else {
                panic!("test case should be create table")
            };
            let actual: Result<_> = (|| {
                let mut columns = bind_sql_columns(&column_defs, false)?;
                let mut col_id_gen = ColumnIdGenerator::new_initial();
                for c in &mut columns {
                    col_id_gen.generate(c)?;
                }

                let pk_names =
                    bind_sql_pk_names(&column_defs, bind_table_constraints(&constraints)?)?;
                let (_, pk_column_ids, _) =
                    bind_pk_and_row_id_on_relation(columns, pk_names, true)?;
                Ok(pk_column_ids)
            })();
            match (expected, actual) {
                (Ok(expected), Ok(actual)) => assert_eq!(
                    expected.iter().copied().map(ColumnId::new).collect_vec(),
                    actual,
                    "sql: {sql}"
                ),
                (Ok(_), Err(actual)) => panic!("sql: {sql}\nunexpected error: {actual:?}"),
                (Err(_), Ok(actual)) => panic!("sql: {sql}\nexpects error but got: {actual:?}"),
                (Err(expected), Err(actual)) => assert!(
                    actual.to_string().contains(expected),
                    "sql: {sql}\nexpected: {expected:?}\nactual: {actual:?}"
                ),
            }
        }
    }

    #[tokio::test]
    async fn test_duplicate_props_options() {
        let proto_file = create_proto_file(PROTO_FILE_DATA);
        let sql = format!(
            r#"CREATE TABLE t
    WITH (
        connector = 'kinesis',
        aws.region='user_test_topic',
        endpoint='172.10.1.1:9090,172.10.1.2:9090',
        aws.credentials.access_key_id = 'your_access_key_1',
        aws.credentials.secret_access_key = 'your_secret_key_1'
    )
    FORMAT PLAIN ENCODE PROTOBUF (
        message = '.test.TestRecord',
        aws.credentials.access_key_id = 'your_access_key_2',
        aws.credentials.secret_access_key = 'your_secret_key_2',
        schema.location = 'file://{}',
    )"#,
            proto_file.path().to_str().unwrap()
        );
        let frontend = LocalFrontend::new(Default::default()).await;
        frontend.run_sql(sql).await.unwrap();

        let session = frontend.session_ref();
        let catalog_reader = session.env().catalog_reader().read_guard();
        let schema_path = SchemaPath::Name(DEFAULT_SCHEMA_NAME);

        // Check source exists.
        let (source, _) = catalog_reader
            .get_source_by_name(DEFAULT_DATABASE_NAME, schema_path, "t")
            .unwrap();
        assert_eq!(source.name, "t");

        // AwsAuth params exist in options.
        assert_eq!(
            source
                .info
                .format_encode_options
                .get("aws.credentials.access_key_id")
                .unwrap(),
            "your_access_key_2"
        );
        assert_eq!(
            source
                .info
                .format_encode_options
                .get("aws.credentials.secret_access_key")
                .unwrap(),
            "your_secret_key_2"
        );

        // AwsAuth params exist in props.
        assert_eq!(
            source
                .with_properties
                .get("aws.credentials.access_key_id")
                .unwrap(),
            "your_access_key_1"
        );
        assert_eq!(
            source
                .with_properties
                .get("aws.credentials.secret_access_key")
                .unwrap(),
            "your_secret_key_1"
        );

        // Options are not merged into props.
        assert!(!source.with_properties.contains_key("schema.location"));
    }
}<|MERGE_RESOLUTION|>--- conflicted
+++ resolved
@@ -804,7 +804,6 @@
     let session = context.session_ctx().clone();
     let definition = context.normalized_sql().to_owned();
 
-<<<<<<< HEAD
     let (cdc_table_desc, columns, pk_column_ids) = derive_cdc_table_desc(
         &session,
         source.clone(),
@@ -816,38 +815,11 @@
         &mut col_id_gen,
         include_column_options,
         table_name,
-=======
-    let pk_column_indices = {
-        let mut id_to_idx = HashMap::new();
-        columns.iter().enumerate().for_each(|(idx, c)| {
-            id_to_idx.insert(c.column_id(), idx);
-        });
-        // pk column id must exist in table columns.
-        pk_column_ids
-            .iter()
-            .map(|c| id_to_idx.get(c).copied().unwrap())
-            .collect_vec()
-    };
-    let table_pk = pk_column_indices
-        .iter()
-        .map(|idx| ColumnOrder::new(*idx, OrderType::ascending()))
-        .collect();
-
-    let (options, secret_refs) = cdc_with_options.into_parts();
-
-    let non_generated_column_descs = columns
-        .iter()
-        .filter(|&c| (!c.is_generated()))
-        .map(|c| c.column_desc.clone())
-        .collect_vec();
-    let non_generated_column_num = non_generated_column_descs.len();
-    let cdc_table_type = CdcTableType::from_properties(&options);
-    let cdc_table_desc = CdcTableDesc {
->>>>>>> 1ce8448b
         table_id,
     )?;
 
     tracing::debug!(?cdc_table_desc, "create cdc table");
+    let cdc_table_type = CdcTableType::from_properties(&source.with_properties);
     let options = build_cdc_scan_options_with_options(context.with_options(), cdc_table_type)?;
 
     let non_generated_column_num = cdc_table_desc.columns.len();
