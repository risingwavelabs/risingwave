--- conflicted
+++ resolved
@@ -109,12 +109,9 @@
         | Statement::Update { .. } => {
             query::handle_parse(handler_args, statement, specific_param_types)
         }
-<<<<<<< HEAD
         Statement::FetchCursor { .. } => {
             fetch_cursor::handle_parse(handler_args, statement, specific_param_types).await
         }
-        Statement::CreateView { query, .. } => {
-=======
         Statement::CreateView {
             query,
             materialized,
@@ -123,7 +120,6 @@
             if *materialized {
                 return query::handle_parse(handler_args, statement, specific_param_types);
             }
->>>>>>> 0e69ede1
             if have_parameter_in_query(query) {
                 bail_not_implemented!("CREATE VIEW with parameters");
             }
@@ -205,21 +201,11 @@
             let _guard = session.txn_begin_implicit(); // TODO(bugen): is this behavior correct?
             let sql: Arc<str> = Arc::from(portal.statement.to_string());
             let handler_args = HandlerArgs::new(session, &portal.statement, sql)?;
-<<<<<<< HEAD
-            match &portal.statement {
-                Statement::Query(_)
-                | Statement::Insert { .. }
-                | Statement::Delete { .. }
-                | Statement::Update { .. } => query::handle_execute(handler_args, portal).await,
-                Statement::FetchCursor { .. } => {
-                    fetch_cursor::handle_fetch_cursor_execute(handler_args, portal).await
-                }
-                _ => unreachable!(),
-            }
-=======
-
-            query::handle_execute(handler_args, portal).await
->>>>>>> 0e69ede1
+            if let Statement::FetchCursor { .. } = &portal.statement {
+                fetch_cursor::handle_fetch_cursor_execute(handler_args, portal).await
+            } else {
+                query::handle_execute(handler_args, portal).await
+            }
         }
         Portal::PureStatement(stmt) => {
             let sql: Arc<str> = Arc::from(stmt.to_string());
