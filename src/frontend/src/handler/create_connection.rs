--- conflicted
+++ resolved
@@ -49,7 +49,6 @@
 fn resolve_private_link_properties(
     with_properties: &HashMap<String, String>,
 ) -> Result<create_connection_request::PrivateLink> {
-<<<<<<< HEAD
     let provider =
         match get_connection_property_required(with_properties, CONNECTION_PROVIDER_PROP)?.as_str()
         {
@@ -66,39 +65,19 @@
         PrivateLinkProvider::Mock => Ok(create_connection_request::PrivateLink {
             provider: provider.into(),
             service_name: String::new(),
-            availability_zones: Vec::new(),
         }),
         PrivateLinkProvider::Aws => {
             let service_name =
                 get_connection_property_required(with_properties, CONNECTION_SERVICE_NAME_PROP)?;
-            let availability_zones_str =
-                get_connection_property_required(with_properties, CONNECTION_AVAIL_ZONE_PROP)?;
-            let availability_zones: Vec<String> = serde_json::from_str(&availability_zones_str)
-                .map_err(|e| {
-                    RwError::from(ProtocolError(format!(
-                        "Can not parse {}: {}",
-                        CONNECTION_AVAIL_ZONE_PROP, e
-                    )))
-                })?;
             Ok(create_connection_request::PrivateLink {
                 provider: provider.into(),
                 service_name,
-                availability_zones,
             })
         }
         PrivateLinkProvider::Unspecified => Err(RwError::from(ProtocolError(
             "Privatelink provider unspecified".to_string(),
         ))),
     }
-=======
-    let provider = get_connection_property_required(with_properties, CONNECTION_PROVIDER_PROP)?;
-    let service_name =
-        get_connection_property_required(with_properties, CONNECTION_SERVICE_NAME_PROP)?;
-    Ok(create_connection_request::PrivateLink {
-        provider,
-        service_name,
-    })
->>>>>>> 77aacbd8
 }
 
 fn resolve_create_connection_payload(
