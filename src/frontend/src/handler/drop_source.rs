--- conflicted
+++ resolved
@@ -30,7 +30,7 @@
 ) -> Result<RwPgResponse> {
     let session = context.session_ctx;
     let db_name = session.database();
-    let (schema_name, source_name) = Binder::resolve_table_name(db_name, name)?;
+    let (schema_name, source_name) = Binder::resolve_table_or_source_name(db_name, name)?;
     let search_path = session.config().get_search_path();
     let user_name = &session.auth_context().user_name;
 
@@ -39,15 +39,15 @@
         None => SchemaPath::Path(&search_path, user_name),
     };
 
-    let (source_id, table_id) = {
+    let (source_id, table_id, index_ids) = {
         let catalog_reader = session.env().catalog_reader().read_guard();
         let (source, schema_name) =
             catalog_reader.get_source_by_name(db_name, schema_path, &source_name)?;
 
-        let schema_owner = catalog_reader
+        let schema_catalog = catalog_reader
             .get_schema_by_name(db_name, schema_name)
-            .unwrap()
-            .owner();
+            .unwrap();
+        let schema_owner = schema_catalog.owner();
         if session.user_id() != source.owner
             && session.user_id() != schema_owner
             && !check_super_user(&session)
@@ -55,55 +55,33 @@
             return Err(PermissionDenied("Do not have the privilege".to_string()).into());
         }
 
-<<<<<<< HEAD
         if source.is_table() {
             return Err(RwError::from(ErrorCode::InvalidInputSyntax(
                 "Use `DROP TABLE` to drop a table.".to_owned(),
             )));
-=======
-    if source.is_table() {
-        Err(RwError::from(ErrorCode::InvalidInputSyntax(
-            "Use `DROP TABLE` to drop a table.".to_owned(),
-        )))
-    } else {
-        let table = catalog_reader
-            .read_guard()
-            .get_table_by_name(session.database(), &schema_name, &source_name)
-            .ok()
-            .cloned();
-        let catalog_writer = session.env().catalog_writer();
-        if let Some(table) = table {
-            let indexes = catalog_reader
-                .read_guard()
-                .get_schema_by_name(session.database(), &schema_name)
-                .unwrap()
-                .iter_index()
-                .filter(|x| x.primary_table.id() == table.id())
-                .map(|x| x.id)
-                .collect_vec();
-
-            // Dropping a materialized source.
-            catalog_writer
-                .drop_materialized_source(source.id, table.id, indexes)
-                .await?;
-        } else {
-            catalog_writer.drop_source(source.id).await?;
->>>>>>> 6364145c
         }
 
         let table_id = catalog_reader
             .get_table_by_name(db_name, SchemaPath::Name(schema_name), &source_name)
-            .map(|(table, _)| table.id)
+            .map(|(table, _)| table.id())
             .ok();
 
-        (source.id, table_id)
+        let index_ids = table_id.map(|table_id| {
+            schema_catalog
+                .iter_index()
+                .filter(|index| index.primary_table.id() == table_id)
+                .map(|index| index.id)
+                .collect_vec()
+        });
+
+        (source.id, table_id, index_ids)
     };
 
     let catalog_writer = session.env().catalog_writer();
     if let Some(table_id) = table_id {
         // Dropping a materialized source.
         catalog_writer
-            .drop_materialized_source(source_id, table_id)
+            .drop_materialized_source(source_id, table_id, index_ids.unwrap())
             .await?;
     } else {
         catalog_writer.drop_source(source_id).await?;
