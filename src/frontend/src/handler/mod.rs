--- conflicted
+++ resolved
@@ -221,30 +221,15 @@
                     ErrorCode::NotImplemented("create unique index".into(), None.into()).into(),
                 );
             }
-<<<<<<< HEAD
-            if if_not_exists {
-                return Err(ErrorCode::NotImplemented(
-                    "create if_not_exists index".into(),
-                    None.into(),
-                )
-                .into());
-            }
-            create_index::handle_create_index(
-                context,
-=======
 
             create_index::handle_create_index(
                 context,
                 if_not_exists,
->>>>>>> 7a6f25c7
                 name,
                 table_name,
                 columns.to_vec(),
                 include,
-<<<<<<< HEAD
                 distributed_by,
-=======
->>>>>>> 7a6f25c7
             )
             .await
         }
