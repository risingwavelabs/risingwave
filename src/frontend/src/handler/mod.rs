--- conflicted
+++ resolved
@@ -895,7 +895,11 @@
                 }
             }
         }
+
         Statement::AlterSink { name, operation } => match operation {
+            AlterSinkOperation::SetSinkConfig { config } => {
+                alter_sink_config::handle_alter_sink_config(handler_args, name, config).await
+            }
             AlterSinkOperation::RenameSink { sink_name } => {
                 alter_rename::handle_rename_sink(handler_args, name, sink_name).await
             }
@@ -1040,121 +1044,6 @@
             AlterSourceOperation::SetParallelism {
                 parallelism,
                 deferred,
-<<<<<<< HEAD
-            )
-            .await
-        }
-        Statement::AlterSink {
-            name,
-            operation: AlterSinkOperation::SwapRenameSink { target_sink },
-        } => {
-            alter_swap_rename::handle_swap_rename(
-                handler_args,
-                name,
-                target_sink,
-                StatementType::ALTER_SINK,
-            )
-            .await
-        }
-        Statement::AlterSink {
-            name,
-            operation: AlterSinkOperation::SetSinkRateLimit { rate_limit },
-        } => {
-            alter_streaming_rate_limit::handle_alter_streaming_rate_limit(
-                handler_args,
-                PbThrottleTarget::Sink,
-                name,
-                rate_limit,
-            )
-            .await
-        }
-        Statement::AlterSink {
-            name,
-            operation: AlterSinkOperation::SetSinkConfig { config },
-        } => alter_sink_config::handle_alter_sink_config(handler_args, name, config).await,
-        Statement::AlterSubscription {
-            name,
-            operation: AlterSubscriptionOperation::RenameSubscription { subscription_name },
-        } => alter_rename::handle_rename_subscription(handler_args, name, subscription_name).await,
-        Statement::AlterSubscription {
-            name,
-            operation: AlterSubscriptionOperation::ChangeOwner { new_owner_name },
-        } => {
-            alter_owner::handle_alter_owner(
-                handler_args,
-                name,
-                new_owner_name,
-                StatementType::ALTER_SUBSCRIPTION,
-            )
-            .await
-        }
-        Statement::AlterSubscription {
-            name,
-            operation: AlterSubscriptionOperation::SetSchema { new_schema_name },
-        } => {
-            alter_set_schema::handle_alter_set_schema(
-                handler_args,
-                name,
-                new_schema_name,
-                StatementType::ALTER_SUBSCRIPTION,
-                None,
-            )
-            .await
-        }
-        Statement::AlterSubscription {
-            name,
-            operation:
-                AlterSubscriptionOperation::SwapRenameSubscription {
-                    target_subscription,
-                },
-        } => {
-            alter_swap_rename::handle_swap_rename(
-                handler_args,
-                name,
-                target_subscription,
-                StatementType::ALTER_SUBSCRIPTION,
-            )
-            .await
-        }
-        Statement::AlterSource {
-            name,
-            operation: AlterSourceOperation::RenameSource { source_name },
-        } => alter_rename::handle_rename_source(handler_args, name, source_name).await,
-        Statement::AlterSource {
-            name,
-            operation: operation @ AlterSourceOperation::AddColumn { .. },
-        } => alter_source_column::handle_alter_source_column(handler_args, name, operation).await,
-        Statement::AlterSource {
-            name,
-            operation: AlterSourceOperation::ChangeOwner { new_owner_name },
-        } => {
-            alter_owner::handle_alter_owner(
-                handler_args,
-                name,
-                new_owner_name,
-                StatementType::ALTER_SOURCE,
-            )
-            .await
-        }
-        Statement::AlterSource {
-            name,
-            operation: AlterSourceOperation::SetSchema { new_schema_name },
-        } => {
-            alter_set_schema::handle_alter_set_schema(
-                handler_args,
-                name,
-                new_schema_name,
-                StatementType::ALTER_SOURCE,
-                None,
-            )
-            .await
-        }
-        Statement::AlterSource {
-            name,
-            operation: AlterSourceOperation::FormatEncode { format_encode },
-        } => {
-            alter_source_with_sr::handle_alter_source_with_sr(handler_args, name, format_encode)
-=======
             } => {
                 alter_parallelism::handle_alter_parallelism(
                     handler_args,
@@ -1163,7 +1052,6 @@
                     StatementType::ALTER_SOURCE,
                     deferred,
                 )
->>>>>>> 4dcf2945
                 .await
             }
         },
