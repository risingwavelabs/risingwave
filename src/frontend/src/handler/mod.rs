--- conflicted
+++ resolved
@@ -864,10 +864,6 @@
                 )
                 .await
             }
-<<<<<<< HEAD
-            AlterTableOperation::SetTableProps { changed_props } => {
-                alter_table_props::handle_alter_table_props(handler_args, name, changed_props).await
-=======
             AlterTableOperation::AlterConnectorProps { alter_props } => {
                 // If exists a associated source, it should be of the same name.
                 crate::handler::alter_source_props::handle_alter_table_connector_props(
@@ -876,7 +872,6 @@
                     alter_props,
                 )
                 .await
->>>>>>> 8f95d33a
             }
             AlterTableOperation::AddConstraint { .. }
             | AlterTableOperation::DropConstraint { .. }
