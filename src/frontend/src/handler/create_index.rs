--- conflicted
+++ resolved
@@ -325,33 +325,24 @@
             let index_name = Binder::resolve_index_name(name.clone())?;
 
             let catalog_reader = session.env().catalog_reader().read_guard();
-<<<<<<< HEAD
             let (_, schema_name) =
                 catalog_reader.get_table_by_name(db_name, schema_path, &table_name)?;
-            catalog_reader.check_relation_name_duplicated(db_name, schema_name, &index_name)?;
-=======
-            let (index_schema_name, index_table_name) = Binder::resolve_table_name(name.clone())?;
-
-            let relation_duplicated = catalog_reader.check_relation_name_duplicated(
-                session.database(),
-                &index_schema_name,
-                &index_table_name,
-            );
-
-            if if_not_exists {
-                if relation_duplicated.is_err() {
+                
+            if let Err(e) =
+                catalog_reader.check_relation_name_duplicated(db_name, schema_name, &index_name)
+            {
+                if if_not_exists {
                     return Ok(PgResponse::empty_result_with_notice(
                         StatementType::CREATE_INDEX,
                         format!(
                             "NOTICE:  relation \"{}\" already exists, skipping",
-                            index_table_name
+                            index_name
                         ),
                     ));
+                } else {
+                    return Err(e);
                 }
-            } else {
-                relation_duplicated?;
-            }
->>>>>>> 4e5619c9
+            }
         }
 
         let (plan, index_table, index) = gen_create_index_plan(
