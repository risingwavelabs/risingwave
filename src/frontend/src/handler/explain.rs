--- conflicted
+++ resolved
@@ -64,11 +64,7 @@
             query,
             name,
             ..
-<<<<<<< HEAD
-        } => gen_create_mv_plan(&session, planner.ctx(), *query, name, true)?.0,
-=======
-        } => gen_create_mv_plan(&session, planner.ctx(), query, name)?.0,
->>>>>>> 07fc5b7d
+        } => gen_create_mv_plan(&session, planner.ctx(), *query, name)?.0,
 
         Statement::CreateSink { stmt } => gen_sink_plan(&session, planner.ctx(), stmt)?.0,
 
