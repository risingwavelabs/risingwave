--- conflicted
+++ resolved
@@ -63,14 +63,7 @@
             query,
             name,
             ..
-<<<<<<< HEAD
-        } => (
-            gen_create_mv_plan(&session, planner.ctx(), query, name, true)?.0,
-            true,
-        ),
-=======
         } => gen_create_mv_plan(&session, planner.ctx(), query, name)?.0,
->>>>>>> be362d9c
 
         Statement::CreateSink { stmt } => (gen_sink_plan(&session, planner.ctx(), stmt)?.0, true),
 
