--- conflicted
+++ resolved
@@ -50,27 +50,10 @@
             ..
         } => gen_create_mv_plan(&session, planner.ctx(), query, name)?.0,
 
-<<<<<<< HEAD
         Statement::CreateSink { stmt } => gen_sink_plan(&session, planner.ctx(), stmt)?.0,
 
-        Statement::CreateTable {
-            name,
-            columns,
-            with_options,
-            ..
-        } => {
-            gen_create_table_plan(
-                &session,
-                planner.ctx(),
-                name,
-                columns,
-                handle_with_properties("explain create_table", with_options)?,
-            )?
-            .0
-=======
         Statement::CreateTable { name, columns, .. } => {
             gen_create_table_plan(&session, planner.ctx(), name, columns)?.0
->>>>>>> 2d424957
         }
 
         Statement::CreateIndex {
