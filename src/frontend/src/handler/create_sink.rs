--- conflicted
+++ resolved
@@ -66,35 +66,6 @@
 use crate::utils::resolve_privatelink_in_with_option;
 use crate::{Explain, Planner, TableCatalog, WithOptions};
 
-<<<<<<< HEAD
-=======
-pub fn gen_sink_subscription_query_from_name(from_name: ObjectName) -> Result<Query> {
-    let table_factor = TableFactor::Table {
-        name: from_name,
-        alias: None,
-        for_system_time_as_of_proctime: false,
-    };
-    let from = vec![TableWithJoins {
-        relation: table_factor,
-        joins: vec![],
-    }];
-    let select = Select {
-        from,
-        projection: vec![SelectItem::Wildcard(None)],
-        ..Default::default()
-    };
-    let body = SetExpr::Select(Box::new(select));
-    Ok(Query {
-        with: None,
-        body,
-        order_by: vec![],
-        limit: None,
-        offset: None,
-        fetch: None,
-    })
-}
-
->>>>>>> 34d31aa6
 // used to store result of `gen_sink_plan`
 pub struct SinkPlanContext {
     pub query: Box<Query>,
@@ -122,11 +93,7 @@
         CreateSink::From(from_name) => {
             sink_from_table_name = from_name.0.last().unwrap().real_value();
             direct_sink = true;
-<<<<<<< HEAD
             Box::new(gen_query_from_table_name(from_name)?)
-=======
-            Box::new(gen_sink_subscription_query_from_name(from_name)?)
->>>>>>> 34d31aa6
         }
         CreateSink::AsQuery(query) => {
             sink_from_table_name = sink_table_name.clone();
