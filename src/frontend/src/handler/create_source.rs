// Copyright 2023 Singularity Data
//
// Licensed under the Apache License, Version 2.0 (the "License");
// you may not use this file except in compliance with the License.
// You may obtain a copy of the License at
//
//     http://www.apache.org/licenses/LICENSE-2.0
//
// Unless required by applicable law or agreed to in writing, software
// distributed under the License is distributed on an "AS IS" BASIS,
// WITHOUT WARRANTIES OR CONDITIONS OF ANY KIND, either express or implied.
// See the License for the specific language governing permissions and
// limitations under the License.

use std::collections::HashMap;

use itertools::Itertools;
use pgwire::pg_response::{PgResponse, StatementType};
use risingwave_common::catalog::ColumnDesc;
use risingwave_common::error::ErrorCode::{self, ProtocolError};
use risingwave_common::error::{Result, RwError};
use risingwave_common::types::DataType;
use risingwave_connector::source::KAFKA_CONNECTOR;
use risingwave_pb::catalog::{
    ColumnIndex as ProstColumnIndex, Source as ProstSource, StreamSourceInfo,
};
use risingwave_pb::plan_common::RowFormatType;
use risingwave_source::{AvroParser, ProtobufParser};
use risingwave_sqlparser::ast::{AvroSchema, CreateSourceStatement, ProtobufSchema, SourceSchema};

use super::create_table::{bind_sql_table_constraints, gen_materialize_plan};
use super::RwPgResponse;
use crate::binder::Binder;
use crate::catalog::column_catalog::ColumnCatalog;
use crate::catalog::ColumnId;
<<<<<<< HEAD
use crate::handler::create_table::VersionedTableColumnIdGenerator;
=======
use crate::handler::create_table::bind_sql_columns;
>>>>>>> 3074cd20
use crate::handler::HandlerArgs;
use crate::optimizer::plan_node::KAFKA_TIMESTAMP_COLUMN_NAME;
use crate::optimizer::OptimizerContext;
use crate::stream_fragmenter::build_graph;

pub(crate) const UPSTREAM_SOURCE_KEY: &str = "connector";

/// Map an Avro schema to a relational schema.
async fn extract_avro_table_schema(
    schema: &AvroSchema,
    with_properties: HashMap<String, String>,
) -> Result<Vec<ColumnCatalog>> {
    let parser = AvroParser::new(
        schema.row_schema_location.0.as_str(),
        schema.use_schema_registry,
        with_properties,
    )
    .await?;
    let vec_column_desc = parser.map_to_columns()?;
    Ok(vec_column_desc
        .into_iter()
        .map(|col| ColumnCatalog {
            column_desc: col.into(),
            is_hidden: false,
        })
        .collect_vec())
}

/// Map a protobuf schema to a relational schema.
async fn extract_protobuf_table_schema(
    schema: &ProtobufSchema,
    with_properties: HashMap<String, String>,
) -> Result<Vec<ColumnCatalog>> {
    let parser = ProtobufParser::new(
        &schema.row_schema_location.0,
        &schema.message_name.0,
        schema.use_schema_registry,
        with_properties,
    )
    .await?;
    let column_descs = parser.map_to_columns()?;

    Ok(column_descs
        .into_iter()
        .map(|col| ColumnCatalog {
            column_desc: col.into(),
            is_hidden: false,
        })
        .collect_vec())
}

pub(crate) fn is_kafka_source(with_properties: &HashMap<String, String>) -> bool {
    with_properties
        .get(UPSTREAM_SOURCE_KEY)
        .unwrap_or(&"".to_string())
        .to_lowercase()
<<<<<<< HEAD
        .eq("kafka");

    let (mut column_descs, pk_column_id_from_columns) = bind_sql_columns(
        stmt.columns,
        &mut VersionedTableColumnIdGenerator::initial(),
    )?;

    // Add hidden column `_rw_kafka_timestamp` to each message
    if is_kafka && !is_materialized {
        let kafka_timestamp_column = ColumnDesc {
            data_type: DataType::Timestamptz,
            column_id: ColumnId::new(column_descs.len() as i32),
            name: KAFKA_TIMESTAMP_COLUMN_NAME.to_string(),
            field_descs: vec![],
            type_name: "".to_string(),
        };
        column_descs.push(kafka_timestamp_column);
    }

    let (mut columns, pk_column_ids, row_id_index) =
        bind_sql_table_constraints(column_descs, pk_column_id_from_columns, stmt.constraints)?;

    if row_id_index.is_none() && !is_materialized {
        return Err(ErrorCode::InvalidInputSyntax(
            "The non-materialized source does not support PRIMARY KEY constraint, please use \"CREATE MATERIALIZED SOURCE\" instead".to_owned(),
        )
        .into());
    }
=======
        .eq(KAFKA_CONNECTOR)
}
>>>>>>> 3074cd20

pub(crate) async fn resolve_source_schema(
    source_schema: SourceSchema,
    columns: &mut Vec<ColumnCatalog>,
    with_properties: &HashMap<String, String>,
    row_id_index: Option<usize>,
    pk_column_ids: &[ColumnId],
) -> Result<StreamSourceInfo> {
    if !is_kafka_source(with_properties)
        && matches!(
            &source_schema,
            SourceSchema::Protobuf(ProtobufSchema {
                use_schema_registry: true,
                ..
            }) | SourceSchema::Avro(AvroSchema {
                use_schema_registry: true,
                ..
            })
        )
    {
        return Err(RwError::from(ProtocolError(format!(
            "The {} must be kafka when schema registry is used",
            UPSTREAM_SOURCE_KEY
        ))));
    }

    let source_info = match &source_schema {
        SourceSchema::Protobuf(protobuf_schema) => {
            if columns.len() != 1 || pk_column_ids != vec![0.into()] || row_id_index != Some(0) {
                return Err(RwError::from(ProtocolError(
                    "User-defined schema is not allowed with row format protobuf. Please refer to https://www.risingwave.dev/docs/current/sql-create-source/#protobuf for more information.".to_string(),
                )));
            }

            columns.extend(
                extract_protobuf_table_schema(protobuf_schema, with_properties.clone()).await?,
            );

            StreamSourceInfo {
                row_format: RowFormatType::Protobuf as i32,
                row_schema_location: protobuf_schema.row_schema_location.0.clone(),
                use_schema_registry: protobuf_schema.use_schema_registry,
                proto_message_name: protobuf_schema.message_name.0.clone(),
                ..Default::default()
            }
        }

        SourceSchema::Avro(avro_schema) => {
            if columns.len() != 1 || pk_column_ids != vec![0.into()] || row_id_index != Some(0) {
                return Err(RwError::from(ProtocolError(
                    "User-defined schema is not allowed with row format avro. Please refer to https://www.risingwave.dev/docs/current/sql-create-source/#avro for more information.".to_string(),
                )));
            }

            columns.extend(extract_avro_table_schema(avro_schema, with_properties.clone()).await?);

            StreamSourceInfo {
                row_format: RowFormatType::Avro as i32,
                row_schema_location: avro_schema.row_schema_location.0.clone(),
                use_schema_registry: avro_schema.use_schema_registry,
                proto_message_name: "".to_owned(),
                ..Default::default()
            }
        }

        SourceSchema::Json => StreamSourceInfo {
            row_format: RowFormatType::Json as i32,
            ..Default::default()
        },

        SourceSchema::Maxwell => {
            // return err if user has not specified a pk
            if row_id_index.is_some() {
                return Err(RwError::from(ProtocolError(
                    "Primary key must be specified when creating source with row format debezium."
                        .to_string(),
                )));
            }

            StreamSourceInfo {
                row_format: RowFormatType::Maxwell as i32,
                ..Default::default()
            }
        }

        SourceSchema::DebeziumJson => {
            // return err if user has not specified a pk
            if row_id_index.is_some() {
                return Err(RwError::from(ProtocolError(
                    "Primary key must be specified when creating source with row format debezium."
                        .to_string(),
                )));
            }

            StreamSourceInfo {
                row_format: RowFormatType::DebeziumJson as i32,
                ..Default::default()
            }
        }

        SourceSchema::CanalJson => {
            // return err if user has not specified a pk
            if row_id_index.is_some() {
                return Err(RwError::from(ProtocolError(
                    "Primary key must be specified when creating source with row format cannal_json."
                        .to_string(),
                )));
            }

            StreamSourceInfo {
                row_format: RowFormatType::CanalJson as i32,
                ..Default::default()
            }
        }

        SourceSchema::Csv(csv_info) => StreamSourceInfo {
            row_format: RowFormatType::Csv as i32,
            csv_delimiter: csv_info.delimiter as i32,
            csv_has_header: csv_info.has_header,
            ..Default::default()
        },
    };

    Ok(source_info)
}

// Add a hidden column `_rw_kafka_timestamp` to each message from Kafka source.
pub(crate) fn check_and_add_timestamp_column(
    with_properties: &HashMap<String, String>,
    column_descs: &mut Vec<ColumnDesc>,
    is_materialized: bool,
) {
    if is_kafka_source(with_properties) && !is_materialized {
        let kafka_timestamp_column = ColumnDesc {
            data_type: DataType::Timestamptz,
            column_id: ColumnId::new(column_descs.len() as i32),
            name: KAFKA_TIMESTAMP_COLUMN_NAME.to_string(),
            field_descs: vec![],
            type_name: "".to_string(),
        };
        column_descs.push(kafka_timestamp_column);
    }
}

pub async fn handle_create_source(
    handler_args: HandlerArgs,
    is_materialized: bool,
    stmt: CreateSourceStatement,
) -> Result<RwPgResponse> {
    let with_properties = handler_args.with_options.inner().clone();

    let (mut column_descs, pk_column_id_from_columns) = bind_sql_columns(stmt.columns)?;

    check_and_add_timestamp_column(&with_properties, &mut column_descs, is_materialized);

    let (mut columns, pk_column_ids, row_id_index) =
        bind_sql_table_constraints(column_descs, pk_column_id_from_columns, stmt.constraints)?;
    if row_id_index.is_none() && !is_materialized {
        return Err(ErrorCode::InvalidInputSyntax(
            "The non-materialized source does not support PRIMARY KEY constraint, please use \"CREATE MATERIALIZED SOURCE\" instead".to_owned(),
        )
        .into());
    }

    let source_info = resolve_source_schema(
        stmt.source_schema,
        &mut columns,
        &with_properties,
        row_id_index,
        &pk_column_ids,
    )
    .await?;

    let row_id_index = row_id_index.map(|index| ProstColumnIndex { index: index as _ });
    let pk_column_ids = pk_column_ids.into_iter().map(Into::into).collect();

    let session = handler_args.session.clone();

    session.check_relation_name_duplicated(stmt.source_name.clone())?;

    let db_name = session.database();
    let (schema_name, name) = Binder::resolve_schema_qualified_name(db_name, stmt.source_name)?;
    let (database_id, schema_id) = session.get_database_and_schema_id_for_create(schema_name)?;

    let columns = columns.into_iter().map(|c| c.to_protobuf()).collect_vec();

    let source = ProstSource {
        id: 0,
        schema_id,
        database_id,
        name,
        row_id_index,
        columns,
        pk_column_ids,
        properties: with_properties,
        info: Some(source_info),
        owner: session.user_id(),
    };
    let catalog_writer = session.env().catalog_writer();

    // TODO(Yuanxin): This should be removed after unsupporting `CREATE MATERIALIZED SOURCE`.
    if is_materialized {
        let (graph, table) = {
            let context = OptimizerContext::from_handler_args(handler_args);
            let (plan, table) =
                gen_materialize_plan(context.into(), source.clone(), session.user_id())?;
            let graph = build_graph(plan);

            (graph, table)
        };

        catalog_writer
            .create_table(Some(source), table, graph)
            .await?;
    } else {
        catalog_writer.create_source(source).await?;
    }

    Ok(PgResponse::empty_result(StatementType::CREATE_SOURCE))
}

#[cfg(test)]
pub mod tests {
    use std::collections::HashMap;

    use risingwave_common::catalog::{DEFAULT_DATABASE_NAME, DEFAULT_SCHEMA_NAME};
    use risingwave_common::types::DataType;

    use crate::catalog::root_catalog::SchemaPath;
    use crate::catalog::row_id_column_name;
    use crate::test_utils::{create_proto_file, LocalFrontend, PROTO_FILE_DATA};

    #[tokio::test]
    async fn test_create_source_handler() {
        let proto_file = create_proto_file(PROTO_FILE_DATA);
        let sql = format!(
            r#"CREATE SOURCE t
    WITH (kafka.topic = 'abc', kafka.servers = 'localhost:1001')
    ROW FORMAT PROTOBUF MESSAGE '.test.TestRecord' ROW SCHEMA LOCATION 'file://{}'"#,
            proto_file.path().to_str().unwrap()
        );
        let frontend = LocalFrontend::new(Default::default()).await;
        frontend.run_sql(sql).await.unwrap();

        let session = frontend.session_ref();
        let catalog_reader = session.env().catalog_reader().read_guard();
        let schema_path = SchemaPath::Name(DEFAULT_SCHEMA_NAME);

        // Check source exists.
        let (source, _) = catalog_reader
            .get_source_by_name(DEFAULT_DATABASE_NAME, schema_path, "t")
            .unwrap();
        assert_eq!(source.name, "t");

        let columns = source
            .columns
            .iter()
            .map(|col| (col.name(), col.data_type().clone()))
            .collect::<HashMap<&str, DataType>>();

        let city_type = DataType::new_struct(
            vec![DataType::Varchar, DataType::Varchar],
            vec!["address".to_string(), "zipcode".to_string()],
        );
        let row_id_col_name = row_id_column_name();
        let expected_columns = maplit::hashmap! {
            row_id_col_name.as_str() => DataType::Int64,
            "id" => DataType::Int32,
            "zipcode" => DataType::Int64,
            "rate" => DataType::Float32,
            "country" => DataType::new_struct(
                vec![DataType::Varchar,city_type,DataType::Varchar],
                vec!["address".to_string(), "city".to_string(), "zipcode".to_string()],
            ),
        };
        assert_eq!(columns, expected_columns);
    }
}<|MERGE_RESOLUTION|>--- conflicted
+++ resolved
@@ -33,11 +33,7 @@
 use crate::binder::Binder;
 use crate::catalog::column_catalog::ColumnCatalog;
 use crate::catalog::ColumnId;
-<<<<<<< HEAD
-use crate::handler::create_table::VersionedTableColumnIdGenerator;
-=======
-use crate::handler::create_table::bind_sql_columns;
->>>>>>> 3074cd20
+use crate::handler::create_table::{bind_sql_columns, VersionedTableColumnIdGenerator};
 use crate::handler::HandlerArgs;
 use crate::optimizer::plan_node::KAFKA_TIMESTAMP_COLUMN_NAME;
 use crate::optimizer::OptimizerContext;
@@ -94,39 +90,8 @@
         .get(UPSTREAM_SOURCE_KEY)
         .unwrap_or(&"".to_string())
         .to_lowercase()
-<<<<<<< HEAD
-        .eq("kafka");
-
-    let (mut column_descs, pk_column_id_from_columns) = bind_sql_columns(
-        stmt.columns,
-        &mut VersionedTableColumnIdGenerator::initial(),
-    )?;
-
-    // Add hidden column `_rw_kafka_timestamp` to each message
-    if is_kafka && !is_materialized {
-        let kafka_timestamp_column = ColumnDesc {
-            data_type: DataType::Timestamptz,
-            column_id: ColumnId::new(column_descs.len() as i32),
-            name: KAFKA_TIMESTAMP_COLUMN_NAME.to_string(),
-            field_descs: vec![],
-            type_name: "".to_string(),
-        };
-        column_descs.push(kafka_timestamp_column);
-    }
-
-    let (mut columns, pk_column_ids, row_id_index) =
-        bind_sql_table_constraints(column_descs, pk_column_id_from_columns, stmt.constraints)?;
-
-    if row_id_index.is_none() && !is_materialized {
-        return Err(ErrorCode::InvalidInputSyntax(
-            "The non-materialized source does not support PRIMARY KEY constraint, please use \"CREATE MATERIALIZED SOURCE\" instead".to_owned(),
-        )
-        .into());
-    }
-=======
         .eq(KAFKA_CONNECTOR)
 }
->>>>>>> 3074cd20
 
 pub(crate) async fn resolve_source_schema(
     source_schema: SourceSchema,
@@ -258,11 +223,12 @@
     with_properties: &HashMap<String, String>,
     column_descs: &mut Vec<ColumnDesc>,
     is_materialized: bool,
+    col_id_gen: &mut VersionedTableColumnIdGenerator,
 ) {
     if is_kafka_source(with_properties) && !is_materialized {
         let kafka_timestamp_column = ColumnDesc {
             data_type: DataType::Timestamptz,
-            column_id: ColumnId::new(column_descs.len() as i32),
+            column_id: col_id_gen.gen(KAFKA_TIMESTAMP_COLUMN_NAME),
             name: KAFKA_TIMESTAMP_COLUMN_NAME.to_string(),
             field_descs: vec![],
             type_name: "".to_string(),
@@ -278,9 +244,17 @@
 ) -> Result<RwPgResponse> {
     let with_properties = handler_args.with_options.inner().clone();
 
-    let (mut column_descs, pk_column_id_from_columns) = bind_sql_columns(stmt.columns)?;
-
-    check_and_add_timestamp_column(&with_properties, &mut column_descs, is_materialized);
+    let mut col_id_gen = VersionedTableColumnIdGenerator::initial();
+
+    let (mut column_descs, pk_column_id_from_columns) =
+        bind_sql_columns(stmt.columns, &mut col_id_gen)?;
+
+    check_and_add_timestamp_column(
+        &with_properties,
+        &mut column_descs,
+        is_materialized,
+        &mut col_id_gen,
+    );
 
     let (mut columns, pk_column_ids, row_id_index) =
         bind_sql_table_constraints(column_descs, pk_column_id_from_columns, stmt.constraints)?;
