--- conflicted
+++ resolved
@@ -178,15 +178,7 @@
     NonShared,
     /// create table with connector
     Table,
-<<<<<<< HEAD
-<<<<<<< HEAD
     /// The cdc source for an upstream table created after a `SharedCdc` Source
-=======
-    /// The cdc source for an upstream table created after a `SharedCdc`` Source
->>>>>>> 695aa2a4d1 (parser)
-=======
-    /// The cdc source for an upstream table created after a `SharedCdc` Source
->>>>>>> 8b380a30
     CdcEtl,
 }
 
@@ -1088,11 +1080,7 @@
     let session = &handler_args.session;
     let db_name: &str = &session.database();
     let (schema_name, source_name) =
-<<<<<<< HEAD
-        Binder::resolve_schema_qualified_name(db_name, full_name.clone())?;
-=======
         Binder::resolve_schema_qualified_name(db_name, &full_name.clone())?;
->>>>>>> 8b380a30
     let (database_id, schema_id) =
         session.get_database_and_schema_id_for_create(schema_name.clone())?;
 
