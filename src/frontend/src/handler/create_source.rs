--- conflicted
+++ resolved
@@ -1247,13 +1247,8 @@
     use std::collections::HashMap;
 
     use risingwave_common::catalog::{
-<<<<<<< HEAD
-        cdc_table_name_column_name, offset_column_name, row_id_column_name, CDC_SOURCE_COLUMN_NUM,
-        DEFAULT_DATABASE_NAME, DEFAULT_KEY_COLUMN_NAME, DEFAULT_SCHEMA_NAME,
-=======
-        DEFAULT_DATABASE_NAME, DEFAULT_KEY_COLUMN_NAME, DEFAULT_SCHEMA_NAME, OFFSET_COLUMN_NAME,
-        ROWID_PREFIX, TABLE_NAME_COLUMN_NAME,
->>>>>>> b3eecb3d
+        CDC_SOURCE_COLUMN_NUM, DEFAULT_DATABASE_NAME, DEFAULT_KEY_COLUMN_NAME, DEFAULT_SCHEMA_NAME,
+        OFFSET_COLUMN_NAME, ROWID_PREFIX, TABLE_NAME_COLUMN_NAME,
     };
     use risingwave_common::types::DataType;
 
