--- conflicted
+++ resolved
@@ -290,12 +290,8 @@
 pub(crate) async fn bind_columns_from_source(
     source_schema: &ConnectorSchema,
     with_properties: &HashMap<String, String>,
-<<<<<<< HEAD
     create_cdc_source_job: bool,
-) -> Result<(Option<Vec<ColumnCatalog>>, Vec<String>, StreamSourceInfo)> {
-=======
 ) -> Result<(Option<Vec<ColumnCatalog>>, StreamSourceInfo)> {
->>>>>>> 9e334d73
     const MESSAGE_NAME_KEY: &str = "message";
     const KEY_MESSAGE_NAME_KEY: &str = "key.message";
     const NAME_STRATEGY_KEY: &str = "schema.registry.name.strategy";
@@ -362,38 +358,19 @@
             )
         }
         (Format::Plain, Encode::Json) => {
-<<<<<<< HEAD
-            let (resolved_columns, use_schema_registry) = if !create_cdc_source_job {
-                let schema_config = get_json_schema_location(&mut options)?;
-                if schema_config.is_some() && sql_defined_schema {
-                    return Err(RwError::from(ProtocolError(
-                        "User-defined schema is not allowed with schema registry.".to_string(),
-                    )));
-                }
-                if schema_config.is_none() && sql_defined_columns.is_empty() {
-                    return Err(RwError::from(InvalidInputSyntax(
-                        "schema definition is required for ENCODE JSON".to_owned(),
-                    )));
-                }
-                (
-                    extract_json_table_schema(&schema_config, with_properties).await?,
-                    json_schema_infer_use_schema_registry(&schema_config),
-                )
+            let schema_config = get_json_schema_location(&mut options)?;
+            let columns = if create_cdc_source_job {
+                Some(debezium_cdc_source_schema())
             } else {
-                (Some(debezium_cdc_source_schema()), false)
+                extract_json_table_schema(&schema_config, with_properties).await?
             };
+
             (
-                resolved_columns,
-                sql_defined_pk_names,
-=======
-            let schema_config = get_json_schema_location(&mut options)?;
-            (
-                extract_json_table_schema(&schema_config, with_properties).await?,
->>>>>>> 9e334d73
+                columns,
                 StreamSourceInfo {
                     format: FormatType::Plain as i32,
                     row_encode: EncodeType::Json as i32,
-                    use_schema_registry,
+                    use_schema_registry: json_schema_infer_use_schema_registry(&schema_config),
                     cdc_source_job: create_cdc_source_job,
                     ..Default::default()
                 },
@@ -1139,30 +1116,12 @@
     ensure_table_constraints_supported(&stmt.constraints)?;
     let sql_pk_names = bind_sql_pk_names(&stmt.columns, &stmt.constraints)?;
 
-<<<<<<< HEAD
     // gated the feature with a session variable
     let create_cdc_source_job =
         is_cdc_connector(&with_properties) && session.config().get_cdc_backfill();
-    let (columns_from_resolve_source, pk_names, source_info) = try_bind_columns_from_source(
-        &source_schema,
-        pk_names,
-        &stmt.columns,
-        &with_properties,
-        create_cdc_source_job,
-    )
-    .await?;
-
-    if create_cdc_source_job {
-        // set connector to backfill mode
-        with_properties.insert(CDC_SNAPSHOT_MODE_KEY.into(), CDC_SNAPSHOT_BACKFILL.into());
-        // enable cdc sharing mode, which will capture all tables in the given `database.name`
-        with_properties.insert(CDC_SHARING_MODE_KEY.into(), "true".into());
-    }
-
-=======
+
     let (columns_from_resolve_source, source_info) =
-        bind_columns_from_source(&source_schema, &with_properties).await?;
->>>>>>> 9e334d73
+        bind_columns_from_source(&source_schema, &with_properties, create_cdc_source_job).await?;
     let columns_from_sql = bind_sql_columns(&stmt.columns)?;
 
     let mut columns = bind_all_columns(
@@ -1179,6 +1138,13 @@
         &with_properties,
     )
     .await?;
+
+    if create_cdc_source_job {
+        // set connector to backfill mode
+        with_properties.insert(CDC_SNAPSHOT_MODE_KEY.into(), CDC_SNAPSHOT_BACKFILL.into());
+        // enable cdc sharing mode, which will capture all tables in the given `database.name`
+        with_properties.insert(CDC_SHARING_MODE_KEY.into(), "true".into());
+    }
 
     check_and_add_timestamp_column(&with_properties, &mut columns);
 
