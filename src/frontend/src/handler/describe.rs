// Copyright 2022 Singularity Data
//
// Licensed under the Apache License, Version 2.0 (the "License");
// you may not use this file except in compliance with the License.
// You may obtain a copy of the License at
//
// http://www.apache.org/licenses/LICENSE-2.0
//
// Unless required by applicable law or agreed to in writing, software
// distributed under the License is distributed on an "AS IS" BASIS,
// WITHOUT WARRANTIES OR CONDITIONS OF ANY KIND, either express or implied.
// See the License for the specific language governing permissions and
// limitations under the License.

use pgwire::pg_field_descriptor::{PgFieldDescriptor, TypeOid};
use pgwire::pg_response::{PgResponse, StatementType};
use pgwire::types::Row;
use risingwave_common::catalog::ColumnDesc;
use risingwave_common::error::Result;
use risingwave_common::types::DataType;
use risingwave_sqlparser::ast::ObjectName;

use crate::binder::Binder;
use crate::session::OptimizerContext;

/// Convert column descs to rows which conclude name and type
pub fn col_descs_to_rows(columns: Vec<ColumnDesc>) -> Vec<Row> {
    let mut rows = vec![];
    for col in columns {
<<<<<<< HEAD
        rows.extend(col.get_column_descs().into_iter().map(|c| {
            let type_name = {
                // If datatype is struct, use type name as struct name
                if let DataType::Struct { fields: _f } = c.data_type {
                    c.type_name.clone()
                } else {
                    format!("{:?}", &c.data_type)
                }
            };
            Row::new(vec![Some(c.name), Some(type_name)])
        }));
=======
        rows.append(
            &mut col
                .flatten()
                .into_iter()
                .map(|c| {
                    let type_name = {
                        // If datatype is struct, use type name as struct name
                        if let DataType::Struct { fields: _f } = c.data_type {
                            c.type_name.clone()
                        } else {
                            format!("{:?}", &c.data_type)
                        }
                    };
                    Row::new(vec![Some(c.name), Some(type_name)])
                })
                .collect_vec(),
        );
>>>>>>> c041eda3
    }
    rows
}

pub async fn handle_describe(
    context: OptimizerContext,
    table_name: ObjectName,
) -> Result<PgResponse> {
    let session = context.session_ctx;
    let (schema_name, table_name) = Binder::resolve_table_name(table_name)?;

    let catalog_reader = session.env().catalog_reader().read_guard();

    // For Source, it doesn't have table catalog so use get source to get column descs.
    let columns: Vec<ColumnDesc> = {
        let catalogs = match catalog_reader
            .get_schema_by_name(session.database(), &schema_name)?
            .get_table_by_name(&table_name)
        {
            Some(table) => &table.columns,
            None => {
                &catalog_reader
                    .get_source_by_name(session.database(), &schema_name, &table_name)?
                    .columns
            }
        };
        catalogs
            .iter()
            .filter(|c| !c.is_hidden)
            .map(|c| c.column_desc.clone())
            .collect()
    };

    // Convert all column descs to rows
    let rows = col_descs_to_rows(columns);

    Ok(PgResponse::new(
        StatementType::DESCRIBE_TABLE,
        rows.len() as i32,
        rows,
        vec![
            PgFieldDescriptor::new("name".to_owned(), TypeOid::Varchar),
            PgFieldDescriptor::new("type".to_owned(), TypeOid::Varchar),
        ],
    ))
}

#[cfg(test)]
mod tests {
    use std::collections::HashMap;
    use std::ops::Index;

    use crate::test_utils::{create_proto_file, LocalFrontend, PROTO_FILE_DATA};

    #[tokio::test]
    async fn test_describe_handler() {
        let proto_file = create_proto_file(PROTO_FILE_DATA);
        let sql = format!(
            r#"CREATE SOURCE t
    WITH ('kafka.topic' = 'abc', 'kafka.servers' = 'localhost:1001')
    ROW FORMAT PROTOBUF MESSAGE '.test.TestRecord' ROW SCHEMA LOCATION 'file://{}'"#,
            proto_file.path().to_str().unwrap()
        );
        let frontend = LocalFrontend::new(Default::default()).await;
        frontend.run_sql(sql).await.unwrap();

        let sql = "describe t";
        let pg_response = frontend.run_sql(sql).await.unwrap();

        let columns = pg_response
            .iter()
            .map(|row| {
                (
                    row.index(0).as_ref().unwrap().as_str(),
                    row.index(1).as_ref().unwrap().as_str(),
                )
            })
            .collect::<HashMap<&str, &str>>();

        let expected_columns = maplit::hashmap! {
            "id" => "Int32",
            "country.zipcode" => "Varchar",
            "zipcode" => "Int64",
            "country.city.address" => "Varchar",
            "country.address" => "Varchar",
            "country.city" => ".test.City",
            "country.city.zipcode" => "Varchar",
            "rate" => "Float32",
            "country" => ".test.Country",
        };

        assert_eq!(columns, expected_columns);
    }
}<|MERGE_RESOLUTION|>--- conflicted
+++ resolved
@@ -27,8 +27,7 @@
 pub fn col_descs_to_rows(columns: Vec<ColumnDesc>) -> Vec<Row> {
     let mut rows = vec![];
     for col in columns {
-<<<<<<< HEAD
-        rows.extend(col.get_column_descs().into_iter().map(|c| {
+        rows.extend(col.flatten().into_iter().map(|c| {
             let type_name = {
                 // If datatype is struct, use type name as struct name
                 if let DataType::Struct { fields: _f } = c.data_type {
@@ -39,25 +38,6 @@
             };
             Row::new(vec![Some(c.name), Some(type_name)])
         }));
-=======
-        rows.append(
-            &mut col
-                .flatten()
-                .into_iter()
-                .map(|c| {
-                    let type_name = {
-                        // If datatype is struct, use type name as struct name
-                        if let DataType::Struct { fields: _f } = c.data_type {
-                            c.type_name.clone()
-                        } else {
-                            format!("{:?}", &c.data_type)
-                        }
-                    };
-                    Row::new(vec![Some(c.name), Some(type_name)])
-                })
-                .collect_vec(),
-        );
->>>>>>> c041eda3
     }
     rows
 }
