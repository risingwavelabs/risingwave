--- conflicted
+++ resolved
@@ -100,23 +100,7 @@
             return Err(ErrorCode::InternalError(
                 "Should not create MATERIALIZED VIEW or SELECT directly on shared CDC source. HINT: create TABLE from the source instead.".to_string(),
             )
-<<<<<<< HEAD
             .into());
-        }
-
-        let as_of = source.as_of.clone();
-        match as_of {
-            None => {}
-            Some(AsOf::ProcessTime) => {
-                bail_not_implemented!("As Of ProcessTime() is not supported yet.")
-            }
-            Some(AsOf::TimestampString(_)) | Some(AsOf::TimestampNum(_)) => {
-                bail_not_implemented!("As Of Timestamp is not supported yet.")
-            }
-            Some(AsOf::VersionNum(_)) | Some(AsOf::VersionString(_)) => {
-                bail_not_implemented!("As Of Version is not supported yet.")
-=======
-            .into())
         } else {
             let as_of = source.as_of.clone();
             match as_of {
@@ -130,16 +114,15 @@
                 Some(AsOf::VersionString(_)) => {
                     bail_not_implemented!("As Of Version is not supported yet.")
                 }
->>>>>>> 66cec31e
-            }
-        }
-        Ok(LogicalSource::with_catalog(
-            Rc::new(source.catalog),
-            SourceNodeKind::CreateMViewOrBatch,
-            self.ctx(),
-            as_of,
-        )?
-        .into())
+            }
+            Ok(LogicalSource::with_catalog(
+                Rc::new(source.catalog),
+                SourceNodeKind::CreateMViewOrBatch,
+                self.ctx(),
+                as_of,
+            )?
+            .into())
+        }
     }
 
     pub(super) fn plan_join(&mut self, join: BoundJoin) -> Result<PlanRef> {
