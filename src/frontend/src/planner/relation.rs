// Copyright 2024 RisingWave Labs
//
// Licensed under the Apache License, Version 2.0 (the "License");
// you may not use this file except in compliance with the License.
// You may obtain a copy of the License at
//
//     http://www.apache.org/licenses/LICENSE-2.0
//
// Unless required by applicable law or agreed to in writing, software
// distributed under the License is distributed on an "AS IS" BASIS,
// WITHOUT WARRANTIES OR CONDITIONS OF ANY KIND, either express or implied.
// See the License for the specific language governing permissions and
// limitations under the License.

use std::rc::Rc;

use itertools::Itertools;
use risingwave_common::bail_not_implemented;
use risingwave_common::catalog::{Field, Schema};
use risingwave_common::types::{DataType, Interval, ScalarImpl};

use crate::binder::{
    BoundBaseTable, BoundJoin, BoundShare, BoundSource, BoundSystemTable, BoundWatermark,
    BoundWindowTableFunction, Relation, WindowTableFunctionKind,
};
use crate::error::{ErrorCode, Result};
use crate::expr::{Expr, ExprImpl, ExprType, FunctionCall, InputRef};
use crate::optimizer::plan_node::generic::SourceNodeKind;
use crate::optimizer::plan_node::{
    LogicalApply, LogicalHopWindow, LogicalJoin, LogicalProject, LogicalScan, LogicalShare,
    LogicalSource, LogicalSourceScan, LogicalSysScan, LogicalTableFunction, LogicalValues, PlanRef,
};
use crate::optimizer::property::Cardinality;
use crate::planner::Planner;
use crate::utils::Condition;

const ERROR_WINDOW_SIZE_ARG: &str =
    "The size arg of window table function should be an interval literal.";

impl Planner {
    pub fn plan_relation(&mut self, relation: Relation) -> Result<PlanRef> {
        match relation {
            Relation::BaseTable(t) => self.plan_base_table(&t),
            Relation::SystemTable(st) => self.plan_sys_table(*st),
            // TODO: order is ignored in the subquery
            Relation::Subquery(q) => Ok(self.plan_query(q.query)?.into_unordered_subplan()),
            Relation::Join(join) => self.plan_join(*join),
            Relation::Apply(join) => self.plan_apply(*join),
            Relation::WindowTableFunction(tf) => self.plan_window_table_function(*tf),
            Relation::Source(s) => self.plan_source(*s),
            Relation::TableFunction {
                expr: tf,
                with_ordinality,
            } => self.plan_table_function(tf, with_ordinality),
            Relation::Watermark(tf) => self.plan_watermark(*tf),
            Relation::Share(share) => self.plan_share(*share),
        }
    }

    pub(crate) fn plan_sys_table(&mut self, sys_table: BoundSystemTable) -> Result<PlanRef> {
        Ok(LogicalSysScan::create(
            sys_table.sys_table_catalog.name().to_string(),
            Rc::new(sys_table.sys_table_catalog.table_desc()),
            self.ctx(),
            Cardinality::unknown(), // TODO(card): cardinality of system table
        )
        .into())
    }

    pub(super) fn plan_base_table(&mut self, base_table: &BoundBaseTable) -> Result<PlanRef> {
        let for_system_time_as_of_proctime = base_table.for_system_time_as_of_proctime;
        let table_cardinality = base_table.table_catalog.cardinality;
        Ok(LogicalScan::create(
            base_table.table_catalog.name().to_string(),
            base_table.table_catalog.clone(),
            base_table
                .table_indexes
                .iter()
                .map(|x| x.as_ref().clone().into())
                .collect(),
            self.ctx(),
            for_system_time_as_of_proctime,
            table_cardinality,
        )
        .into())
    }

    pub(super) fn plan_source(&mut self, source: BoundSource) -> Result<PlanRef> {
<<<<<<< HEAD
        if source.is_shared_cdc_source() {
            Err(ErrorCode::InternalError(
                "Should not create MATERIALIZED VIEW directly on shared CDC source. HINT: create TABLE from the source instead.".to_string(),
            )
            .into())
        } else if source.can_backfill()
            && self
                .ctx()
                .session_ctx()
                .config()
                .rw_enable_reusable_source()
        {
            Ok(LogicalSourceScan::new(Rc::new(source.catalog), self.ctx())?.into())
=======
        if source.is_backfillable_cdc_connector() {
            Err(ErrorCode::InternalError(
                "Should not create MATERIALIZED VIEW or SELECT directly on shared CDC source. HINT: create TABLE from the source instead.".to_string(),
            )
            .into())
>>>>>>> 7cc9b57e
        } else {
            Ok(LogicalSource::with_catalog(
                Rc::new(source.catalog),
                SourceNodeKind::CreateMViewOrBatch,
                self.ctx(),
            )?
            .into())
        }
    }

    pub(super) fn plan_join(&mut self, join: BoundJoin) -> Result<PlanRef> {
        let left = self.plan_relation(join.left)?;
        let right = self.plan_relation(join.right)?;
        let join_type = join.join_type;
        let on_clause = join.cond;
        if on_clause.has_subquery() {
            bail_not_implemented!("Subquery in join on condition");
        } else {
            Ok(LogicalJoin::create(left, right, join_type, on_clause))
        }
    }

    pub(super) fn plan_apply(&mut self, mut join: BoundJoin) -> Result<PlanRef> {
        let join_type = join.join_type;
        let on_clause = join.cond;
        if on_clause.has_subquery() {
            bail_not_implemented!("Subquery in join on condition");
        }

        let correlated_id = self.ctx.next_correlated_id();
        let correlated_indices = join
            .right
            .collect_correlated_indices_by_depth_and_assign_id(0, correlated_id);
        let left = self.plan_relation(join.left)?;
        let right = self.plan_relation(join.right)?;

        Ok(LogicalApply::create(
            left,
            right,
            join_type,
            Condition::with_expr(on_clause),
            correlated_id,
            correlated_indices,
            false,
        ))
    }

    pub(super) fn plan_window_table_function(
        &mut self,
        table_function: BoundWindowTableFunction,
    ) -> Result<PlanRef> {
        use WindowTableFunctionKind::*;
        match table_function.kind {
            Tumble => self.plan_tumble_window(
                table_function.input,
                table_function.time_col,
                table_function.args,
            ),
            Hop => self.plan_hop_window(
                table_function.input,
                table_function.time_col,
                table_function.args,
            ),
        }
    }

    pub(super) fn plan_table_function(
        &mut self,
        table_function: ExprImpl,
        with_ordinality: bool,
    ) -> Result<PlanRef> {
        // TODO: maybe we can unify LogicalTableFunction with LogicalValues
        match table_function {
            ExprImpl::TableFunction(tf) => {
                Ok(LogicalTableFunction::new(*tf, with_ordinality, self.ctx()).into())
            }
            expr => {
                let mut schema = Schema {
                    // TODO: should be named
                    fields: vec![Field::unnamed(expr.return_type())],
                };
                if with_ordinality {
                    schema
                        .fields
                        .push(Field::with_name(DataType::Int64, "ordinality"));
                    Ok(LogicalValues::create(
                        vec![vec![expr, ExprImpl::literal_bigint(1)]],
                        schema,
                        self.ctx(),
                    ))
                } else {
                    Ok(LogicalValues::create(vec![vec![expr]], schema, self.ctx()))
                }
            }
        }
    }

    pub(super) fn plan_share(&mut self, share: BoundShare) -> Result<PlanRef> {
        match self.share_cache.get(&share.share_id) {
            None => {
                let result = self.plan_relation(share.input)?;
                let logical_share = LogicalShare::create(result);
                self.share_cache
                    .insert(share.share_id, logical_share.clone());
                Ok(logical_share)
            }
            Some(result) => Ok(result.clone()),
        }
    }

    pub(super) fn plan_watermark(&mut self, _watermark: BoundWatermark) -> Result<PlanRef> {
        todo!("plan watermark");
    }

    fn collect_col_data_types_for_tumble_window(relation: &Relation) -> Result<Vec<DataType>> {
        let col_data_types = match relation {
            Relation::Source(s) => s
                .catalog
                .columns
                .iter()
                .map(|col| col.data_type().clone())
                .collect(),
            Relation::BaseTable(t) => t
                .table_catalog
                .columns
                .iter()
                .map(|col| col.data_type().clone())
                .collect(),
            Relation::Subquery(q) => q
                .query
                .schema()
                .fields
                .iter()
                .map(|f| f.data_type())
                .collect(),
            Relation::Share(share) => Self::collect_col_data_types_for_tumble_window(&share.input)?,
            r => {
                return Err(ErrorCode::BindError(format!(
                    "Invalid input relation to tumble: {r:?}"
                ))
                .into())
            }
        };
        Ok(col_data_types)
    }

    fn plan_tumble_window(
        &mut self,
        input: Relation,
        time_col: InputRef,
        args: Vec<ExprImpl>,
    ) -> Result<PlanRef> {
        let mut args = args.into_iter();
        let col_data_types: Vec<_> = Self::collect_col_data_types_for_tumble_window(&input)?;

        match (args.next(), args.next(), args.next()) {
            (Some(window_size @ ExprImpl::Literal(_)), None, None) => {
                let mut exprs = Vec::with_capacity(col_data_types.len() + 2);
                for (idx, col_dt) in col_data_types.iter().enumerate() {
                    exprs.push(InputRef::new(idx, col_dt.clone()).into());
                }
                let window_start: ExprImpl = FunctionCall::new(
                    ExprType::TumbleStart,
                    vec![ExprImpl::InputRef(Box::new(time_col)), window_size.clone()],
                )?
                .into();
                // TODO: `window_end` may be optimized to avoid double calculation of
                // `tumble_start`, or we can depends on common expression
                // optimization.
                let window_end =
                    FunctionCall::new(ExprType::Add, vec![window_start.clone(), window_size])?
                        .into();
                exprs.push(window_start);
                exprs.push(window_end);
                let base = self.plan_relation(input)?;
                let project = LogicalProject::create(base, exprs);
                Ok(project)
            }
            (
                Some(window_size @ ExprImpl::Literal(_)),
                Some(window_offset @ ExprImpl::Literal(_)),
                None,
            ) => {
                let mut exprs = Vec::with_capacity(col_data_types.len() + 2);
                for (idx, col_dt) in col_data_types.iter().enumerate() {
                    exprs.push(InputRef::new(idx, col_dt.clone()).into());
                }
                let window_start: ExprImpl = FunctionCall::new(
                    ExprType::TumbleStart,
                    vec![
                        ExprImpl::InputRef(Box::new(time_col)),
                        window_size.clone(),
                        window_offset,
                    ],
                )?
                .into();
                // TODO: `window_end` may be optimized to avoid double calculation of
                // `tumble_start`, or we can depends on common expression
                // optimization.
                let window_end =
                    FunctionCall::new(ExprType::Add, vec![window_start.clone(), window_size])?
                        .into();
                exprs.push(window_start);
                exprs.push(window_end);
                let base = self.plan_relation(input)?;
                let project = LogicalProject::create(base, exprs);
                Ok(project)
            }
            _ => Err(ErrorCode::BindError(ERROR_WINDOW_SIZE_ARG.to_string()).into()),
        }
    }

    fn plan_hop_window(
        &mut self,
        input: Relation,
        time_col: InputRef,
        args: Vec<ExprImpl>,
    ) -> Result<PlanRef> {
        let input = self.plan_relation(input)?;
        let mut args = args.into_iter();
        let Some((ExprImpl::Literal(window_slide), ExprImpl::Literal(window_size))) =
            args.next_tuple()
        else {
            return Err(ErrorCode::BindError(ERROR_WINDOW_SIZE_ARG.to_string()).into());
        };

        let Some(ScalarImpl::Interval(window_slide)) = *window_slide.get_data() else {
            return Err(ErrorCode::BindError(ERROR_WINDOW_SIZE_ARG.to_string()).into());
        };
        let Some(ScalarImpl::Interval(window_size)) = *window_size.get_data() else {
            return Err(ErrorCode::BindError(ERROR_WINDOW_SIZE_ARG.to_string()).into());
        };

        let window_offset = match (args.next(), args.next()) {
            (Some(ExprImpl::Literal(window_offset)), None) => match *window_offset.get_data() {
                Some(ScalarImpl::Interval(window_offset)) => window_offset,
                _ => return Err(ErrorCode::BindError(ERROR_WINDOW_SIZE_ARG.to_string()).into()),
            },
            (None, None) => Interval::from_month_day_usec(0, 0, 0),
            _ => return Err(ErrorCode::BindError(ERROR_WINDOW_SIZE_ARG.to_string()).into()),
        };

        if !window_size.is_positive() || !window_slide.is_positive() {
            return Err(ErrorCode::BindError(format!(
                "window_size {} and window_slide {} must be positive",
                window_size, window_slide
            ))
            .into());
        }

        if window_size.exact_div(&window_slide).is_none() {
            return Err(ErrorCode::BindError(format!("Invalid arguments for HOP window function: window_size {} cannot be divided by window_slide {}",window_size, window_slide)).into());
        }

        Ok(LogicalHopWindow::create(
            input,
            time_col,
            window_slide,
            window_size,
            window_offset,
        ))
    }
}<|MERGE_RESOLUTION|>--- conflicted
+++ resolved
@@ -86,13 +86,12 @@
     }
 
     pub(super) fn plan_source(&mut self, source: BoundSource) -> Result<PlanRef> {
-<<<<<<< HEAD
-        if source.is_shared_cdc_source() {
+        if source.is_backfillable_cdc_connector() {
             Err(ErrorCode::InternalError(
-                "Should not create MATERIALIZED VIEW directly on shared CDC source. HINT: create TABLE from the source instead.".to_string(),
+                "Should not create MATERIALIZED VIEW or SELECT directly on shared CDC source. HINT: create TABLE from the source instead.".to_string(),
             )
             .into())
-        } else if source.can_backfill()
+        } else if source.is_shared()
             && self
                 .ctx()
                 .session_ctx()
@@ -100,13 +99,6 @@
                 .rw_enable_reusable_source()
         {
             Ok(LogicalSourceScan::new(Rc::new(source.catalog), self.ctx())?.into())
-=======
-        if source.is_backfillable_cdc_connector() {
-            Err(ErrorCode::InternalError(
-                "Should not create MATERIALIZED VIEW or SELECT directly on shared CDC source. HINT: create TABLE from the source instead.".to_string(),
-            )
-            .into())
->>>>>>> 7cc9b57e
         } else {
             Ok(LogicalSource::with_catalog(
                 Rc::new(source.catalog),
