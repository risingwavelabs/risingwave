--- conflicted
+++ resolved
@@ -532,7 +532,6 @@
         true
     }
 
-<<<<<<< HEAD
     /// Helper function to compare or set column identifier
     /// used in `check_convert_simple_form`
     fn compare_or_set(col_expr: &mut Option<Expr>, test_expr: Expr) -> bool {
@@ -654,8 +653,6 @@
         true
     }
 
-=======
->>>>>>> 467551c0
     /// The helper function to check if the current case-when
     /// expression in `bind_case` could be optimized
     /// into `ConstantLookupExpression`
