// Copyright 2023 RisingWave Labs
//
// Licensed under the Apache License, Version 2.0 (the "License");
// you may not use this file except in compliance with the License.
// You may obtain a copy of the License at
//
//     http://www.apache.org/licenses/LICENSE-2.0
//
// Unless required by applicable law or agreed to in writing, software
// distributed under the License is distributed on an "AS IS" BASIS,
// WITHOUT WARRANTIES OR CONDITIONS OF ANY KIND, either express or implied.
// See the License for the specific language governing permissions and
// limitations under the License.

use risingwave_common::error::{ErrorCode, Result};
use risingwave_common::types::DataType;
use risingwave_sqlparser::ast::{BinaryOperator, Expr};

use crate::binder::Binder;
use crate::expr::{Expr as _, ExprImpl, ExprType, FunctionCall};

impl Binder {
    pub(super) fn bind_binary_op(
        &mut self,
        left: Expr,
        op: BinaryOperator,
        mut right: Expr,
    ) -> Result<ExprImpl> {
        let bound_left = self.bind_expr_inner(left)?;

        let mut func_types = vec![];

        right = match right {
            Expr::SomeOp(expr) => {
                func_types.push(ExprType::Some);
                *expr
            }
            Expr::AllOp(expr) => {
                func_types.push(ExprType::All);
                *expr
            }
            right => right,
        };

        let bound_right = self.bind_expr_inner(right)?;

        func_types.extend(Self::resolve_binary_operator(
            op,
            &bound_left,
            &bound_right,
        )?);

        FunctionCall::new_binary_op_func(func_types, vec![bound_left, bound_right])
    }

    fn resolve_binary_operator(
        op: BinaryOperator,
        bound_left: &ExprImpl,
        bound_right: &ExprImpl,
    ) -> Result<Vec<ExprType>> {
        let mut func_types = vec![];
        let final_type = match op {
            BinaryOperator::Plus => ExprType::Add,
            BinaryOperator::Minus => ExprType::Subtract,
            BinaryOperator::Multiply => ExprType::Multiply,
            BinaryOperator::Divide => ExprType::Divide,
            BinaryOperator::Modulo => ExprType::Modulus,
            BinaryOperator::NotEq => ExprType::NotEqual,
            BinaryOperator::Eq => ExprType::Equal,
            BinaryOperator::Lt => ExprType::LessThan,
            BinaryOperator::LtEq => ExprType::LessThanOrEqual,
            BinaryOperator::Gt => ExprType::GreaterThan,
            BinaryOperator::GtEq => ExprType::GreaterThanOrEqual,
            BinaryOperator::And => ExprType::And,
            BinaryOperator::Or => ExprType::Or,
            BinaryOperator::Like => ExprType::Like,
            BinaryOperator::NotLike => {
                func_types.push(ExprType::Not);
                ExprType::Like
            }
            BinaryOperator::ILike => ExprType::ILike,
            BinaryOperator::NotILike => {
                func_types.push(ExprType::Not);
                ExprType::ILike
            }
            BinaryOperator::BitwiseOr => ExprType::BitwiseOr,
            BinaryOperator::BitwiseAnd => ExprType::BitwiseAnd,
            BinaryOperator::BitwiseXor => ExprType::Pow,
            BinaryOperator::PGBitwiseXor => ExprType::BitwiseXor,
            BinaryOperator::PGBitwiseShiftLeft => ExprType::BitwiseShiftLeft,
            BinaryOperator::PGBitwiseShiftRight => ExprType::BitwiseShiftRight,
            BinaryOperator::Arrow => ExprType::JsonbAccess,
            BinaryOperator::LongArrow => ExprType::JsonbAccessStr,
<<<<<<< HEAD
            BinaryOperator::HashMinus => ExprType::JsonbRemovePath,
=======
            BinaryOperator::HashArrow => ExprType::JsonbAccessMulti,
            BinaryOperator::HashLongArrow => ExprType::JsonbAccessMultiStr,
>>>>>>> e392db0c
            BinaryOperator::Prefix => ExprType::StartsWith,
            BinaryOperator::Contains => ExprType::JsonbContains,
            BinaryOperator::Contained => ExprType::JsonbContained,
            BinaryOperator::Exists => ExprType::JsonbExists,
            BinaryOperator::ExistsAny => ExprType::JsonbExistsAny,
            BinaryOperator::ExistsAll => ExprType::JsonbExistsAll,
            BinaryOperator::Concat => {
                let left_type = (!bound_left.is_untyped()).then(|| bound_left.return_type());
                let right_type = (!bound_right.is_untyped()).then(|| bound_right.return_type());
                match (left_type, right_type) {
                    // array concatenation
                    (Some(DataType::List { .. }), Some(DataType::List { .. }))
                    | (Some(DataType::List { .. }), None)
                    | (None, Some(DataType::List { .. })) => ExprType::ArrayCat,
                    (Some(DataType::List { .. }), Some(_)) => ExprType::ArrayAppend,
                    (Some(_), Some(DataType::List { .. })) => ExprType::ArrayPrepend,

                    // string concatenation
                    (Some(DataType::Varchar), _) | (_, Some(DataType::Varchar)) => {
                        ExprType::ConcatOp
                    }

                    (Some(DataType::Jsonb), Some(DataType::Jsonb))
                    | (Some(DataType::Jsonb), None)
                    | (None, Some(DataType::Jsonb)) => ExprType::JsonbCat,

                    // bytea (and varbit, tsvector, tsquery)
                    (Some(t @ DataType::Bytea), Some(DataType::Bytea))
                    | (Some(t @ DataType::Bytea), None)
                    | (None, Some(t @ DataType::Bytea)) => {
                        return Err(ErrorCode::BindError(format!(
                            "operator not implemented yet: {t} || {t}"
                        ))
                        .into())
                    }

                    // string concatenation
                    (None, _) | (_, None) => ExprType::ConcatOp,

                    // invalid
                    (Some(left_type), Some(right_type)) => {
                        return Err(ErrorCode::BindError(format!(
                            "operator does not exist: {} || {}",
                            left_type, right_type
                        ))
                        .into());
                    }
                }
            }
            BinaryOperator::PGRegexMatch => {
                func_types.push(ExprType::IsNotNull);
                ExprType::RegexpMatch
            }
            BinaryOperator::PGRegexNotMatch => {
                func_types.push(ExprType::IsNull);
                ExprType::RegexpMatch
            }
            _ => {
                return Err(
                    ErrorCode::NotImplemented(format!("binary op: {:?}", op), 112.into()).into(),
                )
            }
        };
        func_types.push(final_type);
        Ok(func_types)
    }
}<|MERGE_RESOLUTION|>--- conflicted
+++ resolved
@@ -91,12 +91,9 @@
             BinaryOperator::PGBitwiseShiftRight => ExprType::BitwiseShiftRight,
             BinaryOperator::Arrow => ExprType::JsonbAccess,
             BinaryOperator::LongArrow => ExprType::JsonbAccessStr,
-<<<<<<< HEAD
             BinaryOperator::HashMinus => ExprType::JsonbRemovePath,
-=======
             BinaryOperator::HashArrow => ExprType::JsonbAccessMulti,
             BinaryOperator::HashLongArrow => ExprType::JsonbAccessMultiStr,
->>>>>>> e392db0c
             BinaryOperator::Prefix => ExprType::StartsWith,
             BinaryOperator::Contains => ExprType::JsonbContains,
             BinaryOperator::Contained => ExprType::JsonbContained,
