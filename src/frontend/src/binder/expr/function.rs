--- conflicted
+++ resolved
@@ -354,14 +354,10 @@
                 ("asin", raw_call(ExprType::Asin)), 
                 ("acos", raw_call(ExprType::Acos)), 
                 ("atan", raw_call(ExprType::Atan)), 
-<<<<<<< HEAD
                 ("atan2", raw_call(ExprType::Atan2)),
+                ("sqrt", raw_call(ExprType::Sqrt)),
                 ("degrees", raw_call(ExprType::Degrees)),
                 ("radians", raw_call(ExprType::Radians)),
-=======
-                ("atan2", raw_call(ExprType::Atan2)), 
-                ("sqrt", raw_call(ExprType::Sqrt)),     
->>>>>>> 7088fd32
 
                 (
                     "to_timestamp",
@@ -583,10 +579,7 @@
         });
 
         match HANDLES.get(function_name) {
-            Some(handle) => {
-                tracing::info!("get function handle successfully");
-                handle(self, inputs)
-            }
+            Some(handle) => handle(self, inputs),
             None => Err({
                 let allowed_distance = if function_name.len() > 3 { 2 } else { 1 };
 
