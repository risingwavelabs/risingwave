// Copyright 2022 Singularity Data
//
// Licensed under the Apache License, Version 2.0 (the "License");
// you may not use this file except in compliance with the License.
// You may obtain a copy of the License at
//
// http://www.apache.org/licenses/LICENSE-2.0
//
// Unless required by applicable law or agreed to in writing, software
// distributed under the License is distributed on an "AS IS" BASIS,
// WITHOUT WARRANTIES OR CONDITIONS OF ANY KIND, either express or implied.
// See the License for the specific language governing permissions and
// limitations under the License.

use std::iter::once;
use std::str::FromStr;

use itertools::Itertools;
use risingwave_common::catalog::DEFAULT_SCHEMA_NAME;
use risingwave_common::error::{ErrorCode, Result};
use risingwave_common::types::DataType;
use risingwave_expr::expr::AggKind;
use risingwave_sqlparser::ast::{Function, FunctionArg, FunctionArgExpr};

use crate::binder::bind_context::Clause;
use crate::binder::Binder;
use crate::expr::{
    AggCall, AggOrderBy, AggOrderByExpr, Expr, ExprImpl, ExprType, FunctionCall, Literal,
    TableFunction, TableFunctionType,
};
use crate::optimizer::property::Direction;
use crate::utils::Condition;

impl Binder {
    pub(super) fn bind_function(&mut self, f: Function) -> Result<ExprImpl> {
        let function_name = if f.name.0.len() == 1 {
            f.name.0.get(0).unwrap().real_value()
        } else {
            return Err(ErrorCode::NotImplemented(
                format!("qualified function: {}", f.name),
                112.into(),
            )
            .into());
        };

        if f.over.is_some() {
            return Err(ErrorCode::NotImplemented(
                format!("over window function: {}", f.name),
                3646.into(),
            )
            .into());
        }

        // agg calls
        let agg_kind = match function_name.as_str() {
            "count" => Some(AggKind::Count),
            "sum" => Some(AggKind::Sum),
            "min" => Some(AggKind::Min),
            "max" => Some(AggKind::Max),
            "avg" => Some(AggKind::Avg),
            "string_agg" => Some(AggKind::StringAgg),
            "single_value" => Some(AggKind::SingleValue),
            "approx_count_distinct" => Some(AggKind::ApproxCountDistinct),
            _ => None,
        };
        if let Some(kind) = agg_kind {
            return self.bind_agg(f, kind);
        }

        if f.distinct || !f.order_by.is_empty() || f.filter.is_some() {
            return Err(ErrorCode::InvalidInputSyntax(format!(
                    "DISTINCT, ORDER BY or FILTER is only allowed in aggregation functions, but `{}` is not an aggregation function", function_name
                )
                )
                .into());
        }

        let mut inputs = f
            .args
            .into_iter()
            .map(|arg| self.bind_function_arg(arg))
            .flatten_ok()
            .try_collect()?;

        // table function
        let table_function_type = TableFunctionType::from_str(function_name.as_str());
        if let Ok(function_type) = table_function_type {
            self.ensure_table_function_allowed()?;
            return Ok(TableFunction::new(function_type, inputs)?.into());
        }

        // normal function
        let function_type = match function_name.as_str() {
            // comparison
            "booleq" => {
                inputs = Self::rewrite_two_bool_inputs(inputs)?;
                ExprType::Equal
            }
            "boolne" => {
                inputs = Self::rewrite_two_bool_inputs(inputs)?;
                ExprType::NotEqual
            }
            // conditional
            "coalesce" => ExprType::Coalesce,
            "nullif" => {
                inputs = Self::rewrite_nullif_to_case_when(inputs)?;
                ExprType::Case
            }
            // mathematical
            "round" => {
                if inputs.len() >= 2 {
                    ExprType::RoundDigit
                } else {
                    ExprType::Round
                }
            }
            "ceil" => ExprType::Ceil,
            "floor" => ExprType::Floor,
            "abs" => ExprType::Abs,
            // string
            "substr" => ExprType::Substr,
            "length" => ExprType::Length,
            "upper" => ExprType::Upper,
            "lower" => ExprType::Lower,
            "trim" => ExprType::Trim,
            "replace" => ExprType::Replace,
            "overlay" => ExprType::Overlay,
            "position" => ExprType::Position,
            "ltrim" => ExprType::Ltrim,
            "rtrim" => ExprType::Rtrim,
            "md5" => ExprType::Md5,
            "to_char" => ExprType::ToChar,
            "concat" => {
                inputs = Self::rewrite_concat_to_concat_ws(inputs)?;
                ExprType::ConcatWs
            }
            "concat_ws" => ExprType::ConcatWs,
            "split_part" => ExprType::SplitPart,
            "char_length" => ExprType::CharLength,
            "character_length" => ExprType::CharLength,
            "repeat" => ExprType::Repeat,
            "ascii" => ExprType::Ascii,
            "octet_length" => ExprType::OctetLength,
            "bit_length" => ExprType::BitLength,
            "regexp_match" => ExprType::RegexpMatch,
            // System information operations.
            "pg_typeof" if inputs.len() == 1 => {
                let input = &inputs[0];
                let v = match input.is_unknown() {
                    true => "unknown".into(),
                    false => input.return_type().to_string(),
                };
                return Ok(ExprImpl::literal_varchar(v));
            }
            "current_database" if inputs.is_empty() => {
                return Ok(ExprImpl::literal_varchar(self.db_name.clone()));
            }
<<<<<<< HEAD
            "current_schema" if inputs.is_empty() => {
                return Ok(ExprImpl::literal_varchar(DEFAULT_SCHEMA_NAME.to_string()));
            }
            "session_user" if inputs.is_empty() => {
                return Ok(ExprImpl::literal_varchar(
                    self.auth_context.user_name.clone(),
                ));
            }
            "__rw_vnode" => ExprType::Vnode,
=======
            // internal
            "rw_vnode" => ExprType::Vnode,
>>>>>>> 9b164b7f
            _ => {
                return Err(ErrorCode::NotImplemented(
                    format!("unsupported function: {:?}", function_name),
                    112.into(),
                )
                .into());
            }
        };
        Ok(FunctionCall::new(function_type, inputs)?.into())
    }

    pub(super) fn bind_agg(&mut self, f: Function, kind: AggKind) -> Result<ExprImpl> {
        self.ensure_aggregate_allowed()?;
        let inputs: Vec<ExprImpl> = f
            .args
            .into_iter()
            .map(|arg| self.bind_function_arg(arg))
            .flatten_ok()
            .try_collect()?;
        if f.distinct {
            match &kind {
                AggKind::Count if inputs.is_empty() => {
                    // single_value(distinct ..) and count(distinct *) are disallowed
                    // because their semantic is unclear.
                    return Err(ErrorCode::InvalidInputSyntax(
                        "count(distinct *) is disallowed".to_string(),
                    )
                    .into());
                }
                AggKind::SingleValue => {
                    return Err(ErrorCode::InvalidInputSyntax(
                        "single_value(distinct) is disallowed".to_string(),
                    )
                    .into());
                }
                AggKind::ApproxCountDistinct => {
                    // approx_count_distinct(distinct ..) is disallowed because this defeats
                    // its purpose of trading accuracy for
                    // speed.
                    return Err(ErrorCode::InvalidInputSyntax(
                        "approx_count_distinct(distinct) is disallowed.\n\
                        Remove distinct for speed or just use count(distinct) for accuracy"
                            .into(),
                    )
                    .into());
                }
                _ => (),
            };
        }

        let filter = match f.filter {
            Some(filter) => {
                let expr = self.bind_expr(*filter)?;
                if expr.return_type() != DataType::Boolean {
                    return Err(ErrorCode::InvalidInputSyntax(format!(
                        "the type of filter clause should be boolean, but found {:?}",
                        expr.return_type()
                    ))
                    .into());
                }
                if expr.has_subquery() {
                    return Err(ErrorCode::InvalidInputSyntax(
                        "subquery in filter clause is not supported".to_string(),
                    )
                    .into());
                }
                if expr.has_agg_call() {
                    return Err(ErrorCode::InvalidInputSyntax(
                        "aggregation function in filter clause is not supported".to_string(),
                    )
                    .into());
                }
                Condition::with_expr(expr)
            }
            None => Condition::true_cond(),
        };

        if f.distinct && !f.order_by.is_empty() {
            // <https://www.postgresql.org/docs/current/sql-expressions.html#SYNTAX-AGGREGATES:~:text=the%20DISTINCT%20list.-,Note,-The%20ability%20to>
            return Err(ErrorCode::InvalidInputSyntax(
                "DISTINCT and ORDER BY are not supported to appear at the same time now"
                    .to_string(),
            )
            .into());
        }
        let order_by = AggOrderBy::new(
            f.order_by
                .into_iter()
                .map(|e| -> Result<AggOrderByExpr> {
                    let expr = self.bind_expr(e.expr)?;
                    let direction = match e.asc {
                        None | Some(true) => Direction::Asc,
                        Some(false) => Direction::Desc,
                    };
                    let nulls_first = e.nulls_first.unwrap_or_else(|| match direction {
                        Direction::Asc => false,
                        Direction::Desc => true,
                        Direction::Any => unreachable!(),
                    });
                    Ok(AggOrderByExpr {
                        expr,
                        direction,
                        nulls_first,
                    })
                })
                .try_collect()?,
        );
        Ok(ExprImpl::AggCall(Box::new(AggCall::new(
            kind, inputs, f.distinct, order_by, filter,
        )?)))
    }

    fn rewrite_concat_to_concat_ws(inputs: Vec<ExprImpl>) -> Result<Vec<ExprImpl>> {
        if inputs.is_empty() {
            Err(ErrorCode::BindError(
                "Function `Concat` takes at least 1 arguments (0 given)".to_string(),
            )
            .into())
        } else {
            let inputs = once(ExprImpl::literal_varchar("".to_string()))
                .chain(inputs)
                .collect();
            Ok(inputs)
        }
    }

    /// Make sure inputs only have 2 value and rewrite the arguments.
    /// Nullif(expr1,expr2) -> Case(Equal(expr1 = expr2),null,expr1).
    fn rewrite_nullif_to_case_when(inputs: Vec<ExprImpl>) -> Result<Vec<ExprImpl>> {
        if inputs.len() != 2 {
            Err(ErrorCode::BindError("Nullif function must contain 2 arguments".to_string()).into())
        } else {
            let inputs = vec![
                FunctionCall::new(ExprType::Equal, inputs.clone())?.into(),
                Literal::new(None, inputs[0].return_type()).into(),
                inputs[0].clone(),
            ];
            Ok(inputs)
        }
    }

    fn rewrite_two_bool_inputs(mut inputs: Vec<ExprImpl>) -> Result<Vec<ExprImpl>> {
        if inputs.len() != 2 {
            return Err(
                ErrorCode::BindError("function must contain only 2 arguments".to_string()).into(),
            );
        }
        let left = inputs.pop().unwrap();
        let right = inputs.pop().unwrap();
        Ok(vec![
            left.cast_implicit(DataType::Boolean)?,
            right.cast_implicit(DataType::Boolean)?,
        ])
    }

    fn ensure_aggregate_allowed(&self) -> Result<()> {
        if let Some(clause) = self.context.clause {
            if clause == Clause::Values || clause == Clause::Where {
                return Err(ErrorCode::InvalidInputSyntax(format!(
                    "aggregate functions are not allowed in {}",
                    clause
                ))
                .into());
            }
        }
        Ok(())
    }

    fn ensure_table_function_allowed(&self) -> Result<()> {
        if let Some(clause) = self.context.clause {
            if clause == Clause::Values || clause == Clause::Where {
                return Err(ErrorCode::InvalidInputSyntax(format!(
                    "table functions are not allowed in {}",
                    clause
                ))
                .into());
            }
        }
        Ok(())
    }

    pub(in crate::binder) fn bind_function_expr_arg(
        &mut self,
        arg_expr: FunctionArgExpr,
    ) -> Result<Vec<ExprImpl>> {
        match arg_expr {
            FunctionArgExpr::Expr(expr) => Ok(vec![self.bind_expr(expr)?]),
            FunctionArgExpr::QualifiedWildcard(_) => todo!(),
            FunctionArgExpr::ExprQualifiedWildcard(_, _) => todo!(),
            FunctionArgExpr::Wildcard => Ok(vec![]),
        }
    }

    pub(in crate::binder) fn bind_function_arg(
        &mut self,
        arg: FunctionArg,
    ) -> Result<Vec<ExprImpl>> {
        match arg {
            FunctionArg::Unnamed(expr) => self.bind_function_expr_arg(expr),
            FunctionArg::Named { .. } => todo!(),
        }
    }
}<|MERGE_RESOLUTION|>--- conflicted
+++ resolved
@@ -155,7 +155,6 @@
             "current_database" if inputs.is_empty() => {
                 return Ok(ExprImpl::literal_varchar(self.db_name.clone()));
             }
-<<<<<<< HEAD
             "current_schema" if inputs.is_empty() => {
                 return Ok(ExprImpl::literal_varchar(DEFAULT_SCHEMA_NAME.to_string()));
             }
@@ -164,11 +163,8 @@
                     self.auth_context.user_name.clone(),
                 ));
             }
-            "__rw_vnode" => ExprType::Vnode,
-=======
             // internal
             "rw_vnode" => ExprType::Vnode,
->>>>>>> 9b164b7f
             _ => {
                 return Err(ErrorCode::NotImplemented(
                     format!("unsupported function: {:?}", function_name),
