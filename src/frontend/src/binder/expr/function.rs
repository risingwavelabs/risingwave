--- conflicted
+++ resolved
@@ -266,28 +266,16 @@
             )
         };
         let direct_args = if matches!(kind, AggKind::PercentileCont | AggKind::PercentileDisc) {
-<<<<<<< HEAD
-            let arg =
-                self.bind_function_arg(f.args.into_iter().exactly_one().map_err(|_| {
-                    ErrorCode::InvalidInputSyntax(format!("only one arg is expected in {}", kind))
-                })?)?;
-            if arg.len() != 1 || arg[0].clone().as_literal().is_none() {
-=======
             let args =
                 self.bind_function_arg(f.args.into_iter().exactly_one().map_err(|_| {
                     ErrorCode::InvalidInputSyntax(format!("only one arg is expected in {}", kind))
                 })?)?;
             if args.len() != 1 || args[0].clone().as_literal().is_none() {
->>>>>>> 035aae7c
                 Err(
                     ErrorCode::InvalidInputSyntax(format!("arg in {} must be constant", kind))
                         .into(),
                 )
-<<<<<<< HEAD
-            } else if let Ok(casted) = arg[0]
-=======
             } else if let Ok(casted) = args[0]
->>>>>>> 035aae7c
                 .clone()
                 .cast_implicit(DataType::Float64)?
                 .fold_const()
