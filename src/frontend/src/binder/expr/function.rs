--- conflicted
+++ resolved
@@ -435,7 +435,6 @@
                 ("cosd", raw_call(ExprType::Cosd)),
                 ("cotd", raw_call(ExprType::Cotd)),
                 ("tand", raw_call(ExprType::Tand)),
-<<<<<<< HEAD
                 ("sinh", raw_call(ExprType::Sinh)),
                 ("cosh", raw_call(ExprType::Cosh)), 
                 ("tanh", raw_call(ExprType::Tanh)), 
@@ -443,9 +442,7 @@
                 ("asinh", raw_call(ExprType::Asinh)), 
                 ("acosh", raw_call(ExprType::Acosh)), 
                 ("atanh", raw_call(ExprType::Atanh)), 
-=======
                 ("asind", raw_call(ExprType::Asind)),
->>>>>>> f2cb46f3
                 ("degrees", raw_call(ExprType::Degrees)),
                 ("radians", raw_call(ExprType::Radians)),
                 ("sqrt", raw_call(ExprType::Sqrt)),
