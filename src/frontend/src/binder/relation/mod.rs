// Copyright 2022 Singularity Data
//
// Licensed under the Apache License, Version 2.0 (the "License");
// you may not use this file except in compliance with the License.
// You may obtain a copy of the License at
//
// http://www.apache.org/licenses/LICENSE-2.0
//
// Unless required by applicable law or agreed to in writing, software
// distributed under the License is distributed on an "AS IS" BASIS,
// WITHOUT WARRANTIES OR CONDITIONS OF ANY KIND, either express or implied.
// See the License for the specific language governing permissions and
// limitations under the License.

use std::collections::hash_map::Entry;
use std::str::FromStr;

use itertools::Itertools;
use risingwave_common::catalog::{
    Field, TableId, DEFAULT_SCHEMA_NAME, PG_CATALOG_SCHEMA_NAME, RW_INTERNAL_TABLE_FUNCTION_NAME,
};
use risingwave_common::error::{internal_error, ErrorCode, Result, RwError};
use risingwave_sqlparser::ast::{
    Expr as ParserExpr, FunctionArg, FunctionArgExpr, Ident, ObjectName, TableAlias, TableFactor,
};

use self::watermark::is_watermark_func;
use super::bind_context::ColumnBinding;
use crate::binder::{Binder, BoundSetExpr};
<<<<<<< HEAD
use crate::expr::{Expr, ExprImpl, InputRef, TableFunction, TableFunctionType};
=======
use crate::catalog::system_catalog::pg_catalog::{
    PG_GET_KEYWORDS_FUNC_NAME, PG_KEYWORDS_TABLE_NAME,
};
use crate::expr::{Expr, ExprImpl, TableFunction, TableFunctionType};
>>>>>>> d414487e

mod join;
mod subquery;
mod table_or_source;
mod watermark;
mod window_table_function;

pub use join::BoundJoin;
pub use subquery::BoundSubquery;
pub use table_or_source::{BoundBaseTable, BoundSource, BoundSystemTable, BoundTableSource};
pub use watermark::BoundWatermark;
pub use window_table_function::{BoundWindowTableFunction, WindowTableFunctionKind};

use crate::expr::{CorrelatedId, Depth};

/// A validated item that refers to a table-like entity, including base table, subquery, join, etc.
/// It is usually part of the `from` clause.
#[derive(Debug, Clone)]
pub enum Relation {
    Source(Box<BoundSource>),
    BaseTable(Box<BoundBaseTable>),
    SystemTable(Box<BoundSystemTable>),
    Subquery(Box<BoundSubquery>),
    Join(Box<BoundJoin>),
    WindowTableFunction(Box<BoundWindowTableFunction>),
    TableFunction(Box<TableFunction>),
    Watermark(Box<BoundWatermark>),
}

impl Relation {
    pub fn contains_sys_table(&self) -> bool {
        match self {
            Relation::SystemTable(_) => true,
            Relation::Subquery(s) => {
                if let BoundSetExpr::Select(select) = &s.query.body
                    && let Some(relation) = &select.from {
                    relation.contains_sys_table()
                } else {
                    false
                }
            },
            Relation::Join(j) => {
                j.left.contains_sys_table() || j.right.contains_sys_table()
            },
            _ => false,
        }
    }

    pub fn is_correlated(&self, depth: Depth) -> bool {
        match self {
            Relation::Subquery(subquery) => subquery.query.is_correlated(depth),
            Relation::Join(join) => {
                join.cond.has_correlated_input_ref_by_depth(depth)
                    || join.left.is_correlated(depth)
                    || join.right.is_correlated(depth)
            }
            _ => false,
        }
    }

    pub fn collect_correlated_indices_by_depth_and_assign_id(
        &mut self,
        depth: Depth,
        correlated_id: CorrelatedId,
    ) -> Vec<usize> {
        match self {
            Relation::Subquery(subquery) => subquery
                .query
                .collect_correlated_indices_by_depth_and_assign_id(depth + 1, correlated_id),
            Relation::Join(join) => {
                let mut correlated_indices = vec![];
                correlated_indices.extend(
                    join.cond
                        .collect_correlated_indices_by_depth_and_assign_id(depth, correlated_id),
                );
                correlated_indices.extend(
                    join.left
                        .collect_correlated_indices_by_depth_and_assign_id(depth, correlated_id),
                );
                correlated_indices.extend(
                    join.right
                        .collect_correlated_indices_by_depth_and_assign_id(depth, correlated_id),
                );
                correlated_indices
            }
            _ => vec![],
        }
    }
}

impl Binder {
    /// return (`schema_name`, `name`)
    pub fn resolve_schema_qualified_name(
        db_name: &str,
        name: ObjectName,
    ) -> Result<(Option<String>, String)> {
        let mut indentifiers = name.0;

        if indentifiers.len() > 3 {
            return Err(internal_error(
                "schema qualified name can contain at most 3 arguments".to_string(),
            ));
        }

        let name = indentifiers.pop().unwrap().real_value();

        let schema_name = indentifiers.pop().map(|ident| ident.real_value());
        let database_name = indentifiers.pop().map(|ident| ident.real_value());

        if let Some(database_name) = database_name && database_name != db_name {
            return Err(internal_error(format!(
                "database in schema qualified name {}.{}.{} is not equal to current database name {}",
                database_name, schema_name.unwrap(), name, db_name
            )));
        }

        Ok((schema_name, name))
    }

    /// return first name in identifiers, must have only one name.
    fn resolve_single_name(mut identifiers: Vec<Ident>, ident_desc: &str) -> Result<String> {
        if identifiers.len() > 1 {
            return Err(internal_error(format!(
                "{} must contain 1 argument",
                ident_desc
            )));
        }
        let name = identifiers.pop().unwrap().real_value();

        Ok(name)
    }

    /// return the `database_name`
    pub fn resolve_database_name(name: ObjectName) -> Result<String> {
        Self::resolve_single_name(name.0, "database name")
    }

    /// return the `schema_name`
    pub fn resolve_schema_name(name: ObjectName) -> Result<String> {
        Self::resolve_single_name(name.0, "schema name")
    }

    /// return the `index_name`
    pub fn resolve_index_name(name: ObjectName) -> Result<String> {
        Self::resolve_single_name(name.0, "index name")
    }

    /// return the `user_name`
    pub fn resolve_user_name(name: ObjectName) -> Result<String> {
        Self::resolve_single_name(name.0, "user name")
    }

    /// Fill the [`BindContext`](super::BindContext) for table.
    pub(super) fn bind_table_to_context(
        &mut self,
        columns: impl IntoIterator<Item = (bool, Field)>, // bool indicates if the field is hidden
        table_name: String,
        alias: Option<TableAlias>,
    ) -> Result<()> {
        let (table_name, column_aliases) = match alias {
            None => (table_name, vec![]),
            Some(TableAlias { name, columns }) => (name.real_value(), columns),
        };

        let num_col_aliases = column_aliases.len();

        let begin = self.context.columns.len();
        // Column aliases can be less than columns, but not more.
        // It also needs to skip hidden columns.
        let mut alias_iter = column_aliases.into_iter().fuse();
        let mut index = 0;
        columns.into_iter().for_each(|(is_hidden, mut field)| {
            let name = match is_hidden {
                true => field.name.to_string(),
                false => alias_iter
                    .next()
                    .map(|t| t.real_value())
                    .unwrap_or_else(|| field.name.to_string()),
            };
            field.name = name.clone();
            self.context.columns.push(ColumnBinding::new(
                table_name.clone(),
                begin + index,
                is_hidden,
                field,
            ));
            self.context
                .indices_of
                .entry(name)
                .or_default()
                .push(self.context.columns.len() - 1);
            index += 1;
        });

        let num_cols = index;
        if num_cols < num_col_aliases {
            return Err(ErrorCode::BindError(format!(
                "table \"{table_name}\" has {num_cols} columns available but {num_col_aliases} column aliases specified",
            ))
            .into());
        }

        match self.context.range_of.entry(table_name.clone()) {
            Entry::Occupied(_) => Err(ErrorCode::InternalError(format!(
                "Duplicated table name while binding table to context: {}",
                table_name
            ))
            .into()),
            Entry::Vacant(entry) => {
                entry.insert((begin, self.context.columns.len()));
                Ok(())
            }
        }
    }

    /// Binds a relation, which can be:
    /// - a table/source/materialized view
    /// - a reference to a CTE
    /// - a logical view
    pub fn bind_relation_by_name(
        &mut self,
        name: ObjectName,
        alias: Option<TableAlias>,
    ) -> Result<Relation> {
        let (schema_name, table_name) = Self::resolve_schema_qualified_name(&self.db_name, name)?;
        if schema_name.is_none() && let Some(bound_query) = self.cte_to_relation.get(&table_name) {
            // Handles CTE

            let (query, mut original_alias) = bound_query.clone();
            debug_assert_eq!(original_alias.name.real_value(), table_name); // The original CTE alias ought to be its table name.

            if let Some(from_alias) = alias {
                original_alias.name = from_alias.name;
                let mut alias_iter = from_alias.columns.into_iter();
                original_alias.columns = original_alias.columns.into_iter().map(|ident| {
                    alias_iter
                        .next()
                        .unwrap_or(ident)
                }).collect();
            }

            self.bind_table_to_context(
                query
                    .body
                    .schema()
                    .fields
                    .iter()
                    .map(|f| (false, f.clone())),
                table_name,
                Some(original_alias),
            )?;
            Ok(Relation::Subquery(Box::new(BoundSubquery { query })))
        } else {

            self.bind_relation_by_name_inner(schema_name.as_deref(), &table_name, alias)
        }
    }

    // Bind a relation provided a function arg.
    fn bind_relation_by_function_arg(
        &mut self,
        arg: Option<FunctionArg>,
        err_msg: &str,
    ) -> Result<(Relation, ObjectName)> {
        let Some(FunctionArg::Unnamed(FunctionArgExpr::Expr(expr))) = arg else {
            return Err(ErrorCode::BindError(err_msg.to_string()).into());
        };
        let table_name = match expr {
            ParserExpr::Identifier(ident) => Ok::<_, RwError>(ObjectName(vec![ident])),
            ParserExpr::CompoundIdentifier(idents) => Ok(ObjectName(idents)),
            _ => Err(ErrorCode::BindError(err_msg.to_string()).into()),
        }?;

        Ok((
            self.bind_relation_by_name(table_name.clone(), None)?,
            table_name,
        ))
    }

    // Bind column provided a function arg.
    fn bind_column_by_function_args(
        &mut self,
        arg: Option<FunctionArg>,
        err_msg: &str,
    ) -> Result<Box<InputRef>> {
        if let Some(time_col_arg) = arg
          && let Some(ExprImpl::InputRef(time_col)) = self.bind_function_arg(time_col_arg)?.into_iter().next() {
            Ok(time_col)
        } else {
            Err(ErrorCode::BindError(err_msg.to_string()).into())
        }
    }

    /// `rw_table(table_id[,schema_name])` which queries internal table
    fn bind_internal_table(
        &mut self,
        args: Vec<FunctionArg>,
        alias: Option<TableAlias>,
    ) -> Result<Relation> {
        if args.is_empty() || args.len() > 2 {
            return Err(ErrorCode::BindError(
                "usage: rw_table(table_id[,schema_name])".to_string(),
            )
            .into());
        }

        let table_id: TableId = args[0]
            .to_string()
            .parse::<u32>()
            .map_err(|err| {
                RwError::from(ErrorCode::BindError(format!("invalid table id: {}", err)))
            })?
            .into();

        let schema = args
            .get(1)
            .map_or(DEFAULT_SCHEMA_NAME.to_string(), |arg| arg.to_string());

        let table_name = self.catalog.get_table_name_by_id(table_id)?;
        self.bind_relation_by_name_inner(Some(&schema), &table_name, alias)
    }

    pub(super) fn bind_table_factor(&mut self, table_factor: TableFactor) -> Result<Relation> {
        match table_factor {
            TableFactor::Table { name, alias } => self.bind_relation_by_name(name, alias),
            TableFactor::TableFunction { name, alias, args } => {
                let func_name = &name.0[0].real_value();
                if func_name.eq_ignore_ascii_case(RW_INTERNAL_TABLE_FUNCTION_NAME) {
<<<<<<< HEAD
                    self.bind_internal_table(args, alias)
                } else if let Ok(table_function_type) = TableFunctionType::from_str(func_name) {
=======
                    return self.bind_internal_table(args, alias);
                }
                if func_name.eq_ignore_ascii_case(PG_GET_KEYWORDS_FUNC_NAME)
                    || name.real_value().eq_ignore_ascii_case(
                        format!("{}.{}", PG_CATALOG_SCHEMA_NAME, PG_GET_KEYWORDS_FUNC_NAME)
                            .as_str(),
                    )
                {
                    return self.bind_relation_by_name_inner(
                        Some(PG_CATALOG_SCHEMA_NAME),
                        PG_KEYWORDS_TABLE_NAME,
                        alias,
                    );
                }
                if let Ok(table_function_type) = TableFunctionType::from_str(func_name) {
>>>>>>> d414487e
                    let args: Vec<ExprImpl> = args
                        .into_iter()
                        .map(|arg| self.bind_function_arg(arg))
                        .flatten_ok()
                        .try_collect()?;
                    let tf = TableFunction::new(table_function_type, args)?;
                    let columns = [(
                        false,
                        Field {
                            data_type: tf.return_type(),
                            name: tf.function_type.name().to_string(),
                            sub_fields: vec![],
                            type_name: "".to_string(),
                        },
                    )]
                    .into_iter();

                    self.bind_table_to_context(
                        columns,
                        tf.function_type.name().to_string(),
                        alias,
                    )?;

                    Ok(Relation::TableFunction(Box::new(tf)))
                } else if let Ok(kind) = WindowTableFunctionKind::from_str(func_name) {
                    Ok(Relation::WindowTableFunction(Box::new(
                        self.bind_window_table_function(alias, kind, args)?,
                    )))
                } else if is_watermark_func(func_name) {
                    Ok(Relation::Watermark(Box::new(
                        self.bind_watermark(alias, args)?,
                    )))
                } else {
                    Err(ErrorCode::NotImplemented(
                        format!("unknown table function kind: {}", func_name),
                        1191.into(),
                    )
                    .into())
                }
            }
            TableFactor::Derived {
                lateral,
                subquery,
                alias,
            } => {
                if lateral {
                    // If we detect a lateral, we mark the lateral context as visible.
                    self.try_mark_lateral_as_visible();

                    // Bind lateral subquery here.

                    // Mark the lateral context as invisible once again.
                    self.try_mark_lateral_as_invisible();
                    Err(ErrorCode::NotImplemented(
                        "lateral subqueries are not yet supported".into(),
                        Some(3815).into(),
                    )
                    .into())
                } else {
                    // Non-lateral subqueries to not have access to the join-tree context.
                    self.push_lateral_context();
                    let bound_subquery = self.bind_subquery_relation(*subquery, alias)?;
                    self.pop_and_merge_lateral_context()?;
                    Ok(Relation::Subquery(Box::new(bound_subquery)))
                }
            }
            TableFactor::NestedJoin(table_with_joins) => {
                self.push_lateral_context();
                let bound_join = self.bind_table_with_joins(*table_with_joins)?;
                self.pop_and_merge_lateral_context()?;
                Ok(bound_join)
            }
        }
    }
}<|MERGE_RESOLUTION|>--- conflicted
+++ resolved
@@ -27,14 +27,10 @@
 use self::watermark::is_watermark_func;
 use super::bind_context::ColumnBinding;
 use crate::binder::{Binder, BoundSetExpr};
-<<<<<<< HEAD
-use crate::expr::{Expr, ExprImpl, InputRef, TableFunction, TableFunctionType};
-=======
 use crate::catalog::system_catalog::pg_catalog::{
     PG_GET_KEYWORDS_FUNC_NAME, PG_KEYWORDS_TABLE_NAME,
 };
-use crate::expr::{Expr, ExprImpl, TableFunction, TableFunctionType};
->>>>>>> d414487e
+use crate::expr::{Expr, ExprImpl, InputRef, TableFunction, TableFunctionType};
 
 mod join;
 mod subquery;
@@ -363,26 +359,19 @@
             TableFactor::TableFunction { name, alias, args } => {
                 let func_name = &name.0[0].real_value();
                 if func_name.eq_ignore_ascii_case(RW_INTERNAL_TABLE_FUNCTION_NAME) {
-<<<<<<< HEAD
                     self.bind_internal_table(args, alias)
-                } else if let Ok(table_function_type) = TableFunctionType::from_str(func_name) {
-=======
-                    return self.bind_internal_table(args, alias);
-                }
-                if func_name.eq_ignore_ascii_case(PG_GET_KEYWORDS_FUNC_NAME)
+                } else if func_name.eq_ignore_ascii_case(PG_GET_KEYWORDS_FUNC_NAME)
                     || name.real_value().eq_ignore_ascii_case(
                         format!("{}.{}", PG_CATALOG_SCHEMA_NAME, PG_GET_KEYWORDS_FUNC_NAME)
                             .as_str(),
                     )
                 {
-                    return self.bind_relation_by_name_inner(
+                    self.bind_relation_by_name_inner(
                         Some(PG_CATALOG_SCHEMA_NAME),
                         PG_KEYWORDS_TABLE_NAME,
                         alias,
-                    );
-                }
-                if let Ok(table_function_type) = TableFunctionType::from_str(func_name) {
->>>>>>> d414487e
+                    )
+                } else if let Ok(table_function_type) = TableFunctionType::from_str(func_name) {
                     let args: Vec<ExprImpl> = args
                         .into_iter()
                         .map(|arg| self.bind_function_arg(arg))
