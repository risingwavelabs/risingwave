--- conflicted
+++ resolved
@@ -123,12 +123,8 @@
             }
         };
 
-<<<<<<< HEAD
+        #[expect(clippy::needless_borrow)]
         self.bind_table_to_context(
-=======
-        #[expect(clippy::needless_borrow)]
-        self.bind_context(
->>>>>>> 761ec04f
             columns
                 .iter()
                 .map(|c| (c.is_hidden, (&c.column_desc).into())),
@@ -167,13 +163,9 @@
         let table_indexes = self.resolve_table_indexes(schema_name, table_id)?;
 
         let columns = table_catalog.columns.clone();
-
-<<<<<<< HEAD
+        
+        #[expect(clippy::needless_borrow)]
         self.bind_table_to_context(
-=======
-        #[expect(clippy::needless_borrow)]
-        self.bind_context(
->>>>>>> 761ec04f
             columns
                 .iter()
                 .map(|c| (c.is_hidden, (&c.column_desc).into())),
