// Copyright 2023 RisingWave Labs
//
// Licensed under the Apache License, Version 2.0 (the "License");
// you may not use this file except in compliance with the License.
// You may obtain a copy of the License at
//
//     http://www.apache.org/licenses/LICENSE-2.0
//
// Unless required by applicable law or agreed to in writing, software
// distributed under the License is distributed on an "AS IS" BASIS,
// WITHOUT WARRANTIES OR CONDITIONS OF ANY KIND, either express or implied.
// See the License for the specific language governing permissions and
// limitations under the License.

use std::collections::HashSet;

use itertools::Itertools;
use risingwave_common::catalog::{Schema, TableVersionId};
use risingwave_common::error::{ErrorCode, Result, RwError};
use risingwave_common::types::DataType;
use risingwave_common::util::iter_util::ZipEqFast;
use risingwave_sqlparser::ast::{Ident, ObjectName, Query, SelectItem, SetExpr};

use super::{BoundQuery, BoundSetExpr};
use crate::binder::Binder;
use crate::catalog::TableId;
use crate::expr::{ExprImpl, InputRef};
use crate::user::UserId;

#[derive(Debug)]
pub struct BoundInsert {
    /// Id of the table to perform inserting.
    pub table_id: TableId,

<<<<<<< HEAD
=======
    /// Version id of the table.
>>>>>>> b0cf2cd3
    pub table_version_id: TableVersionId,

    /// Name of the table to perform inserting.
    pub table_name: String,

    /// Owner of the table to perform inserting.
    pub owner: UserId,

    // An optional column index of row ID. If the primary key is specified by the user,
    // this will be `None`.
    pub row_id_index: Option<usize>,

    /// User defined columns in which to insert
    /// Is equal to [0, 2, 1] for insert statement
    /// create table t1 (v1 int, v2 int, v3 int); insert into t1 (v1, v3, v2) values (5, 6, 7);
    /// Empty if user does not define insert columns
    pub column_indices: Vec<usize>,

    pub source: BoundQuery,

    /// Used as part of an extra `Project` when the column types of the query does not match
    /// those of the table. This does not include a simple `VALUE`. See comments in code for
    /// details.
    pub cast_exprs: Vec<ExprImpl>,

    // used for the 'RETURNING" keyword to indicate the returning items and schema
    // if the list is empty and the schema is None, the output schema will be a INT64 as the
    // affected row cnt
    pub returning_list: Vec<ExprImpl>,

    pub returning_schema: Option<Schema>,
}

impl Binder {
    pub(super) fn bind_insert(
        &mut self,
        name: ObjectName,
        columns: Vec<Ident>,
        source: Query,
        returning_items: Vec<SelectItem>,
    ) -> Result<BoundInsert> {
        let (schema_name, table_name) = Self::resolve_schema_qualified_name(&self.db_name, name)?;
        self.bind_table(schema_name.as_deref(), &table_name, None)?;

        let table_catalog = self.resolve_dml_table(schema_name.as_deref(), &table_name, true)?;
        let table_id = table_catalog.id;
        let owner = table_catalog.owner;
<<<<<<< HEAD
        let table_version_id = table_catalog.version_id().unwrap();
=======
        let table_version_id = table_catalog.version_id().expect("table must be versioned");
>>>>>>> b0cf2cd3
        let columns_to_insert = table_catalog
            .columns
            .clone()
            .into_iter()
            .filter(|c| !c.is_hidden())
            .collect_vec();
        let row_id_index = table_catalog.row_id_index;

        let expected_types: Vec<DataType> = columns_to_insert
            .iter()
            .map(|c| c.data_type().clone())
            .collect();

        // When the column types of `source` query do not match `expected_types`, casting is
        // needed.
        //
        // In PG, when the `source` is a `VALUES` without order / limit / offset, special treatment
        // is given and it is NOT equivalent to assignment cast over potential implicit cast inside.
        // For example, the following is valid:
        // ```
        //   create table t (v1 time);
        //   insert into t values (timestamp '2020-01-01 01:02:03'), (time '03:04:05');
        // ```
        // But the followings are not:
        // ```
        //   values (timestamp '2020-01-01 01:02:03'), (time '03:04:05');
        //   insert into t values (timestamp '2020-01-01 01:02:03'), (time '03:04:05') limit 1;
        // ```
        // Because `timestamp` can cast to `time` in assignment context, but no casting between them
        // is allowed implicitly.
        //
        // In this case, assignment cast should be used directly in `VALUES`, suppressing its
        // internal implicit cast.
        // In other cases, the `source` query is handled on its own and assignment cast is done
        // afterwards.
        let (source, cast_exprs, nulls_inserted) = match source {
            Query {
                with: None,
                body: SetExpr::Values(values),
                order_by: order,
                limit: None,
                offset: None,
                fetch: None,
            } if order.is_empty() => {
                let (values, nulls_inserted) =
                    self.bind_values(values, Some(expected_types.clone()))?;
                let body = BoundSetExpr::Values(values.into());
                (
                    BoundQuery {
                        body,
                        order: vec![],
                        limit: None,
                        offset: None,
                        with_ties: false,
                        extra_order_exprs: vec![],
                    },
                    vec![],
                    nulls_inserted,
                )
            }
            query => {
                let bound = self.bind_query(query)?;
                let actual_types = bound.data_types();
                let cast_exprs = match expected_types == actual_types {
                    true => vec![],
                    false => Self::cast_on_insert(
                        &expected_types,
                        actual_types
                            .into_iter()
                            .enumerate()
                            .map(|(i, t)| InputRef::new(i, t).into())
                            .collect(),
                    )?,
                };
                (bound, cast_exprs, false)
            }
        };

        let mut target_table_col_indices: Vec<usize> = vec![];
        'outer: for query_column in &columns {
            let column_name = query_column.real_value();
            for (col_idx, table_column) in columns_to_insert.iter().enumerate() {
                if column_name == table_column.name() {
                    target_table_col_indices.push(col_idx);
                    continue 'outer;
                }
            }
            // Invalid column name found
            return Err(RwError::from(ErrorCode::BindError(format!(
                "Column {} not found in table {}",
                column_name, table_name
            ))));
        }

        // create table t1 (v1 int, v2 int); insert into t1 (v2) values (5);
        // We added the null values above. Above is equivalent to
        // insert into t1 values (NULL, 5);
        let target_table_col_indices = if !target_table_col_indices.is_empty() && nulls_inserted {
            let provided_insert_cols: HashSet<usize> =
                target_table_col_indices.iter().cloned().collect();

            let mut result: Vec<usize> = target_table_col_indices.clone();
            for i in 0..columns_to_insert.len() {
                if !provided_insert_cols.contains(&i) {
                    result.push(i);
                }
            }
            result
        } else {
            target_table_col_indices
        };

        let (returning_list, fields) = self.bind_returning_list(returning_items)?;
        let is_returning = !returning_list.is_empty();
        // validate that query has a value for each target column, if target columns are used
        // create table t1 (v1 int, v2 int);
        // insert into t1 (v1, v2, v2) values (5, 6); // ...more target columns than values
        // insert into t1 (v1) values (5, 6);         // ...less target columns than values
        let err_msg = match target_table_col_indices.len().cmp(&expected_types.len()) {
            std::cmp::Ordering::Equal => None,
            std::cmp::Ordering::Greater => Some("INSERT has more target columns than values"),
            std::cmp::Ordering::Less => Some("INSERT has less target columns than values"),
        };

        if let Some(msg) = err_msg && !target_table_col_indices.is_empty() {
            return Err(RwError::from(ErrorCode::BindError(
                msg.to_string(),
            )));
        }

        // Check if column was used multiple times in query e.g.
        // insert into t1 (v1, v1) values (1, 5);
        let mut uniq_cols = target_table_col_indices.clone();
        uniq_cols.sort_unstable();
        uniq_cols.dedup();
        if target_table_col_indices.len() != uniq_cols.len() {
            return Err(RwError::from(ErrorCode::BindError(
                "Column specified more than once".to_string(),
            )));
        }

        let insert = BoundInsert {
            table_id,
            table_version_id,
            table_name,
            owner,
            row_id_index,
            column_indices: target_table_col_indices,
            source,
            cast_exprs,
            returning_list,
            returning_schema: if is_returning {
                Some(Schema { fields })
            } else {
                None
            },
        };
        Ok(insert)
    }

    /// Cast a list of `exprs` to corresponding `expected_types` IN ASSIGNMENT CONTEXT. Make sure
    /// you understand the difference of implicit, assignment and explicit cast before reusing it.
    pub(super) fn cast_on_insert(
        expected_types: &Vec<DataType>,
        exprs: Vec<ExprImpl>,
    ) -> Result<Vec<ExprImpl>> {
        let msg = match expected_types.len().cmp(&exprs.len()) {
            std::cmp::Ordering::Equal => {
                return exprs
                    .into_iter()
                    .zip_eq_fast(expected_types)
                    .map(|(e, t)| e.cast_assign(t.clone()).map_err(Into::into))
                    .try_collect();
            }
            std::cmp::Ordering::Less => "INSERT has more expressions than target columns",
            std::cmp::Ordering::Greater => "INSERT has more target columns than expressions",
        };
        Err(ErrorCode::BindError(msg.into()).into())
    }
}<|MERGE_RESOLUTION|>--- conflicted
+++ resolved
@@ -32,10 +32,7 @@
     /// Id of the table to perform inserting.
     pub table_id: TableId,
 
-<<<<<<< HEAD
-=======
     /// Version id of the table.
->>>>>>> b0cf2cd3
     pub table_version_id: TableVersionId,
 
     /// Name of the table to perform inserting.
@@ -83,11 +80,7 @@
         let table_catalog = self.resolve_dml_table(schema_name.as_deref(), &table_name, true)?;
         let table_id = table_catalog.id;
         let owner = table_catalog.owner;
-<<<<<<< HEAD
-        let table_version_id = table_catalog.version_id().unwrap();
-=======
         let table_version_id = table_catalog.version_id().expect("table must be versioned");
->>>>>>> b0cf2cd3
         let columns_to_insert = table_catalog
             .columns
             .clone()
