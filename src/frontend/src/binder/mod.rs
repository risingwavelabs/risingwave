// Copyright 2023 Singularity Data
//
// Licensed under the Apache License, Version 2.0 (the "License");
// you may not use this file except in compliance with the License.
// You may obtain a copy of the License at
//
//     http://www.apache.org/licenses/LICENSE-2.0
//
// Unless required by applicable law or agreed to in writing, software
// distributed under the License is distributed on an "AS IS" BASIS,
// WITHOUT WARRANTIES OR CONDITIONS OF ANY KIND, either express or implied.
// See the License for the specific language governing permissions and
// limitations under the License.

use std::sync::Arc;

use risingwave_common::error::Result;
use risingwave_common::session_config::SearchPath;
use risingwave_sqlparser::ast::Statement;

mod bind_context;
mod delete;
mod expr;
mod insert;
mod query;
mod relation;
mod select;
mod set_expr;
mod statement;
mod struct_field;
mod update;
mod values;

pub use bind_context::{BindContext, LateralBindContext};
pub use delete::BoundDelete;
pub use expr::{bind_data_type, bind_struct_field};
pub use insert::BoundInsert;
pub use query::BoundQuery;
pub use relation::{
    BoundBaseTable, BoundJoin, BoundSource, BoundSystemTable, BoundWatermark,
    BoundWindowTableFunction, Relation, WindowTableFunctionKind,
};
use risingwave_common::error::ErrorCode;
pub use select::{BoundDistinct, BoundSelect};
pub use set_expr::*;
pub use statement::BoundStatement;
pub use update::BoundUpdate;
pub use values::BoundValues;

use crate::catalog::catalog_service::CatalogReadGuard;
use crate::session::{AuthContext, SessionImpl};

pub type CteId = usize;

/// `Binder` binds the identifiers in AST to columns in relations
pub struct Binder {
    // TODO: maybe we can only lock the database, but not the whole catalog.
    catalog: CatalogReadGuard,
    db_name: String,
    context: BindContext,
    auth_context: Arc<AuthContext>,
    bind_timestamp_ms: u64,
    /// A stack holding contexts of outer queries when binding a subquery.
    /// It also holds all of the lateral contexts for each respective
    /// subquery.
    ///
    /// See [`Binder::bind_subquery_expr`] for details.
    upper_subquery_contexts: Vec<(BindContext, Vec<LateralBindContext>)>,

    /// A stack holding contexts of left-lateral `TableFactor`s.
    ///
    /// We need a separate stack as `CorrelatedInputRef` depth is
    /// determined by the upper subquery context depth, not the lateral context stack depth.
    lateral_contexts: Vec<LateralBindContext>,

    next_subquery_id: usize,
    next_values_id: usize,
    next_cte_id: CteId,

    search_path: SearchPath,
    /// Whether the Binder is binding an MV.
    in_create_mv: bool,

    session_timezone: SessionTimezone,
}

/// `SessionTimezone` will be used by the binder to resolve
/// session timezone-dependent casts, comparisons or arithmetic.
/// To achieve this, we replace one of the inputs with an `AT TIME ZONE` conversion.
pub struct SessionTimezone {
    pub timezone: String,
    /// Whether or not the binder used the session timezone 
    pub used: bool,
}

impl Binder {
    fn new_inner(session: &SessionImpl, in_create_mv: bool) -> Binder {
        let now_ms = session
            .env()
            .hummock_snapshot_manager()
            .latest_snapshot_current_epoch()
            .as_unix_millis();
        Binder {
            catalog: session.env().catalog_reader().read_guard(),
            db_name: session.database().to_string(),
            context: BindContext::new(),
            auth_context: session.auth_context(),
            bind_timestamp_ms: now_ms,
            upper_subquery_contexts: vec![],
            lateral_contexts: vec![],
            next_subquery_id: 0,
            next_values_id: 0,
            next_cte_id: 0,
            search_path: session.config().get_search_path(),
            in_create_mv,
            session_timezone: SessionTimezone { 
                timezone: session.config().get_timezone().into(),
                used: false,
            },
        }
    }

    pub fn new(session: &SessionImpl) -> Binder {
        Self::new_inner(session, false)
    }

    pub fn new_for_stream(session: &SessionImpl) -> Binder {
        Self::new_inner(session, true)
    }

    /// Bind a [`Statement`].
    pub fn bind(&mut self, stmt: Statement) -> Result<BoundStatement> {
        self.bind_statement(stmt)
    }

    fn push_context(&mut self) {
        let new_context = std::mem::take(&mut self.context);
        self.context.cte_to_relation = new_context.cte_to_relation.clone();
        let new_lateral_contexts = std::mem::take(&mut self.lateral_contexts);
        self.upper_subquery_contexts
            .push((new_context, new_lateral_contexts));
    }

    fn pop_context(&mut self) -> Result<()> {
        let (old_context, old_lateral_contexts) = self
            .upper_subquery_contexts
            .pop()
            .ok_or_else(|| ErrorCode::InternalError("Popping non-existent context".to_string()))?;
        self.context = old_context;
        self.lateral_contexts = old_lateral_contexts;
        Ok(())
    }

    fn push_lateral_context(&mut self) {
        let new_context = std::mem::take(&mut self.context);
        self.context.cte_to_relation = new_context.cte_to_relation.clone();
        self.lateral_contexts.push(LateralBindContext {
            is_visible: false,
            context: new_context,
        });
    }

    fn pop_and_merge_lateral_context(&mut self) -> Result<()> {
        let mut old_context = self
            .lateral_contexts
            .pop()
            .ok_or_else(|| ErrorCode::InternalError("Popping non-existent context".to_string()))?
            .context;
        old_context.merge_context(self.context.clone())?;
        self.context = old_context;
        Ok(())
    }

    fn try_mark_lateral_as_visible(&mut self) {
        if let Some(mut ctx) = self.lateral_contexts.pop() {
            ctx.is_visible = true;
            self.lateral_contexts.push(ctx);
        }
    }

    fn try_mark_lateral_as_invisible(&mut self) {
        if let Some(mut ctx) = self.lateral_contexts.pop() {
            ctx.is_visible = false;
            self.lateral_contexts.push(ctx);
        }
    }

    fn next_subquery_id(&mut self) -> usize {
        let id = self.next_subquery_id;
        self.next_subquery_id += 1;
        id
    }

    fn next_values_id(&mut self) -> usize {
        let id = self.next_values_id;
        self.next_values_id += 1;
        id
    }

<<<<<<< HEAD
    pub fn session_timezone(&self) -> SessionTimezone {
        self.session_timezone
=======
    fn next_cte_id(&mut self) -> CteId {
        let id = self.next_cte_id;
        self.next_cte_id += 1;
        id
>>>>>>> 5e944c4f
    }
}

#[cfg(test)]
pub mod test_utils {
    use super::Binder;
    use crate::session::SessionImpl;

    #[cfg(test)]
    pub fn mock_binder() -> Binder {
        Binder::new(&SessionImpl::mock())
    }
}

/// The column name stored in [`BindContext`] for a column without an alias.
pub const UNNAMED_COLUMN: &str = "?column?";
/// The table name stored in [`BindContext`] for a subquery without an alias.
const UNNAMED_SUBQUERY: &str = "?subquery?";
/// The table name stored in [`BindContext`] for a column group.
const COLUMN_GROUP_PREFIX: &str = "?column_group_id?";<|MERGE_RESOLUTION|>--- conflicted
+++ resolved
@@ -197,16 +197,14 @@
         id
     }
 
-<<<<<<< HEAD
     pub fn session_timezone(&self) -> SessionTimezone {
         self.session_timezone
-=======
+    }
+
     fn next_cte_id(&mut self) -> CteId {
         let id = self.next_cte_id;
         self.next_cte_id += 1;
         id
->>>>>>> 5e944c4f
-    }
 }
 
 #[cfg(test)]
