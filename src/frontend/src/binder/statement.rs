--- conflicted
+++ resolved
@@ -30,11 +30,8 @@
     Delete(Box<BoundDelete>),
     Update(Box<BoundUpdate>),
     Query(Box<BoundQuery>),
-<<<<<<< HEAD
     FetchCursor(Box<BoundFetchCursor>),
-=======
     CreateView(Box<BoundCreateView>),
->>>>>>> 0e69ede1
 }
 
 impl BoundStatement {
@@ -53,14 +50,11 @@
                 .as_ref()
                 .map_or(vec![], |s| s.fields().into()),
             BoundStatement::Query(q) => q.schema().fields().into(),
-<<<<<<< HEAD
             BoundStatement::FetchCursor(f) => f
                 .returning_schema
                 .as_ref()
                 .map_or(vec![], |s| s.fields().into()),
-=======
             BoundStatement::CreateView(_) => vec![],
->>>>>>> 0e69ede1
         }
     }
 }
@@ -139,11 +133,8 @@
             BoundStatement::Delete(inner) => inner.rewrite_exprs_recursive(rewriter),
             BoundStatement::Update(inner) => inner.rewrite_exprs_recursive(rewriter),
             BoundStatement::Query(inner) => inner.rewrite_exprs_recursive(rewriter),
-<<<<<<< HEAD
             BoundStatement::FetchCursor(_) => {}
-=======
             BoundStatement::CreateView(inner) => inner.rewrite_exprs_recursive(rewriter),
->>>>>>> 0e69ede1
         }
     }
 }