// Copyright 2022 Singularity Data
//
// Licensed under the Apache License, Version 2.0 (the "License");
// you may not use this file except in compliance with the License.
// You may obtain a copy of the License at
//
// http://www.apache.org/licenses/LICENSE-2.0
//
// Unless required by applicable law or agreed to in writing, software
// distributed under the License is distributed on an "AS IS" BASIS,
// WITHOUT WARRANTIES OR CONDITIONS OF ANY KIND, either express or implied.
// See the License for the specific language governing permissions and
// limitations under the License.

use std::collections::HashMap;
use std::sync::LazyLock;

use itertools::{iproduct, Itertools as _};
use num_integer::Integer as _;
use risingwave_common::error::{ErrorCode, Result};
use risingwave_common::types::struct_type::StructType;
use risingwave_common::types::{DataType, DataTypeName};

use super::{align_types, cast_ok_base, CastContext};
use crate::expr::type_inference::cast::align_array_and_element;
<<<<<<< HEAD
use crate::expr::{Expr as _, ExprImpl, ExprType, FunctionCall};
=======
use crate::expr::{cast_ok, is_row_function, Expr as _, ExprImpl, ExprType, FunctionCall};
>>>>>>> db729e13

/// Infers the return type of a function. Returns `Err` if the function with specified data types
/// is not supported on backend.
///
/// It also mutates the `inputs` by adding necessary casts.
pub fn infer_type(func_type: ExprType, inputs: &mut Vec<ExprImpl>) -> Result<DataType> {
    if let Some(res) = infer_type_for_special(func_type, inputs).transpose() {
        return res;
    }

    let actuals = inputs
        .iter()
        .map(|e| match e.is_unknown() {
            true => None,
            false => Some(e.return_type().into()),
        })
        .collect_vec();
    let sig = infer_type_name(&FUNC_SIG_MAP, func_type, &actuals)?;
    let inputs_owned = std::mem::take(inputs);
    *inputs = inputs_owned
        .into_iter()
        .zip_eq(&sig.inputs_type)
        .map(|(expr, t)| {
            if DataTypeName::from(expr.return_type()) != *t {
                return expr.cast_implicit((*t).into());
            }
            Ok(expr)
        })
        .try_collect()?;
    Ok(sig.ret_type.into())
}

pub fn infer_some_all(
    mut func_types: Vec<ExprType>,
    inputs: &mut Vec<ExprImpl>,
) -> Result<DataType> {
    // handle `null` outside this function.
    assert!(!inputs[1].is_null());

    if let DataType::List { box datatype } = inputs[1].return_type() {
        let final_type = func_types.pop().unwrap();
        let actuals = vec![
            (!inputs[0].is_unknown()).then_some(inputs[0].return_type().into()),
            Some(DataTypeName::from(datatype.clone())),
        ];
        let sig = infer_type_name(&FUNC_SIG_MAP, final_type, &actuals)?;
        if DataTypeName::from(inputs[0].return_type()) != sig.inputs_type[0] {
            inputs[0] = inputs[0].clone().cast_implicit(sig.inputs_type[0].into())?;
        }
        if DataTypeName::from(datatype) != sig.inputs_type[1] {
            inputs[1] = inputs[1].clone().cast_implicit(DataType::List {
                datatype: Box::new(sig.inputs_type[1].into()),
            })?;
        }

        let inputs_owned = std::mem::take(inputs);
        let mut func_call =
            FunctionCall::new_unchecked(final_type, inputs_owned, sig.ret_type.into()).into();
        while let Some(func_type) = func_types.pop() {
            func_call = FunctionCall::new(func_type, vec![func_call])?.into();
        }
        let return_type = func_call.return_type();
        *inputs = vec![func_call];
        Ok(return_type)
    } else {
        Err(
            ErrorCode::BindError("op ANY/ALL (array) requires array on right side".to_string())
                .into(),
        )
    }
}

macro_rules! ensure_arity {
    ($func:literal, $lower:literal <= | $inputs:ident | <= $upper:literal) => {
        if !($lower <= $inputs.len() && $inputs.len() <= $upper) {
            return Err(ErrorCode::BindError(format!(
                "Function `{}` takes {} to {} arguments ({} given)",
                $func,
                $lower,
                $upper,
                $inputs.len(),
            ))
            .into());
        }
    };
    ($func:literal, $lower:literal <= | $inputs:ident |) => {
        if !($lower <= $inputs.len()) {
            return Err(ErrorCode::BindError(format!(
                "Function `{}` takes at least {} arguments ({} given)",
                $func,
                $lower,
                $inputs.len(),
            ))
            .into());
        }
    };
    ($func:literal, | $inputs:ident | == $num:literal) => {
        if !($inputs.len() == $num) {
            return Err(ErrorCode::BindError(format!(
                "Function `{}` takes {} arguments ({} given)",
                $func,
                $num,
                $inputs.len(),
            ))
            .into());
        }
    };
}

/// An intermediate representation of struct type when resolving the type to cast.
#[derive(Debug)]
pub enum NestedType {
    /// A type that can should inferred (will never be struct).
    Infer(DataType),
    /// A concrete data type.
    Type(DataType),
    /// A struct type.
    Struct(Vec<NestedType>),
}

/// Convert struct type to a nested type
fn extract_struct_nested_type(ty: &StructType) -> Result<NestedType> {
    let fields = ty
        .fields
        .iter()
        .map(|f| match f {
            DataType::Struct(s) => extract_struct_nested_type(s),
            _ => Ok(NestedType::Type(f.clone())),
        })
        .try_collect()?;
    Ok(NestedType::Struct(fields))
}

/// Decompose expression into a nested type to be inferred.
fn extract_expr_nested_type(expr: &ExprImpl) -> Result<NestedType> {
    if expr.is_unknown() {
        Ok(NestedType::Infer(expr.return_type()))
    } else if is_row_function(expr) {
        // For row function, recursively get the type requirement of each field.
        let func = expr.as_function_call().unwrap();
        let ret = func
            .inputs()
            .iter()
            .map(extract_expr_nested_type)
            .collect::<Result<Vec<_>>>()?;
        Ok(NestedType::Struct(ret))
    } else {
        match expr.return_type() {
            DataType::Struct(ty) => extract_struct_nested_type(&ty),
            ty => Ok(NestedType::Type(ty)),
        }
    }
}

/// Handle struct comparisons for [`infer_type_for_special`].
fn infer_struct_cast_target_type(
    func_type: ExprType,
    lexpr: NestedType,
    rexpr: NestedType,
) -> Result<(bool, bool, DataType)> {
    match (lexpr, rexpr) {
        (NestedType::Struct(lty), NestedType::Struct(rty)) => {
            // If both sides are structs, resolve the final data type recursively.
            if lty.len() != rty.len() {
                return Err(ErrorCode::BindError(format!(
                    "cannot infer type because of different number of fields: left={:?} right={:?}",
                    lty, rty
                ))
                .into());
            }
            let mut tys = vec![];
            let mut lcasts = false;
            let mut rcasts = false;
            tys.reserve(lty.len());
            for (lf, rf) in lty.into_iter().zip_eq(rty) {
                let (lcast, rcast, ty) = infer_struct_cast_target_type(func_type, lf, rf)?;
                lcasts |= lcast;
                rcasts |= rcast;
                tys.push((ty, "".to_string())); // TODO(chi): generate field name
            }
            Ok((
                lcasts,
                rcasts,
                DataType::Struct(StructType::new(tys).into()),
            ))
        }
        (l, r @ NestedType::Struct(_)) | (l @ NestedType::Struct(_), r) => {
            // If only one side is nested type, these two types can never be casted.
            return Err(ErrorCode::BindError(format!(
                "cannot infer type because unmatched types: left={:?} right={:?}",
                l, r
            ))
            .into());
        }
        (NestedType::Type(l), NestedType::Type(r)) => {
            // If both sides are concrete types, try cast in either direction.
            if l == r {
                Ok((false, false, r))
            } else if cast_ok(&l, &r, CastContext::Implicit) {
                Ok((true, false, r))
            } else if cast_ok(&r, &l, CastContext::Implicit) {
                Ok((false, true, l))
            } else {
                return Err(ErrorCode::BindError(format!(
                    "cannot cast {} to {} or {} to {}",
                    l, r, r, l
                ))
                .into());
            }
        }
        (NestedType::Type(ty), NestedType::Infer(ity)) => {
            // If one side is *unknown*, cast to another type.
            Ok((false, ity != ty, ty))
        }
        (NestedType::Infer(ity), NestedType::Type(ty)) => {
            // If one side is *unknown*, cast to another type.
            Ok((ity != ty, false, ty))
        }
        (NestedType::Infer(l), NestedType::Infer(r)) => {
            // Both sides are *unknown*, using the sig_map to infer the return type.
            let actuals = vec![None, None];
            let sig = infer_type_name(&FUNC_SIG_MAP, func_type, &actuals)?;
            Ok((
                sig.ret_type != l.into(),
                sig.ret_type != r.into(),
                sig.ret_type.into(),
            ))
        }
    }
}

/// Special exprs that cannot be handled by [`infer_type_name`] and [`FuncSigMap`] are handled here.
/// These include variadic functions, list and struct type, as well as non-implicit cast.
///
/// We should aim for enhancing the general inferring framework and reduce the special cases here.
///
/// Returns:
/// * `Err` when we are sure this expr is invalid
/// * `Ok(Some(t))` when the return type should be `t` under these special rules
/// * `Ok(None)` when no special rule matches and it should try general rules later
fn infer_type_for_special(
    func_type: ExprType,
    inputs: &mut Vec<ExprImpl>,
) -> Result<Option<DataType>> {
    match func_type {
        ExprType::Case => {
            let len = inputs.len();
            align_types(inputs.iter_mut().enumerate().filter_map(|(i, e)| {
                // `Case` organize `inputs` as (cond, res) pairs with a possible `else` res at
                // the end. So we align exprs at odd indices as well as the last one when length
                // is odd.
                match i.is_odd() || len.is_odd() && i == len - 1 {
                    true => Some(e),
                    false => None,
                }
            }))
            .map(Some)
            .map_err(Into::into)
        }
        ExprType::In => {
            align_types(inputs.iter_mut())?;
            Ok(Some(DataType::Boolean))
        }
        ExprType::Coalesce => {
            ensure_arity!("coalesce", 1 <= | inputs |);
            align_types(inputs.iter_mut()).map(Some).map_err(Into::into)
        }
        ExprType::ConcatWs => {
            ensure_arity!("concat_ws", 2 <= | inputs |);
            let inputs_owned = std::mem::take(inputs);
            *inputs = inputs_owned
                .into_iter()
                .enumerate()
                .map(|(i, input)| match i {
                    // 0-th arg must be string
                    0 => input.cast_implicit(DataType::Varchar),
                    // subsequent can be any type, using the output format
                    _ => input.cast_output(),
                })
                .try_collect()?;
            Ok(Some(DataType::Varchar))
        }
        ExprType::ConcatOp => {
            let inputs_owned = std::mem::take(inputs);
            *inputs = inputs_owned
                .into_iter()
                .map(|input| input.cast_explicit(DataType::Varchar))
                .try_collect()?;
            Ok(Some(DataType::Varchar))
        }
        ExprType::IsNotNull => {
            ensure_arity!("is_not_null", | inputs | == 1);
            match inputs[0].return_type() {
                DataType::Struct(_) | DataType::List { .. } => Ok(Some(DataType::Boolean)),
                _ => Ok(None),
            }
        }
        ExprType::IsNull => {
            ensure_arity!("is_null", | inputs | == 1);
            match inputs[0].return_type() {
                DataType::Struct(_) | DataType::List { .. } => Ok(Some(DataType::Boolean)),
                _ => Ok(None),
            }
        }
        ExprType::Equal
        | ExprType::NotEqual
        | ExprType::LessThan
        | ExprType::LessThanOrEqual
        | ExprType::GreaterThan
        | ExprType::GreaterThanOrEqual
        | ExprType::IsDistinctFrom
        | ExprType::IsNotDistinctFrom => {
            ensure_arity!("cmp", | inputs | == 2);
            match (inputs[0].is_unknown(), inputs[1].is_unknown()) {
                // `'a' = null` handled by general rules later
                (true, true) => return Ok(None),
                // `null = array[1]` where null should have same type as right side
                // `null = 1` can use the general rule, but return `Ok(None)` here is less readable
                (true, false) => {
                    let owned = std::mem::replace(&mut inputs[0], ExprImpl::literal_bool(true));
                    inputs[0] = owned.cast_implicit(inputs[1].return_type())?;
                    return Ok(Some(DataType::Boolean));
                }
                (false, true) => {
                    let owned = std::mem::replace(&mut inputs[1], ExprImpl::literal_bool(true));
                    inputs[1] = owned.cast_implicit(inputs[0].return_type())?;
                    return Ok(Some(DataType::Boolean));
                }
                // Types of both sides are known. Continue.
                (false, false) => {}
            }
            let ok = match (inputs[0].return_type(), inputs[1].return_type()) {
                // Cast each field of the struct to their corresponding field in the other struct.
                (DataType::Struct(_), DataType::Struct(_)) => {
                    let (lcast, rcast, ret) = infer_struct_cast_target_type(
                        func_type,
                        extract_expr_nested_type(&inputs[0])?,
                        extract_expr_nested_type(&inputs[1])?,
                    )?;
                    if lcast {
                        let owned0 =
                            std::mem::replace(&mut inputs[0], ExprImpl::literal_bool(true));
                        inputs[0] =
                            FunctionCall::new_unchecked(ExprType::Cast, vec![owned0], ret.clone())
                                .into();
                    }
                    if rcast {
                        let owned1 =
                            std::mem::replace(&mut inputs[1], ExprImpl::literal_bool(true));
                        inputs[1] =
                            FunctionCall::new_unchecked(ExprType::Cast, vec![owned1], ret).into();
                    }
                    true
                }
                // Unlike auto-cast in struct, PostgreSQL disallows `int[] = bigint[]` for array.
                // They have to match exactly.
                (l @ DataType::List { .. }, r @ DataType::List { .. }) => l == r,
                // use general rule unless `struct = struct` or `array = array`
                _ => return Ok(None),
            };
            if ok {
                Ok(Some(DataType::Boolean))
            } else {
                Err(ErrorCode::BindError(format!(
                    "cannot compare {} and {}",
                    inputs[0].return_type(),
                    inputs[1].return_type()
                ))
                .into())
            }
        }
        ExprType::RegexpMatch => {
            ensure_arity!("regexp_match", 2 <= | inputs | <= 3);
            if inputs.len() == 3 {
                return Err(ErrorCode::NotImplemented(
                    "flag in regexp_match".to_string(),
                    4545.into(),
                )
                .into());
            }
            Ok(Some(DataType::List {
                datatype: Box::new(DataType::Varchar),
            }))
        }
        ExprType::ArrayCat => {
            ensure_arity!("array_cat", | inputs | == 2);
            let left_type = inputs[0].return_type();
            let right_type = inputs[1].return_type();
            let return_type = match (&left_type, &right_type) {
                (
                    DataType::List {
                        datatype: left_elem_type,
                    },
                    DataType::List {
                        datatype: right_elem_type,
                    },
                ) => {
                    if let Ok(res) = align_types(inputs.iter_mut()) {
                        Some(res)
                    } else if **left_elem_type == right_type {
                        Some(left_type.clone())
                    } else if left_type == **right_elem_type {
                        Some(right_type.clone())
                    } else {
                        let common_type = align_array_and_element(0, 1, inputs)
                            .or_else(|_| align_array_and_element(1, 0, inputs));
                        match common_type {
                            Ok(casted) => Some(casted),
                            Err(err) => return Err(err.into()),
                        }
                    }
                }
                _ => None,
            };
            Ok(Some(return_type.ok_or_else(|| {
                ErrorCode::BindError(format!(
                    "Cannot concatenate {} and {}",
                    left_type, right_type
                ))
            })?))
        }
        ExprType::ArrayAppend => {
            ensure_arity!("array_append", | inputs | == 2);
            let common_type = align_array_and_element(0, 1, inputs);
            match common_type {
                Ok(casted) => Ok(Some(casted)),
                Err(_) => Err(ErrorCode::BindError(format!(
                    "Cannot append {} to {}",
                    inputs[0].return_type(),
                    inputs[1].return_type()
                ))
                .into()),
            }
        }
        ExprType::ArrayPrepend => {
            ensure_arity!("array_prepend", | inputs | == 2);
            let common_type = align_array_and_element(1, 0, inputs);
            match common_type {
                Ok(casted) => Ok(Some(casted)),
                Err(_) => Err(ErrorCode::BindError(format!(
                    "Cannot prepend {} to {}",
                    inputs[0].return_type(),
                    inputs[1].return_type()
                ))
                .into()),
            }
        }
        ExprType::Vnode => {
            ensure_arity!("vnode", 1 <= | inputs |);
            Ok(Some(DataType::Int16))
        }
        ExprType::Now => {
            ensure_arity!("now", | inputs | == 0);
            Ok(Some(DataType::Timestamp))
        }
        _ => Ok(None),
    }
}

/// From all available functions in `sig_map`, find and return the best matching `FuncSign` for the
/// provided `func_type` and `inputs`. This not only support exact function signature match, but can
/// also match `substr(varchar, smallint)` or even `substr(varchar, unknown)` to `substr(varchar,
/// int)`.
///
/// This corresponds to the `PostgreSQL` rules on operators and functions here:
/// * <https://www.postgresql.org/docs/current/typeconv-oper.html>
/// * <https://www.postgresql.org/docs/current/typeconv-func.html>
///
/// To summarize,
/// 1. Find all functions with matching `func_type` and argument count.
/// 2. For binary operator with unknown on exactly one side, try to find an exact match assuming
///    both sides are same type.
/// 3. Rank candidates based on most matching positions. This covers Rule 2, 4a, 4c and 4d in
///    `PostgreSQL`. See [`top_matches`] for details.
/// 4. Attempt to narrow down candidates by selecting type categories for unknowns. This covers Rule
///    4e in `PostgreSQL`. See [`narrow_category`] for details.
/// 5. Attempt to narrow down candidates by assuming all arguments are same type. This covers Rule
///    4f in `PostgreSQL`. See [`narrow_same_type`] for details.
fn infer_type_name<'a>(
    sig_map: &'a FuncSigMap,
    func_type: ExprType,
    inputs: &[Option<DataTypeName>],
) -> Result<&'a FuncSign> {
    let candidates = sig_map
        .0
        .get(&(func_type, inputs.len()))
        .map(std::ops::Deref::deref)
        .unwrap_or_default();

    // Binary operators have a special `unknown` handling rule for exact match. We do not
    // distinguish operators from functions as of now.
    if inputs.len() == 2 {
        let t = match (inputs[0], inputs[1]) {
            (None, t) => Ok(t),
            (t, None) => Ok(t),
            (Some(_), Some(_)) => Err(()),
        };
        if let Ok(Some(t)) = t {
            let exact = candidates.iter().find(|sig| sig.inputs_type == [t, t]);
            if let Some(sig) = exact {
                return Ok(sig);
            }
        }
    }

    let mut candidates = top_matches(candidates, inputs);

    if candidates.is_empty() {
        return Err(ErrorCode::NotImplemented(
            format!(
                "{:?}{:?}",
                func_type,
                inputs.iter().map(TypeDebug).collect_vec()
            ),
            112.into(),
        )
        .into());
    }

    // After this line `candidates` will never be empty, as the narrow rules will retain original
    // list when no desirable candidates can be selected.

    candidates = narrow_category(candidates, inputs);

    candidates = narrow_same_type(candidates, inputs);

    match &candidates[..] {
        [] => unreachable!(),
        [sig] => Ok(sig),
        _ => Err(ErrorCode::BindError(format!(
            "function {:?}{:?} is not unique\nHINT:  Could not choose a best candidate function. You might need to add explicit type casts.",
            func_type,
            inputs.iter().map(TypeDebug).collect_vec(),
        ))
        .into()),
    }
}

/// Checks if `t` is a preferred type in any type category, as defined by `PostgreSQL`:
/// <https://www.postgresql.org/docs/current/catalog-pg-type.html>.
fn is_preferred(t: DataTypeName) -> bool {
    use DataTypeName as T;
    matches!(
        t,
        T::Float64 | T::Boolean | T::Varchar | T::Timestampz | T::Interval
    )
}

/// Checks if `source` can be implicitly casted to `target`. Generally we do not consider it being a
/// valid cast when they are of the same type, because it may deserve special treatment. This is
/// also the behavior of underlying [`cast_ok_base`].
///
/// Sometimes it is more convenient to include equality when checking whether a formal parameter can
/// accept an actual argument. So we introduced `eq_ok` to control this behavior.
fn implicit_ok(source: DataTypeName, target: DataTypeName, eq_ok: bool) -> bool {
    eq_ok && source == target || cast_ok_base(source, target, CastContext::Implicit)
}

/// Find the top `candidates` that match `inputs` on most non-null positions. This covers Rule 2,
/// 4a, 4c and 4d in [`PostgreSQL`](https://www.postgresql.org/docs/current/typeconv-func.html).
///
/// * Rule 2 & 4c: Keep candidates that have most exact type matches. Exact match on all posistions
///   is just a special case.
/// * Rule 4d: Break ties by selecting those that accept preferred types at most positions.
/// * Rule 4a: If the input cannot implicit cast to expected type at any position, this candidate is
///   discarded.
///
/// Corresponding implementation in `PostgreSQL`:
/// * Rule 2 on operators: `OpernameGetOprid()` in `namespace.c` [14.0/86a4dc1][rule 2 oper src]
///   * Note that unknown-handling logic of `binary_oper_exact()` in `parse_oper.c` is in
///     [`infer_type_name`].
/// * Rule 2 on functions: Line 1427 - Line 1439 of `func_get_detail()` in `parse_func.c`
///   [14.0/86a4dc1][rule 2 func src]
/// * Rule 4a: `func_match_argtypes()` in `parse_func.c` [14.0/86a4dc1][rule 4a src]
/// * Rule 4c: Line 1062 - Line 1104 of `func_select_candidate()` in `parse_func.c`
///   [14.0/86a4dc1][rule 4c src]
/// * Rule 4d: Line 1106 - Line 1153 of `func_select_candidate()` in `parse_func.c`
///   [14.0/86a4dc1][rule 4d src]
///
/// [rule 2 oper src]: https://github.com/postgres/postgres/blob/86a4dc1e6f29d1992a2afa3fac1a0b0a6e84568c/src/backend/catalog/namespace.c#L1516-L1611
/// [rule 2 func src]: https://github.com/postgres/postgres/blob/86a4dc1e6f29d1992a2afa3fac1a0b0a6e84568c/src/backend/parser/parse_func.c#L1427-L1439
/// [rule 4a src]: https://github.com/postgres/postgres/blob/86a4dc1e6f29d1992a2afa3fac1a0b0a6e84568c/src/backend/parser/parse_func.c#L907-L947
/// [rule 4c src]: https://github.com/postgres/postgres/blob/86a4dc1e6f29d1992a2afa3fac1a0b0a6e84568c/src/backend/parser/parse_func.c#L1062-L1104
/// [rule 4d src]: https://github.com/postgres/postgres/blob/86a4dc1e6f29d1992a2afa3fac1a0b0a6e84568c/src/backend/parser/parse_func.c#L1106-L1153
fn top_matches<'a>(
    candidates: &'a [FuncSign],
    inputs: &[Option<DataTypeName>],
) -> Vec<&'a FuncSign> {
    let mut best_exact = 0;
    let mut best_preferred = 0;
    let mut best_candidates = Vec::new();

    for sig in candidates {
        let mut n_exact = 0;
        let mut n_preferred = 0;
        let mut castable = true;
        for (formal, actual) in sig.inputs_type.iter().zip_eq(inputs) {
            let Some(actual) = actual else { continue };
            if formal == actual {
                n_exact += 1;
            } else if !implicit_ok(*actual, *formal, false) {
                castable = false;
                break;
            }
            if is_preferred(*formal) {
                n_preferred += 1;
            }
        }
        if !castable {
            continue;
        }
        if n_exact > best_exact || n_exact == best_exact && n_preferred > best_preferred {
            best_exact = n_exact;
            best_preferred = n_preferred;
            best_candidates.clear();
        }
        if n_exact == best_exact && n_preferred == best_preferred {
            best_candidates.push(sig);
        }
    }
    best_candidates
}

/// Attempt to narrow down candidates by selecting type categories for unknowns. This covers Rule 4e
/// in [`PostgreSQL`](https://www.postgresql.org/docs/current/typeconv-func.html).
///
/// This is done in 2 phases:
/// * First, check each unknown position individually and try to find a type category for it.
///   * If any candidate accept varchar, varchar is selected;
///   * otherwise, if all candidate accept the same category, select this category.
///     * Also record whether any candidate accept the preferred type within this category.
/// * When all unknown positions are assigned their type categories, discard a candidate if at any
///   position
///   * it does not agree with the type category assignment;
///   * the assigned type category contains a preferred type but the candidate is not preferred.
///
/// If the first phase fails or the second phase gives an empty set, this attempt preserves original
/// list untouched.
///
/// Corresponding implementation in `PostgreSQL`:
/// * Line 1164 - Line 1298 of `func_select_candidate()` in `parse_func.c` [14.0/86a4dc1][rule 4e
///   src]
///
/// [rule 4e src]: https://github.com/postgres/postgres/blob/86a4dc1e6f29d1992a2afa3fac1a0b0a6e84568c/src/backend/parser/parse_func.c#L1164-L1298
fn narrow_category<'a>(
    candidates: Vec<&'a FuncSign>,
    inputs: &[Option<DataTypeName>],
) -> Vec<&'a FuncSign> {
    const BIASED_TYPE: DataTypeName = DataTypeName::Varchar;
    let Ok(categories) = inputs.iter().enumerate().map(|(i, actual)| {
        // This closure returns
        // * Err(()) when a category cannot be selected
        // * Ok(None) when actual argument is non-null and can skip selection
        // * Ok(Some(t)) when the selected category is `t`
        //
        // Here `t` is actually just one type within that selected category, rather than the
        // category itself. It is selected to be the [`super::least_restrictive`] over all
        // candidates. This makes sure that `t` is the preferred type if any candidate accept it.
        if actual.is_some() {
            return Ok(None);
        }
        let mut category = Ok(candidates[0].inputs_type[i]);
        for sig in &candidates[1..] {
            let formal = sig.inputs_type[i];
            if formal == BIASED_TYPE || category == Ok(BIASED_TYPE) {
                category = Ok(BIASED_TYPE);
                break;
            }
            // formal != BIASED_TYPE && category.is_err():
            // - Category conflict err can only be solved by a later varchar. Skip this candidate.
            let Ok(selected) = category else { continue };
            // least_restrictive or mark temporary conflict err
            if implicit_ok(formal, selected, true) {
                // noop
            } else if implicit_ok(selected, formal, false) {
                category = Ok(formal);
            } else {
                category = Err(());
            }
        }
        category.map(Some)
    }).try_collect::<_, Vec<_>, _>() else {
        // First phase failed.
        return candidates;
    };
    let cands_temp = candidates
        .iter()
        .filter(|sig| {
            sig.inputs_type
                .iter()
                .zip_eq(&categories)
                .all(|(formal, category)| {
                    // category.is_none() means the actual argument is non-null and skipped category
                    // selection.
                    let Some(selected) = category else { return true };
                    *formal == *selected
                        || !is_preferred(*selected) && implicit_ok(*formal, *selected, false)
                })
        })
        .copied()
        .collect_vec();
    match cands_temp.is_empty() {
        true => candidates,
        false => cands_temp,
    }
}

/// Attempt to narrow down candidates by assuming all arguments are same type. This covers Rule 4f
/// in [`PostgreSQL`](https://www.postgresql.org/docs/current/typeconv-func.html).
///
/// If all non-null arguments are same type, assume all unknown arguments are of this type as well.
/// Discard a candidate if its parameter type cannot be casted from this type.
///
/// If the condition is not met or the result is empty, this attempt preserves original list
/// untouched.
///
/// Note this rule cannot replace special treatment given to binary operators in [Rule 2], because
/// this runs after varchar-biased Rule 4e ([`narrow_category`]), and has no preference between
/// exact-match and castable-match.
///
/// Corresponding implementation in `PostgreSQL`:
/// * Line 1300 - Line 1355 of `func_select_candidate()` in `parse_func.c` [14.0/86a4dc1][rule 4f
///   src]
///
/// [rule 4f src]: https://github.com/postgres/postgres/blob/86a4dc1e6f29d1992a2afa3fac1a0b0a6e84568c/src/backend/parser/parse_func.c#L1300-L1355
/// [Rule 2]: https://www.postgresql.org/docs/current/typeconv-oper.html#:~:text=then%20assume%20it%20is%20the%20same%20type%20as%20the%20other%20argument%20for%20this%20check
fn narrow_same_type<'a>(
    candidates: Vec<&'a FuncSign>,
    inputs: &[Option<DataTypeName>],
) -> Vec<&'a FuncSign> {
    let Ok(Some(same_type)) = inputs.iter().try_fold(None, |acc, cur| match (acc, cur) {
        (None, t) => Ok(*t),
        (t, None) => Ok(t),
        (Some(l), Some(r)) if l == *r => Ok(Some(l)),
        _ => Err(())
    }) else {
        return candidates;
    };
    let cands_temp = candidates
        .iter()
        .filter(|sig| {
            sig.inputs_type
                .iter()
                .all(|formal| implicit_ok(same_type, *formal, true))
        })
        .copied()
        .collect_vec();
    match cands_temp.is_empty() {
        true => candidates,
        false => cands_temp,
    }
}

struct TypeDebug<'a>(&'a Option<DataTypeName>);
impl<'a> std::fmt::Debug for TypeDebug<'a> {
    fn fmt(&self, f: &mut std::fmt::Formatter<'_>) -> std::fmt::Result {
        match self.0 {
            Some(t) => t.fmt(f),
            None => write!(f, "unknown"),
        }
    }
}

#[derive(PartialEq, Eq, Hash, Clone, Debug)]
pub struct FuncSign {
    pub func: ExprType,
    pub inputs_type: Vec<DataTypeName>,
    pub ret_type: DataTypeName,
}

#[derive(Default)]
pub struct FuncSigMap(HashMap<(ExprType, usize), Vec<FuncSign>>);
impl FuncSigMap {
    fn insert(&mut self, func: ExprType, param_types: Vec<DataTypeName>, ret_type: DataTypeName) {
        let arity = param_types.len();
        let inputs_type = param_types.into_iter().map(Into::into).collect();
        let sig = FuncSign {
            func,
            inputs_type,
            ret_type,
        };
        self.0.entry((func, arity)).or_default().push(sig)
    }
}

fn build_binary_cmp_funcs(map: &mut FuncSigMap, exprs: &[ExprType], args: &[DataTypeName]) {
    for (e, lt, rt) in iproduct!(exprs, args, args) {
        map.insert(*e, vec![*lt, *rt], DataTypeName::Boolean);
    }
}

fn build_binary_atm_funcs(map: &mut FuncSigMap, exprs: &[ExprType], args: &[DataTypeName]) {
    for e in exprs {
        for (li, lt) in args.iter().enumerate() {
            for (ri, rt) in args.iter().enumerate() {
                let ret = if li <= ri { rt } else { lt };
                map.insert(*e, vec![*lt, *rt], *ret);
            }
        }
    }
}

fn build_unary_atm_funcs(map: &mut FuncSigMap, exprs: &[ExprType], args: &[DataTypeName]) {
    for (e, arg) in iproduct!(exprs, args) {
        map.insert(*e, vec![*arg], *arg);
    }
}

fn build_commutative_funcs(
    map: &mut FuncSigMap,
    expr: ExprType,
    arg0: DataTypeName,
    arg1: DataTypeName,
    ret: DataTypeName,
) {
    map.insert(expr, vec![arg0, arg1], ret);
    map.insert(expr, vec![arg1, arg0], ret);
}

fn build_round_funcs(map: &mut FuncSigMap, expr: ExprType) {
    map.insert(expr, vec![DataTypeName::Float64], DataTypeName::Float64);
    map.insert(expr, vec![DataTypeName::Decimal], DataTypeName::Decimal);
}

/// This function builds type derived map for all built-in functions that take a fixed number
/// of arguments.  They can be determined to have one or more type signatures since some are
/// compatible with more than one type.
/// Type signatures and arities of variadic functions are checked
/// [elsewhere](crate::expr::FunctionCall::new).
fn build_type_derive_map() -> FuncSigMap {
    use {DataTypeName as T, ExprType as E};
    let mut map = FuncSigMap::default();
    let all_types = [
        T::Boolean,
        T::Int16,
        T::Int32,
        T::Int64,
        T::Decimal,
        T::Float32,
        T::Float64,
        T::Varchar,
        T::Date,
        T::Timestamp,
        T::Timestampz,
        T::Time,
        T::Interval,
    ];
    let num_types = [
        T::Int16,
        T::Int32,
        T::Int64,
        T::Decimal,
        T::Float32,
        T::Float64,
    ];

    // logical expressions
    for e in [E::Not, E::IsTrue, E::IsNotTrue, E::IsFalse, E::IsNotFalse] {
        map.insert(e, vec![T::Boolean], T::Boolean);
    }
    for e in [E::And, E::Or] {
        map.insert(e, vec![T::Boolean, T::Boolean], T::Boolean);
    }
    map.insert(E::BoolOut, vec![T::Boolean], T::Varchar);

    // comparison expressions
    for e in [E::IsNull, E::IsNotNull] {
        for t in all_types {
            map.insert(e, vec![t], T::Boolean);
        }
    }
    let cmp_exprs = &[
        E::Equal,
        E::NotEqual,
        E::LessThan,
        E::LessThanOrEqual,
        E::GreaterThan,
        E::GreaterThanOrEqual,
        E::IsDistinctFrom,
        E::IsNotDistinctFrom,
    ];
    build_binary_cmp_funcs(&mut map, cmp_exprs, &num_types);
    build_binary_cmp_funcs(&mut map, cmp_exprs, &[T::Struct]);
    build_binary_cmp_funcs(&mut map, cmp_exprs, &[T::Date, T::Timestamp, T::Timestampz]);
    build_binary_cmp_funcs(&mut map, cmp_exprs, &[T::Time, T::Interval]);
    for e in cmp_exprs {
        for t in [T::Boolean, T::Varchar] {
            map.insert(*e, vec![t, t], T::Boolean);
        }
    }

    let unary_atm_exprs = &[E::Abs, E::Neg];

    build_unary_atm_funcs(&mut map, unary_atm_exprs, &num_types);
    build_binary_atm_funcs(
        &mut map,
        &[E::Add, E::Subtract, E::Multiply, E::Divide],
        &[T::Int16, T::Int32, T::Int64, T::Decimal],
    );
    build_binary_atm_funcs(
        &mut map,
        &[E::Add, E::Subtract, E::Multiply, E::Divide],
        &[T::Float32, T::Float64],
    );
    build_binary_atm_funcs(
        &mut map,
        &[E::Modulus],
        &[T::Int16, T::Int32, T::Int64, T::Decimal],
    );
    map.insert(E::RoundDigit, vec![T::Decimal, T::Int32], T::Decimal);

    // build bitwise operator
    // bitwise operator
    let integral_types = [T::Int16, T::Int32, T::Int64]; // reusable for and/or/xor/not

    build_binary_atm_funcs(
        &mut map,
        &[E::BitwiseAnd, E::BitwiseOr, E::BitwiseXor],
        &integral_types,
    );

    // Shift Operator is not using `build_binary_atm_funcs` because
    // allowed rhs is different from allowed lhs
    // return type is lhs rather than larger of the two
    for (e, lt, rt) in iproduct!(
        &[E::BitwiseShiftLeft, E::BitwiseShiftRight],
        &integral_types,
        &[T::Int16, T::Int32]
    ) {
        map.insert(*e, vec![*lt, *rt], *lt);
    }

    build_unary_atm_funcs(&mut map, &[E::BitwiseNot], &[T::Int16, T::Int32, T::Int64]);

    build_round_funcs(&mut map, E::Round);
    build_round_funcs(&mut map, E::Ceil);
    build_round_funcs(&mut map, E::Floor);

    // temporal expressions
    for (base, delta) in [
        (T::Date, T::Int32),
        (T::Timestamp, T::Interval),
        (T::Timestampz, T::Interval),
        (T::Time, T::Interval),
    ] {
        build_commutative_funcs(&mut map, E::Add, base, delta, base);
        map.insert(E::Subtract, vec![base, delta], base);
        map.insert(E::Subtract, vec![base, base], delta);
    }
    map.insert(E::Add, vec![T::Interval, T::Interval], T::Interval);
    map.insert(E::Subtract, vec![T::Interval, T::Interval], T::Interval);

    // date + interval = timestamp, date - interval = timestamp
    build_commutative_funcs(&mut map, E::Add, T::Date, T::Interval, T::Timestamp);
    map.insert(E::Subtract, vec![T::Date, T::Interval], T::Timestamp);
    // date + time = timestamp
    build_commutative_funcs(&mut map, E::Add, T::Date, T::Time, T::Timestamp);
    // interval * float8 = interval, interval / float8 = interval
    for t in num_types {
        build_commutative_funcs(&mut map, E::Multiply, T::Interval, t, T::Interval);
        map.insert(E::Divide, vec![T::Interval, t], T::Interval);
    }

    for t in [T::Timestampz, T::Timestamp, T::Time, T::Date] {
        map.insert(E::Extract, vec![T::Varchar, t], T::Decimal);
    }
    for t in [T::Timestamp, T::Date] {
        map.insert(E::TumbleStart, vec![t, T::Interval], T::Timestamp);
    }
    map.insert(
        E::TumbleStart,
        vec![T::Timestampz, T::Interval],
        T::Timestampz,
    );
    map.insert(E::ToTimestamp, vec![T::Float64], T::Timestampz);
    map.insert(E::AtTimeZone, vec![T::Timestamp, T::Varchar], T::Timestampz);
    map.insert(E::AtTimeZone, vec![T::Timestampz, T::Varchar], T::Timestamp);
    map.insert(E::DateTrunc, vec![T::Varchar, T::Timestamp], T::Timestamp);
    map.insert(
        E::DateTrunc,
        vec![T::Varchar, T::Timestampz, T::Varchar],
        T::Timestampz,
    );
    map.insert(E::DateTrunc, vec![T::Varchar, T::Interval], T::Interval);

    // string expressions
    for e in [E::Trim, E::Ltrim, E::Rtrim, E::Lower, E::Upper, E::Md5] {
        map.insert(e, vec![T::Varchar], T::Varchar);
    }
    for e in [E::Trim, E::Ltrim, E::Rtrim] {
        map.insert(e, vec![T::Varchar, T::Varchar], T::Varchar);
    }
    for e in [E::Repeat, E::Substr] {
        map.insert(e, vec![T::Varchar, T::Int32], T::Varchar);
    }
    map.insert(E::Substr, vec![T::Varchar, T::Int32, T::Int32], T::Varchar);
    for e in [E::Replace, E::Translate] {
        map.insert(e, vec![T::Varchar, T::Varchar, T::Varchar], T::Varchar);
    }
    map.insert(
        E::Overlay,
        vec![T::Varchar, T::Varchar, T::Int32],
        T::Varchar,
    );
    map.insert(
        E::Overlay,
        vec![T::Varchar, T::Varchar, T::Int32, T::Int32],
        T::Varchar,
    );
    for e in [
        E::Length,
        E::Ascii,
        E::CharLength,
        E::OctetLength,
        E::BitLength,
    ] {
        map.insert(e, vec![T::Varchar], T::Int32);
    }
    map.insert(E::Position, vec![T::Varchar, T::Varchar], T::Int32);
    map.insert(E::Like, vec![T::Varchar, T::Varchar], T::Boolean);
    map.insert(
        E::SplitPart,
        vec![T::Varchar, T::Varchar, T::Int32],
        T::Varchar,
    );
    // TODO: Support more `to_char` types.
    map.insert(E::ToChar, vec![T::Timestamp, T::Varchar], T::Varchar);

    map
}

static FUNC_SIG_MAP: LazyLock<FuncSigMap> = LazyLock::new(build_type_derive_map);

/// The table of function signatures.
pub fn func_sigs() -> impl Iterator<Item = &'static FuncSign> {
    FUNC_SIG_MAP.0.values().flatten()
}

#[cfg(test)]
mod tests {
    use super::*;

    fn infer_type_v0(func_type: ExprType, inputs_type: Vec<DataType>) -> Result<DataType> {
        let mut inputs = inputs_type
            .into_iter()
            .map(|t| {
                crate::expr::Literal::new(
                    Some(match t {
                        DataType::Boolean => true.into(),
                        DataType::Int16 => 1i16.into(),
                        DataType::Int32 => 1i32.into(),
                        DataType::Int64 => 1i64.into(),
                        DataType::Float32 => 1f32.into(),
                        DataType::Float64 => 1f64.into(),
                        DataType::Decimal => risingwave_common::types::Decimal::NaN.into(),
                        _ => unimplemented!(),
                    }),
                    t,
                )
                .into()
            })
            .collect();
        infer_type(func_type, &mut inputs)
    }

    fn test_simple_infer_type(
        func_type: ExprType,
        inputs_type: Vec<DataType>,
        expected_type_name: DataType,
    ) {
        let ret = infer_type_v0(func_type, inputs_type).unwrap();
        assert_eq!(ret, expected_type_name);
    }

    fn test_infer_type_not_exist(func_type: ExprType, inputs_type: Vec<DataType>) {
        let ret = infer_type_v0(func_type, inputs_type);
        assert!(ret.is_err());
    }

    #[test]
    fn test_arithmetics() {
        use DataType::*;
        let atm_exprs = vec![
            ExprType::Add,
            ExprType::Subtract,
            ExprType::Multiply,
            ExprType::Divide,
        ];
        let num_promote_table = vec![
            (Int16, Int16, Int16),
            (Int16, Int32, Int32),
            (Int16, Int64, Int64),
            (Int16, Decimal, Decimal),
            (Int16, Float32, Float64),
            (Int16, Float64, Float64),
            (Int32, Int16, Int32),
            (Int32, Int32, Int32),
            (Int32, Int64, Int64),
            (Int32, Decimal, Decimal),
            (Int32, Float32, Float64),
            (Int32, Float64, Float64),
            (Int64, Int16, Int64),
            (Int64, Int32, Int64),
            (Int64, Int64, Int64),
            (Int64, Decimal, Decimal),
            (Int64, Float32, Float64),
            (Int64, Float64, Float64),
            (Decimal, Int16, Decimal),
            (Decimal, Int32, Decimal),
            (Decimal, Int64, Decimal),
            (Decimal, Decimal, Decimal),
            (Decimal, Float32, Float64),
            (Decimal, Float64, Float64),
            (Float32, Int16, Float64),
            (Float32, Int32, Float64),
            (Float32, Int64, Float64),
            (Float32, Decimal, Float64),
            (Float32, Float32, Float32),
            (Float32, Float64, Float64),
            (Float64, Int16, Float64),
            (Float64, Int32, Float64),
            (Float64, Int64, Float64),
            (Float64, Decimal, Float64),
            (Float64, Float32, Float64),
            (Float64, Float64, Float64),
        ];
        for (expr, (t1, t2, tr)) in iproduct!(atm_exprs, num_promote_table) {
            test_simple_infer_type(expr, vec![t1, t2], tr);
        }
    }

    #[test]
    fn test_bitwise() {
        use DataType::*;
        let bitwise_exprs = vec![
            ExprType::BitwiseAnd,
            ExprType::BitwiseOr,
            ExprType::BitwiseXor,
        ];
        let num_promote_table = vec![
            (Int16, Int16, Int16),
            (Int16, Int32, Int32),
            (Int16, Int64, Int64),
            (Int32, Int16, Int32),
            (Int32, Int32, Int32),
            (Int32, Int64, Int64),
            (Int64, Int16, Int64),
            (Int64, Int32, Int64),
            (Int64, Int64, Int64),
        ];
        for (expr, (t1, t2, tr)) in iproduct!(bitwise_exprs, num_promote_table) {
            test_simple_infer_type(expr, vec![t1, t2], tr);
        }

        for (expr, (t1, t2, tr)) in iproduct!(
            vec![ExprType::BitwiseShiftLeft, ExprType::BitwiseShiftRight,],
            vec![
                (Int16, Int16, Int16),
                (Int32, Int16, Int32),
                (Int64, Int16, Int64),
                (Int16, Int32, Int16),
                (Int64, Int32, Int64),
                (Int32, Int32, Int32),
            ]
        ) {
            test_simple_infer_type(expr, vec![t1, t2], tr);
        }
    }
    #[test]
    fn test_bool_num_not_exist() {
        let exprs = vec![
            ExprType::Add,
            ExprType::Subtract,
            ExprType::Multiply,
            ExprType::Divide,
            ExprType::Modulus,
            ExprType::Equal,
            ExprType::NotEqual,
            ExprType::LessThan,
            ExprType::LessThanOrEqual,
            ExprType::GreaterThan,
            ExprType::GreaterThanOrEqual,
            ExprType::And,
            ExprType::Or,
            ExprType::Not,
        ];
        let num_types = vec![
            DataType::Int16,
            DataType::Int32,
            DataType::Int64,
            DataType::Float32,
            DataType::Float64,
            DataType::Decimal,
        ];

        for (expr, num_t) in iproduct!(exprs, num_types) {
            test_infer_type_not_exist(expr, vec![num_t, DataType::Boolean]);
        }
    }

    #[test]
    fn test_match_implicit() {
        use DataTypeName as T;
        // func_name and ret_type does not affect the overload resolution logic
        const DUMMY_FUNC: ExprType = ExprType::Add;
        const DUMMY_RET: T = T::Int32;
        let testcases = [
            (
                "Binary special rule prefers arguments of same type.",
                vec![
                    vec![T::Int32, T::Int32],
                    vec![T::Int32, T::Varchar],
                    vec![T::Int32, T::Float64],
                ],
                &[Some(T::Int32), None] as &[_],
                Ok(&[T::Int32, T::Int32] as &[_]),
            ),
            (
                "Without binary special rule, Rule 4e selects varchar.",
                vec![
                    vec![T::Int32, T::Int32, T::Int32],
                    vec![T::Int32, T::Int32, T::Varchar],
                    vec![T::Int32, T::Int32, T::Float64],
                ],
                &[Some(T::Int32), Some(T::Int32), None] as &[_],
                Ok(&[T::Int32, T::Int32, T::Varchar] as &[_]),
            ),
            (
                "Without binary special rule, Rule 4e selects preferred type.",
                vec![
                    vec![T::Int32, T::Int32, T::Int32],
                    vec![T::Int32, T::Int32, T::Float64],
                ],
                &[Some(T::Int32), Some(T::Int32), None] as &[_],
                Ok(&[T::Int32, T::Int32, T::Float64] as &[_]),
            ),
            (
                "Without binary special rule, Rule 4f treats exact-match and cast-match equally.",
                vec![
                    vec![T::Int32, T::Int32, T::Int32],
                    vec![T::Int32, T::Int32, T::Float32],
                ],
                &[Some(T::Int32), Some(T::Int32), None] as &[_],
                Err("not unique"),
            ),
            (
                "`top_matches` ranks by exact count then preferred count",
                vec![
                    vec![T::Float64, T::Float64, T::Float64, T::Timestampz], // 0 exact 3 preferred
                    vec![T::Float64, T::Int32, T::Float32, T::Timestamp],    // 1 exact 1 preferred
                    vec![T::Float32, T::Float32, T::Int32, T::Timestampz],   // 1 exact 0 preferred
                    vec![T::Int32, T::Float64, T::Float32, T::Timestampz],   // 1 exact 1 preferred
                    vec![T::Int32, T::Int16, T::Int32, T::Timestampz], // 2 exact 1 non-castable
                    vec![T::Int32, T::Float64, T::Float32, T::Date],   // 1 exact 1 preferred
                ],
                &[Some(T::Int32), Some(T::Int32), Some(T::Int32), None] as &[_],
                Ok(&[T::Int32, T::Float64, T::Float32, T::Timestampz] as &[_]),
            ),
            (
                "Rule 4e fails and Rule 4f unique.",
                vec![
                    vec![T::Int32, T::Int32, T::Time],
                    vec![T::Int32, T::Int32, T::Int32],
                ],
                &[None, Some(T::Int32), None] as &[_],
                Ok(&[T::Int32, T::Int32, T::Int32] as &[_]),
            ),
            (
                "Rule 4e empty and Rule 4f unique.",
                vec![
                    vec![T::Int32, T::Int32, T::Varchar],
                    vec![T::Int32, T::Int32, T::Int32],
                    vec![T::Varchar, T::Int32, T::Int32],
                ],
                &[None, Some(T::Int32), None] as &[_],
                Ok(&[T::Int32, T::Int32, T::Int32] as &[_]),
            ),
            (
                "Rule 4e varchar resolves prior category conflict.",
                vec![
                    vec![T::Int32, T::Int32, T::Float32],
                    vec![T::Time, T::Int32, T::Int32],
                    vec![T::Varchar, T::Int32, T::Int32],
                ],
                &[None, Some(T::Int32), None] as &[_],
                Ok(&[T::Varchar, T::Int32, T::Int32] as &[_]),
            ),
            (
                "Rule 4f fails.",
                vec![
                    vec![T::Float32, T::Float32, T::Float32, T::Float32],
                    vec![T::Decimal, T::Decimal, T::Int64, T::Decimal],
                ],
                &[Some(T::Int16), Some(T::Int32), None, Some(T::Int64)] as &[_],
                Err("not unique"),
            ),
            (
                "Rule 4f all unknown.",
                vec![
                    vec![T::Float32, T::Float32, T::Float32, T::Float32],
                    vec![T::Decimal, T::Decimal, T::Int64, T::Decimal],
                ],
                &[None, None, None, None] as &[_],
                Err("not unique"),
            ),
        ];
        for (desc, candidates, inputs, expected) in testcases {
            let mut sig_map = FuncSigMap::default();
            candidates
                .into_iter()
                .for_each(|formals| sig_map.insert(DUMMY_FUNC, formals, DUMMY_RET));
            let result = infer_type_name(&sig_map, DUMMY_FUNC, inputs);
            match (expected, result) {
                (Ok(expected), Ok(found)) => {
                    assert_eq!(expected, found.inputs_type, "case `{}`", desc)
                }
                (Ok(_), Err(err)) => panic!("case `{}` unexpected error: {:?}", desc, err),
                (Err(_), Ok(f)) => panic!(
                    "case `{}` expect error but found: {:?}",
                    desc, f.inputs_type
                ),
                (Err(expected), Err(err)) => assert!(
                    err.to_string().contains(expected),
                    "case `{}` expect err `{}` != {:?}",
                    desc,
                    expected,
                    err
                ),
            }
        }
    }
}<|MERGE_RESOLUTION|>--- conflicted
+++ resolved
@@ -23,11 +23,7 @@
 
 use super::{align_types, cast_ok_base, CastContext};
 use crate::expr::type_inference::cast::align_array_and_element;
-<<<<<<< HEAD
-use crate::expr::{Expr as _, ExprImpl, ExprType, FunctionCall};
-=======
 use crate::expr::{cast_ok, is_row_function, Expr as _, ExprImpl, ExprType, FunctionCall};
->>>>>>> db729e13
 
 /// Infers the return type of a function. Returns `Err` if the function with specified data types
 /// is not supported on backend.
