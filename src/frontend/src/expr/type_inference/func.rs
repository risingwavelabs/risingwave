// Copyright 2023 RisingWave Labs
//
// Licensed under the Apache License, Version 2.0 (the "License");
// you may not use this file except in compliance with the License.
// You may obtain a copy of the License at
//
//     http://www.apache.org/licenses/LICENSE-2.0
//
// Unless required by applicable law or agreed to in writing, software
// distributed under the License is distributed on an "AS IS" BASIS,
// WITHOUT WARRANTIES OR CONDITIONS OF ANY KIND, either express or implied.
// See the License for the specific language governing permissions and
// limitations under the License.

use itertools::Itertools as _;
use num_integer::Integer as _;
use risingwave_common::bail_not_implemented;
use risingwave_common::error::{ErrorCode, Result};
use risingwave_common::types::{DataType, StructType};
use risingwave_common::util::iter_util::ZipEqFast;
use risingwave_expr::aggregate::AggKind;
pub use risingwave_expr::sig::*;

use super::{align_types, cast_ok_base, CastContext};
use crate::expr::type_inference::cast::align_array_and_element;
use crate::expr::{cast_ok, is_row_function, Expr as _, ExprImpl, ExprType, FunctionCall};

/// Infers the return type of a function. Returns `Err` if the function with specified data types
/// is not supported on backend.
///
/// It also mutates the `inputs` by adding necessary casts.
pub fn infer_type(func_name: FuncName, inputs: &mut [ExprImpl]) -> Result<DataType> {
    // special cases
    if let FuncName::Scalar(func_type) = func_name && let Some(res) = infer_type_for_special(func_type, inputs).transpose() {
        return res;
    }
    if let FuncName::Aggregate(AggKind::Grouping) = func_name {
        return Ok(DataType::Int32);
    }

    let actuals = inputs
        .iter()
        .map(|e| match e.is_untyped() {
            true => None,
            false => Some(e.return_type()),
        })
        .collect_vec();
    let sig = infer_type_name(&FUNCTION_REGISTRY, func_name, &actuals)?;

    // add implicit casts to inputs
    for (expr, t) in inputs.iter_mut().zip_eq_fast(&sig.inputs_type) {
        if expr.is_untyped() || !t.matches(&expr.return_type()) {
            if let SigDataType::Exact(t) = t {
                expr.cast_implicit_mut(t.clone())?;
            } else {
                return Err(ErrorCode::BindError(format!(
                    "Cannot implicitly cast '{expr:?}' to polymorphic type {t:?}",
                ))
                .into());
            }
        }
    }

    let input_types = inputs.iter().map(|expr| expr.return_type()).collect_vec();
    let return_type = (sig.type_infer)(&input_types)?;
    Ok(return_type)
}

pub fn infer_some_all(
    mut func_types: Vec<ExprType>,
    inputs: &mut Vec<ExprImpl>,
) -> Result<DataType> {
    let element_type = if inputs[1].is_untyped() {
        None
    } else if let DataType::List(datatype) = inputs[1].return_type() {
        Some(*datatype)
    } else {
        return Err(ErrorCode::BindError(
            "op SOME/ANY/ALL (array) requires array on right side".to_string(),
        )
        .into());
    };

    let final_type = func_types.pop().unwrap();
    let actuals = vec![
        (!inputs[0].is_untyped()).then_some(inputs[0].return_type()),
        element_type.clone(),
    ];
    let sig = infer_type_name(&FUNCTION_REGISTRY, final_type.into(), &actuals)?;
    if sig.ret_type != DataType::Boolean.into() {
        return Err(ErrorCode::BindError(format!(
            "op SOME/ANY/ALL (array) requires operator to yield boolean, but got {}",
            sig.ret_type
        ))
        .into());
    }
    if !sig.inputs_type[0].matches(&inputs[0].return_type()) {
        let SigDataType::Exact(t) = &sig.inputs_type[0] else {
            return Err(ErrorCode::BindError(
                "array of array/struct on right are not supported yet".into(),
            )
            .into());
        };
        inputs[0].cast_implicit_mut(t.clone())?;
    }
    if !matches!(&element_type, Some(e) if sig.inputs_type[1].matches(e)) {
        let SigDataType::Exact(t) = &sig.inputs_type[1] else {
            return Err(
                ErrorCode::BindError("array/struct on left are not supported yet".into()).into(),
            );
        };
        inputs[1].cast_implicit_mut(DataType::List(Box::new(t.clone())))?;
    }

    let inputs_owned = std::mem::take(inputs);
    let mut func_call =
        FunctionCall::new_unchecked(final_type, inputs_owned, DataType::Boolean).into();
    while let Some(func_type) = func_types.pop() {
        func_call = FunctionCall::new(func_type, vec![func_call])?.into();
    }
    let return_type = func_call.return_type();
    *inputs = vec![func_call];
    Ok(return_type)
}

macro_rules! ensure_arity {
    ($func:literal, $lower:literal <= | $inputs:ident | <= $upper:literal) => {
        if !($lower <= $inputs.len() && $inputs.len() <= $upper) {
            return Err(ErrorCode::BindError(format!(
                "Function `{}` takes {} to {} arguments ({} given)",
                $func,
                $lower,
                $upper,
                $inputs.len(),
            ))
            .into());
        }
    };
    ($func:literal, $lower:literal <= | $inputs:ident |) => {
        if !($lower <= $inputs.len()) {
            return Err(ErrorCode::BindError(format!(
                "Function `{}` takes at least {} arguments ({} given)",
                $func,
                $lower,
                $inputs.len(),
            ))
            .into());
        }
    };
    ($func:literal, | $inputs:ident | == $num:literal) => {
        if !($inputs.len() == $num) {
            return Err(ErrorCode::BindError(format!(
                "Function `{}` takes {} arguments ({} given)",
                $func,
                $num,
                $inputs.len(),
            ))
            .into());
        }
    };
    ($func:literal, | $inputs:ident | <= $upper:literal) => {
        if !($inputs.len() <= $upper) {
            return Err(ErrorCode::BindError(format!(
                "Function `{}` takes at most {} arguments ({} given)",
                $func,
                $upper,
                $inputs.len(),
            ))
            .into());
        }
    };
}

/// An intermediate representation of struct type when resolving the type to cast.
#[derive(Debug)]
pub enum NestedType {
    /// A type that can should inferred (will never be struct).
    Infer(DataType),
    /// A concrete data type.
    Type(DataType),
    /// A struct type.
    Struct(Vec<NestedType>),
}

/// Convert struct type to a nested type
fn extract_struct_nested_type(ty: &StructType) -> Result<NestedType> {
    let fields = ty
        .types()
        .map(|f| match f {
            DataType::Struct(s) => extract_struct_nested_type(s),
            _ => Ok(NestedType::Type(f.clone())),
        })
        .try_collect()?;
    Ok(NestedType::Struct(fields))
}

/// Decompose expression into a nested type to be inferred.
fn extract_expr_nested_type(expr: &ExprImpl) -> Result<NestedType> {
    if expr.is_untyped() {
        Ok(NestedType::Infer(expr.return_type()))
    } else if is_row_function(expr) {
        // For row function, recursively get the type requirement of each field.
        let func = expr.as_function_call().unwrap();
        let ret = func
            .inputs()
            .iter()
            .map(extract_expr_nested_type)
            .collect::<Result<Vec<_>>>()?;
        Ok(NestedType::Struct(ret))
    } else {
        match expr.return_type() {
            DataType::Struct(ty) => extract_struct_nested_type(&ty),
            ty => Ok(NestedType::Type(ty)),
        }
    }
}

/// Handle struct comparisons for [`infer_type_for_special`].
fn infer_struct_cast_target_type(
    func_type: ExprType,
    lexpr: NestedType,
    rexpr: NestedType,
) -> Result<(bool, bool, DataType)> {
    match (lexpr, rexpr) {
        (NestedType::Struct(lty), NestedType::Struct(rty)) => {
            // If both sides are structs, resolve the final data type recursively.
            if lty.len() != rty.len() {
                return Err(ErrorCode::BindError(format!(
                    "cannot infer type because of different number of fields: left={:?} right={:?}",
                    lty, rty
                ))
                .into());
            }
            let mut tys = vec![];
            let mut lcasts = false;
            let mut rcasts = false;
            tys.reserve(lty.len());
            for (lf, rf) in lty.into_iter().zip_eq_fast(rty) {
                let (lcast, rcast, ty) = infer_struct_cast_target_type(func_type, lf, rf)?;
                lcasts |= lcast;
                rcasts |= rcast;
                tys.push(("".to_string(), ty)); // TODO(chi): generate field name
            }
            Ok((lcasts, rcasts, DataType::Struct(StructType::new(tys))))
        }
        (l, r @ NestedType::Struct(_)) | (l @ NestedType::Struct(_), r) => {
            // If only one side is nested type, these two types can never be casted.
            Err(ErrorCode::BindError(format!(
                "cannot infer type because unmatched types: left={:?} right={:?}",
                l, r
            ))
            .into())
        }
        (NestedType::Type(l), NestedType::Type(r)) => {
            // If both sides are concrete types, try cast in either direction.
            if l == r {
                Ok((false, false, r))
            } else if cast_ok(&l, &r, CastContext::Implicit) {
                Ok((true, false, r))
            } else if cast_ok(&r, &l, CastContext::Implicit) {
                Ok((false, true, l))
            } else {
                return Err(ErrorCode::BindError(format!(
                    "cannot cast {} to {} or {} to {}",
                    l, r, r, l
                ))
                .into());
            }
        }
        (NestedType::Type(ty), NestedType::Infer(ity)) => {
            // If one side is *unknown*, cast to another type.
            Ok((false, ity != ty, ty))
        }
        (NestedType::Infer(ity), NestedType::Type(ty)) => {
            // If one side is *unknown*, cast to another type.
            Ok((ity != ty, false, ty))
        }
        (NestedType::Infer(l), NestedType::Infer(r)) => {
            // Both sides are *unknown*, using the sig_map to infer the return type.
            let actuals = vec![None, None];
            let sig = infer_type_name(&FUNCTION_REGISTRY, func_type.into(), &actuals)?;
            Ok((
                sig.ret_type != l.into(),
                sig.ret_type != r.into(),
                sig.ret_type.as_exact().clone(),
            ))
        }
    }
}

/// Special exprs that cannot be handled by [`infer_type_name`] and [`FunctionRegistry`] are handled here.
/// These include variadic functions, list and struct type, as well as non-implicit cast.
///
/// We should aim for enhancing the general inferring framework and reduce the special cases here.
///
/// Returns:
/// * `Err` when we are sure this expr is invalid
/// * `Ok(Some(t))` when the return type should be `t` under these special rules
/// * `Ok(None)` when no special rule matches and it should try general rules later
fn infer_type_for_special(
    func_type: ExprType,
    inputs: &mut [ExprImpl],
) -> Result<Option<DataType>> {
    match func_type {
        ExprType::Case => {
            let len = inputs.len();
            align_types(inputs.iter_mut().enumerate().filter_map(|(i, e)| {
                // `Case` organize `inputs` as (cond, res) pairs with a possible `else` res at
                // the end. So we align exprs at odd indices as well as the last one when length
                // is odd.
                match i.is_odd() || len.is_odd() && i == len - 1 {
                    true => Some(e),
                    false => None,
                }
            }))
            .map(Some)
            .map_err(Into::into)
        }
        ExprType::In => {
            align_types(inputs.iter_mut())?;
            Ok(Some(DataType::Boolean))
        }
        ExprType::Coalesce => {
            ensure_arity!("coalesce", 1 <= | inputs |);
            align_types(inputs.iter_mut()).map(Some).map_err(Into::into)
        }
        ExprType::ConcatWs => {
            ensure_arity!("concat_ws", 2 <= | inputs |);
            // 0-th arg must be string
            inputs[0].cast_implicit_mut(DataType::Varchar)?;
            for input in inputs.iter_mut().skip(1) {
                // subsequent can be any type, using the output format
                let owned = input.take();
                *input = owned.cast_output()?;
            }
            Ok(Some(DataType::Varchar))
        }
        ExprType::ConcatOp => {
            for input in inputs {
                input.cast_explicit_mut(DataType::Varchar)?;
            }
            Ok(Some(DataType::Varchar))
        }
        ExprType::Format => {
            ensure_arity!("format", 1 <= | inputs |);
            // 0-th arg must be string
            inputs[0].cast_implicit_mut(DataType::Varchar)?;
            for input in inputs.iter_mut().skip(1) {
                // subsequent can be any type, using the output format
                let owned = input.take();
                *input = owned.cast_output()?;
            }
            Ok(Some(DataType::Varchar))
        }
        ExprType::Equal
        | ExprType::NotEqual
        | ExprType::LessThan
        | ExprType::LessThanOrEqual
        | ExprType::GreaterThan
        | ExprType::GreaterThanOrEqual
        | ExprType::IsDistinctFrom
        | ExprType::IsNotDistinctFrom => {
            ensure_arity!("cmp", | inputs | == 2);
            match (inputs[0].is_untyped(), inputs[1].is_untyped()) {
                // `'a' = null` handled by general rules later
                (true, true) => return Ok(None),
                // `null = array[1]` where null should have same type as right side
                // `null = 1` can use the general rule, but return `Ok(None)` here is less readable
                (true, false) => {
                    let t = inputs[1].return_type();
                    inputs[0].cast_implicit_mut(t)?;
                    return Ok(Some(DataType::Boolean));
                }
                (false, true) => {
                    let t = inputs[0].return_type();
                    inputs[1].cast_implicit_mut(t)?;
                    return Ok(Some(DataType::Boolean));
                }
                // Types of both sides are known. Continue.
                (false, false) => {}
            }
            let ok = match (inputs[0].return_type(), inputs[1].return_type()) {
                // Cast each field of the struct to their corresponding field in the other struct.
                (DataType::Struct(_), DataType::Struct(_)) => {
                    let (lcast, rcast, ret) = infer_struct_cast_target_type(
                        func_type,
                        extract_expr_nested_type(&inputs[0])?,
                        extract_expr_nested_type(&inputs[1])?,
                    )?;
                    if lcast {
                        inputs[0].cast_implicit_mut(ret.clone())?;
                    }
                    if rcast {
                        inputs[1].cast_implicit_mut(ret)?;
                    }
                    true
                }
                // Unlike auto-cast in struct, PostgreSQL disallows `int[] = bigint[]` for array.
                // They have to match exactly.
                (l @ DataType::List { .. }, r @ DataType::List { .. }) => l == r,
                // use general rule unless `struct = struct` or `array = array`
                _ => return Ok(None),
            };
            if ok {
                Ok(Some(DataType::Boolean))
            } else {
                Err(ErrorCode::BindError(format!(
                    "cannot compare {} and {}",
                    inputs[0].return_type(),
                    inputs[1].return_type()
                ))
                .into())
            }
        }
        ExprType::ArrayCat => {
            ensure_arity!("array_cat", | inputs | == 2);
            let left_type = (!inputs[0].is_untyped()).then(|| inputs[0].return_type());
            let right_type = (!inputs[1].is_untyped()).then(|| inputs[1].return_type());
            let return_type = match (left_type, right_type) {
                (None, t @ None)
                | (None, t @ Some(DataType::List(_)))
                | (t @ Some(DataType::List(_)), None) => {
                    // when neither type is available, default to `varchar[]`
                    // when one side is unknown and other side is list, use that list type
                    let t = t.unwrap_or_else(|| DataType::List(DataType::Varchar.into()));
                    for input in &mut *inputs {
                        input.cast_implicit_mut(t.clone())?;
                    }
                    Some(t)
                }
                (Some(DataType::List(_)), Some(DataType::List(_))) => {
                    align_types(inputs.iter_mut())
                        .or_else(|_| align_array_and_element(0, &[1], inputs))
                        .or_else(|_| align_array_and_element(1, &[0], inputs))
                        .ok()
                }
                // else either side is a known non-list type
                _ => None,
            };
            Ok(Some(return_type.ok_or_else(|| {
                ErrorCode::BindError(format!(
                    "Cannot concatenate {} and {}",
                    inputs[0].return_type(),
                    inputs[1].return_type()
                ))
            })?))
        }
        ExprType::ArrayAppend => {
            ensure_arity!("array_append", | inputs | == 2);
            let common_type = align_array_and_element(0, &[1], inputs);
            match common_type {
                Ok(casted) => Ok(Some(casted)),
                Err(_) => Err(ErrorCode::BindError(format!(
                    "Cannot append {} to {}",
                    inputs[1].return_type(),
                    inputs[0].return_type()
                ))
                .into()),
            }
        }
        ExprType::ArrayPrepend => {
            ensure_arity!("array_prepend", | inputs | == 2);
            let common_type = align_array_and_element(1, &[0], inputs);
            match common_type {
                Ok(casted) => Ok(Some(casted)),
                Err(_) => Err(ErrorCode::BindError(format!(
                    "Cannot prepend {} to {}",
                    inputs[0].return_type(),
                    inputs[1].return_type()
                ))
                .into()),
            }
        }
        ExprType::ArrayRemove => {
            ensure_arity!("array_remove", | inputs | == 2);
            let common_type = align_array_and_element(0, &[1], inputs);
            match common_type {
                Ok(casted) => Ok(Some(casted)),
                Err(_) => Err(ErrorCode::BindError(format!(
                    "Cannot remove {} from {}",
                    inputs[1].return_type(),
                    inputs[0].return_type()
                ))
                .into()),
            }
        }
        ExprType::ArrayReplace => {
            ensure_arity!("array_replace", | inputs | == 3);
            let common_type = align_array_and_element(0, &[1, 2], inputs);
            match common_type {
                Ok(casted) => Ok(Some(casted)),
                Err(_) => Err(ErrorCode::BindError(format!(
                    "Cannot replace {} with {} in {}",
                    inputs[1].return_type(),
                    inputs[2].return_type(),
                    inputs[0].return_type(),
                ))
                .into()),
            }
        }
        ExprType::ArrayPosition => {
            ensure_arity!("array_position", 2 <= | inputs | <= 3);
            if let Some(start) = inputs.get_mut(2) {
                start.cast_implicit_mut(DataType::Int32)?;
            }
            let common_type = align_array_and_element(0, &[1], inputs);
            match common_type {
                Ok(_) => Ok(Some(DataType::Int32)),
                Err(_) => Err(ErrorCode::BindError(format!(
                    "Cannot get position of {} in {}",
                    inputs[1].return_type(),
                    inputs[0].return_type()
                ))
                .into()),
            }
        }
        ExprType::ArrayPositions => {
            ensure_arity!("array_positions", | inputs | == 2);
            let common_type = align_array_and_element(0, &[1], inputs);
            match common_type {
                Ok(_) => Ok(Some(DataType::List(Box::new(DataType::Int32)))),
                Err(_) => Err(ErrorCode::BindError(format!(
                    "Cannot get position of {} in {}",
                    inputs[1].return_type(),
                    inputs[0].return_type()
                ))
                .into()),
            }
        }
        ExprType::ArrayDims => {
            ensure_arity!("array_dims", | inputs | == 1);
            inputs[0].ensure_array_type()?;

            if let DataType::List(box DataType::List(_)) = inputs[0].return_type() {
                return Err(ErrorCode::BindError(
                    "array_dims for dimensions greater than 1 not supported".into(),
                )
                .into());
            }
            Ok(Some(DataType::Varchar))
        }
        ExprType::ArrayContains | ExprType::ArrayContained => {
            ensure_arity!("array_contains/array_contained", | inputs | == 2);
            let left_type = (!inputs[0].is_untyped()).then(|| inputs[0].return_type());
            let right_type = (!inputs[1].is_untyped()).then(|| inputs[1].return_type());
            match (left_type, right_type) {
                (None, Some(DataType::List(_))) | (Some(DataType::List(_)), None) => {
                    align_types(inputs.iter_mut())?;
                    Ok(Some(DataType::Boolean))
                }
                (Some(DataType::List(left)), Some(DataType::List(right))) => {
                    // cannot directly cast, find unnest type and judge if they are same type
                    let left = left.unnest_list();
                    let right = right.unnest_list();
                    if left.equals_datatype(right) {
                        Ok(Some(DataType::Boolean))
                    } else {
                        Err(ErrorCode::BindError(format!(
                            "Cannot array_contains unnested type {} to unnested type {}",
                            left, right
                        ))
                        .into())
                    }
                }
                // any other condition cannot determine polymorphic type
                _ => Ok(None),
            }
        }
        ExprType::Vnode => {
            ensure_arity!("vnode", 1 <= | inputs |);
            Ok(Some(DataType::Int16))
        }
        ExprType::Greatest | ExprType::Least => {
            ensure_arity!("greatest/least", 1 <= | inputs |);
            Ok(Some(align_types(inputs.iter_mut())?))
        }
        ExprType::JsonbBuildArray => Ok(Some(DataType::Jsonb)),
        ExprType::JsonbBuildObject => {
            if inputs.len() % 2 != 0 {
                return Err(ErrorCode::BindError(
                    "argument list must have even number of elements".into(),
                )
                .into());
            }
            Ok(Some(DataType::Jsonb))
        }
        _ => Ok(None),
    }
}

/// From all available functions in `sig_map`, find and return the best matching `FuncSign` for the
/// provided `func_name` and `inputs`. This not only support exact function signature match, but can
/// also match `substr(varchar, smallint)` or even `substr(varchar, unknown)` to `substr(varchar,
/// int)`.
///
/// This corresponds to the `PostgreSQL` rules on operators and functions here:
/// * <https://www.postgresql.org/docs/current/typeconv-oper.html>
/// * <https://www.postgresql.org/docs/current/typeconv-func.html>
///
/// To summarize,
/// 1. Find all functions with matching `func_name` and argument count.
/// 2. For binary operator with unknown on exactly one side, try to find an exact match assuming
///    both sides are same type.
/// 3. Rank candidates based on most matching positions. This covers Rule 2, 4a, 4c and 4d in
///    `PostgreSQL`. See [`top_matches`] for details.
/// 4. Attempt to narrow down candidates by selecting type categories for unknowns. This covers Rule
///    4e in `PostgreSQL`. See [`narrow_category`] for details.
/// 5. Attempt to narrow down candidates by assuming all arguments are same type. This covers Rule
///    4f in `PostgreSQL`. See [`narrow_same_type`] for details.
fn infer_type_name<'a>(
    sig_map: &'a FunctionRegistry,
    func_name: FuncName,
    inputs: &[Option<DataType>],
) -> Result<&'a FuncSign> {
    let candidates = sig_map.get_with_arg_nums(func_name, inputs.len());

    // Binary operators have a special `unknown` handling rule for exact match. We do not
    // distinguish operators from functions as of now.
    if inputs.len() == 2 {
        let t = match (&inputs[0], &inputs[1]) {
            (None, t) => Ok(t),
            (t, None) => Ok(t),
            (Some(_), Some(_)) => Err(()),
        };
        if let Ok(Some(t)) = t {
            let exact = candidates
                .iter()
                .find(|sig| sig.inputs_type[0].matches(t) && sig.inputs_type[1].matches(t));
            if let Some(sig) = exact {
                return Ok(sig);
            }
        }
    }

    let mut candidates = top_matches(&candidates, inputs);

    if candidates.is_empty() {
<<<<<<< HEAD
        return Err(ErrorCode::NoFunction(format!(
            "{}({})",
            func_name,
            inputs.iter().map(TypeDisplay).format(", ")
        ))
        .into());
=======
        bail_not_implemented!(
            issue = 112,
            "{:?}{:?}",
            func_type,
            inputs.iter().map(TypeDebug).collect_vec()
        );
>>>>>>> ce73e80d
    }

    // After this line `candidates` will never be empty, as the narrow rules will retain original
    // list when no desirable candidates can be selected.

    candidates = narrow_category(candidates, inputs);

    candidates = narrow_same_type(candidates, inputs);

    match &candidates[..] {
        [] => unreachable!(),
        [sig] => Ok(*sig),
        _ => Err(ErrorCode::BindError(format!(
            "function {}({}) is not unique\nHINT:  Could not choose a best candidate function. You might need to add explicit type casts.",
            func_name,
            inputs.iter().map(TypeDisplay).format(", "),
        ))
        .into()),
    }
}

/// Checks if `t` is a preferred type in any type category, as defined by `PostgreSQL`:
/// <https://www.postgresql.org/docs/current/catalog-pg-type.html>.
fn is_preferred(t: &SigDataType) -> bool {
    use DataType as T;
    matches!(
        t,
        SigDataType::Exact(T::Float64 | T::Boolean | T::Varchar | T::Timestamptz | T::Interval)
    )
}

/// Checks if `source` can be implicitly casted to `target`. Generally we do not consider it being a
/// valid cast when they are of the same type, because it may deserve special treatment. This is
/// also the behavior of underlying [`cast_ok_base`].
///
/// Sometimes it is more convenient to include equality when checking whether a formal parameter can
/// accept an actual argument. So we introduced `eq_ok` to control this behavior.
fn implicit_ok(source: &DataType, target: &SigDataType, eq_ok: bool) -> bool {
    eq_ok && target.matches(source)
        || target.is_exact() && cast_ok_base(source, target.as_exact(), CastContext::Implicit)
}

/// Find the top `candidates` that match `inputs` on most non-null positions. This covers Rule 2,
/// 4a, 4c and 4d in [`PostgreSQL`](https://www.postgresql.org/docs/current/typeconv-func.html).
///
/// * Rule 2 & 4c: Keep candidates that have most exact type matches. Exact match on all posistions
///   is just a special case.
/// * Rule 4d: Break ties by selecting those that accept preferred types at most positions.
/// * Rule 4a: If the input cannot implicit cast to expected type at any position, this candidate is
///   discarded.
///
/// Corresponding implementation in `PostgreSQL`:
/// * Rule 2 on operators: `OpernameGetOprid()` in `namespace.c` [14.0/86a4dc1][rule 2 oper src]
///   * Note that unknown-handling logic of `binary_oper_exact()` in `parse_oper.c` is in
///     [`infer_type_name`].
/// * Rule 2 on functions: Line 1427 - Line 1439 of `func_get_detail()` in `parse_func.c`
///   [14.0/86a4dc1][rule 2 func src]
/// * Rule 4a: `func_match_argtypes()` in `parse_func.c` [14.0/86a4dc1][rule 4a src]
/// * Rule 4c: Line 1062 - Line 1104 of `func_select_candidate()` in `parse_func.c`
///   [14.0/86a4dc1][rule 4c src]
/// * Rule 4d: Line 1106 - Line 1153 of `func_select_candidate()` in `parse_func.c`
///   [14.0/86a4dc1][rule 4d src]
///
/// [rule 2 oper src]: https://github.com/postgres/postgres/blob/86a4dc1e6f29d1992a2afa3fac1a0b0a6e84568c/src/backend/catalog/namespace.c#L1516-L1611
/// [rule 2 func src]: https://github.com/postgres/postgres/blob/86a4dc1e6f29d1992a2afa3fac1a0b0a6e84568c/src/backend/parser/parse_func.c#L1427-L1439
/// [rule 4a src]: https://github.com/postgres/postgres/blob/86a4dc1e6f29d1992a2afa3fac1a0b0a6e84568c/src/backend/parser/parse_func.c#L907-L947
/// [rule 4c src]: https://github.com/postgres/postgres/blob/86a4dc1e6f29d1992a2afa3fac1a0b0a6e84568c/src/backend/parser/parse_func.c#L1062-L1104
/// [rule 4d src]: https://github.com/postgres/postgres/blob/86a4dc1e6f29d1992a2afa3fac1a0b0a6e84568c/src/backend/parser/parse_func.c#L1106-L1153
fn top_matches<'a>(candidates: &[&'a FuncSign], inputs: &[Option<DataType>]) -> Vec<&'a FuncSign> {
    let mut best_exact = 0;
    let mut best_preferred = 0;
    let mut best_candidates = Vec::new();

    for sig in candidates {
        let mut n_exact = 0;
        let mut n_preferred = 0;
        let mut castable = true;
        for (formal, actual) in sig.inputs_type.iter().zip_eq_fast(inputs) {
            let Some(actual) = actual else { continue };
            if formal.matches(actual) {
                n_exact += 1;
            } else if !implicit_ok(actual, formal, false) {
                castable = false;
                break;
            }
            if is_preferred(formal) {
                n_preferred += 1;
            }
        }
        if !castable {
            continue;
        }
        if n_exact > best_exact || n_exact == best_exact && n_preferred > best_preferred {
            best_exact = n_exact;
            best_preferred = n_preferred;
            best_candidates.clear();
        }
        if n_exact == best_exact && n_preferred == best_preferred {
            best_candidates.push(*sig);
        }
    }
    best_candidates
}

/// Attempt to narrow down candidates by selecting type categories for unknowns. This covers Rule 4e
/// in [`PostgreSQL`](https://www.postgresql.org/docs/current/typeconv-func.html).
///
/// This is done in 2 phases:
/// * First, check each unknown position individually and try to find a type category for it.
///   * If any candidate accept varchar, varchar is selected;
///   * otherwise, if all candidate accept the same category, select this category.
///     * Also record whether any candidate accept the preferred type within this category.
/// * When all unknown positions are assigned their type categories, discard a candidate if at any
///   position
///   * it does not agree with the type category assignment;
///   * the assigned type category contains a preferred type but the candidate is not preferred.
///
/// If the first phase fails or the second phase gives an empty set, this attempt preserves original
/// list untouched.
///
/// Corresponding implementation in `PostgreSQL`:
/// * Line 1164 - Line 1298 of `func_select_candidate()` in `parse_func.c` [14.0/86a4dc1][rule 4e
///   src]
///
/// [rule 4e src]: https://github.com/postgres/postgres/blob/86a4dc1e6f29d1992a2afa3fac1a0b0a6e84568c/src/backend/parser/parse_func.c#L1164-L1298
fn narrow_category<'a>(
    candidates: Vec<&'a FuncSign>,
    inputs: &[Option<DataType>],
) -> Vec<&'a FuncSign> {
    const BIASED_TYPE: SigDataType = SigDataType::Exact(DataType::Varchar);
    let Ok(categories) = inputs
        .iter()
        .enumerate()
        .map(|(i, actual)| {
            // This closure returns
            // * Err(()) when a category cannot be selected
            // * Ok(None) when actual argument is non-null and can skip selection
            // * Ok(Some(t)) when the selected category is `t`
            //
            // Here `t` is actually just one type within that selected category, rather than the
            // category itself. It is selected to be the [`super::least_restrictive`] over all
            // candidates. This makes sure that `t` is the preferred type if any candidate accept
            // it.
            if actual.is_some() {
                return Ok(None);
            }
            let mut category = Ok(&candidates[0].inputs_type[i]);
            for sig in &candidates[1..] {
                let formal = &sig.inputs_type[i];
                if formal == &BIASED_TYPE || category == Ok(&BIASED_TYPE) {
                    category = Ok(&BIASED_TYPE);
                    break;
                }
                // formal != BIASED_TYPE && category.is_err():
                // - Category conflict err can only be solved by a later varchar. Skip this
                //   candidate.
                let Ok(selected) = &category else { continue };
                // least_restrictive or mark temporary conflict err
                if formal.is_exact() && implicit_ok(formal.as_exact(), selected, true) {
                    // noop
                } else if selected.is_exact() && implicit_ok(selected.as_exact(), formal, false) {
                    category = Ok(formal);
                } else {
                    category = Err(());
                }
            }
            category.map(Some)
        })
        .try_collect::<_, Vec<_>, _>()
    else {
        // First phase failed.
        return candidates;
    };
    let cands_temp = candidates
        .iter()
        .filter(|sig| {
            sig.inputs_type
                .iter()
                .zip_eq_fast(&categories)
                .all(|(formal, category)| {
                    // category.is_none() means the actual argument is non-null and skipped category
                    // selection.
                    let Some(selected) = category else {
                        return true;
                    };
                    formal == *selected
                        || !is_preferred(selected)
                            && formal.is_exact()
                            && implicit_ok(formal.as_exact(), selected, false)
                })
        })
        .copied()
        .collect_vec();
    match cands_temp.is_empty() {
        true => candidates,
        false => cands_temp,
    }
}

/// Attempt to narrow down candidates by assuming all arguments are same type. This covers Rule 4f
/// in [`PostgreSQL`](https://www.postgresql.org/docs/current/typeconv-func.html).
///
/// If all non-null arguments are same type, assume all unknown arguments are of this type as well.
/// Discard a candidate if its parameter type cannot be casted from this type.
///
/// If the condition is not met or the result is empty, this attempt preserves original list
/// untouched.
///
/// Note this rule cannot replace special treatment given to binary operators in [Rule 2], because
/// this runs after varchar-biased Rule 4e ([`narrow_category`]), and has no preference between
/// exact-match and castable-match.
///
/// Corresponding implementation in `PostgreSQL`:
/// * Line 1300 - Line 1355 of `func_select_candidate()` in `parse_func.c` [14.0/86a4dc1][rule 4f
///   src]
///
/// [rule 4f src]: https://github.com/postgres/postgres/blob/86a4dc1e6f29d1992a2afa3fac1a0b0a6e84568c/src/backend/parser/parse_func.c#L1300-L1355
/// [Rule 2]: https://www.postgresql.org/docs/current/typeconv-oper.html#:~:text=then%20assume%20it%20is%20the%20same%20type%20as%20the%20other%20argument%20for%20this%20check
fn narrow_same_type<'a>(
    candidates: Vec<&'a FuncSign>,
    inputs: &[Option<DataType>],
) -> Vec<&'a FuncSign> {
    let Ok(Some(same_type)) = inputs.iter().try_fold(None, |acc, cur| match (acc, cur) {
        (None, t) => Ok(t.as_ref()),
        (t, None) => Ok(t),
        (Some(l), Some(r)) if l == r => Ok(Some(l)),
        _ => Err(()),
    }) else {
        return candidates;
    };
    let cands_temp = candidates
        .iter()
        .filter(|sig| {
            sig.inputs_type
                .iter()
                .all(|formal| implicit_ok(same_type, formal, true))
        })
        .copied()
        .collect_vec();
    match cands_temp.is_empty() {
        true => candidates,
        false => cands_temp,
    }
}

struct TypeDisplay<'a>(&'a Option<DataType>);
impl<'a> std::fmt::Display for TypeDisplay<'a> {
    fn fmt(&self, f: &mut std::fmt::Formatter<'_>) -> std::fmt::Result {
        match self.0 {
            Some(t) => t.fmt(f),
            None => write!(f, "unknown"),
        }
    }
}

#[cfg(test)]
mod tests {
    use itertools::iproduct;

    use super::*;

    fn infer_type_v0(func_type: ExprType, inputs_type: Vec<DataType>) -> Result<DataType> {
        let mut inputs = inputs_type
            .into_iter()
            .map(|t| {
                crate::expr::Literal::new(
                    Some(match t {
                        DataType::Boolean => true.into(),
                        DataType::Int16 => 1i16.into(),
                        DataType::Int32 => 1i32.into(),
                        DataType::Int64 => 1i64.into(),
                        DataType::Float32 => 1f32.into(),
                        DataType::Float64 => 1f64.into(),
                        DataType::Decimal => risingwave_common::types::Decimal::NaN.into(),
                        _ => unimplemented!(),
                    }),
                    t,
                )
                .into()
            })
            .collect_vec();
        infer_type(func_type.into(), &mut inputs)
    }

    fn test_simple_infer_type(
        func_type: ExprType,
        inputs_type: Vec<DataType>,
        expected_type_name: DataType,
    ) {
        let ret = infer_type_v0(func_type, inputs_type).unwrap();
        assert_eq!(ret, expected_type_name);
    }

    fn test_infer_type_not_exist(func_type: ExprType, inputs_type: Vec<DataType>) {
        let ret = infer_type_v0(func_type, inputs_type);
        assert!(ret.is_err());
    }

    #[test]
    fn test_arithmetics() {
        use DataType::*;
        let atm_exprs = vec![
            ExprType::Add,
            ExprType::Subtract,
            ExprType::Multiply,
            ExprType::Divide,
        ];
        let num_promote_table = vec![
            (Int16, Int16, Int16),
            (Int16, Int32, Int32),
            (Int16, Int64, Int64),
            (Int16, Decimal, Decimal),
            (Int16, Float32, Float64),
            (Int16, Float64, Float64),
            (Int32, Int16, Int32),
            (Int32, Int32, Int32),
            (Int32, Int64, Int64),
            (Int32, Decimal, Decimal),
            (Int32, Float32, Float64),
            (Int32, Float64, Float64),
            (Int64, Int16, Int64),
            (Int64, Int32, Int64),
            (Int64, Int64, Int64),
            (Int64, Decimal, Decimal),
            (Int64, Float32, Float64),
            (Int64, Float64, Float64),
            (Decimal, Int16, Decimal),
            (Decimal, Int32, Decimal),
            (Decimal, Int64, Decimal),
            (Decimal, Decimal, Decimal),
            (Decimal, Float32, Float64),
            (Decimal, Float64, Float64),
            (Float32, Int16, Float64),
            (Float32, Int32, Float64),
            (Float32, Int64, Float64),
            (Float32, Decimal, Float64),
            (Float32, Float32, Float32),
            (Float32, Float64, Float64),
            (Float64, Int16, Float64),
            (Float64, Int32, Float64),
            (Float64, Int64, Float64),
            (Float64, Decimal, Float64),
            (Float64, Float32, Float64),
            (Float64, Float64, Float64),
        ];
        for (expr, (t1, t2, tr)) in iproduct!(atm_exprs, num_promote_table) {
            test_simple_infer_type(expr, vec![t1, t2], tr);
        }
    }

    #[test]
    fn test_bitwise() {
        use DataType::*;
        let bitwise_exprs = vec![
            ExprType::BitwiseAnd,
            ExprType::BitwiseOr,
            ExprType::BitwiseXor,
        ];
        let num_promote_table = vec![
            (Int16, Int16, Int16),
            (Int16, Int32, Int32),
            (Int16, Int64, Int64),
            (Int32, Int16, Int32),
            (Int32, Int32, Int32),
            (Int32, Int64, Int64),
            (Int64, Int16, Int64),
            (Int64, Int32, Int64),
            (Int64, Int64, Int64),
        ];
        for (expr, (t1, t2, tr)) in iproduct!(bitwise_exprs, num_promote_table) {
            test_simple_infer_type(expr, vec![t1, t2], tr);
        }

        for (expr, (t1, t2, tr)) in iproduct!(
            vec![ExprType::BitwiseShiftLeft, ExprType::BitwiseShiftRight,],
            vec![
                (Int16, Int16, Int16),
                (Int32, Int16, Int32),
                (Int64, Int16, Int64),
                (Int16, Int32, Int16),
                (Int64, Int32, Int64),
                (Int32, Int32, Int32),
            ]
        ) {
            test_simple_infer_type(expr, vec![t1, t2], tr);
        }
    }
    #[test]
    fn test_bool_num_not_exist() {
        let exprs = vec![
            ExprType::Add,
            ExprType::Subtract,
            ExprType::Multiply,
            ExprType::Divide,
            ExprType::Modulus,
            ExprType::Equal,
            ExprType::NotEqual,
            ExprType::LessThan,
            ExprType::LessThanOrEqual,
            ExprType::GreaterThan,
            ExprType::GreaterThanOrEqual,
            ExprType::And,
            ExprType::Or,
            ExprType::Not,
        ];
        let num_types = vec![
            DataType::Int16,
            DataType::Int32,
            DataType::Int64,
            DataType::Float32,
            DataType::Float64,
            DataType::Decimal,
        ];

        for (expr, num_t) in iproduct!(exprs, num_types) {
            test_infer_type_not_exist(expr, vec![num_t, DataType::Boolean]);
        }
    }

    #[test]
    fn test_match_implicit() {
        use DataType as T;
        let testcases = [
            (
                "Binary special rule prefers arguments of same type.",
                &[
                    &[T::Int32, T::Int32][..],
                    &[T::Int32, T::Varchar],
                    &[T::Int32, T::Float64],
                ][..],
                &[Some(T::Int32), None][..],
                Ok(&[T::Int32, T::Int32][..]),
            ),
            (
                "Without binary special rule, Rule 4e selects varchar.",
                &[
                    &[T::Int32, T::Int32, T::Int32],
                    &[T::Int32, T::Int32, T::Varchar],
                    &[T::Int32, T::Int32, T::Float64],
                ],
                &[Some(T::Int32), Some(T::Int32), None],
                Ok(&[T::Int32, T::Int32, T::Varchar]),
            ),
            (
                "Without binary special rule, Rule 4e selects preferred type.",
                &[
                    &[T::Int32, T::Int32, T::Int32],
                    &[T::Int32, T::Int32, T::Float64],
                ],
                &[Some(T::Int32), Some(T::Int32), None],
                Ok(&[T::Int32, T::Int32, T::Float64]),
            ),
            (
                "Without binary special rule, Rule 4f treats exact-match and cast-match equally.",
                &[
                    &[T::Int32, T::Int32, T::Int32],
                    &[T::Int32, T::Int32, T::Float32],
                ],
                &[Some(T::Int32), Some(T::Int32), None],
                Err("not unique"),
            ),
            (
                "`top_matches` ranks by exact count then preferred count",
                &[
                    &[T::Float64, T::Float64, T::Float64, T::Timestamptz], /* 0 exact 3 preferred */
                    &[T::Float64, T::Int32, T::Float32, T::Timestamp],     // 1 exact 1 preferred
                    &[T::Float32, T::Float32, T::Int32, T::Timestamptz],   // 1 exact 0 preferred
                    &[T::Int32, T::Float64, T::Float32, T::Timestamptz],   // 1 exact 1 preferred
                    &[T::Int32, T::Int16, T::Int32, T::Timestamptz], // 2 exact 1 non-castable
                    &[T::Int32, T::Float64, T::Float32, T::Date],    // 1 exact 1 preferred
                ],
                &[Some(T::Int32), Some(T::Int32), Some(T::Int32), None],
                Ok(&[T::Int32, T::Float64, T::Float32, T::Timestamptz]),
            ),
            (
                "Rule 4e fails and Rule 4f unique.",
                &[
                    &[T::Int32, T::Int32, T::Time],
                    &[T::Int32, T::Int32, T::Int32],
                ],
                &[None, Some(T::Int32), None],
                Ok(&[T::Int32, T::Int32, T::Int32]),
            ),
            (
                "Rule 4e empty and Rule 4f unique.",
                &[
                    &[T::Int32, T::Int32, T::Varchar],
                    &[T::Int32, T::Int32, T::Int32],
                    &[T::Varchar, T::Int32, T::Int32],
                ],
                &[None, Some(T::Int32), None],
                Ok(&[T::Int32, T::Int32, T::Int32]),
            ),
            (
                "Rule 4e varchar resolves prior category conflict.",
                &[
                    &[T::Int32, T::Int32, T::Float32],
                    &[T::Time, T::Int32, T::Int32],
                    &[T::Varchar, T::Int32, T::Int32],
                ],
                &[None, Some(T::Int32), None],
                Ok(&[T::Varchar, T::Int32, T::Int32]),
            ),
            (
                "Rule 4f fails.",
                &[
                    &[T::Float32, T::Float32, T::Float32, T::Float32],
                    &[T::Decimal, T::Decimal, T::Int64, T::Decimal],
                ],
                &[Some(T::Int16), Some(T::Int32), None, Some(T::Int64)],
                Err("not unique"),
            ),
            (
                "Rule 4f all unknown.",
                &[
                    &[T::Float32, T::Float32, T::Float32, T::Float32],
                    &[T::Decimal, T::Decimal, T::Int64, T::Decimal],
                ],
                &[None, None, None, None],
                Err("not unique"),
            ),
        ];
        for (desc, candidates, inputs, expected) in testcases {
            let mut sig_map = FunctionRegistry::default();
            for formals in candidates {
                sig_map.insert(FuncSign {
                    // func_name does not affect the overload resolution logic
                    name: ExprType::Add.into(),
                    inputs_type: formals.iter().map(|t| t.clone().into()).collect(),
                    variadic: false,
                    // ret_type does not affect the overload resolution logic
                    ret_type: T::Int32.into(),
                    build: FuncBuilder::Scalar(|_, _| unreachable!()),
                    type_infer: |_| unreachable!(),
                    deprecated: false,
                    state_type: None,
                });
            }
            let result = infer_type_name(&sig_map, ExprType::Add.into(), inputs);
            match (expected, result) {
                (Ok(expected), Ok(found)) => {
                    if !found.match_args(expected) {
                        panic!("case `{}` expect {:?} != found {:?}", desc, expected, found)
                    }
                }
                (Ok(_), Err(err)) => panic!("case `{}` unexpected error: {:?}", desc, err),
                (Err(_), Ok(f)) => panic!(
                    "case `{}` expect error but found: {:?}",
                    desc, f.inputs_type
                ),
                (Err(expected), Err(err)) => assert!(
                    err.to_string().contains(expected),
                    "case `{}` expect err `{}` != {:?}",
                    desc,
                    expected,
                    err
                ),
            }
        }
    }
}<|MERGE_RESOLUTION|>--- conflicted
+++ resolved
@@ -635,21 +635,12 @@
     let mut candidates = top_matches(&candidates, inputs);
 
     if candidates.is_empty() {
-<<<<<<< HEAD
-        return Err(ErrorCode::NoFunction(format!(
-            "{}({})",
-            func_name,
-            inputs.iter().map(TypeDisplay).format(", ")
-        ))
-        .into());
-=======
         bail_not_implemented!(
             issue = 112,
-            "{:?}{:?}",
+            "{}({})",
             func_type,
-            inputs.iter().map(TypeDebug).collect_vec()
+            inputs.iter().map(TypeDisplay).format(", ")
         );
->>>>>>> ce73e80d
     }
 
     // After this line `candidates` will never be empty, as the narrow rules will retain original
