// Copyright 2023 RisingWave Labs
//
// Licensed under the Apache License, Version 2.0 (the "License");
// you may not use this file except in compliance with the License.
// You may obtain a copy of the License at
//
//     http://www.apache.org/licenses/LICENSE-2.0
//
// Unless required by applicable law or agreed to in writing, software
// distributed under the License is distributed on an "AS IS" BASIS,
// WITHOUT WARRANTIES OR CONDITIONS OF ANY KIND, either express or implied.
// See the License for the specific language governing permissions and
// limitations under the License.

use risingwave_pb::expr::expr_node;

use super::{ExprImpl, ExprVisitor};
use crate::expr::FunctionCall;
pub(crate) struct ImpureAnalyzer {}

impl ExprVisitor for ImpureAnalyzer {
    type Result = bool;

    fn merge(a: bool, b: bool) -> bool {
        // the expr will be impure if any of its input is impure
        a || b
    }

    fn visit_user_defined_function(&mut self, _func_call: &super::UserDefinedFunction) -> bool {
        true
    }

    fn visit_now(&mut self, _: &super::Now) -> bool {
        true
    }

    fn visit_function_call(&mut self, func_call: &super::FunctionCall) -> bool {
        match func_call.func_type() {
            expr_node::Type::Unspecified => unreachable!(),
            expr_node::Type::Add
            | expr_node::Type::Subtract
            | expr_node::Type::Multiply
            | expr_node::Type::Divide
            | expr_node::Type::Modulus
            | expr_node::Type::Equal
            | expr_node::Type::NotEqual
            | expr_node::Type::LessThan
            | expr_node::Type::LessThanOrEqual
            | expr_node::Type::GreaterThan
            | expr_node::Type::GreaterThanOrEqual
            | expr_node::Type::And
            | expr_node::Type::Or
            | expr_node::Type::Not
            | expr_node::Type::In
            | expr_node::Type::Some
            | expr_node::Type::All
            | expr_node::Type::BitwiseAnd
            | expr_node::Type::BitwiseOr
            | expr_node::Type::BitwiseXor
            | expr_node::Type::BitwiseNot
            | expr_node::Type::BitwiseShiftLeft
            | expr_node::Type::BitwiseShiftRight
            | expr_node::Type::Extract
            | expr_node::Type::DatePart
            | expr_node::Type::TumbleStart
            | expr_node::Type::ToTimestamp
            | expr_node::Type::AtTimeZone
            | expr_node::Type::DateTrunc
            | expr_node::Type::ToTimestamp1
            | expr_node::Type::CharToDate
            | expr_node::Type::CastWithTimeZone
            | expr_node::Type::AddWithTimeZone
            | expr_node::Type::SubtractWithTimeZone
            | expr_node::Type::Cast
            | expr_node::Type::Substr
            | expr_node::Type::Length
            | expr_node::Type::Like
            | expr_node::Type::ILike
            | expr_node::Type::Upper
            | expr_node::Type::Lower
            | expr_node::Type::Trim
            | expr_node::Type::Replace
            | expr_node::Type::Position
            | expr_node::Type::Ltrim
            | expr_node::Type::Rtrim
            | expr_node::Type::Case
            | expr_node::Type::RoundDigit
            | expr_node::Type::Round
            | expr_node::Type::Ascii
            | expr_node::Type::Translate
            | expr_node::Type::Coalesce
            | expr_node::Type::ConcatWs
            | expr_node::Type::Abs
            | expr_node::Type::SplitPart
            | expr_node::Type::Ceil
            | expr_node::Type::Floor
            | expr_node::Type::Trunc
            | expr_node::Type::ToChar
            | expr_node::Type::Md5
            | expr_node::Type::CharLength
            | expr_node::Type::Repeat
            | expr_node::Type::ConcatOp
            | expr_node::Type::BoolOut
            | expr_node::Type::OctetLength
            | expr_node::Type::BitLength
            | expr_node::Type::Overlay
            | expr_node::Type::RegexpMatch
            | expr_node::Type::RegexpReplace
            | expr_node::Type::RegexpCount
            | expr_node::Type::RegexpSplitToArray
            | expr_node::Type::Pow
            | expr_node::Type::Exp
            | expr_node::Type::Ln
            | expr_node::Type::Log10
            | expr_node::Type::Chr
            | expr_node::Type::StartsWith
            | expr_node::Type::Initcap
            | expr_node::Type::Lpad
            | expr_node::Type::Rpad
            | expr_node::Type::Reverse
            | expr_node::Type::Strpos
            | expr_node::Type::ToAscii
            | expr_node::Type::ToHex
            | expr_node::Type::QuoteIdent
            | expr_node::Type::Sin
            | expr_node::Type::Cos
            | expr_node::Type::Tan
            | expr_node::Type::Cot
            | expr_node::Type::Asin
            | expr_node::Type::Acos
            | expr_node::Type::Atan
            | expr_node::Type::Atan2
            | expr_node::Type::Sqrt
            | expr_node::Type::Cbrt
            | expr_node::Type::Sign
            | expr_node::Type::Scale
            | expr_node::Type::MinScale
            | expr_node::Type::TrimScale
            | expr_node::Type::Left
            | expr_node::Type::Right
            | expr_node::Type::Degrees
            | expr_node::Type::Radians
            | expr_node::Type::IsTrue
            | expr_node::Type::IsNotTrue
            | expr_node::Type::IsFalse
            | expr_node::Type::IsNotFalse
            | expr_node::Type::IsNull
            | expr_node::Type::IsNotNull
            | expr_node::Type::IsDistinctFrom
            | expr_node::Type::IsNotDistinctFrom
            | expr_node::Type::Neg
            | expr_node::Type::Field
            | expr_node::Type::Array
            | expr_node::Type::ArrayAccess
            | expr_node::Type::ArrayRangeAccess
            | expr_node::Type::Row
            | expr_node::Type::ArrayToString
            | expr_node::Type::ArrayCat
            | expr_node::Type::ArrayMax
            | expr_node::Type::ArraySum
            | expr_node::Type::ArraySort
            | expr_node::Type::ArrayAppend
            | expr_node::Type::ArrayPrepend
            | expr_node::Type::FormatType
            | expr_node::Type::ArrayDistinct
            | expr_node::Type::ArrayMin
            | expr_node::Type::ArrayDims
            | expr_node::Type::ArrayLength
            | expr_node::Type::Cardinality
            | expr_node::Type::TrimArray
            | expr_node::Type::ArrayRemove
            | expr_node::Type::ArrayReplace
            | expr_node::Type::ArrayPosition
            | expr_node::Type::HexToInt256
            | expr_node::Type::JsonbCat
            | expr_node::Type::JsonbAccessInner
            | expr_node::Type::JsonbAccessStr
            | expr_node::Type::JsonbTypeof
            | expr_node::Type::JsonbArrayLength
<<<<<<< HEAD
            | expr_node::Type::JsonbContains
            | expr_node::Type::JsonbContainedBy
            | expr_node::Type::JsonbContainsKey
            | expr_node::Type::JsonbContainsAnyKey
            | expr_node::Type::JsonbContainsAllKeys
=======
            | expr_node::Type::JsonbObject
            | expr_node::Type::JsonbPretty
>>>>>>> 9a5e2b88
            | expr_node::Type::IsJson
            | expr_node::Type::Sind
            | expr_node::Type::Cosd
            | expr_node::Type::Cotd
            | expr_node::Type::Asind
            | expr_node::Type::Sinh
            | expr_node::Type::Cosh
            | expr_node::Type::Coth
            | expr_node::Type::Tanh
            | expr_node::Type::Atanh
            | expr_node::Type::Asinh
            | expr_node::Type::Acosh
            | expr_node::Type::Decode
            | expr_node::Type::Encode
            | expr_node::Type::Sha1
            | expr_node::Type::Sha224
            | expr_node::Type::Sha256
            | expr_node::Type::Sha384
            | expr_node::Type::Sha512
            | expr_node::Type::Tand
            | expr_node::Type::ArrayPositions
            | expr_node::Type::StringToArray
            | expr_node::Type::Format
            | expr_node::Type::PgwireSend
            | expr_node::Type::PgwireRecv
            | expr_node::Type::ArrayTransform
            | expr_node::Type::Greatest
            | expr_node::Type::Least =>
            // expression output is deterministic(same result for the same input)
            {
                let x = func_call
                    .inputs()
                    .iter()
                    .map(|expr| self.visit_expr(expr))
                    .reduce(Self::merge)
                    .unwrap_or_default();
                x
            }
            // expression output is not deterministic
            expr_node::Type::Vnode
            | expr_node::Type::Proctime
            | expr_node::Type::PgSleep
            | expr_node::Type::PgSleepFor
            | expr_node::Type::PgSleepUntil
            | expr_node::Type::ColDescription
            | expr_node::Type::CastRegclass => true,
        }
    }
}

pub fn is_pure(expr: &ExprImpl) -> bool {
    !is_impure(expr)
}

pub fn is_impure(expr: &ExprImpl) -> bool {
    let mut a = ImpureAnalyzer {};
    a.visit_expr(expr)
}

pub fn is_impure_func_call(func_call: &FunctionCall) -> bool {
    let mut a = ImpureAnalyzer {};
    a.visit_function_call(func_call)
}

#[cfg(test)]
mod tests {
    use risingwave_common::types::DataType;
    use risingwave_pb::expr::expr_node::Type;

    use crate::expr::{is_impure, is_pure, ExprImpl, FunctionCall, InputRef};

    fn expect_pure(expr: &ExprImpl) {
        assert!(is_pure(expr));
        assert!(!is_impure(expr));
    }

    fn expect_impure(expr: &ExprImpl) {
        assert!(!is_pure(expr));
        assert!(is_impure(expr));
    }

    #[test]
    fn test_pure_funcs() {
        let e: ExprImpl = FunctionCall::new(
            Type::Add,
            vec![
                InputRef::new(0, DataType::Int16).into(),
                InputRef::new(0, DataType::Int16).into(),
            ],
        )
        .unwrap()
        .into();
        expect_pure(&e);

        let e: ExprImpl = FunctionCall::new(
            Type::GreaterThan,
            vec![
                InputRef::new(0, DataType::Timestamptz).into(),
                FunctionCall::new(Type::Proctime, vec![]).unwrap().into(),
            ],
        )
        .unwrap()
        .into();
        expect_impure(&e);
    }
}<|MERGE_RESOLUTION|>--- conflicted
+++ resolved
@@ -177,16 +177,13 @@
             | expr_node::Type::JsonbAccessStr
             | expr_node::Type::JsonbTypeof
             | expr_node::Type::JsonbArrayLength
-<<<<<<< HEAD
+            | expr_node::Type::JsonbObject
+            | expr_node::Type::JsonbPretty
             | expr_node::Type::JsonbContains
             | expr_node::Type::JsonbContainedBy
             | expr_node::Type::JsonbContainsKey
             | expr_node::Type::JsonbContainsAnyKey
             | expr_node::Type::JsonbContainsAllKeys
-=======
-            | expr_node::Type::JsonbObject
-            | expr_node::Type::JsonbPretty
->>>>>>> 9a5e2b88
             | expr_node::Type::IsJson
             | expr_node::Type::Sind
             | expr_node::Type::Cosd
