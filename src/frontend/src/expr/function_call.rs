// Copyright 2022 Singularity Data
//
// Licensed under the Apache License, Version 2.0 (the "License");
// you may not use this file except in compliance with the License.
// You may obtain a copy of the License at
//
// http://www.apache.org/licenses/LICENSE-2.0
//
// Unless required by applicable law or agreed to in writing, software
// distributed under the License is distributed on an "AS IS" BASIS,
// WITHOUT WARRANTIES OR CONDITIONS OF ANY KIND, either express or implied.
// See the License for the specific language governing permissions and
// limitations under the License.

use itertools::Itertools;
use risingwave_common::catalog::Schema;
use risingwave_common::error::{ErrorCode, Result};
use risingwave_common::types::DataType;

use super::{cast_ok, infer_type, CastContext, Expr, ExprImpl, Literal};
use crate::expr::{ExprDisplay, ExprType};

#[derive(Clone, Eq, PartialEq, Hash)]
pub struct FunctionCall {
    func_type: ExprType,
    return_type: DataType,
    inputs: Vec<ExprImpl>,
}

fn debug_binary_op(
    f: &mut std::fmt::Formatter<'_>,
    op: &str,
    inputs: &[ExprImpl],
) -> std::fmt::Result {
    use std::fmt::Debug;

    assert_eq!(inputs.len(), 2);

    write!(f, "(")?;
    inputs[0].fmt(f)?;
    write!(f, " {} ", op)?;
    inputs[1].fmt(f)?;
    write!(f, ")")?;

    Ok(())
}

impl std::fmt::Debug for FunctionCall {
    fn fmt(&self, f: &mut std::fmt::Formatter<'_>) -> std::fmt::Result {
        if f.alternate() {
            f.debug_struct("FunctionCall")
                .field("func_type", &self.func_type)
                .field("return_type", &self.return_type)
                .field("inputs", &self.inputs)
                .finish()
        } else {
            match &self.func_type {
                ExprType::Cast => {
                    assert_eq!(self.inputs.len(), 1);
                    self.inputs[0].fmt(f)?;
                    write!(f, "::{:?}", self.return_type)
                }
                ExprType::Add => debug_binary_op(f, "+", &self.inputs),
                ExprType::Subtract => debug_binary_op(f, "-", &self.inputs),
                ExprType::Multiply => debug_binary_op(f, "*", &self.inputs),
                ExprType::Divide => debug_binary_op(f, "/", &self.inputs),
                ExprType::Modulus => debug_binary_op(f, "%", &self.inputs),
                ExprType::Equal => debug_binary_op(f, "=", &self.inputs),
                ExprType::NotEqual => debug_binary_op(f, "<>", &self.inputs),
                ExprType::LessThan => debug_binary_op(f, "<", &self.inputs),
                ExprType::LessThanOrEqual => debug_binary_op(f, "<=", &self.inputs),
                ExprType::GreaterThan => debug_binary_op(f, ">", &self.inputs),
                ExprType::GreaterThanOrEqual => debug_binary_op(f, ">=", &self.inputs),
                ExprType::And => debug_binary_op(f, "AND", &self.inputs),
                ExprType::Or => debug_binary_op(f, "OR", &self.inputs),
                ExprType::BitwiseShiftLeft => debug_binary_op(f, "<<", &self.inputs),
                ExprType::BitwiseShiftRight => debug_binary_op(f, ">>", &self.inputs),
                ExprType::BitwiseAnd => debug_binary_op(f, "&", &self.inputs),
                ExprType::BitwiseOr => debug_binary_op(f, "|", &self.inputs),
                ExprType::BitwiseXor => debug_binary_op(f, "#", &self.inputs),
                _ => {
                    let func_name = format!("{:?}", self.func_type);
                    let mut builder = f.debug_tuple(&func_name);
                    self.inputs.iter().for_each(|child| {
                        builder.field(child);
                    });
                    builder.finish()
                }
            }
        }
    }
}

impl FunctionCall {
    /// Create a `FunctionCall` expr with the return type inferred from `func_type` and types of
    /// `inputs`.
    // The functions listed here are all variadic.  Type signatures of functions that take a fixed
    // number of arguments are checked
    // [elsewhere](crate::expr::type_inference::build_type_derive_map).
    pub fn new(func_type: ExprType, mut inputs: Vec<ExprImpl>) -> Result<Self> {
<<<<<<< HEAD
        let return_type = match func_type {
            ExprType::Case => {
                let len = inputs.len();
                align_types(inputs.iter_mut().enumerate().filter_map(|(i, e)| {
                    // `Case` organize `inputs` as (cond, res) pairs with a possible `else` res at
                    // the end. So we align exprs at odd indices as well as the last one when length
                    // is odd.
                    match i.is_odd() || len.is_odd() && i == len - 1 {
                        true => Some(e),
                        false => None,
                    }
                }))
            }
            ExprType::In => {
                align_types(inputs.iter_mut())?;
                Ok(DataType::Boolean)
            }
            ExprType::Coalesce => {
                if inputs.is_empty() {
                    return Err(ErrorCode::BindError(format!(
                        "Function `Coalesce` takes at least {} arguments ({} given)",
                        1, 0
                    ))
                    .into());
                }
                align_types(inputs.iter_mut())
            }
            ExprType::ConcatWs => {
                let expected = 2;
                let actual = inputs.len();
                if actual < expected {
                    return Err(ErrorCode::BindError(format!(
                        "Function `ConcatWs` takes at least {} arguments ({} given)",
                        expected, actual
                    ))
                    .into());
                }

                inputs = inputs
                    .into_iter()
                    .enumerate()
                    .map(|(i, input)| match i {
                        // 0-th arg must be string
                        0 => input.cast_implicit(DataType::Varchar),
                        // subsequent can be any type, using the output format
                        _ => input.cast_output(),
                    })
                    .try_collect()?;
                Ok(DataType::Varchar)
            }
            ExprType::ConcatOp => {
                inputs = inputs
                    .into_iter()
                    .map(|input| input.cast_explicit(DataType::Varchar))
                    .try_collect()?;
                Ok(DataType::Varchar)
            }
            ExprType::RegexpMatch => {
                if inputs.len() < 2 || inputs.len() > 3 {
                    return Err(ErrorCode::BindError(format!(
                        "Function `RegexpMatch` takes 2 or 3 arguments ({} given)",
                        inputs.len()
                    ))
                    .into());
                }
                if inputs.len() == 3 {
                    return Err(ErrorCode::NotImplemented(
                        "flag in regexp_match".to_string(),
                        4545.into(),
                    )
                    .into());
                }
                Ok(DataType::List {
                    datatype: Box::new(DataType::Varchar),
                })
            }
            ExprType::ArrayCat => {
                if inputs.len() != 2 {
                    return Err(ErrorCode::BindError(format!(
                        "Function `ArrayCat` takes 2 arguments ({} given)",
                        inputs.len()
                    ))
                    .into());
                }
                let left_type = inputs[0].return_type();
                let right_type = inputs[1].return_type();

                let wrap_single_elem = |elem, ret_type| -> ExprImpl {
                    Self {
                        func_type: ExprType::Array,
                        return_type: ret_type,
                        inputs: vec![elem],
                    }
                    .into()
                };

                let return_type = match (&left_type, &right_type) {
                    (
                        DataType::List {
                            datatype: left_elem_type,
                        },
                        DataType::List {
                            datatype: right_elem_type,
                        },
                    ) => {
                        if **left_elem_type == **right_elem_type {
                            Some(left_type.clone())
                        } else if **left_elem_type == right_type {
                            inputs[1] = wrap_single_elem(inputs[1].clone(), left_type.clone());
                            Some(left_type.clone())
                        } else if left_type == **right_elem_type {
                            inputs[0] = wrap_single_elem(inputs[0].clone(), right_type.clone());
                            Some(right_type.clone())
                        } else {
                            None
                        }
                    }
                    (
                        DataType::List {
                            datatype: left_elem_type,
                        },
                        _,
                    ) if **left_elem_type == right_type => {
                        inputs[1] = wrap_single_elem(inputs[1].clone(), left_type.clone());
                        Some(left_type.clone())
                    }
                    (
                        _,
                        DataType::List {
                            datatype: right_elem_type,
                        },
                    ) if left_type == **right_elem_type => {
                        inputs[0] = wrap_single_elem(inputs[0].clone(), right_type.clone());
                        Some(right_type.clone())
                    }
                    _ => None,
                };
                if let Some(return_type) = return_type {
                    Ok(return_type)
                } else {
                    return Err(ErrorCode::BindError(format!(
                        "Wrong argument types for function `ArrayCat` ({:?} and {:?})",
                        left_type, right_type
                    ))
                    .into());
                }
            }
            ExprType::Vnode => {
                if inputs.is_empty() {
                    return Err(ErrorCode::BindError(
                        "Function `Vnode` takes at least 1 arguments (0 given)".to_string(),
                    )
                    .into());
                }
                Ok(DataType::Int16)
            }
            _ => {
                // TODO(xiangjin): move variadic functions above as part of `infer_type`, as its
                // interface has been enhanced to support mutating (casting) inputs as well.
                let ret;
                (inputs, ret) = infer_type(func_type, inputs)?;
                Ok(ret)
            }
        }?;
=======
        let return_type = infer_type(func_type, &mut inputs)?;
>>>>>>> d197aceb
        Ok(Self {
            func_type,
            return_type,
            inputs,
        })
    }

    /// Create a cast expr over `child` to `target` type in `allows` context.
    pub fn new_cast(child: ExprImpl, target: DataType, allows: CastContext) -> Result<ExprImpl> {
        if is_row_function(&child) {
            return Self::cast_nested(child, target, allows);
        }
        let source = child.return_type();
        if child.is_null() {
            Ok(Literal::new(None, target).into())
        } else if source == target {
            Ok(child)
        // Casting from unknown is allowed in all context. And PostgreSQL actually does the parsing
        // in frontend.
        } else if child.is_unknown() || cast_ok(&source, &target, allows) {
            Ok(Self {
                func_type: ExprType::Cast,
                return_type: target,
                inputs: vec![child],
            }
            .into())
        } else {
            Err(ErrorCode::BindError(format!(
                "cannot cast type \"{}\" to \"{}\" in {:?} context",
                source, target, allows
            ))
            .into())
        }
    }

    /// Cast a `ROW` expression to the target type. We intentionally disallow casting arbitrary
    /// expressions, like `ROW(1)::STRUCT<i INTEGER>` to `STRUCT<VARCHAR>`, although an integer
    /// is castible to VARCHAR. It's to simply the casting rules.
    fn cast_nested(expr: ExprImpl, target_type: DataType, allows: CastContext) -> Result<ExprImpl> {
        let func = *expr.into_function_call().unwrap();
        let (fields, field_names) = if let DataType::Struct(t) = &target_type {
            (t.fields.clone(), t.field_names.clone())
        } else {
            return Err(ErrorCode::BindError(format!(
                "column is of type '{}' but expression is of type record",
                target_type
            ))
            .into());
        };
        let (func_type, inputs, _) = func.decompose();
        let msg = match fields.len().cmp(&inputs.len()) {
            std::cmp::Ordering::Equal => {
                let inputs = inputs
                    .into_iter()
                    .zip_eq(fields.to_vec())
                    .map(|(e, t)| Self::new_cast(e, t, allows))
                    .collect::<Result<Vec<_>>>()?;
                let return_type = DataType::new_struct(
                    inputs.iter().map(|i| i.return_type()).collect_vec(),
                    field_names,
                );
                return Ok(FunctionCall::new_unchecked(func_type, inputs, return_type).into());
            }
            std::cmp::Ordering::Less => "Input has too few columns.",
            std::cmp::Ordering::Greater => "Input has too many columns.",
        };
        Err(ErrorCode::BindError(format!("cannot cast record to {} ({})", target_type, msg)).into())
    }

    /// Construct a `FunctionCall` expr directly with the provided `return_type`, bypassing type
    /// inference. Use with caution.
    pub fn new_unchecked(
        func_type: ExprType,
        inputs: Vec<ExprImpl>,
        return_type: DataType,
    ) -> Self {
        FunctionCall {
            func_type,
            return_type,
            inputs,
        }
    }

    pub fn decompose(self) -> (ExprType, Vec<ExprImpl>, DataType) {
        (self.func_type, self.inputs, self.return_type)
    }

    pub fn decompose_as_binary(self) -> (ExprType, ExprImpl, ExprImpl) {
        assert_eq!(self.inputs.len(), 2);
        let mut iter = self.inputs.into_iter();
        let left = iter.next().unwrap();
        let right = iter.next().unwrap();
        (self.func_type, left, right)
    }

    pub fn decompose_as_unary(self) -> (ExprType, ExprImpl) {
        assert_eq!(self.inputs.len(), 1);
        let mut iter = self.inputs.into_iter();
        let input = iter.next().unwrap();
        (self.func_type, input)
    }

    pub fn get_expr_type(&self) -> ExprType {
        self.func_type
    }

    /// Get a reference to the function call's inputs.
    pub fn inputs(&self) -> &[ExprImpl] {
        self.inputs.as_ref()
    }

    pub fn inputs_mut(&mut self) -> &mut [ExprImpl] {
        self.inputs.as_mut()
    }
}

impl Expr for FunctionCall {
    fn return_type(&self) -> DataType {
        self.return_type.clone()
    }

    fn to_expr_proto(&self) -> risingwave_pb::expr::ExprNode {
        use risingwave_pb::expr::expr_node::*;
        use risingwave_pb::expr::*;
        ExprNode {
            expr_type: self.get_expr_type().into(),
            return_type: Some(self.return_type().to_protobuf()),
            rex_node: Some(RexNode::FuncCall(FunctionCall {
                children: self.inputs().iter().map(Expr::to_expr_proto).collect(),
            })),
        }
    }
}

pub struct FunctionCallDisplay<'a> {
    pub function_call: &'a FunctionCall,
    pub input_schema: &'a Schema,
}

impl std::fmt::Debug for FunctionCallDisplay<'_> {
    fn fmt(&self, f: &mut std::fmt::Formatter<'_>) -> std::fmt::Result {
        let that = self.function_call;
        match &that.func_type {
            ExprType::Cast => {
                assert_eq!(that.inputs.len(), 1);
                ExprDisplay {
                    expr: &that.inputs[0],
                    input_schema: self.input_schema,
                }
                .fmt(f)?;
                write!(f, "::{:?}", that.return_type)
            }
            ExprType::Add => explain_verbose_binary_op(f, "+", &that.inputs, self.input_schema),
            ExprType::Subtract => {
                explain_verbose_binary_op(f, "-", &that.inputs, self.input_schema)
            }
            ExprType::Multiply => {
                explain_verbose_binary_op(f, "*", &that.inputs, self.input_schema)
            }
            ExprType::Divide => explain_verbose_binary_op(f, "/", &that.inputs, self.input_schema),
            ExprType::Modulus => explain_verbose_binary_op(f, "%", &that.inputs, self.input_schema),
            ExprType::Equal => explain_verbose_binary_op(f, "=", &that.inputs, self.input_schema),
            ExprType::NotEqual => {
                explain_verbose_binary_op(f, "<>", &that.inputs, self.input_schema)
            }
            ExprType::LessThan => {
                explain_verbose_binary_op(f, "<", &that.inputs, self.input_schema)
            }
            ExprType::LessThanOrEqual => {
                explain_verbose_binary_op(f, "<=", &that.inputs, self.input_schema)
            }
            ExprType::GreaterThan => {
                explain_verbose_binary_op(f, ">", &that.inputs, self.input_schema)
            }
            ExprType::GreaterThanOrEqual => {
                explain_verbose_binary_op(f, ">=", &that.inputs, self.input_schema)
            }
            ExprType::And => explain_verbose_binary_op(f, "AND", &that.inputs, self.input_schema),
            ExprType::Or => explain_verbose_binary_op(f, "OR", &that.inputs, self.input_schema),
            ExprType::BitwiseShiftLeft => {
                explain_verbose_binary_op(f, "<<", &that.inputs, self.input_schema)
            }
            ExprType::BitwiseShiftRight => {
                explain_verbose_binary_op(f, ">>", &that.inputs, self.input_schema)
            }
            ExprType::BitwiseAnd => {
                explain_verbose_binary_op(f, "&", &that.inputs, self.input_schema)
            }
            ExprType::BitwiseOr => {
                explain_verbose_binary_op(f, "|", &that.inputs, self.input_schema)
            }
            ExprType::BitwiseXor => {
                explain_verbose_binary_op(f, "#", &that.inputs, self.input_schema)
            }
            _ => {
                let func_name = format!("{:?}", that.func_type);
                let mut builder = f.debug_tuple(&func_name);
                that.inputs.iter().for_each(|child| {
                    builder.field(&ExprDisplay {
                        expr: child,
                        input_schema: self.input_schema,
                    });
                });
                builder.finish()
            }
        }
    }
}

fn explain_verbose_binary_op(
    f: &mut std::fmt::Formatter<'_>,
    op: &str,
    inputs: &[ExprImpl],
    input_schema: &Schema,
) -> std::fmt::Result {
    use std::fmt::Debug;

    assert_eq!(inputs.len(), 2);

    write!(f, "(")?;
    ExprDisplay {
        expr: &inputs[0],
        input_schema,
    }
    .fmt(f)?;
    write!(f, " {} ", op)?;
    ExprDisplay {
        expr: &inputs[1],
        input_schema,
    }
    .fmt(f)?;
    write!(f, ")")?;

    Ok(())
}

fn is_row_function(expr: &ExprImpl) -> bool {
    if let ExprImpl::FunctionCall(func) = expr {
        if func.get_expr_type() == ExprType::Row {
            return true;
        }
    }
    false
}<|MERGE_RESOLUTION|>--- conflicted
+++ resolved
@@ -98,174 +98,7 @@
     // number of arguments are checked
     // [elsewhere](crate::expr::type_inference::build_type_derive_map).
     pub fn new(func_type: ExprType, mut inputs: Vec<ExprImpl>) -> Result<Self> {
-<<<<<<< HEAD
-        let return_type = match func_type {
-            ExprType::Case => {
-                let len = inputs.len();
-                align_types(inputs.iter_mut().enumerate().filter_map(|(i, e)| {
-                    // `Case` organize `inputs` as (cond, res) pairs with a possible `else` res at
-                    // the end. So we align exprs at odd indices as well as the last one when length
-                    // is odd.
-                    match i.is_odd() || len.is_odd() && i == len - 1 {
-                        true => Some(e),
-                        false => None,
-                    }
-                }))
-            }
-            ExprType::In => {
-                align_types(inputs.iter_mut())?;
-                Ok(DataType::Boolean)
-            }
-            ExprType::Coalesce => {
-                if inputs.is_empty() {
-                    return Err(ErrorCode::BindError(format!(
-                        "Function `Coalesce` takes at least {} arguments ({} given)",
-                        1, 0
-                    ))
-                    .into());
-                }
-                align_types(inputs.iter_mut())
-            }
-            ExprType::ConcatWs => {
-                let expected = 2;
-                let actual = inputs.len();
-                if actual < expected {
-                    return Err(ErrorCode::BindError(format!(
-                        "Function `ConcatWs` takes at least {} arguments ({} given)",
-                        expected, actual
-                    ))
-                    .into());
-                }
-
-                inputs = inputs
-                    .into_iter()
-                    .enumerate()
-                    .map(|(i, input)| match i {
-                        // 0-th arg must be string
-                        0 => input.cast_implicit(DataType::Varchar),
-                        // subsequent can be any type, using the output format
-                        _ => input.cast_output(),
-                    })
-                    .try_collect()?;
-                Ok(DataType::Varchar)
-            }
-            ExprType::ConcatOp => {
-                inputs = inputs
-                    .into_iter()
-                    .map(|input| input.cast_explicit(DataType::Varchar))
-                    .try_collect()?;
-                Ok(DataType::Varchar)
-            }
-            ExprType::RegexpMatch => {
-                if inputs.len() < 2 || inputs.len() > 3 {
-                    return Err(ErrorCode::BindError(format!(
-                        "Function `RegexpMatch` takes 2 or 3 arguments ({} given)",
-                        inputs.len()
-                    ))
-                    .into());
-                }
-                if inputs.len() == 3 {
-                    return Err(ErrorCode::NotImplemented(
-                        "flag in regexp_match".to_string(),
-                        4545.into(),
-                    )
-                    .into());
-                }
-                Ok(DataType::List {
-                    datatype: Box::new(DataType::Varchar),
-                })
-            }
-            ExprType::ArrayCat => {
-                if inputs.len() != 2 {
-                    return Err(ErrorCode::BindError(format!(
-                        "Function `ArrayCat` takes 2 arguments ({} given)",
-                        inputs.len()
-                    ))
-                    .into());
-                }
-                let left_type = inputs[0].return_type();
-                let right_type = inputs[1].return_type();
-
-                let wrap_single_elem = |elem, ret_type| -> ExprImpl {
-                    Self {
-                        func_type: ExprType::Array,
-                        return_type: ret_type,
-                        inputs: vec![elem],
-                    }
-                    .into()
-                };
-
-                let return_type = match (&left_type, &right_type) {
-                    (
-                        DataType::List {
-                            datatype: left_elem_type,
-                        },
-                        DataType::List {
-                            datatype: right_elem_type,
-                        },
-                    ) => {
-                        if **left_elem_type == **right_elem_type {
-                            Some(left_type.clone())
-                        } else if **left_elem_type == right_type {
-                            inputs[1] = wrap_single_elem(inputs[1].clone(), left_type.clone());
-                            Some(left_type.clone())
-                        } else if left_type == **right_elem_type {
-                            inputs[0] = wrap_single_elem(inputs[0].clone(), right_type.clone());
-                            Some(right_type.clone())
-                        } else {
-                            None
-                        }
-                    }
-                    (
-                        DataType::List {
-                            datatype: left_elem_type,
-                        },
-                        _,
-                    ) if **left_elem_type == right_type => {
-                        inputs[1] = wrap_single_elem(inputs[1].clone(), left_type.clone());
-                        Some(left_type.clone())
-                    }
-                    (
-                        _,
-                        DataType::List {
-                            datatype: right_elem_type,
-                        },
-                    ) if left_type == **right_elem_type => {
-                        inputs[0] = wrap_single_elem(inputs[0].clone(), right_type.clone());
-                        Some(right_type.clone())
-                    }
-                    _ => None,
-                };
-                if let Some(return_type) = return_type {
-                    Ok(return_type)
-                } else {
-                    return Err(ErrorCode::BindError(format!(
-                        "Wrong argument types for function `ArrayCat` ({:?} and {:?})",
-                        left_type, right_type
-                    ))
-                    .into());
-                }
-            }
-            ExprType::Vnode => {
-                if inputs.is_empty() {
-                    return Err(ErrorCode::BindError(
-                        "Function `Vnode` takes at least 1 arguments (0 given)".to_string(),
-                    )
-                    .into());
-                }
-                Ok(DataType::Int16)
-            }
-            _ => {
-                // TODO(xiangjin): move variadic functions above as part of `infer_type`, as its
-                // interface has been enhanced to support mutating (casting) inputs as well.
-                let ret;
-                (inputs, ret) = infer_type(func_type, inputs)?;
-                Ok(ret)
-            }
-        }?;
-=======
         let return_type = infer_type(func_type, &mut inputs)?;
->>>>>>> d197aceb
         Ok(Self {
             func_type,
             return_type,
