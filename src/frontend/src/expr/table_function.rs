--- conflicted
+++ resolved
@@ -21,12 +21,8 @@
 use risingwave_common::array::arrow::IcebergArrowConvert;
 use risingwave_common::types::{DataType, ScalarImpl, StructType};
 use risingwave_connector::source::iceberg::{
-<<<<<<< HEAD
-    extract_bucket_and_file_name, get_parquet_fields, list_data_directory, new_azblob_operator, new_gcs_operator, new_s3_operator, FileScanBackend
-=======
-    extract_bucket_and_file_name, get_parquet_fields, list_data_directory, new_gcs_operator,
-    new_s3_operator, FileScanBackend,
->>>>>>> 2f9b1d95
+    extract_bucket_and_file_name, get_parquet_fields, list_data_directory, new_azblob_operator,
+    new_gcs_operator, new_s3_operator, FileScanBackend,
 };
 pub use risingwave_pb::expr::table_function::PbType as TableFunctionType;
 use risingwave_pb::expr::PbTableFunction;
@@ -84,21 +80,11 @@
         let return_type = {
             // arguments:
             // file format e.g. parquet
-<<<<<<< HEAD
-            // storage type e.g. s3
-            // s3 region
-            // s3 access key
-            // s3 secret key
-            // file location
-            if args.len() != 6 && args.len() != 5 {
-                return Err(BindError("file_scan function only accepts 6 arguments: file_scan('parquet', 's3', s3 region, s3 access key, s3 secret key, file location)".to_owned()).into());
-=======
             // storage type e.g. s3, gcs
             // For s3: file_scan(file_format, s3, s3_region, s3_access_key, s3_secret_key, file_location_or_directory)
-            // For gcs: file_scan(file_format, gcs, credential, service_account, file_location_or_directory)
+            // For gcs: file_scan(file_format, gcs, credential, file_location_or_directory)
             if args.len() != 6 && args.len() != 4 {
                 return Err(BindError("file_scan function only accepts: file_scan('parquet', 's3', s3 region, s3 access key, s3 secret key, file location) or file_scan('parquet', 'gcs', credential, service_account, file location)".to_owned()).into());
->>>>>>> 2f9b1d95
             }
             let mut eval_args: Vec<String> = vec![];
             for arg in &args {
@@ -147,17 +133,12 @@
             }
 
             if !"s3".eq_ignore_ascii_case(&eval_args[1])
-<<<<<<< HEAD
-                && !"gcs".eq_ignore_ascii_case(&eval_args[1])  && !"azblob".eq_ignore_ascii_case(&eval_args[1])
+                && !"gcs".eq_ignore_ascii_case(&eval_args[1])
+                && !"azblob".eq_ignore_ascii_case(&eval_args[1])
             {
                 return Err(BindError(
-                    "file_scan function only accepts 's3', 'gcs' or 'azblob' as storage type".to_owned(),
-=======
-                && !"gcs".eq_ignore_ascii_case(&eval_args[1])
-            {
-                return Err(BindError(
-                    "file_scan function only accepts 's3' or 'gcs' as storage type".to_owned(),
->>>>>>> 2f9b1d95
+                    "file_scan function only accepts 's3', 'gcs' or 'azblob' as storage type"
+                        .to_owned(),
                 )
                 .into());
             }
@@ -174,17 +155,10 @@
                     if "s3".eq_ignore_ascii_case(&eval_args[1]) {
                         (FileScanBackend::S3, eval_args[5].clone())
                     } else if "gcs".eq_ignore_ascii_case(&eval_args[1]) {
-<<<<<<< HEAD
-                        (FileScanBackend::Gcs, eval_args[4].clone())
-                    }
-                    else if "azblob".eq_ignore_ascii_case(&eval_args[1]) {
+                        (FileScanBackend::Gcs, eval_args[3].clone())
+                    } else if "azblob".eq_ignore_ascii_case(&eval_args[1]) {
                         (FileScanBackend::Azblob, eval_args[5].clone())
-                    }
-                    else {
-=======
-                        (FileScanBackend::Gcs, eval_args[3].clone())
                     } else {
->>>>>>> 2f9b1d95
                         unreachable!();
                     };
                 let op = match file_scan_backend {
@@ -203,28 +177,19 @@
                         let (bucket, _) =
                             extract_bucket_and_file_name(&input_file_location, &file_scan_backend)?;
 
-<<<<<<< HEAD
-                        new_gcs_operator(
+                        new_gcs_operator(eval_args[2].clone(), bucket.clone())?
+                    }
+                    FileScanBackend::Azblob => {
+                        let (bucket, _) =
+                            extract_bucket_and_file_name(&input_file_location, &file_scan_backend)?;
+
+                        new_azblob_operator(
                             eval_args[2].clone(),
                             eval_args[3].clone(),
+                            eval_args[4].clone(),
                             bucket.clone(),
                         )?
                     }
-                    FileScanBackend::Azblob =>{
-                        let (bucket, _) =
-                        extract_bucket_and_file_name(&input_file_location, &file_scan_backend)?;
-
-                    new_azblob_operator(
-                        eval_args[2].clone(),
-                        eval_args[3].clone(),
-                        eval_args[4].clone(),
-                        bucket.clone(),
-                    )?
-                    },
-=======
-                        new_gcs_operator(eval_args[2].clone(), bucket.clone())?
-                    }
->>>>>>> 2f9b1d95
                 };
                 let files = if input_file_location.ends_with('/') {
                     let files = tokio::task::block_in_place(|| {
@@ -280,12 +245,8 @@
                     // if the file location is a directory, we need to remove the last argument and add all files in the directory as arguments
                     match file_scan_backend {
                         FileScanBackend::S3 => args.remove(5),
-<<<<<<< HEAD
-                        FileScanBackend::Gcs => args.remove(4),
+                        FileScanBackend::Gcs => args.remove(3),
                         FileScanBackend::Azblob => args.remove(5),
-=======
-                        FileScanBackend::Gcs => args.remove(3),
->>>>>>> 2f9b1d95
                     };
                     for file in files {
                         args.push(ExprImpl::Literal(Box::new(Literal::new(
