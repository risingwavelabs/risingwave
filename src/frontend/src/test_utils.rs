// Copyright 2023 RisingWave Labs
//
// Licensed under the Apache License, Version 2.0 (the "License");
// you may not use this file except in compliance with the License.
// You may obtain a copy of the License at
//
//     http://www.apache.org/licenses/LICENSE-2.0
//
// Unless required by applicable law or agreed to in writing, software
// distributed under the License is distributed on an "AS IS" BASIS,
// WITHOUT WARRANTIES OR CONDITIONS OF ANY KIND, either express or implied.
// See the License for the specific language governing permissions and
// limitations under the License.

use std::collections::HashMap;
use std::io::Write;
use std::sync::atomic::{AtomicU32, Ordering};
use std::sync::Arc;

use futures_async_stream::for_await;
use parking_lot::RwLock;
use pgwire::pg_response::StatementType;
use pgwire::pg_server::{BoxedError, SessionId, SessionManager, UserAuthenticator};
use pgwire::types::Row;
use risingwave_common::catalog::{
    FunctionId, IndexId, TableId, DEFAULT_DATABASE_NAME, DEFAULT_SCHEMA_NAME, DEFAULT_SUPER_USER,
<<<<<<< HEAD
    DEFAULT_SUPER_USER_ID, PG_CATALOG_SCHEMA_ID, START_TABLE_ID, START_USER_ID,
=======
    DEFAULT_SUPER_USER_ID, NON_RESERVED_USER_ID, PG_CATALOG_SCHEMA_NAME, RW_CATALOG_SCHEMA_NAME,
>>>>>>> a32320ae
};
use risingwave_common::error::Result;
use risingwave_common::system_param::reader::SystemParamsReader;
use risingwave_common::util::column_index_mapping::ColIndexMapping;
use risingwave_pb::backup_service::MetaSnapshotMetadata;
use risingwave_pb::catalog::table::OptionalAssociatedSourceId;
use risingwave_pb::catalog::{
    PbDatabase, PbFunction, PbIndex, PbSchema, PbSink, PbSource, PbTable, PbView,
};
use risingwave_pb::ddl_service::{create_connection_request, DdlProgress};
use risingwave_pb::hummock::HummockSnapshot;
use risingwave_pb::meta::list_table_fragments_response::TableFragmentInfo;
use risingwave_pb::meta::{CreatingJobInfo, SystemParams};
use risingwave_pb::stream_plan::StreamFragmentGraph;
use risingwave_pb::user::update_user_request::UpdateField;
use risingwave_pb::user::{GrantPrivilege, UserInfo};
use risingwave_rpc_client::error::Result as RpcResult;
use tempfile::{Builder, NamedTempFile};

use crate::catalog::catalog_service::CatalogWriter;
use crate::catalog::root_catalog::Catalog;
use crate::catalog::{ConnectionId, DatabaseId, SchemaId};
use crate::handler::RwPgResponse;
use crate::meta_client::FrontendMetaClient;
use crate::session::{AuthContext, FrontendEnv, SessionImpl};
use crate::user::user_manager::UserInfoManager;
use crate::user::user_service::UserInfoWriter;
use crate::user::UserId;
use crate::FrontendOpts;

/// An embedded frontend without starting meta and without starting frontend as a tcp server.
pub struct LocalFrontend {
    pub opts: FrontendOpts,
    env: FrontendEnv,
}

impl SessionManager for LocalFrontend {
    type Session = SessionImpl;

    fn connect(
        &self,
        _database: &str,
        _user_name: &str,
    ) -> std::result::Result<Arc<Self::Session>, BoxedError> {
        Ok(self.session_ref())
    }

    fn cancel_queries_in_session(&self, _session_id: SessionId) {
        unreachable!()
    }

    fn cancel_creating_jobs_in_session(&self, _session_id: SessionId) {
        unreachable!()
    }

    fn end_session(&self, _session: &Self::Session) {
        unreachable!()
    }
}

impl LocalFrontend {
    #[expect(clippy::unused_async)]
    pub async fn new(opts: FrontendOpts) -> Self {
        let env = FrontendEnv::mock();
        Self { opts, env }
    }

    pub async fn run_sql(
        &self,
        sql: impl Into<String>,
    ) -> std::result::Result<RwPgResponse, Box<dyn std::error::Error + Send + Sync>> {
        let sql = sql.into();
        self.session_ref().run_statement(sql.as_str(), vec![]).await
    }

    pub async fn run_user_sql(
        &self,
        sql: impl Into<String>,
        database: String,
        user_name: String,
        user_id: UserId,
    ) -> std::result::Result<RwPgResponse, Box<dyn std::error::Error + Send + Sync>> {
        let sql = sql.into();
        self.session_user_ref(database, user_name, user_id)
            .run_statement(sql.as_str(), vec![])
            .await
    }

    pub async fn query_formatted_result(&self, sql: impl Into<String>) -> Vec<String> {
        let mut rsp = self.run_sql(sql).await.unwrap();
        let mut res = vec![];
        #[for_await]
        for row_set in rsp.values_stream() {
            for row in row_set.unwrap() {
                res.push(format!("{:?}", row));
            }
        }
        res
    }

    pub async fn get_explain_output(&self, sql: impl Into<String>) -> String {
        let mut rsp = self.run_sql(sql).await.unwrap();
        assert_eq!(rsp.stmt_type(), StatementType::EXPLAIN);
        let mut res = String::new();
        #[for_await]
        for row_set in rsp.values_stream() {
            for row in row_set.unwrap() {
                let row: Row = row;
                let row = row.values()[0].as_ref().unwrap();
                res += std::str::from_utf8(row).unwrap();
                res += "\n";
            }
        }
        res
    }

    pub fn session_ref(&self) -> Arc<SessionImpl> {
        self.session_user_ref(
            DEFAULT_DATABASE_NAME.to_string(),
            DEFAULT_SUPER_USER.to_string(),
            DEFAULT_SUPER_USER_ID,
        )
    }

    pub fn session_user_ref(
        &self,
        database: String,
        user_name: String,
        user_id: UserId,
    ) -> Arc<SessionImpl> {
        Arc::new(SessionImpl::new(
            self.env.clone(),
            Arc::new(AuthContext::new(database, user_name, user_id)),
            UserAuthenticator::None,
            // Local Frontend use a non-sense id.
            (0, 0),
        ))
    }
}

pub async fn get_explain_output(mut rsp: RwPgResponse) -> String {
    if rsp.stmt_type() != StatementType::EXPLAIN {
        panic!("RESPONSE INVALID: {rsp:?}");
    }
    let mut res = String::new();
    #[for_await]
    for row_set in rsp.values_stream() {
        for row in row_set.unwrap() {
            let row: Row = row;
            let row = row.values()[0].as_ref().unwrap();
            res += std::str::from_utf8(row).unwrap();
            res += "\n";
        }
    }
    res
}

pub struct MockCatalogWriter {
    catalog: Arc<RwLock<Catalog>>,
    id: AtomicU32,
    table_id_to_schema_id: RwLock<HashMap<u32, SchemaId>>,
    schema_id_to_database_id: RwLock<HashMap<u32, DatabaseId>>,
}

#[async_trait::async_trait]
impl CatalogWriter for MockCatalogWriter {
    async fn create_database(&self, db_name: &str, owner: UserId) -> Result<()> {
        let database_id = self.gen_id();
        self.catalog.write().create_database(&PbDatabase {
            name: db_name.to_string(),
            id: database_id,
            owner,
        });
        self.create_schema(database_id, DEFAULT_SCHEMA_NAME, owner)
            .await?;
<<<<<<< HEAD
=======
        self.create_schema(database_id, PG_CATALOG_SCHEMA_NAME, owner)
            .await?;
        self.create_schema(database_id, RW_CATALOG_SCHEMA_NAME, owner)
            .await?;
>>>>>>> a32320ae
        Ok(())
    }

    async fn create_schema(
        &self,
        db_id: DatabaseId,
        schema_name: &str,
        owner: UserId,
    ) -> Result<()> {
        let id = self.gen_id();
        self.catalog.write().create_schema(&PbSchema {
            id,
            name: schema_name.to_string(),
            database_id: db_id,
            owner,
        });
        self.add_schema_id(id, db_id);
        Ok(())
    }

    async fn create_materialized_view(
        &self,
        mut table: PbTable,
        _graph: StreamFragmentGraph,
    ) -> Result<()> {
        table.id = self.gen_id();
        self.catalog.write().create_table(&table);
        self.add_table_or_source_id(table.id, table.schema_id, table.database_id);
        Ok(())
    }

    async fn create_view(&self, mut view: PbView) -> Result<()> {
        view.id = self.gen_id();
        self.catalog.write().create_view(&view);
        self.add_table_or_source_id(view.id, view.schema_id, view.database_id);
        Ok(())
    }

    async fn create_table(
        &self,
        source: Option<PbSource>,
        mut table: PbTable,
        graph: StreamFragmentGraph,
    ) -> Result<()> {
        if let Some(source) = source {
            let source_id = self.create_source_inner(source)?;
            table.optional_associated_source_id =
                Some(OptionalAssociatedSourceId::AssociatedSourceId(source_id));
        }
        self.create_materialized_view(table, graph).await?;
        Ok(())
    }

    async fn replace_table(
        &self,
        table: PbTable,
        _graph: StreamFragmentGraph,
        _mapping: ColIndexMapping,
    ) -> Result<()> {
        self.catalog.write().update_table(&table);
        Ok(())
    }

    async fn create_source(&self, source: PbSource) -> Result<()> {
        self.create_source_inner(source).map(|_| ())
    }

    async fn create_sink(&self, sink: PbSink, graph: StreamFragmentGraph) -> Result<()> {
        self.create_sink_inner(sink, graph)
    }

    async fn create_index(
        &self,
        mut index: PbIndex,
        mut index_table: PbTable,
        _graph: StreamFragmentGraph,
    ) -> Result<()> {
        index_table.id = self.gen_id();
        self.catalog.write().create_table(&index_table);
        self.add_table_or_index_id(
            index_table.id,
            index_table.schema_id,
            index_table.database_id,
        );

        index.id = index_table.id;
        index.index_table_id = index_table.id;
        self.catalog.write().create_index(&index);
        Ok(())
    }

    async fn create_function(&self, _function: PbFunction) -> Result<()> {
        unreachable!()
    }

    async fn create_connection(
        &self,
        _connection_name: String,
        _database_id: u32,
        _schema_id: u32,
        _owner_id: u32,
        _connection: create_connection_request::Payload,
    ) -> Result<()> {
        unreachable!()
    }

    async fn drop_table(&self, source_id: Option<u32>, table_id: TableId) -> Result<()> {
        if let Some(source_id) = source_id {
            self.drop_table_or_source_id(source_id);
        }
        let (database_id, schema_id) = self.drop_table_or_source_id(table_id.table_id);
        let indexes =
            self.catalog
                .read()
                .get_all_indexes_related_to_object(database_id, schema_id, table_id);
        for index in indexes {
            self.drop_index(index.id).await?;
        }
        self.catalog
            .write()
            .drop_table(database_id, schema_id, table_id);
        if let Some(source_id) = source_id {
            self.catalog
                .write()
                .drop_source(database_id, schema_id, source_id);
        }
        Ok(())
    }

    async fn drop_view(&self, _view_id: u32) -> Result<()> {
        unreachable!()
    }

    async fn drop_materialized_view(&self, table_id: TableId) -> Result<()> {
        let (database_id, schema_id) = self.drop_table_or_source_id(table_id.table_id);
        let indexes =
            self.catalog
                .read()
                .get_all_indexes_related_to_object(database_id, schema_id, table_id);
        for index in indexes {
            self.drop_index(index.id).await?;
        }
        self.catalog
            .write()
            .drop_table(database_id, schema_id, table_id);
        Ok(())
    }

    async fn drop_source(&self, source_id: u32) -> Result<()> {
        let (database_id, schema_id) = self.drop_table_or_source_id(source_id);
        self.catalog
            .write()
            .drop_source(database_id, schema_id, source_id);
        Ok(())
    }

    async fn drop_sink(&self, sink_id: u32) -> Result<()> {
        let (database_id, schema_id) = self.drop_table_or_sink_id(sink_id);
        self.catalog
            .write()
            .drop_sink(database_id, schema_id, sink_id);
        Ok(())
    }

    async fn drop_index(&self, index_id: IndexId) -> Result<()> {
        let &schema_id = self
            .table_id_to_schema_id
            .read()
            .get(&index_id.index_id)
            .unwrap();
        let database_id = self.get_database_id_by_schema(schema_id);

        let index = {
            let catalog_reader = self.catalog.read();
            let schema_catalog = catalog_reader
                .get_schema_by_id(&database_id, &schema_id)
                .unwrap();
            schema_catalog.get_index_by_id(&index_id).unwrap().clone()
        };

        let index_table_id = index.index_table.id;
        let (database_id, schema_id) = self.drop_table_or_index_id(index_id.index_id);
        self.catalog
            .write()
            .drop_index(database_id, schema_id, index_id);
        self.catalog
            .write()
            .drop_table(database_id, schema_id, index_table_id);
        Ok(())
    }

    async fn drop_function(&self, _function_id: FunctionId) -> Result<()> {
        unreachable!()
    }

    async fn drop_connection(&self, _connection_id: ConnectionId) -> Result<()> {
        unreachable!()
    }

    async fn drop_database(&self, database_id: u32) -> Result<()> {
        self.catalog.write().drop_database(database_id);
        Ok(())
    }

    async fn drop_schema(&self, schema_id: u32) -> Result<()> {
        let database_id = self.drop_schema_id(schema_id);
        self.catalog.write().drop_schema(database_id, schema_id);
        Ok(())
    }

    async fn alter_table_name(&self, table_id: u32, table_name: &str) -> Result<()> {
        self.catalog
            .write()
            .alter_table_name_by_id(&table_id.into(), table_name);
        Ok(())
    }

    async fn alter_view_name(&self, _view_id: u32, _view_name: &str) -> Result<()> {
        unreachable!()
    }

    async fn alter_index_name(&self, _index_id: u32, _index_name: &str) -> Result<()> {
        unreachable!()
    }

    async fn alter_sink_name(&self, _sink_id: u32, _sink_name: &str) -> Result<()> {
        unreachable!()
    }

    async fn alter_source_name(&self, _source_id: u32, _source_name: &str) -> Result<()> {
        unreachable!()
    }
}

impl MockCatalogWriter {
    pub fn new(catalog: Arc<RwLock<Catalog>>) -> Self {
        catalog.write().create_database(&PbDatabase {
            id: 0,
            name: DEFAULT_DATABASE_NAME.to_string(),
            owner: DEFAULT_SUPER_USER_ID,
        });
        catalog.write().create_schema(&PbSchema {
            id: 1,
            name: DEFAULT_SCHEMA_NAME.to_string(),
            database_id: 0,
            owner: DEFAULT_SUPER_USER_ID,
        });
<<<<<<< HEAD
        let mut map: HashMap<u32, DatabaseId> = HashMap::new();
        map.insert(1_u32, 0_u32);
        map.insert(PG_CATALOG_SCHEMA_ID, 0_u32);
        Self {
            catalog,
            id: AtomicU32::new(START_TABLE_ID as u32),
=======
        catalog.write().create_schema(&PbSchema {
            id: 2,
            name: PG_CATALOG_SCHEMA_NAME.to_string(),
            database_id: 0,
            owner: DEFAULT_SUPER_USER_ID,
        });
        catalog.write().create_schema(&PbSchema {
            id: 3,
            name: RW_CATALOG_SCHEMA_NAME.to_string(),
            database_id: 0,
            owner: DEFAULT_SUPER_USER_ID,
        });
        let mut map: HashMap<u32, DatabaseId> = HashMap::new();
        map.insert(1_u32, 0_u32);
        map.insert(2_u32, 0_u32);
        map.insert(3_u32, 0_u32);
        Self {
            catalog,
            id: AtomicU32::new(3),
>>>>>>> a32320ae
            table_id_to_schema_id: Default::default(),
            schema_id_to_database_id: RwLock::new(map),
        }
    }

    fn gen_id(&self) -> u32 {
        // Since the 0 value is `dev` schema and database, so jump out the 0 value.
        self.id.fetch_add(1, Ordering::SeqCst) + 1
    }

    fn add_table_or_source_id(&self, table_id: u32, schema_id: SchemaId, _database_id: DatabaseId) {
        self.table_id_to_schema_id
            .write()
            .insert(table_id, schema_id);
    }

    fn drop_table_or_source_id(&self, table_id: u32) -> (DatabaseId, SchemaId) {
        let schema_id = self
            .table_id_to_schema_id
            .write()
            .remove(&table_id)
            .unwrap();
        (self.get_database_id_by_schema(schema_id), schema_id)
    }

    fn add_table_or_sink_id(&self, table_id: u32, schema_id: SchemaId, _database_id: DatabaseId) {
        self.table_id_to_schema_id
            .write()
            .insert(table_id, schema_id);
    }

    fn add_table_or_index_id(&self, table_id: u32, schema_id: SchemaId, _database_id: DatabaseId) {
        self.table_id_to_schema_id
            .write()
            .insert(table_id, schema_id);
    }

    fn drop_table_or_sink_id(&self, table_id: u32) -> (DatabaseId, SchemaId) {
        let schema_id = self
            .table_id_to_schema_id
            .write()
            .remove(&table_id)
            .unwrap();
        (self.get_database_id_by_schema(schema_id), schema_id)
    }

    fn drop_table_or_index_id(&self, table_id: u32) -> (DatabaseId, SchemaId) {
        let schema_id = self
            .table_id_to_schema_id
            .write()
            .remove(&table_id)
            .unwrap();
        (self.get_database_id_by_schema(schema_id), schema_id)
    }

    fn add_schema_id(&self, schema_id: u32, database_id: DatabaseId) {
        self.schema_id_to_database_id
            .write()
            .insert(schema_id, database_id);
    }

    fn drop_schema_id(&self, schema_id: u32) -> DatabaseId {
        self.schema_id_to_database_id
            .write()
            .remove(&schema_id)
            .unwrap()
    }

    fn create_source_inner(&self, mut source: PbSource) -> Result<u32> {
        source.id = self.gen_id();
        self.catalog.write().create_source(&source);
        self.add_table_or_source_id(source.id, source.schema_id, source.database_id);
        Ok(source.id)
    }

    fn create_sink_inner(&self, mut sink: PbSink, _graph: StreamFragmentGraph) -> Result<()> {
        sink.id = self.gen_id();
        self.catalog.write().create_sink(&sink);
        self.add_table_or_sink_id(sink.id, sink.schema_id, sink.database_id);
        Ok(())
    }

    fn get_database_id_by_schema(&self, schema_id: u32) -> DatabaseId {
        *self
            .schema_id_to_database_id
            .read()
            .get(&schema_id)
            .unwrap()
    }
}

pub struct MockUserInfoWriter {
    id: AtomicU32,
    user_info: Arc<RwLock<UserInfoManager>>,
}

#[async_trait::async_trait]
impl UserInfoWriter for MockUserInfoWriter {
    async fn create_user(&self, user: UserInfo) -> Result<()> {
        let mut user = user;
        user.id = self.gen_id();
        self.user_info.write().create_user(user);
        Ok(())
    }

    async fn drop_user(&self, id: UserId) -> Result<()> {
        self.user_info.write().drop_user(id);
        Ok(())
    }

    async fn update_user(
        &self,
        update_user: UserInfo,
        update_fields: Vec<UpdateField>,
    ) -> Result<()> {
        let mut lock = self.user_info.write();
        let id = update_user.get_id();
        let old_name = lock.get_user_name_by_id(id).unwrap();
        let mut user_info = lock.get_user_by_name(&old_name).unwrap().clone();
        update_fields.into_iter().for_each(|field| match field {
            UpdateField::Super => user_info.is_super = update_user.is_super,
            UpdateField::Login => user_info.can_login = update_user.can_login,
            UpdateField::CreateDb => user_info.can_create_db = update_user.can_create_db,
            UpdateField::CreateUser => user_info.can_create_user = update_user.can_create_user,
            UpdateField::AuthInfo => user_info.auth_info = update_user.auth_info.clone(),
            UpdateField::Rename => user_info.name = update_user.name.clone(),
            UpdateField::Unspecified => unreachable!(),
        });
        lock.update_user(update_user);
        Ok(())
    }

    /// In `MockUserInfoWriter`, we don't support expand privilege with `GrantAllTables` and
    /// `GrantAllSources` when grant privilege to user.
    async fn grant_privilege(
        &self,
        users: Vec<UserId>,
        privileges: Vec<GrantPrivilege>,
        with_grant_option: bool,
        _grantor: UserId,
    ) -> Result<()> {
        let privileges = privileges
            .into_iter()
            .map(|mut p| {
                p.action_with_opts
                    .iter_mut()
                    .for_each(|ao| ao.with_grant_option = with_grant_option);
                p
            })
            .collect::<Vec<_>>();
        for user_id in users {
            if let Some(u) = self.user_info.write().get_user_mut(user_id) {
                u.grant_privileges.extend(privileges.clone());
            }
        }
        Ok(())
    }

    /// In `MockUserInfoWriter`, we don't support expand privilege with `RevokeAllTables` and
    /// `RevokeAllSources` when revoke privilege from user.
    async fn revoke_privilege(
        &self,
        users: Vec<UserId>,
        privileges: Vec<GrantPrivilege>,
        _granted_by: Option<UserId>,
        _revoke_by: UserId,
        revoke_grant_option: bool,
        _cascade: bool,
    ) -> Result<()> {
        for user_id in users {
            if let Some(u) = self.user_info.write().get_user_mut(user_id) {
                u.grant_privileges.iter_mut().for_each(|p| {
                    for rp in &privileges {
                        if rp.object != p.object {
                            continue;
                        }
                        if revoke_grant_option {
                            for ao in &mut p.action_with_opts {
                                if rp
                                    .action_with_opts
                                    .iter()
                                    .any(|rao| rao.action == ao.action)
                                {
                                    ao.with_grant_option = false;
                                }
                            }
                        } else {
                            p.action_with_opts.retain(|po| {
                                rp.action_with_opts
                                    .iter()
                                    .all(|rao| rao.action != po.action)
                            });
                        }
                    }
                });
                u.grant_privileges
                    .retain(|p| !p.action_with_opts.is_empty());
            }
        }
        Ok(())
    }
}

impl MockUserInfoWriter {
    pub fn new(user_info: Arc<RwLock<UserInfoManager>>) -> Self {
        user_info.write().create_user(UserInfo {
            id: DEFAULT_SUPER_USER_ID,
            name: DEFAULT_SUPER_USER.to_string(),
            is_super: true,
            can_create_db: true,
            can_create_user: true,
            can_login: true,
            ..Default::default()
        });
        Self {
            user_info,
            id: AtomicU32::new(START_USER_ID as u32),
        }
    }

    fn gen_id(&self) -> u32 {
        self.id.fetch_add(1, Ordering::SeqCst)
    }
}

pub struct MockFrontendMetaClient {}

#[async_trait::async_trait]
impl FrontendMetaClient for MockFrontendMetaClient {
    async fn pin_snapshot(&self) -> RpcResult<HummockSnapshot> {
        Ok(HummockSnapshot {
            committed_epoch: 0,
            current_epoch: 0,
        })
    }

    async fn get_epoch(&self) -> RpcResult<HummockSnapshot> {
        Ok(HummockSnapshot {
            committed_epoch: 0,
            current_epoch: 0,
        })
    }

    async fn flush(&self, _checkpoint: bool) -> RpcResult<HummockSnapshot> {
        Ok(HummockSnapshot {
            committed_epoch: 0,
            current_epoch: 0,
        })
    }

    async fn cancel_creating_jobs(&self, _infos: Vec<CreatingJobInfo>) -> RpcResult<()> {
        Ok(())
    }

    async fn list_table_fragments(
        &self,
        _table_ids: &[u32],
    ) -> RpcResult<HashMap<u32, TableFragmentInfo>> {
        Ok(HashMap::default())
    }

    async fn unpin_snapshot(&self) -> RpcResult<()> {
        Ok(())
    }

    async fn unpin_snapshot_before(&self, _epoch: u64) -> RpcResult<()> {
        Ok(())
    }

    async fn list_meta_snapshots(&self) -> RpcResult<Vec<MetaSnapshotMetadata>> {
        Ok(vec![])
    }

    async fn get_system_params(&self) -> RpcResult<SystemParamsReader> {
        Ok(SystemParams::default().into())
    }

    async fn set_system_param(&self, _param: String, _value: Option<String>) -> RpcResult<()> {
        Ok(())
    }

    async fn list_ddl_progress(&self) -> RpcResult<Vec<DdlProgress>> {
        Ok(vec![])
    }
}

#[cfg(test)]
pub static PROTO_FILE_DATA: &str = r#"
    syntax = "proto3";
    package test;
    message TestRecord {
      int32 id = 1;
      Country country = 3;
      int64 zipcode = 4;
      float rate = 5;
    }
    message Country {
      string address = 1;
      City city = 2;
      string zipcode = 3;
    }
    message City {
      string address = 1;
      string zipcode = 2;
    }"#;

/// Returns the file.
/// (`NamedTempFile` will automatically delete the file when it goes out of scope.)
pub fn create_proto_file(proto_data: &str) -> NamedTempFile {
    let in_file = Builder::new()
        .prefix("temp")
        .suffix(".proto")
        .rand_bytes(8)
        .tempfile()
        .unwrap();

    let out_file = Builder::new()
        .prefix("temp")
        .suffix(".pb")
        .rand_bytes(8)
        .tempfile()
        .unwrap();

    let mut file = in_file.as_file();
    file.write_all(proto_data.as_ref())
        .expect("writing binary to test file");
    file.flush().expect("flush temp file failed");
    let include_path = in_file
        .path()
        .parent()
        .unwrap()
        .to_string_lossy()
        .into_owned();
    let out_path = out_file.path().to_string_lossy().into_owned();
    let in_path = in_file.path().to_string_lossy().into_owned();
    let mut compile = std::process::Command::new("protoc");

    let out = compile
        .arg("--include_imports")
        .arg("-I")
        .arg(include_path)
        .arg(format!("--descriptor_set_out={}", out_path))
        .arg(in_path)
        .output()
        .expect("failed to compile proto");
    if !out.status.success() {
        panic!("compile proto failed \n output: {:?}", out);
    }
    out_file
}<|MERGE_RESOLUTION|>--- conflicted
+++ resolved
@@ -24,11 +24,8 @@
 use pgwire::types::Row;
 use risingwave_common::catalog::{
     FunctionId, IndexId, TableId, DEFAULT_DATABASE_NAME, DEFAULT_SCHEMA_NAME, DEFAULT_SUPER_USER,
-<<<<<<< HEAD
-    DEFAULT_SUPER_USER_ID, PG_CATALOG_SCHEMA_ID, START_TABLE_ID, START_USER_ID,
-=======
-    DEFAULT_SUPER_USER_ID, NON_RESERVED_USER_ID, PG_CATALOG_SCHEMA_NAME, RW_CATALOG_SCHEMA_NAME,
->>>>>>> a32320ae
+    DEFAULT_SUPER_USER_ID, PG_CATALOG_SCHEMA_ID, PG_CATALOG_SCHEMA_NAME, RW_CATALOG_SCHEMA_ID,
+    RW_CATALOG_SCHEMA_NAME, START_TABLE_ID, START_USER_ID,
 };
 use risingwave_common::error::Result;
 use risingwave_common::system_param::reader::SystemParamsReader;
@@ -204,13 +201,10 @@
         });
         self.create_schema(database_id, DEFAULT_SCHEMA_NAME, owner)
             .await?;
-<<<<<<< HEAD
-=======
         self.create_schema(database_id, PG_CATALOG_SCHEMA_NAME, owner)
             .await?;
         self.create_schema(database_id, RW_CATALOG_SCHEMA_NAME, owner)
             .await?;
->>>>>>> a32320ae
         Ok(())
     }
 
@@ -458,34 +452,13 @@
             database_id: 0,
             owner: DEFAULT_SUPER_USER_ID,
         });
-<<<<<<< HEAD
         let mut map: HashMap<u32, DatabaseId> = HashMap::new();
         map.insert(1_u32, 0_u32);
-        map.insert(PG_CATALOG_SCHEMA_ID, 0_u32);
+        map.insert(PG_CATALOG_SCHEMA_ID as u32, 0_u32);
+        map.insert(RW_CATALOG_SCHEMA_ID as u32, 0_u32);
         Self {
             catalog,
             id: AtomicU32::new(START_TABLE_ID as u32),
-=======
-        catalog.write().create_schema(&PbSchema {
-            id: 2,
-            name: PG_CATALOG_SCHEMA_NAME.to_string(),
-            database_id: 0,
-            owner: DEFAULT_SUPER_USER_ID,
-        });
-        catalog.write().create_schema(&PbSchema {
-            id: 3,
-            name: RW_CATALOG_SCHEMA_NAME.to_string(),
-            database_id: 0,
-            owner: DEFAULT_SUPER_USER_ID,
-        });
-        let mut map: HashMap<u32, DatabaseId> = HashMap::new();
-        map.insert(1_u32, 0_u32);
-        map.insert(2_u32, 0_u32);
-        map.insert(3_u32, 0_u32);
-        Self {
-            catalog,
-            id: AtomicU32::new(3),
->>>>>>> a32320ae
             table_id_to_schema_id: Default::default(),
             schema_id_to_database_id: RwLock::new(map),
         }
