// Copyright 2023 RisingWave Labs
//
// Licensed under the Apache License, Version 2.0 (the "License");
// you may not use this file except in compliance with the License.
// You may obtain a copy of the License at
//
//     http://www.apache.org/licenses/LICENSE-2.0
//
// Unless required by applicable law or agreed to in writing, software
// distributed under the License is distributed on an "AS IS" BASIS,
// WITHOUT WARRANTIES OR CONDITIONS OF ANY KIND, either express or implied.
// See the License for the specific language governing permissions and
// limitations under the License.

#![allow(clippy::derive_partial_eq_without_eq)]
#![allow(rustdoc::private_intra_doc_links)]
#![feature(map_try_insert)]
#![feature(negative_impls)]
#![feature(generators)]
#![feature(proc_macro_hygiene, stmt_expr_attributes)]
#![feature(trait_alias)]
#![feature(drain_filter)]
#![feature(if_let_guard)]
#![feature(let_chains)]
#![feature(assert_matches)]
#![feature(lint_reasons)]
#![feature(box_patterns)]
#![feature(once_cell)]
#![feature(result_option_inspect)]
#![feature(macro_metavar_expr)]
#![recursion_limit = "256"]

#[macro_use]
mod catalog;
pub use catalog::TableCatalog;
mod binder;
pub use binder::{bind_data_type, Binder};
pub mod expr;
pub mod handler;
pub use handler::PgResponseStream;
mod observer;
mod optimizer;
pub use optimizer::{OptimizerContext, OptimizerContextRef, PlanRef};
mod planner;
pub use planner::Planner;
#[expect(dead_code)]
mod scheduler;
pub mod session;
mod stream_fragmenter;
use risingwave_common_proc_macro::OverrideConfig;
pub use stream_fragmenter::build_graph;
mod utils;
pub use utils::{explain_stream_graph, WithOptions};
mod meta_client;
pub mod test_utils;
mod user;

pub mod health_service;
mod monitor;

use std::ffi::OsString;
use std::iter;
use std::sync::Arc;

use clap::Parser;
use pgwire::pg_server::pg_serve;
use session::SessionManagerImpl;

/// Command-line arguments for frontend-node.
#[derive(Parser, Clone, Debug)]
pub struct FrontendOpts {
    // TODO: rename to listen_addr and separate out the port.
    /// The address that this service listens to.
    /// Usually the localhost + desired port.
    #[clap(long, alias = "host", default_value = "127.0.0.1:4566")]
    pub listen_addr: String,

    /// The address for contacting this instance of the service.
    /// This would be synonymous with the service's "public address"
    /// or "identifying address".
    /// Optional, we will use listen_addr if not specified.
    #[clap(long, alias = "client-address")]
    pub advertise_addr: Option<String>,

    // TODO: This is currently unused.
    #[clap(long)]
    pub port: Option<u16>,

    /// The address via which we will attempt to connect to a leader meta node.
    #[clap(long, default_value = "http://127.0.0.1:5690")]
    pub meta_addr: String,

    #[clap(long, default_value = "127.0.0.1:2222")]
    pub prometheus_listener_addr: String,

    #[clap(long, default_value = "127.0.0.1:6786")]
    pub health_check_listener_addr: String,

    /// The path of `risingwave.toml` configuration file.
    ///
    /// If empty, default configuration values will be used.
    ///
    /// Note that internal system parameters should be defined in the configuration file at
    /// [`risingwave_common::config`] instead of command line arguments.
    #[clap(long, default_value = "")]
    pub config_path: String,

    #[clap(flatten)]
    override_opts: OverrideConfigOpts,
}

/// Command-line arguments for frontend-node that overrides the config file.
#[derive(Parser, Clone, Debug, OverrideConfig)]
struct OverrideConfigOpts {
    /// Used for control the metrics level, similar to log level.
    /// 0 = close metrics
    /// >0 = open metrics
    #[clap(long)]
    #[override_opts(path = server.metrics_level)]
    pub metrics_level: Option<u32>,
}

impl Default for FrontendOpts {
    fn default() -> Self {
        FrontendOpts::parse_from(iter::empty::<OsString>())
    }
}

use std::future::Future;
use std::pin::Pin;

use pgwire::pg_protocol::TlsConfig;

/// Start frontend
pub fn start(opts: FrontendOpts) -> Pin<Box<dyn Future<Output = ()> + Send>> {
    // WARNING: don't change the function signature. Making it `async fn` will cause
    // slow compile in release mode.
    Box::pin(async move {
<<<<<<< HEAD
        let session_mgr = Arc::new(SessionManagerImpl::new(&opts).await.unwrap());
        pg_serve(
            &opts.listen_addr,
            session_mgr,
            Some(TlsConfig::new_default()),
        )
        .await
        .unwrap();
=======
        let addr = opts.host.clone();
        let session_mgr = Arc::new(SessionManagerImpl::new(opts).await.unwrap());
        pg_serve(&addr, session_mgr, Some(TlsConfig::new_default()))
            .await
            .unwrap();
>>>>>>> e7fe72b0
    })
}<|MERGE_RESOLUTION|>--- conflicted
+++ resolved
@@ -136,7 +136,6 @@
     // WARNING: don't change the function signature. Making it `async fn` will cause
     // slow compile in release mode.
     Box::pin(async move {
-<<<<<<< HEAD
         let session_mgr = Arc::new(SessionManagerImpl::new(&opts).await.unwrap());
         pg_serve(
             &opts.listen_addr,
@@ -145,12 +144,5 @@
         )
         .await
         .unwrap();
-=======
-        let addr = opts.host.clone();
-        let session_mgr = Arc::new(SessionManagerImpl::new(opts).await.unwrap());
-        pg_serve(&addr, session_mgr, Some(TlsConfig::new_default()))
-            .await
-            .unwrap();
->>>>>>> e7fe72b0
     })
 }