// Copyright 2024 RisingWave Labs
//
// Licensed under the Apache License, Version 2.0 (the "License");
// you may not use this file except in compliance with the License.
// You may obtain a copy of the License at
//
//     http://www.apache.org/licenses/LICENSE-2.0
//
// Unless required by applicable law or agreed to in writing, software
// distributed under the License is distributed on an "AS IS" BASIS,
// WITHOUT WARRANTIES OR CONDITIONS OF ANY KIND, either express or implied.
// See the License for the specific language governing permissions and
// limitations under the License.

#![allow(clippy::derive_partial_eq_without_eq)]
#![feature(map_try_insert)]
#![feature(negative_impls)]
#![feature(coroutines)]
#![feature(proc_macro_hygiene, stmt_expr_attributes)]
#![feature(trait_alias)]
#![feature(extract_if)]
#![feature(if_let_guard)]
#![feature(let_chains)]
#![feature(assert_matches)]
#![feature(lint_reasons)]
#![feature(box_patterns)]
#![feature(lazy_cell)]
#![feature(macro_metavar_expr)]
#![feature(min_specialization)]
#![feature(extend_one)]
#![feature(type_alias_impl_trait)]
#![feature(impl_trait_in_assoc_type)]
#![feature(result_flattening)]
#![feature(error_generic_member_access)]
#![feature(round_ties_even)]
#![feature(iterator_try_collect)]
#![feature(used_with_arg)]
#![recursion_limit = "256"]

#[cfg(test)]
risingwave_expr_impl::enable!();

#[macro_use]
mod catalog;
pub use catalog::TableCatalog;
mod binder;
pub use binder::{bind_data_type, Binder};
pub mod expr;
pub mod handler;
pub use handler::PgResponseStream;
mod observer;
pub mod optimizer;
pub use optimizer::{Explain, OptimizerContext, OptimizerContextRef, PlanRef};
mod planner;
pub use planner::Planner;
mod scheduler;
pub mod session;
mod stream_fragmenter;
use risingwave_common::config::{MetricLevel, OverrideConfig};
use risingwave_common::util::meta_addr::MetaAddressStrategy;
pub use stream_fragmenter::build_graph;
mod utils;
pub use utils::{explain_stream_graph, WithOptions};
pub(crate) mod error;
mod meta_client;
pub mod test_utils;
mod user;

pub mod health_service;
mod monitor;

mod telemetry;

use std::ffi::OsString;
use std::iter;
use std::sync::Arc;

use clap::Parser;
use pgwire::pg_server::pg_serve;
use session::SessionManagerImpl;

/// Command-line arguments for frontend-node.
#[derive(Parser, Clone, Debug, OverrideConfig)]
#[command(
    version,
    about = "The stateless proxy that parses SQL queries and performs planning and optimizations of query jobs"
)]
pub struct FrontendOpts {
    // TODO: rename to listen_addr and separate out the port.
    /// The address that this service listens to.
    /// Usually the localhost + desired port.
    #[clap(long, env = "RW_LISTEN_ADDR", default_value = "127.0.0.1:4566")]
    pub listen_addr: String,

    /// The address for contacting this instance of the service.
    /// This would be synonymous with the service's "public address"
    /// or "identifying address".
    /// Optional, we will use `listen_addr` if not specified.
    #[clap(long, env = "RW_ADVERTISE_ADDR")]
    pub advertise_addr: Option<String>,

<<<<<<< HEAD
=======
    // TODO(eric): Remove me
    // TODO: This is currently unused.
    #[clap(long, env = "RW_PORT")]
    pub port: Option<u16>,

>>>>>>> f3ebeaaf
    /// The address via which we will attempt to connect to a leader meta node.
    #[clap(long, env = "RW_META_ADDR", default_value = "http://127.0.0.1:5690")]
    pub meta_addr: MetaAddressStrategy,

    /// We will start a http server at this address via `MetricsManager`.
    /// Then the prometheus instance will poll the metrics from this address.
    #[clap(
        long,
        env = "RW_PROMETHEUS_LISTENER_ADDR",
        default_value = "127.0.0.1:2222"
    )]
    pub prometheus_listener_addr: String,

    #[clap(
        long,
        env = "RW_HEALTH_CHECK_LISTENER_ADDR",
        default_value = "127.0.0.1:6786"
    )]
    pub health_check_listener_addr: String,

    /// The path of `risingwave.toml` configuration file.
    ///
    /// If empty, default configuration values will be used.
    ///
    /// Note that internal system parameters should be defined in the configuration file at
    /// [`risingwave_common::config`] instead of command line arguments.
    #[clap(long, env = "RW_CONFIG_PATH", default_value = "")]
    pub config_path: String,

    /// Used for control the metrics level, similar to log level.
    /// 0 = disable metrics
    /// >0 = enable metrics
    #[clap(long, hide = true, env = "RW_METRICS_LEVEL")]
    #[override_opts(path = server.metrics_level)]
    pub metrics_level: Option<MetricLevel>,

    #[clap(long, hide = true, env = "RW_ENABLE_BARRIER_READ")]
    #[override_opts(path = batch.enable_barrier_read)]
    pub enable_barrier_read: Option<bool>,
}

impl risingwave_common::opts::Opts for FrontendOpts {
    fn name() -> &'static str {
        "frontend"
    }

    fn meta_addr(&self) -> MetaAddressStrategy {
        self.meta_addr.clone()
    }
}

impl Default for FrontendOpts {
    fn default() -> Self {
        FrontendOpts::parse_from(iter::empty::<OsString>())
    }
}

use std::future::Future;
use std::pin::Pin;

use pgwire::pg_protocol::TlsConfig;

/// Start frontend
pub fn start(opts: FrontendOpts) -> Pin<Box<dyn Future<Output = ()> + Send>> {
    // WARNING: don't change the function signature. Making it `async fn` will cause
    // slow compile in release mode.
    Box::pin(async move {
        let listen_addr = opts.listen_addr.clone();
        let session_mgr = Arc::new(SessionManagerImpl::new(opts).await.unwrap());
        pg_serve(&listen_addr, session_mgr, TlsConfig::new_default())
            .await
            .unwrap();
    })
}<|MERGE_RESOLUTION|>--- conflicted
+++ resolved
@@ -99,14 +99,6 @@
     #[clap(long, env = "RW_ADVERTISE_ADDR")]
     pub advertise_addr: Option<String>,
 
-<<<<<<< HEAD
-=======
-    // TODO(eric): Remove me
-    // TODO: This is currently unused.
-    #[clap(long, env = "RW_PORT")]
-    pub port: Option<u16>,
-
->>>>>>> f3ebeaaf
     /// The address via which we will attempt to connect to a leader meta node.
     #[clap(long, env = "RW_META_ADDR", default_value = "http://127.0.0.1:5690")]
     pub meta_addr: MetaAddressStrategy,
