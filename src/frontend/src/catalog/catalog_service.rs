// Copyright 2024 RisingWave Labs
//
// Licensed under the Apache License, Version 2.0 (the "License");
// you may not use this file except in compliance with the License.
// You may obtain a copy of the License at
//
//     http://www.apache.org/licenses/LICENSE-2.0
//
// Unless required by applicable law or agreed to in writing, software
// distributed under the License is distributed on an "AS IS" BASIS,
// WITHOUT WARRANTIES OR CONDITIONS OF ANY KIND, either express or implied.
// See the License for the specific language governing permissions and
// limitations under the License.

use std::sync::Arc;

use anyhow::anyhow;
use parking_lot::lock_api::ArcRwLockReadGuard;
use parking_lot::{RawRwLock, RwLock};
use risingwave_common::catalog::{CatalogVersion, FunctionId, IndexId};
use risingwave_common::error::Result;
use risingwave_common::util::column_index_mapping::ColIndexMapping;
use risingwave_pb::catalog::{
    PbComment, PbCreateType, PbDatabase, PbFunction, PbIndex, PbSchema, PbSink, PbSource, PbTable,
    PbView,
};
use risingwave_pb::ddl_service::alter_owner_request::Object;
use risingwave_pb::ddl_service::{
    alter_name_request, alter_set_schema_request, create_connection_request, PbReplaceTablePlan,
    PbTableJobType, ReplaceTablePlan,
};
use risingwave_pb::meta::PbTableParallelism;
use risingwave_pb::stream_plan::StreamFragmentGraph;
use risingwave_rpc_client::MetaClient;
use tokio::sync::watch::Receiver;

use super::root_catalog::Catalog;
use super::{DatabaseId, TableId};
use crate::user::UserId;

pub type CatalogReadGuard = ArcRwLockReadGuard<RawRwLock, Catalog>;

/// [`CatalogReader`] can read catalog from local catalog and force the holder can not modify it.
#[derive(Clone)]
pub struct CatalogReader(Arc<RwLock<Catalog>>);
impl CatalogReader {
    pub fn new(inner: Arc<RwLock<Catalog>>) -> Self {
        CatalogReader(inner)
    }

    pub fn read_guard(&self) -> CatalogReadGuard {
        // Make this recursive so that one can get this guard in the same thread without fear.
        self.0.read_arc_recursive()
    }
}

/// [`CatalogWriter`] initiate DDL operations (create table/schema/database/function/connection).
/// It will only send rpc to meta and get the catalog version as response.
/// Then it will wait for the local catalog to be synced to the version, which is performed by
/// [observer](`crate::observer::FrontendObserverNode`).
#[async_trait::async_trait]
pub trait CatalogWriter: Send + Sync {
    async fn create_database(&self, db_name: &str, owner: UserId) -> Result<()>;

    async fn create_schema(
        &self,
        db_id: DatabaseId,
        schema_name: &str,
        owner: UserId,
    ) -> Result<()>;

    async fn create_view(&self, view: PbView) -> Result<()>;

    async fn create_materialized_view(
        &self,
        table: PbTable,
        graph: StreamFragmentGraph,
    ) -> Result<()>;

    async fn create_table(
        &self,
        source: Option<PbSource>,
        table: PbTable,
        graph: StreamFragmentGraph,
        job_type: PbTableJobType,
    ) -> Result<()>;

    async fn replace_table(
        &self,
        source: Option<PbSource>,
        table: PbTable,
        graph: StreamFragmentGraph,
        mapping: ColIndexMapping,
    ) -> Result<()>;

    async fn alter_source_column(&self, source: PbSource) -> Result<()>;

    async fn create_index(
        &self,
        index: PbIndex,
        table: PbTable,
        graph: StreamFragmentGraph,
    ) -> Result<()>;

    async fn create_source(&self, source: PbSource) -> Result<()>;

    async fn create_source_with_graph(
        &self,
        source: PbSource,
        graph: StreamFragmentGraph,
    ) -> Result<()>;

    async fn create_sink(
        &self,
        sink: PbSink,
        graph: StreamFragmentGraph,
        affected_table_change: Option<PbReplaceTablePlan>,
    ) -> Result<()>;

    async fn create_function(&self, function: PbFunction) -> Result<()>;

    async fn create_connection(
        &self,
        connection_name: String,
        database_id: u32,
        schema_id: u32,
        owner_id: u32,
        connection: create_connection_request::Payload,
    ) -> Result<()>;

    async fn comment_on(&self, comment: PbComment) -> Result<()>;

    async fn drop_table(
        &self,
        source_id: Option<u32>,
        table_id: TableId,
        cascade: bool,
    ) -> Result<()>;

    async fn drop_materialized_view(&self, table_id: TableId, cascade: bool) -> Result<()>;

    async fn drop_view(&self, view_id: u32, cascade: bool) -> Result<()>;

    async fn drop_source(&self, source_id: u32, cascade: bool) -> Result<()>;

    async fn drop_sink(
        &self,
        sink_id: u32,
        cascade: bool,
        affected_table_change: Option<PbReplaceTablePlan>,
    ) -> Result<()>;

    async fn drop_database(&self, database_id: u32) -> Result<()>;

    async fn drop_schema(&self, schema_id: u32) -> Result<()>;

    async fn drop_index(&self, index_id: IndexId, cascade: bool) -> Result<()>;

    async fn drop_function(&self, function_id: FunctionId) -> Result<()>;

    async fn drop_connection(&self, connection_id: u32) -> Result<()>;

    async fn alter_table_name(&self, table_id: u32, table_name: &str) -> Result<()>;

    async fn alter_view_name(&self, view_id: u32, view_name: &str) -> Result<()>;

    async fn alter_index_name(&self, index_id: u32, index_name: &str) -> Result<()>;

    async fn alter_sink_name(&self, sink_id: u32, sink_name: &str) -> Result<()>;

    async fn alter_source_name(&self, source_id: u32, source_name: &str) -> Result<()>;

    async fn alter_schema_name(&self, schema_id: u32, schema_name: &str) -> Result<()>;

    async fn alter_database_name(&self, database_id: u32, database_name: &str) -> Result<()>;

    async fn alter_owner(&self, object: Object, owner_id: u32) -> Result<()>;

<<<<<<< HEAD
    async fn alter_source_format_encode(&self, source: PbSource) -> Result<()>;
=======
    async fn alter_parallelism(&self, table_id: u32, parallelism: PbTableParallelism)
        -> Result<()>;
>>>>>>> c749f7b9

    async fn alter_set_schema(
        &self,
        object: alter_set_schema_request::Object,
        new_schema_id: u32,
    ) -> Result<()>;
}

#[derive(Clone)]
pub struct CatalogWriterImpl {
    meta_client: MetaClient,
    catalog_updated_rx: Receiver<CatalogVersion>,
}

#[async_trait::async_trait]
impl CatalogWriter for CatalogWriterImpl {
    async fn create_database(&self, db_name: &str, owner: UserId) -> Result<()> {
        let version = self
            .meta_client
            .create_database(PbDatabase {
                name: db_name.to_string(),
                id: 0,
                owner,
            })
            .await?;
        self.wait_version(version).await
    }

    async fn create_schema(
        &self,
        db_id: DatabaseId,
        schema_name: &str,
        owner: UserId,
    ) -> Result<()> {
        let version = self
            .meta_client
            .create_schema(PbSchema {
                id: 0,
                name: schema_name.to_string(),
                database_id: db_id,
                owner,
            })
            .await?;
        self.wait_version(version).await
    }

    // TODO: maybe here to pass a materialize plan node
    async fn create_materialized_view(
        &self,
        table: PbTable,
        graph: StreamFragmentGraph,
    ) -> Result<()> {
        let create_type = table.get_create_type().unwrap_or(PbCreateType::Foreground);
        let version = self
            .meta_client
            .create_materialized_view(table, graph)
            .await?;
        if matches!(create_type, PbCreateType::Foreground) {
            self.wait_version(version).await?
        }
        Ok(())
    }

    async fn create_view(&self, view: PbView) -> Result<()> {
        let version = self.meta_client.create_view(view).await?;
        self.wait_version(version).await
    }

    async fn create_index(
        &self,
        index: PbIndex,
        table: PbTable,
        graph: StreamFragmentGraph,
    ) -> Result<()> {
        let version = self.meta_client.create_index(index, table, graph).await?;
        self.wait_version(version).await
    }

    async fn create_table(
        &self,
        source: Option<PbSource>,
        table: PbTable,
        graph: StreamFragmentGraph,
        job_type: PbTableJobType,
    ) -> Result<()> {
        let version = self
            .meta_client
            .create_table(source, table, graph, job_type)
            .await?;
        self.wait_version(version).await
    }

    async fn alter_source_column(&self, source: PbSource) -> Result<()> {
        let version = self.meta_client.alter_source_column(source).await?;
        self.wait_version(version).await
    }

    async fn replace_table(
        &self,
        source: Option<PbSource>,
        table: PbTable,
        graph: StreamFragmentGraph,
        mapping: ColIndexMapping,
    ) -> Result<()> {
        let version = self
            .meta_client
            .replace_table(source, table, graph, mapping)
            .await?;
        self.wait_version(version).await
    }

    async fn create_source(&self, source: PbSource) -> Result<()> {
        let version = self.meta_client.create_source(source).await?;
        self.wait_version(version).await
    }

    async fn create_source_with_graph(
        &self,
        source: PbSource,
        graph: StreamFragmentGraph,
    ) -> Result<()> {
        let version = self
            .meta_client
            .create_source_with_graph(source, graph)
            .await?;
        self.wait_version(version).await
    }

    async fn create_sink(
        &self,
        sink: PbSink,
        graph: StreamFragmentGraph,
        affected_table_change: Option<ReplaceTablePlan>,
    ) -> Result<()> {
        let version = self
            .meta_client
            .create_sink(sink, graph, affected_table_change)
            .await?;
        self.wait_version(version).await
    }

    async fn create_function(&self, function: PbFunction) -> Result<()> {
        let version = self.meta_client.create_function(function).await?;
        self.wait_version(version).await
    }

    async fn create_connection(
        &self,
        connection_name: String,
        database_id: u32,
        schema_id: u32,
        owner_id: u32,
        connection: create_connection_request::Payload,
    ) -> Result<()> {
        let version = self
            .meta_client
            .create_connection(
                connection_name,
                database_id,
                schema_id,
                owner_id,
                connection,
            )
            .await?;
        self.wait_version(version).await
    }

    async fn comment_on(&self, comment: PbComment) -> Result<()> {
        let version = self.meta_client.comment_on(comment).await?;
        self.wait_version(version).await
    }

    async fn drop_table(
        &self,
        source_id: Option<u32>,
        table_id: TableId,
        cascade: bool,
    ) -> Result<()> {
        let version = self
            .meta_client
            .drop_table(source_id, table_id, cascade)
            .await?;
        self.wait_version(version).await
    }

    async fn drop_materialized_view(&self, table_id: TableId, cascade: bool) -> Result<()> {
        let version = self
            .meta_client
            .drop_materialized_view(table_id, cascade)
            .await?;
        self.wait_version(version).await
    }

    async fn drop_view(&self, view_id: u32, cascade: bool) -> Result<()> {
        let version = self.meta_client.drop_view(view_id, cascade).await?;
        self.wait_version(version).await
    }

    async fn drop_source(&self, source_id: u32, cascade: bool) -> Result<()> {
        let version = self.meta_client.drop_source(source_id, cascade).await?;
        self.wait_version(version).await
    }

    async fn drop_sink(
        &self,
        sink_id: u32,
        cascade: bool,
        affected_table_change: Option<ReplaceTablePlan>,
    ) -> Result<()> {
        let version = self
            .meta_client
            .drop_sink(sink_id, cascade, affected_table_change)
            .await?;
        self.wait_version(version).await
    }

    async fn drop_index(&self, index_id: IndexId, cascade: bool) -> Result<()> {
        let version = self.meta_client.drop_index(index_id, cascade).await?;
        self.wait_version(version).await
    }

    async fn drop_function(&self, function_id: FunctionId) -> Result<()> {
        let version = self.meta_client.drop_function(function_id).await?;
        self.wait_version(version).await
    }

    async fn drop_schema(&self, schema_id: u32) -> Result<()> {
        let version = self.meta_client.drop_schema(schema_id).await?;
        self.wait_version(version).await
    }

    async fn drop_database(&self, database_id: u32) -> Result<()> {
        let version = self.meta_client.drop_database(database_id).await?;
        self.wait_version(version).await
    }

    async fn drop_connection(&self, connection_id: u32) -> Result<()> {
        let version = self.meta_client.drop_connection(connection_id).await?;
        self.wait_version(version).await
    }

    async fn alter_table_name(&self, table_id: u32, table_name: &str) -> Result<()> {
        let version = self
            .meta_client
            .alter_name(alter_name_request::Object::TableId(table_id), table_name)
            .await?;
        self.wait_version(version).await
    }

    async fn alter_view_name(&self, view_id: u32, view_name: &str) -> Result<()> {
        let version = self
            .meta_client
            .alter_name(alter_name_request::Object::ViewId(view_id), view_name)
            .await?;
        self.wait_version(version).await
    }

    async fn alter_index_name(&self, index_id: u32, index_name: &str) -> Result<()> {
        let version = self
            .meta_client
            .alter_name(alter_name_request::Object::IndexId(index_id), index_name)
            .await?;
        self.wait_version(version).await
    }

    async fn alter_sink_name(&self, sink_id: u32, sink_name: &str) -> Result<()> {
        let version = self
            .meta_client
            .alter_name(alter_name_request::Object::SinkId(sink_id), sink_name)
            .await?;
        self.wait_version(version).await
    }

    async fn alter_source_name(&self, source_id: u32, source_name: &str) -> Result<()> {
        let version = self
            .meta_client
            .alter_name(alter_name_request::Object::SourceId(source_id), source_name)
            .await?;
        self.wait_version(version).await
    }

    async fn alter_schema_name(&self, schema_id: u32, schema_name: &str) -> Result<()> {
        let version = self
            .meta_client
            .alter_name(alter_name_request::Object::SchemaId(schema_id), schema_name)
            .await?;
        self.wait_version(version).await
    }

    async fn alter_database_name(&self, database_id: u32, database_name: &str) -> Result<()> {
        let version = self
            .meta_client
            .alter_name(
                alter_name_request::Object::DatabaseId(database_id),
                database_name,
            )
            .await?;
        self.wait_version(version).await
    }

    async fn alter_owner(&self, object: Object, owner_id: u32) -> Result<()> {
        let version = self.meta_client.alter_owner(object, owner_id).await?;
        self.wait_version(version).await
    }

    async fn alter_set_schema(
        &self,
        object: alter_set_schema_request::Object,
        new_schema_id: u32,
    ) -> Result<()> {
        let version = self
            .meta_client
            .alter_set_schema(object, new_schema_id)
            .await?;
        self.wait_version(version).await
    }

<<<<<<< HEAD
    async fn alter_source_format_encode(&self, source: PbSource) -> Result<()> {
        let version = self.meta_client.alter_source_format_encode(source).await?;
        self.wait_version(version).await
=======
    async fn alter_parallelism(
        &self,
        table_id: u32,
        parallelism: PbTableParallelism,
    ) -> Result<()> {
        self.meta_client
            .alter_parallelism(table_id, parallelism)
            .await
            .map_err(|e| anyhow!(e))?;

        Ok(())
>>>>>>> c749f7b9
    }
}

impl CatalogWriterImpl {
    pub fn new(meta_client: MetaClient, catalog_updated_rx: Receiver<CatalogVersion>) -> Self {
        Self {
            meta_client,
            catalog_updated_rx,
        }
    }

    async fn wait_version(&self, version: CatalogVersion) -> Result<()> {
        let mut rx = self.catalog_updated_rx.clone();
        while *rx.borrow_and_update() < version {
            rx.changed().await.map_err(|e| anyhow!(e))?;
        }
        Ok(())
    }
}<|MERGE_RESOLUTION|>--- conflicted
+++ resolved
@@ -176,12 +176,10 @@
 
     async fn alter_owner(&self, object: Object, owner_id: u32) -> Result<()>;
 
-<<<<<<< HEAD
     async fn alter_source_format_encode(&self, source: PbSource) -> Result<()>;
-=======
+
     async fn alter_parallelism(&self, table_id: u32, parallelism: PbTableParallelism)
         -> Result<()>;
->>>>>>> c749f7b9
 
     async fn alter_set_schema(
         &self,
@@ -499,11 +497,10 @@
         self.wait_version(version).await
     }
 
-<<<<<<< HEAD
     async fn alter_source_format_encode(&self, source: PbSource) -> Result<()> {
         let version = self.meta_client.alter_source_format_encode(source).await?;
         self.wait_version(version).await
-=======
+
     async fn alter_parallelism(
         &self,
         table_id: u32,
@@ -515,7 +512,6 @@
             .map_err(|e| anyhow!(e))?;
 
         Ok(())
->>>>>>> c749f7b9
     }
 }
 
