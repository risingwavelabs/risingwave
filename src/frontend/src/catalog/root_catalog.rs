// Copyright 2023 RisingWave Labs
//
// Licensed under the Apache License, Version 2.0 (the "License");
// you may not use this file except in compliance with the License.
// You may obtain a copy of the License at
//
//     http://www.apache.org/licenses/LICENSE-2.0
//
// Unless required by applicable law or agreed to in writing, software
// distributed under the License is distributed on an "AS IS" BASIS,
// WITHOUT WARRANTIES OR CONDITIONS OF ANY KIND, either express or implied.
// See the License for the specific language governing permissions and
// limitations under the License.

use std::collections::HashMap;
use std::sync::Arc;

use itertools::Itertools;
use risingwave_common::catalog::{CatalogVersion, FunctionId, IndexId, TableId};
use risingwave_common::session_config::{SearchPath, USER_NAME_WILD_CARD};
use risingwave_common::types::DataType;
use risingwave_connector::sink::catalog::SinkCatalog;
use risingwave_pb::catalog::{
    PbConnection, PbDatabase, PbFunction, PbIndex, PbSchema, PbSink, PbSource, PbTable, PbView,
};

use super::function_catalog::FunctionCatalog;
use super::source_catalog::SourceCatalog;
use super::system_catalog::get_sys_catalogs_in_schema;
use super::view_catalog::ViewCatalog;
use super::{CatalogError, CatalogResult, SinkId, SourceId, ViewId};
use crate::catalog::connection_catalog::ConnectionCatalog;
use crate::catalog::database_catalog::DatabaseCatalog;
use crate::catalog::schema_catalog::SchemaCatalog;
use crate::catalog::system_catalog::SystemCatalog;
use crate::catalog::table_catalog::TableCatalog;
use crate::catalog::{ConnectionId, DatabaseId, IndexCatalog, SchemaId};

#[derive(Copy, Clone)]
pub enum SchemaPath<'a> {
    Name(&'a str),
    /// (search_path, user_name).
    Path(&'a SearchPath, &'a str),
}

impl<'a> SchemaPath<'a> {
    pub fn new(
        schema_name: Option<&'a str>,
        search_path: &'a SearchPath,
        user_name: &'a str,
    ) -> Self {
        match schema_name {
            Some(schema_name) => SchemaPath::Name(schema_name),
            None => SchemaPath::Path(search_path, user_name),
        }
    }

    /// Call function `f` for each schema name. Return the first `Some` result.
    pub fn try_find<T, E>(
        &self,
        mut f: impl FnMut(&str) -> Result<Option<T>, E>,
    ) -> Result<Option<(T, &'a str)>, E> {
        match self {
            SchemaPath::Name(schema_name) => Ok(f(schema_name)?.map(|t| (t, *schema_name))),
            SchemaPath::Path(search_path, user_name) => {
                for schema_name in search_path.path() {
                    let mut schema_name: &str = schema_name;
                    if schema_name == USER_NAME_WILD_CARD {
                        schema_name = user_name;
                    }
                    if let Ok(Some(res)) = f(schema_name) {
                        return Ok(Some((res, schema_name)));
                    }
                }
                Ok(None)
            }
        }
    }
}

/// Root catalog of database catalog. It manages all database/schema/table in memory on frontend.
/// It is protected by a `RwLock`. Only [`crate::observer::FrontendObserverNode`]
/// will acquire the write lock and sync it with the meta catalog. In other situations, it is
/// read only.
///
/// - catalog (root catalog)
///   - database catalog
///     - schema catalog
///       - function catalog
///       - table/sink/source/index/view catalog
///        - column catalog
pub struct Catalog {
    version: CatalogVersion,
    database_by_name: HashMap<String, DatabaseCatalog>,
    db_name_by_id: HashMap<DatabaseId, String>,
    /// all table catalogs in the cluster identified by universal unique table id.
<<<<<<< HEAD
    table_by_id: HashMap<TableId, Arc<TableCatalog>>,
=======
    table_by_id: HashMap<TableId, TableCatalog>,
    connection_by_id: HashMap<ConnectionId, ConnectionCatalog>,
    connection_id_by_name: HashMap<String, ConnectionId>,
>>>>>>> f1b7942b
}

#[expect(clippy::derivable_impls)]
impl Default for Catalog {
    fn default() -> Self {
        Self {
            version: 0,
            database_by_name: HashMap::new(),
            db_name_by_id: HashMap::new(),
            table_by_id: HashMap::new(),
            connection_by_id: HashMap::new(), // TODO: move to schema_catalog
            connection_id_by_name: HashMap::new(), // TODO: move to schema_catalog
        }
    }
}

impl Catalog {
    fn get_database_mut(&mut self, db_id: DatabaseId) -> Option<&mut DatabaseCatalog> {
        let name = self.db_name_by_id.get(&db_id)?;
        self.database_by_name.get_mut(name)
    }

    pub fn clear(&mut self) {
        self.database_by_name.clear();
        self.db_name_by_id.clear();
        self.table_by_id.clear();
    }

    pub fn create_database(&mut self, db: &PbDatabase) {
        let name = db.name.clone();
        let id = db.id;

        self.database_by_name
            .try_insert(name.clone(), db.into())
            .unwrap();
        self.db_name_by_id.try_insert(id, name).unwrap();
    }

    pub fn create_schema(&mut self, proto: &PbSchema) {
        self.get_database_mut(proto.database_id)
            .unwrap()
            .create_schema(proto);

        if let Some(sys_tables) = get_sys_catalogs_in_schema(proto.name.as_str()) {
            sys_tables.into_iter().for_each(|sys_table| {
                self.get_database_mut(proto.database_id)
                    .unwrap()
                    .get_schema_mut(proto.id)
                    .unwrap()
                    .create_sys_table(sys_table);
            });
        }
    }

    pub fn create_table(&mut self, proto: &PbTable) {
        let table = self
            .get_database_mut(proto.database_id)
            .unwrap()
            .get_schema_mut(proto.schema_id)
            .unwrap()
            .create_table(proto);
        self.table_by_id.insert(proto.id.into(), table);
    }

    pub fn create_index(&mut self, proto: &PbIndex) {
        self.get_database_mut(proto.database_id)
            .unwrap()
            .get_schema_mut(proto.schema_id)
            .unwrap()
            .create_index(proto);
    }

    pub fn create_source(&mut self, proto: &PbSource) {
        self.get_database_mut(proto.database_id)
            .unwrap()
            .get_schema_mut(proto.schema_id)
            .unwrap()
            .create_source(proto);
    }

    pub fn create_sink(&mut self, proto: &PbSink) {
        self.get_database_mut(proto.database_id)
            .unwrap()
            .get_schema_mut(proto.schema_id)
            .unwrap()
            .create_sink(proto);
    }

    pub fn create_view(&mut self, proto: &PbView) {
        self.get_database_mut(proto.database_id)
            .unwrap()
            .get_schema_mut(proto.schema_id)
            .unwrap()
            .create_view(proto);
    }

    pub fn create_function(&mut self, proto: &PbFunction) {
        self.get_database_mut(proto.database_id)
            .unwrap()
            .get_schema_mut(proto.schema_id)
            .unwrap()
            .create_function(proto);
    }

    pub fn create_connection(&mut self, proto: &PbConnection) {
        let name = proto.name.clone();
        let id = proto.id;

        self.connection_by_id.try_insert(id, proto.into()).unwrap();
        self.connection_id_by_name.try_insert(name, id).unwrap();
    }

    pub fn drop_connection(&mut self, connection_name: &str) {
        let id = self.connection_id_by_name.remove(connection_name).unwrap();
        let _connection = self.connection_by_id.remove(&id).unwrap();
    }

    pub fn drop_database(&mut self, db_id: DatabaseId) {
        let name = self.db_name_by_id.remove(&db_id).unwrap();
        let database = self.database_by_name.remove(&name).unwrap();
        database.iter_all_table_ids().for_each(|table| {
            self.table_by_id.remove(&table);
        });
    }

    pub fn drop_schema(&mut self, db_id: DatabaseId, schema_id: SchemaId) {
        self.get_database_mut(db_id).unwrap().drop_schema(schema_id);
    }

    pub fn drop_table(&mut self, db_id: DatabaseId, schema_id: SchemaId, tb_id: TableId) {
        self.table_by_id.remove(&tb_id);
        self.get_database_mut(db_id)
            .unwrap()
            .get_schema_mut(schema_id)
            .unwrap()
            .drop_table(tb_id);
    }

    pub fn update_table(&mut self, proto: &PbTable) {
        let table = self
            .get_database_mut(proto.database_id)
            .unwrap()
            .get_schema_mut(proto.schema_id)
            .unwrap()
            .update_table(proto);
        self.table_by_id.insert(proto.id.into(), table);
    }

    pub fn update_index(&mut self, proto: &PbIndex) {
        self.get_database_mut(proto.database_id)
            .unwrap()
            .get_schema_mut(proto.schema_id)
            .unwrap()
            .update_index(proto);
    }

    pub fn drop_source(&mut self, db_id: DatabaseId, schema_id: SchemaId, source_id: SourceId) {
        self.get_database_mut(db_id)
            .unwrap()
            .get_schema_mut(schema_id)
            .unwrap()
            .drop_source(source_id);
    }

    pub fn update_source(&mut self, proto: &PbSource) {
        self.get_database_mut(proto.database_id)
            .unwrap()
            .get_schema_mut(proto.schema_id)
            .unwrap()
            .update_source(proto);
    }

    pub fn drop_sink(&mut self, db_id: DatabaseId, schema_id: SchemaId, sink_id: SinkId) {
        self.get_database_mut(db_id)
            .unwrap()
            .get_schema_mut(schema_id)
            .unwrap()
            .drop_sink(sink_id);
    }

    pub fn update_sink(&mut self, proto: &PbSink) {
        self.get_database_mut(proto.database_id)
            .unwrap()
            .get_schema_mut(proto.schema_id)
            .unwrap()
            .update_sink(proto);
    }

    pub fn drop_index(&mut self, db_id: DatabaseId, schema_id: SchemaId, index_id: IndexId) {
        self.get_database_mut(db_id)
            .unwrap()
            .get_schema_mut(schema_id)
            .unwrap()
            .drop_index(index_id);
    }

    pub fn drop_view(&mut self, db_id: DatabaseId, schema_id: SchemaId, view_id: ViewId) {
        self.get_database_mut(db_id)
            .unwrap()
            .get_schema_mut(schema_id)
            .unwrap()
            .drop_view(view_id);
    }

    pub fn update_view(&mut self, proto: &PbView) {
        self.get_database_mut(proto.database_id)
            .unwrap()
            .get_schema_mut(proto.schema_id)
            .unwrap()
            .update_view(proto);
    }

    pub fn drop_function(
        &mut self,
        db_id: DatabaseId,
        schema_id: SchemaId,
        function_id: FunctionId,
    ) {
        self.get_database_mut(db_id)
            .unwrap()
            .get_schema_mut(schema_id)
            .unwrap()
            .drop_function(function_id);
    }

    pub fn get_database_by_name(&self, db_name: &str) -> CatalogResult<&DatabaseCatalog> {
        self.database_by_name
            .get(db_name)
            .ok_or_else(|| CatalogError::NotFound("database", db_name.to_string()))
    }

    pub fn get_database_by_id(&self, db_id: &DatabaseId) -> CatalogResult<&DatabaseCatalog> {
        let db_name = self
            .db_name_by_id
            .get(db_id)
            .ok_or_else(|| CatalogError::NotFound("db_id", db_id.to_string()))?;
        self.database_by_name
            .get(db_name)
            .ok_or_else(|| CatalogError::NotFound("database", db_name.to_string()))
    }

    pub fn get_all_schema_names(&self, db_name: &str) -> CatalogResult<Vec<String>> {
        Ok(self.get_database_by_name(db_name)?.get_all_schema_names())
    }

    pub fn get_all_schema_info(&self, db_name: &str) -> CatalogResult<Vec<PbSchema>> {
        Ok(self.get_database_by_name(db_name)?.get_all_schema_info())
    }

    pub fn iter_schemas(
        &self,
        db_name: &str,
    ) -> CatalogResult<impl Iterator<Item = &SchemaCatalog>> {
        Ok(self.get_database_by_name(db_name)?.iter_schemas())
    }

    pub fn get_all_database_names(&self) -> Vec<String> {
        self.database_by_name.keys().cloned().collect_vec()
    }

    pub fn get_schema_by_name(
        &self,
        db_name: &str,
        schema_name: &str,
    ) -> CatalogResult<&SchemaCatalog> {
        self.get_database_by_name(db_name)?
            .get_schema_by_name(schema_name)
            .ok_or_else(|| CatalogError::NotFound("schema", schema_name.to_string()))
    }

    pub fn get_table_name_by_id(&self, table_id: TableId) -> CatalogResult<String> {
        self.get_table_by_id(&table_id)
            .map(|table| table.name.clone())
    }

    pub fn get_schema_by_id(
        &self,
        db_id: &DatabaseId,
        schema_id: &SchemaId,
    ) -> CatalogResult<&SchemaCatalog> {
        self.get_database_by_id(db_id)?
            .get_schema_by_id(schema_id)
            .ok_or_else(|| CatalogError::NotFound("schema_id", schema_id.to_string()))
    }

    /// Refer to [`SearchPath`].
    pub fn first_valid_schema(
        &self,
        db_name: &str,
        search_path: &SearchPath,
        user_name: &str,
    ) -> CatalogResult<&SchemaCatalog> {
        for path in search_path.real_path() {
            let mut schema_name: &str = path;
            if schema_name == USER_NAME_WILD_CARD {
                schema_name = user_name;
            }

            if let schema_catalog @ Ok(_) = self.get_schema_by_name(db_name, schema_name) {
                return schema_catalog;
            }
        }
        Err(CatalogError::NotFound(
            "first valid schema",
            "no schema has been selected to create in".to_string(),
        ))
    }

    pub fn get_table_by_name<'a>(
        &self,
        db_name: &str,
        schema_path: SchemaPath<'a>,
        table_name: &str,
    ) -> CatalogResult<(&Arc<TableCatalog>, &'a str)> {
        schema_path
            .try_find(|schema_name| {
                Ok(self
                    .get_schema_by_name(db_name, schema_name)?
                    .get_table_by_name(table_name))
            })?
            .ok_or_else(|| CatalogError::NotFound("table", table_name.to_string()))
    }

    pub fn get_table_by_id(&self, table_id: &TableId) -> CatalogResult<&Arc<TableCatalog>> {
        self.table_by_id
            .get(table_id)
            .ok_or_else(|| CatalogError::NotFound("table id", table_id.to_string()))
    }

    // Used by test_utils only.
    pub fn alter_table_name_by_id(&mut self, table_id: &TableId, table_name: &str) {
        let (mut database_id, mut schema_id) = (0, 0);
        let mut found = false;
        for database in self.database_by_name.values() {
            if !found {
                for schema in database.iter_schemas() {
                    if schema.iter_table().any(|t| t.id() == *table_id) {
                        found = true;
                        database_id = database.id();
                        schema_id = schema.id();
                        break;
                    }
                }
            }
        }

        if found {
            let mut table = self
                .get_table_by_id(table_id)
                .unwrap()
                .to_prost(schema_id, database_id);
            table.name = table_name.to_string();
            self.update_table(&table);
        }
    }

    #[cfg(test)]
    pub fn insert_table_id_mapping(&mut self, table_id: TableId, fragment_id: super::FragmentId) {
        self.table_by_id.insert(
            table_id,
            Arc::new(TableCatalog {
                fragment_id,
                ..Default::default()
            }),
        );
    }

    pub fn get_sys_table_by_name(
        &self,
        db_name: &str,
        schema_name: &str,
        table_name: &str,
    ) -> CatalogResult<&SystemCatalog> {
        self.get_schema_by_name(db_name, schema_name)
            .unwrap()
            .get_system_table_by_name(table_name)
            .ok_or_else(|| CatalogError::NotFound("table", table_name.to_string()))
    }

    pub fn get_source_by_name<'a>(
        &self,
        db_name: &str,
        schema_path: SchemaPath<'a>,
        source_name: &str,
    ) -> CatalogResult<(&Arc<SourceCatalog>, &'a str)> {
        schema_path
            .try_find(|schema_name| {
                Ok(self
                    .get_schema_by_name(db_name, schema_name)?
                    .get_source_by_name(source_name))
            })?
            .ok_or_else(|| CatalogError::NotFound("source", source_name.to_string()))
    }

    pub fn get_sink_by_name<'a>(
        &self,
        db_name: &str,
        schema_path: SchemaPath<'a>,
        sink_name: &str,
    ) -> CatalogResult<(&Arc<SinkCatalog>, &'a str)> {
        schema_path
            .try_find(|schema_name| {
                Ok(self
                    .get_schema_by_name(db_name, schema_name)?
                    .get_sink_by_name(sink_name))
            })?
            .ok_or_else(|| CatalogError::NotFound("sink", sink_name.to_string()))
    }

    pub fn get_index_by_name<'a>(
        &self,
        db_name: &str,
        schema_path: SchemaPath<'a>,
        index_name: &str,
    ) -> CatalogResult<(&Arc<IndexCatalog>, &'a str)> {
        schema_path
            .try_find(|schema_name| {
                Ok(self
                    .get_schema_by_name(db_name, schema_name)?
                    .get_index_by_name(index_name))
            })?
            .ok_or_else(|| CatalogError::NotFound("index", index_name.to_string()))
    }

    pub fn get_view_by_name<'a>(
        &self,
        db_name: &str,
        schema_path: SchemaPath<'a>,
        view_name: &str,
    ) -> CatalogResult<(&Arc<ViewCatalog>, &'a str)> {
        schema_path
            .try_find(|schema_name| {
                Ok(self
                    .get_schema_by_name(db_name, schema_name)?
                    .get_view_by_name(view_name))
            })?
            .ok_or_else(|| CatalogError::NotFound("view", view_name.to_string()))
    }

    pub fn get_function_by_name_args<'a>(
        &self,
        db_name: &str,
        schema_path: SchemaPath<'a>,
        function_name: &str,
        args: &[DataType],
    ) -> CatalogResult<(&Arc<FunctionCatalog>, &'a str)> {
        schema_path
            .try_find(|schema_name| {
                Ok(self
                    .get_schema_by_name(db_name, schema_name)?
                    .get_function_by_name_args(function_name, args))
            })?
            .ok_or_else(|| CatalogError::NotFound("function", function_name.to_string()))
    }

    pub fn get_connection_by_name(
        &self,
        connection_name: &str,
    ) -> CatalogResult<&ConnectionCatalog> {
        let connection_id = self
            .connection_id_by_name
            .get(connection_name)
            .ok_or_else(|| CatalogError::NotFound("connection", connection_name.to_string()))?;
        self.connection_by_id
            .get(connection_id)
            .ok_or_else(|| CatalogError::NotFound("connection", connection_name.to_string()))
    }

    /// Check the name if duplicated with existing table, materialized view or source.
    pub fn check_relation_name_duplicated(
        &self,
        db_name: &str,
        schema_name: &str,
        relation_name: &str,
    ) -> CatalogResult<()> {
        let schema = self.get_schema_by_name(db_name, schema_name)?;

        if let Some(table) = schema.get_table_by_name(relation_name) {
            if table.is_index() {
                Err(CatalogError::Duplicated("index", relation_name.to_string()))
            } else if table.is_mview() {
                Err(CatalogError::Duplicated(
                    "materialized view",
                    relation_name.to_string(),
                ))
            } else {
                Err(CatalogError::Duplicated("table", relation_name.to_string()))
            }
        } else if schema.get_source_by_name(relation_name).is_some() {
            Err(CatalogError::Duplicated(
                "source",
                relation_name.to_string(),
            ))
        } else if schema.get_sink_by_name(relation_name).is_some() {
            Err(CatalogError::Duplicated("sink", relation_name.to_string()))
        } else if schema.get_view_by_name(relation_name).is_some() {
            Err(CatalogError::Duplicated("view", relation_name.to_string()))
        } else {
            Ok(())
        }
    }

    /// Get the catalog cache's catalog version.
    pub fn version(&self) -> u64 {
        self.version
    }

    /// Set the catalog cache's catalog version.
    pub fn set_version(&mut self, catalog_version: CatalogVersion) {
        self.version = catalog_version;
    }

    pub fn get_all_indexes_related_to_object(
        &self,
        db_id: DatabaseId,
        schema_id: SchemaId,
        mv_id: TableId,
    ) -> Vec<Arc<IndexCatalog>> {
        self.get_database_by_id(&db_id)
            .unwrap()
            .get_schema_by_id(&schema_id)
            .unwrap()
            .get_indexes_by_table_id(&mv_id)
    }

    pub fn get_id_by_class_name(
        &self,
        db_name: &str,
        schema_path: SchemaPath<'_>,
        class_name: &str,
    ) -> CatalogResult<u32> {
        schema_path
            .try_find(|schema_name| {
                let schema = self.get_schema_by_name(db_name, schema_name)?;
                #[allow(clippy::manual_map)]
                if let Some(item) = schema.get_system_table_by_name(class_name) {
                    Ok(Some(item.id().into()))
                } else if let Some(item) = schema.get_table_by_name(class_name) {
                    Ok(Some(item.id().into()))
                } else if let Some(item) = schema.get_index_by_name(class_name) {
                    Ok(Some(item.id.into()))
                } else if let Some(item) = schema.get_source_by_name(class_name) {
                    Ok(Some(item.id))
                } else if let Some(item) = schema.get_view_by_name(class_name) {
                    Ok(Some(item.id))
                } else {
                    Ok(None)
                }
            })?
            .map(|(id, _)| id)
            .ok_or_else(|| CatalogError::NotFound("class", class_name.to_string()))
    }

    pub fn get_all_connections(&self) -> Vec<ConnectionCatalog> {
        self.connection_by_id.values().cloned().collect_vec()
    }
}<|MERGE_RESOLUTION|>--- conflicted
+++ resolved
@@ -94,13 +94,9 @@
     database_by_name: HashMap<String, DatabaseCatalog>,
     db_name_by_id: HashMap<DatabaseId, String>,
     /// all table catalogs in the cluster identified by universal unique table id.
-<<<<<<< HEAD
     table_by_id: HashMap<TableId, Arc<TableCatalog>>,
-=======
-    table_by_id: HashMap<TableId, TableCatalog>,
     connection_by_id: HashMap<ConnectionId, ConnectionCatalog>,
     connection_id_by_name: HashMap<String, ConnectionId>,
->>>>>>> f1b7942b
 }
 
 #[expect(clippy::derivable_impls)]
