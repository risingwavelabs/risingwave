--- conflicted
+++ resolved
@@ -168,14 +168,9 @@
     pub fn create_index(&mut self, prost: &PbIndex) {
         let name = prost.name.clone();
         let id = prost.id.into();
-<<<<<<< HEAD
-        let index_table = self.get_table_by_id(&prost.index_table_id.into()).unwrap();
-=======
-
         let index_table = self
             .get_created_table_by_id(&prost.index_table_id.into())
             .unwrap();
->>>>>>> bc3c6b74
         let primary_table = self
             .get_created_table_by_id(&prost.primary_table_id.into())
             .unwrap();
