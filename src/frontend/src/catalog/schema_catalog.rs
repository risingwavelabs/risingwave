// Copyright 2022 Singularity Data
//
// Licensed under the Apache License, Version 2.0 (the "License");
// you may not use this file except in compliance with the License.
// You may obtain a copy of the License at
//
// http://www.apache.org/licenses/LICENSE-2.0
//
// Unless required by applicable law or agreed to in writing, software
// distributed under the License is distributed on an "AS IS" BASIS,
// WITHOUT WARRANTIES OR CONDITIONS OF ANY KIND, either express or implied.
// See the License for the specific language governing permissions and
// limitations under the License.

use std::collections::hash_map::Entry::{Occupied, Vacant};
use std::collections::HashMap;
use std::sync::Arc;

use risingwave_common::catalog::{valid_table_name, IndexId, TableId};
use risingwave_pb::catalog::{
    Index as ProstIndex, Schema as ProstSchema, Sink as ProstSink, Source as ProstSource,
    Table as ProstTable, View as ProstView,
};

use super::source_catalog::SourceCatalog;
use super::ViewId;
use crate::catalog::index_catalog::IndexCatalog;
use crate::catalog::sink_catalog::SinkCatalog;
use crate::catalog::system_catalog::SystemCatalog;
use crate::catalog::table_catalog::TableCatalog;
use crate::catalog::view_catalog::ViewCatalog;
use crate::catalog::SchemaId;

pub type SourceId = u32;
pub type SinkId = u32;

#[derive(Clone, Debug)]
pub struct SchemaCatalog {
    id: SchemaId,
    name: String,
    table_by_name: HashMap<String, Arc<TableCatalog>>,
    table_by_id: HashMap<TableId, Arc<TableCatalog>>,
    source_by_name: HashMap<String, Arc<SourceCatalog>>,
    source_by_id: HashMap<SourceId, Arc<SourceCatalog>>,
    sink_by_name: HashMap<String, Arc<SinkCatalog>>,
    sink_by_id: HashMap<SinkId, Arc<SinkCatalog>>,
    index_by_name: HashMap<String, Arc<IndexCatalog>>,
    index_by_id: HashMap<IndexId, Arc<IndexCatalog>>,
    indexes_by_table_id: HashMap<TableId, Vec<Arc<IndexCatalog>>>,
    view_by_name: HashMap<String, Arc<ViewCatalog>>,
    view_by_id: HashMap<ViewId, Arc<ViewCatalog>>,

    // This field only available when schema is "pg_catalog". Meanwhile, others will be empty.
    system_table_by_name: HashMap<String, SystemCatalog>,
    owner: u32,
}

impl SchemaCatalog {
    pub fn create_table(&mut self, prost: &ProstTable) {
        let name = prost.name.clone();
        let id = prost.id.into();
        let table: TableCatalog = prost.into();
        let table_ref = Arc::new(table);

        self.table_by_name
            .try_insert(name, table_ref.clone())
            .unwrap();
        self.table_by_id.try_insert(id, table_ref).unwrap();
    }

    pub fn create_sys_table(&mut self, sys_table: SystemCatalog) {
        self.system_table_by_name
            .try_insert(sys_table.name.clone(), sys_table)
            .unwrap();
    }

    pub fn update_table(&mut self, prost: &ProstTable) {
        let name = prost.name.clone();
        let id = prost.id.into();
        let table: TableCatalog = prost.into();
        let table_ref = Arc::new(table);

        self.table_by_name.insert(name, table_ref.clone());
        self.table_by_id.insert(id, table_ref);
    }

    pub fn drop_table(&mut self, id: TableId) {
        let table_ref = self.table_by_id.remove(&id).unwrap();
        self.table_by_name.remove(&table_ref.name).unwrap();
        self.indexes_by_table_id.remove(&table_ref.id);
    }

    pub fn create_index(&mut self, prost: &ProstIndex) {
        let name = prost.name.clone();
        let id = prost.id.into();

        let index_table = self.get_table_by_id(&prost.index_table_id.into()).unwrap();
        let primary_table = self
            .get_table_by_id(&prost.primary_table_id.into())
            .unwrap();
        let index: IndexCatalog = IndexCatalog::build_from(prost, index_table, primary_table);
        let index_ref = Arc::new(index);

        self.index_by_name
            .try_insert(name, index_ref.clone())
            .unwrap();
        self.index_by_id.try_insert(id, index_ref.clone()).unwrap();
        match self.indexes_by_table_id.entry(index_ref.primary_table.id) {
            Occupied(mut entry) => {
                entry.get_mut().push(index_ref);
            }
            Vacant(entry) => {
                entry.insert(vec![index_ref]);
            }
        };
    }

    pub fn drop_index(&mut self, id: IndexId) {
        let index_ref = self.index_by_id.remove(&id).unwrap();
        self.index_by_name.remove(&index_ref.name).unwrap();
        match self.indexes_by_table_id.entry(index_ref.primary_table.id) {
            Occupied(mut entry) => {
                let pos = entry
                    .get_mut()
                    .iter()
                    .position(|x| x.id == index_ref.id)
                    .unwrap();
                entry.get_mut().remove(pos);
            }
            Vacant(_entry) => unreachable!(),
        };
    }

    pub fn create_source(&mut self, prost: &ProstSource) {
        let name = prost.name.clone();
        let id = prost.id;
        let source = SourceCatalog::from(prost);
        let source_ref = Arc::new(source);

        self.source_by_name
            .try_insert(name, source_ref.clone())
            .unwrap();
        self.source_by_id.try_insert(id, source_ref).unwrap();
    }

    pub fn drop_source(&mut self, id: SourceId) {
        let source_ref = self.source_by_id.remove(&id).unwrap();
        self.source_by_name.remove(&source_ref.name).unwrap();
    }

    pub fn create_sink(&mut self, prost: &ProstSink) {
        let name = prost.name.clone();
        let id = prost.id;
        let sink = SinkCatalog::from(prost);
        let sink_ref = Arc::new(sink);

        self.sink_by_name
            .try_insert(name, sink_ref.clone())
            .unwrap();
        self.sink_by_id.try_insert(id, sink_ref).unwrap();
    }

    pub fn drop_sink(&mut self, id: SinkId) {
        let sink_ref = self.sink_by_id.remove(&id).unwrap();
        self.sink_by_name.remove(&sink_ref.name).unwrap();
    }

    pub fn create_view(&mut self, prost: &ProstView) {
        let name = prost.name.clone();
        let id = prost.id;
        let view = ViewCatalog::from(prost);
        let view_ref = Arc::new(view);

        self.view_by_name
            .try_insert(name, view_ref.clone())
            .unwrap();
        self.view_by_id.try_insert(id, view_ref).unwrap();
    }

    pub fn drop_view(&mut self, id: ViewId) {
        let view_ref = self.view_by_id.remove(&id).unwrap();
        self.view_by_name.remove(&view_ref.name).unwrap();
    }

    pub fn iter_table(&self) -> impl Iterator<Item = &Arc<TableCatalog>> {
        self.table_by_name
            .iter()
            .filter(|(_, v)| {
<<<<<<< HEAD
                // Internally, a table with an associated source can be
                // MATERIALIZED SOURCE or TABLE.
                !v.is_mview && !v.is_index
=======
                v.is_table()
                    && v.associated_source_id.is_some()  // TODO(Yuanxin): Remove this.
                    && self.get_source_by_name(v.name()).unwrap().kind() == SourceKind::Table
>>>>>>> 5ea008d7
            })
            .map(|(_, v)| v)
    }

    pub fn iter_valid_table(&self) -> impl Iterator<Item = &Arc<TableCatalog>> {
        self.table_by_name
            .iter()
            .filter_map(|(key, v)| valid_table_name(key).then_some(v))
    }

    /// Iterate all materialized views, excluding the indices.
    pub fn iter_mv(&self) -> impl Iterator<Item = &Arc<TableCatalog>> {
        self.table_by_name
            .iter()
            .filter(|(_, v)| v.is_mview() && valid_table_name(&v.name))
            .map(|(_, v)| v)
    }

    /// Iterate all indices
    pub fn iter_index(&self) -> impl Iterator<Item = &Arc<IndexCatalog>> {
        self.index_by_name.values()
    }

    /// Iterate all sources, including the materialized sources.
    pub fn iter_source(&self) -> impl Iterator<Item = &Arc<SourceCatalog>> {
        self.source_by_name.values()
    }

    /// Iterate the materialized sources.
    /// TODO(Yuanxin): Remove this method.
    pub fn iter_materialized_source(&self) -> impl Iterator<Item = &Arc<SourceCatalog>> {
        self.source_by_name
            .iter()
            .filter(|(name, _)| self.table_by_name.get(*name).is_some())
            .map(|(_, v)| v)
    }

    pub fn iter_sink(&self) -> impl Iterator<Item = &Arc<SinkCatalog>> {
        self.sink_by_name.values()
    }

    pub fn iter_view(&self) -> impl Iterator<Item = &Arc<ViewCatalog>> {
        self.view_by_name.values()
    }

    pub fn iter_system_tables(&self) -> impl Iterator<Item = &SystemCatalog> {
        self.system_table_by_name.values()
    }

    pub fn get_table_by_name(&self, table_name: &str) -> Option<&Arc<TableCatalog>> {
        self.table_by_name.get(table_name)
    }

    pub fn get_table_by_id(&self, table_id: &TableId) -> Option<&Arc<TableCatalog>> {
        self.table_by_id.get(table_id)
    }

    pub fn get_source_by_name(&self, source_name: &str) -> Option<&Arc<SourceCatalog>> {
        self.source_by_name.get(source_name)
    }

    pub fn get_sink_by_name(&self, sink_name: &str) -> Option<&Arc<SinkCatalog>> {
        self.sink_by_name.get(sink_name)
    }

    pub fn get_index_by_name(&self, index_name: &str) -> Option<&Arc<IndexCatalog>> {
        self.index_by_name.get(index_name)
    }

    pub fn get_index_by_id(&self, index_id: &IndexId) -> Option<&Arc<IndexCatalog>> {
        self.index_by_id.get(index_id)
    }

    pub fn get_indexes_by_table_id(&self, table_id: &TableId) -> Vec<Arc<IndexCatalog>> {
        self.indexes_by_table_id
            .get(table_id)
            .cloned()
            .unwrap_or_default()
    }

    pub fn get_system_table_by_name(&self, table_name: &str) -> Option<&SystemCatalog> {
        self.system_table_by_name.get(table_name)
    }

    pub fn get_table_name_by_id(&self, table_id: TableId) -> Option<String> {
        self.table_by_id
            .get(&table_id)
            .map(|table| table.name.clone())
    }

    pub fn get_view_by_name(&self, view_name: &str) -> Option<&Arc<ViewCatalog>> {
        self.view_by_name.get(view_name)
    }

    pub fn id(&self) -> SchemaId {
        self.id
    }

    pub fn name(&self) -> String {
        self.name.clone()
    }

    pub fn owner(&self) -> u32 {
        self.owner
    }
}

impl From<&ProstSchema> for SchemaCatalog {
    fn from(schema: &ProstSchema) -> Self {
        Self {
            id: schema.id,
            owner: schema.owner,
            name: schema.name.clone(),
            table_by_name: HashMap::new(),
            table_by_id: HashMap::new(),
            source_by_name: HashMap::new(),
            source_by_id: HashMap::new(),
            sink_by_name: HashMap::new(),
            sink_by_id: HashMap::new(),
            index_by_name: HashMap::new(),
            index_by_id: HashMap::new(),
            indexes_by_table_id: HashMap::new(),
            system_table_by_name: HashMap::new(),
            view_by_name: HashMap::new(),
            view_by_id: HashMap::new(),
        }
    }
}<|MERGE_RESOLUTION|>--- conflicted
+++ resolved
@@ -185,17 +185,7 @@
     pub fn iter_table(&self) -> impl Iterator<Item = &Arc<TableCatalog>> {
         self.table_by_name
             .iter()
-            .filter(|(_, v)| {
-<<<<<<< HEAD
-                // Internally, a table with an associated source can be
-                // MATERIALIZED SOURCE or TABLE.
-                !v.is_mview && !v.is_index
-=======
-                v.is_table()
-                    && v.associated_source_id.is_some()  // TODO(Yuanxin): Remove this.
-                    && self.get_source_by_name(v.name()).unwrap().kind() == SourceKind::Table
->>>>>>> 5ea008d7
-            })
+            .filter(|(_, v)| v.is_table())
             .map(|(_, v)| v)
     }
 
