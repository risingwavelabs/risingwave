--- conflicted
+++ resolved
@@ -24,12 +24,9 @@
 pub(crate) mod schema_catalog;
 pub(crate) mod source_catalog;
 pub(crate) mod table_catalog;
-<<<<<<< HEAD
-=======
 
 pub use table_catalog::TableCatalog;
 
->>>>>>> 1e190dd3
 pub(crate) type SourceId = u32;
 
 pub(crate) type DatabaseId = u32;
