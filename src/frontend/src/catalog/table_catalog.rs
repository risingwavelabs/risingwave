--- conflicted
+++ resolved
@@ -288,7 +288,6 @@
         self.table_type
     }
 
-<<<<<<< HEAD
     pub fn engine(&self) -> Engine {
         self.engine
     }
@@ -307,10 +306,7 @@
         }
     }
 
-    pub fn is_table(&self) -> bool {
-=======
     pub fn is_user_table(&self) -> bool {
->>>>>>> 303ab11c
         self.table_type == TableType::Table
     }
 
