--- conflicted
+++ resolved
@@ -158,11 +158,7 @@
         }
     }
 
-<<<<<<< HEAD
-    pub(crate) fn to_prost(self) -> ProstTableType {
-=======
-    fn to_prost(self) -> PbTableType {
->>>>>>> 53261c5a
+    pub(crate) fn to_prost(self) -> PbTableType {
         match self {
             Self::Table => PbTableType::Table,
             Self::MaterializedView => PbTableType::MaterializedView,
