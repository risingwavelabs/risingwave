--- conflicted
+++ resolved
@@ -600,15 +600,12 @@
             engine: Some(self.engine.to_protobuf().into()),
             clean_watermark_index_in_pk: self.clean_watermark_index_in_pk.map(|x| x as i32),
             refreshable: self.refreshable,
-<<<<<<< HEAD
-            refresh_state: Some(risingwave_pb::catalog::RefreshState::Idle as i32),
-=======
             vector_index_info: self.vector_index_info,
             cdc_table_type: self
                 .cdc_table_type
                 .clone()
                 .map(|t| PbCdcTableType::from(t) as i32),
->>>>>>> 0a312b1a
+            refresh_state: Some(risingwave_pb::catalog::RefreshState::Idle as i32),
         }
     }
 
@@ -935,12 +932,9 @@
             clean_watermark_index_in_pk: None,
 
             refreshable: false,
-<<<<<<< HEAD
-            refresh_state: Some(risingwave_pb::catalog::RefreshState::Idle as i32),
-=======
             vector_index_info: None,
             cdc_table_type: None,
->>>>>>> 0a312b1a
+            refresh_state: Some(risingwave_pb::catalog::RefreshState::Idle as i32),
         }
         .into();
 
