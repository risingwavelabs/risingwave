--- conflicted
+++ resolved
@@ -201,15 +201,12 @@
 
     pub clean_watermark_index_in_pk: Option<usize>,
 
-<<<<<<< HEAD
     /// TOAST-able column indices for PostgreSQL CDC tables. None for non-CDC tables or CDC tables without TOAST columns.
     pub toastable_column_indices: Option<Vec<usize>>,
-=======
     /// Whether the table supports manual refresh operations
     pub refreshable: bool,
 
     pub vector_index_info: Option<PbVectorIndexInfo>,
->>>>>>> 755c8202
 }
 
 pub const ICEBERG_SOURCE_PREFIX: &str = "__iceberg_source_";
@@ -595,16 +592,13 @@
             job_id: self.job_id.map(|id| id.table_id),
             engine: Some(self.engine.to_protobuf().into()),
             clean_watermark_index_in_pk: self.clean_watermark_index_in_pk.map(|x| x as i32),
-<<<<<<< HEAD
             toastable_column_indices: self
                 .toastable_column_indices
-                .as_ref()
+                .clone()
                 .map(|indices| indices.iter().map(|&x| x as i32).collect())
                 .unwrap_or_default(),
-=======
             refreshable: self.refreshable,
             vector_index_info: self.vector_index_info,
->>>>>>> 755c8202
         }
     }
 
@@ -827,7 +821,7 @@
             job_id: tb.job_id.map(TableId::from),
             engine,
             clean_watermark_index_in_pk: tb.clean_watermark_index_in_pk.map(|x| x as usize),
-<<<<<<< HEAD
+
             toastable_column_indices: if tb.toastable_column_indices.is_empty() {
                 None
             } else {
@@ -838,10 +832,9 @@
                         .collect(),
                 )
             },
-=======
+
             refreshable: tb.refreshable,
             vector_index_info: tb.vector_index_info,
->>>>>>> 755c8202
         }
     }
 }
@@ -933,12 +926,11 @@
             job_id: None,
             engine: Some(PbEngine::Hummock as i32),
             clean_watermark_index_in_pk: None,
-<<<<<<< HEAD
+
             toastable_column_indices: vec![],
-=======
+
             refreshable: false,
             vector_index_info: None,
->>>>>>> 755c8202
         }
         .into();
 
@@ -1007,12 +999,11 @@
                 job_id: None,
                 engine: Engine::Hummock,
                 clean_watermark_index_in_pk: None,
-<<<<<<< HEAD
+
                 toastable_column_indices: None,
-=======
+
                 refreshable: false,
                 vector_index_info: None,
->>>>>>> 755c8202
             }
         );
         assert_eq!(table, TableCatalog::from(table.to_prost()));
