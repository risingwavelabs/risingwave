// Copyright 2025 RisingWave Labs
//
// Licensed under the Apache License, Version 2.0 (the "License");
// you may not use this file except in compliance with the License.
// You may obtain a copy of the License at
//
//     http://www.apache.org/licenses/LICENSE-2.0
//
// Unless required by applicable law or agreed to in writing, software
// distributed under the License is distributed on an "AS IS" BASIS,
// WITHOUT WARRANTIES OR CONDITIONS OF ANY KIND, either express or implied.
// See the License for the specific language governing permissions and
// limitations under the License.

use risingwave_common::types::{Fields, Timestamptz};
use risingwave_frontend_macro::system_catalog;
use serde_json::json;

use crate::catalog::system_catalog::SysCatalogReaderImpl;
use crate::catalog::OwnedByUserCatalog;
use crate::error::Result;
use crate::user::has_access_to_object;

// TODO: `rw_relation_info` contains some extra streaming meta info that's only meaningful for
// streaming jobs, we'd better query relation infos from `rw_relations` and move these streaming
// infos into anther system table.
#[derive(Fields)]
#[primary_key(schemaname, relationname)]
struct RwRelationInfo {
    schemaname: String,
    relationname: String,
    relationowner: i32,
    definition: String,
    relationtype: String,
    relationid: i32,
    relationtimezone: String, // The timezone used to interpret ambiguous dates/timestamps as tstz
    fragments: Option<String>, // fragments is json encoded fragment infos.
    initialized_at: Option<Timestamptz>,
    created_at: Option<Timestamptz>,
    initialized_at_cluster_version: Option<String>,
    created_at_cluster_version: Option<String>,
}

#[system_catalog(table, "rw_catalog.rw_relation_info")]
async fn read_relation_info(reader: &SysCatalogReaderImpl) -> Result<Vec<RwRelationInfo>> {
    let mut table_ids = Vec::new();
    {
        let catalog_reader = reader.catalog_reader.read_guard();
        let schemas = catalog_reader.get_all_schema_names(&reader.auth_context.database)?;
        let user_reader = reader.user_info_reader.read_guard();
        let current_user = user_reader
            .get_user_by_name(&reader.auth_context.user_name)
            .expect("user not found");
        for schema in &schemas {
            let schema_catalog =
                catalog_reader.get_schema_by_name(&reader.auth_context.database, schema)?;

            schema_catalog
                .iter_created_mvs()
                .filter(|m| {
                    has_access_to_object(current_user, &schema_catalog.name, m.id.table_id, m.owner)
                })
                .for_each(|t| {
                    table_ids.push(t.id.table_id);
                });

            schema_catalog
                .iter_user_table()
                .filter(|t| {
                    has_access_to_object(current_user, &schema_catalog.name, t.id.table_id, t.owner)
                })
                .for_each(|t| {
                    table_ids.push(t.id.table_id);
                });

            schema_catalog
                .iter_source()
                .filter(|s| has_access_to_object(current_user, &schema_catalog.name, s.id, s.owner))
                .filter(|s| s.info.is_shared())
                .for_each(|s| {
                    table_ids.push(s.id);
                });

            schema_catalog
                .iter_sink()
                .filter(|s| {
                    has_access_to_object(
                        current_user,
                        &schema_catalog.name,
                        s.id.sink_id,
                        s.owner.user_id,
                    )
                })
                .for_each(|t| {
                    table_ids.push(t.id.sink_id);
                });

            schema_catalog
                .iter_index()
                .filter(|idx| {
                    has_access_to_object(
                        current_user,
                        &schema_catalog.name,
                        idx.id.index_id,
                        idx.owner(),
                    )
                })
                .for_each(|t| {
                    table_ids.push(t.index_table.id.table_id);
                });
        }
    }

    let table_fragments = reader.meta_client.list_table_fragments(&table_ids).await?;
    let mut rows = Vec::new();
    let catalog_reader = reader.catalog_reader.read_guard();
    let schemas = catalog_reader.get_all_schema_names(&reader.auth_context.database)?;
    let user_reader = reader.user_info_reader.read_guard();
    let current_user = user_reader
        .get_user_by_name(&reader.auth_context.user_name)
        .expect("user not found");
    for schema in &schemas {
        let schema_catalog =
            catalog_reader.get_schema_by_name(&reader.auth_context.database, schema)?;
<<<<<<< HEAD
        schema_catalog
            .iter_created_mvs()
            .filter(|m| {
                has_access_to_object(current_user, &schema_catalog.name, m.id.table_id, m.owner)
            })
            .for_each(|t| {
                if let Some(fragments) = table_fragments.get(&t.id.table_id) {
                    rows.push(RwRelationInfo {
                        schemaname: schema.clone(),
                        relationname: t.name.clone(),
                        relationowner: t.owner as i32,
                        definition: t.definition.clone(),
                        relationtype: "MATERIALIZED VIEW".into(),
                        relationid: t.id.table_id as i32,
                        relationtimezone: fragments.get_ctx().unwrap().get_timezone().clone(),
                        fragments: Some(json!(fragments.get_fragments()).to_string()),
                        initialized_at: t.initialized_at_epoch.map(|e| e.as_timestamptz()),
                        created_at: t.created_at_epoch.map(|e| e.as_timestamptz()),
                        initialized_at_cluster_version: t.initialized_at_cluster_version.clone(),
                        created_at_cluster_version: t.created_at_cluster_version.clone(),
                    });
                }
            });

        schema_catalog
            .iter_user_table()
            .filter(|t| {
                has_access_to_object(current_user, &schema_catalog.name, t.id.table_id, t.owner)
            })
            .for_each(|t| {
                if let Some(fragments) = table_fragments.get(&t.id.table_id) {
                    rows.push(RwRelationInfo {
                        schemaname: schema.clone(),
                        relationname: t.name.clone(),
                        relationowner: t.owner as i32,
                        definition: t.definition.clone(),
                        relationtype: "TABLE".into(),
                        relationid: t.id.table_id as i32,
                        relationtimezone: fragments.get_ctx().unwrap().get_timezone().clone(),
                        fragments: Some(json!(fragments.get_fragments()).to_string()),
                        initialized_at: t.initialized_at_epoch.map(|e| e.as_timestamptz()),
                        created_at: t.created_at_epoch.map(|e| e.as_timestamptz()),
                        initialized_at_cluster_version: t.initialized_at_cluster_version.clone(),
                        created_at_cluster_version: t.created_at_cluster_version.clone(),
                    });
                }
            });

        schema_catalog
            .iter_sink()
            .filter(|s| {
                has_access_to_object(
                    current_user,
                    &schema_catalog.name,
                    s.id.sink_id,
                    s.owner.user_id,
                )
            })
            .for_each(|t| {
                if let Some(fragments) = table_fragments.get(&t.id.sink_id) {
                    rows.push(RwRelationInfo {
                        schemaname: schema.clone(),
                        relationname: t.name.clone(),
                        relationowner: t.owner.user_id as i32,
                        definition: t.definition.clone(),
                        relationtype: "SINK".into(),
                        relationid: t.id.sink_id as i32,
                        relationtimezone: fragments.get_ctx().unwrap().get_timezone().clone(),
                        fragments: Some(json!(fragments.get_fragments()).to_string()),
                        initialized_at: t.initialized_at_epoch.map(|e| e.as_timestamptz()),
                        created_at: t.created_at_epoch.map(|e| e.as_timestamptz()),
                        initialized_at_cluster_version: t.initialized_at_cluster_version.clone(),
                        created_at_cluster_version: t.created_at_cluster_version.clone(),
                    });
                }
            });

        schema_catalog
            .iter_index()
            .filter(|idx| {
                has_access_to_object(
                    current_user,
                    &schema_catalog.name,
                    idx.id.index_id,
                    idx.owner(),
                )
            })
            .for_each(|t| {
                if let Some(fragments) = table_fragments.get(&t.index_table.id.table_id) {
                    rows.push(RwRelationInfo {
                        schemaname: schema.clone(),
                        relationname: t.name.clone(),
                        relationowner: t.index_table.owner as i32,
                        definition: t.index_table.definition.clone(),
                        relationtype: "INDEX".into(),
                        relationid: t.index_table.id.table_id as i32,
                        relationtimezone: fragments.get_ctx().unwrap().get_timezone().clone(),
                        fragments: Some(json!(fragments.get_fragments()).to_string()),
                        initialized_at: t.initialized_at_epoch.map(|e| e.as_timestamptz()),
                        created_at: t.created_at_epoch.map(|e| e.as_timestamptz()),
                        initialized_at_cluster_version: t.initialized_at_cluster_version.clone(),
                        created_at_cluster_version: t.created_at_cluster_version.clone(),
                    });
                }
            });

        // Sources have no fragments.
        schema_catalog
            .iter_source()
            .filter(|s| has_access_to_object(current_user, &schema_catalog.name, s.id, s.owner))
            .for_each(|t| {
                let (timezone, fragments) = if t.info.is_shared()
                    && let Some(fragments) = table_fragments.get(&t.id)
                {
                    (
                        fragments.get_ctx().unwrap().get_timezone().clone(),
                        Some(json!(fragments.get_fragments()).to_string()),
                    )
                } else {
                    ("".into(), None)
                };
=======
        schema_catalog.iter_created_mvs().for_each(|t| {
            if let Some(fragments) = table_fragments.get(&t.id.table_id) {
                rows.push(RwRelationInfo {
                    schemaname: schema.clone(),
                    relationname: t.name.clone(),
                    relationowner: t.owner as i32,
                    definition: t.create_sql(),
                    relationtype: "MATERIALIZED VIEW".into(),
                    relationid: t.id.table_id as i32,
                    relationtimezone: fragments.get_ctx().unwrap().get_timezone().clone(),
                    fragments: Some(json!(fragments.get_fragments()).to_string()),
                    initialized_at: t.initialized_at_epoch.map(|e| e.as_timestamptz()),
                    created_at: t.created_at_epoch.map(|e| e.as_timestamptz()),
                    initialized_at_cluster_version: t.initialized_at_cluster_version.clone(),
                    created_at_cluster_version: t.created_at_cluster_version.clone(),
                });
            }
        });
>>>>>>> 1a6eb000

                rows.push(RwRelationInfo {
                    schemaname: schema.clone(),
                    relationname: t.name.clone(),
                    relationowner: t.owner as i32,
<<<<<<< HEAD
                    definition: t.definition.clone(),
                    relationtype: "SOURCE".into(),
                    relationid: t.id as i32,
                    relationtimezone: timezone,
                    fragments,
=======
                    definition: t.create_sql_purified(),
                    relationtype: "TABLE".into(),
                    relationid: t.id.table_id as i32,
                    relationtimezone: fragments.get_ctx().unwrap().get_timezone().clone(),
                    fragments: Some(json!(fragments.get_fragments()).to_string()),
>>>>>>> 1a6eb000
                    initialized_at: t.initialized_at_epoch.map(|e| e.as_timestamptz()),
                    created_at: t.created_at_epoch.map(|e| e.as_timestamptz()),
                    initialized_at_cluster_version: t.initialized_at_cluster_version.clone(),
                    created_at_cluster_version: t.created_at_cluster_version.clone(),
                });
            });

        schema_catalog
            .iter_subscription()
            .filter(|s| {
                has_access_to_object(
                    current_user,
                    &schema_catalog.name,
                    s.id.subscription_id,
                    s.owner.user_id,
                )
            })
            .for_each(|t| {
                rows.push(RwRelationInfo {
                    schemaname: schema.clone(),
                    relationname: t.name.clone(),
                    relationowner: t.owner.user_id as i32,
                    definition: t.definition.clone(),
<<<<<<< HEAD
                    relationtype: "SUBSCRIPTION".into(),
                    relationid: t.id.subscription_id as i32,
                    relationtimezone: "".into(),
                    fragments: None,
=======
                    relationtype: "SINK".into(),
                    relationid: t.id.sink_id as i32,
                    relationtimezone: fragments.get_ctx().unwrap().get_timezone().clone(),
                    fragments: Some(json!(fragments.get_fragments()).to_string()),
                    initialized_at: t.initialized_at_epoch.map(|e| e.as_timestamptz()),
                    created_at: t.created_at_epoch.map(|e| e.as_timestamptz()),
                    initialized_at_cluster_version: t.initialized_at_cluster_version.clone(),
                    created_at_cluster_version: t.created_at_cluster_version.clone(),
                });
            }
        });

        schema_catalog.iter_index().for_each(|t| {
            if let Some(fragments) = table_fragments.get(&t.index_table.id.table_id) {
                rows.push(RwRelationInfo {
                    schemaname: schema.clone(),
                    relationname: t.name.clone(),
                    relationowner: t.index_table.owner as i32,
                    definition: t.index_table.create_sql(),
                    relationtype: "INDEX".into(),
                    relationid: t.index_table.id.table_id as i32,
                    relationtimezone: fragments.get_ctx().unwrap().get_timezone().clone(),
                    fragments: Some(json!(fragments.get_fragments()).to_string()),
>>>>>>> 1a6eb000
                    initialized_at: t.initialized_at_epoch.map(|e| e.as_timestamptz()),
                    created_at: t.created_at_epoch.map(|e| e.as_timestamptz()),
                    initialized_at_cluster_version: t.initialized_at_cluster_version.clone(),
                    created_at_cluster_version: t.created_at_cluster_version.clone(),
                });
<<<<<<< HEAD
=======
            }
        });

        // Sources have no fragments.
        schema_catalog.iter_source().for_each(|t| {
            let (timezone, fragments) = if t.info.is_shared()
                && let Some(fragments) = table_fragments.get(&t.id)
            {
                (
                    fragments.get_ctx().unwrap().get_timezone().clone(),
                    Some(json!(fragments.get_fragments()).to_string()),
                )
            } else {
                ("".into(), None)
            };

            rows.push(RwRelationInfo {
                schemaname: schema.clone(),
                relationname: t.name.clone(),
                relationowner: t.owner as i32,
                definition: t.create_sql_purified(),
                relationtype: "SOURCE".into(),
                relationid: t.id as i32,
                relationtimezone: timezone,
                fragments,
                initialized_at: t.initialized_at_epoch.map(|e| e.as_timestamptz()),
                created_at: t.created_at_epoch.map(|e| e.as_timestamptz()),
                initialized_at_cluster_version: t.initialized_at_cluster_version.clone(),
                created_at_cluster_version: t.created_at_cluster_version.clone(),
            });
        });

        schema_catalog.iter_subscription().for_each(|t| {
            rows.push(RwRelationInfo {
                schemaname: schema.clone(),
                relationname: t.name.clone(),
                relationowner: t.owner.user_id as i32,
                definition: t.definition.clone(),
                relationtype: "SUBSCRIPTION".into(),
                relationid: t.id.subscription_id as i32,
                relationtimezone: "".into(),
                fragments: None,
                initialized_at: t.initialized_at_epoch.map(|e| e.as_timestamptz()),
                created_at: t.created_at_epoch.map(|e| e.as_timestamptz()),
                initialized_at_cluster_version: t.initialized_at_cluster_version.clone(),
                created_at_cluster_version: t.created_at_cluster_version.clone(),
>>>>>>> 1a6eb000
            });
    }

    Ok(rows)
}<|MERGE_RESOLUTION|>--- conflicted
+++ resolved
@@ -122,7 +122,6 @@
     for schema in &schemas {
         let schema_catalog =
             catalog_reader.get_schema_by_name(&reader.auth_context.database, schema)?;
-<<<<<<< HEAD
         schema_catalog
             .iter_created_mvs()
             .filter(|m| {
@@ -134,7 +133,7 @@
                         schemaname: schema.clone(),
                         relationname: t.name.clone(),
                         relationowner: t.owner as i32,
-                        definition: t.definition.clone(),
+                        definition: t.create_sql(),
                         relationtype: "MATERIALIZED VIEW".into(),
                         relationid: t.id.table_id as i32,
                         relationtimezone: fragments.get_ctx().unwrap().get_timezone().clone(),
@@ -158,7 +157,7 @@
                         schemaname: schema.clone(),
                         relationname: t.name.clone(),
                         relationowner: t.owner as i32,
-                        definition: t.definition.clone(),
+                        definition: t.create_sql_purified(),
                         relationtype: "TABLE".into(),
                         relationid: t.id.table_id as i32,
                         relationtimezone: fragments.get_ctx().unwrap().get_timezone().clone(),
@@ -216,7 +215,7 @@
                         schemaname: schema.clone(),
                         relationname: t.name.clone(),
                         relationowner: t.index_table.owner as i32,
-                        definition: t.index_table.definition.clone(),
+                        definition: t.index_table.create_sql(),
                         relationtype: "INDEX".into(),
                         relationid: t.index_table.id.table_id as i32,
                         relationtimezone: fragments.get_ctx().unwrap().get_timezone().clone(),
@@ -244,44 +243,16 @@
                 } else {
                     ("".into(), None)
                 };
-=======
-        schema_catalog.iter_created_mvs().for_each(|t| {
-            if let Some(fragments) = table_fragments.get(&t.id.table_id) {
+
                 rows.push(RwRelationInfo {
                     schemaname: schema.clone(),
                     relationname: t.name.clone(),
                     relationowner: t.owner as i32,
-                    definition: t.create_sql(),
-                    relationtype: "MATERIALIZED VIEW".into(),
-                    relationid: t.id.table_id as i32,
-                    relationtimezone: fragments.get_ctx().unwrap().get_timezone().clone(),
-                    fragments: Some(json!(fragments.get_fragments()).to_string()),
-                    initialized_at: t.initialized_at_epoch.map(|e| e.as_timestamptz()),
-                    created_at: t.created_at_epoch.map(|e| e.as_timestamptz()),
-                    initialized_at_cluster_version: t.initialized_at_cluster_version.clone(),
-                    created_at_cluster_version: t.created_at_cluster_version.clone(),
-                });
-            }
-        });
->>>>>>> 1a6eb000
-
-                rows.push(RwRelationInfo {
-                    schemaname: schema.clone(),
-                    relationname: t.name.clone(),
-                    relationowner: t.owner as i32,
-<<<<<<< HEAD
-                    definition: t.definition.clone(),
+                    definition: t.create_sql_purified(),
                     relationtype: "SOURCE".into(),
                     relationid: t.id as i32,
                     relationtimezone: timezone,
                     fragments,
-=======
-                    definition: t.create_sql_purified(),
-                    relationtype: "TABLE".into(),
-                    relationid: t.id.table_id as i32,
-                    relationtimezone: fragments.get_ctx().unwrap().get_timezone().clone(),
-                    fragments: Some(json!(fragments.get_fragments()).to_string()),
->>>>>>> 1a6eb000
                     initialized_at: t.initialized_at_epoch.map(|e| e.as_timestamptz()),
                     created_at: t.created_at_epoch.map(|e| e.as_timestamptz()),
                     initialized_at_cluster_version: t.initialized_at_cluster_version.clone(),
@@ -305,90 +276,15 @@
                     relationname: t.name.clone(),
                     relationowner: t.owner.user_id as i32,
                     definition: t.definition.clone(),
-<<<<<<< HEAD
                     relationtype: "SUBSCRIPTION".into(),
                     relationid: t.id.subscription_id as i32,
                     relationtimezone: "".into(),
                     fragments: None,
-=======
-                    relationtype: "SINK".into(),
-                    relationid: t.id.sink_id as i32,
-                    relationtimezone: fragments.get_ctx().unwrap().get_timezone().clone(),
-                    fragments: Some(json!(fragments.get_fragments()).to_string()),
                     initialized_at: t.initialized_at_epoch.map(|e| e.as_timestamptz()),
                     created_at: t.created_at_epoch.map(|e| e.as_timestamptz()),
                     initialized_at_cluster_version: t.initialized_at_cluster_version.clone(),
                     created_at_cluster_version: t.created_at_cluster_version.clone(),
                 });
-            }
-        });
-
-        schema_catalog.iter_index().for_each(|t| {
-            if let Some(fragments) = table_fragments.get(&t.index_table.id.table_id) {
-                rows.push(RwRelationInfo {
-                    schemaname: schema.clone(),
-                    relationname: t.name.clone(),
-                    relationowner: t.index_table.owner as i32,
-                    definition: t.index_table.create_sql(),
-                    relationtype: "INDEX".into(),
-                    relationid: t.index_table.id.table_id as i32,
-                    relationtimezone: fragments.get_ctx().unwrap().get_timezone().clone(),
-                    fragments: Some(json!(fragments.get_fragments()).to_string()),
->>>>>>> 1a6eb000
-                    initialized_at: t.initialized_at_epoch.map(|e| e.as_timestamptz()),
-                    created_at: t.created_at_epoch.map(|e| e.as_timestamptz()),
-                    initialized_at_cluster_version: t.initialized_at_cluster_version.clone(),
-                    created_at_cluster_version: t.created_at_cluster_version.clone(),
-                });
-<<<<<<< HEAD
-=======
-            }
-        });
-
-        // Sources have no fragments.
-        schema_catalog.iter_source().for_each(|t| {
-            let (timezone, fragments) = if t.info.is_shared()
-                && let Some(fragments) = table_fragments.get(&t.id)
-            {
-                (
-                    fragments.get_ctx().unwrap().get_timezone().clone(),
-                    Some(json!(fragments.get_fragments()).to_string()),
-                )
-            } else {
-                ("".into(), None)
-            };
-
-            rows.push(RwRelationInfo {
-                schemaname: schema.clone(),
-                relationname: t.name.clone(),
-                relationowner: t.owner as i32,
-                definition: t.create_sql_purified(),
-                relationtype: "SOURCE".into(),
-                relationid: t.id as i32,
-                relationtimezone: timezone,
-                fragments,
-                initialized_at: t.initialized_at_epoch.map(|e| e.as_timestamptz()),
-                created_at: t.created_at_epoch.map(|e| e.as_timestamptz()),
-                initialized_at_cluster_version: t.initialized_at_cluster_version.clone(),
-                created_at_cluster_version: t.created_at_cluster_version.clone(),
-            });
-        });
-
-        schema_catalog.iter_subscription().for_each(|t| {
-            rows.push(RwRelationInfo {
-                schemaname: schema.clone(),
-                relationname: t.name.clone(),
-                relationowner: t.owner.user_id as i32,
-                definition: t.definition.clone(),
-                relationtype: "SUBSCRIPTION".into(),
-                relationid: t.id.subscription_id as i32,
-                relationtimezone: "".into(),
-                fragments: None,
-                initialized_at: t.initialized_at_epoch.map(|e| e.as_timestamptz()),
-                created_at: t.created_at_epoch.map(|e| e.as_timestamptz()),
-                initialized_at_cluster_version: t.initialized_at_cluster_version.clone(),
-                created_at_cluster_version: t.created_at_cluster_version.clone(),
->>>>>>> 1a6eb000
             });
     }
 
