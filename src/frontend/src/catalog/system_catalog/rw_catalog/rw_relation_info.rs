// Copyright 2023 RisingWave Labs
//
// Licensed under the Apache License, Version 2.0 (the "License");
// you may not use this file except in compliance with the License.
// You may obtain a copy of the License at
//
//     http://www.apache.org/licenses/LICENSE-2.0
//
// Unless required by applicable law or agreed to in writing, software
// distributed under the License is distributed on an "AS IS" BASIS,
// WITHOUT WARRANTIES OR CONDITIONS OF ANY KIND, either express or implied.
// See the License for the specific language governing permissions and
// limitations under the License.

use risingwave_common::catalog::RW_CATALOG_SCHEMA_NAME;
use risingwave_common::error::Result;
use risingwave_common::row::OwnedRow;
use risingwave_common::types::{DataType, ScalarImpl};
use serde_json::json;

use crate::catalog::system_catalog::{BuiltinTable, SysCatalogReaderImpl};

<<<<<<< HEAD
pub const RW_RELATION_INFO: BuiltinTable = BuiltinTable {
    name: "rw_relation_info",
    schema: RW_CATALOG_SCHEMA_NAME,
    columns: &[
        (DataType::Varchar, "schemaname"),
        (DataType::Varchar, "relationname"),
        (DataType::Int32, "relationowner"),
        (DataType::Varchar, "definition"),
        (DataType::Varchar, "relationtype"),
        (DataType::Int32, "relationid"),
        (DataType::Varchar, "relationtimezone"), /* The timezone used to interpret ambiguous
                                                  * dates/timestamps as tstz */
        (DataType::Varchar, "fragments"), // fragments is json encoded fragment infos.
    ],
    pk: &[],
};
=======
pub const RW_RELATION_INFO_TABLE_NAME: &str = "rw_relation_info";

pub const RW_RELATION_INFO_COLUMNS: &[SystemCatalogColumnsDef<'_>] = &[
    (DataType::Varchar, "schemaname"),
    (DataType::Varchar, "relationname"),
    (DataType::Int32, "relationowner"),
    (DataType::Varchar, "definition"),
    (DataType::Varchar, "relationtype"),
    (DataType::Int32, "relationid"),
    (DataType::Varchar, "relationtimezone"), /* The timezone used to interpret ambiguous
                                              * dates/timestamps as tstz */
    (DataType::Varchar, "fragments"), // fragments is json encoded fragment infos.
    (DataType::Timestamptz, "initialized_at"),
    (DataType::Timestamptz, "created_at"),
];
>>>>>>> a0ebede9

impl SysCatalogReaderImpl {
    pub async fn read_relation_info(&self) -> Result<Vec<OwnedRow>> {
        let mut table_ids = Vec::new();
        {
            let reader = self.catalog_reader.read_guard();
            let schemas = reader.get_all_schema_names(&self.auth_context.database)?;
            for schema in &schemas {
                let schema_catalog =
                    reader.get_schema_by_name(&self.auth_context.database, schema)?;

                schema_catalog.iter_mv().for_each(|t| {
                    table_ids.push(t.id.table_id);
                });

                schema_catalog.iter_table().for_each(|t| {
                    table_ids.push(t.id.table_id);
                });

                schema_catalog.iter_sink().for_each(|t| {
                    table_ids.push(t.id.sink_id);
                });

                schema_catalog.iter_index().for_each(|t| {
                    table_ids.push(t.index_table.id.table_id);
                });
            }
        }

        let table_fragments = self.meta_client.list_table_fragments(&table_ids).await?;
        let mut rows = Vec::new();
        let reader = self.catalog_reader.read_guard();
        let schemas = reader.get_all_schema_names(&self.auth_context.database)?;
        for schema in &schemas {
            let schema_catalog = reader.get_schema_by_name(&self.auth_context.database, schema)?;
            schema_catalog.iter_mv().for_each(|t| {
                if let Some(fragments) = table_fragments.get(&t.id.table_id) {
                    rows.push(OwnedRow::new(vec![
                        Some(ScalarImpl::Utf8(schema.clone().into())),
                        Some(ScalarImpl::Utf8(t.name.clone().into())),
                        Some(ScalarImpl::Int32(t.owner as i32)),
                        Some(ScalarImpl::Utf8(t.definition.clone().into())),
                        Some(ScalarImpl::Utf8("MATERIALIZED VIEW".into())),
                        Some(ScalarImpl::Int32(t.id.table_id as i32)),
                        Some(ScalarImpl::Utf8(
                            fragments.get_env().unwrap().get_timezone().clone().into(),
                        )),
                        Some(ScalarImpl::Utf8(
                            json!(fragments.get_fragments()).to_string().into(),
                        )),
                        t.initialized_at_epoch.map(|e| e.as_scalar()),
                        t.created_at_epoch.map(|e| e.as_scalar()),
                    ]));
                }
            });

            schema_catalog.iter_table().for_each(|t| {
                if let Some(fragments) = table_fragments.get(&t.id.table_id) {
                    rows.push(OwnedRow::new(vec![
                        Some(ScalarImpl::Utf8(schema.clone().into())),
                        Some(ScalarImpl::Utf8(t.name.clone().into())),
                        Some(ScalarImpl::Int32(t.owner as i32)),
                        Some(ScalarImpl::Utf8(t.definition.clone().into())),
                        Some(ScalarImpl::Utf8("TABLE".into())),
                        Some(ScalarImpl::Int32(t.id.table_id as i32)),
                        Some(ScalarImpl::Utf8(
                            fragments.get_env().unwrap().get_timezone().clone().into(),
                        )),
                        Some(ScalarImpl::Utf8(
                            json!(fragments.get_fragments()).to_string().into(),
                        )),
                        t.initialized_at_epoch.map(|e| e.as_scalar()),
                        t.created_at_epoch.map(|e| e.as_scalar()),
                    ]));
                }
            });

            schema_catalog.iter_sink().for_each(|t| {
                if let Some(fragments) = table_fragments.get(&t.id.sink_id) {
                    rows.push(OwnedRow::new(vec![
                        Some(ScalarImpl::Utf8(schema.clone().into())),
                        Some(ScalarImpl::Utf8(t.name.clone().into())),
                        Some(ScalarImpl::Int32(t.owner.user_id as i32)),
                        Some(ScalarImpl::Utf8(t.definition.clone().into())),
                        Some(ScalarImpl::Utf8("SINK".into())),
                        Some(ScalarImpl::Int32(t.id.sink_id as i32)),
                        Some(ScalarImpl::Utf8(
                            fragments.get_env().unwrap().get_timezone().clone().into(),
                        )),
                        Some(ScalarImpl::Utf8(
                            json!(fragments.get_fragments()).to_string().into(),
                        )),
                        t.initialized_at_epoch.map(|e| e.as_scalar()),
                        t.created_at_epoch.map(|e| e.as_scalar()),
                    ]));
                }
            });

            schema_catalog.iter_index().for_each(|t| {
                if let Some(fragments) = table_fragments.get(&t.index_table.id.table_id) {
                    rows.push(OwnedRow::new(vec![
                        Some(ScalarImpl::Utf8(schema.clone().into())),
                        Some(ScalarImpl::Utf8(t.name.clone().into())),
                        Some(ScalarImpl::Int32(t.index_table.owner as i32)),
                        Some(ScalarImpl::Utf8(t.index_table.definition.clone().into())),
                        Some(ScalarImpl::Utf8("INDEX".into())),
                        Some(ScalarImpl::Int32(t.index_table.id.table_id as i32)),
                        Some(ScalarImpl::Utf8(
                            fragments.get_env().unwrap().get_timezone().clone().into(),
                        )),
                        Some(ScalarImpl::Utf8(
                            json!(fragments.get_fragments()).to_string().into(),
                        )),
                        t.initialized_at_epoch.map(|e| e.as_scalar()),
                        t.created_at_epoch.map(|e| e.as_scalar()),
                    ]));
                }
            });

            // Sources have no fragments.
            schema_catalog.iter_source().for_each(|t| {
                rows.push(OwnedRow::new(vec![
                    Some(ScalarImpl::Utf8(schema.clone().into())),
                    Some(ScalarImpl::Utf8(t.name.clone().into())),
                    Some(ScalarImpl::Int32(t.owner as i32)),
                    Some(ScalarImpl::Utf8(t.definition.clone().into())),
                    Some(ScalarImpl::Utf8("SOURCE".into())),
                    Some(ScalarImpl::Int32(t.id as i32)),
                    Some(ScalarImpl::Utf8("".into())),
                    None,
                    t.initialized_at_epoch.map(|e| e.as_scalar()),
                    t.created_at_epoch.map(|e| e.as_scalar()),
                ]));
            });
        }

        Ok(rows)
    }
}<|MERGE_RESOLUTION|>--- conflicted
+++ resolved
@@ -20,7 +20,6 @@
 
 use crate::catalog::system_catalog::{BuiltinTable, SysCatalogReaderImpl};
 
-<<<<<<< HEAD
 pub const RW_RELATION_INFO: BuiltinTable = BuiltinTable {
     name: "rw_relation_info",
     schema: RW_CATALOG_SCHEMA_NAME,
@@ -34,26 +33,11 @@
         (DataType::Varchar, "relationtimezone"), /* The timezone used to interpret ambiguous
                                                   * dates/timestamps as tstz */
         (DataType::Varchar, "fragments"), // fragments is json encoded fragment infos.
+        (DataType::Timestamptz, "initialized_at"),
+        (DataType::Timestamptz, "created_at"),
     ],
     pk: &[],
 };
-=======
-pub const RW_RELATION_INFO_TABLE_NAME: &str = "rw_relation_info";
-
-pub const RW_RELATION_INFO_COLUMNS: &[SystemCatalogColumnsDef<'_>] = &[
-    (DataType::Varchar, "schemaname"),
-    (DataType::Varchar, "relationname"),
-    (DataType::Int32, "relationowner"),
-    (DataType::Varchar, "definition"),
-    (DataType::Varchar, "relationtype"),
-    (DataType::Int32, "relationid"),
-    (DataType::Varchar, "relationtimezone"), /* The timezone used to interpret ambiguous
-                                              * dates/timestamps as tstz */
-    (DataType::Varchar, "fragments"), // fragments is json encoded fragment infos.
-    (DataType::Timestamptz, "initialized_at"),
-    (DataType::Timestamptz, "created_at"),
-];
->>>>>>> a0ebede9
 
 impl SysCatalogReaderImpl {
     pub async fn read_relation_info(&self) -> Result<Vec<OwnedRow>> {
