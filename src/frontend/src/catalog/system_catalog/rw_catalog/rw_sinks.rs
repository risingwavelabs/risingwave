--- conflicted
+++ resolved
@@ -59,7 +59,6 @@
 
     schemas
         .flat_map(|schema| {
-<<<<<<< HEAD
             schema
                 .iter_sink()
                 .filter(|s| {
@@ -67,28 +66,30 @@
                 })
                 .map(|sink| {
                     let connector_props = serialize_props_with_secret(
-                        schema,
+                        &catalog_reader,
+                        &reader.auth_context.database,
                         WithOptionsSecResolved::new(
                             sink.properties.clone(),
                             sink.secret_refs.clone(),
                         ),
-                    )
+                    )?
                     .into();
                     let format_encode_options = sink
                         .format_desc
                         .as_ref()
                         .map(|desc| {
                             serialize_props_with_secret(
-                                schema,
+                                &catalog_reader,
+                                &reader.auth_context.database,
                                 WithOptionsSecResolved::new(
                                     desc.options.clone(),
                                     desc.secret_refs.clone(),
                                 ),
                             )
                         })
-                        .unwrap_or_else(jsonbb::Value::null)
+                        .unwrap_or_else(|| Ok(jsonbb::Value::null()))?
                         .into();
-                    RwSink {
+                    Ok(RwSink {
                         id: sink.id.sink_id as i32,
                         name: sink.name.clone(),
                         schema_id: schema.id() as i32,
@@ -114,60 +115,8 @@
                         created_at_cluster_version: sink.created_at_cluster_version.clone(),
                         connector_props,
                         format_encode_options,
-                    }
+                    })
                 })
-=======
-            schema.iter_sink().map(|sink| {
-                let connector_props = serialize_props_with_secret(
-                    &catalog_reader,
-                    &reader.auth_context.database,
-                    WithOptionsSecResolved::new(sink.properties.clone(), sink.secret_refs.clone()),
-                )?
-                .into();
-                let format_encode_options = sink
-                    .format_desc
-                    .as_ref()
-                    .map(|desc| {
-                        serialize_props_with_secret(
-                            &catalog_reader,
-                            &reader.auth_context.database,
-                            WithOptionsSecResolved::new(
-                                desc.options.clone(),
-                                desc.secret_refs.clone(),
-                            ),
-                        )
-                    })
-                    .unwrap_or_else(|| Ok(jsonbb::Value::null()))?
-                    .into();
-                Ok(RwSink {
-                    id: sink.id.sink_id as i32,
-                    name: sink.name.clone(),
-                    schema_id: schema.id() as i32,
-                    owner: sink.owner.user_id as i32,
-                    connector: sink
-                        .properties
-                        .get(UPSTREAM_SOURCE_KEY)
-                        .cloned()
-                        .unwrap_or("".to_owned())
-                        .to_uppercase(),
-                    sink_type: sink.sink_type.to_proto().as_str_name().into(),
-                    connection_id: sink.connection_id.map(|id| id.connection_id() as i32),
-                    definition: sink.create_sql(),
-                    acl: get_acl_items(
-                        &Object::SinkId(sink.id.sink_id),
-                        false,
-                        &users,
-                        username_map,
-                    ),
-                    initialized_at: sink.initialized_at_epoch.map(|e| e.as_timestamptz()),
-                    created_at: sink.created_at_epoch.map(|e| e.as_timestamptz()),
-                    initialized_at_cluster_version: sink.initialized_at_cluster_version.clone(),
-                    created_at_cluster_version: sink.created_at_cluster_version.clone(),
-                    connector_props,
-                    format_encode_options,
-                })
-            })
->>>>>>> 51c4809c
         })
         .collect::<Result<Vec<_>>>()
 }
