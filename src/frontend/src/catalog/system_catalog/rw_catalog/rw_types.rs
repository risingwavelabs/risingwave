// Copyright 2024 RisingWave Labs
//
// Licensed under the Apache License, Version 2.0 (the "License");
// you may not use this file except in compliance with the License.
// You may obtain a copy of the License at
//
//     http://www.apache.org/licenses/LICENSE-2.0
//
// Unless required by applicable law or agreed to in writing, software
// distributed under the License is distributed on an "AS IS" BASIS,
// WITHOUT WARRANTIES OR CONDITIONS OF ANY KIND, either express or implied.
// See the License for the specific language governing permissions and
// limitations under the License.

<<<<<<< HEAD
use risingwave_common::error::Result;
=======
use std::sync::LazyLock;

use itertools::Itertools;
use risingwave_common::catalog::RW_CATALOG_SCHEMA_NAME;
>>>>>>> 8313b0a9
use risingwave_common::for_all_base_types;
use risingwave_common::types::Fields;
use risingwave_frontend_macro::system_catalog;

use crate::catalog::system_catalog::SysCatalogReaderImpl;

<<<<<<< HEAD
/// `rw_types` stores all supported types in the database.
#[derive(Fields)]
struct RwType {
    #[primary_key]
    id: i32,
    name: String,
    input_oid: String,
    typelem: i32,
    typarray: i32,
}

#[system_catalog(table, "rw_catalog.rw_types")]
fn read_rw_types(_: &SysCatalogReaderImpl) -> Result<Vec<RwType>> {
    let mut rows = vec![];
    for (id, name, input_oid, typelem, typarray) in RW_TYPE_DATA {
        rows.push(RwType {
            id: *id,
            name: name.to_string(),
            input_oid: input_oid.to_string(),
            typelem: *typelem,
            typarray: *typarray,
        });
    }
    Ok(rows)
}
=======
use crate::catalog::system_catalog::{BuiltinTable, SysCatalogReaderImpl};
use crate::error::Result;
>>>>>>> 8313b0a9

macro_rules! impl_pg_type_data {
    ($( { $enum:ident | $oid:literal | $oid_array:literal | $name:ident | $input:ident | $len:literal } )*) => {
        &[
            $(
            ($oid, stringify!($name), stringify!($input), 0, $oid_array),
            )*
            // Note: rw doesn't support `text` type, returning it is just a workaround to be compatible
            // with PostgreSQL.
            (25, "text", "textin",0,1009),
            (1301, "rw_int256", "rw_int256_in",0,0),
            // Note: Here is only to avoid some components of psql from not being able to find relevant results, causing errors. We will not use it in the RW.
            $(
            ($oid_array, concat!("_", stringify!($name)), "array_in", $oid, 0),
            )*
        ]
    }
}
const RW_TYPE_DATA: &[(i32, &str, &str, i32, i32)] = for_all_base_types! { impl_pg_type_data };<|MERGE_RESOLUTION|>--- conflicted
+++ resolved
@@ -12,21 +12,13 @@
 // See the License for the specific language governing permissions and
 // limitations under the License.
 
-<<<<<<< HEAD
-use risingwave_common::error::Result;
-=======
-use std::sync::LazyLock;
-
-use itertools::Itertools;
-use risingwave_common::catalog::RW_CATALOG_SCHEMA_NAME;
->>>>>>> 8313b0a9
 use risingwave_common::for_all_base_types;
 use risingwave_common::types::Fields;
 use risingwave_frontend_macro::system_catalog;
 
 use crate::catalog::system_catalog::SysCatalogReaderImpl;
+use crate::error::Result;
 
-<<<<<<< HEAD
 /// `rw_types` stores all supported types in the database.
 #[derive(Fields)]
 struct RwType {
@@ -52,10 +44,6 @@
     }
     Ok(rows)
 }
-=======
-use crate::catalog::system_catalog::{BuiltinTable, SysCatalogReaderImpl};
-use crate::error::Result;
->>>>>>> 8313b0a9
 
 macro_rules! impl_pg_type_data {
     ($( { $enum:ident | $oid:literal | $oid_array:literal | $name:ident | $input:ident | $len:literal } )*) => {
