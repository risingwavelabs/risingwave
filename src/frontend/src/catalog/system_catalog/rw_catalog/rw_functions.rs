--- conflicted
+++ resolved
@@ -12,43 +12,12 @@
 // See the License for the specific language governing permissions and
 // limitations under the License.
 
-<<<<<<< HEAD
-use risingwave_common::error::Result;
 use risingwave_common::types::Fields;
 use risingwave_frontend_macro::system_catalog;
 use risingwave_pb::user::grant_privilege::Object;
 
 use crate::catalog::system_catalog::{get_acl_items, SysCatalogReaderImpl};
-=======
-use std::sync::LazyLock;
-
-use itertools::Itertools;
-use risingwave_common::array::ListValue;
-use risingwave_common::catalog::RW_CATALOG_SCHEMA_NAME;
-use risingwave_common::row::OwnedRow;
-use risingwave_common::types::{DataType, ScalarImpl};
-use risingwave_pb::user::grant_privilege::Object;
-
-use crate::catalog::system_catalog::{
-    get_acl_items, BuiltinTable, SysCatalogReaderImpl, SystemCatalogColumnsDef,
-};
 use crate::error::Result;
-
-pub static RW_FUNCTIONS_COLUMNS: LazyLock<Vec<SystemCatalogColumnsDef<'_>>> = LazyLock::new(|| {
-    vec![
-        (DataType::Int32, "id"),
-        (DataType::Varchar, "name"),
-        (DataType::Int32, "schema_id"),
-        (DataType::Int32, "owner"),
-        (DataType::Varchar, "type"),
-        (DataType::List(Box::new(DataType::Int32)), "arg_type_ids"),
-        (DataType::Int32, "return_type_id"),
-        (DataType::Varchar, "language"),
-        (DataType::Varchar, "link"),
-        (DataType::Varchar, "acl"),
-    ]
-});
->>>>>>> 8313b0a9
 
 #[derive(Fields)]
 struct RwFunction {
