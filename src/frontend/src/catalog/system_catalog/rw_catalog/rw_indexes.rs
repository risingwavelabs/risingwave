--- conflicted
+++ resolved
@@ -20,7 +20,6 @@
 
 use crate::catalog::system_catalog::{BuiltinTable, SysCatalogReaderImpl};
 
-<<<<<<< HEAD
 pub const RW_INDEXES: BuiltinTable = BuiltinTable {
     name: "rw_indexes",
     schema: RW_CATALOG_SCHEMA_NAME,
@@ -31,23 +30,11 @@
         (DataType::Int32, "owner"),
         (DataType::Varchar, "definition"),
         (DataType::Varchar, "acl"),
+        (DataType::Timestamptz, "initialized_at"),
+        (DataType::Timestamptz, "created_at"),
     ],
     pk: &[0],
 };
-=======
-pub const RW_INDEXES_TABLE_NAME: &str = "rw_indexes";
-
-pub const RW_INDEXES_COLUMNS: &[SystemCatalogColumnsDef<'_>] = &[
-    (DataType::Int32, "id"),
-    (DataType::Varchar, "name"),
-    (DataType::Int32, "schema_id"),
-    (DataType::Int32, "owner"),
-    (DataType::Varchar, "definition"),
-    (DataType::Varchar, "acl"),
-    (DataType::Timestamptz, "initialized_at"),
-    (DataType::Timestamptz, "created_at"),
-];
->>>>>>> a0ebede9
 
 impl SysCatalogReaderImpl {
     pub fn read_rw_indexes_info(&self) -> Result<Vec<OwnedRow>> {
