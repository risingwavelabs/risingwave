--- conflicted
+++ resolved
@@ -208,9 +208,6 @@
     { INFORMATION_SCHEMA, TABLES, vec![], read_tables_info },
     { RW_CATALOG, RW_META_SNAPSHOT, vec![], read_meta_snapshot await },
     { RW_CATALOG, RW_DDL_PROGRESS, vec![], read_ddl_progress await },
-<<<<<<< HEAD
     { RW_CATALOG, RW_TABLE_STATS, vec![], read_table_stats await },
-=======
     { RW_CATALOG, RW_RELATION_INFO, vec![], read_relation_info await },
->>>>>>> 12f4d7a4
 }