// Copyright 2025 RisingWave Labs
//
// Licensed under the Apache License, Version 2.0 (the "License");
// you may not use this file except in compliance with the License.
// You may obtain a copy of the License at
//
//     http://www.apache.org/licenses/LICENSE-2.0
//
// Unless required by applicable law or agreed to in writing, software
// distributed under the License is distributed on an "AS IS" BASIS,
// WITHOUT WARRANTIES OR CONDITIONS OF ANY KIND, either express or implied.
// See the License for the specific language governing permissions and
// limitations under the License.

use std::collections::{BTreeMap, HashMap};

use anyhow::Context;
use risingwave_common::session_config::SessionConfig;
use risingwave_common::system_param::reader::SystemParamsReader;
use risingwave_common::util::cluster_limit::ClusterLimit;
use risingwave_hummock_sdk::HummockVersionId;
use risingwave_hummock_sdk::version::{HummockVersion, HummockVersionDelta};
use risingwave_pb::backup_service::MetaSnapshotMetadata;
use risingwave_pb::catalog::Table;
use risingwave_pb::common::WorkerNode;
use risingwave_pb::ddl_service::DdlProgress;
use risingwave_pb::hummock::write_limits::WriteLimit;
use risingwave_pb::hummock::{
    BranchedObject, CompactTaskAssignment, CompactTaskProgress, CompactionGroupInfo,
};
use risingwave_pb::meta::cancel_creating_jobs_request::PbJobs;
use risingwave_pb::meta::list_actor_splits_response::ActorSplit;
use risingwave_pb::meta::list_actor_states_response::ActorState;
use risingwave_pb::meta::list_iceberg_tables_response::IcebergTable;
use risingwave_pb::meta::list_object_dependencies_response::PbObjectDependencies;
use risingwave_pb::meta::list_rate_limits_response::RateLimitInfo;
use risingwave_pb::meta::list_streaming_job_states_response::StreamingJobState;
use risingwave_pb::meta::list_table_fragments_response::TableFragmentInfo;
use risingwave_pb::meta::{
    EventLog, FragmentDistribution, PbThrottleTarget, RecoveryStatus, RefreshRequest,
    RefreshResponse,
};
use risingwave_pb::secret::PbSecretRef;
use risingwave_rpc_client::error::Result;
use risingwave_rpc_client::{HummockMetaClient, MetaClient};

use crate::catalog::{DatabaseId, SinkId};

/// A wrapper around the `MetaClient` that only provides a minor set of meta rpc.
/// Most of the rpc to meta are delegated by other separate structs like `CatalogWriter`,
/// `WorkerNodeManager`, etc. So frontend rarely needs to call `MetaClient` directly.
/// Hence instead of to mock all rpc of `MetaClient` in tests, we aggregate those "direct" rpc
/// in this trait so that the mocking can be simplified.
#[async_trait::async_trait]
pub trait FrontendMetaClient: Send + Sync {
    async fn try_unregister(&self);

    async fn flush(&self, database_id: DatabaseId) -> Result<HummockVersionId>;

    async fn wait(&self) -> Result<()>;

    async fn recover(&self) -> Result<()>;

    async fn cancel_creating_jobs(&self, jobs: PbJobs) -> Result<Vec<u32>>;

    async fn list_table_fragments(
        &self,
        table_ids: &[u32],
    ) -> Result<HashMap<u32, TableFragmentInfo>>;

    async fn list_streaming_job_states(&self) -> Result<Vec<StreamingJobState>>;

    async fn list_fragment_distribution(&self) -> Result<Vec<FragmentDistribution>>;

    async fn list_creating_fragment_distribution(&self) -> Result<Vec<FragmentDistribution>>;

    async fn list_actor_states(&self) -> Result<Vec<ActorState>>;

    async fn list_actor_splits(&self) -> Result<Vec<ActorSplit>>;

    async fn list_object_dependencies(&self) -> Result<Vec<PbObjectDependencies>>;

    async fn list_meta_snapshots(&self) -> Result<Vec<MetaSnapshotMetadata>>;

    async fn set_system_param(
        &self,
        param: String,
        value: Option<String>,
    ) -> Result<Option<SystemParamsReader>>;

    async fn get_session_params(&self) -> Result<SessionConfig>;

    async fn set_session_param(&self, param: String, value: Option<String>) -> Result<String>;

    async fn get_ddl_progress(&self) -> Result<Vec<DdlProgress>>;

    async fn get_tables(
        &self,
        table_ids: &[u32],
        include_dropped_table: bool,
    ) -> Result<HashMap<u32, Table>>;

    /// Returns vector of (`worker_id`, `min_pinned_version_id`)
    async fn list_hummock_pinned_versions(&self) -> Result<Vec<(u32, u64)>>;

    async fn get_hummock_current_version(&self) -> Result<HummockVersion>;

    async fn get_hummock_checkpoint_version(&self) -> Result<HummockVersion>;

    async fn list_version_deltas(&self) -> Result<Vec<HummockVersionDelta>>;

    async fn list_branched_objects(&self) -> Result<Vec<BranchedObject>>;

    async fn list_hummock_compaction_group_configs(&self) -> Result<Vec<CompactionGroupInfo>>;

    async fn list_hummock_active_write_limits(&self) -> Result<HashMap<u64, WriteLimit>>;

    async fn list_hummock_meta_configs(&self) -> Result<HashMap<String, String>>;

    async fn list_event_log(&self) -> Result<Vec<EventLog>>;
    async fn list_compact_task_assignment(&self) -> Result<Vec<CompactTaskAssignment>>;

    async fn list_all_nodes(&self) -> Result<Vec<WorkerNode>>;

    async fn list_compact_task_progress(&self) -> Result<Vec<CompactTaskProgress>>;

    async fn apply_throttle(
        &self,
        kind: PbThrottleTarget,
        id: u32,
        rate_limit: Option<u32>,
    ) -> Result<()>;

    async fn get_cluster_recovery_status(&self) -> Result<RecoveryStatus>;

    async fn get_cluster_limits(&self) -> Result<Vec<ClusterLimit>>;

    async fn list_rate_limits(&self) -> Result<Vec<RateLimitInfo>>;

    async fn get_meta_store_endpoint(&self) -> Result<String>;

    async fn alter_sink_props(
        &self,
        sink_id: u32,
        changed_props: BTreeMap<String, String>,
        changed_secret_refs: BTreeMap<String, PbSecretRef>,
        connector_conn_ref: Option<u32>,
    ) -> Result<()>;

<<<<<<< HEAD
    async fn alter_iceberg_table_props(
        &self,
        table_id: u32,
        sink_id: u32,
=======
    async fn alter_source_connector_props(
        &self,
>>>>>>> 8f95d33a
        source_id: u32,
        changed_props: BTreeMap<String, String>,
        changed_secret_refs: BTreeMap<String, PbSecretRef>,
        connector_conn_ref: Option<u32>,
    ) -> Result<()>;

    async fn list_hosted_iceberg_tables(&self) -> Result<Vec<IcebergTable>>;

    async fn get_fragment_by_id(&self, fragment_id: u32) -> Result<Option<FragmentDistribution>>;

    fn worker_id(&self) -> u32;

    async fn set_sync_log_store_aligned(&self, job_id: u32, aligned: bool) -> Result<()>;

    async fn compact_iceberg_table(&self, sink_id: SinkId) -> Result<u64>;

    async fn refresh(&self, request: RefreshRequest) -> Result<RefreshResponse>;
}

pub struct FrontendMetaClientImpl(pub MetaClient);

#[async_trait::async_trait]
impl FrontendMetaClient for FrontendMetaClientImpl {
    async fn try_unregister(&self) {
        self.0.try_unregister().await;
    }

    async fn flush(&self, database_id: DatabaseId) -> Result<HummockVersionId> {
        self.0.flush(database_id).await
    }

    async fn wait(&self) -> Result<()> {
        self.0.wait().await
    }

    async fn recover(&self) -> Result<()> {
        self.0.recover().await
    }

    async fn cancel_creating_jobs(&self, infos: PbJobs) -> Result<Vec<u32>> {
        self.0.cancel_creating_jobs(infos).await
    }

    async fn list_table_fragments(
        &self,
        table_ids: &[u32],
    ) -> Result<HashMap<u32, TableFragmentInfo>> {
        self.0.list_table_fragments(table_ids).await
    }

    async fn list_streaming_job_states(&self) -> Result<Vec<StreamingJobState>> {
        self.0.list_streaming_job_states().await
    }

    async fn list_fragment_distribution(&self) -> Result<Vec<FragmentDistribution>> {
        self.0.list_fragment_distributions().await
    }

    async fn list_creating_fragment_distribution(&self) -> Result<Vec<FragmentDistribution>> {
        self.0.list_creating_fragment_distribution().await
    }

    async fn list_actor_states(&self) -> Result<Vec<ActorState>> {
        self.0.list_actor_states().await
    }

    async fn list_actor_splits(&self) -> Result<Vec<ActorSplit>> {
        self.0.list_actor_splits().await
    }

    async fn list_object_dependencies(&self) -> Result<Vec<PbObjectDependencies>> {
        self.0.list_object_dependencies().await
    }

    async fn list_meta_snapshots(&self) -> Result<Vec<MetaSnapshotMetadata>> {
        let manifest = self.0.get_meta_snapshot_manifest().await?;
        Ok(manifest.snapshot_metadata)
    }

    async fn set_system_param(
        &self,
        param: String,
        value: Option<String>,
    ) -> Result<Option<SystemParamsReader>> {
        self.0.set_system_param(param, value).await
    }

    async fn get_session_params(&self) -> Result<SessionConfig> {
        let session_config: SessionConfig =
            serde_json::from_str(&self.0.get_session_params().await?)
                .context("failed to parse session config")?;
        Ok(session_config)
    }

    async fn set_session_param(&self, param: String, value: Option<String>) -> Result<String> {
        self.0.set_session_param(param, value).await
    }

    async fn get_ddl_progress(&self) -> Result<Vec<DdlProgress>> {
        let ddl_progress = self.0.get_ddl_progress().await?;
        Ok(ddl_progress)
    }

    async fn get_tables(
        &self,
        table_ids: &[u32],
        include_dropped_tables: bool,
    ) -> Result<HashMap<u32, Table>> {
        let tables = self.0.get_tables(table_ids, include_dropped_tables).await?;
        Ok(tables)
    }

    async fn list_hummock_pinned_versions(&self) -> Result<Vec<(u32, u64)>> {
        let pinned_versions = self
            .0
            .risectl_get_pinned_versions_summary()
            .await?
            .summary
            .unwrap()
            .pinned_versions;
        let ret = pinned_versions
            .into_iter()
            .map(|v| (v.context_id, v.min_pinned_id))
            .collect();
        Ok(ret)
    }

    async fn get_hummock_current_version(&self) -> Result<HummockVersion> {
        self.0.get_current_version().await
    }

    async fn get_hummock_checkpoint_version(&self) -> Result<HummockVersion> {
        self.0
            .risectl_get_checkpoint_hummock_version()
            .await
            .map(|v| HummockVersion::from_rpc_protobuf(&v.checkpoint_version.unwrap()))
    }

    async fn list_version_deltas(&self) -> Result<Vec<HummockVersionDelta>> {
        // FIXME #8612: there can be lots of version deltas, so better to fetch them by pages and refactor `SysRowSeqScanExecutor` to yield multiple chunks.
        self.0
            .list_version_deltas(HummockVersionId::new(0), u32::MAX, u64::MAX)
            .await
    }

    async fn list_branched_objects(&self) -> Result<Vec<BranchedObject>> {
        self.0.list_branched_object().await
    }

    async fn list_hummock_compaction_group_configs(&self) -> Result<Vec<CompactionGroupInfo>> {
        self.0.risectl_list_compaction_group().await
    }

    async fn list_hummock_active_write_limits(&self) -> Result<HashMap<u64, WriteLimit>> {
        self.0.list_active_write_limit().await
    }

    async fn list_hummock_meta_configs(&self) -> Result<HashMap<String, String>> {
        self.0.list_hummock_meta_config().await
    }

    async fn list_event_log(&self) -> Result<Vec<EventLog>> {
        self.0.list_event_log().await
    }

    async fn list_compact_task_assignment(&self) -> Result<Vec<CompactTaskAssignment>> {
        self.0.list_compact_task_assignment().await
    }

    async fn list_all_nodes(&self) -> Result<Vec<WorkerNode>> {
        self.0.list_worker_nodes(None).await
    }

    async fn list_compact_task_progress(&self) -> Result<Vec<CompactTaskProgress>> {
        self.0.list_compact_task_progress().await
    }

    async fn apply_throttle(
        &self,
        kind: PbThrottleTarget,
        id: u32,
        rate_limit: Option<u32>,
    ) -> Result<()> {
        self.0
            .apply_throttle(kind, id, rate_limit)
            .await
            .map(|_| ())
    }

    async fn get_cluster_recovery_status(&self) -> Result<RecoveryStatus> {
        self.0.get_cluster_recovery_status().await
    }

    async fn get_cluster_limits(&self) -> Result<Vec<ClusterLimit>> {
        self.0.get_cluster_limits().await
    }

    async fn list_rate_limits(&self) -> Result<Vec<RateLimitInfo>> {
        self.0.list_rate_limits().await
    }

    async fn get_meta_store_endpoint(&self) -> Result<String> {
        self.0.get_meta_store_endpoint().await
    }

    async fn alter_sink_props(
        &self,
        sink_id: u32,
        changed_props: BTreeMap<String, String>,
        changed_secret_refs: BTreeMap<String, PbSecretRef>,
        connector_conn_ref: Option<u32>,
    ) -> Result<()> {
        self.0
            .alter_sink_props(
                sink_id,
                changed_props,
                changed_secret_refs,
                connector_conn_ref,
            )
            .await
    }

<<<<<<< HEAD
    async fn alter_iceberg_table_props(
        &self,
        table_id: u32,
        sink_id: u32,
=======
    async fn alter_source_connector_props(
        &self,
>>>>>>> 8f95d33a
        source_id: u32,
        changed_props: BTreeMap<String, String>,
        changed_secret_refs: BTreeMap<String, PbSecretRef>,
        connector_conn_ref: Option<u32>,
    ) -> Result<()> {
        self.0
<<<<<<< HEAD
            .alter_iceberg_table_props(
                table_id,
                sink_id,
=======
            .alter_source_connector_props(
>>>>>>> 8f95d33a
                source_id,
                changed_props,
                changed_secret_refs,
                connector_conn_ref,
            )
            .await
    }

    async fn list_hosted_iceberg_tables(&self) -> Result<Vec<IcebergTable>> {
        self.0.list_hosted_iceberg_tables().await
    }

    async fn get_fragment_by_id(&self, fragment_id: u32) -> Result<Option<FragmentDistribution>> {
        self.0.get_fragment_by_id(fragment_id).await
    }

    fn worker_id(&self) -> u32 {
        self.0.worker_id()
    }

    async fn set_sync_log_store_aligned(&self, job_id: u32, aligned: bool) -> Result<()> {
        self.0.set_sync_log_store_aligned(job_id, aligned).await
    }

    async fn compact_iceberg_table(&self, sink_id: SinkId) -> Result<u64> {
        self.0.compact_iceberg_table(sink_id).await
    }

    async fn refresh(&self, request: RefreshRequest) -> Result<RefreshResponse> {
        self.0.refresh(request).await
    }
}<|MERGE_RESOLUTION|>--- conflicted
+++ resolved
@@ -147,15 +147,18 @@
         connector_conn_ref: Option<u32>,
     ) -> Result<()>;
 
-<<<<<<< HEAD
     async fn alter_iceberg_table_props(
         &self,
         table_id: u32,
         sink_id: u32,
-=======
+        source_id: u32,
+        changed_props: BTreeMap<String, String>,
+        changed_secret_refs: BTreeMap<String, PbSecretRef>,
+        connector_conn_ref: Option<u32>,
+    ) -> Result<()>;
+
     async fn alter_source_connector_props(
         &self,
->>>>>>> 8f95d33a
         source_id: u32,
         changed_props: BTreeMap<String, String>,
         changed_secret_refs: BTreeMap<String, PbSecretRef>,
@@ -378,28 +381,19 @@
             .await
     }
 
-<<<<<<< HEAD
     async fn alter_iceberg_table_props(
         &self,
         table_id: u32,
         sink_id: u32,
-=======
-    async fn alter_source_connector_props(
-        &self,
->>>>>>> 8f95d33a
         source_id: u32,
         changed_props: BTreeMap<String, String>,
         changed_secret_refs: BTreeMap<String, PbSecretRef>,
         connector_conn_ref: Option<u32>,
     ) -> Result<()> {
         self.0
-<<<<<<< HEAD
             .alter_iceberg_table_props(
                 table_id,
                 sink_id,
-=======
-            .alter_source_connector_props(
->>>>>>> 8f95d33a
                 source_id,
                 changed_props,
                 changed_secret_refs,
@@ -408,6 +402,23 @@
             .await
     }
 
+    async fn alter_source_connector_props(
+        &self,
+        source_id: u32,
+        changed_props: BTreeMap<String, String>,
+        changed_secret_refs: BTreeMap<String, PbSecretRef>,
+        connector_conn_ref: Option<u32>,
+    ) -> Result<()> {
+        self.0
+            .alter_source_connector_props(
+                source_id,
+                changed_props,
+                changed_secret_refs,
+                connector_conn_ref,
+            )
+            .await
+    }
+
     async fn list_hosted_iceberg_tables(&self) -> Result<Vec<IcebergTable>> {
         self.0.list_hosted_iceberg_tables().await
     }
