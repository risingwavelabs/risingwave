--- conflicted
+++ resolved
@@ -137,7 +137,6 @@
 
     async fn get_meta_store_endpoint(&self) -> Result<String>;
 
-<<<<<<< HEAD
     async fn alter_sink_props(
         &self,
         sink_id: u32,
@@ -145,9 +144,8 @@
         changed_secret_refs: BTreeMap<String, PbSecretRef>,
         connector_conn_ref: Option<u32>,
     ) -> Result<()>;
-=======
+
     async fn list_hosted_iceberg_tables(&self) -> Result<Vec<IcebergTable>>;
->>>>>>> cc508149
 }
 
 pub struct FrontendMetaClientImpl(pub MetaClient);
@@ -336,7 +334,6 @@
         self.0.get_meta_store_endpoint().await
     }
 
-<<<<<<< HEAD
     async fn alter_sink_props(
         &self,
         sink_id: u32,
@@ -352,9 +349,9 @@
                 connector_conn_ref,
             )
             .await
-=======
+    }
+
     async fn list_hosted_iceberg_tables(&self) -> Result<Vec<IcebergTable>> {
         self.0.list_hosted_iceberg_tables().await
->>>>>>> cc508149
     }
 }