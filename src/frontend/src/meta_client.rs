--- conflicted
+++ resolved
@@ -47,11 +47,9 @@
 
     async fn get_system_params(&self) -> Result<SystemParamsReader>;
 
-<<<<<<< HEAD
     async fn set_system_param(&self, param: String, value: Option<String>) -> Result<()>;
-=======
+
     async fn list_ddl_progress(&self) -> Result<Vec<DdlProgress>>;
->>>>>>> f14d0bfa
 }
 
 pub struct FrontendMetaClientImpl(pub MetaClient);
@@ -94,13 +92,12 @@
         self.0.get_system_params().await
     }
 
-<<<<<<< HEAD
     async fn set_system_param(&self, param: String, value: Option<String>) -> Result<()> {
         self.0.set_system_param(param, value).await
-=======
+    }
+
     async fn list_ddl_progress(&self) -> Result<Vec<DdlProgress>> {
         let ddl_progress = self.0.get_ddl_progress().await?;
         Ok(ddl_progress)
->>>>>>> f14d0bfa
     }
 }