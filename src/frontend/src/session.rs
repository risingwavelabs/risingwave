// Copyright 2025 RisingWave Labs
//
// Licensed under the Apache License, Version 2.0 (the "License");
// you may not use this file except in compliance with the License.
// You may obtain a copy of the License at
//
//     http://www.apache.org/licenses/LICENSE-2.0
//
// Unless required by applicable law or agreed to in writing, software
// distributed under the License is distributed on an "AS IS" BASIS,
// WITHOUT WARRANTIES OR CONDITIONS OF ANY KIND, either express or implied.
// See the License for the specific language governing permissions and
// limitations under the License.

use std::collections::HashMap;
use std::io::{Error, ErrorKind};
use std::net::{IpAddr, Ipv4Addr, SocketAddr};
use std::sync::atomic::{AtomicI32, Ordering};
use std::sync::{Arc, Weak};
use std::time::{Duration, Instant};

use anyhow::anyhow;
use bytes::Bytes;
use either::Either;
use itertools::Itertools;
use parking_lot::{Mutex, RwLock, RwLockReadGuard};
use pgwire::error::{PsqlError, PsqlResult};
use pgwire::net::{Address, AddressRef};
use pgwire::pg_field_descriptor::PgFieldDescriptor;
use pgwire::pg_message::TransactionStatus;
use pgwire::pg_response::{PgResponse, StatementType};
use pgwire::pg_server::{
    BoxedError, ExecContext, ExecContextGuard, Session, SessionId, SessionManager,
    UserAuthenticator,
};
use pgwire::types::{Format, FormatIterator};
use rand::RngCore;
use risingwave_batch::monitor::{BatchSpillMetrics, GLOBAL_BATCH_SPILL_METRICS};
use risingwave_batch::spill::spill_op::SpillOp;
use risingwave_batch::task::{ShutdownSender, ShutdownToken};
use risingwave_batch::worker_manager::worker_node_manager::{
    WorkerNodeManager, WorkerNodeManagerRef,
};
use risingwave_common::acl::AclMode;
#[cfg(test)]
use risingwave_common::catalog::{
    DEFAULT_DATABASE_NAME, DEFAULT_SUPER_USER, DEFAULT_SUPER_USER_ID,
};
use risingwave_common::config::{
    BatchConfig, FrontendConfig, MetaConfig, MetricLevel, StreamingConfig, UdfConfig, load_config,
};
use risingwave_common::memory::MemoryContext;
use risingwave_common::secret::LocalSecretManager;
use risingwave_common::session_config::{ConfigReporter, SessionConfig, VisibilityMode};
use risingwave_common::system_param::local_manager::{
    LocalSystemParamsManager, LocalSystemParamsManagerRef,
};
use risingwave_common::telemetry::manager::TelemetryManager;
use risingwave_common::telemetry::telemetry_env_enabled;
use risingwave_common::types::DataType;
use risingwave_common::util::addr::HostAddr;
use risingwave_common::util::cluster_limit;
use risingwave_common::util::cluster_limit::ActorCountPerParallelism;
use risingwave_common::util::iter_util::ZipEqFast;
use risingwave_common::util::pretty_bytes::convert;
use risingwave_common::util::runtime::BackgroundShutdownRuntime;
use risingwave_common::{GIT_SHA, RW_VERSION};
use risingwave_common_heap_profiling::HeapProfiler;
use risingwave_common_service::{MetricsManager, ObserverManager};
use risingwave_connector::source::monitor::{GLOBAL_SOURCE_METRICS, SourceMetrics};
use risingwave_pb::common::WorkerType;
use risingwave_pb::common::worker_node::Property as AddWorkerNodeProperty;
use risingwave_pb::frontend_service::frontend_service_server::FrontendServiceServer;
use risingwave_pb::health::health_server::HealthServer;
use risingwave_pb::user::auth_info::EncryptionType;
use risingwave_pb::user::grant_privilege::Object;
use risingwave_rpc_client::{ComputeClientPool, ComputeClientPoolRef, MetaClient};
use risingwave_sqlparser::ast::{ObjectName, Statement};
use risingwave_sqlparser::parser::Parser;
use thiserror::Error;
use tokio::runtime::Builder;
use tokio::sync::mpsc::{self, UnboundedReceiver, UnboundedSender};
use tokio::sync::oneshot::Sender;
use tokio::sync::watch;
use tokio::task::JoinHandle;
use tracing::info;
use tracing::log::error;

use self::cursor_manager::CursorManager;
use crate::binder::{Binder, BoundStatement, ResolveQualifiedNameError};
use crate::catalog::catalog_service::{CatalogReader, CatalogWriter, CatalogWriterImpl};
use crate::catalog::connection_catalog::ConnectionCatalog;
use crate::catalog::root_catalog::{Catalog, SchemaPath};
use crate::catalog::secret_catalog::SecretCatalog;
use crate::catalog::source_catalog::SourceCatalog;
use crate::catalog::subscription_catalog::SubscriptionCatalog;
use crate::catalog::{
    CatalogError, DatabaseId, OwnedByUserCatalog, SchemaId, TableId, check_schema_writable,
};
use crate::error::{ErrorCode, Result, RwError};
use crate::handler::describe::infer_describe;
use crate::handler::extended_handle::{
    Portal, PrepareStatement, handle_bind, handle_execute, handle_parse,
};
use crate::handler::privilege::ObjectCheckItem;
use crate::handler::show::{infer_show_create_object, infer_show_object};
use crate::handler::util::to_pg_field;
use crate::handler::variable::infer_show_variable;
use crate::handler::{RwPgResponse, handle};
use crate::health_service::HealthServiceImpl;
use crate::meta_client::{FrontendMetaClient, FrontendMetaClientImpl};
use crate::monitor::{CursorMetrics, FrontendMetrics, GLOBAL_FRONTEND_METRICS};
use crate::observer::FrontendObserverNode;
use crate::rpc::FrontendServiceImpl;
use crate::scheduler::streaming_manager::{StreamingJobTracker, StreamingJobTrackerRef};
use crate::scheduler::{
    DistributedQueryMetrics, GLOBAL_DISTRIBUTED_QUERY_METRICS, HummockSnapshotManager,
    HummockSnapshotManagerRef, QueryManager,
};
use crate::telemetry::FrontendTelemetryCreator;
use crate::user::UserId;
use crate::user::user_authentication::md5_hash_with_salt;
use crate::user::user_manager::UserInfoManager;
use crate::user::user_service::{UserInfoReader, UserInfoWriter, UserInfoWriterImpl};
use crate::{FrontendOpts, PgResponseStream, TableCatalog};

pub(crate) mod current;
pub(crate) mod cursor_manager;
pub(crate) mod transaction;

/// The global environment for the frontend server.
#[derive(Clone)]
pub(crate) struct FrontendEnv {
    // Different session may access catalog at the same time and catalog is protected by a
    // RwLock.
    meta_client: Arc<dyn FrontendMetaClient>,
    catalog_writer: Arc<dyn CatalogWriter>,
    catalog_reader: CatalogReader,
    user_info_writer: Arc<dyn UserInfoWriter>,
    user_info_reader: UserInfoReader,
    worker_node_manager: WorkerNodeManagerRef,
    query_manager: QueryManager,
    hummock_snapshot_manager: HummockSnapshotManagerRef,
    system_params_manager: LocalSystemParamsManagerRef,
    session_params: Arc<RwLock<SessionConfig>>,

    server_addr: HostAddr,
    client_pool: ComputeClientPoolRef,

    /// Each session is identified by (`process_id`,
    /// `secret_key`). When Cancel Request received, find corresponding session and cancel all
    /// running queries.
    sessions_map: SessionMapRef,

    pub frontend_metrics: Arc<FrontendMetrics>,

    pub cursor_metrics: Arc<CursorMetrics>,

    source_metrics: Arc<SourceMetrics>,

    /// Batch spill metrics
    spill_metrics: Arc<BatchSpillMetrics>,

    batch_config: BatchConfig,
    frontend_config: FrontendConfig,
    #[expect(dead_code)]
    meta_config: MetaConfig,
    streaming_config: StreamingConfig,
    udf_config: UdfConfig,

    /// Track creating streaming jobs, used to cancel creating streaming job when cancel request
    /// received.
    creating_streaming_job_tracker: StreamingJobTrackerRef,

    /// Runtime for compute intensive tasks in frontend, e.g. executors in local mode,
    /// root stage in mpp mode.
    compute_runtime: Arc<BackgroundShutdownRuntime>,

    /// Memory context used for batch executors in frontend.
    mem_context: MemoryContext,

    /// address of the serverless backfill controller.
    sbc_addr: String,
}

/// Session map identified by `(process_id, secret_key)`
pub type SessionMapRef = Arc<RwLock<HashMap<(i32, i32), Arc<SessionImpl>>>>;

/// The proportion of frontend memory used for batch processing.
const FRONTEND_BATCH_MEMORY_PROPORTION: f64 = 0.5;

impl FrontendEnv {
    pub fn mock() -> Self {
        use crate::test_utils::{MockCatalogWriter, MockFrontendMetaClient, MockUserInfoWriter};

        let catalog = Arc::new(RwLock::new(Catalog::default()));
        let meta_client = Arc::new(MockFrontendMetaClient {});
        let hummock_snapshot_manager = Arc::new(HummockSnapshotManager::new(meta_client.clone()));
        let catalog_writer = Arc::new(MockCatalogWriter::new(
            catalog.clone(),
            hummock_snapshot_manager.clone(),
        ));
        let catalog_reader = CatalogReader::new(catalog);
        let user_info_manager = Arc::new(RwLock::new(UserInfoManager::default()));
        let user_info_writer = Arc::new(MockUserInfoWriter::new(user_info_manager.clone()));
        let user_info_reader = UserInfoReader::new(user_info_manager);
        let worker_node_manager = Arc::new(WorkerNodeManager::mock(vec![]));
        let system_params_manager = Arc::new(LocalSystemParamsManager::for_test());
        let compute_client_pool = Arc::new(ComputeClientPool::for_test());
        let query_manager = QueryManager::new(
            worker_node_manager.clone(),
            compute_client_pool,
            catalog_reader.clone(),
            Arc::new(DistributedQueryMetrics::for_test()),
            None,
            None,
        );
        let server_addr = HostAddr::try_from("127.0.0.1:4565").unwrap();
        let client_pool = Arc::new(ComputeClientPool::for_test());
        let creating_streaming_tracker = StreamingJobTracker::new(meta_client.clone());
        let compute_runtime = Arc::new(BackgroundShutdownRuntime::from(
            Builder::new_multi_thread()
                .worker_threads(
                    load_config("", FrontendOpts::default())
                        .batch
                        .frontend_compute_runtime_worker_threads,
                )
                .thread_name("rw-batch-local")
                .enable_all()
                .build()
                .unwrap(),
        ));
        let sessions_map = Arc::new(RwLock::new(HashMap::new()));
        Self {
            meta_client,
            catalog_writer,
            catalog_reader,
            user_info_writer,
            user_info_reader,
            worker_node_manager,
            query_manager,
            hummock_snapshot_manager,
            system_params_manager,
            session_params: Default::default(),
            server_addr,
            client_pool,
            sessions_map: sessions_map.clone(),
            frontend_metrics: Arc::new(FrontendMetrics::for_test()),
            cursor_metrics: Arc::new(CursorMetrics::for_test()),
            batch_config: BatchConfig::default(),
            frontend_config: FrontendConfig::default(),
            meta_config: MetaConfig::default(),
            streaming_config: StreamingConfig::default(),
            udf_config: UdfConfig::default(),
            source_metrics: Arc::new(SourceMetrics::default()),
            spill_metrics: BatchSpillMetrics::for_test(),
            creating_streaming_job_tracker: Arc::new(creating_streaming_tracker),
            compute_runtime,
            mem_context: MemoryContext::none(),
            sbc_addr: Default::default(),
        }
    }

    pub async fn init(opts: FrontendOpts) -> Result<(Self, Vec<JoinHandle<()>>, Vec<Sender<()>>)> {
        let config = load_config(&opts.config_path, &opts);
        info!("Starting frontend node");
        info!("> config: {:?}", config);
        info!(
            "> debug assertions: {}",
            if cfg!(debug_assertions) { "on" } else { "off" }
        );
        info!("> version: {} ({})", RW_VERSION, GIT_SHA);

        let frontend_address: HostAddr = opts
            .advertise_addr
            .as_ref()
            .unwrap_or_else(|| {
                tracing::warn!("advertise addr is not specified, defaulting to listen_addr");
                &opts.listen_addr
            })
            .parse()
            .unwrap();
        info!("advertise addr is {}", frontend_address);

        let rpc_addr: HostAddr = opts.frontend_rpc_listener_addr.parse().unwrap();
        let internal_rpc_host_addr = HostAddr {
            // Use the host of advertise address for the frontend rpc address.
            host: frontend_address.host.clone(),
            port: rpc_addr.port,
        };
        // Register in meta by calling `AddWorkerNode` RPC.
        let (meta_client, system_params_reader) = MetaClient::register_new(
            opts.meta_addr,
            WorkerType::Frontend,
            &frontend_address,
            AddWorkerNodeProperty {
                internal_rpc_host_addr: internal_rpc_host_addr.to_string(),
                ..Default::default()
            },
            &config.meta,
        )
        .await;

        let worker_id = meta_client.worker_id();
        info!("Assigned worker node id {}", worker_id);

        let (heartbeat_join_handle, heartbeat_shutdown_sender) = MetaClient::start_heartbeat_loop(
            meta_client.clone(),
            Duration::from_millis(config.server.heartbeat_interval_ms as u64),
        );
        let mut join_handles = vec![heartbeat_join_handle];
        let mut shutdown_senders = vec![heartbeat_shutdown_sender];

        let frontend_meta_client = Arc::new(FrontendMetaClientImpl(meta_client.clone()));
        let hummock_snapshot_manager =
            Arc::new(HummockSnapshotManager::new(frontend_meta_client.clone()));

        let (catalog_updated_tx, catalog_updated_rx) = watch::channel(0);
        let catalog = Arc::new(RwLock::new(Catalog::default()));
        let catalog_writer = Arc::new(CatalogWriterImpl::new(
            meta_client.clone(),
            catalog_updated_rx,
            hummock_snapshot_manager.clone(),
        ));
        let catalog_reader = CatalogReader::new(catalog.clone());

        let worker_node_manager = Arc::new(WorkerNodeManager::new());

        let compute_client_pool = Arc::new(ComputeClientPool::new(
            config.batch_exchange_connection_pool_size(),
        ));
        let query_manager = QueryManager::new(
            worker_node_manager.clone(),
            compute_client_pool.clone(),
            catalog_reader.clone(),
            Arc::new(GLOBAL_DISTRIBUTED_QUERY_METRICS.clone()),
            config.batch.distributed_query_limit,
            config.batch.max_batch_queries_per_frontend_node,
        );

        let user_info_manager = Arc::new(RwLock::new(UserInfoManager::default()));
        let (user_info_updated_tx, user_info_updated_rx) = watch::channel(0);
        let user_info_reader = UserInfoReader::new(user_info_manager.clone());
        let user_info_writer = Arc::new(UserInfoWriterImpl::new(
            meta_client.clone(),
            user_info_updated_rx,
        ));

        let system_params_manager =
            Arc::new(LocalSystemParamsManager::new(system_params_reader.clone()));

        LocalSecretManager::init(
            opts.temp_secret_file_dir,
            meta_client.cluster_id().to_owned(),
            worker_id,
        );

        // This `session_params` should be initialized during the initial notification in `observer_manager`
        let session_params = Arc::new(RwLock::new(SessionConfig::default()));
        let sessions_map: SessionMapRef = Arc::new(RwLock::new(HashMap::new()));
        let cursor_metrics = Arc::new(CursorMetrics::init(sessions_map.clone()));

        let frontend_observer_node = FrontendObserverNode::new(
            worker_node_manager.clone(),
            catalog,
            catalog_updated_tx,
            user_info_manager,
            user_info_updated_tx,
            hummock_snapshot_manager.clone(),
            system_params_manager.clone(),
            session_params.clone(),
            compute_client_pool.clone(),
        );
        let observer_manager =
            ObserverManager::new_with_meta_client(meta_client.clone(), frontend_observer_node)
                .await;
        let observer_join_handle = observer_manager.start().await;
        join_handles.push(observer_join_handle);

        meta_client.activate(&frontend_address).await?;

        let frontend_metrics = Arc::new(GLOBAL_FRONTEND_METRICS.clone());
        let source_metrics = Arc::new(GLOBAL_SOURCE_METRICS.clone());
        let spill_metrics = Arc::new(GLOBAL_BATCH_SPILL_METRICS.clone());

        if config.server.metrics_level > MetricLevel::Disabled {
            MetricsManager::boot_metrics_service(opts.prometheus_listener_addr.clone());
        }

        let health_srv = HealthServiceImpl::new();
        let frontend_srv = FrontendServiceImpl::new();
        let frontend_rpc_addr = opts.frontend_rpc_listener_addr.parse().unwrap();

        let telemetry_manager = TelemetryManager::new(
            Arc::new(meta_client.clone()),
            Arc::new(FrontendTelemetryCreator::new()),
        );

        // if the toml config file or env variable disables telemetry, do not watch system params
        // change because if any of configs disable telemetry, we should never start it
        if config.server.telemetry_enabled && telemetry_env_enabled() {
            let (join_handle, shutdown_sender) = telemetry_manager.start().await;
            join_handles.push(join_handle);
            shutdown_senders.push(shutdown_sender);
        } else {
            tracing::info!("Telemetry didn't start due to config");
        }

        tokio::spawn(async move {
            tonic::transport::Server::builder()
                .add_service(HealthServer::new(health_srv))
                .add_service(FrontendServiceServer::new(frontend_srv))
                .serve(frontend_rpc_addr)
                .await
                .unwrap();
        });
        info!(
            "Health Check RPC Listener is set up on {}",
            opts.frontend_rpc_listener_addr.clone()
        );

        let creating_streaming_job_tracker =
            Arc::new(StreamingJobTracker::new(frontend_meta_client.clone()));

        let compute_runtime = Arc::new(BackgroundShutdownRuntime::from(
            Builder::new_multi_thread()
                .worker_threads(config.batch.frontend_compute_runtime_worker_threads)
                .thread_name("rw-batch-local")
                .enable_all()
                .build()
                .unwrap(),
        ));

        let sessions = sessions_map.clone();
        // Idle transaction background monitor
        let join_handle = tokio::spawn(async move {
            let mut check_idle_txn_interval =
                tokio::time::interval(core::time::Duration::from_secs(10));
            check_idle_txn_interval.set_missed_tick_behavior(tokio::time::MissedTickBehavior::Skip);
            check_idle_txn_interval.reset();
            loop {
                check_idle_txn_interval.tick().await;
                sessions.read().values().for_each(|session| {
                    let _ = session.check_idle_in_transaction_timeout();
                })
            }
        });
        join_handles.push(join_handle);

        // Clean up the spill directory.
        #[cfg(not(madsim))]
        if config.batch.enable_spill {
            SpillOp::clean_spill_directory()
                .await
                .map_err(|err| anyhow!(err))?;
        }

        let total_memory_bytes = opts.frontend_total_memory_bytes;
        let heap_profiler =
            HeapProfiler::new(total_memory_bytes, config.server.heap_profiling.clone());
        // Run a background heap profiler
        heap_profiler.start();

        let batch_memory_limit = total_memory_bytes as f64 * FRONTEND_BATCH_MEMORY_PROPORTION;
        let mem_context = MemoryContext::root(
            frontend_metrics.batch_total_mem.clone(),
            batch_memory_limit as u64,
        );

        info!(
            "Frontend  total_memory: {} batch_memory: {}",
            convert(total_memory_bytes as _),
            convert(batch_memory_limit as _),
        );

        Ok((
            Self {
                catalog_reader,
                catalog_writer,
                user_info_reader,
                user_info_writer,
                worker_node_manager,
                meta_client: frontend_meta_client,
                query_manager,
                hummock_snapshot_manager,
                system_params_manager,
                session_params,
                server_addr: frontend_address,
                client_pool: compute_client_pool,
                frontend_metrics,
                cursor_metrics,
                spill_metrics,
                sessions_map,
                batch_config: config.batch,
                frontend_config: config.frontend,
                meta_config: config.meta,
                streaming_config: config.streaming,
<<<<<<< HEAD
                sbc_addr: opts.sbc_addr,
=======
                udf_config: config.udf,
>>>>>>> 0bedf650
                source_metrics,
                creating_streaming_job_tracker,
                compute_runtime,
                mem_context,
            },
            join_handles,
            shutdown_senders,
        ))
    }

    /// Get a reference to the frontend env's catalog writer.
    ///
    /// This method is intentionally private, and a write guard is required for the caller to
    /// prove that the write operations are permitted in the current transaction.
    fn catalog_writer(&self, _guard: transaction::WriteGuard) -> &dyn CatalogWriter {
        &*self.catalog_writer
    }

    /// Get a reference to the frontend env's catalog reader.
    pub fn catalog_reader(&self) -> &CatalogReader {
        &self.catalog_reader
    }

    /// Get a reference to the frontend env's user info writer.
    ///
    /// This method is intentionally private, and a write guard is required for the caller to
    /// prove that the write operations are permitted in the current transaction.
    fn user_info_writer(&self, _guard: transaction::WriteGuard) -> &dyn UserInfoWriter {
        &*self.user_info_writer
    }

    /// Get a reference to the frontend env's user info reader.
    pub fn user_info_reader(&self) -> &UserInfoReader {
        &self.user_info_reader
    }

    pub fn worker_node_manager_ref(&self) -> WorkerNodeManagerRef {
        self.worker_node_manager.clone()
    }

    pub fn meta_client(&self) -> &dyn FrontendMetaClient {
        &*self.meta_client
    }

    pub fn meta_client_ref(&self) -> Arc<dyn FrontendMetaClient> {
        self.meta_client.clone()
    }

    pub fn query_manager(&self) -> &QueryManager {
        &self.query_manager
    }

    pub fn hummock_snapshot_manager(&self) -> &HummockSnapshotManagerRef {
        &self.hummock_snapshot_manager
    }

    pub fn system_params_manager(&self) -> &LocalSystemParamsManagerRef {
        &self.system_params_manager
    }

    pub fn session_params_snapshot(&self) -> SessionConfig {
        self.session_params.read_recursive().clone()
    }

    pub fn sbc_address(&self) -> &String {
        &self.sbc_addr
    }

    pub fn server_address(&self) -> &HostAddr {
        &self.server_addr
    }

    pub fn client_pool(&self) -> ComputeClientPoolRef {
        self.client_pool.clone()
    }

    pub fn batch_config(&self) -> &BatchConfig {
        &self.batch_config
    }

    pub fn frontend_config(&self) -> &FrontendConfig {
        &self.frontend_config
    }

    pub fn streaming_config(&self) -> &StreamingConfig {
        &self.streaming_config
    }

    pub fn udf_config(&self) -> &UdfConfig {
        &self.udf_config
    }

    pub fn source_metrics(&self) -> Arc<SourceMetrics> {
        self.source_metrics.clone()
    }

    pub fn spill_metrics(&self) -> Arc<BatchSpillMetrics> {
        self.spill_metrics.clone()
    }

    pub fn creating_streaming_job_tracker(&self) -> &StreamingJobTrackerRef {
        &self.creating_streaming_job_tracker
    }

    pub fn sessions_map(&self) -> &SessionMapRef {
        &self.sessions_map
    }

    pub fn compute_runtime(&self) -> Arc<BackgroundShutdownRuntime> {
        self.compute_runtime.clone()
    }

    /// Cancel queries (i.e. batch queries) in session.
    /// If the session exists return true, otherwise, return false.
    pub fn cancel_queries_in_session(&self, session_id: SessionId) -> bool {
        let guard = self.sessions_map.read();
        if let Some(session) = guard.get(&session_id) {
            session.cancel_current_query();
            true
        } else {
            info!("Current session finished, ignoring cancel query request");
            false
        }
    }

    /// Cancel creating jobs (i.e. streaming queries) in session.
    /// If the session exists return true, otherwise, return false.
    pub fn cancel_creating_jobs_in_session(&self, session_id: SessionId) -> bool {
        let guard = self.sessions_map.read();
        if let Some(session) = guard.get(&session_id) {
            session.cancel_current_creating_job();
            true
        } else {
            info!("Current session finished, ignoring cancel creating request");
            false
        }
    }

    pub fn mem_context(&self) -> MemoryContext {
        self.mem_context.clone()
    }
}

#[derive(Clone)]
pub struct AuthContext {
    pub database: String,
    pub user_name: String,
    pub user_id: UserId,
}

impl AuthContext {
    pub fn new(database: String, user_name: String, user_id: UserId) -> Self {
        Self {
            database,
            user_name,
            user_id,
        }
    }
}
pub struct SessionImpl {
    env: FrontendEnv,
    auth_context: Arc<RwLock<AuthContext>>,
    /// Used for user authentication.
    user_authenticator: UserAuthenticator,
    /// Stores the value of configurations.
    config_map: Arc<RwLock<SessionConfig>>,

    /// Channel sender for frontend handler to send notices.
    notice_tx: UnboundedSender<String>,
    /// Channel receiver for pgwire to take notices and send to clients.
    notice_rx: Mutex<UnboundedReceiver<String>>,

    /// Identified by `process_id`, `secret_key`. Corresponds to `SessionManager`.
    id: (i32, i32),

    /// Client address
    peer_addr: AddressRef,

    /// Transaction state.
    /// TODO: get rid of the `Mutex` here as a workaround if the `Send` requirement of
    /// async functions, there should actually be no contention.
    txn: Arc<Mutex<transaction::State>>,

    /// Query cancel flag.
    /// This flag is set only when current query is executed in local mode, and used to cancel
    /// local query.
    current_query_cancel_flag: Mutex<Option<ShutdownSender>>,

    /// execution context represents the lifetime of a running SQL in the current session
    exec_context: Mutex<Option<Weak<ExecContext>>>,

    /// Last idle instant
    last_idle_instant: Arc<Mutex<Option<Instant>>>,

    cursor_manager: Arc<CursorManager>,

    /// temporary sources for the current session
    temporary_source_manager: Arc<Mutex<TemporarySourceManager>>,
}

/// If TEMPORARY or TEMP is specified, the source is created as a temporary source.
/// Temporary sources are automatically dropped at the end of a session
/// Temporary sources are expected to be selected by batch queries, not streaming queries.
/// Temporary sources currently are only used by cloud portal to preview the data during table and
/// source creation, so it is a internal feature and not exposed to users.
/// The current PR supports temporary source with minimum effort,
/// so we don't care about the database name and schema name, but only care about the source name.
/// Temporary sources can only be shown via `show sources` command but not other system tables.
#[derive(Default, Clone)]
pub struct TemporarySourceManager {
    sources: HashMap<String, SourceCatalog>,
}

impl TemporarySourceManager {
    pub fn new() -> Self {
        Self {
            sources: HashMap::new(),
        }
    }

    pub fn create_source(&mut self, name: String, source: SourceCatalog) {
        self.sources.insert(name, source);
    }

    pub fn drop_source(&mut self, name: &str) {
        self.sources.remove(name);
    }

    pub fn get_source(&self, name: &str) -> Option<&SourceCatalog> {
        self.sources.get(name)
    }

    pub fn keys(&self) -> Vec<String> {
        self.sources.keys().cloned().collect()
    }
}

#[derive(Error, Debug)]
pub enum CheckRelationError {
    #[error("{0}")]
    Resolve(#[from] ResolveQualifiedNameError),
    #[error("{0}")]
    Catalog(#[from] CatalogError),
}

impl From<CheckRelationError> for RwError {
    fn from(e: CheckRelationError) -> Self {
        match e {
            CheckRelationError::Resolve(e) => e.into(),
            CheckRelationError::Catalog(e) => e.into(),
        }
    }
}

impl SessionImpl {
    pub(crate) fn new(
        env: FrontendEnv,
        auth_context: AuthContext,
        user_authenticator: UserAuthenticator,
        id: SessionId,
        peer_addr: AddressRef,
        session_config: SessionConfig,
    ) -> Self {
        let cursor_metrics = env.cursor_metrics.clone();
        let (notice_tx, notice_rx) = mpsc::unbounded_channel();

        Self {
            env,
            auth_context: Arc::new(RwLock::new(auth_context)),
            user_authenticator,
            config_map: Arc::new(RwLock::new(session_config)),
            id,
            peer_addr,
            txn: Default::default(),
            current_query_cancel_flag: Mutex::new(None),
            notice_tx,
            notice_rx: Mutex::new(notice_rx),
            exec_context: Mutex::new(None),
            last_idle_instant: Default::default(),
            cursor_manager: Arc::new(CursorManager::new(cursor_metrics)),
            temporary_source_manager: Default::default(),
        }
    }

    #[cfg(test)]
    pub fn mock() -> Self {
        let env = FrontendEnv::mock();
        let (notice_tx, notice_rx) = mpsc::unbounded_channel();

        Self {
            env: FrontendEnv::mock(),
            auth_context: Arc::new(RwLock::new(AuthContext::new(
                DEFAULT_DATABASE_NAME.to_owned(),
                DEFAULT_SUPER_USER.to_owned(),
                DEFAULT_SUPER_USER_ID,
            ))),
            user_authenticator: UserAuthenticator::None,
            config_map: Default::default(),
            // Mock session use non-sense id.
            id: (0, 0),
            txn: Default::default(),
            current_query_cancel_flag: Mutex::new(None),
            notice_tx,
            notice_rx: Mutex::new(notice_rx),
            exec_context: Mutex::new(None),
            peer_addr: Address::Tcp(SocketAddr::new(
                IpAddr::V4(Ipv4Addr::new(127, 0, 0, 1)),
                8080,
            ))
            .into(),
            last_idle_instant: Default::default(),
            cursor_manager: Arc::new(CursorManager::new(env.cursor_metrics.clone())),
            temporary_source_manager: Default::default(),
        }
    }

    pub(crate) fn env(&self) -> &FrontendEnv {
        &self.env
    }

    pub fn auth_context(&self) -> Arc<AuthContext> {
        let ctx = self.auth_context.read();
        Arc::new(ctx.clone())
    }

    pub fn database(&self) -> String {
        self.auth_context.read().database.clone()
    }

    pub fn database_id(&self) -> DatabaseId {
        let db_name = self.database();
        self.env
            .catalog_reader()
            .read_guard()
            .get_database_by_name(&db_name)
            .map(|db| db.id())
            .expect("session database not found")
    }

    pub fn user_name(&self) -> String {
        self.auth_context.read().user_name.clone()
    }

    pub fn user_id(&self) -> UserId {
        self.auth_context.read().user_id
    }

    pub fn update_database(&self, database: String) {
        self.auth_context.write().database = database;
    }

    pub fn shared_config(&self) -> Arc<RwLock<SessionConfig>> {
        Arc::clone(&self.config_map)
    }

    pub fn config(&self) -> RwLockReadGuard<'_, SessionConfig> {
        self.config_map.read()
    }

    pub fn set_config(&self, key: &str, value: String) -> Result<String> {
        self.config_map
            .write()
            .set(key, value, &mut ())
            .map_err(Into::into)
    }

    pub fn reset_config(&self, key: &str) -> Result<String> {
        self.config_map
            .write()
            .reset(key, &mut ())
            .map_err(Into::into)
    }

    pub fn set_config_report(
        &self,
        key: &str,
        value: Option<String>,
        mut reporter: impl ConfigReporter,
    ) -> Result<String> {
        if let Some(value) = value {
            self.config_map
                .write()
                .set(key, value, &mut reporter)
                .map_err(Into::into)
        } else {
            self.config_map
                .write()
                .reset(key, &mut reporter)
                .map_err(Into::into)
        }
    }

    pub fn session_id(&self) -> SessionId {
        self.id
    }

    pub fn running_sql(&self) -> Option<Arc<str>> {
        self.exec_context
            .lock()
            .as_ref()
            .and_then(|weak| weak.upgrade())
            .map(|context| context.running_sql.clone())
    }

    pub fn get_cursor_manager(&self) -> Arc<CursorManager> {
        self.cursor_manager.clone()
    }

    pub fn peer_addr(&self) -> &Address {
        &self.peer_addr
    }

    pub fn elapse_since_running_sql(&self) -> Option<u128> {
        self.exec_context
            .lock()
            .as_ref()
            .and_then(|weak| weak.upgrade())
            .map(|context| context.last_instant.elapsed().as_millis())
    }

    pub fn elapse_since_last_idle_instant(&self) -> Option<u128> {
        self.last_idle_instant
            .lock()
            .as_ref()
            .map(|x| x.elapsed().as_millis())
    }

    pub fn check_relation_name_duplicated(
        &self,
        name: ObjectName,
        stmt_type: StatementType,
        if_not_exists: bool,
    ) -> std::result::Result<Either<(), RwPgResponse>, CheckRelationError> {
        let db_name = &self.database();
        let catalog_reader = self.env().catalog_reader().read_guard();
        let (schema_name, relation_name) = {
            let (schema_name, relation_name) =
                Binder::resolve_schema_qualified_name(db_name, name)?;
            let search_path = self.config().search_path();
            let user_name = &self.user_name();
            let schema_name = match schema_name {
                Some(schema_name) => schema_name,
                None => catalog_reader
                    .first_valid_schema(db_name, &search_path, user_name)?
                    .name(),
            };
            (schema_name, relation_name)
        };
        match catalog_reader.check_relation_name_duplicated(db_name, &schema_name, &relation_name) {
            Err(CatalogError::Duplicated(_, name, is_creating)) if if_not_exists => {
                let is_creating_str = if is_creating {
                    " but still creating"
                } else {
                    ""
                };
                Ok(Either::Right(
                    PgResponse::builder(stmt_type)
                        .notice(format!(
                            "relation \"{}\" already exists{}, skipping",
                            name, is_creating_str
                        ))
                        .into(),
                ))
            }
            Err(e) => Err(e.into()),
            Ok(_) => Ok(Either::Left(())),
        }
    }

    pub fn check_secret_name_duplicated(&self, name: ObjectName) -> Result<()> {
        let db_name = &self.database();
        let catalog_reader = self.env().catalog_reader().read_guard();
        let (schema_name, secret_name) = {
            let (schema_name, secret_name) = Binder::resolve_schema_qualified_name(db_name, name)?;
            let search_path = self.config().search_path();
            let user_name = &self.user_name();
            let schema_name = match schema_name {
                Some(schema_name) => schema_name,
                None => catalog_reader
                    .first_valid_schema(db_name, &search_path, user_name)?
                    .name(),
            };
            (schema_name, secret_name)
        };
        catalog_reader
            .check_secret_name_duplicated(db_name, &schema_name, &secret_name)
            .map_err(RwError::from)
    }

    pub fn check_connection_name_duplicated(&self, name: ObjectName) -> Result<()> {
        let db_name = &self.database();
        let catalog_reader = self.env().catalog_reader().read_guard();
        let (schema_name, connection_name) = {
            let (schema_name, connection_name) =
                Binder::resolve_schema_qualified_name(db_name, name)?;
            let search_path = self.config().search_path();
            let user_name = &self.user_name();
            let schema_name = match schema_name {
                Some(schema_name) => schema_name,
                None => catalog_reader
                    .first_valid_schema(db_name, &search_path, user_name)?
                    .name(),
            };
            (schema_name, connection_name)
        };
        catalog_reader
            .check_connection_name_duplicated(db_name, &schema_name, &connection_name)
            .map_err(RwError::from)
    }

    pub fn check_function_name_duplicated(
        &self,
        stmt_type: StatementType,
        name: ObjectName,
        arg_types: &[DataType],
        if_not_exists: bool,
    ) -> Result<Either<(), RwPgResponse>> {
        let db_name = &self.database();
        let (schema_name, function_name) = Binder::resolve_schema_qualified_name(db_name, name)?;
        let (database_id, schema_id) = self.get_database_and_schema_id_for_create(schema_name)?;

        let catalog_reader = self.env().catalog_reader().read_guard();
        if catalog_reader
            .get_schema_by_id(&database_id, &schema_id)?
            .get_function_by_name_args(&function_name, arg_types)
            .is_some()
        {
            let full_name = format!(
                "{function_name}({})",
                arg_types.iter().map(|t| t.to_string()).join(",")
            );
            if if_not_exists {
                Ok(Either::Right(
                    PgResponse::builder(stmt_type)
                        .notice(format!(
                            "function \"{}\" already exists, skipping",
                            full_name
                        ))
                        .into(),
                ))
            } else {
                Err(CatalogError::duplicated("function", full_name).into())
            }
        } else {
            Ok(Either::Left(()))
        }
    }

    /// Also check if the user has the privilege to create in the schema.
    pub fn get_database_and_schema_id_for_create(
        &self,
        schema_name: Option<String>,
    ) -> Result<(DatabaseId, SchemaId)> {
        let db_name = &self.database();

        let search_path = self.config().search_path();
        let user_name = &self.user_name();

        let catalog_reader = self.env().catalog_reader().read_guard();
        let schema = match schema_name {
            Some(schema_name) => catalog_reader.get_schema_by_name(db_name, &schema_name)?,
            None => catalog_reader.first_valid_schema(db_name, &search_path, user_name)?,
        };

        check_schema_writable(&schema.name())?;
        self.check_privileges(&[ObjectCheckItem::new(
            schema.owner(),
            AclMode::Create,
            Object::SchemaId(schema.id()),
        )])?;

        let db_id = catalog_reader.get_database_by_name(db_name)?.id();
        Ok((db_id, schema.id()))
    }

    pub fn get_connection_by_name(
        &self,
        schema_name: Option<String>,
        connection_name: &str,
    ) -> Result<Arc<ConnectionCatalog>> {
        let db_name = &self.database();
        let search_path = self.config().search_path();
        let user_name = &self.user_name();

        let catalog_reader = self.env().catalog_reader().read_guard();
        let schema_path = SchemaPath::new(schema_name.as_deref(), &search_path, user_name);
        let (connection, _) =
            catalog_reader.get_connection_by_name(db_name, schema_path, connection_name)?;

        self.check_privileges(&[ObjectCheckItem::new(
            connection.owner(),
            AclMode::Usage,
            Object::ConnectionId(connection.id),
        )])?;

        Ok(connection.clone())
    }

    pub fn get_subscription_by_schema_id_name(
        &self,
        schema_id: SchemaId,
        subscription_name: &str,
    ) -> Result<Arc<SubscriptionCatalog>> {
        let db_name = &self.database();

        let catalog_reader = self.env().catalog_reader().read_guard();
        let db_id = catalog_reader.get_database_by_name(db_name)?.id();
        let schema = catalog_reader.get_schema_by_id(&db_id, &schema_id)?;
        let subscription = schema
            .get_subscription_by_name(subscription_name)
            .ok_or_else(|| {
                RwError::from(ErrorCode::ItemNotFound(format!(
                    "subscription {} not found",
                    subscription_name
                )))
            })?;
        Ok(subscription.clone())
    }

    pub fn get_subscription_by_name(
        &self,
        schema_name: Option<String>,
        subscription_name: &str,
    ) -> Result<Arc<SubscriptionCatalog>> {
        let db_name = &self.database();
        let search_path = self.config().search_path();
        let user_name = &self.user_name();

        let catalog_reader = self.env().catalog_reader().read_guard();
        let schema_path = SchemaPath::new(schema_name.as_deref(), &search_path, user_name);
        let (subscription, _) =
            catalog_reader.get_subscription_by_name(db_name, schema_path, subscription_name)?;
        Ok(subscription.clone())
    }

    pub fn get_table_by_id(&self, table_id: &TableId) -> Result<Arc<TableCatalog>> {
        let catalog_reader = self.env().catalog_reader().read_guard();
        Ok(catalog_reader.get_any_table_by_id(table_id)?.clone())
    }

    pub fn get_table_by_name(
        &self,
        table_name: &str,
        db_id: u32,
        schema_id: u32,
    ) -> Result<Arc<TableCatalog>> {
        let catalog_reader = self.env().catalog_reader().read_guard();
        let table = catalog_reader
            .get_schema_by_id(&DatabaseId::from(db_id), &SchemaId::from(schema_id))?
            .get_created_table_by_name(table_name)
            .ok_or_else(|| {
                Error::new(
                    ErrorKind::InvalidInput,
                    format!("table \"{}\" does not exist", table_name),
                )
            })?;

        self.check_privileges(&[ObjectCheckItem::new(
            table.owner(),
            AclMode::Select,
            Object::TableId(table.id.table_id()),
        )])?;

        Ok(table.clone())
    }

    pub fn get_secret_by_name(
        &self,
        schema_name: Option<String>,
        secret_name: &str,
    ) -> Result<Arc<SecretCatalog>> {
        let db_name = &self.database();
        let search_path = self.config().search_path();
        let user_name = &self.user_name();

        let catalog_reader = self.env().catalog_reader().read_guard();
        let schema_path = SchemaPath::new(schema_name.as_deref(), &search_path, user_name);
        let (secret, _) = catalog_reader.get_secret_by_name(db_name, schema_path, secret_name)?;

        self.check_privileges(&[ObjectCheckItem::new(
            secret.owner(),
            AclMode::Create,
            Object::SecretId(secret.id.secret_id()),
        )])?;

        Ok(secret.clone())
    }

    pub fn list_change_log_epochs(
        &self,
        table_id: u32,
        min_epoch: u64,
        max_count: u32,
    ) -> Result<Vec<u64>> {
        Ok(self
            .env
            .hummock_snapshot_manager()
            .acquire()
            .list_change_log_epochs(table_id, min_epoch, max_count))
    }

    pub fn clear_cancel_query_flag(&self) {
        let mut flag = self.current_query_cancel_flag.lock();
        *flag = None;
    }

    pub fn reset_cancel_query_flag(&self) -> ShutdownToken {
        let mut flag = self.current_query_cancel_flag.lock();
        let (shutdown_tx, shutdown_rx) = ShutdownToken::new();
        *flag = Some(shutdown_tx);
        shutdown_rx
    }

    pub fn cancel_current_query(&self) {
        let mut flag_guard = self.current_query_cancel_flag.lock();
        if let Some(sender) = flag_guard.take() {
            info!("Trying to cancel query in local mode.");
            // Current running query is in local mode
            sender.cancel();
            info!("Cancel query request sent.");
        } else {
            info!("Trying to cancel query in distributed mode.");
            self.env.query_manager().cancel_queries_in_session(self.id)
        }
    }

    pub fn cancel_current_creating_job(&self) {
        self.env.creating_streaming_job_tracker.abort_jobs(self.id);
    }

    /// This function only used for test now.
    /// Maybe we can remove it in the future.
    pub async fn run_statement(
        self: Arc<Self>,
        sql: Arc<str>,
        formats: Vec<Format>,
    ) -> std::result::Result<PgResponse<PgResponseStream>, BoxedError> {
        // Parse sql.
        let mut stmts = Parser::parse_sql(&sql)?;
        if stmts.is_empty() {
            return Ok(PgResponse::empty_result(
                pgwire::pg_response::StatementType::EMPTY,
            ));
        }
        if stmts.len() > 1 {
            return Ok(
                PgResponse::builder(pgwire::pg_response::StatementType::EMPTY)
                    .notice("cannot insert multiple commands into statement")
                    .into(),
            );
        }
        let stmt = stmts.swap_remove(0);
        let rsp = handle(self, stmt, sql.clone(), formats).await?;
        Ok(rsp)
    }

    pub fn notice_to_user(&self, str: impl Into<String>) {
        let notice = str.into();
        tracing::trace!(notice, "notice to user");
        self.notice_tx
            .send(notice)
            .expect("notice channel should not be closed");
    }

    pub fn is_barrier_read(&self) -> bool {
        match self.config().visibility_mode() {
            VisibilityMode::Default => self.env.batch_config.enable_barrier_read,
            VisibilityMode::All => true,
            VisibilityMode::Checkpoint => false,
        }
    }

    pub fn statement_timeout(&self) -> Duration {
        if self.config().statement_timeout() == 0 {
            Duration::from_secs(self.env.batch_config.statement_timeout_in_sec as u64)
        } else {
            Duration::from_secs(self.config().statement_timeout() as u64)
        }
    }

    pub fn create_temporary_source(&self, source: SourceCatalog) {
        self.temporary_source_manager
            .lock()
            .create_source(source.name.clone(), source);
    }

    pub fn get_temporary_source(&self, name: &str) -> Option<SourceCatalog> {
        self.temporary_source_manager
            .lock()
            .get_source(name)
            .cloned()
    }

    pub fn drop_temporary_source(&self, name: &str) {
        self.temporary_source_manager.lock().drop_source(name);
    }

    pub fn temporary_source_manager(&self) -> TemporarySourceManager {
        self.temporary_source_manager.lock().clone()
    }

    pub async fn check_cluster_limits(&self) -> Result<()> {
        if self.config().bypass_cluster_limits() {
            return Ok(());
        }

        let gen_message = |ActorCountPerParallelism {
                               worker_id_to_actor_count,
                               hard_limit,
                               soft_limit,
                           }: ActorCountPerParallelism,
                           exceed_hard_limit: bool|
         -> String {
            let (limit_type, action) = if exceed_hard_limit {
                ("critical", "Scale the cluster immediately to proceed.")
            } else {
                (
                    "recommended",
                    "Consider scaling the cluster for optimal performance.",
                )
            };
            format!(
                r#"Actor count per parallelism exceeds the {limit_type} limit.

Depending on your workload, this may overload the cluster and cause performance/stability issues. {action}

HINT:
- For best practices on managing streaming jobs: https://docs.risingwave.com/operate/manage-a-large-number-of-streaming-jobs
- To bypass the check (if the cluster load is acceptable): `[ALTER SYSTEM] SET bypass_cluster_limits TO true`.
  See https://docs.risingwave.com/operate/view-configure-runtime-parameters#how-to-configure-runtime-parameters
- Contact us via slack or https://risingwave.com/contact-us/ for further enquiry.

DETAILS:
- hard limit: {hard_limit}
- soft limit: {soft_limit}
- worker_id_to_actor_count: {worker_id_to_actor_count:?}"#,
            )
        };

        let limits = self.env().meta_client().get_cluster_limits().await?;
        for limit in limits {
            match limit {
                cluster_limit::ClusterLimit::ActorCount(l) => {
                    if l.exceed_hard_limit() {
                        return Err(RwError::from(ErrorCode::ProtocolError(gen_message(
                            l, true,
                        ))));
                    } else if l.exceed_soft_limit() {
                        self.notice_to_user(gen_message(l, false));
                    }
                }
            }
        }
        Ok(())
    }
}

pub static SESSION_MANAGER: std::sync::OnceLock<Arc<SessionManagerImpl>> =
    std::sync::OnceLock::new();

pub struct SessionManagerImpl {
    env: FrontendEnv,
    _join_handles: Vec<JoinHandle<()>>,
    _shutdown_senders: Vec<Sender<()>>,
    number: AtomicI32,
}

impl SessionManager for SessionManagerImpl {
    type Session = SessionImpl;

    fn create_dummy_session(
        &self,
        database_id: u32,
        user_id: u32,
    ) -> std::result::Result<Arc<Self::Session>, BoxedError> {
        let dummy_addr = Address::Tcp(SocketAddr::new(
            IpAddr::V4(Ipv4Addr::new(0, 0, 0, 0)),
            5691, // port of meta
        ));
        let user_reader = self.env.user_info_reader();
        let reader = user_reader.read_guard();
        if let Some(user_name) = reader.get_user_name_by_id(user_id) {
            self.connect_inner(database_id, user_name.as_str(), Arc::new(dummy_addr))
        } else {
            Err(Box::new(Error::new(
                ErrorKind::InvalidInput,
                format!("Role id {} does not exist", user_id),
            )))
        }
    }

    fn connect(
        &self,
        database: &str,
        user_name: &str,
        peer_addr: AddressRef,
    ) -> std::result::Result<Arc<Self::Session>, BoxedError> {
        let catalog_reader = self.env.catalog_reader();
        let reader = catalog_reader.read_guard();
        let database_id = reader
            .get_database_by_name(database)
            .map_err(|_| {
                Box::new(Error::new(
                    ErrorKind::InvalidInput,
                    format!("database \"{}\" does not exist", database),
                ))
            })?
            .id();

        self.connect_inner(database_id, user_name, peer_addr)
    }

    /// Used when cancel request happened.
    fn cancel_queries_in_session(&self, session_id: SessionId) {
        self.env.cancel_queries_in_session(session_id);
    }

    fn cancel_creating_jobs_in_session(&self, session_id: SessionId) {
        self.env.cancel_creating_jobs_in_session(session_id);
    }

    fn end_session(&self, session: &Self::Session) {
        self.delete_session(&session.session_id());
    }

    async fn shutdown(&self) {
        // Clean up the session map.
        self.env.sessions_map().write().clear();
        // Unregister from the meta service.
        self.env.meta_client().try_unregister().await;
    }
}

impl SessionManagerImpl {
    pub async fn new(opts: FrontendOpts) -> Result<Self> {
        // TODO(shutdown): only save join handles that **need** to be shutdown
        let (env, join_handles, shutdown_senders) = FrontendEnv::init(opts).await?;
        Ok(Self {
            env,
            _join_handles: join_handles,
            _shutdown_senders: shutdown_senders,
            number: AtomicI32::new(0),
        })
    }

    pub(crate) fn env(&self) -> &FrontendEnv {
        &self.env
    }

    fn insert_session(&self, session: Arc<SessionImpl>) {
        let active_sessions = {
            let mut write_guard = self.env.sessions_map.write();
            write_guard.insert(session.id(), session);
            write_guard.len()
        };
        self.env
            .frontend_metrics
            .active_sessions
            .set(active_sessions as i64);
    }

    fn delete_session(&self, session_id: &SessionId) {
        let active_sessions = {
            let mut write_guard = self.env.sessions_map.write();
            write_guard.remove(session_id);
            write_guard.len()
        };
        self.env
            .frontend_metrics
            .active_sessions
            .set(active_sessions as i64);
    }

    fn connect_inner(
        &self,
        database_id: u32,
        user_name: &str,
        peer_addr: AddressRef,
    ) -> std::result::Result<Arc<SessionImpl>, BoxedError> {
        let catalog_reader = self.env.catalog_reader();
        let reader = catalog_reader.read_guard();
        let database_name = reader
            .get_database_by_id(&database_id)
            .map_err(|_| {
                Box::new(Error::new(
                    ErrorKind::InvalidInput,
                    format!("database \"{}\" does not exist", database_id),
                ))
            })?
            .name();

        let user_reader = self.env.user_info_reader();
        let reader = user_reader.read_guard();
        if let Some(user) = reader.get_user_by_name(user_name) {
            if !user.can_login {
                return Err(Box::new(Error::new(
                    ErrorKind::InvalidInput,
                    format!("User {} is not allowed to login", user_name),
                )));
            }
            let has_privilege =
                user.has_privilege(&Object::DatabaseId(database_id), AclMode::Connect);
            if !user.is_super && !has_privilege {
                return Err(Box::new(Error::new(
                    ErrorKind::PermissionDenied,
                    "User does not have CONNECT privilege.",
                )));
            }
            let user_authenticator = match &user.auth_info {
                None => UserAuthenticator::None,
                Some(auth_info) => {
                    if auth_info.encryption_type == EncryptionType::Plaintext as i32 {
                        UserAuthenticator::ClearText(auth_info.encrypted_value.clone())
                    } else if auth_info.encryption_type == EncryptionType::Md5 as i32 {
                        let mut salt = [0; 4];
                        let mut rng = rand::thread_rng();
                        rng.fill_bytes(&mut salt);
                        UserAuthenticator::Md5WithSalt {
                            encrypted_password: md5_hash_with_salt(
                                &auth_info.encrypted_value,
                                &salt,
                            ),
                            salt,
                        }
                    } else if auth_info.encryption_type == EncryptionType::Oauth as i32 {
                        UserAuthenticator::OAuth(auth_info.metadata.clone())
                    } else {
                        return Err(Box::new(Error::new(
                            ErrorKind::Unsupported,
                            format!("Unsupported auth type: {}", auth_info.encryption_type),
                        )));
                    }
                }
            };

            // Assign a session id and insert into sessions map (for cancel request).
            let secret_key = self.number.fetch_add(1, Ordering::Relaxed);
            // Use a trivial strategy: process_id and secret_key are equal.
            let id = (secret_key, secret_key);
            // Read session params snapshot from frontend env.
            let session_config = self.env.session_params_snapshot();

            let session_impl: Arc<SessionImpl> = SessionImpl::new(
                self.env.clone(),
                AuthContext::new(database_name.to_owned(), user_name.to_owned(), user.id),
                user_authenticator,
                id,
                peer_addr,
                session_config,
            )
            .into();
            self.insert_session(session_impl.clone());

            Ok(session_impl)
        } else {
            Err(Box::new(Error::new(
                ErrorKind::InvalidInput,
                format!("Role {} does not exist", user_name),
            )))
        }
    }
}

impl Session for SessionImpl {
    type Portal = Portal;
    type PreparedStatement = PrepareStatement;
    type ValuesStream = PgResponseStream;

    /// A copy of `run_statement` but exclude the parser part so each run must be at most one
    /// statement. The str sql use the `to_string` of AST. Consider Reuse later.
    async fn run_one_query(
        self: Arc<Self>,
        stmt: Statement,
        format: Format,
    ) -> std::result::Result<PgResponse<PgResponseStream>, BoxedError> {
        let string = stmt.to_string();
        let sql_str = string.as_str();
        let sql: Arc<str> = Arc::from(sql_str);
        // The handle can be slow. Release potential large String early.
        drop(string);
        let rsp = handle(self, stmt, sql, vec![format]).await?;
        Ok(rsp)
    }

    fn user_authenticator(&self) -> &UserAuthenticator {
        &self.user_authenticator
    }

    fn id(&self) -> SessionId {
        self.id
    }

    async fn parse(
        self: Arc<Self>,
        statement: Option<Statement>,
        params_types: Vec<Option<DataType>>,
    ) -> std::result::Result<PrepareStatement, BoxedError> {
        Ok(if let Some(statement) = statement {
            handle_parse(self, statement, params_types).await?
        } else {
            PrepareStatement::Empty
        })
    }

    fn bind(
        self: Arc<Self>,
        prepare_statement: PrepareStatement,
        params: Vec<Option<Bytes>>,
        param_formats: Vec<Format>,
        result_formats: Vec<Format>,
    ) -> std::result::Result<Portal, BoxedError> {
        Ok(handle_bind(
            prepare_statement,
            params,
            param_formats,
            result_formats,
        )?)
    }

    async fn execute(
        self: Arc<Self>,
        portal: Portal,
    ) -> std::result::Result<PgResponse<PgResponseStream>, BoxedError> {
        let rsp = handle_execute(self, portal).await?;
        Ok(rsp)
    }

    fn describe_statement(
        self: Arc<Self>,
        prepare_statement: PrepareStatement,
    ) -> std::result::Result<(Vec<DataType>, Vec<PgFieldDescriptor>), BoxedError> {
        Ok(match prepare_statement {
            PrepareStatement::Empty => (vec![], vec![]),
            PrepareStatement::Prepared(prepare_statement) => (
                prepare_statement.bound_result.param_types,
                infer(
                    Some(prepare_statement.bound_result.bound),
                    prepare_statement.statement,
                )?,
            ),
            PrepareStatement::PureStatement(statement) => (vec![], infer(None, statement)?),
        })
    }

    fn describe_portal(
        self: Arc<Self>,
        portal: Portal,
    ) -> std::result::Result<Vec<PgFieldDescriptor>, BoxedError> {
        match portal {
            Portal::Empty => Ok(vec![]),
            Portal::Portal(portal) => {
                let mut columns = infer(Some(portal.bound_result.bound), portal.statement)?;
                let formats = FormatIterator::new(&portal.result_formats, columns.len())?;
                columns.iter_mut().zip_eq_fast(formats).for_each(|(c, f)| {
                    if f == Format::Binary {
                        c.set_to_binary()
                    }
                });
                Ok(columns)
            }
            Portal::PureStatement(statement) => Ok(infer(None, statement)?),
        }
    }

    fn set_config(&self, key: &str, value: String) -> std::result::Result<String, BoxedError> {
        Self::set_config(self, key, value).map_err(Into::into)
    }

    async fn next_notice(self: &Arc<Self>) -> String {
        std::future::poll_fn(|cx| self.clone().notice_rx.lock().poll_recv(cx))
            .await
            .expect("notice channel should not be closed")
    }

    fn transaction_status(&self) -> TransactionStatus {
        match &*self.txn.lock() {
            transaction::State::Initial | transaction::State::Implicit(_) => {
                TransactionStatus::Idle
            }
            transaction::State::Explicit(_) => TransactionStatus::InTransaction,
            // TODO: failed transaction
        }
    }

    /// Init and return an `ExecContextGuard` which could be used as a guard to represent the execution flow.
    fn init_exec_context(&self, sql: Arc<str>) -> ExecContextGuard {
        let exec_context = Arc::new(ExecContext {
            running_sql: sql,
            last_instant: Instant::now(),
            last_idle_instant: self.last_idle_instant.clone(),
        });
        *self.exec_context.lock() = Some(Arc::downgrade(&exec_context));
        // unset idle state, since there is a sql running
        *self.last_idle_instant.lock() = None;
        ExecContextGuard::new(exec_context)
    }

    /// Check whether idle transaction timeout.
    /// If yes, unpin snapshot and return an `IdleInTxnTimeout` error.
    fn check_idle_in_transaction_timeout(&self) -> PsqlResult<()> {
        // In transaction.
        if matches!(self.transaction_status(), TransactionStatus::InTransaction) {
            let idle_in_transaction_session_timeout =
                self.config().idle_in_transaction_session_timeout() as u128;
            // Idle transaction timeout has been enabled.
            if idle_in_transaction_session_timeout != 0 {
                // Hold the `exec_context` lock to ensure no new sql coming when unpin_snapshot.
                let guard = self.exec_context.lock();
                // No running sql i.e. idle
                if guard.as_ref().and_then(|weak| weak.upgrade()).is_none() {
                    // Idle timeout.
                    if let Some(elapse_since_last_idle_instant) =
                        self.elapse_since_last_idle_instant()
                    {
                        if elapse_since_last_idle_instant > idle_in_transaction_session_timeout {
                            return Err(PsqlError::IdleInTxnTimeout);
                        }
                    }
                }
            }
        }
        Ok(())
    }
}

/// Returns row description of the statement
fn infer(bound: Option<BoundStatement>, stmt: Statement) -> Result<Vec<PgFieldDescriptor>> {
    match stmt {
        Statement::Query(_)
        | Statement::Insert { .. }
        | Statement::Delete { .. }
        | Statement::Update { .. }
        | Statement::FetchCursor { .. } => Ok(bound
            .unwrap()
            .output_fields()
            .iter()
            .map(to_pg_field)
            .collect()),
        Statement::ShowObjects {
            object: show_object,
            ..
        } => Ok(infer_show_object(&show_object)),
        Statement::ShowCreateObject { .. } => Ok(infer_show_create_object()),
        Statement::ShowTransactionIsolationLevel => {
            let name = "transaction_isolation";
            Ok(infer_show_variable(name))
        }
        Statement::ShowVariable { variable } => {
            let name = &variable[0].real_value().to_lowercase();
            Ok(infer_show_variable(name))
        }
        Statement::Describe { name: _ } => Ok(infer_describe()),
        Statement::Explain { .. } => Ok(vec![PgFieldDescriptor::new(
            "QUERY PLAN".to_owned(),
            DataType::Varchar.to_oid(),
            DataType::Varchar.type_len(),
        )]),
        _ => Ok(vec![]),
    }
}<|MERGE_RESOLUTION|>--- conflicted
+++ resolved
@@ -495,11 +495,8 @@
                 frontend_config: config.frontend,
                 meta_config: config.meta,
                 streaming_config: config.streaming,
-<<<<<<< HEAD
                 sbc_addr: opts.sbc_addr,
-=======
                 udf_config: config.udf,
->>>>>>> 0bedf650
                 source_metrics,
                 creating_streaming_job_tracker,
                 compute_runtime,
