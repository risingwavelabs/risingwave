--- conflicted
+++ resolved
@@ -19,11 +19,8 @@
 
 use anyhow::anyhow;
 use log::error;
-<<<<<<< HEAD
+use risingwave_common::util::epoch::INVALID_EPOCH;
 use risingwave_pb::hummock::HummockAllEpoch;
-=======
-use risingwave_common::util::epoch::INVALID_EPOCH;
->>>>>>> c3d51a49
 use tokio::sync::mpsc::{channel, Sender};
 use tokio::sync::oneshot::{channel as once_channel, Sender as Callback};
 
@@ -40,6 +37,8 @@
     sender: Sender<EpochOperation>,
     /// The value is pushed from meta node to reduce rpc number.
     max_committed_epoch: Arc<AtomicU64>,
+
+    max_current_epoch: Arc<AtomicU64>,
 }
 pub type HummockSnapshotManagerRef = Arc<HummockSnapshotManager>;
 
@@ -60,9 +59,14 @@
         let (sender, mut receiver) = channel(MAX_WAIT_EPOCH_REQUEST_NUM);
         let max_committed_epoch = Arc::new(AtomicU64::new(INVALID_EPOCH));
         let max_committed_epoch_cloned = max_committed_epoch.clone();
+        let max_current_epoch = Arc::new(AtomicU64::new(INVALID_EPOCH));
+        let max_current_epoch_cloned = max_current_epoch.clone();
         tokio::spawn(async move {
-            let mut manager =
-                HummockSnapshotManagerCore::new(meta_client, max_committed_epoch_cloned);
+            let mut manager = HummockSnapshotManagerCore::new(
+                meta_client,
+                max_committed_epoch_cloned,
+                max_current_epoch_cloned,
+            );
             let mut unpin_batches = vec![];
             let mut pin_batches = vec![];
             let mut unpin_interval =
@@ -104,7 +108,9 @@
                 if !pin_batches.is_empty() || need_unpin {
                     // Note: If we want stronger consistency, we should use
                     // `get_epoch_for_query_from_rpc`.
-                    let epoch = manager.get_epoch_for_query_from_push(&mut pin_batches);
+                    let epoch = manager
+                        .get_epoch_for_query_from_push(&mut pin_batches)
+                        .committed_epoch;
                     if need_unpin && epoch > 0 {
                         manager.unpin_snapshot_before(epoch);
                         last_unpin_time = Instant::now();
@@ -115,6 +121,7 @@
         Self {
             sender,
             max_committed_epoch,
+            max_current_epoch,
         }
     }
 
@@ -136,8 +143,11 @@
         })
     }
 
-    pub fn update_epoch(&self, epoch: u64) {
-        self.max_committed_epoch.fetch_max(epoch, Ordering::Relaxed);
+    pub fn update_epoch(&self, epoch: HummockAllEpoch) {
+        self.max_committed_epoch
+            .fetch_max(epoch.committed_epoch, Ordering::Relaxed);
+        self.max_current_epoch
+            .fetch_max(epoch.current_epoch, Ordering::Relaxed);
     }
 
     pub async fn unpin_snapshot(&self, epoch: u64, query_id: &QueryId) -> SchedulerResult<()> {
@@ -163,16 +173,22 @@
     meta_client: Arc<dyn FrontendMetaClient>,
     last_unpin_snapshot: Arc<AtomicU64>,
     max_committed_epoch: Arc<AtomicU64>,
+    max_current_epoch: Arc<AtomicU64>,
 }
 
 impl HummockSnapshotManagerCore {
-    fn new(meta_client: Arc<dyn FrontendMetaClient>, max_committed_epoch: Arc<AtomicU64>) -> Self {
+    fn new(
+        meta_client: Arc<dyn FrontendMetaClient>,
+        max_committed_epoch: Arc<AtomicU64>,
+        max_current_epoch: Arc<AtomicU64>,
+    ) -> Self {
         Self {
             // Initialize by setting `is_outdated` to `true`.
             meta_client,
             epoch_to_query_ids: BTreeMap::default(),
             last_unpin_snapshot: Arc::new(AtomicU64::new(INVALID_EPOCH)),
             max_committed_epoch,
+            max_current_epoch,
         }
     }
 
@@ -184,28 +200,11 @@
     ) -> u64 {
         let ret = self.meta_client.get_epoch().await;
         match ret {
-<<<<<<< HEAD
             Ok(HummockAllEpoch {
                 committed_epoch, ..
             }) => {
-                let queries = match self.epoch_to_query_ids.get_mut(&committed_epoch) {
-                    None => {
-                        self.epoch_to_query_ids
-                            .insert(committed_epoch, HashSet::default());
-                        self.epoch_to_query_ids.get_mut(&committed_epoch).unwrap()
-                    }
-                    Some(queries) => queries,
-                };
-                for (id, cb) in batches.drain(..) {
-                    queries.insert(id);
-                    let _ = cb.send(Ok(committed_epoch));
-                }
+                self.notify_epoch_assigned_for_queries(committed_epoch, batches);
                 committed_epoch
-=======
-            Ok(epoch) => {
-                self.notify_epoch_assigned_for_queries(epoch, batches);
-                epoch
->>>>>>> c3d51a49
             }
             Err(e) => {
                 for (id, cb) in batches.drain(..) {
@@ -225,10 +224,14 @@
     fn get_epoch_for_query_from_push(
         &mut self,
         batches: &mut Vec<(QueryId, Callback<SchedulerResult<u64>>)>,
-    ) -> u64 {
-        let epoch = self.max_committed_epoch.load(Ordering::Relaxed);
-        self.notify_epoch_assigned_for_queries(epoch, batches);
-        epoch
+    ) -> HummockAllEpoch {
+        let committed_epoch = self.max_committed_epoch.load(Ordering::Relaxed);
+        let current_epoch = self.max_current_epoch.load(Ordering::Relaxed);
+        self.notify_epoch_assigned_for_queries(committed_epoch, batches);
+        HummockAllEpoch {
+            committed_epoch,
+            current_epoch,
+        }
     }
 
     fn notify_epoch_assigned_for_queries(
