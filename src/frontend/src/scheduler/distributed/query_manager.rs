--- conflicted
+++ resolved
@@ -99,18 +99,7 @@
         &self,
         context: ExecutionContextRef,
         query: Query,
-<<<<<<< HEAD
-        format: bool,
-    ) -> SchedulerResult<QueryResultSet> {
-=======
     ) -> SchedulerResult<DistributedQueryStream> {
-        let query_id = query.query_id().clone();
-        let epoch = self
-            .hummock_snapshot_manager
-            .acquire(&query_id)
-            .await?
-            .committed_epoch;
->>>>>>> f3316353
         let query_id = query.query_id.clone();
         let query_execution = Arc::new(QueryExecution::new(query, context.session().id()));
 
