--- conflicted
+++ resolved
@@ -207,13 +207,8 @@
                 .collect::<Vec<Arc<StageExecution>>>();
 
             let stage_exec = Arc::new(StageExecution::new(
-                // TODO: Add support to use current epoch when needed
-<<<<<<< HEAD
                 pinned_snapshot
                     .get_batch_query_epoch(context.session.config().only_checkpoint_visible()),
-=======
-                pinned_snapshot.get_batch_query_epoch(),
->>>>>>> e1d7b38c
                 self.query.stage_graph.stages[&stage_id].clone(),
                 worker_node_manager.clone(),
                 self.shutdown_tx.clone(),
