// Copyright 2023 RisingWave Labs
// Licensed under the Apache License, Version 2.0 (the "License");
//
// you may not use this file except in compliance with the License.
// You may obtain a copy of the License at
//
//     http://www.apache.org/licenses/LICENSE-2.0
//
// Unless required by applicable law or agreed to in writing, software
// distributed under the License is distributed on an "AS IS" BASIS,
// WITHOUT WARRANTIES OR CONDITIONS OF ANY KIND, either express or implied.
// See the License for the specific language governing permissions and
// limitations under the License.

use std::collections::HashMap;
use std::default::Default;
use std::fmt::{Debug, Formatter};
use std::mem;
use std::sync::Arc;

use anyhow::anyhow;
use futures::executor::block_on;
use petgraph::dot::{Config, Dot};
use petgraph::Graph;
use pgwire::pg_server::SessionId;
use risingwave_common::array::DataChunk;
use risingwave_pb::batch_plan::{TaskId as TaskIdPb, TaskOutputId as TaskOutputIdPb};
use risingwave_pb::common::HostAddress;
use risingwave_rpc_client::ComputeClientPoolRef;
use tokio::sync::mpsc::{channel, Receiver, Sender};
use tokio::sync::{oneshot, RwLock};
use tracing::{debug, error, info, warn, Instrument};

use super::{DistributedQueryMetrics, QueryExecutionInfoRef, QueryResultFetcher, StageEvent};
use crate::catalog::catalog_service::CatalogReader;
use crate::scheduler::distributed::query::QueryMessage::Stage;
use crate::scheduler::distributed::stage::StageEvent::ScheduledRoot;
use crate::scheduler::distributed::StageEvent::Scheduled;
use crate::scheduler::distributed::StageExecution;
use crate::scheduler::plan_fragmenter::{Query, StageId, ROOT_TASK_ID, ROOT_TASK_OUTPUT_ID};
use crate::scheduler::worker_node_manager::WorkerNodeSelector;
use crate::scheduler::{ExecutionContextRef, ReadSnapshot, SchedulerError, SchedulerResult};

/// Message sent to a `QueryRunner` to control its execution.
#[derive(Debug)]
pub enum QueryMessage {
    /// Events passed running execution.
    Stage(StageEvent),
    CancelQuery,
}

enum QueryState {
    /// Not scheduled yet.
    ///
    /// We put `msg_receiver` in `Pending` state to avoid holding it in `QueryExecution`.
    Pending {
        msg_receiver: Receiver<QueryMessage>,
    },

    /// Running
    Running,

    /// Failed
    Failed,
}

pub struct QueryExecution {
    query: Arc<Query>,
    state: RwLock<QueryState>,
    shutdown_tx: Sender<QueryMessage>,
    /// Identified by process_id, secret_key. Query in the same session should have same key.
    pub session_id: SessionId,
}

struct QueryRunner {
    query: Arc<Query>,
    stage_executions: HashMap<StageId, Arc<StageExecution>>,
    scheduled_stages_count: usize,
    /// Query messages receiver. For example, stage state change events, query commands.
    msg_receiver: Receiver<QueryMessage>,

    /// Will be set to `None` after all stage scheduled.
    root_stage_sender: Option<oneshot::Sender<SchedulerResult<QueryResultFetcher>>>,

    // Used for cleaning up `QueryExecution` after execution.
    query_execution_info: QueryExecutionInfoRef,

    query_metrics: Arc<DistributedQueryMetrics>,
}

impl QueryExecution {
    #[allow(clippy::too_many_arguments)]
    pub fn new(query: Query, session_id: SessionId) -> Self {
        let query = Arc::new(query);
        let (sender, receiver) = channel(100);
        let state = QueryState::Pending {
            msg_receiver: receiver,
        };

        Self {
            query,
            state: RwLock::new(state),
            shutdown_tx: sender,
            session_id,
        }
    }

    /// Start execution of this query.
    /// Note the two shutdown channel sender and receivers are not dual.
    /// One is used for propagate error to `QueryResultFetcher`, one is used for listening on
    /// cancel request (from ctrl-c, cli, ui etc).
    #[allow(clippy::too_many_arguments)]
    pub async fn start(
        &self,
        context: ExecutionContextRef,
        worker_node_manager: WorkerNodeSelector,
        pinned_snapshot: ReadSnapshot,
        compute_client_pool: ComputeClientPoolRef,
        catalog_reader: CatalogReader,
        query_execution_info: QueryExecutionInfoRef,
        query_metrics: Arc<DistributedQueryMetrics>,
    ) -> SchedulerResult<QueryResultFetcher> {
        let mut state = self.state.write().await;
        let cur_state = mem::replace(&mut *state, QueryState::Failed);

        // Because the snapshot may be released before all stages are scheduled, we only pass a
        // reference of `pinned_snapshot`. Its ownership will be moved into `QueryRunner` so that it
        // can control when to release the snapshot.
        let stage_executions = self.gen_stage_executions(
            &pinned_snapshot,
            context,
            worker_node_manager,
            compute_client_pool.clone(),
            catalog_reader,
        );

        match cur_state {
            QueryState::Pending { msg_receiver } => {
                *state = QueryState::Running;

                // Create a oneshot channel for QueryResultFetcher to get failed event.
                let (root_stage_sender, root_stage_receiver) =
                    oneshot::channel::<SchedulerResult<QueryResultFetcher>>();

                let runner = QueryRunner {
                    query: self.query.clone(),
                    stage_executions,
                    msg_receiver,
                    root_stage_sender: Some(root_stage_sender),
                    scheduled_stages_count: 0,
                    query_execution_info,
                    query_metrics,
                };

                let span = tracing::info_span!(
                    "distributed_execute",
                    query_id = self.query.query_id.id,
                    epoch = ?pinned_snapshot.batch_query_epoch(),
                );

                tracing::trace!("Starting query: {:?}", self.query.query_id);

                // Not trace the error here, it will be processed in scheduler.
                tokio::spawn(async move { runner.run(pinned_snapshot).instrument(span).await });

                let root_stage = root_stage_receiver
                    .await
                    .map_err(|e| anyhow!("Starting query execution failed: {:?}", e))??;

                tracing::trace!(
                    "Received root stage query result fetcher: {:?}, query id: {:?}",
                    root_stage,
                    self.query.query_id
                );

                tracing::trace!("Query {:?} started.", self.query.query_id);
                Ok(root_stage)
            }
            _ => {
                unreachable!("The query runner should not be scheduled twice");
            }
        }
    }

    /// Cancel execution of this query.
    pub async fn abort(self: Arc<Self>) {
        if self
            .shutdown_tx
            .send(QueryMessage::CancelQuery)
            .await
            .is_err()
        {
            warn!("Send cancel query request failed: the query has ended");
        } else {
            info!("Send cancel request to query-{:?}", self.query.query_id);
        };
    }

    fn gen_stage_executions(
        &self,
        pinned_snapshot: &ReadSnapshot,
        context: ExecutionContextRef,
        worker_node_manager: WorkerNodeSelector,
        compute_client_pool: ComputeClientPoolRef,
        catalog_reader: CatalogReader,
    ) -> HashMap<StageId, Arc<StageExecution>> {
        let mut stage_executions: HashMap<StageId, Arc<StageExecution>> =
            HashMap::with_capacity(self.query.stage_graph.stages.len());

        for stage_id in self.query.stage_graph.stage_ids_by_topo_order() {
            let children_stages = self
                .query
                .stage_graph
                .get_child_stages_unchecked(&stage_id)
                .iter()
                .map(|s| stage_executions[s].clone())
                .collect::<Vec<Arc<StageExecution>>>();

            let stage_exec = Arc::new(StageExecution::new(
                pinned_snapshot.batch_query_epoch(),
                self.query.stage_graph.stages[&stage_id].clone(),
                worker_node_manager.clone(),
                self.shutdown_tx.clone(),
                children_stages,
                compute_client_pool.clone(),
                catalog_reader.clone(),
                context.clone(),
            ));
            stage_executions.insert(stage_id, stage_exec);
        }
        stage_executions
    }
}

impl Drop for QueryRunner {
    fn drop(&mut self) {
        self.query_metrics.running_query_num.dec();
    }
}

impl Debug for QueryRunner {
    fn fmt(&self, f: &mut Formatter<'_>) -> std::fmt::Result {
        let mut graph = Graph::<String, String>::new();
        let mut stage_id_to_node_id = HashMap::new();
        for stage in &self.stage_executions {
            let node_id = graph.add_node(format!("{} {}", stage.0, block_on(stage.1.state())));
            stage_id_to_node_id.insert(stage.0, node_id);
        }

        for stage in &self.stage_executions {
            let stage_id = stage.0;
            if let Some(child_stages) = self.query.stage_graph.get_child_stages(stage_id) {
                for child_stage in child_stages {
                    graph.add_edge(
                        *stage_id_to_node_id.get(stage_id).unwrap(),
                        *stage_id_to_node_id.get(child_stage).unwrap(),
                        "".to_string(),
                    );
                }
            }
        }

        // Visit https://dreampuf.github.io/GraphvizOnline/ to display the result
        writeln!(f, "{}", Dot::with_config(&graph, &[Config::EdgeNoLabel]))
    }
}

impl QueryRunner {
    async fn run(mut self, pinned_snapshot: ReadSnapshot) {
        self.query_metrics.running_query_num.inc();
        // Start leaf stages.
        let leaf_stages = self.query.leaf_stages();
        for stage_id in &leaf_stages {
            self.stage_executions[stage_id].start().await;
            tracing::trace!(
                "Query stage {:?}-{:?} started.",
                self.query.query_id,
                stage_id
            );
        }
        let mut stages_with_table_scan = self.query.stages_with_table_scan();
        let has_lookup_join_stage = self.query.has_lookup_join_stage();
        // To convince the compiler that `pinned_snapshot` will only be dropped once.
        let mut pinned_snapshot_to_drop = Some(pinned_snapshot);

        let mut finished_stage_cnt = 0usize;
        while let Some(msg_inner) = self.msg_receiver.recv().await {
            match msg_inner {
                Stage(Scheduled(stage_id)) => {
                    tracing::trace!(
                        "Query stage {:?}-{:?} scheduled.",
                        self.query.query_id,
                        stage_id
                    );
                    self.scheduled_stages_count += 1;
                    stages_with_table_scan.remove(&stage_id);
                    // If query contains lookup join we need to delay epoch unpin util the end of
                    // the query.
                    if !has_lookup_join_stage && stages_with_table_scan.is_empty() {
                        // We can be sure here that all the Hummock iterators have been created,
                        // thus they all successfully pinned a HummockVersion.
                        // So we can now unpin their epoch.
                        tracing::trace!("Query {:?} has scheduled all of its stages that have table scan (iterator creation).", self.query.query_id);
                        pinned_snapshot_to_drop.take();
                    }

                    // For root stage, we execute in frontend local. We will pass the root fragment
                    // to QueryResultFetcher and execute to get a Chunk stream.
                    for parent in self.query.get_parents(&stage_id) {
                        if self.all_children_scheduled(parent).await
                                // Do not schedule same stage twice.
                                && self.stage_executions[parent].is_pending().await
                        {
                            self.stage_executions[parent].start().await;
                        }
                    }
                }
                Stage(ScheduledRoot(receiver)) => {
                    // We already schedule the root fragment, therefore we can notify query result
                    // fetcher.
                    self.send_root_stage_info(receiver);
                }
                Stage(StageEvent::Failed { id, reason }) => {
                    error!(
                        "Query stage {:?}-{:?} failed: {:?}.",
                        self.query.query_id, id, reason
                    );

                    self.clean_all_stages(Some(reason)).await;
                    // One stage failed, not necessary to execute schedule stages.
                    break;
                }
                Stage(StageEvent::Completed(_)) => {
                    finished_stage_cnt += 1;
                    assert!(finished_stage_cnt <= self.stage_executions.len());
                    if finished_stage_cnt == self.stage_executions.len() {
                        tracing::trace!(
                            "Query {:?} completed, starting to clean stage tasks.",
                            &self.query.query_id
                        );
                        // Now all stages completed, we should remove all
                        self.clean_all_stages(None).await;
                        break;
                    }
                }
                QueryMessage::CancelQuery => {
                    self.clean_all_stages(Some(SchedulerError::QueryCancelled))
                        .await;
                    // One stage failed, not necessary to execute schedule stages.
                    break;
                }
            }
        }
    }

    /// The `shutdown_tx` will only be Some if the stage is 1. In that case, we should keep the life
    /// of shutdown sender so that shutdown receiver won't be triggered.
    fn send_root_stage_info(&mut self, chunk_rx: Receiver<SchedulerResult<DataChunk>>) {
        let root_task_output_id = {
            let root_task_id_prost = TaskIdPb {
                query_id: self.query.query_id.clone().id,
                stage_id: self.query.root_stage_id(),
                task_id: ROOT_TASK_ID,
            };

            TaskOutputIdPb {
                task_id: Some(root_task_id_prost),
                output_id: ROOT_TASK_OUTPUT_ID,
            }
        };

        let root_stage_result = QueryResultFetcher::new(
            root_task_output_id,
            // Execute in local, so no need to fill meaningful address.
            HostAddress::default(),
            chunk_rx,
            self.query.query_id.clone(),
            self.query_execution_info.clone(),
        );

        // Consume sender here.
        let root_stage_sender = mem::take(&mut self.root_stage_sender);

        if let Err(e) = root_stage_sender.unwrap().send(Ok(root_stage_result)) {
            warn!("Query execution dropped: {:?}", e);
        } else {
            debug!("Root stage for {:?} sent.", self.query.query_id);
        }
    }

    async fn all_children_scheduled(&self, stage_id: &StageId) -> bool {
        for child in self.query.stage_graph.get_child_stages_unchecked(stage_id) {
            if !self.stage_executions[child].is_scheduled().await {
                return false;
            }
        }
        true
    }

    /// Handle ctrl-c query or failed execution. Should stop all executions and send error to query
    /// result fetcher.
    async fn clean_all_stages(&mut self, error: Option<SchedulerError>) {
        let error_msg = error.as_ref().map(|e| e.to_string());
        if let Some(reason) = error {
            // Consume sender here and send error to root stage.
            let root_stage_sender = mem::take(&mut self.root_stage_sender);
            // It's possible we receive stage failed event message multi times and the
            // sender has been consumed in first failed event.
            if let Some(sender) = root_stage_sender {
                if let Err(e) = sender.send(Err(reason)) {
                    warn!("Query execution dropped: {:?}", e);
                } else {
                    debug!(
                        "Root stage failure event for {:?} sent.",
                        self.query.query_id
                    );
                }
            }

            // If root stage has been taken (None), then root stage is responsible for send error to
            // Query Result Fetcher.
        }

        tracing::trace!("Cleaning stages in query [{:?}]", self.query.query_id);
        // Stop all running stages.
        for stage_execution in self.stage_executions.values() {
            // The stop is return immediately so no need to spawn tasks.
            stage_execution.stop(error_msg.clone()).await;
        }
    }
}

#[cfg(test)]
pub(crate) mod tests {
    use std::collections::HashMap;
    use std::rc::Rc;
    use std::sync::{Arc, RwLock};

    use fixedbitset::FixedBitSet;
    use risingwave_common::catalog::hummock::PROPERTIES_RETENTION_SECOND_KEY;
    use risingwave_common::catalog::{
        ColumnCatalog, ColumnDesc, ConflictBehavior, TableDesc, DEFAULT_SUPER_USER_ID,
    };
    use risingwave_common::constants::hummock::TABLE_OPTION_DUMMY_RETENTION_SECOND;
    use risingwave_common::hash::ParallelUnitMapping;
    use risingwave_common::types::DataType;
    use risingwave_pb::common::worker_node::Property;
    use risingwave_pb::common::{HostAddress, ParallelUnit, WorkerNode, WorkerType};
    use risingwave_pb::plan_common::JoinType;
    use risingwave_rpc_client::ComputeClientPool;

    use crate::catalog::catalog_service::CatalogReader;
    use crate::catalog::root_catalog::Catalog;
    use crate::catalog::table_catalog::TableType;
    use crate::expr::InputRef;
    use crate::optimizer::plan_node::generic::ScanTableType;
    use crate::optimizer::plan_node::{
        generic, BatchExchange, BatchFilter, BatchHashJoin, EqJoinPredicate, LogicalScan, ToBatch,
    };
    use crate::optimizer::property::{Cardinality, Distribution, Order};
    use crate::optimizer::{OptimizerContext, PlanRef};
    use crate::scheduler::distributed::QueryExecution;
    use crate::scheduler::plan_fragmenter::{BatchPlanFragmenter, Query};
    use crate::scheduler::worker_node_manager::{WorkerNodeManager, WorkerNodeSelector};
    use crate::scheduler::{
        DistributedQueryMetrics, ExecutionContext, HummockSnapshotManager, QueryExecutionInfo,
        ReadSnapshot,
    };
    use crate::session::SessionImpl;
    use crate::test_utils::MockFrontendMetaClient;
    use crate::utils::Condition;
    use crate::{TableCatalog, WithOptions};

    #[tokio::test]
    async fn test_query_should_not_hang_with_empty_worker() {
        let worker_node_manager = Arc::new(WorkerNodeManager::mock(vec![]));
        let worker_node_selector = WorkerNodeSelector::new(worker_node_manager.clone(), false);
        let compute_client_pool = Arc::new(ComputeClientPool::default());
        let hummock_snapshot_manager = Arc::new(HummockSnapshotManager::new(Arc::new(
            MockFrontendMetaClient {},
        )));
        let catalog_reader =
            CatalogReader::new(Arc::new(parking_lot::RwLock::new(Catalog::default())));
        let query = create_query().await;
        let query_id = query.query_id().clone();
        let pinned_snapshot = hummock_snapshot_manager.acquire();
        let query_execution = Arc::new(QueryExecution::new(query, (0, 0)));
        let query_execution_info = Arc::new(RwLock::new(QueryExecutionInfo::new_from_map(
            HashMap::from([(query_id, query_execution.clone())]),
        )));

        assert!(query_execution
            .start(
                ExecutionContext::new(SessionImpl::mock().into()).into(),
                worker_node_selector,
                ReadSnapshot::FrontendPinned {
                    snapshot: pinned_snapshot,
                    is_barrier_read: true
                },
                compute_client_pool,
                catalog_reader,
                query_execution_info,
                Arc::new(DistributedQueryMetrics::for_test()),
            )
            .await
            .is_err());
    }

    pub async fn create_query() -> Query {
        // Construct a Hash Join with Exchange node.
        // Logical plan:
        //
        //    HashJoin
        //     /    \
        //   Scan  Scan
        //
        let ctx = OptimizerContext::mock().await;
        let table_id = 0.into();
        let table_catalog: TableCatalog = TableCatalog {
            id: table_id,
            associated_source_id: None,
            name: "test".to_string(),
            columns: vec![
                ColumnCatalog {
                    column_desc: ColumnDesc::new_atomic(DataType::Int32, "a", 0),
                    is_hidden: false,
                },
                ColumnCatalog {
                    column_desc: ColumnDesc::new_atomic(DataType::Float64, "b", 1),
                    is_hidden: false,
                },
                ColumnCatalog {
                    column_desc: ColumnDesc::new_atomic(DataType::Int64, "c", 2),
                    is_hidden: false,
                },
            ],
            pk: vec![],
            stream_key: vec![],
            table_type: TableType::Table,
            distribution_key: vec![],
            append_only: false,
            owner: DEFAULT_SUPER_USER_ID,
            properties: WithOptions::new(
                [(
                    PROPERTIES_RETENTION_SECOND_KEY.into(),
                    TABLE_OPTION_DUMMY_RETENTION_SECOND.to_string(),
                )]
                .into_iter()
                .collect(),
            ),
            fragment_id: 0,        // FIXME
            dml_fragment_id: None, // FIXME
            vnode_col_index: None,
            row_id_index: None,
            value_indices: vec![0, 1, 2],
            definition: "".to_string(),
            conflict_behavior: ConflictBehavior::NoCheck,
            read_prefix_len_hint: 0,
            version: None,
            watermark_columns: FixedBitSet::with_capacity(3),
            dist_key_in_pk: vec![],
            cardinality: Cardinality::unknown(),
            cleaned_by_watermark: false,
            created_at_epoch: None,
            initialized_at_epoch: None,
            output_indices: vec![],
        };
        let batch_plan_node: PlanRef = LogicalScan::create(
            "".to_string(),
<<<<<<< HEAD
=======
            ScanTableType::default(),
>>>>>>> 7122d6cf
            Rc::new(TableDesc {
                table_id,
                stream_key: vec![],
                pk: vec![],
                columns: vec![
                    ColumnDesc::new_atomic(DataType::Int32, "a", 0),
                    ColumnDesc::new_atomic(DataType::Float64, "b", 1),
                    ColumnDesc::new_atomic(DataType::Int64, "c", 2),
                ],
                distribution_key: vec![],
                append_only: false,
                retention_seconds: TABLE_OPTION_DUMMY_RETENTION_SECOND,
                value_indices: vec![0, 1, 2],
                read_prefix_len_hint: 0,
                watermark_columns: FixedBitSet::with_capacity(3),
                versioned: false,
            }),
            Some(table_catalog.into()),
            vec![],
            ctx,
            false,
            Cardinality::unknown(),
        )
        .to_batch()
        .unwrap()
        .to_distributed()
        .unwrap();
        let batch_filter = BatchFilter::new(generic::Filter::new(
            Condition {
                conjunctions: vec![],
            },
            batch_plan_node.clone(),
        ))
        .into();
        let batch_exchange_node1: PlanRef = BatchExchange::new(
            batch_plan_node.clone(),
            Order::default(),
            Distribution::HashShard(vec![0, 1]),
        )
        .into();
        let batch_exchange_node2: PlanRef = BatchExchange::new(
            batch_filter,
            Order::default(),
            Distribution::HashShard(vec![0, 1]),
        )
        .into();
        let logical_join_node = generic::Join::with_full_output(
            batch_exchange_node1.clone(),
            batch_exchange_node2.clone(),
            JoinType::Inner,
            Condition::true_cond(),
        );
        let eq_key_1 = (
            InputRef {
                index: 0,
                data_type: DataType::Int32,
            },
            InputRef {
                index: 2,
                data_type: DataType::Int32,
            },
            false,
        );
        let eq_key_2 = (
            InputRef {
                index: 1,
                data_type: DataType::Float64,
            },
            InputRef {
                index: 3,
                data_type: DataType::Float64,
            },
            false,
        );
        let eq_join_predicate =
            EqJoinPredicate::new(Condition::true_cond(), vec![eq_key_1, eq_key_2], 2, 2);
        let hash_join_node: PlanRef =
            BatchHashJoin::new(logical_join_node, eq_join_predicate).into();
        let batch_exchange_node: PlanRef = BatchExchange::new(
            hash_join_node.clone(),
            Order::default(),
            Distribution::Single,
        )
        .into();

        let worker1 = WorkerNode {
            id: 0,
            r#type: WorkerType::ComputeNode as i32,
            host: Some(HostAddress {
                host: "127.0.0.1".to_string(),
                port: 5687,
            }),
            state: risingwave_pb::common::worker_node::State::Running as i32,
            parallel_units: generate_parallel_units(0, 0),
            property: Some(Property {
                is_unschedulable: false,
                is_serving: true,
                is_streaming: true,
            }),
            transactional_id: Some(0),
        };
        let worker2 = WorkerNode {
            id: 1,
            r#type: WorkerType::ComputeNode as i32,
            host: Some(HostAddress {
                host: "127.0.0.1".to_string(),
                port: 5688,
            }),
            state: risingwave_pb::common::worker_node::State::Running as i32,
            parallel_units: generate_parallel_units(8, 1),
            property: Some(Property {
                is_unschedulable: false,
                is_serving: true,
                is_streaming: true,
            }),
            transactional_id: Some(1),
        };
        let worker3 = WorkerNode {
            id: 2,
            r#type: WorkerType::ComputeNode as i32,
            host: Some(HostAddress {
                host: "127.0.0.1".to_string(),
                port: 5689,
            }),
            state: risingwave_pb::common::worker_node::State::Running as i32,
            parallel_units: generate_parallel_units(16, 2),
            property: Some(Property {
                is_unschedulable: false,
                is_serving: true,
                is_streaming: true,
            }),
            transactional_id: Some(2),
        };
        let workers = vec![worker1, worker2, worker3];
        let worker_node_manager = Arc::new(WorkerNodeManager::mock(workers));
        let worker_node_selector = WorkerNodeSelector::new(worker_node_manager.clone(), false);
        worker_node_manager
            .insert_streaming_fragment_mapping(0, ParallelUnitMapping::new_single(0));
        worker_node_manager.set_serving_fragment_mapping(
            vec![(0, ParallelUnitMapping::new_single(0))]
                .into_iter()
                .collect(),
        );
        let catalog = Arc::new(parking_lot::RwLock::new(Catalog::default()));
        catalog.write().insert_table_id_mapping(table_id, 0);
        let catalog_reader = CatalogReader::new(catalog);
        // Break the plan node into fragments.
        let fragmenter = BatchPlanFragmenter::new(
            worker_node_selector,
            catalog_reader,
            None,
            batch_exchange_node.clone(),
        )
        .unwrap();
        fragmenter.generate_complete_query().await.unwrap()
    }

    fn generate_parallel_units(start_id: u32, node_id: u32) -> Vec<ParallelUnit> {
        let parallel_degree = 8;
        (start_id..start_id + parallel_degree)
            .map(|id| ParallelUnit {
                id,
                worker_node_id: node_id,
            })
            .collect()
    }
}<|MERGE_RESOLUTION|>--- conflicted
+++ resolved
@@ -567,10 +567,7 @@
         };
         let batch_plan_node: PlanRef = LogicalScan::create(
             "".to_string(),
-<<<<<<< HEAD
-=======
             ScanTableType::default(),
->>>>>>> 7122d6cf
             Rc::new(TableDesc {
                 table_id,
                 stream_key: vec![],
