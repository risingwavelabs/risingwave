--- conflicted
+++ resolved
@@ -1052,14 +1052,7 @@
                     node_body: Some(NodeBody::LogRowSeqScan(scan_node)),
                 }
             }
-<<<<<<< HEAD
-            PlanNodeType::BatchSource
-            | PlanNodeType::BatchKafkaScan
-            | PlanNodeType::BatchIcebergCountStarScan
-            | PlanNodeType::BatchIcebergScan => {
-=======
             PlanNodeType::BatchSource | PlanNodeType::BatchKafkaScan => {
->>>>>>> 745fb16f
                 let node_body = execution_plan_node.node.clone();
                 let NodeBody::Source(mut source_node) = node_body else {
                     unreachable!();
@@ -1079,7 +1072,7 @@
                     node_body: Some(NodeBody::Source(source_node)),
                 }
             }
-            PlanNodeType::BatchIcebergScan => {
+            PlanNodeType::BatchIcebergScan | PlanNodeType::BatchIcebergScan => {
                 let node_body = execution_plan_node.node.clone();
                 let NodeBody::IcebergScan(mut iceberg_scan_node) = node_body else {
                     unreachable!();
