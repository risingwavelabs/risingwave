// Copyright 2024 RisingWave Labs
//
// Licensed under the Apache License, Version 2.0 (the "License");
// you may not use this file except in compliance with the License.
// You may obtain a copy of the License at
//
//     http://www.apache.org/licenses/LICENSE-2.0
//
// Unless required by applicable law or agreed to in writing, software
// distributed under the License is distributed on an "AS IS" BASIS,
// WITHOUT WARRANTIES OR CONDITIONS OF ANY KIND, either express or implied.
// See the License for the specific language governing permissions and
// limitations under the License.

<<<<<<< HEAD
use std::assert_matches::assert_matches;
use std::collections::btree_map::Entry;
use std::collections::{BTreeMap, HashMap, HashSet};
=======
use std::collections::HashMap;
>>>>>>> 98a2d410
use std::sync::Arc;

<<<<<<< HEAD
use anyhow::anyhow;
use risingwave_common::catalog::TableId;
use risingwave_common::must_match;
use risingwave_common::util::epoch::{Epoch, INVALID_EPOCH};
=======
use risingwave_common::util::epoch::Epoch;
>>>>>>> 98a2d410
use risingwave_hummock_sdk::version::HummockVersionStateTableInfo;
use risingwave_hummock_sdk::{
    FrontendHummockVersion, FrontendHummockVersionDelta, INVALID_VERSION_ID,
};
use risingwave_pb::common::{batch_query_epoch, BatchQueryEpoch};
<<<<<<< HEAD
use risingwave_pb::hummock::{HummockVersionDeltas, PbHummockSnapshot, StateTableInfoDelta};
use thiserror_ext::AsReport;
use tokio::sync::mpsc::{UnboundedReceiver, UnboundedSender};
=======
use risingwave_pb::hummock::{HummockVersionDeltas, PbHummockSnapshot};
>>>>>>> 98a2d410
use tokio::sync::watch;

use crate::expr::InlineNowProcTime;
use crate::meta_client::FrontendMetaClient;
use crate::scheduler::SchedulerError;

/// The storage snapshot to read from in a query, which can be freely cloned.
#[derive(Clone)]
pub enum ReadSnapshot {
    /// A frontend-pinned snapshot.
    FrontendPinned {
        snapshot: PinnedSnapshotRef,
    },

    BarrierRead,

    /// Other arbitrary epoch, e.g. user specified.
    /// Availability and consistency of underlying data should be guaranteed accordingly.
    /// Currently it's only used for querying meta snapshot backup.
    Other(Epoch),
}

pub struct QuerySnapshot {
    snapshot: ReadSnapshot,
    scan_tables: HashSet<TableId>,
}

impl QuerySnapshot {
    pub fn new(snapshot: ReadSnapshot, scan_tables: HashSet<TableId>) -> Self {
        Self {
            snapshot,
            scan_tables,
        }
    }

    /// Get the [`BatchQueryEpoch`] for this snapshot.
    pub fn batch_query_epoch(&self) -> Result<BatchQueryEpoch, SchedulerError> {
        Ok(match &self.snapshot {
            ReadSnapshot::FrontendPinned { snapshot } => BatchQueryEpoch {
                epoch: Some(batch_query_epoch::Epoch::Committed(
                    snapshot.batch_query_epoch(&self.scan_tables)?.0,
                )),
            },
            ReadSnapshot::BarrierRead => BatchQueryEpoch {
                epoch: Some(batch_query_epoch::Epoch::Current(u64::MAX)),
            },
            ReadSnapshot::Other(e) => BatchQueryEpoch {
                epoch: Some(batch_query_epoch::Epoch::Backup(e.0)),
            },
        })
    }

    pub fn inline_now_proc_time(&self) -> Result<InlineNowProcTime, SchedulerError> {
        let epoch = match &self.snapshot {
            ReadSnapshot::FrontendPinned { snapshot, .. } => {
                snapshot.batch_query_epoch(&self.scan_tables)?
            }
            ReadSnapshot::Other(epoch) => *epoch,
            ReadSnapshot::BarrierRead => Epoch::now(),
        };
        Ok(InlineNowProcTime::new(epoch))
    }

    /// Returns true if this snapshot is a barrier read.
    pub fn support_barrier_read(&self) -> bool {
        matches!(&self.snapshot, ReadSnapshot::BarrierRead)
    }
}

// DO NOT implement `Clone` for `PinnedSnapshot` because it's a "resource" that should always be a
// singleton for each snapshot. Use `PinnedSnapshotRef` instead.
pub struct PinnedSnapshot {
    value: FrontendHummockVersion,
}

impl std::fmt::Debug for PinnedSnapshot {
    fn fmt(&self, f: &mut std::fmt::Formatter<'_>) -> std::fmt::Result {
        self.value.fmt(f)
    }
}

/// A reference to a frontend-pinned snapshot.
pub type PinnedSnapshotRef = Arc<PinnedSnapshot>;

impl PinnedSnapshot {
    fn batch_query_epoch(&self, scan_tables: &HashSet<TableId>) -> Result<Epoch, SchedulerError> {
        // use the min committed epoch of tables involved in the scan
        let epoch = scan_tables
            .iter()
            .map(|table_id| {
                self.value
                    .state_table_info
                    .info()
                    .get(table_id)
                    .map(|info| Epoch(info.committed_epoch))
                    .ok_or_else(|| anyhow!("table id {table_id} may have been dropped"))
            })
            .try_fold(None, |prev_min_committed_epoch, committed_epoch| {
                committed_epoch.map(|committed_epoch| {
                    if let Some(prev_min_committed_epoch) = prev_min_committed_epoch
                        && prev_min_committed_epoch >= committed_epoch
                    {
                        Some(prev_min_committed_epoch)
                    } else {
                        Some(committed_epoch)
                    }
                })
            })?
            .unwrap_or(Epoch(self.value.max_committed_epoch));
        Ok(epoch)
    }

    pub fn version(&self) -> &FrontendHummockVersion {
        &self.value
    }
}

/// Returns an invalid snapshot, used for initial values.
fn invalid_snapshot() -> FrontendHummockVersion {
    FrontendHummockVersion {
        id: INVALID_VERSION_ID,
        max_committed_epoch: 0,
        state_table_info: HummockVersionStateTableInfo::from_protobuf(&HashMap::new()),
        table_change_log: Default::default(),
    }
}

/// Cache of hummock snapshot in meta.
pub struct HummockSnapshotManager {
    /// The latest snapshot synced from the meta service.
    ///
    /// The `max_committed_epoch` and `max_current_epoch` are pushed from meta node to reduce rpc
    /// number.
    ///
    /// We have two epoch(committed and current), We only use `committed_epoch` to pin or unpin,
    /// because `committed_epoch` always less or equal `current_epoch`, and the data with
    /// `current_epoch` is always in the shared buffer, so it will never be gc before the data
    /// of `committed_epoch`.
    latest_snapshot: watch::Sender<PinnedSnapshotRef>,
}

pub type HummockSnapshotManagerRef = Arc<HummockSnapshotManager>;

impl HummockSnapshotManager {
    pub fn new(_meta_client: Arc<dyn FrontendMetaClient>) -> Self {
        let latest_snapshot = Arc::new(PinnedSnapshot {
            value: invalid_snapshot(),
        });

        let (latest_snapshot, _) = watch::channel(latest_snapshot);

        Self { latest_snapshot }
    }

    /// Acquire the latest snapshot by increasing its reference count.
    pub fn acquire(&self) -> PinnedSnapshotRef {
        self.latest_snapshot.borrow().clone()
    }

    pub fn init(&self, version: FrontendHummockVersion) {
        self.update_inner(|_| Some(version));
    }

    /// Update the latest snapshot.
    ///
    /// Should only be called by the observer manager.
    pub fn update(&self, deltas: HummockVersionDeltas) {
        self.update_inner(|old_snapshot| {
            if deltas.version_deltas.is_empty() {
                return None;
            }
            let mut snapshot = old_snapshot.clone();
            for delta in deltas.version_deltas {
                snapshot.apply_delta(FrontendHummockVersionDelta::from_protobuf(delta));
            }
            Some(snapshot)
        })
    }

    pub fn add_table_for_test(&self, table_id: TableId) {
        self.update_inner(|version| {
            let mut version = version.clone();
            version.id = version.id.next();
            version.state_table_info.apply_delta(
                &HashMap::from_iter([(
                    table_id,
                    StateTableInfoDelta {
                        committed_epoch: INVALID_EPOCH,
                        safe_epoch: INVALID_EPOCH,
                        compaction_group_id: 0,
                    },
                )]),
                &HashSet::new(),
            );
            Some(version)
        });
    }

    fn update_inner(
        &self,
        get_new_snapshot: impl FnOnce(&FrontendHummockVersion) -> Option<FrontendHummockVersion>,
    ) {
        self.latest_snapshot.send_if_modified(move |old_snapshot| {
            let new_snapshot = get_new_snapshot(&old_snapshot.value);
            let Some(snapshot) = new_snapshot else {
                return false;
            };
            if snapshot.id <= old_snapshot.value.id {
                assert_eq!(
                    snapshot.id, old_snapshot.value.id,
                    "receive stale frontend version"
                );
                return false;
            }
            *old_snapshot = Arc::new(PinnedSnapshot { value: snapshot });

            true
        });
    }

    /// Wait until the latest snapshot is newer than the given one.
    pub async fn wait(&self, snapshot: PbHummockSnapshot) {
        let mut rx = self.latest_snapshot.subscribe();
        while rx.borrow_and_update().value.max_committed_epoch < snapshot.committed_epoch {
            rx.changed().await.unwrap();
        }
    }
}<|MERGE_RESOLUTION|>--- conflicted
+++ resolved
@@ -12,35 +12,18 @@
 // See the License for the specific language governing permissions and
 // limitations under the License.
 
-<<<<<<< HEAD
-use std::assert_matches::assert_matches;
-use std::collections::btree_map::Entry;
-use std::collections::{BTreeMap, HashMap, HashSet};
-=======
-use std::collections::HashMap;
->>>>>>> 98a2d410
+use std::collections::{HashMap, HashSet};
 use std::sync::Arc;
 
-<<<<<<< HEAD
 use anyhow::anyhow;
 use risingwave_common::catalog::TableId;
-use risingwave_common::must_match;
 use risingwave_common::util::epoch::{Epoch, INVALID_EPOCH};
-=======
-use risingwave_common::util::epoch::Epoch;
->>>>>>> 98a2d410
 use risingwave_hummock_sdk::version::HummockVersionStateTableInfo;
 use risingwave_hummock_sdk::{
     FrontendHummockVersion, FrontendHummockVersionDelta, INVALID_VERSION_ID,
 };
 use risingwave_pb::common::{batch_query_epoch, BatchQueryEpoch};
-<<<<<<< HEAD
 use risingwave_pb::hummock::{HummockVersionDeltas, PbHummockSnapshot, StateTableInfoDelta};
-use thiserror_ext::AsReport;
-use tokio::sync::mpsc::{UnboundedReceiver, UnboundedSender};
-=======
-use risingwave_pb::hummock::{HummockVersionDeltas, PbHummockSnapshot};
->>>>>>> 98a2d410
 use tokio::sync::watch;
 
 use crate::expr::InlineNowProcTime;
@@ -229,7 +212,6 @@
                     table_id,
                     StateTableInfoDelta {
                         committed_epoch: INVALID_EPOCH,
-                        safe_epoch: INVALID_EPOCH,
                         compaction_group_id: 0,
                     },
                 )]),
