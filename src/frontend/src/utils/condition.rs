// Copyright 2022 Singularity Data
//
// Licensed under the Apache License, Version 2.0 (the "License");
// you may not use this file except in compliance with the License.
// You may obtain a copy of the License at
//
// http://www.apache.org/licenses/LICENSE-2.0
//
// Unless required by applicable law or agreed to in writing, software
// distributed under the License is distributed on an "AS IS" BASIS,
// WITHOUT WARRANTIES OR CONDITIONS OF ANY KIND, either express or implied.
// See the License for the specific language governing permissions and
// limitations under the License.

use std::collections::{HashMap, HashSet};
use std::fmt;
use std::ops::Bound;

use fixedbitset::FixedBitSet;
use itertools::Itertools;
use lazy_static::lazy_static;
use risingwave_common::catalog::Schema;
use risingwave_common::util::scan_range::ScanRange;

use crate::expr::{
    factorization_expr, fold_boolean_constant, push_down_not, to_conjunctions,
    try_get_bool_constant, ExprImpl, ExprRewriter, ExprType, ExprVerboseDisplay, ExprVisitor,
    InputRef,
};

#[derive(Debug, Clone, PartialEq, Eq, Hash)]
pub struct Condition {
    /// Condition expressions in conjunction form (combined with `AND`)
    pub conjunctions: Vec<ExprImpl>,
}

impl IntoIterator for Condition {
    type IntoIter = std::vec::IntoIter<ExprImpl>;
    type Item = ExprImpl;

    fn into_iter(self) -> Self::IntoIter {
        self.conjunctions.into_iter()
    }
}

impl fmt::Display for Condition {
    fn fmt(&self, f: &mut fmt::Formatter<'_>) -> fmt::Result {
        let mut conjunctions = self.conjunctions.iter();
        if let Some(expr) = conjunctions.next() {
            write!(f, "{:?}", expr)?;
        }
        if self.always_true() {
            write!(f, "true")?;
        } else {
            for expr in conjunctions {
                write!(f, " AND {:?}", expr)?;
            }
        }
        Ok(())
    }
}

impl Condition {
    pub fn with_expr(expr: ExprImpl) -> Self {
        let conjunctions = to_conjunctions(expr);

        Self { conjunctions }.simplify()
    }

    pub fn true_cond() -> Self {
        Self {
            conjunctions: vec![],
        }
    }

    pub fn false_cond() -> Self {
        Self {
            conjunctions: vec![ExprImpl::literal_bool(false)],
        }
    }

    pub fn always_true(&self) -> bool {
        self.conjunctions.is_empty()
    }

    pub fn always_false(&self) -> bool {
        lazy_static! {
            static ref FALSE: ExprImpl = ExprImpl::literal_bool(false);
        }
        !self.conjunctions.is_empty() && self.conjunctions.iter().all(|e| *e == *FALSE)
    }

    /// Convert condition to an expression. If always true, return `None`.
    pub fn as_expr_unless_true(&self) -> Option<ExprImpl> {
        if self.always_true() {
            None
        } else {
            Some(self.clone().into())
        }
    }

    #[must_use]
    pub fn and(self, other: Self) -> Self {
        let mut ret = self;
        ret.conjunctions.extend(other.conjunctions);
        ret.simplify()
    }

    /// Split the condition expressions into 3 groups: left, right and others
    #[must_use]
    pub fn split(self, left_col_num: usize, right_col_num: usize) -> (Self, Self, Self) {
        let left_bit_map = FixedBitSet::from_iter(0..left_col_num);
        let right_bit_map = FixedBitSet::from_iter(left_col_num..left_col_num + right_col_num);

        self.group_by::<_, 3>(|expr| {
            let input_bits = expr.collect_input_refs(left_col_num + right_col_num);
            if input_bits.is_subset(&left_bit_map) {
                0
            } else if input_bits.is_subset(&right_bit_map) {
                1
            } else {
                2
            }
        })
        .into_iter()
        .next_tuple()
        .unwrap()
    }

    /// Split the condition expressions into (N choose 2) + 1 groups: those containing two columns
    /// from different buckets (and optionally, needing an equal condition between them), and
    /// others.
    ///
    /// `input_num_cols` are the number of columns in each of the input buckets. For instance, with
    /// bucket0: col0, col1, col2 | bucket1: col3, col4 | bucket2: col5
    /// `input_num_cols` = [3, 2, 1]
    ///
    /// Returns hashmap with keys of the form (col1, col2) where col1 < col2 in terms of their col
    /// index.
    ///
    /// `only_eq`: whether to only split those conditions with an eq condition predicate between two
    /// buckets.
    #[must_use]
    pub fn split_by_input_col_nums(
        self,
        input_col_nums: &[usize],
        only_eq: bool,
    ) -> (HashMap<(usize, usize), Self>, Self) {
        let mut bitmaps = Vec::with_capacity(input_col_nums.len());
        let mut cols_seen = 0;
        for cols in input_col_nums {
            bitmaps.push(FixedBitSet::from_iter(cols_seen..cols_seen + cols));
            cols_seen += cols;
        }

        let mut pairwise_conditions = HashMap::with_capacity(self.conjunctions.len());
        let mut non_eq_join = vec![];

        for expr in self.conjunctions {
            let input_bits = expr.collect_input_refs(cols_seen);
            let mut subset_indices = Vec::with_capacity(input_col_nums.len());
            for (idx, bitmap) in bitmaps.iter().enumerate() {
                if !input_bits.is_disjoint(bitmap) {
                    subset_indices.push(idx);
                }
            }
            if subset_indices.len() != 2 || (only_eq && expr.as_eq_cond().is_none()) {
                non_eq_join.push(expr);
            } else {
                // The key has the canonical ordering (lower, higher)
                let key = if subset_indices[0] < subset_indices[1] {
                    (subset_indices[0], subset_indices[1])
                } else {
                    (subset_indices[1], subset_indices[0])
                };
                let e = pairwise_conditions
                    .entry(key)
                    .or_insert_with(Condition::true_cond);
                e.conjunctions.push(expr);
            }
        }
        (
            pairwise_conditions,
            Condition {
                conjunctions: non_eq_join,
            },
        )
    }

    #[must_use]
    /// For [`EqJoinPredicate`], separate equality conditions which connect left columns and right
    /// columns from other conditions.
    ///
    /// The equality conditions are transformed into `(left_col_id, right_col_id)` pairs.
    ///
    /// [`EqJoinPredicate`]: crate::optimizer::plan_node::EqJoinPredicate
    pub fn split_eq_keys(
        self,
        left_col_num: usize,
        right_col_num: usize,
    ) -> (Vec<(InputRef, InputRef)>, Self) {
        let left_bit_map = FixedBitSet::from_iter(0..left_col_num);
        let right_bit_map = FixedBitSet::from_iter(left_col_num..left_col_num + right_col_num);

        let (mut eq_keys, mut others) = (vec![], vec![]);
        self.conjunctions.into_iter().for_each(|expr| {
            let input_bits = expr.collect_input_refs(left_col_num + right_col_num);
            if input_bits.is_disjoint(&left_bit_map) || input_bits.is_disjoint(&right_bit_map) {
                others.push(expr)
            } else if let Some(columns) = expr.as_eq_cond() {
                eq_keys.push(columns);
            } else {
                others.push(expr)
            }
        });

        (
            eq_keys,
            Condition {
                conjunctions: others,
            },
        )
    }

    /// Split the condition expressions into 2 groups: those referencing `columns` and others which
    /// are disjoint with columns.
    #[must_use]
    pub fn split_disjoint(self, columns: &FixedBitSet) -> (Self, Self) {
        self.group_by::<_, 2>(|expr| {
            let input_bits = expr.collect_input_refs(columns.len());
            if input_bits.is_disjoint(columns) {
                1
            } else {
                0
            }
        })
        .into_iter()
        .next_tuple()
        .unwrap()
    }

    /// See also [`ScanRange`](risingwave_pb::batch_plan::ScanRange).
    pub fn split_to_scan_ranges(
        self,
        order_column_ids: &[usize],
        num_cols: usize,
    ) -> (Vec<ScanRange>, Self) {
        fn false_cond() -> (Vec<ScanRange>, Condition) {
            (vec![], Condition::false_cond())
        }

        let mut col_idx_to_pk_idx = vec![None; num_cols];
        order_column_ids
            .iter()
            .enumerate()
            .for_each(|(idx, pk_idx)| {
                col_idx_to_pk_idx[*pk_idx] = Some(idx);
            });

        // The i-th group only has exprs that reference the i-th PK column.
        // The last group contains all the other exprs.
        let mut groups = vec![vec![]; order_column_ids.len() + 1];
        for (key, group) in &self.conjunctions.into_iter().group_by(|expr| {
            let input_bits = expr.collect_input_refs(num_cols);
            if input_bits.count_ones(..) == 1 {
                let col_idx = input_bits.ones().next().unwrap();
                col_idx_to_pk_idx[col_idx].unwrap_or(order_column_ids.len())
            } else {
                order_column_ids.len()
            }
        }) {
            groups[key].extend(group);
        }

        let mut scan_range = ScanRange::full_table_scan();
        let mut other_conds = groups.pop().unwrap();

        for i in 0..order_column_ids.len() {
            let group = std::mem::take(&mut groups[i]);
            if group.is_empty() {
                groups.push(other_conds);
                return (
                    if scan_range.is_full_table_scan() {
                        vec![]
                    } else {
                        vec![scan_range]
                    },
                    Self {
                        conjunctions: groups[i + 1..].concat(),
                    },
                );
            }
            let mut lb = vec![];
            let mut ub = vec![];
            // values in eq_cond are OR'ed
            let mut eq_conds = vec![];

            // analyze exprs in the group. scan_range is not updated
            for expr in group.clone() {
                if let Some((input_ref, const_expr)) = expr.as_eq_const() &&
                    let Ok(const_expr) = const_expr.cast_implicit(input_ref.data_type) {
                    assert_eq!(input_ref.index, order_column_ids[i]);
                    let Ok(Some(value)) = const_expr.eval_row_const() else {
                        // column = NULL or failed to eval
                        return false_cond();
                    };
                    if !eq_conds.is_empty() && eq_conds.into_iter().all(|l| l != value) {
                        return false_cond();
                    }
                    eq_conds = vec![value];
                } else if let Some((input_ref, in_const_list)) = expr.as_in_const_list() {
                    assert_eq!(input_ref.index, order_column_ids[i]);
                    let mut scalars = HashSet::new();
                    for const_expr in in_const_list {
                        // The cast should succeed, because otherwise the input_ref is casted
                        // and thus `as_in_const_list` returns None.
                        let const_expr = const_expr.cast_implicit(input_ref.data_type.clone()).unwrap();
                        let value = const_expr.eval_row_const().unwrap();
                        let Some(value) = value else {
                            continue;
                        };
                        scalars.insert(value);
                    }
                    if scalars.is_empty() {
                        // There're only NULLs in the in-list
                        return false_cond();
                    }
                    if !eq_conds.is_empty() {
<<<<<<< HEAD
                        let old: HashSet<ScalarImpl> = HashSet::from_iter(eq_conds);
                        let new = HashSet::from_iter(scalars);
                        let intersection: HashSet<_> = old.intersection(&new).collect();
                        if intersection.is_empty() {
                            return false_cond();
=======
                        scalars = scalars.intersection(&HashSet::from_iter(eq_conds)).cloned().collect();
                        if scalars.is_empty() {
                            return always_false();
>>>>>>> a57eca6d
                        }
                    }
                    // Sort to ensure a deterministic result for planner test.
                    eq_conds = scalars.into_iter().sorted().collect();
                } else if let Some((input_ref, op, const_expr)) = expr.as_comparison_const() &&
                    let Ok(const_expr) = const_expr.cast_implicit(input_ref.data_type) {
                    assert_eq!(input_ref.index, order_column_ids[i]);
                    let Ok(Some(value)) = const_expr.eval_row_const() else {
                        // column compare with NULL or failed to eval
                        return false_cond();
                    };
                    match op {
                        ExprType::LessThan => {
                            ub.push((Bound::Excluded(value), expr));
                        }
                        ExprType::LessThanOrEqual => {
                            ub.push((Bound::Included(value), expr));
                        }
                        ExprType::GreaterThan => {
                            lb.push((Bound::Excluded(value), expr));
                        }
                        ExprType::GreaterThanOrEqual => {
                            lb.push((Bound::Included(value), expr));
                        }
                        _ => unreachable!(),
                    }
                } else {
                    other_conds.push(expr);
                }
            }

            // update scan_range
            match eq_conds.len() {
                1 => {
                    scan_range.eq_conds.extend(eq_conds.into_iter());
                    // TODO: simplify bounds: it's either true or false according to whether lit is
                    // included
                    other_conds.extend(lb.into_iter().chain(ub.into_iter()).map(|(_, expr)| expr));
                }
                0 => {
                    if lb.len() > 1 || ub.len() > 1 {
                        // TODO: simplify bounds: it can be merged into a single lb & ub.
                        other_conds
                            .extend(lb.into_iter().chain(ub.into_iter()).map(|(_, expr)| expr));
                    } else if !lb.is_empty() || !ub.is_empty() {
                        scan_range.range = (
                            lb.first()
                                .map(|(bound, _)| (bound.clone()))
                                .unwrap_or(Bound::Unbounded),
                            ub.first()
                                .map(|(bound, _)| (bound.clone()))
                                .unwrap_or(Bound::Unbounded),
                        )
                    }
                    other_conds.extend(groups[i + 1..].iter().flatten().cloned());
                    break;
                }
                _ => {
                    // currently we will split IN list to multiple scan ranges immediately
                    // i.e., a = 1 AND b in (1,2) is handled
                    // TODO:
                    // a in (1,2) AND b = 1
                    // a in (1,2) AND b in (1,2)
                    // a in (1,2) AND b > 1
                    other_conds.extend(lb.into_iter().chain(ub.into_iter()).map(|(_, expr)| expr));
                    other_conds.extend(groups[i + 1..].iter().flatten().cloned());
                    let scan_ranges = eq_conds
                        .into_iter()
                        .map(|lit| {
                            let mut scan_range = scan_range.clone();
                            scan_range.eq_conds.push(lit);
                            scan_range
                        })
                        .collect();
                    return (
                        scan_ranges,
                        Self {
                            conjunctions: other_conds,
                        },
                    );
                }
            }
        }

        (
            if scan_range.is_full_table_scan() {
                vec![]
            } else {
                vec![scan_range]
            },
            Self {
                conjunctions: other_conds,
            },
        )
    }

    /// Split the condition expressions into `N` groups.
    /// An expression `expr` is in the `i`-th group if `f(expr)==i`.
    ///
    /// # Panics
    /// Panics if `f(expr)>=N`.
    #[must_use]
    pub fn group_by<F, const N: usize>(self, f: F) -> [Self; N]
    where
        F: Fn(&ExprImpl) -> usize,
    {
        const EMPTY: Vec<ExprImpl> = vec![];
        let mut groups = [EMPTY; N];
        for (key, group) in &self.conjunctions.into_iter().group_by(|expr| {
            // i-th group
            let i = f(expr);
            assert!(i < N);
            i
        }) {
            groups[key].extend(group);
        }

        groups.map(|group| Condition {
            conjunctions: group,
        })
    }

    #[must_use]
    pub fn rewrite_expr(self, rewriter: &mut (impl ExprRewriter + ?Sized)) -> Self {
        Self {
            conjunctions: self
                .conjunctions
                .into_iter()
                .map(|expr| rewriter.rewrite_expr(expr))
                .collect(),
        }
    }

    pub fn visit_expr(&self, visitor: &mut impl ExprVisitor) {
        self.conjunctions
            .iter()
            .for_each(|expr| visitor.visit_expr(expr))
    }

    /// Simplify conditions
    /// It simplify conditions by applying constant folding and removing unnecessary conjunctions
    fn simplify(self) -> Self {
        // boolean constant folding
        let conjunctions: Vec<_> = self
            .conjunctions
            .into_iter()
            .map(push_down_not)
            .map(fold_boolean_constant)
            .flat_map(to_conjunctions)
            .collect();
        let mut res: Vec<ExprImpl> = Vec::new();
        let mut visited: HashSet<ExprImpl> = HashSet::new();
        for expr in conjunctions {
            // factorization_expr requires hash-able ExprImpl
            if !expr.has_subquery() {
                let results_of_factorization = factorization_expr(expr);
                res.extend(
                    results_of_factorization
                        .clone()
                        .into_iter()
                        .filter(|expr| !visited.contains(expr)),
                );
                visited.extend(results_of_factorization);
            } else {
                // for subquery, simply give up factorization
                res.push(expr);
            }
        }
        // remove all constant boolean `true`
        res.retain(|expr| {
            if let Some(v) = try_get_bool_constant(expr) && v {
                false
            } else {
                true
            }
        });
        // if there is a `false` in conjunctions, the whole condition will be `false`
        for expr in &mut res {
            if let Some(v) = try_get_bool_constant(expr) {
                if !v {
                    res.clear();
                    res.push(ExprImpl::literal_bool(false));
                    break;
                }
            }
        }
        Self { conjunctions: res }
    }
}

pub struct ConditionVerboseDisplay<'a> {
    pub condition: &'a Condition,
    pub input_schema: &'a Schema,
}

impl ConditionVerboseDisplay<'_> {
    fn fmt(&self, f: &mut fmt::Formatter<'_>) -> fmt::Result {
        let that = self.condition;
        let mut conjunctions = that.conjunctions.iter();
        if let Some(expr) = conjunctions.next() {
            write!(
                f,
                "{:?}",
                ExprVerboseDisplay {
                    expr,
                    input_schema: self.input_schema
                }
            )?;
        }
        if that.always_true() {
            write!(f, "true")?;
        } else {
            for expr in conjunctions {
                write!(
                    f,
                    " AND {:?}",
                    ExprVerboseDisplay {
                        expr,
                        input_schema: self.input_schema
                    }
                )?;
            }
        }
        Ok(())
    }
}

impl fmt::Display for ConditionVerboseDisplay<'_> {
    fn fmt(&self, f: &mut fmt::Formatter<'_>) -> fmt::Result {
        self.fmt(f)
    }
}

impl fmt::Debug for ConditionVerboseDisplay<'_> {
    fn fmt(&self, f: &mut fmt::Formatter<'_>) -> fmt::Result {
        self.fmt(f)
    }
}

#[cfg(test)]
mod tests {
    use rand::Rng;
    use risingwave_common::types::DataType;

    use super::*;
    use crate::expr::{FunctionCall, InputRef};

    #[test]
    fn test_split() {
        let left_col_num = 3;
        let right_col_num = 2;

        let ty = DataType::Int32;

        let mut rng = rand::thread_rng();
        let left: ExprImpl = FunctionCall::new(
            ExprType::Equal,
            vec![
                InputRef::new(rng.gen_range(0..left_col_num), ty.clone()).into(),
                InputRef::new(rng.gen_range(0..left_col_num), ty.clone()).into(),
            ],
        )
        .unwrap()
        .into();
        let right: ExprImpl = FunctionCall::new(
            ExprType::LessThan,
            vec![
                InputRef::new(
                    rng.gen_range(left_col_num..left_col_num + right_col_num),
                    ty.clone(),
                )
                .into(),
                InputRef::new(
                    rng.gen_range(left_col_num..left_col_num + right_col_num),
                    ty.clone(),
                )
                .into(),
            ],
        )
        .unwrap()
        .into();
        let other: ExprImpl = FunctionCall::new(
            ExprType::GreaterThan,
            vec![
                InputRef::new(rng.gen_range(0..left_col_num), ty.clone()).into(),
                InputRef::new(
                    rng.gen_range(left_col_num..left_col_num + right_col_num),
                    ty,
                )
                .into(),
            ],
        )
        .unwrap()
        .into();

        let cond = Condition::with_expr(other.clone())
            .and(Condition::with_expr(right.clone()))
            .and(Condition::with_expr(left.clone()));
        let res = cond.split(left_col_num, right_col_num);
        assert_eq!(res.0.conjunctions, vec![left]);
        assert_eq!(res.1.conjunctions, vec![right]);
        assert_eq!(res.2.conjunctions, vec![other]);
    }
}<|MERGE_RESOLUTION|>--- conflicted
+++ resolved
@@ -326,17 +326,9 @@
                         return false_cond();
                     }
                     if !eq_conds.is_empty() {
-<<<<<<< HEAD
-                        let old: HashSet<ScalarImpl> = HashSet::from_iter(eq_conds);
-                        let new = HashSet::from_iter(scalars);
-                        let intersection: HashSet<_> = old.intersection(&new).collect();
-                        if intersection.is_empty() {
-                            return false_cond();
-=======
                         scalars = scalars.intersection(&HashSet::from_iter(eq_conds)).cloned().collect();
                         if scalars.is_empty() {
-                            return always_false();
->>>>>>> a57eca6d
+                            return false_cond();
                         }
                     }
                     // Sort to ensure a deterministic result for planner test.
