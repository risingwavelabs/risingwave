// Copyright 2023 RisingWave Labs
//
// Licensed under the Apache License, Version 2.0 (the "License");
// you may not use this file except in compliance with the License.
// You may obtain a copy of the License at
//
//     http://www.apache.org/licenses/LICENSE-2.0
//
// Unless required by applicable law or agreed to in writing, software
// distributed under the License is distributed on an "AS IS" BASIS,
// WITHOUT WARRANTIES OR CONDITIONS OF ANY KIND, either express or implied.
// See the License for the specific language governing permissions and
// limitations under the License.

use std::collections::{BTreeMap, HashMap};

use itertools::Itertools;
use risingwave_common::error::{ErrorCode, Result};
use risingwave_pb::catalog::Table;
use risingwave_pb::stream_plan::agg_call_state::{MaterializedInputState, TableState};
use risingwave_pb::stream_plan::stream_fragment_graph::{StreamFragment, StreamFragmentEdge};
use risingwave_pb::stream_plan::{
    agg_call_state, stream_node, DispatcherType, StreamFragmentGraph, StreamNode,
};

use crate::TableCatalog;

pub fn explain_stream_graph(graph: &StreamFragmentGraph, is_verbose: bool) -> Result<String> {
    let mut output = String::new();
    StreamGraphFormatter::new(is_verbose)
        .explain_graph(graph, &mut output)
        .map_err(|e| ErrorCode::InternalError(format!("failed to explain stream graph: {}", e)))?;
    Ok(output)
}

/// A formatter to display the final stream plan graph, used for `explain (distsql) create
/// materialized view ...`
struct StreamGraphFormatter {
    /// exchange's operator_id -> edge
    edges: HashMap<u64, StreamFragmentEdge>,
    verbose: bool,
    tables: BTreeMap<u32, Table>,
}

impl StreamGraphFormatter {
    fn new(verbose: bool) -> Self {
        StreamGraphFormatter {
            edges: HashMap::default(),
            tables: BTreeMap::default(),
            verbose,
        }
    }

    /// collect the table catalog and return the table id
    fn add_table(&mut self, tb: &Table) -> u32 {
        self.tables.insert(tb.id, tb.clone());
        tb.id
    }

    fn explain_graph(
        &mut self,
        graph: &StreamFragmentGraph,
        f: &mut impl std::fmt::Write,
    ) -> std::fmt::Result {
        self.edges.clear();
        for edge in &graph.edges {
            self.edges.insert(edge.link_id, edge.clone());
        }

        for (_, fragment) in graph.fragments.iter().sorted_by_key(|(id, _)| **id) {
            self.explain_fragment(fragment, f)?;
        }
        let tbs = self.tables.clone();
        for tb in tbs.values() {
            self.explain_table(tb, f)?;
        }
        Ok(())
    }

    fn explain_table(&mut self, tb: &Table, f: &mut impl std::fmt::Write) -> std::fmt::Result {
        let tb = TableCatalog::from(tb.clone());
        writeln!(
            f,
            " Table {} {{ columns: [{}], primary key: {:?}, value indices: {:?}, distribution key: {:?}{} }}",
            tb.id,
            tb.columns
                .iter()
                .map(|c| {
                    if self.verbose {
                        format!("{}:{}", c.name(), c.data_type())
                    } else {
                        c.name().to_string()
                    }
                })
                .join(", "),
            tb.pk,
            tb.value_indices,
            tb.distribution_key,
            if let Some(vnode_col_idx) = tb.vnode_col_index {
                format!(", vnode column idx: {}", vnode_col_idx)
            } else {
                "".to_string()
            }
        )
    }

    fn explain_fragment(
        &mut self,
        fragment: &StreamFragment,
        f: &mut impl std::fmt::Write,
    ) -> std::fmt::Result {
        writeln!(f, "Fragment {}", fragment.get_fragment_id())?;
        self.explain_node(1, fragment.node.as_ref().unwrap(), f)?;
        writeln!(f)
    }

    fn explain_node(
        &mut self,
        level: usize,
        node: &StreamNode,
        f: &mut impl std::fmt::Write,
    ) -> std::fmt::Result {
        let one_line_explain = match node.get_node_body().unwrap() {
            stream_node::NodeBody::Exchange(_) => {
                let edge = self.edges.get(&node.operator_id).unwrap();
                let upstream_fragment_id = edge.upstream_id;
                let dist = edge.dispatch_strategy.as_ref().unwrap();
                format!(
                    "StreamExchange {} from {}",
                    match dist.r#type() {
                        DispatcherType::Unspecified => unreachable!(),
                        DispatcherType::Hash => format!("Hash({:?})", dist.column_indices),
                        DispatcherType::Broadcast => "Broadcast".to_string(),
                        DispatcherType::Simple => "Single".to_string(),
                        DispatcherType::NoShuffle => "NoShuffle".to_string(),
                    },
                    upstream_fragment_id
                )
            }
            _ => node.identity.clone(),
        };
        writeln!(f, "{}{}", " ".repeat(level * 2), one_line_explain)?;
        let explain_table_oneline =
            match node.get_node_body().unwrap() {
                stream_node::NodeBody::Source(node) => node.source_inner.as_ref().map(|source| {
                    format!(
                        "source state table: {}",
                        self.add_table(source.get_state_table().unwrap())
                    )
                }),
                stream_node::NodeBody::Materialize(node) => Some(format!(
                    "materialized table: {}",
                    self.add_table(node.get_table().unwrap())
                )),
                stream_node::NodeBody::GlobalSimpleAgg(node) => Some(format!(
                    "result table: {}, state tables: [{}]",
                    self.add_table(node.get_result_table().unwrap()),
                    node.agg_call_states
                        .iter()
                        .filter_map(|state| match state.get_inner().unwrap() {
                            agg_call_state::Inner::ResultValueState(_) => None,
                            agg_call_state::Inner::TableState(TableState { table })
                            | agg_call_state::Inner::MaterializedInputState(
                                MaterializedInputState { table, .. },
                            ) => Some(self.add_table(table.as_ref().unwrap())),
                        })
                        .join(", ")
                )),
                stream_node::NodeBody::HashAgg(node) => Some(format!(
                    "result table: {}, state tables: [{}]",
                    self.add_table(node.get_result_table().unwrap()),
                    node.agg_call_states
                        .iter()
                        .filter_map(|state| match state.get_inner().unwrap() {
                            agg_call_state::Inner::ResultValueState(_) => None,
                            agg_call_state::Inner::TableState(TableState { table })
                            | agg_call_state::Inner::MaterializedInputState(
                                MaterializedInputState { table, .. },
                            ) => Some(self.add_table(table.as_ref().unwrap())),
                        })
                        .join(", ")
                )),
                stream_node::NodeBody::HashJoin(node) => Some(format!(
                    "left table: {}, right table {},{}{}",
                    self.add_table(node.get_left_table().unwrap()),
                    self.add_table(node.get_right_table().unwrap()),
                    match &node.left_degree_table {
                        Some(tb) => format!(" left degree table: {},", self.add_table(tb)),
                        None => "".to_string(),
                    },
                    match &node.right_degree_table {
                        Some(tb) => format!(" right degree table: {},", self.add_table(tb)),
                        None => "".to_string(),
                    },
                )),
                stream_node::NodeBody::TopN(node) => Some(format!(
                    "state table: {}",
                    self.add_table(node.get_table().unwrap())
                )),
<<<<<<< HEAD
                stream_node::NodeBody::AppendOnlyTopN(node) => Some(format!(
                    "state table: {}",
                    self.add_table(node.get_table().unwrap())
                )),
                stream_node::NodeBody::Lookup(node) => Some(format!(
                    "arrange table: {}",
                    self.add_table(node.get_arrangement_table().unwrap())
                )),
=======
>>>>>>> dffc2f14
                stream_node::NodeBody::Arrange(node) => Some(format!(
                    "arrange table: {}",
                    self.add_table(node.get_table().unwrap())
                )),
                stream_node::NodeBody::DynamicFilter(node) => Some(format!(
                    "left table: {}, right table {}",
                    self.add_table(node.get_left_table().unwrap()),
                    self.add_table(node.get_right_table().unwrap()),
                )),
                stream_node::NodeBody::GroupTopN(node) => Some(format!(
                    "state table: {}",
                    self.add_table(node.get_table().unwrap())
                )),
                stream_node::NodeBody::AppendOnlyGroupTopN(node) => Some(format!(
                    "state table: {}",
                    self.add_table(node.get_table().unwrap())
                )),
                stream_node::NodeBody::Now(node) => Some(format!(
                    "state table: {}",
                    self.add_table(node.get_state_table().unwrap())
                )),
                _ => None,
            };
        if let Some(explain_table_oneline) = explain_table_oneline {
            writeln!(f, "{}{}", " ".repeat(level * 2 + 4), explain_table_oneline)?;
        }

        if self.verbose {
            writeln!(
                f,
                "{}Output: [{}]",
                " ".repeat(level * 2 + 4),
                node.fields.iter().map(|f| f.get_name()).join(", ")
            )?;
            writeln!(
                f,
                "{}Stream key: [{}], {}",
                " ".repeat(level * 2 + 4),
                node.stream_key
                    .iter()
                    .map(|i| node.fields[*i as usize].get_name())
                    .join(", "),
                if node.append_only { "AppendOnly" } else { "" }
            )?;
        }
        for input in &node.input {
            self.explain_node(level + 1, input, f)?;
        }
        Ok(())
    }
}<|MERGE_RESOLUTION|>--- conflicted
+++ resolved
@@ -197,7 +197,6 @@
                     "state table: {}",
                     self.add_table(node.get_table().unwrap())
                 )),
-<<<<<<< HEAD
                 stream_node::NodeBody::AppendOnlyTopN(node) => Some(format!(
                     "state table: {}",
                     self.add_table(node.get_table().unwrap())
@@ -206,8 +205,6 @@
                     "arrange table: {}",
                     self.add_table(node.get_arrangement_table().unwrap())
                 )),
-=======
->>>>>>> dffc2f14
                 stream_node::NodeBody::Arrange(node) => Some(format!(
                     "arrange table: {}",
                     self.add_table(node.get_table().unwrap())
