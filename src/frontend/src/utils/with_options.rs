--- conflicted
+++ resolved
@@ -288,29 +288,7 @@
         }
     }
 
-<<<<<<< HEAD
-    // Resolve all SECRET references to their actual secret IDs
-    let mut inner_secret_refs = {
-        let mut resolved_secret_refs = BTreeMap::new();
-        for (key, secret_ref) in secret_refs {
-            let (schema_name, secret_name) =
-                Binder::resolve_schema_qualified_name(db_name, secret_ref.secret_name.clone())?;
-            let secret_catalog = session.get_secret_by_name(schema_name, &secret_name)?;
-            let ref_as = match secret_ref.ref_as {
-                SecretRefAsType::Text => PbRefAsType::Text,
-                SecretRefAsType::File => PbRefAsType::File,
-            };
-            let pb_secret_ref = PbSecretRef {
-                secret_id: secret_catalog.id.secret_id(),
-                ref_as: ref_as.into(),
-            };
-            resolved_secret_refs.insert(key.clone(), pb_secret_ref);
-        }
-        resolved_secret_refs
-    };
-=======
     let mut inner_secret_refs = resolve_secret_refs_inner(secret_refs, session)?;
->>>>>>> f739dd3b
 
     // Initialize connection_type to Unspecified (will be updated if connection is used)
     let mut connection_type = PbConnectionType::Unspecified;
