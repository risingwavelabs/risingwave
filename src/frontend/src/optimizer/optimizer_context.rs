--- conflicted
+++ resolved
@@ -50,14 +50,11 @@
     session_timezone: RefCell<SessionTimezone>,
     /// Store expr display id.
     next_expr_display_id: RefCell<usize>,
-<<<<<<< HEAD
     /// Total number of optimization rules have been applied.
     total_rule_applied: RefCell<usize>,
-=======
     /// Store the configs can be overwritten in with clause
     /// if not specified, use the value from session variable.
     overwrite_options: OverwriteOptions,
->>>>>>> 942a526c
 }
 
 // Still not sure if we need to introduce "on_optimization_finish" or other common callback methods,
@@ -96,11 +93,8 @@
             with_options: handler_args.with_options,
             session_timezone,
             next_expr_display_id: RefCell::new(RESERVED_ID_NUM.into()),
-<<<<<<< HEAD
             total_rule_applied: RefCell::new(0),
-=======
             overwrite_options,
->>>>>>> 942a526c
         }
     }
 
@@ -120,11 +114,8 @@
             with_options: Default::default(),
             session_timezone: RefCell::new(SessionTimezone::new("UTC".into())),
             next_expr_display_id: RefCell::new(0),
-<<<<<<< HEAD
             total_rule_applied: RefCell::new(0),
-=======
             overwrite_options: OverwriteOptions::default(),
->>>>>>> 942a526c
         }
         .into()
     }
