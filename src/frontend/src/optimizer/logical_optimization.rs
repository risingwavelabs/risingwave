// Copyright 2024 RisingWave Labs
//
// Licensed under the Apache License, Version 2.0 (the "License");
// you may not use this file except in compliance with the License.
// You may obtain a copy of the License at
//
//     http://www.apache.org/licenses/LICENSE-2.0
//
// Unless required by applicable law or agreed to in writing, software
// distributed under the License is distributed on an "AS IS" BASIS,
// WITHOUT WARRANTIES OR CONDITIONS OF ANY KIND, either express or implied.
// See the License for the specific language governing permissions and
// limitations under the License.

use itertools::Itertools;
use risingwave_common::bail;
use thiserror_ext::AsReport as _;

use super::plan_node::RewriteExprsRecursive;
use super::plan_rewriter::IcebergMergeOnReadRewriter;
use super::plan_visitor::has_logical_max_one_row;
use crate::error::Result;
use crate::expr::NowProcTimeFinder;
use crate::optimizer::heuristic_optimizer::{ApplyOrder, HeuristicOptimizer};
use crate::optimizer::plan_node::{
    ColumnPruningContext, PredicatePushdownContext, VisitExprsRecursive,
};
use crate::optimizer::plan_rewriter::ShareSourceRewriter;
#[cfg(debug_assertions)]
use crate::optimizer::plan_visitor::InputRefValidator;
use crate::optimizer::plan_visitor::{
    has_logical_apply, HasMaxOneRowApply, PlanCheckApplyEliminationExt, PlanVisitor,
};
use crate::optimizer::rule::*;
use crate::optimizer::PlanRef;
use crate::utils::Condition;
use crate::{Explain, OptimizerContextRef};

impl PlanRef {
    fn optimize_by_rules_inner(
        self,
        heuristic_optimizer: &mut HeuristicOptimizer<'_>,
        stage_name: &str,
    ) -> Result<PlanRef> {
        let ctx = self.ctx();

        let result = heuristic_optimizer.optimize(self);
        let stats = heuristic_optimizer.get_stats();

        if ctx.is_explain_trace() && stats.has_applied_rule() {
            ctx.trace(format!("{}:", stage_name));
            ctx.trace(format!("{}", stats));
            ctx.trace(match &result {
                Ok(plan) => plan.explain_to_string(),
                Err(error) => format!("Optimization failed: {}", error.as_report()),
            });
        }
        ctx.add_rule_applied(stats.total_applied());

        result
    }

    pub(crate) fn optimize_by_rules(
        self,
        OptimizationStage {
            stage_name,
            rules,
            apply_order,
        }: &OptimizationStage,
    ) -> Result<PlanRef> {
        self.optimize_by_rules_inner(&mut HeuristicOptimizer::new(apply_order, rules), stage_name)
    }

    pub(crate) fn optimize_by_rules_until_fix_point(
        mut self,
        OptimizationStage {
            stage_name,
            rules,
            apply_order,
        }: &OptimizationStage,
    ) -> Result<PlanRef> {
        loop {
            let mut heuristic_optimizer = HeuristicOptimizer::new(apply_order, rules);
            self = self.optimize_by_rules_inner(&mut heuristic_optimizer, stage_name)?;
            if !heuristic_optimizer.get_stats().has_applied_rule() {
                return Ok(self);
            }
        }
    }
}

pub struct OptimizationStage {
    stage_name: String,
    rules: Vec<BoxedRule>,
    apply_order: ApplyOrder,
}

impl OptimizationStage {
    pub fn new<S>(name: S, rules: Vec<BoxedRule>, apply_order: ApplyOrder) -> Self
    where
        S: Into<String>,
    {
        OptimizationStage {
            stage_name: name.into(),
            rules,
            apply_order,
        }
    }
}

use std::sync::LazyLock;

use risingwave_sqlparser::ast::ExplainFormat;

pub struct LogicalOptimizer {}

static DAG_TO_TREE: LazyLock<OptimizationStage> = LazyLock::new(|| {
    OptimizationStage::new(
        "DAG To Tree",
        vec![DagToTreeRule::create()],
        ApplyOrder::TopDown,
    )
});

static STREAM_GENERATE_SERIES_WITH_NOW: LazyLock<OptimizationStage> = LazyLock::new(|| {
    OptimizationStage::new(
        "Convert GENERATE_SERIES Ends With NOW",
        vec![GenerateSeriesWithNowRule::create()],
        ApplyOrder::TopDown,
    )
});

static TABLE_FUNCTION_CONVERT: LazyLock<OptimizationStage> = LazyLock::new(|| {
    OptimizationStage::new(
        "Table Function Convert",
        vec![
            // Apply file scan rule first
            TableFunctionToFileScanRule::create(),
            // Apply postgres query rule next
            TableFunctionToPostgresQueryRule::create(),
            // Apply mysql query rule next
            TableFunctionToMySqlQueryRule::create(),
            // Apply project set rule last
            TableFunctionToProjectSetRule::create(),
        ],
        ApplyOrder::TopDown,
    )
});

static TABLE_FUNCTION_TO_FILE_SCAN: LazyLock<OptimizationStage> = LazyLock::new(|| {
    OptimizationStage::new(
        "Table Function To FileScan",
        vec![TableFunctionToFileScanRule::create()],
        ApplyOrder::TopDown,
    )
});

static TABLE_FUNCTION_TO_POSTGRES_QUERY: LazyLock<OptimizationStage> = LazyLock::new(|| {
    OptimizationStage::new(
        "Table Function To PostgresQuery",
        vec![TableFunctionToPostgresQueryRule::create()],
        ApplyOrder::TopDown,
    )
});

static TABLE_FUNCTION_TO_MYSQL_QUERY: LazyLock<OptimizationStage> = LazyLock::new(|| {
    OptimizationStage::new(
        "Table Function To MySQL",
        vec![TableFunctionToMySqlQueryRule::create()],
        ApplyOrder::TopDown,
    )
});

static VALUES_EXTRACT_PROJECT: LazyLock<OptimizationStage> = LazyLock::new(|| {
    OptimizationStage::new(
        "Values Extract Project",
        vec![ValuesExtractProjectRule::create()],
        ApplyOrder::TopDown,
    )
});

static SIMPLE_UNNESTING: LazyLock<OptimizationStage> = LazyLock::new(|| {
    OptimizationStage::new(
        "Simple Unnesting",
        vec![
            // Eliminate max one row
            MaxOneRowEliminateRule::create(),
            // Convert apply to join.
            ApplyToJoinRule::create(),
            // Pull correlated predicates up the algebra tree to unnest simple subquery.
            PullUpCorrelatedPredicateRule::create(),
            PullUpCorrelatedPredicateAggRule::create(),
        ],
        ApplyOrder::BottomUp,
    )
});

static SET_OPERATION_MERGE: LazyLock<OptimizationStage> = LazyLock::new(|| {
    OptimizationStage::new(
        "Set Operation Merge",
        vec![
            UnionMergeRule::create(),
            IntersectMergeRule::create(),
            ExceptMergeRule::create(),
        ],
        ApplyOrder::BottomUp,
    )
});

static GENERAL_UNNESTING_TRANS_APPLY_WITH_SHARE: LazyLock<OptimizationStage> =
    LazyLock::new(|| {
        OptimizationStage::new(
            "General Unnesting(Translate Apply)",
            vec![TranslateApplyRule::create(true)],
            ApplyOrder::TopDown,
        )
    });

static GENERAL_UNNESTING_TRANS_APPLY_WITHOUT_SHARE: LazyLock<OptimizationStage> =
    LazyLock::new(|| {
        OptimizationStage::new(
            "General Unnesting(Translate Apply)",
            vec![TranslateApplyRule::create(false)],
            ApplyOrder::TopDown,
        )
    });

static GENERAL_UNNESTING_PUSH_DOWN_APPLY: LazyLock<OptimizationStage> = LazyLock::new(|| {
    OptimizationStage::new(
        "General Unnesting(Push Down Apply)",
        vec![
            ApplyEliminateRule::create(),
            ApplyAggTransposeRule::create(),
            ApplyDedupTransposeRule::create(),
            ApplyFilterTransposeRule::create(),
            ApplyProjectTransposeRule::create(),
            ApplyProjectSetTransposeRule::create(),
            ApplyTopNTransposeRule::create(),
            ApplyLimitTransposeRule::create(),
            ApplyJoinTransposeRule::create(),
            ApplyUnionTransposeRule::create(),
            ApplyOverWindowTransposeRule::create(),
            ApplyExpandTransposeRule::create(),
            ApplyHopWindowTransposeRule::create(),
            CrossJoinEliminateRule::create(),
            ApplyShareEliminateRule::create(),
        ],
        ApplyOrder::TopDown,
    )
});

static TO_MULTI_JOIN: LazyLock<OptimizationStage> = LazyLock::new(|| {
    OptimizationStage::new(
        "To MultiJoin",
        vec![MergeMultiJoinRule::create()],
        ApplyOrder::TopDown,
    )
});

static LEFT_DEEP_JOIN_ORDERING: LazyLock<OptimizationStage> = LazyLock::new(|| {
    OptimizationStage::new(
        "Join Ordering".to_string(),
        vec![LeftDeepTreeJoinOrderingRule::create()],
        ApplyOrder::TopDown,
    )
});

static BUSHY_TREE_JOIN_ORDERING: LazyLock<OptimizationStage> = LazyLock::new(|| {
    OptimizationStage::new(
        "Join Ordering".to_string(),
        vec![BushyTreeJoinOrderingRule::create()],
        ApplyOrder::TopDown,
    )
});

static FILTER_WITH_NOW_TO_JOIN: LazyLock<OptimizationStage> = LazyLock::new(|| {
    OptimizationStage::new(
        "Push down filter with now into a left semijoin",
        vec![
            SplitNowAndRule::create(),
            SplitNowOrRule::create(),
            FilterWithNowToJoinRule::create(),
        ],
        ApplyOrder::TopDown,
    )
});

static PUSH_CALC_OF_JOIN: LazyLock<OptimizationStage> = LazyLock::new(|| {
    OptimizationStage::new(
        "Push down the calculation of inputs of join's condition",
        vec![PushCalculationOfJoinRule::create()],
        ApplyOrder::TopDown,
    )
});

static CONVERT_DISTINCT_AGG_FOR_STREAM: LazyLock<OptimizationStage> = LazyLock::new(|| {
    OptimizationStage::new(
        "Convert Distinct Aggregation",
        vec![UnionToDistinctRule::create(), DistinctAggRule::create(true)],
        ApplyOrder::TopDown,
    )
});

static CONVERT_DISTINCT_AGG_FOR_BATCH: LazyLock<OptimizationStage> = LazyLock::new(|| {
    OptimizationStage::new(
        "Convert Distinct Aggregation",
        vec![
            UnionToDistinctRule::create(),
            DistinctAggRule::create(false),
        ],
        ApplyOrder::TopDown,
    )
});

static SIMPLIFY_AGG: LazyLock<OptimizationStage> = LazyLock::new(|| {
    OptimizationStage::new(
        "Simplify Aggregation",
        vec![AggGroupBySimplifyRule::create(), AggCallMergeRule::create()],
        ApplyOrder::TopDown,
    )
});

static JOIN_COMMUTE: LazyLock<OptimizationStage> = LazyLock::new(|| {
    OptimizationStage::new(
        "Join Commute".to_string(),
        vec![JoinCommuteRule::create()],
        ApplyOrder::TopDown,
    )
});

static PROJECT_REMOVE: LazyLock<OptimizationStage> = LazyLock::new(|| {
    OptimizationStage::new(
        "Project Remove",
        vec![
            // merge should be applied before eliminate
            ProjectMergeRule::create(),
            ProjectEliminateRule::create(),
            TrivialProjectToValuesRule::create(),
            UnionInputValuesMergeRule::create(),
            JoinProjectTransposeRule::create(),
            // project-join merge should be applied after merge
            // eliminate and to values
            ProjectJoinMergeRule::create(),
            AggProjectMergeRule::create(),
        ],
        ApplyOrder::BottomUp,
    )
});

static SPLIT_OVER_WINDOW: LazyLock<OptimizationStage> = LazyLock::new(|| {
    OptimizationStage::new(
        "Split Over Window",
        vec![OverWindowSplitRule::create()],
        ApplyOrder::TopDown,
    )
});

// the `OverWindowToTopNRule` need to match the pattern of Proj-Filter-OverWindow so it is
// 1. conflict with `ProjectJoinMergeRule`, `AggProjectMergeRule` or other rules
// 2. should be after merge the multiple projects
static CONVERT_OVER_WINDOW: LazyLock<OptimizationStage> = LazyLock::new(|| {
    OptimizationStage::new(
        "Convert Over Window",
        vec![
            ProjectMergeRule::create(),
            ProjectEliminateRule::create(),
            TrivialProjectToValuesRule::create(),
            UnionInputValuesMergeRule::create(),
            OverWindowToAggAndJoinRule::create(),
            OverWindowToTopNRule::create(),
        ],
        ApplyOrder::TopDown,
    )
});

static MERGE_OVER_WINDOW: LazyLock<OptimizationStage> = LazyLock::new(|| {
    OptimizationStage::new(
        "Merge Over Window",
        vec![OverWindowMergeRule::create()],
        ApplyOrder::TopDown,
    )
});

static REWRITE_LIKE_EXPR: LazyLock<OptimizationStage> = LazyLock::new(|| {
    OptimizationStage::new(
        "Rewrite Like Expr",
        vec![RewriteLikeExprRule::create()],
        ApplyOrder::TopDown,
    )
});

static TOP_N_AGG_ON_INDEX: LazyLock<OptimizationStage> = LazyLock::new(|| {
    OptimizationStage::new(
        "TopN/SimpleAgg on Index",
        vec![TopNOnIndexRule::create(), MinMaxOnIndexRule::create()],
        ApplyOrder::TopDown,
    )
});

static ALWAYS_FALSE_FILTER: LazyLock<OptimizationStage> = LazyLock::new(|| {
    OptimizationStage::new(
        "Void always-false filter's downstream",
        vec![AlwaysFalseFilterRule::create()],
        ApplyOrder::TopDown,
    )
});

static LIMIT_PUSH_DOWN: LazyLock<OptimizationStage> = LazyLock::new(|| {
    OptimizationStage::new(
        "Push Down Limit",
        vec![LimitPushDownRule::create()],
        ApplyOrder::TopDown,
    )
});

static PULL_UP_HOP: LazyLock<OptimizationStage> = LazyLock::new(|| {
    OptimizationStage::new(
        "Pull Up Hop",
        vec![PullUpHopRule::create()],
        ApplyOrder::BottomUp,
    )
});

static SET_OPERATION_TO_JOIN: LazyLock<OptimizationStage> = LazyLock::new(|| {
    OptimizationStage::new(
        "Set Operation To Join",
        vec![
            IntersectToSemiJoinRule::create(),
            ExceptToAntiJoinRule::create(),
        ],
        ApplyOrder::BottomUp,
    )
});

static GROUPING_SETS: LazyLock<OptimizationStage> = LazyLock::new(|| {
    OptimizationStage::new(
        "Grouping Sets",
        vec![
            GroupingSetsToExpandRule::create(),
            ExpandToProjectRule::create(),
        ],
        ApplyOrder::TopDown,
    )
});

static COMMON_SUB_EXPR_EXTRACT: LazyLock<OptimizationStage> = LazyLock::new(|| {
    OptimizationStage::new(
        "Common Sub Expression Extract",
        vec![CommonSubExprExtractRule::create()],
        ApplyOrder::TopDown,
    )
});

static LOGICAL_FILTER_EXPRESSION_SIMPLIFY: LazyLock<OptimizationStage> = LazyLock::new(|| {
    OptimizationStage::new(
        "Logical Filter Expression Simplify",
        vec![LogicalFilterExpressionSimplifyRule::create()],
        ApplyOrder::TopDown,
    )
});

static REWRITE_SOURCE_FOR_BATCH: LazyLock<OptimizationStage> = LazyLock::new(|| {
    OptimizationStage::new(
        "Rewrite Source For Batch",
        vec![SourceToKafkaScanRule::create()],
        ApplyOrder::TopDown,
    )
});

impl LogicalOptimizer {
    pub fn predicate_pushdown(
        plan: PlanRef,
        explain_trace: bool,
        ctx: &OptimizerContextRef,
    ) -> PlanRef {
        let plan = plan.predicate_pushdown(
            Condition::true_cond(),
            &mut PredicatePushdownContext::new(plan.clone()),
        );
        if explain_trace {
            ctx.trace("Predicate Push Down:");
            ctx.trace(plan.explain_to_string());
        }
        plan
    }

    pub fn subquery_unnesting(
        mut plan: PlanRef,
        enable_share_plan: bool,
        explain_trace: bool,
        ctx: &OptimizerContextRef,
    ) -> Result<PlanRef> {
        // Bail our if no apply operators.
        if !has_logical_apply(plan.clone()) {
            return Ok(plan);
        }
        // Simple Unnesting.
        plan = plan.optimize_by_rules(&SIMPLE_UNNESTING)?;
        debug_assert!(!HasMaxOneRowApply().visit(plan.clone()));
        // Predicate push down before translate apply, because we need to calculate the domain
        // and predicate push down can reduce the size of domain.
        plan = Self::predicate_pushdown(plan, explain_trace, ctx);
        // In order to unnest values with correlated input ref, we need to extract project first.
        plan = plan.optimize_by_rules(&VALUES_EXTRACT_PROJECT)?;
        // General Unnesting.
        // Translate Apply, push Apply down the plan and finally replace Apply with regular inner
        // join.
        plan = if enable_share_plan {
            plan.optimize_by_rules(&GENERAL_UNNESTING_TRANS_APPLY_WITH_SHARE)?
        } else {
            plan.optimize_by_rules(&GENERAL_UNNESTING_TRANS_APPLY_WITHOUT_SHARE)?
        };
        plan = plan.optimize_by_rules_until_fix_point(&GENERAL_UNNESTING_PUSH_DOWN_APPLY)?;

        // Check if all `Apply`s are eliminated and the subquery is unnested.
        plan.check_apply_elimination()?;

        Ok(plan)
    }

    pub fn column_pruning(
        mut plan: PlanRef,
        explain_trace: bool,
        ctx: &OptimizerContextRef,
    ) -> PlanRef {
        let required_cols = (0..plan.schema().len()).collect_vec();
        let mut column_pruning_ctx = ColumnPruningContext::new(plan.clone());
        plan = plan.prune_col(&required_cols, &mut column_pruning_ctx);
        // Column pruning may introduce additional projects, and filter can be pushed again.
        if explain_trace {
            ctx.trace("Prune Columns:");
            ctx.trace(plan.explain_to_string());
        }

        if column_pruning_ctx.need_second_round() {
            // Second round of column pruning and reuse the column pruning context.
            // Try to replace original share operator with the new one.
            plan = plan.prune_col(&required_cols, &mut column_pruning_ctx);
            if explain_trace {
                ctx.trace("Prune Columns (For DAG):");
                ctx.trace(plan.explain_to_string());
            }
        }
        plan
    }

    pub fn inline_now_proc_time(plan: PlanRef, ctx: &OptimizerContextRef) -> PlanRef {
        // If now() and proctime() are not found, bail out.
        let mut v = NowProcTimeFinder::default();
        plan.visit_exprs_recursive(&mut v);
        if !v.has() {
            return plan;
        }

        let mut v = ctx.session_ctx().pinned_snapshot().inline_now_proc_time();

        let plan = plan.rewrite_exprs_recursive(&mut v);

        if ctx.is_explain_trace() {
            ctx.trace("Inline Now and ProcTime:");
            ctx.trace(plan.explain_to_string());
        }
        plan
    }

    pub fn gen_optimized_logical_plan_for_stream(mut plan: PlanRef) -> Result<PlanRef> {
        let ctx = plan.ctx();
        let explain_trace = ctx.is_explain_trace();

        if explain_trace {
            ctx.trace("Begin:");
            ctx.trace(plan.explain_to_string());
        }

        // Convert grouping sets at first because other agg rule can't handle grouping sets.
        plan = plan.optimize_by_rules(&GROUPING_SETS)?;
        // Remove project to make common sub-plan sharing easier.
        plan = plan.optimize_by_rules(&PROJECT_REMOVE)?;

        // If share plan is disable, we need to remove all the share operator generated by the
        // binder, e.g. CTE and View. However, we still need to share source to ensure self
        // source join can return correct result.
        let enable_share_plan = ctx.session_ctx().config().enable_share_plan();
        if enable_share_plan {
            // Common sub-plan sharing.
            plan = plan.common_subplan_sharing();
            plan = plan.prune_share();
            if explain_trace {
                ctx.trace("Common Sub-plan Sharing:");
                ctx.trace(plan.explain_to_string());
            }
        } else {
            plan = plan.optimize_by_rules(&DAG_TO_TREE)?;

            // Replace source to share source.
            // Perform share source at the beginning so that we can benefit from predicate pushdown
            // and column pruning for the share operator.
            plan = ShareSourceRewriter::share_source(plan);
            if explain_trace {
                ctx.trace("Share Source:");
                ctx.trace(plan.explain_to_string());
            }
        }
        plan = plan.optimize_by_rules(&SET_OPERATION_MERGE)?;
        plan = plan.optimize_by_rules(&SET_OPERATION_TO_JOIN)?;
        // Convert `generate_series` ends with `now()` to a `Now` source. Only for streaming mode.
        // Should be applied before converting table function to project set.
        plan = plan.optimize_by_rules(&STREAM_GENERATE_SERIES_WITH_NOW)?;
        // In order to unnest a table function, we need to convert it into a `project_set` first.
        plan = plan.optimize_by_rules(&TABLE_FUNCTION_CONVERT)?;

        plan = Self::subquery_unnesting(plan, enable_share_plan, explain_trace, &ctx)?;
        if has_logical_max_one_row(plan.clone()) {
            // `MaxOneRow` is currently only used for the runtime check of
            // scalar subqueries, while it's not supported in streaming mode, so
            // we raise a precise error here.
            bail!("Scalar subquery might produce more than one row.");
        }

        // Same to batch plan optimization, this rule shall be applied before
        // predicate push down
        plan = plan.optimize_by_rules(&LOGICAL_FILTER_EXPRESSION_SIMPLIFY)?;

        // Predicate Push-down
        plan = Self::predicate_pushdown(plan, explain_trace, &ctx);

        if plan.ctx().session_ctx().config().enable_join_ordering() {
            // Merge inner joins and intermediate filters into multijoin
            // This rule assumes that filters have already been pushed down near to
            // their relevant joins.
            plan = plan.optimize_by_rules(&TO_MULTI_JOIN)?;

            // Reorder multijoin into join tree.
            if plan
                .ctx()
                .session_ctx()
                .config()
                .streaming_enable_bushy_join()
            {
                plan = plan.optimize_by_rules(&BUSHY_TREE_JOIN_ORDERING)?;
            } else {
                plan = plan.optimize_by_rules(&LEFT_DEEP_JOIN_ORDERING)?;
            }
        }

        // Predicate Push-down: apply filter pushdown rules again since we pullup all join
        // conditions into a filter above the multijoin.
        plan = Self::predicate_pushdown(plan, explain_trace, &ctx);

        // For stream, push down predicates with now into a left-semi join
        plan = plan.optimize_by_rules(&FILTER_WITH_NOW_TO_JOIN)?;

        // Push down the calculation of inputs of join's condition.
        plan = plan.optimize_by_rules(&PUSH_CALC_OF_JOIN)?;

        plan = plan.optimize_by_rules(&SPLIT_OVER_WINDOW)?;
        // Must push down predicates again after split over window so that OverWindow can be
        // optimized to TopN.
        plan = Self::predicate_pushdown(plan, explain_trace, &ctx);
        plan = plan.optimize_by_rules(&CONVERT_OVER_WINDOW)?;
        plan = plan.optimize_by_rules(&MERGE_OVER_WINDOW)?;

        let force_split_distinct_agg = ctx.session_ctx().config().force_split_distinct_agg();
        // TODO: better naming of the OptimizationStage
        // Convert distinct aggregates.
        plan = if force_split_distinct_agg {
            plan.optimize_by_rules(&CONVERT_DISTINCT_AGG_FOR_BATCH)?
        } else {
            plan.optimize_by_rules(&CONVERT_DISTINCT_AGG_FOR_STREAM)?
        };

        plan = plan.optimize_by_rules(&SIMPLIFY_AGG)?;

        plan = plan.optimize_by_rules(&JOIN_COMMUTE)?;

        // Do a final column pruning and predicate pushing down to clean up the plan.
        plan = Self::column_pruning(plan, explain_trace, &ctx);
        plan = Self::predicate_pushdown(plan, explain_trace, &ctx);

        plan = plan.optimize_by_rules(&PROJECT_REMOVE)?;

        plan = plan.optimize_by_rules(&COMMON_SUB_EXPR_EXTRACT)?;

        #[cfg(debug_assertions)]
        InputRefValidator.validate(plan.clone());

        if ctx.is_explain_logical() {
            match ctx.explain_format() {
                ExplainFormat::Text => {
                    ctx.store_logical(plan.explain_to_string());
                }
                ExplainFormat::Json => {
                    ctx.store_logical(plan.explain_to_json());
                }
                ExplainFormat::Xml => {
                    ctx.store_logical(plan.explain_to_xml());
                }
                ExplainFormat::Yaml => {
                    ctx.store_logical(plan.explain_to_yaml());
                }
                ExplainFormat::Dot => {
                    ctx.store_logical(plan.explain_to_dot());
                }
            }
        }

        Ok(plan)
    }

    pub fn gen_optimized_logical_plan_for_batch(mut plan: PlanRef) -> Result<PlanRef> {
        let ctx = plan.ctx();
        let explain_trace = ctx.is_explain_trace();

        if explain_trace {
            ctx.trace("Begin:");
            ctx.trace(plan.explain_to_string());
        }

        // Inline `NOW()` and `PROCTIME()`, only for batch queries.
        plan = Self::inline_now_proc_time(plan, &ctx);

        // Convert the dag back to the tree, because we don't support DAG plan for batch.
<<<<<<< HEAD
        plan = plan.optimize_by_rules(&DAG_TO_TREE);
        plan = IcebergMergeOnReadRewriter::rewrite(plan)?;

        plan = plan.optimize_by_rules(&REWRITE_SOURCE_FOR_BATCH);
        plan = plan.optimize_by_rules(&GROUPING_SETS);
        plan = plan.optimize_by_rules(&REWRITE_LIKE_EXPR);
        plan = plan.optimize_by_rules(&SET_OPERATION_MERGE);
        plan = plan.optimize_by_rules(&SET_OPERATION_TO_JOIN);
        plan = plan.optimize_by_rules(&ALWAYS_FALSE_FILTER);
=======
        plan = plan.optimize_by_rules(&DAG_TO_TREE)?;

        plan = plan.optimize_by_rules(&REWRITE_SOURCE_FOR_BATCH)?;
        plan = plan.optimize_by_rules(&GROUPING_SETS)?;
        plan = plan.optimize_by_rules(&REWRITE_LIKE_EXPR)?;
        plan = plan.optimize_by_rules(&SET_OPERATION_MERGE)?;
        plan = plan.optimize_by_rules(&SET_OPERATION_TO_JOIN)?;
        plan = plan.optimize_by_rules(&ALWAYS_FALSE_FILTER)?;
>>>>>>> e544337a
        // Table function should be converted into `file_scan` before `project_set`.
        plan = plan.optimize_by_rules(&TABLE_FUNCTION_TO_FILE_SCAN)?;
        plan = plan.optimize_by_rules(&TABLE_FUNCTION_TO_POSTGRES_QUERY)?;
        plan = plan.optimize_by_rules(&TABLE_FUNCTION_TO_MYSQL_QUERY)?;
        // In order to unnest a table function, we need to convert it into a `project_set` first.
        plan = plan.optimize_by_rules(&TABLE_FUNCTION_CONVERT)?;

        plan = Self::subquery_unnesting(plan, false, explain_trace, &ctx)?;

        // Filter simplification must be applied before predicate push-down
        // otherwise the filter for some nodes (e.g., `LogicalScan`)
        // may not be properly applied.
        plan = plan.optimize_by_rules(&LOGICAL_FILTER_EXPRESSION_SIMPLIFY)?;

        // Predicate Push-down
        let mut last_total_rule_applied_before_predicate_pushdown = ctx.total_rule_applied();
        plan = Self::predicate_pushdown(plan, explain_trace, &ctx);

        if plan.ctx().session_ctx().config().enable_join_ordering() {
            // Merge inner joins and intermediate filters into multijoin
            // This rule assumes that filters have already been pushed down near to
            // their relevant joins.
            plan = plan.optimize_by_rules(&TO_MULTI_JOIN)?;

            // Reorder multijoin into left-deep join tree.
            plan = plan.optimize_by_rules(&LEFT_DEEP_JOIN_ORDERING)?;
        }

        // Predicate Push-down: apply filter pushdown rules again since we pullup all join
        // conditions into a filter above the multijoin.
        if last_total_rule_applied_before_predicate_pushdown != ctx.total_rule_applied() {
            last_total_rule_applied_before_predicate_pushdown = ctx.total_rule_applied();
            plan = Self::predicate_pushdown(plan, explain_trace, &ctx);
        }

        // Push down the calculation of inputs of join's condition.
        plan = plan.optimize_by_rules(&PUSH_CALC_OF_JOIN)?;

        plan = plan.optimize_by_rules(&SPLIT_OVER_WINDOW)?;
        // Must push down predicates again after split over window so that OverWindow can be
        // optimized to TopN.
        if last_total_rule_applied_before_predicate_pushdown != ctx.total_rule_applied() {
            last_total_rule_applied_before_predicate_pushdown = ctx.total_rule_applied();
            plan = Self::predicate_pushdown(plan, explain_trace, &ctx);
        }
        plan = plan.optimize_by_rules(&CONVERT_OVER_WINDOW)?;
        plan = plan.optimize_by_rules(&MERGE_OVER_WINDOW)?;

        // Convert distinct aggregates.
        plan = plan.optimize_by_rules(&CONVERT_DISTINCT_AGG_FOR_BATCH)?;

        plan = plan.optimize_by_rules(&SIMPLIFY_AGG)?;

        plan = plan.optimize_by_rules(&JOIN_COMMUTE)?;

        // Do a final column pruning and predicate pushing down to clean up the plan.
        plan = Self::column_pruning(plan, explain_trace, &ctx);
        if last_total_rule_applied_before_predicate_pushdown != ctx.total_rule_applied() {
            (#[allow(unused_assignments)]
            last_total_rule_applied_before_predicate_pushdown) = ctx.total_rule_applied();
            plan = Self::predicate_pushdown(plan, explain_trace, &ctx);
        }

        plan = plan.optimize_by_rules(&PROJECT_REMOVE)?;

        plan = plan.optimize_by_rules(&COMMON_SUB_EXPR_EXTRACT)?;

        plan = plan.optimize_by_rules(&PULL_UP_HOP)?;

        plan = plan.optimize_by_rules(&TOP_N_AGG_ON_INDEX)?;

        plan = plan.optimize_by_rules(&LIMIT_PUSH_DOWN)?;

        plan = plan.optimize_by_rules(&DAG_TO_TREE)?;

        #[cfg(debug_assertions)]
        InputRefValidator.validate(plan.clone());

        if ctx.is_explain_logical() {
            match ctx.explain_format() {
                ExplainFormat::Text => {
                    ctx.store_logical(plan.explain_to_string());
                }
                ExplainFormat::Json => {
                    ctx.store_logical(plan.explain_to_json());
                }
                ExplainFormat::Xml => {
                    ctx.store_logical(plan.explain_to_xml());
                }
                ExplainFormat::Yaml => {
                    ctx.store_logical(plan.explain_to_yaml());
                }
                ExplainFormat::Dot => {
                    ctx.store_logical(plan.explain_to_dot());
                }
            }
        }

        Ok(plan)
    }
}<|MERGE_RESOLUTION|>--- conflicted
+++ resolved
@@ -720,18 +720,8 @@
         plan = Self::inline_now_proc_time(plan, &ctx);
 
         // Convert the dag back to the tree, because we don't support DAG plan for batch.
-<<<<<<< HEAD
-        plan = plan.optimize_by_rules(&DAG_TO_TREE);
+        plan = plan.optimize_by_rules(&DAG_TO_TREE)?;
         plan = IcebergMergeOnReadRewriter::rewrite(plan)?;
-
-        plan = plan.optimize_by_rules(&REWRITE_SOURCE_FOR_BATCH);
-        plan = plan.optimize_by_rules(&GROUPING_SETS);
-        plan = plan.optimize_by_rules(&REWRITE_LIKE_EXPR);
-        plan = plan.optimize_by_rules(&SET_OPERATION_MERGE);
-        plan = plan.optimize_by_rules(&SET_OPERATION_TO_JOIN);
-        plan = plan.optimize_by_rules(&ALWAYS_FALSE_FILTER);
-=======
-        plan = plan.optimize_by_rules(&DAG_TO_TREE)?;
 
         plan = plan.optimize_by_rules(&REWRITE_SOURCE_FOR_BATCH)?;
         plan = plan.optimize_by_rules(&GROUPING_SETS)?;
@@ -739,7 +729,6 @@
         plan = plan.optimize_by_rules(&SET_OPERATION_MERGE)?;
         plan = plan.optimize_by_rules(&SET_OPERATION_TO_JOIN)?;
         plan = plan.optimize_by_rules(&ALWAYS_FALSE_FILTER)?;
->>>>>>> e544337a
         // Table function should be converted into `file_scan` before `project_set`.
         plan = plan.optimize_by_rules(&TABLE_FUNCTION_TO_FILE_SCAN)?;
         plan = plan.optimize_by_rules(&TABLE_FUNCTION_TO_POSTGRES_QUERY)?;
