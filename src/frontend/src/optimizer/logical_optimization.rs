--- conflicted
+++ resolved
@@ -416,25 +416,18 @@
     )
 });
 
-<<<<<<< HEAD
-static STREAM_FILTER_EXPRESSION_SIMPLIFY: LazyLock<OptimizationStage> = LazyLock::new(|| {
-    OptimizationStage::new(
-        "Stream Filter Expression Simplify",
-        vec![StreamFilterExpressionSimplifyRule::create()],
-        ApplyOrder::TopDown,
-    )
-});
-
 static BATCH_FILTER_EXPRESSION_SIMPLIFY: LazyLock<OptimizationStage> = LazyLock::new(|| {
     OptimizationStage::new(
         "Batch Filter Expression Simplify",
         vec![BatchFilterExpressionSimplifyRule::create()],
-=======
+        ApplyOrder::TopDown,
+    )
+});
+  
 static LOGICAL_FILTER_EXPRESSION_SIMPLIFY: LazyLock<OptimizationStage> = LazyLock::new(|| {
     OptimizationStage::new(
         "Logical Filter Expression Simplify",
         vec![LogicalFilterExpressionSimplifyRule::create()],
->>>>>>> ac64f539
         ApplyOrder::TopDown,
     )
 });
@@ -647,11 +640,7 @@
 
         plan = plan.optimize_by_rules(&COMMON_SUB_EXPR_EXTRACT);
 
-<<<<<<< HEAD
-        plan = plan.optimize_by_rules(&STREAM_FILTER_EXPRESSION_SIMPLIFY);
-=======
         plan = plan.optimize_by_rules(&LOGICAL_FILTER_EXPRESSION_SIMPLIFY);
->>>>>>> ac64f539
 
         #[cfg(debug_assertions)]
         InputRefValidator.validate(plan.clone());
