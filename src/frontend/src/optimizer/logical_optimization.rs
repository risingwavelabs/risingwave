--- conflicted
+++ resolved
@@ -11,8 +11,6 @@
 // WITHOUT WARRANTIES OR CONDITIONS OF ANY KIND, either express or implied.
 // See the License for the specific language governing permissions and
 // limitations under the License.
-
-use std::collections::HashSet;
 
 use itertools::Itertools;
 use risingwave_common::bail;
@@ -110,8 +108,6 @@
 
 use std::sync::LazyLock;
 
-use crate::catalog::TableId;
-
 pub struct LogicalOptimizer {}
 
 static DAG_TO_TREE: LazyLock<OptimizationStage> = LazyLock::new(|| {
@@ -536,26 +532,15 @@
         plan
     }
 
-    pub fn inline_now_proc_time(
-        plan: PlanRef,
-        ctx: &OptimizerContextRef,
-        scan_tables: &HashSet<TableId>,
-    ) -> Result<PlanRef> {
+    pub fn inline_now_proc_time(plan: PlanRef, ctx: &OptimizerContextRef) -> PlanRef {
         // If now() and proctime() are not found, bail out.
         let mut v = NowProcTimeFinder::default();
         plan.visit_exprs_recursive(&mut v);
         if !v.has() {
-            return Ok(plan);
-        }
-
-<<<<<<< HEAD
-        let mut v = ctx
-            .session_ctx()
-            .pinned_snapshot(scan_tables.clone())
-            .inline_now_proc_time()?;
-=======
+            return plan;
+        }
+
         let mut v = ctx.session_ctx().inline_now_proc_time();
->>>>>>> 4723dbe6
 
         let plan = plan.rewrite_exprs_recursive(&mut v);
 
@@ -563,7 +548,7 @@
             ctx.trace("Inline Now and ProcTime:");
             ctx.trace(plan.explain_to_string());
         }
-        Ok(plan)
+        plan
     }
 
     pub fn gen_optimized_logical_plan_for_stream(mut plan: PlanRef) -> Result<PlanRef> {
@@ -694,10 +679,7 @@
         Ok(plan)
     }
 
-    pub fn gen_optimized_logical_plan_for_batch(
-        mut plan: PlanRef,
-        scan_tables: &HashSet<TableId>,
-    ) -> Result<PlanRef> {
+    pub fn gen_optimized_logical_plan_for_batch(mut plan: PlanRef) -> Result<PlanRef> {
         let ctx = plan.ctx();
         let explain_trace = ctx.is_explain_trace();
 
@@ -707,7 +689,7 @@
         }
 
         // Inline `NOW()` and `PROCTIME()`, only for batch queries.
-        plan = Self::inline_now_proc_time(plan, &ctx, scan_tables)?;
+        plan = Self::inline_now_proc_time(plan, &ctx);
 
         // Convert the dag back to the tree, because we don't support DAG plan for batch.
         plan = plan.optimize_by_rules(&DAG_TO_TREE);
