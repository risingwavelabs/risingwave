--- conflicted
+++ resolved
@@ -36,16 +36,11 @@
         input_card: Cardinality,
         eq_set: HashSet<usize>,
     ) -> Cardinality {
-<<<<<<< HEAD
-        let mut unique_keys: Vec<HashSet<_>> = if let Some(_stream_key) = input.stream_key() {
-            vec![input.stream_key().unwrap().iter().copied().collect()]
+        let mut unique_keys: Vec<HashSet<_>> = if let Some(stream_key) = input.stream_key() {
+            vec![stream_key.iter().copied().collect()]
         } else {
             vec![]
         };
-=======
-        let mut unique_keys: Vec<HashSet<_>> = vec![input.stream_key().iter().copied().collect()];
-
->>>>>>> 9599be0a
         // We don't have UNIQUE key now. So we hack here to support some complex queries on
         // system tables.
         // TODO(card): remove this after we have UNIQUE key. https://github.com/risingwavelabs/risingwave/issues/12514
