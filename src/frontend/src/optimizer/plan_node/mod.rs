--- conflicted
+++ resolved
@@ -1272,11 +1272,8 @@
             , { Logical, PostgresQuery }
             , { Logical, MySqlQuery }
             , { Logical, VectorSearch }
-<<<<<<< HEAD
+            , { Logical, GetChannelDeltaStats }
             , { Logical, LocalityProvider }
-=======
-            , { Logical, GetChannelDeltaStats }
->>>>>>> dc208341
             , { Batch, SimpleAgg }
             , { Batch, HashAgg }
             , { Batch, SortAgg }
