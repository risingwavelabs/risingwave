--- conflicted
+++ resolved
@@ -608,16 +608,12 @@
         let right_col_num = self.right.schema().len();
         let join_type = LogicalJoin::simplify_outer(&predicate, left_col_num, self.join_type);
 
-<<<<<<< HEAD
         // rewrite output col referencing indices as internal cols
         let mut mapping = self.o2i_col_mapping();
 
         predicate = predicate.rewrite_expr(&mut mapping);
 
-        let (left_from_filter, right_from_filter, on) = self.push_down(
-=======
         let (left_from_filter, right_from_filter, on) = LogicalJoin::push_down(
->>>>>>> 825f2ac7
             &mut predicate,
             left_col_num,
             right_col_num,
