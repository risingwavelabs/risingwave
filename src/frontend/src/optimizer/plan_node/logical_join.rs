--- conflicted
+++ resolved
@@ -1397,11 +1397,12 @@
         // Add missing pk indices to the logical join
         let mut left_to_add = left
             .stream_key()
-<<<<<<< HEAD
-            .unwrap_or_else(|| panic!("should always have a stream key in the stream plan but not, sub plan: {}",
-                left.explain_to_string()))
-=======
->>>>>>> 9599be0a
+            .unwrap_or_else(|| {
+                panic!(
+                    "should always have a stream key in the stream plan but not, sub plan: {}",
+                    left.explain_to_string()
+                )
+            })
             .iter()
             .cloned()
             .filter(|i| l2o.try_map(*i).is_none())
@@ -1409,11 +1410,12 @@
 
         let mut right_to_add = right
             .stream_key()
-<<<<<<< HEAD
-            .unwrap_or_else(|| panic!("should always have a stream key in the stream plan but not, sub plan: {}",
-                right.explain_to_string()))
-=======
->>>>>>> 9599be0a
+            .unwrap_or_else(|| {
+                panic!(
+                    "should always have a stream key in the stream plan but not, sub plan: {}",
+                    right.explain_to_string()
+                )
+            })
             .iter()
             .filter(|&&i| r2o.try_map(i).is_none())
             .map(|&i| i + left_len)
@@ -1476,22 +1478,15 @@
             let left_right_stream_keys = join_with_pk
                 .left()
                 .stream_key()
-<<<<<<< HEAD
                 .unwrap_or_else(|| panic!("should always have a stream key in the stream plan but not, sub plan: {}",
                     left.explain_to_string()))
-=======
->>>>>>> 9599be0a
                 .iter()
                 .map(|i| l2o.map(*i))
                 .chain(
                     join_with_pk
                         .right()
-<<<<<<< HEAD
                         .stream_key()                .unwrap_or_else(|| panic!("should always have a stream key in the stream plan but not, sub plan: {}",
                             join_with_pk.right().explain_to_string()))
-=======
-                        .stream_key()
->>>>>>> 9599be0a
                         .iter()
                         .map(|i| r2o.map(*i)),
                 )
