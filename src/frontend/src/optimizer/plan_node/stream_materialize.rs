--- conflicted
+++ resolved
@@ -234,11 +234,8 @@
             created_at_epoch: None,
             initialized_at_epoch: None,
             cleaned_by_watermark: false,
-<<<<<<< HEAD
+            create_type: CreateType::Foreground, // Will be updated in the handler itself.
             description: None,
-=======
-            create_type: CreateType::Foreground, // Will be updated in the handler itself.
->>>>>>> 04151c24
         })
     }
 
