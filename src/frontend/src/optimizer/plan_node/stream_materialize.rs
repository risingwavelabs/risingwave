// Copyright 2023 Singularity Data
//
// Licensed under the Apache License, Version 2.0 (the "License");
// you may not use this file except in compliance with the License.
// You may obtain a copy of the License at
//
//     http://www.apache.org/licenses/LICENSE-2.0
//
// Unless required by applicable law or agreed to in writing, software
// distributed under the License is distributed on an "AS IS" BASIS,
// WITHOUT WARRANTIES OR CONDITIONS OF ANY KIND, either express or implied.
// See the License for the specific language governing permissions and
// limitations under the License.

use std::assert_matches::assert_matches;
use std::collections::HashSet;
use std::fmt;

use fixedbitset::FixedBitSet;
use itertools::Itertools;
use risingwave_common::catalog::{ColumnDesc, TableId};
use risingwave_common::error::{ErrorCode, Result};
use risingwave_pb::stream_plan::stream_node::NodeBody as ProstStreamNode;

use super::{PlanRef, PlanTreeNodeUnary, StreamNode, StreamSink};
use crate::catalog::column_catalog::ColumnCatalog;
use crate::catalog::table_catalog::{TableCatalog, TableType, TableVersion};
use crate::catalog::FragmentId;
use crate::optimizer::plan_node::{PlanBase, PlanNode};
use crate::optimizer::property::{Direction, Distribution, FieldOrder, Order, RequiredDist};
use crate::stream_fragmenter::BuildFragmentGraphState;
use crate::WithOptions;

/// The first column id to allocate for a new materialized view.
///
/// Note: not starting from 0 helps us to debug misusing of the column id and the index.
const COLUMN_ID_BASE: i32 = 1000;

/// Materializes a stream.
#[derive(Debug, Clone)]
pub struct StreamMaterialize {
    pub base: PlanBase,
    /// Child of Materialize plan
    input: PlanRef,
    table: TableCatalog,
}

impl StreamMaterialize {
    #[must_use]
    pub fn new(input: PlanRef, table: TableCatalog) -> Self {
        let base = PlanBase::derive_stream_plan_base(&input);
        Self { base, input, table }
    }

    /// Create a materialize node, for `MATERIALIZED VIEW`, `INDEX`, and `SINK`.
    ///
    /// When creating index, `TableType` should be `Index`. Then, materialize will distribute keys
    /// using `user_distributed_by`.
    #[allow(clippy::too_many_arguments)]
    pub fn create(
        input: PlanRef,
        name: String,
        user_distributed_by: RequiredDist,
        user_order_by: Order,
        user_cols: FixedBitSet,
        out_names: Vec<String>,
        definition: String,
        table_type: TableType,
    ) -> Result<Self> {
        let input = Self::rewrite_input(input, user_distributed_by, table_type)?;
        let schema = input.schema();

        // Used to validate and deduplicate column names.
        let mut col_names = HashSet::new();
        for name in &out_names {
            if !col_names.insert(name.clone()) {
                Err(ErrorCode::InvalidInputSyntax(format!(
                    "column \"{}\" specified more than once",
                    name
                )))?;
            }
        }
        let mut out_name_iter = out_names.into_iter();

        let columns = schema
            .fields()
            .iter()
            .enumerate()
            .map(|(i, field)| {
                let mut c = ColumnCatalog {
                    column_desc: ColumnDesc::from_field_with_column_id(
                        field,
                        i as i32 + COLUMN_ID_BASE,
                    ),
                    is_hidden: !user_cols.contains(i),
                };
                c.column_desc.name = if !c.is_hidden {
                    out_name_iter.next().unwrap()
                } else {
                    let mut name = field.name.clone();
                    let mut count = 0;

                    while !col_names.insert(name.clone()) {
                        count += 1;
                        name = format!("{}#{}", field.name, count);
                    }

                    name
                };
                c
            })
            .collect_vec();

        let table = Self::derive_table_catalog(
            input.clone(),
            name,
            user_order_by,
            columns,
            definition,
            false,
            None,
            table_type,
        )?;

        Ok(Self::new(input, table))
    }

    /// Create a materialize node, for `TABLE`.
    ///
    /// Different from `create`, the `columns` are passed in directly, instead of being derived from
    /// the input. So the column IDs are preserved from the SQL columns binding step and will be
    /// consistent with the source node and DML node.
    #[allow(clippy::too_many_arguments)]
    pub fn create_for_table(
        input: PlanRef,
        name: String,
        user_distributed_by: RequiredDist,
        user_order_by: Order,
        columns: Vec<ColumnCatalog>,
        definition: String,
        handle_pk_conflict: bool,
        row_id_index: Option<usize>,
    ) -> Result<Self> {
        let input = Self::rewrite_input(input, user_distributed_by, TableType::Table)?;

        let table = Self::derive_table_catalog(
            input.clone(),
            name,
            user_order_by,
            columns,
            definition,
            handle_pk_conflict,
            row_id_index,
            TableType::Table,
        )?;

        Ok(Self::new(input, table))
    }

    /// Rewrite the input to satisfy the required distribution if necessary, according to the type.
    fn rewrite_input(
        input: PlanRef,
        user_distributed_by: RequiredDist,
        table_type: TableType,
    ) -> Result<PlanRef> {
        let required_dist = match input.distribution() {
            Distribution::Single => RequiredDist::single(),
            _ => match table_type {
                TableType::Table | TableType::MaterializedView => {
                    assert_matches!(user_distributed_by, RequiredDist::Any);
                    // ensure the same pk will not shuffle to different node
                    RequiredDist::shard_by_key(input.schema().len(), input.logical_pk())
                }
                TableType::Index => {
                    assert_matches!(
                        user_distributed_by,
                        RequiredDist::PhysicalDist(Distribution::HashShard(_))
                    );
                    user_distributed_by
                }
                TableType::Internal => unreachable!(),
            },
        };

        required_dist.enforce_if_not_satisfies(input, &Order::any())
    }

    /// Derive the table catalog with the given arguments.
    ///
    /// - The caller must ensure the validity of the given `columns`.
    /// - The `rewritten_input` should be generated by `rewrite_input`.
    #[allow(clippy::too_many_arguments)]
    fn derive_table_catalog(
        rewritten_input: PlanRef,
        name: String,
        user_order_by: Order,
        columns: Vec<ColumnCatalog>,
        definition: String,
        handle_pk_conflict: bool,
        row_id_index: Option<usize>,
        table_type: TableType,
    ) -> Result<TableCatalog> {
        let input = rewritten_input;

        // Note(congyi): avoid pk duplication
        let pk_indices = input.logical_pk().iter().copied().unique().collect_vec();
        let schema = input.schema();
        let distribution = input.distribution();

        // Assert the uniqueness of column names, including hidden columns.
        if let Some(name) = columns.iter().map(|c| c.name()).duplicates().next() {
            panic!("column \"{}\" specified more than once", name);
        }
        // Assert that the schema of given `columns` is correct.
        assert_eq!(
            columns.iter().map(|c| c.data_type().clone()).collect_vec(),
            input.schema().data_types()
        );

        let value_indices = (0..columns.len()).collect_vec();
        let mut in_order = FixedBitSet::with_capacity(schema.len());
        let mut pk_list = vec![];

        for field in &user_order_by.field_order {
            let idx = field.index;
            pk_list.push(field.clone());
            in_order.insert(idx);
        }

        for &idx in &pk_indices {
            if in_order.contains(idx) {
                continue;
            }
            pk_list.push(FieldOrder {
                index: idx,
                direct: Direction::Asc,
            });
            in_order.insert(idx);
        }

<<<<<<< HEAD
        // Always use the initial version for now.
        let max_column_id = columns.iter().map(|c| c.column_id()).max().unwrap();
        let initial_version = TableVersion::initial(max_column_id);

        let ctx = input.ctx();
        let distribution_key = base.dist.dist_column_indices().to_vec();
        let properties = ctx.with_options().internal_table_subset();
=======
        let distribution_key = distribution.dist_column_indices().to_vec();
        let properties = input.ctx().with_options().internal_table_subset(); // TODO: remove this
>>>>>>> ab326f32
        let read_prefix_len_hint = pk_indices.len();

        Ok(TableCatalog {
            id: TableId::placeholder(),
            associated_source_id: None,
            name,
            columns,
            pk: pk_list,
            stream_key: pk_indices,
            distribution_key,
            table_type,
            append_only: input.append_only(),
            owner: risingwave_common::catalog::DEFAULT_SUPER_USER_ID,
            properties,
            // TODO(zehua): replace it with FragmentId::placeholder()
            fragment_id: FragmentId::MAX - 1,
            vnode_col_index: None,
            row_id_index,
            value_indices,
            definition,
            handle_pk_conflict,
            read_prefix_len_hint,
<<<<<<< HEAD
            version: Some(initial_version),
        };

        Ok(Self { base, input, table })
=======
        })
>>>>>>> ab326f32
    }

    /// Get a reference to the stream materialize's table.
    #[must_use]
    pub fn table(&self) -> &TableCatalog {
        &self.table
    }

    pub fn name(&self) -> &str {
        self.table.name()
    }

    /// Rewrite this plan node into [`StreamSink`] with the given `properties`.
    pub fn rewrite_into_sink(self, properties: WithOptions) -> StreamSink {
        let Self {
            base,
            input,
            mut table,
        } = self;
        table.properties = properties;
        StreamSink::with_base(input, table, base)
    }
}

impl fmt::Display for StreamMaterialize {
    fn fmt(&self, f: &mut fmt::Formatter<'_>) -> fmt::Result {
        let table = self.table();

        let column_names = table
            .columns()
            .iter()
            .map(|c| c.name_with_hidden())
            .join(", ");

        let pk_column_names = table
            .stream_key
            .iter()
            .map(|&pk| &table.columns[pk].column_desc.name)
            .join(", ");

        let order_descs = table
            .pk
            .iter()
            .map(|order| table.columns()[order.index].column_desc.name.clone())
            .join(", ");

        let mut builder = f.debug_struct("StreamMaterialize");
        builder
            .field("columns", &format_args!("[{}]", column_names))
            .field("pk_columns", &format_args!("[{}]", pk_column_names));

        if pk_column_names != order_descs {
            builder.field("order_descs", &format_args!("[{}]", order_descs));
        }
        builder.finish()
    }
}

impl PlanTreeNodeUnary for StreamMaterialize {
    fn input(&self) -> PlanRef {
        self.input.clone()
    }

    fn clone_with_input(&self, input: PlanRef) -> Self {
        let new = Self::new(input, self.table().clone());
        assert_eq!(new.plan_base().schema, self.plan_base().schema);
        assert_eq!(new.plan_base().logical_pk, self.plan_base().logical_pk);
        new
    }
}

impl_plan_tree_node_for_unary! { StreamMaterialize }

impl StreamNode for StreamMaterialize {
    fn to_stream_prost_body(&self, _state: &mut BuildFragmentGraphState) -> ProstStreamNode {
        use risingwave_pb::stream_plan::*;

        ProstStreamNode::Materialize(MaterializeNode {
            // We don't need table id for materialize node in frontend. The id will be generated on
            // meta catalog service.
            table_id: 0,
            column_orders: self
                .table()
                .pk()
                .iter()
                .map(FieldOrder::to_protobuf)
                .collect(),
            table: Some(self.table().to_internal_table_prost()),
            handle_pk_conflict: self.table.handle_pk_conflict(),
        })
    }
}<|MERGE_RESOLUTION|>--- conflicted
+++ resolved
@@ -238,18 +238,12 @@
             in_order.insert(idx);
         }
 
-<<<<<<< HEAD
         // Always use the initial version for now.
         let max_column_id = columns.iter().map(|c| c.column_id()).max().unwrap();
         let initial_version = TableVersion::initial(max_column_id);
 
-        let ctx = input.ctx();
-        let distribution_key = base.dist.dist_column_indices().to_vec();
-        let properties = ctx.with_options().internal_table_subset();
-=======
         let distribution_key = distribution.dist_column_indices().to_vec();
         let properties = input.ctx().with_options().internal_table_subset(); // TODO: remove this
->>>>>>> ab326f32
         let read_prefix_len_hint = pk_indices.len();
 
         Ok(TableCatalog {
@@ -272,14 +266,8 @@
             definition,
             handle_pk_conflict,
             read_prefix_len_hint,
-<<<<<<< HEAD
             version: Some(initial_version),
-        };
-
-        Ok(Self { base, input, table })
-=======
         })
->>>>>>> ab326f32
     }
 
     /// Get a reference to the stream materialize's table.
