// Copyright 2025 RisingWave Labs
//
// Licensed under the Apache License, Version 2.0 (the "License");
// you may not use this file except in compliance with the License.
// You may obtain a copy of the License at
//
//     http://www.apache.org/licenses/LICENSE-2.0
//
// Unless required by applicable law or agreed to in writing, software
// distributed under the License is distributed on an "AS IS" BASIS,
// WITHOUT WARRANTIES OR CONDITIONS OF ANY KIND, either express or implied.
// See the License for the specific language governing permissions and
// limitations under the License.

use std::assert_matches::assert_matches;
use std::num::NonZeroU32;

use itertools::Itertools;
use pretty_xmlish::{Pretty, XmlNode};
use risingwave_common::catalog::{
    ColumnCatalog, ConflictBehavior, CreateType, Engine, OBJECT_ID_PLACEHOLDER, StreamJobStatus,
    TableId,
};
use risingwave_common::hash::VnodeCount;
use risingwave_common::util::iter_util::ZipEqFast;
use risingwave_common::util::sort_util::{ColumnOrder, OrderType};
use risingwave_pb::catalog::PbWebhookSourceInfo;
use risingwave_pb::stream_plan::stream_node::PbNodeBody;

use super::derive::derive_columns;
use super::stream::prelude::*;
use super::utils::{Distill, childless_record};
use super::{
    ExprRewritable, PlanTreeNodeUnary, StreamNode, StreamPlanRef as PlanRef, reorganize_elements_id,
};
use crate::catalog::table_catalog::{TableCatalog, TableType, TableVersion};
use crate::catalog::{DatabaseId, SchemaId};
use crate::error::Result;
use crate::optimizer::StreamOptimizedLogicalPlanRoot;
use crate::optimizer::plan_node::derive::derive_pk;
use crate::optimizer::plan_node::expr_visitable::ExprVisitable;
use crate::optimizer::plan_node::utils::plan_can_use_background_ddl;
use crate::optimizer::plan_node::{PlanBase, PlanNodeMeta};
use crate::optimizer::property::{Cardinality, Distribution, Order, RequiredDist};
use crate::stream_fragmenter::BuildFragmentGraphState;

/// Materializes a stream.
#[derive(Debug, Clone, PartialEq, Eq, Hash)]
pub struct StreamMaterialize {
    pub base: PlanBase<Stream>,
    /// Child of Materialize plan
    input: PlanRef,
    table: TableCatalog,
}

impl StreamMaterialize {
    pub fn new(input: PlanRef, table: TableCatalog) -> Result<Self> {
        let kind = match table.conflict_behavior() {
            ConflictBehavior::NoCheck => {
                reject_upsert_input!(input, "Materialize without conflict handling")
            }

            // When conflict handling is enabled, upsert stream can be converted to retract stream.
            ConflictBehavior::Overwrite
            | ConflictBehavior::IgnoreConflict
            | ConflictBehavior::DoUpdateIfNotNull => match input.stream_kind() {
                StreamKind::AppendOnly | StreamKind::Retract => input.stream_kind(),
                StreamKind::Upsert => StreamKind::Retract,
            },
        };

        let base = PlanBase::new_stream(
            input.ctx(),
            input.schema().clone(),
            Some(table.stream_key.clone()),
            input.functional_dependency().clone(),
            input.distribution().clone(),
            kind,
            input.emit_on_window_close(),
            input.watermark_columns().clone(),
            input.columns_monotonicity().clone(),
        );

        Ok(Self { base, input, table })
    }

    /// Create a materialize node, for `MATERIALIZED VIEW` and `INDEX`.
    ///
    /// When creating index, `TableType` should be `Index`. Then, materialize will distribute keys
    /// using `user_distributed_by`.
    #[allow(clippy::too_many_arguments)]
    pub fn create(
        StreamOptimizedLogicalPlanRoot {
            plan: input,
            required_dist: user_distributed_by,
            required_order: user_order_by,
            out_fields: user_cols,
            out_names,
            ..
        }: StreamOptimizedLogicalPlanRoot,
        name: String,
        database_id: DatabaseId,
        schema_id: SchemaId,
        definition: String,
        table_type: TableType,
        cardinality: Cardinality,
        retention_seconds: Option<NonZeroU32>,
    ) -> Result<Self> {
        let input = Self::rewrite_input(input, user_distributed_by, table_type)?;
        // the hidden column name might refer some expr id
        let input = reorganize_elements_id(input);
        let columns = derive_columns(input.schema(), out_names, &user_cols)?;

        let create_type = if matches!(table_type, TableType::MaterializedView)
            && input.ctx().session_ctx().config().background_ddl()
            && plan_can_use_background_ddl(&input)
        {
            CreateType::Background
        } else {
            CreateType::Foreground
        };

        let table = Self::derive_table_catalog(
            input.clone(),
            name,
            database_id,
            schema_id,
            user_order_by,
            columns,
            definition,
            ConflictBehavior::NoCheck,
            None,
            None,
            None,
            table_type,
            None,
            cardinality,
            retention_seconds,
            create_type,
            None,
            Engine::Hummock,
            false,
        )?;

        Self::new(input, table)
    }

    /// Create a materialize node, for `TABLE`.
    ///
    /// Different from `create`, the `columns` are passed in directly, instead of being derived from
    /// the input. So the column IDs are preserved from the SQL columns binding step and will be
    /// consistent with the source node and DML node.
    #[allow(clippy::too_many_arguments)]
    pub fn create_for_table(
        input: PlanRef,
        name: String,
        database_id: DatabaseId,
        schema_id: SchemaId,
        user_distributed_by: RequiredDist,
        user_order_by: Order,
        columns: Vec<ColumnCatalog>,
        definition: String,
        conflict_behavior: ConflictBehavior,
        version_column_index: Option<usize>,
        pk_column_indices: Vec<usize>,
        row_id_index: Option<usize>,
        version: TableVersion,
        retention_seconds: Option<NonZeroU32>,
        webhook_info: Option<PbWebhookSourceInfo>,
        engine: Engine,
        refreshable: bool,
    ) -> Result<Self> {
        let input = Self::rewrite_input(input, user_distributed_by, TableType::Table)?;

        let table = Self::derive_table_catalog(
            input.clone(),
            name,
            database_id,
            schema_id,
            user_order_by,
            columns,
            definition,
            conflict_behavior,
            version_column_index,
            Some(pk_column_indices),
            row_id_index,
            TableType::Table,
            Some(version),
            Cardinality::unknown(), // unknown cardinality for tables
            retention_seconds,
            CreateType::Foreground,
            webhook_info,
            engine,
            refreshable,
        )?;

        Self::new(input, table)
    }

    /// Rewrite the input to satisfy the required distribution if necessary, according to the type.
    fn rewrite_input(
        input: PlanRef,
        user_distributed_by: RequiredDist,
        table_type: TableType,
    ) -> Result<PlanRef> {
        let required_dist = match input.distribution() {
            Distribution::Single => RequiredDist::single(),
            _ => match table_type {
                TableType::Table => {
                    assert_matches!(user_distributed_by, RequiredDist::ShardByKey(_));
                    user_distributed_by
                }
                TableType::MaterializedView => {
                    assert_matches!(user_distributed_by, RequiredDist::Any);
                    // ensure the same pk will not shuffle to different node
                    let required_dist =
                        RequiredDist::shard_by_key(input.schema().len(), input.expect_stream_key());

                    // If the input is a stream join, enforce the stream key as the materialized
                    // view distribution key to avoid slow backfilling caused by
                    // data skew of the dimension table join key.
                    // See <https://github.com/risingwavelabs/risingwave/issues/12824> for more information.
                    let is_stream_join = matches!(input.as_stream_hash_join(), Some(_join))
                        || matches!(input.as_stream_temporal_join(), Some(_join))
                        || matches!(input.as_stream_delta_join(), Some(_join));

                    if is_stream_join {
                        return Ok(required_dist.stream_enforce(input));
                    }

                    required_dist
                }
                TableType::Index => {
                    assert_matches!(
                        user_distributed_by,
                        RequiredDist::PhysicalDist(Distribution::HashShard(_))
                    );
                    user_distributed_by
                }
                TableType::Internal => unreachable!(),
            },
        };

        required_dist.streaming_enforce_if_not_satisfies(input)
    }

    /// Derive the table catalog with the given arguments.
    ///
    /// - The caller must ensure the validity of the given `columns`.
    /// - The `rewritten_input` should be generated by `rewrite_input`.
    #[allow(clippy::too_many_arguments)]
    fn derive_table_catalog(
        rewritten_input: PlanRef,
        name: String,
        database_id: DatabaseId,
        schema_id: SchemaId,
        user_order_by: Order,
        columns: Vec<ColumnCatalog>,
        definition: String,
        conflict_behavior: ConflictBehavior,
        version_column_index: Option<usize>,
        pk_column_indices: Option<Vec<usize>>, // Is some when create table
        row_id_index: Option<usize>,
        table_type: TableType,
        version: Option<TableVersion>,
        cardinality: Cardinality,
        retention_seconds: Option<NonZeroU32>,
        create_type: CreateType,
        webhook_info: Option<PbWebhookSourceInfo>,
        engine: Engine,
        refreshable: bool,
    ) -> Result<TableCatalog> {
        let input = rewritten_input;

        let value_indices = (0..columns.len()).collect_vec();
        let distribution_key = input.distribution().dist_column_indices().to_vec();
        let append_only = input.append_only();
        // TODO(rc): In `TableCatalog` we still use `FixedBitSet` for watermark columns, ignoring the watermark group information.
        // We will record the watermark group information in `TableCatalog` in the future. For now, let's flatten the watermark columns.
        let watermark_columns = input.watermark_columns().indices().collect();

        let (table_pk, stream_key) = if let Some(pk_column_indices) = pk_column_indices {
            let table_pk = pk_column_indices
                .iter()
                .map(|idx| ColumnOrder::new(*idx, OrderType::ascending()))
                .collect();
            // No order by for create table, so stream key is identical to table pk.
            (table_pk, pk_column_indices)
        } else {
            derive_pk(input, user_order_by, &columns)
        };
        // assert: `stream_key` is a subset of `table_pk`

        let read_prefix_len_hint = table_pk.len();
        Ok(TableCatalog {
            id: TableId::placeholder(),
            schema_id,
            database_id,
            associated_source_id: None,
            name,
            columns,
            pk: table_pk,
            stream_key,
            distribution_key,
            table_type,
            append_only,
            owner: risingwave_common::catalog::DEFAULT_SUPER_USER_ID,
            fragment_id: OBJECT_ID_PLACEHOLDER,
            dml_fragment_id: None,
            vnode_col_index: None,
            row_id_index,
            value_indices,
            definition,
            conflict_behavior,
            version_column_index,
            read_prefix_len_hint,
            version,
            watermark_columns,
            dist_key_in_pk: vec![],
            cardinality,
            created_at_epoch: None,
            initialized_at_epoch: None,
            cleaned_by_watermark: false,
            create_type,
            stream_job_status: StreamJobStatus::Creating,
            description: None,
            incoming_sinks: vec![],
            initialized_at_cluster_version: None,
            created_at_cluster_version: None,
            retention_seconds: retention_seconds.map(|i| i.into()),
            cdc_table_id: None,
            vnode_count: VnodeCount::Placeholder, // will be filled in by the meta service later
            webhook_info,
            job_id: None,
            engine: match table_type {
                TableType::Table => engine,
                TableType::MaterializedView | TableType::Index | TableType::Internal => {
                    assert_eq!(engine, Engine::Hummock);
                    engine
                }
            },
<<<<<<< HEAD
            clean_watermark_index_in_pk: None,
            toastable_column_indices: None, // Materialized views don't have TOAST columns
=======
            clean_watermark_index_in_pk: None, // TODO: fill this field
            refreshable,
            vector_index_info: None,
>>>>>>> 755c8202
        })
    }

    /// Get a reference to the stream materialize's table.
    #[must_use]
    pub fn table(&self) -> &TableCatalog {
        &self.table
    }

    pub fn name(&self) -> &str {
        self.table.name()
    }
}

impl Distill for StreamMaterialize {
    fn distill<'a>(&self) -> XmlNode<'a> {
        let table = self.table();

        let column_names = (table.columns.iter())
            .map(|col| col.name_with_hidden().to_string())
            .map(Pretty::from)
            .collect();

        let stream_key = (table.stream_key.iter())
            .map(|&k| table.columns[k].name().to_owned())
            .map(Pretty::from)
            .collect();

        let pk_columns = (table.pk.iter())
            .map(|o| table.columns[o.column_index].name().to_owned())
            .map(Pretty::from)
            .collect();
        let mut vec = Vec::with_capacity(5);
        vec.push(("columns", Pretty::Array(column_names)));
        vec.push(("stream_key", Pretty::Array(stream_key)));
        vec.push(("pk_columns", Pretty::Array(pk_columns)));
        let pk_conflict_behavior = self.table.conflict_behavior().debug_to_string();

        vec.push(("pk_conflict", Pretty::from(pk_conflict_behavior)));

        let watermark_columns = &self.base.watermark_columns();
        if self.base.watermark_columns().n_indices() > 0 {
            // TODO(rc): we ignore the watermark group info here, will be fixed it later
            let watermark_column_names = watermark_columns
                .indices()
                .map(|i| table.columns()[i].name_with_hidden().to_string())
                .map(Pretty::from)
                .collect();
            vec.push(("watermark_columns", Pretty::Array(watermark_column_names)));
        };
        childless_record("StreamMaterialize", vec)
    }
}

impl PlanTreeNodeUnary<Stream> for StreamMaterialize {
    fn input(&self) -> PlanRef {
        self.input.clone()
    }

    fn clone_with_input(&self, input: PlanRef) -> Self {
        let new = Self::new(input, self.table().clone()).unwrap();
        new.base
            .schema()
            .fields
            .iter()
            .zip_eq_fast(self.base.schema().fields.iter())
            .for_each(|(a, b)| {
                assert_eq!(a.data_type, b.data_type);
            });
        assert_eq!(new.plan_base().stream_key(), self.plan_base().stream_key());
        new
    }
}

impl_plan_tree_node_for_unary! { Stream, StreamMaterialize }

impl StreamNode for StreamMaterialize {
    fn to_stream_prost_body(&self, _state: &mut BuildFragmentGraphState) -> PbNodeBody {
        use risingwave_pb::stream_plan::*;

        PbNodeBody::Materialize(Box::new(MaterializeNode {
            // Do not fill `table` and `table_id` here to avoid duplication. It will be filled by
            // meta service after global information is generated.
            table_id: 0,
            table: None,

            column_orders: self
                .table()
                .pk()
                .iter()
                .copied()
                .map(ColumnOrder::to_protobuf)
                .collect(),
        }))
    }
}

impl ExprRewritable<Stream> for StreamMaterialize {}

impl ExprVisitable for StreamMaterialize {}<|MERGE_RESOLUTION|>--- conflicted
+++ resolved
@@ -339,14 +339,10 @@
                     engine
                 }
             },
-<<<<<<< HEAD
-            clean_watermark_index_in_pk: None,
-            toastable_column_indices: None, // Materialized views don't have TOAST columns
-=======
+            toastable_column_indices: None,
             clean_watermark_index_in_pk: None, // TODO: fill this field
             refreshable,
             vector_index_info: None,
->>>>>>> 755c8202
         })
     }
 
