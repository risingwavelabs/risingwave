// Copyright 2025 RisingWave Labs
//
// Licensed under the Apache License, Version 2.0 (the "License");
// you may not use this file except in compliance with the License.
// You may obtain a copy of the License at
//
//     http://www.apache.org/licenses/LICENSE-2.0
//
// Unless required by applicable law or agreed to in writing, software
// distributed under the License is distributed on an "AS IS" BASIS,
// WITHOUT WARRANTIES OR CONDITIONS OF ANY KIND, either express or implied.
// See the License for the specific language governing permissions and
// limitations under the License.

use std::assert_matches::assert_matches;
use std::num::NonZeroU32;

use fixedbitset::FixedBitSet;
use itertools::Itertools;
use pretty_xmlish::{Pretty, XmlNode};
use risingwave_common::catalog::{
    ColumnCatalog, ConflictBehavior, CreateType, Engine, OBJECT_ID_PLACEHOLDER, StreamJobStatus,
    TableId,
};
use risingwave_common::hash::VnodeCount;
use risingwave_common::types::DataType;
use risingwave_common::util::column_index_mapping::ColIndexMapping;
use risingwave_common::util::iter_util::ZipEqFast;
use risingwave_common::util::sort_util::{ColumnOrder, OrderType};
use risingwave_pb::catalog::PbWebhookSourceInfo;
use risingwave_pb::stream_plan::stream_node::PbNodeBody;

use super::derive::derive_columns;
use super::stream::prelude::*;
use super::utils::{Distill, TableCatalogBuilder, childless_record};
use super::{
    ExprRewritable, PlanTreeNodeUnary, StreamNode, StreamPlanRef as PlanRef, reorganize_elements_id,
};
use crate::catalog::table_catalog::{TableCatalog, TableType, TableVersion};
use crate::catalog::{DatabaseId, SchemaId};
use crate::error::Result;
use crate::optimizer::StreamOptimizedLogicalPlanRoot;
use crate::optimizer::plan_node::derive::derive_pk;
use crate::optimizer::plan_node::expr_visitable::ExprVisitable;
use crate::optimizer::plan_node::utils::plan_can_use_background_ddl;
use crate::optimizer::plan_node::{PlanBase, PlanNodeMeta};
use crate::optimizer::property::{Cardinality, Distribution, Order, RequiredDist};
use crate::stream_fragmenter::BuildFragmentGraphState;

/// Materializes a stream.
#[derive(Debug, Clone, PartialEq, Eq, Hash)]
pub struct StreamMaterialize {
    pub base: PlanBase<Stream>,
    /// Child of Materialize plan
    input: PlanRef,
    table: TableCatalog,
    /// For refreshable tables, staging table for collecting new data during refresh
    staging_table: Option<TableCatalog>,
    /// For refreshable tables, progress table for tracking refresh progress
    refresh_progress_table: Option<TableCatalog>,
}

impl StreamMaterialize {
<<<<<<< HEAD
    #[must_use]
    pub fn new(input: PlanRef, table: TableCatalog) -> Self {
        Self::new_with_staging_and_progress(input, table, None, None)
    }

    #[must_use]
    pub fn new_with_staging(
        input: PlanRef,
        table: TableCatalog,
        staging_table: Option<TableCatalog>,
    ) -> Self {
        Self::new_with_staging_and_progress(input, table, staging_table, None)
    }

    #[must_use]
    pub fn new_with_staging_and_progress(
        input: PlanRef,
        table: TableCatalog,
        staging_table: Option<TableCatalog>,
        refresh_progress_table: Option<TableCatalog>,
    ) -> Self {
=======
    pub fn new(input: PlanRef, table: TableCatalog) -> Result<Self> {
        let kind = match table.conflict_behavior() {
            ConflictBehavior::NoCheck => {
                reject_upsert_input!(input, "Materialize without conflict handling")
            }

            // When conflict handling is enabled, upsert stream can be converted to retract stream.
            ConflictBehavior::Overwrite
            | ConflictBehavior::IgnoreConflict
            | ConflictBehavior::DoUpdateIfNotNull => match input.stream_kind() {
                StreamKind::AppendOnly | StreamKind::Retract => input.stream_kind(),
                StreamKind::Upsert => StreamKind::Retract,
            },
        };

>>>>>>> 0a312b1a
        let base = PlanBase::new_stream(
            input.ctx(),
            input.schema().clone(),
            Some(table.stream_key.clone()),
            input.functional_dependency().clone(),
            input.distribution().clone(),
            kind,
            input.emit_on_window_close(),
            input.watermark_columns().clone(),
            input.columns_monotonicity().clone(),
        );
<<<<<<< HEAD
        Self {
            base,
            input,
            table,
            staging_table,
            refresh_progress_table,
        }
=======

        Ok(Self { base, input, table })
>>>>>>> 0a312b1a
    }

    /// Create a materialize node, for `MATERIALIZED VIEW` and `INDEX`.
    ///
    /// When creating index, `TableType` should be `Index`. Then, materialize will distribute keys
    /// using `user_distributed_by`.
    pub fn create(
        StreamOptimizedLogicalPlanRoot {
            plan: input,
            required_dist: user_distributed_by,
            required_order: user_order_by,
            out_fields: user_cols,
            out_names,
            ..
        }: StreamOptimizedLogicalPlanRoot,
        name: String,
        database_id: DatabaseId,
        schema_id: SchemaId,
        definition: String,
        table_type: TableType,
        cardinality: Cardinality,
        retention_seconds: Option<NonZeroU32>,
    ) -> Result<Self> {
        let input = Self::rewrite_input(input, user_distributed_by, table_type)?;
        // the hidden column name might refer some expr id
        let input = reorganize_elements_id(input);
        let columns = derive_columns(input.schema(), out_names, &user_cols)?;

        let create_type = if matches!(table_type, TableType::MaterializedView)
            && input.ctx().session_ctx().config().background_ddl()
            && plan_can_use_background_ddl(&input)
        {
            CreateType::Background
        } else {
            CreateType::Foreground
        };

        let table = Self::derive_table_catalog(
            input.clone(),
            name,
            database_id,
            schema_id,
            user_order_by,
            columns,
            definition,
            ConflictBehavior::NoCheck,
            vec![],
            None,
            None,
            table_type,
            None,
            cardinality,
            retention_seconds,
            create_type,
            None,
            Engine::Hummock,
            false,
        )?;

        Self::new(input, table)
    }

    /// Create a materialize node, for `TABLE`.
    ///
    /// Different from `create`, the `columns` are passed in directly, instead of being derived from
    /// the input. So the column IDs are preserved from the SQL columns binding step and will be
    /// consistent with the source node and DML node.
    #[allow(clippy::too_many_arguments)]
    pub fn create_for_table(
        input: PlanRef,
        name: String,
        database_id: DatabaseId,
        schema_id: SchemaId,
        user_distributed_by: RequiredDist,
        user_order_by: Order,
        columns: Vec<ColumnCatalog>,
        definition: String,
        conflict_behavior: ConflictBehavior,
        version_column_indices: Vec<usize>,
        pk_column_indices: Vec<usize>,
        row_id_index: Option<usize>,
        version: TableVersion,
        retention_seconds: Option<NonZeroU32>,
        webhook_info: Option<PbWebhookSourceInfo>,
        engine: Engine,
        refreshable: bool,
    ) -> Result<Self> {
        let input = Self::rewrite_input(input, user_distributed_by, TableType::Table)?;

        let table = Self::derive_table_catalog(
            input.clone(),
            name.clone(),
            database_id,
            schema_id,
            user_order_by.clone(),
            columns.clone(),
            definition.clone(),
            conflict_behavior,
<<<<<<< HEAD
            version_column_index,
            Some(pk_column_indices.clone()),
=======
            version_column_indices,
            Some(pk_column_indices),
>>>>>>> 0a312b1a
            row_id_index,
            TableType::Table,
            Some(version.clone()),
            Cardinality::unknown(), // unknown cardinality for tables
            retention_seconds,
            CreateType::Foreground,
            webhook_info.clone(),
            engine,
            refreshable,
        )?;

<<<<<<< HEAD
        // For refreshable tables, create staging table and progress table
        let (staging_table, refresh_progress_table) = if refreshable {
            let staging = Some(Self::derive_staging_table_catalog(table.clone()));
            let progress = Some(Self::derive_refresh_progress_table_catalog(table.clone()));
            (staging, progress)
        } else {
            (None, None)
        };

        tracing::info!(
            table_name = %name,
            refreshable = %refreshable,
            has_staging_table = %staging_table.is_some(),
            has_progress_table = %refresh_progress_table.is_some(),
            "Creating StreamMaterialize with staging and progress table info"
        );

        Ok(Self::new_with_staging_and_progress(
            input,
            table,
            staging_table,
            refresh_progress_table,
        ))
=======
        Self::new(input, table)
>>>>>>> 0a312b1a
    }

    /// Rewrite the input to satisfy the required distribution if necessary, according to the type.
    fn rewrite_input(
        input: PlanRef,
        user_distributed_by: RequiredDist,
        table_type: TableType,
    ) -> Result<PlanRef> {
        let required_dist = match input.distribution() {
            Distribution::Single => RequiredDist::single(),
            _ => match table_type {
                TableType::Table => {
                    assert_matches!(user_distributed_by, RequiredDist::ShardByKey(_));
                    user_distributed_by
                }
                TableType::MaterializedView => {
                    assert_matches!(user_distributed_by, RequiredDist::Any);
                    // ensure the same pk will not shuffle to different node
                    let required_dist =
                        RequiredDist::shard_by_key(input.schema().len(), input.expect_stream_key());

                    // If the input is a stream join, enforce the stream key as the materialized
                    // view distribution key to avoid slow backfilling caused by
                    // data skew of the dimension table join key.
                    // See <https://github.com/risingwavelabs/risingwave/issues/12824> for more information.
                    let is_stream_join = matches!(input.as_stream_hash_join(), Some(_join))
                        || matches!(input.as_stream_temporal_join(), Some(_join))
                        || matches!(input.as_stream_delta_join(), Some(_join));

                    if is_stream_join {
                        return Ok(required_dist.stream_enforce(input));
                    }

                    required_dist
                }
                TableType::Index => {
                    assert_matches!(
                        user_distributed_by,
                        RequiredDist::PhysicalDist(Distribution::HashShard(_))
                    );
                    user_distributed_by
                }
                TableType::VectorIndex => {
                    unreachable!("VectorIndex should not be created by StreamMaterialize")
                }
                TableType::Internal => unreachable!(),
            },
        };

        required_dist.streaming_enforce_if_not_satisfies(input)
    }

    /// Derive the table catalog with the given arguments.
    ///
    /// - The caller must ensure the validity of the given `columns`.
    /// - The `rewritten_input` should be generated by `rewrite_input`.
    #[expect(clippy::too_many_arguments)]
    fn derive_table_catalog(
        rewritten_input: PlanRef,
        name: String,
        database_id: DatabaseId,
        schema_id: SchemaId,
        user_order_by: Order,
        columns: Vec<ColumnCatalog>,
        definition: String,
        conflict_behavior: ConflictBehavior,
        version_column_indices: Vec<usize>,
        pk_column_indices: Option<Vec<usize>>, // Is some when create table
        row_id_index: Option<usize>,
        table_type: TableType,
        version: Option<TableVersion>,
        cardinality: Cardinality,
        retention_seconds: Option<NonZeroU32>,
        create_type: CreateType,
        webhook_info: Option<PbWebhookSourceInfo>,
        engine: Engine,
        refreshable: bool,
    ) -> Result<TableCatalog> {
        let input = rewritten_input;

        let value_indices = (0..columns.len()).collect_vec();
        let distribution_key = input.distribution().dist_column_indices().to_vec();
        let append_only = input.append_only();
        // TODO(rc): In `TableCatalog` we still use `FixedBitSet` for watermark columns, ignoring the watermark group information.
        // We will record the watermark group information in `TableCatalog` in the future. For now, let's flatten the watermark columns.
        let watermark_columns = input.watermark_columns().indices().collect();

        let (table_pk, stream_key) = if let Some(pk_column_indices) = pk_column_indices {
            let table_pk = pk_column_indices
                .iter()
                .map(|idx| ColumnOrder::new(*idx, OrderType::ascending()))
                .collect();
            // No order by for create table, so stream key is identical to table pk.
            (table_pk, pk_column_indices)
        } else {
            derive_pk(input, user_order_by, &columns)
        };
        // assert: `stream_key` is a subset of `table_pk`

        let read_prefix_len_hint = table_pk.len();
        Ok(TableCatalog {
            id: TableId::placeholder(),
            schema_id,
            database_id,
            associated_source_id: None,
            name,
            columns,
            pk: table_pk,
            stream_key,
            distribution_key,
            table_type,
            append_only,
            owner: risingwave_common::catalog::DEFAULT_SUPER_USER_ID,
            fragment_id: OBJECT_ID_PLACEHOLDER,
            dml_fragment_id: None,
            vnode_col_index: None,
            row_id_index,
            value_indices,
            definition,
            conflict_behavior,
            version_column_indices,
            read_prefix_len_hint,
            version,
            watermark_columns,
            dist_key_in_pk: vec![],
            cardinality,
            created_at_epoch: None,
            initialized_at_epoch: None,
            cleaned_by_watermark: false,
            create_type,
            stream_job_status: StreamJobStatus::Creating,
            description: None,
            initialized_at_cluster_version: None,
            created_at_cluster_version: None,
            retention_seconds: retention_seconds.map(|i| i.into()),
            cdc_table_id: None,
            vnode_count: VnodeCount::Placeholder, // will be filled in by the meta service later
            webhook_info,
            job_id: None,
            engine: match table_type {
                TableType::Table => engine,
                TableType::MaterializedView
                | TableType::Index
                | TableType::Internal
                | TableType::VectorIndex => {
                    assert_eq!(engine, Engine::Hummock);
                    engine
                }
            },
            clean_watermark_index_in_pk: None, // TODO: fill this field
            refreshable,
            vector_index_info: None,
            cdc_table_type: None,
        })
    }

    /// The staging table is a pk-only table.
    fn derive_staging_table_catalog(
        TableCatalog {
            id,
            schema_id,
            database_id,
            associated_source_id,
            name,
            columns,
            pk,
            stream_key,
            table_type: _,
            distribution_key,
            append_only,
            cardinality,
            owner,
            retention_seconds,
            fragment_id,
            dml_fragment_id: _,
            vnode_col_index,
            row_id_index,
            value_indices: _,
            definition,
            conflict_behavior,
            version_column_index,
            read_prefix_len_hint,
            version,
            watermark_columns: _,
            dist_key_in_pk,
            created_at_epoch,
            initialized_at_epoch,
            cleaned_by_watermark,
            create_type,
            stream_job_status,
            description,
            incoming_sinks,
            created_at_cluster_version,
            initialized_at_cluster_version,
            cdc_table_id,
            vnode_count,
            webhook_info,
            job_id,
            engine,
            clean_watermark_index_in_pk,
            refreshable,
        }: TableCatalog,
    ) -> TableCatalog {
        tracing::info!(
            table_name = %name,
            "Creating staging table for refreshable table"
        );

        assert!(row_id_index.is_none());
        assert!(retention_seconds.is_none());
        assert!(refreshable);

        // only keep pk columns
        let mut pk_col_indices = vec![];
        let mut pk_cols = vec![];
        for (i, col) in columns.iter().enumerate() {
            if pk.iter().any(|pk| pk.column_index == i) {
                pk_col_indices.push(i);
                pk_cols.push(col.clone());
            }
        }
        let mapping = ColIndexMapping::with_remaining_columns(&pk_col_indices, columns.len());

        TableCatalog {
            id,
            schema_id,
            database_id,
            associated_source_id,
            name,
            value_indices: (0..pk_cols.len()).collect(),
            columns: pk_cols,
            pk: pk
                .iter()
                .map(|pk| ColumnOrder::new(mapping.map(pk.column_index), pk.order_type))
                .collect(),
            stream_key: mapping.try_map_all(stream_key).unwrap(),
            vnode_col_index: vnode_col_index.map(|i| mapping.map(i)),
            dist_key_in_pk: mapping.try_map_all(dist_key_in_pk).unwrap(),
            distribution_key: mapping.try_map_all(distribution_key).unwrap(),
            table_type: TableType::Internal,
            watermark_columns: FixedBitSet::new(),
            append_only,
            cardinality,
            owner,
            retention_seconds: None,
            fragment_id,
            dml_fragment_id: None,
            row_id_index: None,
            definition,
            conflict_behavior,
            version_column_index,
            read_prefix_len_hint,
            version,
            created_at_epoch,
            initialized_at_epoch,
            cleaned_by_watermark,
            create_type,
            stream_job_status,
            description,
            incoming_sinks,
            created_at_cluster_version,
            initialized_at_cluster_version,
            cdc_table_id,
            vnode_count,
            webhook_info,
            job_id,
            engine,
            clean_watermark_index_in_pk,
            refreshable: false,
        }
    }

    /// The refresh progress table is used to track refresh operation progress.
    /// Simplified Schema: vnode (i32), `current_pos`... (variable PK from upstream),
    /// `is_completed` (bool), `processed_rows` (i64)
    fn derive_refresh_progress_table_catalog(table: TableCatalog) -> TableCatalog {
        tracing::debug!(
            table_name = %table.name,
            "Creating refresh progress table for refreshable table"
        );

        // Define the simplified schema for the refresh progress table
        // Schema: | vnode | current_pos... | is_completed | processed_rows |
        let mut columns = vec![ColumnCatalog {
            column_desc: risingwave_common::catalog::ColumnDesc::named(
                "vnode",
                0.into(),
                DataType::Int16,
            ),
            is_hidden: false,
        }];

        // Add current_pos columns (mirror upstream table's primary key)
        let mut col_index = 1;
        for pk_col in &table.pk {
            let upstream_col = &table.columns[pk_col.column_index];
            columns.push(ColumnCatalog {
                column_desc: risingwave_common::catalog::ColumnDesc::named(
                    format!("pos_{}", upstream_col.name()),
                    col_index.into(),
                    upstream_col.data_type().clone(),
                ),
                is_hidden: false,
            });
            col_index += 1;
        }

        // Add metadata columns
        for (name, data_type) in [
            ("is_completed", DataType::Boolean),
            ("processed_rows", DataType::Int64),
        ] {
            columns.push(ColumnCatalog {
                column_desc: risingwave_common::catalog::ColumnDesc::named(
                    name,
                    col_index.into(),
                    data_type,
                ),
                is_hidden: false,
            });
            col_index += 1;
        }

        let mut builder = TableCatalogBuilder::default();

        // Add all columns to builder
        for column in &columns {
            builder.add_column(&(&column.column_desc).into());
        }

        // Primary key is vnode (column 0)
        builder.add_order_column(0, OrderType::ascending());
        builder.set_vnode_col_idx(0);
        builder.set_value_indices((0..columns.len()).collect());
        builder.set_dist_key_in_pk(vec![0]);

        builder.build(vec![0], 1)
    }

    /// Get a reference to the stream materialize's table.
    #[must_use]
    pub fn table(&self) -> &TableCatalog {
        &self.table
    }

    /// Get a reference to the stream materialize's staging table.
    #[must_use]
    pub fn staging_table(&self) -> Option<&TableCatalog> {
        self.staging_table.as_ref()
    }

    /// Get a reference to the stream materialize's refresh progress table.
    #[must_use]
    pub fn refresh_progress_table(&self) -> Option<&TableCatalog> {
        self.refresh_progress_table.as_ref()
    }

    pub fn name(&self) -> &str {
        self.table.name()
    }
}

impl Distill for StreamMaterialize {
    fn distill<'a>(&self) -> XmlNode<'a> {
        let table = self.table();

        let column_names = (table.columns.iter())
            .map(|col| col.name_with_hidden().to_string())
            .map(Pretty::from)
            .collect();

        let stream_key = (table.stream_key.iter())
            .map(|&k| table.columns[k].name().to_owned())
            .map(Pretty::from)
            .collect();

        let pk_columns = (table.pk.iter())
            .map(|o| table.columns[o.column_index].name().to_owned())
            .map(Pretty::from)
            .collect();
        let mut vec = Vec::with_capacity(5);
        vec.push(("columns", Pretty::Array(column_names)));
        vec.push(("stream_key", Pretty::Array(stream_key)));
        vec.push(("pk_columns", Pretty::Array(pk_columns)));
        let pk_conflict_behavior = self.table.conflict_behavior().debug_to_string();

        vec.push(("pk_conflict", Pretty::from(pk_conflict_behavior)));

        let watermark_columns = &self.base.watermark_columns();
        if self.base.watermark_columns().n_indices() > 0 {
            // TODO(rc): we ignore the watermark group info here, will be fixed it later
            let watermark_column_names = watermark_columns
                .indices()
                .map(|i| table.columns()[i].name_with_hidden().to_string())
                .map(Pretty::from)
                .collect();
            vec.push(("watermark_columns", Pretty::Array(watermark_column_names)));
        };
        childless_record("StreamMaterialize", vec)
    }
}

impl PlanTreeNodeUnary<Stream> for StreamMaterialize {
    fn input(&self) -> PlanRef {
        self.input.clone()
    }

    fn clone_with_input(&self, input: PlanRef) -> Self {
<<<<<<< HEAD
        let new = Self::new_with_staging_and_progress(
            input,
            self.table().clone(),
            self.staging_table.clone(),
            self.refresh_progress_table.clone(),
        );
=======
        let new = Self::new(input, self.table().clone()).unwrap();
>>>>>>> 0a312b1a
        new.base
            .schema()
            .fields
            .iter()
            .zip_eq_fast(self.base.schema().fields.iter())
            .for_each(|(a, b)| {
                assert_eq!(a.data_type, b.data_type);
            });
        assert_eq!(new.plan_base().stream_key(), self.plan_base().stream_key());
        new
    }
}

impl_plan_tree_node_for_unary! { Stream, StreamMaterialize }

impl StreamNode for StreamMaterialize {
    fn to_stream_prost_body(&self, state: &mut BuildFragmentGraphState) -> PbNodeBody {
        use risingwave_pb::stream_plan::*;

        tracing::debug!(
            table_name = %self.table().name(),
            refreshable = %self.table().refreshable,
            has_staging_table = %self.staging_table.is_some(),
            has_progress_table = %self.refresh_progress_table.is_some(),
            staging_table_name = ?self.staging_table.as_ref().map(|t| (&t.id, &t.name)),
            progress_table_name = ?self.refresh_progress_table.as_ref().map(|t| (&t.id, &t.name)),
            "Converting StreamMaterialize to protobuf"
        );

        let staging_table_prost = self
            .staging_table
            .clone()
            .map(|t| t.with_id(state.gen_table_id_wrapped()).to_prost());

        let refresh_progress_table_prost = self
            .refresh_progress_table
            .clone()
            .map(|t| t.with_id(state.gen_table_id_wrapped()).to_prost());

        PbNodeBody::Materialize(Box::new(MaterializeNode {
            // Do not fill `table` and `table_id` here to avoid duplication. It will be filled by
            // meta service after global information is generated.
            table_id: 0,
            table: None,
            // Pass staging table catalog if available for refreshable tables
            staging_table: staging_table_prost,
            // Pass refresh progress table catalog if available for refreshable tables
            refresh_progress_table: refresh_progress_table_prost,

            column_orders: self
                .table()
                .pk()
                .iter()
                .copied()
                .map(ColumnOrder::to_protobuf)
                .collect(),
        }))
    }
}

impl ExprRewritable<Stream> for StreamMaterialize {}

impl ExprVisitable for StreamMaterialize {}<|MERGE_RESOLUTION|>--- conflicted
+++ resolved
@@ -61,30 +61,16 @@
 }
 
 impl StreamMaterialize {
-<<<<<<< HEAD
-    #[must_use]
-    pub fn new(input: PlanRef, table: TableCatalog) -> Self {
+    pub fn new(input: PlanRef, table: TableCatalog) -> Result<Self> {
         Self::new_with_staging_and_progress(input, table, None, None)
     }
 
-    #[must_use]
-    pub fn new_with_staging(
-        input: PlanRef,
-        table: TableCatalog,
-        staging_table: Option<TableCatalog>,
-    ) -> Self {
-        Self::new_with_staging_and_progress(input, table, staging_table, None)
-    }
-
-    #[must_use]
     pub fn new_with_staging_and_progress(
         input: PlanRef,
         table: TableCatalog,
         staging_table: Option<TableCatalog>,
         refresh_progress_table: Option<TableCatalog>,
-    ) -> Self {
-=======
-    pub fn new(input: PlanRef, table: TableCatalog) -> Result<Self> {
+    ) -> Result<Self> {
         let kind = match table.conflict_behavior() {
             ConflictBehavior::NoCheck => {
                 reject_upsert_input!(input, "Materialize without conflict handling")
@@ -98,8 +84,6 @@
                 StreamKind::Upsert => StreamKind::Retract,
             },
         };
-
->>>>>>> 0a312b1a
         let base = PlanBase::new_stream(
             input.ctx(),
             input.schema().clone(),
@@ -111,18 +95,14 @@
             input.watermark_columns().clone(),
             input.columns_monotonicity().clone(),
         );
-<<<<<<< HEAD
-        Self {
+
+        Ok(Self {
             base,
             input,
             table,
             staging_table,
             refresh_progress_table,
-        }
-=======
-
-        Ok(Self { base, input, table })
->>>>>>> 0a312b1a
+        })
     }
 
     /// Create a materialize node, for `MATERIALIZED VIEW` and `INDEX`.
@@ -221,13 +201,8 @@
             columns.clone(),
             definition.clone(),
             conflict_behavior,
-<<<<<<< HEAD
-            version_column_index,
+            version_column_indices,
             Some(pk_column_indices.clone()),
-=======
-            version_column_indices,
-            Some(pk_column_indices),
->>>>>>> 0a312b1a
             row_id_index,
             TableType::Table,
             Some(version.clone()),
@@ -239,7 +214,6 @@
             refreshable,
         )?;
 
-<<<<<<< HEAD
         // For refreshable tables, create staging table and progress table
         let (staging_table, refresh_progress_table) = if refreshable {
             let staging = Some(Self::derive_staging_table_catalog(table.clone()));
@@ -257,15 +231,7 @@
             "Creating StreamMaterialize with staging and progress table info"
         );
 
-        Ok(Self::new_with_staging_and_progress(
-            input,
-            table,
-            staging_table,
-            refresh_progress_table,
-        ))
-=======
-        Self::new(input, table)
->>>>>>> 0a312b1a
+        Self::new_with_staging_and_progress(input, table, staging_table, refresh_progress_table)
     }
 
     /// Rewrite the input to satisfy the required distribution if necessary, according to the type.
@@ -446,7 +412,7 @@
             value_indices: _,
             definition,
             conflict_behavior,
-            version_column_index,
+            version_column_indices,
             read_prefix_len_hint,
             version,
             watermark_columns: _,
@@ -457,7 +423,6 @@
             create_type,
             stream_job_status,
             description,
-            incoming_sinks,
             created_at_cluster_version,
             initialized_at_cluster_version,
             cdc_table_id,
@@ -467,6 +432,8 @@
             engine,
             clean_watermark_index_in_pk,
             refreshable,
+            vector_index_info,
+            cdc_table_type,
         }: TableCatalog,
     ) -> TableCatalog {
         tracing::info!(
@@ -516,7 +483,7 @@
             row_id_index: None,
             definition,
             conflict_behavior,
-            version_column_index,
+            version_column_indices,
             read_prefix_len_hint,
             version,
             created_at_epoch,
@@ -525,7 +492,6 @@
             create_type,
             stream_job_status,
             description,
-            incoming_sinks,
             created_at_cluster_version,
             initialized_at_cluster_version,
             cdc_table_id,
@@ -535,6 +501,8 @@
             engine,
             clean_watermark_index_in_pk,
             refreshable: false,
+            vector_index_info,
+            cdc_table_type,
         }
     }
 
@@ -674,16 +642,13 @@
     }
 
     fn clone_with_input(&self, input: PlanRef) -> Self {
-<<<<<<< HEAD
         let new = Self::new_with_staging_and_progress(
             input,
             self.table().clone(),
             self.staging_table.clone(),
             self.refresh_progress_table.clone(),
-        );
-=======
-        let new = Self::new(input, self.table().clone()).unwrap();
->>>>>>> 0a312b1a
+        )
+        .unwrap();
         new.base
             .schema()
             .fields
