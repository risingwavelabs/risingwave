// Copyright 2023 RisingWave Labs
//
// Licensed under the Apache License, Version 2.0 (the "License");
// you may not use this file except in compliance with the License.
// You may obtain a copy of the License at
//
//     http://www.apache.org/licenses/LICENSE-2.0
//
// Unless required by applicable law or agreed to in writing, software
// distributed under the License is distributed on an "AS IS" BASIS,
// WITHOUT WARRANTIES OR CONDITIONS OF ANY KIND, either express or implied.
// See the License for the specific language governing permissions and
// limitations under the License.

use std::assert_matches::assert_matches;

use fixedbitset::FixedBitSet;
use itertools::Itertools;
use pretty_xmlish::{Pretty, XmlNode};
use risingwave_common::catalog::{ColumnCatalog, ConflictBehavior, TableId};
use risingwave_common::error::Result;
use risingwave_common::util::iter_util::ZipEqFast;
use risingwave_common::util::sort_util::{ColumnOrder, OrderType};
use risingwave_pb::stream_plan::stream_node::PbNodeBody;

use super::derive::derive_columns;
use super::stream::prelude::*;
use super::stream::StreamPlanRef;
use super::utils::{childless_record, Distill};
use super::{reorganize_elements_id, ExprRewritable, PlanRef, PlanTreeNodeUnary, StreamNode};
use crate::catalog::table_catalog::{CreateType, TableCatalog, TableType, TableVersion};
use crate::catalog::FragmentId;
use crate::optimizer::plan_node::derive::derive_pk;
use crate::optimizer::plan_node::expr_visitable::ExprVisitable;
use crate::optimizer::plan_node::generic::GenericPlanRef;
use crate::optimizer::plan_node::{PlanBase, PlanNodeMeta};
use crate::optimizer::property::{Cardinality, Distribution, Order, RequiredDist};
use crate::stream_fragmenter::BuildFragmentGraphState;

/// Materializes a stream.
#[derive(Debug, Clone, PartialEq, Eq, Hash)]
pub struct StreamMaterialize {
    pub base: PlanBase<Stream>,
    /// Child of Materialize plan
    input: PlanRef,
    table: TableCatalog,
}

impl StreamMaterialize {
    #[must_use]
    pub fn new(input: PlanRef, table: TableCatalog) -> Self {
        let base = PlanBase::new_stream(
            input.ctx(),
            input.schema().clone(),
            Some(table.stream_key.clone()),
            input.functional_dependency().clone(),
            input.distribution().clone(),
            input.append_only(),
            input.emit_on_window_close(),
            input.watermark_columns().clone(),
        );
        Self { base, input, table }
    }

    /// Create a materialize node, for `MATERIALIZED VIEW` and `INDEX`.
    ///
    /// When creating index, `TableType` should be `Index`. Then, materialize will distribute keys
    /// using `user_distributed_by`.
    #[allow(clippy::too_many_arguments)]
    pub fn create(
        input: PlanRef,
        name: String,
        user_distributed_by: RequiredDist,
        user_order_by: Order,
        user_cols: FixedBitSet,
        out_names: Vec<String>,
        definition: String,
        table_type: TableType,
        cardinality: Cardinality,
    ) -> Result<Self> {
        let input = Self::rewrite_input(input, user_distributed_by, table_type)?;
        // the hidden column name might refer some expr id
        let input = reorganize_elements_id(input);
        let columns = derive_columns(input.schema(), out_names, &user_cols)?;

        let table = Self::derive_table_catalog(
            input.clone(),
            name,
            user_order_by,
            columns,
            definition,
            ConflictBehavior::NoCheck,
            None,
            None,
            table_type,
            None,
            cardinality,
        )?;

        Ok(Self::new(input, table))
    }

    /// Create a materialize node, for `TABLE`.
    ///
    /// Different from `create`, the `columns` are passed in directly, instead of being derived from
    /// the input. So the column IDs are preserved from the SQL columns binding step and will be
    /// consistent with the source node and DML node.
    #[allow(clippy::too_many_arguments)]
    pub fn create_for_table(
        input: PlanRef,
        name: String,
        user_distributed_by: RequiredDist,
        user_order_by: Order,
        columns: Vec<ColumnCatalog>,
        definition: String,
        conflict_behavior: ConflictBehavior,
        pk_column_indices: Vec<usize>,
        row_id_index: Option<usize>,
        version: Option<TableVersion>,
    ) -> Result<Self> {
        let input = Self::rewrite_input(input, user_distributed_by, TableType::Table)?;

        let table = Self::derive_table_catalog(
            input.clone(),
            name,
            user_order_by,
            columns,
            definition,
            conflict_behavior,
            Some(pk_column_indices),
            row_id_index,
            TableType::Table,
            version,
            Cardinality::unknown(), // unknown cardinality for tables
        )?;

        Ok(Self::new(input, table))
    }

    /// Rewrite the input to satisfy the required distribution if necessary, according to the type.
    fn rewrite_input(
        input: PlanRef,
        user_distributed_by: RequiredDist,
        table_type: TableType,
    ) -> Result<PlanRef> {
        let required_dist = match input.distribution() {
            Distribution::Single => RequiredDist::single(),
            _ => match table_type {
                TableType::Table => {
                    assert_matches!(user_distributed_by, RequiredDist::ShardByKey(_));
                    user_distributed_by
                }
                TableType::MaterializedView => {
                    assert_matches!(user_distributed_by, RequiredDist::Any);
                    // ensure the same pk will not shuffle to different node
                    let required_dist =
                        RequiredDist::shard_by_key(input.schema().len(), input.expect_stream_key());

                    // If the input is a stream join, enforce the stream key as the materialized
                    // view distribution key to avoid slow backfilling caused by
                    // data skew of the dimension table join key.
                    // See <https://github.com/risingwavelabs/risingwave/issues/12824> for more information.
                    let is_stream_join = matches!(input.as_stream_hash_join(), Some(_join))
                        || matches!(input.as_stream_temporal_join(), Some(_join))
                        || matches!(input.as_stream_delta_join(), Some(_join));

                    if is_stream_join {
                        return Ok(required_dist.enforce(input, &Order::any()));
                    }

                    required_dist
                }
                TableType::Index => {
                    assert_matches!(
                        user_distributed_by,
                        RequiredDist::PhysicalDist(Distribution::HashShard(_))
                    );
                    user_distributed_by
                }
                TableType::Internal => unreachable!(),
            },
        };

        required_dist.enforce_if_not_satisfies(input, &Order::any())
    }

    /// Derive the table catalog with the given arguments.
    ///
    /// - The caller must ensure the validity of the given `columns`.
    /// - The `rewritten_input` should be generated by `rewrite_input`.
    #[allow(clippy::too_many_arguments)]
    fn derive_table_catalog(
        rewritten_input: PlanRef,
        name: String,
        user_order_by: Order,
        columns: Vec<ColumnCatalog>,
        definition: String,
        conflict_behavior: ConflictBehavior,
        pk_column_indices: Option<Vec<usize>>, // Is some when create table
        row_id_index: Option<usize>,
        table_type: TableType,
        version: Option<TableVersion>,
        cardinality: Cardinality,
    ) -> Result<TableCatalog> {
        let input = rewritten_input;

        let value_indices = (0..columns.len()).collect_vec();
        let distribution_key = input.distribution().dist_column_indices().to_vec();
        let properties = input.ctx().with_options().internal_table_subset(); // TODO: remove this
        let append_only = input.append_only();
        let watermark_columns = input.watermark_columns().clone();

        let (table_pk, stream_key) = if let Some(pk_column_indices) = pk_column_indices {
            let table_pk = pk_column_indices
                .iter()
                .map(|idx| ColumnOrder::new(*idx, OrderType::ascending()))
                .collect();
            // No order by for create table, so stream key is identical to table pk.
            (table_pk, pk_column_indices)
        } else {
            derive_pk(input, user_order_by, &columns)
        };
        // assert: `stream_key` is a subset of `table_pk`

        let read_prefix_len_hint = table_pk.len();
        Ok(TableCatalog {
            id: TableId::placeholder(),
            associated_source_id: None,
            name,
            columns,
            pk: table_pk,
            stream_key,
            distribution_key,
            table_type,
            append_only,
            owner: risingwave_common::catalog::DEFAULT_SUPER_USER_ID,
            properties,
            // TODO(zehua): replace it with FragmentId::placeholder()
            fragment_id: FragmentId::MAX - 1,
            dml_fragment_id: None,
            vnode_col_index: None,
            row_id_index,
            value_indices,
            definition,
            conflict_behavior,
            read_prefix_len_hint,
            version,
            watermark_columns,
            dist_key_in_pk: vec![],
            cardinality,
            created_at_epoch: None,
            initialized_at_epoch: None,
            cleaned_by_watermark: false,
            create_type: CreateType::Foreground, // Will be updated in the handler itself.
            description: None,
<<<<<<< HEAD
            output_column_ids: vec![],
=======
            incoming_sinks: vec![],
>>>>>>> 2822c2de
        })
    }

    /// Get a reference to the stream materialize's table.
    #[must_use]
    pub fn table(&self) -> &TableCatalog {
        &self.table
    }

    pub fn name(&self) -> &str {
        self.table.name()
    }
}

impl Distill for StreamMaterialize {
    fn distill<'a>(&self) -> XmlNode<'a> {
        let table = self.table();

        let column_names = (table.columns.iter())
            .map(|col| col.name_with_hidden().to_string())
            .map(Pretty::from)
            .collect();

        let stream_key = (table.stream_key.iter())
            .map(|&k| table.columns[k].name().to_string())
            .map(Pretty::from)
            .collect();

        let pk_columns = (table.pk.iter())
            .map(|o| table.columns[o.column_index].name().to_string())
            .map(Pretty::from)
            .collect();
        let mut vec = Vec::with_capacity(5);
        vec.push(("columns", Pretty::Array(column_names)));
        vec.push(("stream_key", Pretty::Array(stream_key)));
        vec.push(("pk_columns", Pretty::Array(pk_columns)));
        let pk_conflict_behavior = self.table.conflict_behavior().debug_to_string();

        vec.push(("pk_conflict", Pretty::from(pk_conflict_behavior)));

        let watermark_columns = &self.base.watermark_columns();
        if self.base.watermark_columns().count_ones(..) > 0 {
            let watermark_column_names = watermark_columns
                .ones()
                .map(|i| table.columns()[i].name_with_hidden().to_string())
                .map(Pretty::from)
                .collect();
            vec.push(("watermark_columns", Pretty::Array(watermark_column_names)));
        };
        childless_record("StreamMaterialize", vec)
    }
}

impl PlanTreeNodeUnary for StreamMaterialize {
    fn input(&self) -> PlanRef {
        self.input.clone()
    }

    fn clone_with_input(&self, input: PlanRef) -> Self {
        let new = Self::new(input, self.table().clone());
        new.base
            .schema()
            .fields
            .iter()
            .zip_eq_fast(self.base.schema().fields.iter())
            .for_each(|(a, b)| {
                assert_eq!(a.data_type, b.data_type);
                assert_eq!(a.type_name, b.type_name);
                assert_eq!(a.sub_fields, b.sub_fields);
            });
        assert_eq!(new.plan_base().stream_key(), self.plan_base().stream_key());
        new
    }
}

impl_plan_tree_node_for_unary! { StreamMaterialize }

impl StreamNode for StreamMaterialize {
    fn to_stream_prost_body(&self, _state: &mut BuildFragmentGraphState) -> PbNodeBody {
        use risingwave_pb::stream_plan::*;

        PbNodeBody::Materialize(MaterializeNode {
            // We don't need table id for materialize node in frontend. The id will be generated on
            // meta catalog service.
            table_id: 0,
            column_orders: self
                .table()
                .pk()
                .iter()
                .map(ColumnOrder::to_protobuf)
                .collect(),
            table: Some(self.table().to_internal_table_prost()),
        })
    }
}

impl ExprRewritable for StreamMaterialize {}

impl ExprVisitable for StreamMaterialize {}<|MERGE_RESOLUTION|>--- conflicted
+++ resolved
@@ -253,11 +253,7 @@
             cleaned_by_watermark: false,
             create_type: CreateType::Foreground, // Will be updated in the handler itself.
             description: None,
-<<<<<<< HEAD
-            output_column_ids: vec![],
-=======
             incoming_sinks: vec![],
->>>>>>> 2822c2de
         })
     }
 
