// Copyright 2023 RisingWave Labs
//
// Licensed under the Apache License, Version 2.0 (the "License");
// you may not use this file except in compliance with the License.
// You may obtain a copy of the License at
//
//     http://www.apache.org/licenses/LICENSE-2.0
//
// Unless required by applicable law or agreed to in writing, software
// distributed under the License is distributed on an "AS IS" BASIS,
// WITHOUT WARRANTIES OR CONDITIONS OF ANY KIND, either express or implied.
// See the License for the specific language governing permissions and
// limitations under the License.

use std::collections::HashMap;
use std::vec;

use fixedbitset::FixedBitSet;
use itertools::Itertools;
use pretty_xmlish::{Pretty, Str, StrAssocArr, XmlNode};
use risingwave_common::catalog::{
    ColumnCatalog, ColumnDesc, ConflictBehavior, Field, FieldDisplay, Schema,
};
use risingwave_common::util::sort_util::{ColumnOrder, OrderType};

use crate::catalog::table_catalog::{CreateType, TableType};
use crate::catalog::{ColumnId, FragmentId, TableCatalog, TableId};
use crate::optimizer::property::Cardinality;
use crate::utils::WithOptions;

#[derive(Default)]
pub struct TableCatalogBuilder {
    /// All columns in this table
    columns: Vec<ColumnCatalog>,
    pk: Vec<ColumnOrder>,
    properties: WithOptions,
    value_indices: Option<Vec<usize>>,
    vnode_col_idx: Option<usize>,
    column_names: HashMap<String, i32>,
    read_prefix_len_hint: usize,
    watermark_columns: Option<FixedBitSet>,
    dist_key_in_pk: Option<Vec<usize>>,
}

/// For DRY, mainly used for construct internal table catalog in stateful streaming executors.
/// Be careful of the order of add column.
impl TableCatalogBuilder {
    // TODO: Add more fields if internal table is more configurable.
    pub fn new(properties: WithOptions) -> Self {
        Self {
            properties,
            ..Default::default()
        }
    }

    /// Add a column from Field info, return the column index of the table
    pub fn add_column(&mut self, field: &Field) -> usize {
        let column_idx = self.columns.len();
        let column_id = column_idx as i32;
        // Add column desc.
        let mut column_desc = ColumnDesc::from_field_with_column_id(field, column_id);

        // Replace dot of the internal table column name with underline.
        column_desc.name = column_desc.name.replace('.', "_");
        // Avoid column name duplicate.
        self.avoid_duplicate_col_name(&mut column_desc);

        self.columns.push(ColumnCatalog {
            column_desc,
            // All columns in internal table are invisible to batch query.
            is_hidden: false,
        });
        column_idx
    }

    /// Extend the columns with column ids reset. The input columns should NOT have duplicate names.
    ///
    /// Returns the indices of the extended columns.
    pub fn extend_columns(&mut self, columns: &[ColumnCatalog]) -> Vec<usize> {
        let base_idx = self.columns.len();
        columns.iter().enumerate().for_each(|(i, col)| {
            assert!(!self.column_names.contains_key(col.name()));
            self.column_names.insert(col.name().to_string(), 0);

            // Reset the column id for the columns.
            let mut new_col = col.clone();
            new_col.column_desc.column_id = ColumnId::new((base_idx + i) as _);
            self.columns.push(new_col);
        });
        Vec::from_iter(base_idx..(base_idx + columns.len()))
    }

    /// Check whether need to add a ordered column. Different from value, order desc equal pk in
    /// semantics and they are encoded as storage key.
    pub fn add_order_column(&mut self, column_index: usize, order_type: OrderType) {
        self.pk.push(ColumnOrder::new(column_index, order_type));
    }

    /// get the current exist field number of the primary key.
    pub fn get_current_pk_len(&self) -> usize {
        self.pk.len()
    }

    pub fn set_vnode_col_idx(&mut self, vnode_col_idx: usize) {
        self.vnode_col_idx = Some(vnode_col_idx);
    }

    pub fn set_value_indices(&mut self, value_indices: Vec<usize>) {
        self.value_indices = Some(value_indices);
    }

    #[allow(dead_code)]
    pub fn set_watermark_columns(&mut self, watermark_columns: FixedBitSet) {
        self.watermark_columns = Some(watermark_columns);
    }

    pub fn set_dist_key_in_pk(&mut self, dist_key_in_pk: Vec<usize>) {
        self.dist_key_in_pk = Some(dist_key_in_pk);
    }

    /// Check the column name whether exist before. if true, record occurrence and change the name
    /// to avoid duplicate.
    fn avoid_duplicate_col_name(&mut self, column_desc: &mut ColumnDesc) {
        if let Some(old_identity) = self.column_names.get(&column_desc.name) {
            let column_name = column_desc.name.clone();
            let mut identity = *old_identity;
            loop {
                column_desc.name = format!("{}_{}", column_name, identity);
                identity += 1;
                if !self.column_names.contains_key(&column_desc.name) {
                    break;
                }
            }
            *self.column_names.get_mut(&column_name).unwrap() = identity;
        }
        self.column_names.insert(column_desc.name.clone(), 0);
    }

    /// Consume builder and create `TableCatalog` (for proto). The `read_prefix_len_hint` is the
    /// anticipated read prefix pattern (number of fields) for the table, which can be utilized for
    /// implementing the table's bloom filter or other storage optimization techniques.
    pub fn build(self, distribution_key: Vec<usize>, read_prefix_len_hint: usize) -> TableCatalog {
        assert!(self.read_prefix_len_hint <= self.pk.len());
        let watermark_columns = match self.watermark_columns {
            Some(w) => w,
            None => FixedBitSet::with_capacity(self.columns.len()),
        };
        TableCatalog {
            id: TableId::placeholder(),
            associated_source_id: None,
            name: String::new(),
            columns: self.columns.clone(),
            pk: self.pk,
            stream_key: vec![],
            distribution_key,
            // NOTE: This should be altered if `TableCatalogBuilder` is used to build something
            // other than internal tables.
            table_type: TableType::Internal,
            append_only: false,
            owner: risingwave_common::catalog::DEFAULT_SUPER_USER_ID,
            properties: self.properties,
            // TODO(zehua): replace it with FragmentId::placeholder()
            fragment_id: FragmentId::MAX - 1,
            dml_fragment_id: None,
            vnode_col_index: self.vnode_col_idx,
            row_id_index: None,
            value_indices: self
                .value_indices
                .unwrap_or_else(|| (0..self.columns.len()).collect_vec()),
            definition: "".into(),
            conflict_behavior: ConflictBehavior::NoCheck,
            read_prefix_len_hint,
            version: None, // the internal table is not versioned and can't be schema changed
            watermark_columns,
            dist_key_in_pk: self.dist_key_in_pk.unwrap_or_default(),
            cardinality: Cardinality::unknown(), // TODO(card): cardinality of internal table
            created_at_epoch: None,
            initialized_at_epoch: None,
            cleaned_by_watermark: false,
<<<<<<< HEAD
            output_indices: vec![],
=======
            // NOTE(kwannoel): This may not match the create type of the materialized table.
            // It should be ignored for internal tables.
            create_type: CreateType::Foreground,
            description: None,
>>>>>>> 7122d6cf
        }
    }

    pub fn columns(&self) -> &[ColumnCatalog] {
        &self.columns
    }
}

/// See also [`super::generic::DistillUnit`].
pub trait Distill {
    fn distill<'a>(&self) -> XmlNode<'a>;

    fn distill_to_string(&self) -> String {
        let mut config = pretty_config();
        let mut output = String::with_capacity(2048);
        config.unicode(&mut output, &Pretty::Record(self.distill()));
        output
    }
}

pub(super) fn childless_record<'a>(
    name: impl Into<Str<'a>>,
    fields: StrAssocArr<'a>,
) -> XmlNode<'a> {
    XmlNode::simple_record(name, fields, Default::default())
}

macro_rules! impl_distill_by_unit {
    ($ty:ty, $core:ident, $name:expr) => {
        use pretty_xmlish::XmlNode;
        use $crate::optimizer::plan_node::generic::DistillUnit;
        use $crate::optimizer::plan_node::utils::Distill;
        impl Distill for $ty {
            fn distill<'a>(&self) -> XmlNode<'a> {
                self.$core.distill_with_name($name)
            }
        }
    };
}
pub(crate) use impl_distill_by_unit;

pub(crate) fn column_names_pretty<'a>(schema: &Schema) -> Pretty<'a> {
    let columns = (schema.fields.iter())
        .map(|f| f.name.clone())
        .map(Pretty::from)
        .collect();
    Pretty::Array(columns)
}

pub(crate) fn watermark_pretty<'a>(
    watermark_columns: &FixedBitSet,
    schema: &Schema,
) -> Option<Pretty<'a>> {
    if watermark_columns.count_ones(..) > 0 {
        Some(watermark_fields_pretty(watermark_columns.ones(), schema))
    } else {
        None
    }
}
pub(crate) fn watermark_fields_pretty<'a>(
    watermark_columns: impl Iterator<Item = usize>,
    schema: &Schema,
) -> Pretty<'a> {
    let arr = watermark_columns
        .map(|idx| FieldDisplay(schema.fields.get(idx).unwrap()))
        .map(|d| Pretty::display(&d))
        .collect();
    Pretty::Array(arr)
}

#[derive(Clone, Copy)]
pub struct IndicesDisplay<'a> {
    pub indices: &'a [usize],
    pub schema: &'a Schema,
}

impl<'a> IndicesDisplay<'a> {
    /// Returns `None` means all
    pub fn from_join<'b, PlanRef: GenericPlanRef>(
        join: &'a generic::Join<PlanRef>,
        input_schema: &'a Schema,
    ) -> Pretty<'b> {
        let col_num = join.internal_column_num();
        let id = Self::from(&join.output_indices, col_num, input_schema);
        id.map_or_else(|| Pretty::from("all"), Self::distill)
    }

    /// Returns `None` means all
    fn from(indices: &'a [usize], col_num: usize, schema: &'a Schema) -> Option<Self> {
        if indices.iter().copied().eq(0..col_num) {
            return None;
        }
        Some(Self { indices, schema })
    }

    pub fn distill<'b>(self) -> Pretty<'b> {
        let vec = self.indices.iter().map(|&i| {
            let name = self.schema.fields.get(i).unwrap().name.clone();
            Pretty::from(name)
        });
        Pretty::Array(vec.collect())
    }
}

/// Call `debug_struct` on the given formatter to create a debug struct builder.
/// If a property list is provided, properties in it will be added to the struct name according to
/// the condition of that property.
macro_rules! plan_node_name {
    ($name:literal $(, { $prop:literal, $cond:expr } )* $(,)?) => {
        {
            #[allow(unused_mut)]
            let mut properties: Vec<&str> = vec![];
            $( if $cond { properties.push($prop); } )*
            let mut name = $name.to_string();
            if !properties.is_empty() {
                name += " [";
                name += &properties.join(", ");
                name += "]";
            }
            name
        }
    };
}
pub(crate) use plan_node_name;

use super::generic::{self, GenericPlanRef};
use super::pretty_config;<|MERGE_RESOLUTION|>--- conflicted
+++ resolved
@@ -177,14 +177,11 @@
             created_at_epoch: None,
             initialized_at_epoch: None,
             cleaned_by_watermark: false,
-<<<<<<< HEAD
-            output_indices: vec![],
-=======
             // NOTE(kwannoel): This may not match the create type of the materialized table.
             // It should be ignored for internal tables.
             create_type: CreateType::Foreground,
             description: None,
->>>>>>> 7122d6cf
+            output_indices: vec![],
         }
     }
 
