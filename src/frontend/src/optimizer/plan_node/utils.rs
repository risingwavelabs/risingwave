--- conflicted
+++ resolved
@@ -218,14 +218,10 @@
             webhook_info: None,
             job_id: None,
             engine: Engine::Hummock,
-<<<<<<< HEAD
-            clean_watermark_index_in_pk: None,
             toastable_column_indices: None,
-=======
             clean_watermark_index_in_pk: None, // TODO: fill this field
             refreshable: false,                // Internal tables are not refreshable
             vector_index_info: None,
->>>>>>> 755c8202
         }
     }
 
