--- conflicted
+++ resolved
@@ -78,13 +78,10 @@
 pub use cte_ref::*;
 mod recursive_union;
 pub use recursive_union::*;
-<<<<<<< HEAD
 mod change_log;
 pub use change_log::*;
-=======
 mod now;
 pub use now::*;
->>>>>>> 8d7a2ac9
 
 pub trait DistillUnit {
     fn distill_with_name<'a>(&self, name: impl Into<Cow<'a, str>>) -> XmlNode<'a>;
