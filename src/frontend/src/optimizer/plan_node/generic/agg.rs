--- conflicted
+++ resolved
@@ -168,12 +168,8 @@
 #[derive(Debug, Clone, PartialEq, Eq, Hash)]
 pub struct Agg<PlanRef> {
     pub agg_calls: Vec<PlanAggCall>,
-<<<<<<< HEAD
-    pub group_key: FixedBitSet,
+    pub group_key: IndexSet,
     pub grouping_sets: Vec<FixedBitSet>,
-=======
-    pub group_key: IndexSet,
->>>>>>> fb0b1d65
     pub input: PlanRef,
 }
 
@@ -269,7 +265,7 @@
 
     pub fn new_with_grouping_sets(
         agg_calls: Vec<PlanAggCall>,
-        group_key: FixedBitSet,
+        group_key: IndexSet,
         grouping_sets: Vec<FixedBitSet>,
         input: PlanRef,
     ) -> Self {
@@ -724,18 +720,13 @@
             .collect()
     }
 
-<<<<<<< HEAD
-    pub fn decompose(self) -> (Vec<PlanAggCall>, FixedBitSet, Vec<FixedBitSet>, PlanRef) {
+    pub fn decompose(self) -> (Vec<PlanAggCall>, IndexSet, Vec<FixedBitSet>, PlanRef) {
         (
             self.agg_calls,
             self.group_key,
             self.grouping_sets,
             self.input,
         )
-=======
-    pub fn decompose(self) -> (Vec<PlanAggCall>, IndexSet, PlanRef) {
-        (self.agg_calls, self.group_key, self.input)
->>>>>>> fb0b1d65
     }
 
     pub fn fields_pretty<'a>(&self) -> StrAssocArr<'a> {
