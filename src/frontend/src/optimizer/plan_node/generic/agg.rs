--- conflicted
+++ resolved
@@ -55,13 +55,8 @@
         });
     }
 
-<<<<<<< HEAD
-    fn output_len(&self) -> usize {
+    pub(crate) fn output_len(&self) -> usize {
         self.group_key.count_ones(..) + self.agg_calls.len()
-=======
-    pub(crate) fn output_len(&self) -> usize {
-        self.group_key.len() + self.agg_calls.len()
->>>>>>> 874d9266
     }
 
     /// get the Mapping of columnIndex from input column index to output column index,if a input
