--- conflicted
+++ resolved
@@ -64,21 +64,12 @@
             output_indices,
         };
 
-<<<<<<< HEAD
-=======
-        let _schema = core.schema();
-        let _pk_indices = core.stream_key();
->>>>>>> 9599be0a
         let ctx = core.ctx();
 
         let base = PlanBase::new_logical(
             ctx,
             core.schema(),
-<<<<<<< HEAD
             core.stream_key(),
-=======
-            core.stream_key().unwrap_or_default(),
->>>>>>> 9599be0a
             core.functional_dependency(),
         );
 
@@ -344,11 +335,12 @@
         output_indices.extend(
             input
                 .stream_key()
-<<<<<<< HEAD
-                .unwrap_or_else(|| panic!("should always have a stream key in the stream plan but not, sub plan: {}",
-                    input.explain_to_string()))
-=======
->>>>>>> 9599be0a
+                .unwrap_or_else(|| {
+                    panic!(
+                        "should always have a stream key in the stream plan but not, sub plan: {}",
+                        input.explain_to_string()
+                    )
+                })
                 .iter()
                 .cloned()
                 .filter(|i| i2o.try_map(*i).is_none()),
