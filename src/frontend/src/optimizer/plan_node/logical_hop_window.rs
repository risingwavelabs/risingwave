// Copyright 2022 Singularity Data
//
// Licensed under the Apache License, Version 2.0 (the "License");
// you may not use this file except in compliance with the License.
// You may obtain a copy of the License at
//
// http://www.apache.org/licenses/LICENSE-2.0
//
// Unless required by applicable law or agreed to in writing, software
// distributed under the License is distributed on an "AS IS" BASIS,
// WITHOUT WARRANTIES OR CONDITIONS OF ANY KIND, either express or implied.
// See the License for the specific language governing permissions and
// limitations under the License.

use std::fmt;

use fixedbitset::FixedBitSet;
use itertools::Itertools;
use risingwave_common::catalog::{Field, Schema};
use risingwave_common::error::Result;
use risingwave_common::types::{DataType, IntervalUnit};

use super::generic::GenericPlanNode;
use super::{
    gen_filter_and_pushdown, generic, BatchHopWindow, ColPrunable, PlanBase, PlanRef,
    PlanTreeNodeUnary, PredicatePushdown, StreamHopWindow, ToBatch, ToStream,
};
use crate::expr::InputRef;
use crate::optimizer::plan_node::{ColumnPruningContext, PredicatePushdownContext};
use crate::optimizer::property::Order;
use crate::utils::{ColIndexMapping, Condition};

/// `LogicalHopWindow` implements Hop Table Function.
#[derive(Debug, Clone)]
pub struct LogicalHopWindow {
    pub base: PlanBase,
    pub(super) core: generic::HopWindow<PlanRef>,
}

impl LogicalHopWindow {
    fn new(
        input: PlanRef,
        time_col: InputRef,
        window_slide: IntervalUnit,
        window_size: IntervalUnit,
        output_indices: Option<Vec<usize>>,
    ) -> Self {
        // if output_indices is not specified, use default output_indices
        let output_indices = output_indices
            .unwrap_or_else(|| (0..input.schema().len() + 2).into_iter().collect_vec());
        let output_type = DataType::window_of(&time_col.data_type).unwrap();
        let original_schema: Schema = input
            .schema()
            .clone()
            .into_fields()
            .into_iter()
            .chain([
                Field::with_name(output_type.clone(), "window_start"),
                Field::with_name(output_type, "window_end"),
            ])
            .collect();
        let window_start_index = output_indices
            .iter()
            .position(|&idx| idx == input.schema().len());
        let window_end_index = output_indices
            .iter()
            .position(|&idx| idx == input.schema().len() + 1);

        let core = generic::HopWindow {
            input,
            time_col,
            window_slide,
            window_size,
            output_indices,
        };

        let schema = core.schema();
        let pk_indices = core.logical_pk();
        let ctx = core.ctx();
        let functional_dependency = {
            let mut fd_set =
                ColIndexMapping::identity_or_none(core.input.schema().len(), original_schema.len())
                    .composite(&ColIndexMapping::with_remaining_columns(
                        &core.output_indices,
                        original_schema.len(),
                    ))
                    .rewrite_functional_dependency_set(core.input.functional_dependency().clone());
            if let Some(start_idx) = window_start_index && let Some(end_idx) = window_end_index {
                fd_set.add_functional_dependency_by_column_indices(&[start_idx], &[end_idx]);
                fd_set.add_functional_dependency_by_column_indices(&[end_idx], &[start_idx]);
            }
            fd_set
        };

        // NOTE(st1page): add join keys in the pk_indices a work around before we really have stream
        // key.
        // let pk_indices = match pk_indices {
        //     Some(pk_indices) if functional_dependency.is_key(&pk_indices) => {
        //         functional_dependency.minimize_key(&pk_indices)
        //     }
        //     _ => pk_indices.unwrap_or_default(),
        // };

        let base = PlanBase::new_logical(
            ctx,
            schema,
            pk_indices.unwrap_or_default(),
            functional_dependency,
        );

        LogicalHopWindow { base, core }
    }

    pub fn into_parts(self) -> (PlanRef, InputRef, IntervalUnit, IntervalUnit, Vec<usize>) {
        self.core.into_parts()
    }

    /// the function will check if the cond is bool expression
    pub fn create(
        input: PlanRef,
        time_col: InputRef,
        window_slide: IntervalUnit,
        window_size: IntervalUnit,
    ) -> PlanRef {
        Self::new(input, time_col, window_slide, window_size, None).into()
    }

    fn window_start_col_idx(&self) -> usize {
        self.input().schema().len()
    }

    fn window_end_col_idx(&self) -> usize {
        self.window_start_col_idx() + 1
    }

    pub fn o2i_col_mapping(&self) -> ColIndexMapping {
        self.output2internal_col_mapping()
            .composite(&self.internal2input_col_mapping())
    }

    pub fn i2o_col_mapping(&self) -> ColIndexMapping {
        self.input2internal_col_mapping()
            .composite(&self.internal2output_col_mapping())
    }

    fn internal_column_num(&self) -> usize {
        self.window_start_col_idx() + 2
    }

    fn output2internal_col_mapping(&self) -> ColIndexMapping {
        self.internal2output_col_mapping().inverse()
    }

    fn internal2output_col_mapping(&self) -> ColIndexMapping {
        ColIndexMapping::with_remaining_columns(
            &self.core.output_indices,
            self.internal_column_num(),
        )
    }

    fn input2internal_col_mapping(&self) -> ColIndexMapping {
        ColIndexMapping::identity_or_none(self.window_start_col_idx(), self.internal_column_num())
    }

    fn internal2input_col_mapping(&self) -> ColIndexMapping {
        ColIndexMapping::identity_or_none(self.internal_column_num(), self.window_start_col_idx())
    }

    fn clone_with_output_indices(&self, output_indices: Vec<usize>) -> Self {
        Self::new(
            self.input().clone(),
            self.core.time_col.clone(),
            self.core.window_slide,
            self.core.window_size,
            Some(output_indices),
        )
    }

    pub fn fmt_with_name(&self, f: &mut fmt::Formatter<'_>, name: &str) -> fmt::Result {
        self.core.fmt_with_name(f, name)
    }

    /// Map the order of the input to use the updated indices
    pub fn get_out_column_index_order(&self) -> Order {
        self.i2o_col_mapping()
            .rewrite_provided_order(self.input().order())
    }

    /// Get output indices
    fn output_indices(&self) -> &Vec<usize> {
        &self.core.output_indices
    }
}

impl PlanTreeNodeUnary for LogicalHopWindow {
    fn input(&self) -> PlanRef {
        self.core.input.clone()
    }

    fn clone_with_input(&self, input: PlanRef) -> Self {
        Self::new(
            input,
            self.core.time_col.clone(),
            self.core.window_slide,
            self.core.window_size,
            Some(self.core.output_indices.clone()),
        )
    }

    #[must_use]
    fn rewrite_with_input(
        &self,
        input: PlanRef,
        input_col_change: ColIndexMapping,
    ) -> (Self, ColIndexMapping) {
        let mut time_col = self.core.time_col.clone();
        time_col.index = input_col_change.map(time_col.index);
        let mut columns_to_be_kept = Vec::new();
        let new_output_indices = self
            .core
            .output_indices
            .iter()
            .enumerate()
            .filter_map(|(i, &idx)| match input_col_change.try_map(idx) {
                Some(new_idx) => {
                    columns_to_be_kept.push(i);
                    Some(new_idx)
                }
                None => {
                    if idx == self.window_start_col_idx() {
                        columns_to_be_kept.push(i);
                        Some(input.schema().len())
                    } else if idx == self.window_end_col_idx() {
                        columns_to_be_kept.push(i);
                        Some(input.schema().len() + 1)
                    } else {
                        None
                    }
                }
            })
            .collect_vec();
        let new_hop = Self::new(
            input.clone(),
            time_col,
            self.core.window_slide,
            self.core.window_size,
            Some(new_output_indices),
        );
        (
            new_hop,
            ColIndexMapping::with_remaining_columns(
                &columns_to_be_kept,
                self.core.output_indices.len(),
            ),
        )
    }
}

impl_plan_tree_node_for_unary! {LogicalHopWindow}

impl fmt::Display for LogicalHopWindow {
    fn fmt(&self, f: &mut fmt::Formatter<'_>) -> fmt::Result {
        self.fmt_with_name(f, "LogicalHopWindow")
    }
}

impl ColPrunable for LogicalHopWindow {
    fn prune_col(&self, required_cols: &[usize], ctx: &mut ColumnPruningContext) -> PlanRef {
        let o2i = self.o2i_col_mapping();
        let input_required_cols = {
            let mut tmp = FixedBitSet::with_capacity(self.schema().len());
            tmp.extend(required_cols.iter().copied());
            tmp = o2i.rewrite_bitset(&tmp);
            // LogicalHopWindow should keep all required cols from upstream,
            // as well as its own time_col.
            tmp.put(self.core.time_col.index());
            tmp.ones().collect_vec()
        };
        let input = self.input().prune_col(&input_required_cols, ctx);
        let input_change = ColIndexMapping::with_remaining_columns(
            &input_required_cols,
            self.input().schema().len(),
        );
        let (new_hop, _) = self.rewrite_with_input(input, input_change.clone());
        let output_cols = {
            // output cols = { cols required by upstream from input node } ∪ { additional window
            // cols }
            #[derive(Copy, Clone, Debug)]
            enum IndexType {
                Input(usize),
                WindowStart,
                WindowEnd,
            }
            // map the indices from output to input
            let input_required_cols = required_cols
                .iter()
                .filter_map(|&idx| {
                    if let Some(idx) = o2i.try_map(idx) {
                        Some(IndexType::Input(idx))
                    } else if idx == self.window_start_col_idx() {
                        Some(IndexType::WindowStart)
                    } else if idx == self.window_end_col_idx() {
                        Some(IndexType::WindowEnd)
                    } else {
                        None
                    }
                })
                .collect_vec();
            // this mapping will only keeps required columns
            let mapping = input_change.composite(&new_hop.i2o_col_mapping());
            input_required_cols
                .iter()
                .filter_map(|&idx| match idx {
                    IndexType::Input(x) => mapping.try_map(x),
                    IndexType::WindowStart => Some(new_hop.window_start_col_idx()),
                    IndexType::WindowEnd => Some(new_hop.window_end_col_idx()),
                })
                .collect_vec()
        };
        new_hop.clone_with_output_indices(output_cols).into()
    }
}

impl PredicatePushdown for LogicalHopWindow {
<<<<<<< HEAD
    fn predicate_pushdown(
        &self,
        predicate: Condition,
        ctx: &mut PredicatePushdownContext,
    ) -> PlanRef {
        // TODO: hop's predicate pushdown https://github.com/risingwavelabs/risingwave/issues/6606
        gen_filter_and_pushdown(self, predicate, Condition::true_cond(), ctx)
=======
    /// Keep predicate on time window parameters (`window_start`, `window_end`),
    /// the rest may be pushed-down.
    fn predicate_pushdown(&self, predicate: Condition) -> PlanRef {
        let mut window_columns = FixedBitSet::with_capacity(self.schema().len());

        let window_start_idx = self.window_start_col_idx();
        let window_end_idx = self.window_end_col_idx();
        for (i, v) in self.output_indices().iter().enumerate() {
            if *v == window_start_idx || *v == window_end_idx {
                window_columns.insert(i);
            }
        }
        let (time_window_pred, pushed_predicate) = predicate.split_disjoint(&window_columns);
        let mut mapping = self.o2i_col_mapping();
        let pushed_predicate = pushed_predicate.rewrite_expr(&mut mapping);
        gen_filter_and_pushdown(self, time_window_pred, pushed_predicate)
>>>>>>> d414487e
    }
}

impl ToBatch for LogicalHopWindow {
    fn to_batch(&self) -> Result<PlanRef> {
        let new_input = self.input().to_batch()?;
        let new_logical = self.clone_with_input(new_input);
        Ok(BatchHopWindow::new(new_logical).into())
    }
}

impl ToStream for LogicalHopWindow {
    fn to_stream(&self) -> Result<PlanRef> {
        let new_input = self.input().to_stream()?;
        let new_logical = self.clone_with_input(new_input);
        Ok(StreamHopWindow::new(new_logical).into())
    }

    fn logical_rewrite_for_stream(&self) -> Result<(PlanRef, ColIndexMapping)> {
        let (input, input_col_change) = self.input().logical_rewrite_for_stream()?;
        let (hop, out_col_change) = self.rewrite_with_input(input.clone(), input_col_change);
        let (input, time_col, window_slide, window_size, mut output_indices) = hop.into_parts();
        if !output_indices.contains(&input.schema().len())
            && !output_indices.contains(&(input.schema().len() + 1))
        // When both `window_start` and `window_end` are not in `output_indices`,
        // we add `window_start` to ensure we can derive pk.
        {
            output_indices.push(input.schema().len());
        }
        let i2o = self.i2o_col_mapping();
        output_indices.extend(
            input
                .logical_pk()
                .iter()
                .cloned()
                .filter(|i| i2o.try_map(*i).is_none()),
        );
        let new_hop = Self::new(
            input,
            time_col,
            window_slide,
            window_size,
            Some(output_indices),
        );
        Ok((new_hop.into(), out_col_change))
    }
}

#[cfg(test)]
mod test {
    use std::collections::HashSet;

    use risingwave_common::catalog::{Field, Schema};
    use risingwave_common::types::DataType;

    use super::*;
    use crate::expr::InputRef;
    use crate::optimizer::optimizer_context::OptimizerContext;
    use crate::optimizer::plan_node::LogicalValues;
    use crate::optimizer::property::FunctionalDependency;
    #[tokio::test]
    /// Pruning
    /// ```text
    /// HopWindow(time_col: $0 slide: 1 day size: 3 days)
    ///   TableScan(date, v1, v2)
    /// ```
    /// with required columns [4, 2, 3] will result in
    /// ```text
    ///   HopWindow(time_col: $0 slide: 1 day size: 3 days output_indices: [3, 1, 2])
    ///     TableScan(date, v3)
    /// ```
    async fn test_prune_hop_window_with_order_required() {
        let ctx = OptimizerContext::mock().await;
        let fields: Vec<Field> = vec![
            Field::with_name(DataType::Date, "date"),
            Field::with_name(DataType::Int32, "v1"),
            Field::with_name(DataType::Int32, "v2"),
        ];
        let values = LogicalValues::new(
            vec![],
            Schema {
                fields: fields.clone(),
            },
            ctx,
        );
        let hop_window: PlanRef = LogicalHopWindow::new(
            values.into(),
            InputRef::new(0, DataType::Date),
            IntervalUnit::new(0, 1, 0),
            IntervalUnit::new(0, 3, 0),
            None,
        )
        .into();
        // Perform the prune
        let required_cols = vec![4, 2, 3];
        let plan = hop_window.prune_col(&required_cols, &mut Default::default());
        println!(
            "{}\n{}",
            hop_window.explain_to_string().unwrap(),
            plan.explain_to_string().unwrap()
        );
        // Check the result
        let hop_window = plan.as_logical_hop_window().unwrap();
        assert_eq!(hop_window.core.output_indices, vec![3, 1, 2]);
        assert_eq!(hop_window.schema().fields().len(), 3);

        let values = hop_window.input();
        let values = values.as_logical_values().unwrap();
        assert_eq!(values.schema().fields().len(), 2);
        assert_eq!(values.schema().fields()[0], fields[0]);
        assert_eq!(values.schema().fields()[1], fields[2]);
    }

    #[tokio::test]
    async fn fd_derivation_hop_window() {
        // input: [date, v1, v2]
        // FD: { date, v1 } --> { v2 }
        // output: [date, v1, v2, window_start, window_end],
        // FD: { date, v1 } --> { v2 }
        //     window_start --> window_end
        //     window_end --> window_start
        let ctx = OptimizerContext::mock().await;
        let fields: Vec<Field> = vec![
            Field::with_name(DataType::Date, "date"),
            Field::with_name(DataType::Int32, "v1"),
            Field::with_name(DataType::Int32, "v2"),
        ];
        let mut values = LogicalValues::new(vec![], Schema { fields }, ctx);
        // 0, 1 --> 2
        values
            .base
            .functional_dependency
            .add_functional_dependency_by_column_indices(&[0, 1], &[2]);
        let hop_window: PlanRef = LogicalHopWindow::new(
            values.into(),
            InputRef::new(0, DataType::Date),
            IntervalUnit::new(0, 1, 0),
            IntervalUnit::new(0, 3, 0),
            None,
        )
        .into();
        let fd_set: HashSet<_> = hop_window
            .functional_dependency()
            .as_dependencies()
            .iter()
            .cloned()
            .collect();
        let expected_fd_set: HashSet<_> = [
            FunctionalDependency::with_indices(5, &[0, 1], &[2]),
            FunctionalDependency::with_indices(5, &[3], &[4]),
            FunctionalDependency::with_indices(5, &[4], &[3]),
        ]
        .into_iter()
        .collect();
        assert_eq!(fd_set, expected_fd_set);
    }
}<|MERGE_RESOLUTION|>--- conflicted
+++ resolved
@@ -322,18 +322,13 @@
 }
 
 impl PredicatePushdown for LogicalHopWindow {
-<<<<<<< HEAD
+    /// Keep predicate on time window parameters (`window_start`, `window_end`),
+    /// the rest may be pushed-down.
     fn predicate_pushdown(
         &self,
         predicate: Condition,
         ctx: &mut PredicatePushdownContext,
     ) -> PlanRef {
-        // TODO: hop's predicate pushdown https://github.com/risingwavelabs/risingwave/issues/6606
-        gen_filter_and_pushdown(self, predicate, Condition::true_cond(), ctx)
-=======
-    /// Keep predicate on time window parameters (`window_start`, `window_end`),
-    /// the rest may be pushed-down.
-    fn predicate_pushdown(&self, predicate: Condition) -> PlanRef {
         let mut window_columns = FixedBitSet::with_capacity(self.schema().len());
 
         let window_start_idx = self.window_start_col_idx();
@@ -346,8 +341,7 @@
         let (time_window_pred, pushed_predicate) = predicate.split_disjoint(&window_columns);
         let mut mapping = self.o2i_col_mapping();
         let pushed_predicate = pushed_predicate.rewrite_expr(&mut mapping);
-        gen_filter_and_pushdown(self, time_window_pred, pushed_predicate)
->>>>>>> d414487e
+        gen_filter_and_pushdown(self, time_window_pred, pushed_predicate, ctx)
     }
 }
 
