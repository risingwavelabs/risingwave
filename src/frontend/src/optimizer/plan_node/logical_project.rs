--- conflicted
+++ resolved
@@ -405,13 +405,7 @@
     fn logical_rewrite_for_stream(&self) -> Result<(PlanRef, ColIndexMapping)> {
         let (input, input_col_change) = self.input.logical_rewrite_for_stream()?;
         let (proj, out_col_change) = self.rewrite_with_input(input.clone(), input_col_change);
-<<<<<<< HEAD
         let input_pk = input.logical_pk();
-=======
-
-        // Add missing columns of input_pk into the select list.
-        let input_pk = input.pk_indices();
->>>>>>> 093addfa
         let i2o = Self::i2o_col_mapping_inner(input.schema().len(), proj.exprs());
         let col_need_to_add = input_pk.iter().cloned().filter(|i| i2o.try_map(*i) == None);
         let input_schema = input.schema();
