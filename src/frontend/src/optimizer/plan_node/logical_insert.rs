// Copyright 2023 RisingWave Labs
//
// Licensed under the Apache License, Version 2.0 (the "License");
// you may not use this file except in compliance with the License.
// You may obtain a copy of the License at
//
//     http://www.apache.org/licenses/LICENSE-2.0
//
// Unless required by applicable law or agreed to in writing, software
// distributed under the License is distributed on an "AS IS" BASIS,
// WITHOUT WARRANTIES OR CONDITIONS OF ANY KIND, either express or implied.
// See the License for the specific language governing permissions and
// limitations under the License.

use std::fmt;

use risingwave_common::catalog::{Field, Schema, TableVersionId};
use risingwave_common::error::Result;
use risingwave_common::types::DataType;

use super::{
    gen_filter_and_pushdown, BatchInsert, ColPrunable, ExprRewritable, PlanBase, PlanRef,
    PlanTreeNodeUnary, PredicatePushdown, ToBatch, ToStream,
};
use crate::catalog::TableId;
use crate::optimizer::plan_node::{
    ColumnPruningContext, PredicatePushdownContext, RewriteStreamContext, ToStreamContext,
};
use crate::optimizer::property::FunctionalDependencySet;
use crate::utils::{ColIndexMapping, Condition};

/// `LogicalInsert` iterates on input relation and insert the data into specified table.
///
/// It corresponds to the `INSERT` statements in SQL. Especially, for `INSERT ... VALUES`
/// statements, the input relation would be [`super::LogicalValues`].
#[derive(Debug, Clone)]
pub struct LogicalInsert {
    pub base: PlanBase,
    table_name: String, // explain-only
    table_id: TableId,
    table_version_id: TableVersionId,
    input: PlanRef,
    column_indices: Vec<usize>, // columns in which to insert
    row_id_index: Option<usize>,
    returning: bool,
}

impl LogicalInsert {
    /// Create a [`LogicalInsert`] node. Used internally by optimizer.
    pub fn new(
        input: PlanRef,
        table_name: String,
        table_id: TableId,
        table_version_id: TableVersionId,
        column_indices: Vec<usize>,
        row_id_index: Option<usize>,
        returning: bool,
    ) -> Self {
        let ctx = input.ctx();
        let schema = if returning {
            input.schema().clone()
        } else {
            Schema::new(vec![Field::unnamed(DataType::Int64)])
        };
        let functional_dependency = FunctionalDependencySet::new(schema.len());
        let base = PlanBase::new_logical(ctx, schema, vec![], functional_dependency);
        Self {
            base,
            table_name,
            table_id,
            table_version_id,
            input,
            column_indices,
            row_id_index,
            returning,
        }
    }

    /// Create a [`LogicalInsert`] node. Used by planner.
    pub fn create(
        input: PlanRef,
        table_name: String,
        table_id: TableId,
        table_version_id: TableVersionId,
        column_indices: Vec<usize>,
        row_id_index: Option<usize>,
        returning: bool,
    ) -> Result<Self> {
        Ok(Self::new(
            input,
            table_name,
            table_id,
            table_version_id,
            column_indices,
            row_id_index,
            returning,
        ))
    }

    pub(super) fn fmt_with_name(&self, f: &mut fmt::Formatter<'_>, name: &str) -> fmt::Result {
        write!(
            f,
            "{} {{ table: {}{} }}",
            name,
            self.table_name,
            if self.returning {
                ", returning: true"
            } else {
                ""
            }
        )
    }

    // Get the column indexes in which to insert to
    #[must_use]
    pub fn column_indices(&self) -> Vec<usize> {
        self.column_indices.clone()
    }

    #[must_use]
    pub fn table_id(&self) -> TableId {
        self.table_id
    }

    #[must_use]
    pub fn row_id_index(&self) -> Option<usize> {
        self.row_id_index
    }

    pub fn has_returning(&self) -> bool {
        self.returning
    }

<<<<<<< HEAD
    pub fn table_version_id(&self) -> u64 {
=======
    pub fn table_version_id(&self) -> TableVersionId {
>>>>>>> b0cf2cd3
        self.table_version_id
    }
}

impl PlanTreeNodeUnary for LogicalInsert {
    fn input(&self) -> PlanRef {
        self.input.clone()
    }

    fn clone_with_input(&self, input: PlanRef) -> Self {
        Self::new(
            input,
            self.table_name.clone(),
            self.table_id,
            self.table_version_id,
            self.column_indices.clone(),
            self.row_id_index,
            self.returning,
        )
    }
}

impl_plan_tree_node_for_unary! {LogicalInsert}

impl fmt::Display for LogicalInsert {
    fn fmt(&self, f: &mut fmt::Formatter<'_>) -> fmt::Result {
        self.fmt_with_name(f, "LogicalInsert")
    }
}

impl ColPrunable for LogicalInsert {
    fn prune_col(&self, _required_cols: &[usize], ctx: &mut ColumnPruningContext) -> PlanRef {
        let required_cols: Vec<_> = (0..self.input.schema().len()).collect();
        self.clone_with_input(self.input.prune_col(&required_cols, ctx))
            .into()
    }
}

impl ExprRewritable for LogicalInsert {}

impl PredicatePushdown for LogicalInsert {
    fn predicate_pushdown(
        &self,
        predicate: Condition,
        ctx: &mut PredicatePushdownContext,
    ) -> PlanRef {
        gen_filter_and_pushdown(self, predicate, Condition::true_cond(), ctx)
    }
}

impl ToBatch for LogicalInsert {
    fn to_batch(&self) -> Result<PlanRef> {
        let new_input = self.input().to_batch()?;
        let new_logical = self.clone_with_input(new_input);
        Ok(BatchInsert::new(new_logical).into())
    }
}

impl ToStream for LogicalInsert {
    fn to_stream(&self, _ctx: &mut ToStreamContext) -> Result<PlanRef> {
        unreachable!("insert should always be converted to batch plan");
    }

    fn logical_rewrite_for_stream(
        &self,
        _ctx: &mut RewriteStreamContext,
    ) -> Result<(PlanRef, ColIndexMapping)> {
        unreachable!("insert should always be converted to batch plan");
    }
}<|MERGE_RESOLUTION|>--- conflicted
+++ resolved
@@ -131,11 +131,7 @@
         self.returning
     }
 
-<<<<<<< HEAD
-    pub fn table_version_id(&self) -> u64 {
-=======
     pub fn table_version_id(&self) -> TableVersionId {
->>>>>>> b0cf2cd3
         self.table_version_id
     }
 }
