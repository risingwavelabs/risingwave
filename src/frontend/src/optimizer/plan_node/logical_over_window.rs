--- conflicted
+++ resolved
@@ -367,15 +367,7 @@
         Self { base, core }
     }
 
-<<<<<<< HEAD
-    /// Creates a `OverWindow` (contains only window functions) on top of a `Project`.
-    pub fn create(
-        input: PlanRef,
-        mut select_exprs: Vec<ExprImpl>,
-    ) -> Result<(PlanRef, Vec<ExprImpl>)> {
-=======
     fn build_input_proj(input: PlanRef, select_exprs: &[ExprImpl]) -> Result<ProjectBuilder> {
->>>>>>> 563e8dc1
         let mut input_proj_builder = ProjectBuilder::default();
         // Add and check input columns
         for (idx, field) in input.schema().fields().iter().enumerate() {
