// Copyright 2022 Singularity Data
//
// Licensed under the Apache License, Version 2.0 (the "License");
// you may not use this file except in compliance with the License.
// You may obtain a copy of the License at
//
// http://www.apache.org/licenses/LICENSE-2.0
//
// Unless required by applicable law or agreed to in writing, software
// distributed under the License is distributed on an "AS IS" BASIS,
// WITHOUT WARRANTIES OR CONDITIONS OF ANY KIND, either express or implied.
// See the License for the specific language governing permissions and
// limitations under the License.

use std::fmt;

use itertools::Itertools;
use risingwave_common::catalog::{DatabaseId, SchemaId};
use risingwave_pb::stream_plan::stream_node::NodeBody as ProstStreamNode;

use super::logical_agg::PlanAggCall;
use super::{LogicalAgg, PlanBase, PlanRef, PlanTreeNodeUnary, ToStreamProst};
use crate::expr::InputRefDisplay;
use crate::optimizer::property::Distribution;

#[derive(Debug, Clone)]
pub struct StreamHashAgg {
    pub base: PlanBase,
    logical: LogicalAgg,
}

impl StreamHashAgg {
    pub fn new(logical: LogicalAgg) -> Self {
        let ctx = logical.base.ctx.clone();
        let pk_indices = logical.base.pk_indices.to_vec();
        let input = logical.input();
        let input_dist = input.distribution();
        let dist = match input_dist {
            Distribution::Single => Distribution::Single,
            Distribution::HashShard(_) => logical
                .i2o_col_mapping()
                .rewrite_provided_distribution(input_dist),
            Distribution::SomeShard => Distribution::SomeShard,
        };
        // Hash agg executor might change the append-only behavior of the stream.
        let base = PlanBase::new_stream(ctx, logical.schema().clone(), pk_indices, dist, false);
        StreamHashAgg { base, logical }
    }

    pub fn agg_calls(&self) -> &[PlanAggCall] {
        self.logical.agg_calls()
    }

    pub fn distribution_keys(&self) -> &[usize] {
        self.logical.group_keys()
    }
}

impl fmt::Display for StreamHashAgg {
    fn fmt(&self, f: &mut fmt::Formatter) -> fmt::Result {
        let mut builder = if self.input().append_only() {
            f.debug_struct("StreamAppendOnlyHashAgg")
        } else {
            f.debug_struct("StreamHashAgg")
        };
        builder
            .field(
                "group_keys",
                &self
                    .distribution_keys()
                    .iter()
                    .copied()
                    .map(InputRefDisplay)
                    .collect_vec(),
            )
            .field("aggs", &self.agg_calls())
            .finish()
    }
}

impl PlanTreeNodeUnary for StreamHashAgg {
    fn input(&self) -> PlanRef {
        self.logical.input()
    }

    fn clone_with_input(&self, input: PlanRef) -> Self {
        Self::new(self.logical.clone_with_input(input))
    }
}
impl_plan_tree_node_for_unary! { StreamHashAgg }

impl ToStreamProst for StreamHashAgg {
    fn to_stream_prost_body(&self) -> ProstStreamNode {
        use risingwave_pb::stream_plan::*;
        let (internal_tables, column_index2column_id) = self.logical.infer_internal_table_catalog();
        ProstStreamNode::HashAgg(HashAggNode {
            distribution_keys: self
                .distribution_keys()
                .iter()
                .map(|idx| *idx as u32)
                .collect_vec(),
            agg_calls: self
                .agg_calls()
                .iter()
                .map(PlanAggCall::to_protobuf)
                .collect_vec(),
<<<<<<< HEAD
            internal_tables: internal_tables
                .into_iter()
                .map(|table_catalog| {
                    table_catalog.to_prost(
                        SchemaId::placeholder() as u32,
                        DatabaseId::placeholder() as u32,
                    )
                })
                .collect_vec(),
            column_index2column_id: column_index2column_id
                .into_iter()
                .map(|(k, v)| (k as u32, v))
                .collect(),
            append_only: self.append_only(),
=======
            table_ids: vec![],
            is_append_only: self.input().append_only(),
>>>>>>> 7bbd84ba
        })
    }
}<|MERGE_RESOLUTION|>--- conflicted
+++ resolved
@@ -104,7 +104,6 @@
                 .iter()
                 .map(PlanAggCall::to_protobuf)
                 .collect_vec(),
-<<<<<<< HEAD
             internal_tables: internal_tables
                 .into_iter()
                 .map(|table_catalog| {
@@ -118,11 +117,7 @@
                 .into_iter()
                 .map(|(k, v)| (k as u32, v))
                 .collect(),
-            append_only: self.append_only(),
-=======
-            table_ids: vec![],
             is_append_only: self.input().append_only(),
->>>>>>> 7bbd84ba
         })
     }
 }