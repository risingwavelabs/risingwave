// Copyright 2022 Singularity Data
//
// Licensed under the Apache License, Version 2.0 (the "License");
// you may not use this file except in compliance with the License.
// You may obtain a copy of the License at
//
// http://www.apache.org/licenses/LICENSE-2.0
//
// Unless required by applicable law or agreed to in writing, software
// distributed under the License is distributed on an "AS IS" BASIS,
// WITHOUT WARRANTIES OR CONDITIONS OF ANY KIND, either express or implied.
// See the License for the specific language governing permissions and
// limitations under the License.

use std::fmt;

use risingwave_pb::stream_plan::stream_node::NodeBody as ProstStreamNode;

use super::{LogicalTopN, PlanBase, PlanRef, PlanTreeNodeUnary, ToStreamProst};
<<<<<<< HEAD
use crate::optimizer::property::{Distribution, FieldOrder};
use crate::stream_fragmenter::BuildFragmentGraphState;
=======
use crate::optimizer::property::Distribution;
>>>>>>> 14de3bff

/// `StreamTopN` implements [`super::LogicalTopN`] to find the top N elements with a heap
#[derive(Debug, Clone)]
pub struct StreamTopN {
    pub base: PlanBase,
    logical: LogicalTopN,
}

impl StreamTopN {
    pub fn new(logical: LogicalTopN) -> Self {
        let ctx = logical.base.ctx.clone();
        let dist = match logical.input().distribution() {
            Distribution::Single => Distribution::Single,
            _ => panic!(),
        };

        let base = PlanBase::new_stream(
            ctx,
            logical.schema().clone(),
            logical.input().logical_pk().to_vec(),
            logical.functional_dependency().clone(),
            dist,
            false,
        );
        StreamTopN { base, logical }
    }
}

impl fmt::Display for StreamTopN {
    fn fmt(&self, f: &mut fmt::Formatter) -> fmt::Result {
        if self.input().append_only() {
            self.logical.fmt_with_name(f, "StreamAppendOnlyTopN")
        } else {
            self.logical.fmt_with_name(f, "StreamTopN")
        }
    }
}

impl PlanTreeNodeUnary for StreamTopN {
    fn input(&self) -> PlanRef {
        self.logical.input()
    }

    fn clone_with_input(&self, input: PlanRef) -> Self {
        Self::new(self.logical.clone_with_input(input))
    }
}

impl_plan_tree_node_for_unary! { StreamTopN }

impl ToStreamProst for StreamTopN {
    fn to_stream_prost_body(&self, state: &mut BuildFragmentGraphState) -> ProstStreamNode {
        use risingwave_pb::stream_plan::*;
        let topn_node = TopNNode {
            limit: self.logical.limit() as u64,
            offset: self.logical.offset() as u64,
            table: Some(
                self.logical
                    .infer_internal_table_catalog(None)
                    .to_state_table_prost(),
            ),
        };
        if self.input().append_only() {
<<<<<<< HEAD
            let column_orders = self
                .logical
                .topn_order()
                .field_order
                .iter()
                .map(FieldOrder::to_protobuf)
                .collect();

            let node = AppendOnlyTopNNode {
                column_orders,
                limit: self.logical.limit() as u64,
                offset: self.logical.offset() as u64,
                distribution_key: vec![], // TODO: seems unnecessary
                table_id_l: state.gen_table_id(),
                table_id_h: state.gen_table_id(),
            };
            ProstStreamNode::AppendOnlyTopN(node)
        } else {
            let topn_node = TopNNode {
                limit: self.logical.limit() as u64,
                offset: self.logical.offset() as u64,
                table: Some(
                    self.logical
                        .infer_internal_table_catalog(None)
                        .with_id(state.gen_table_id_wrapped())
                        .to_state_table_prost(),
                ),
            };
=======
            ProstStreamNode::AppendOnlyTopN(topn_node)
        } else {
>>>>>>> 14de3bff
            ProstStreamNode::TopN(topn_node)
        }
    }
}<|MERGE_RESOLUTION|>--- conflicted
+++ resolved
@@ -17,12 +17,8 @@
 use risingwave_pb::stream_plan::stream_node::NodeBody as ProstStreamNode;
 
 use super::{LogicalTopN, PlanBase, PlanRef, PlanTreeNodeUnary, ToStreamProst};
-<<<<<<< HEAD
 use crate::optimizer::property::{Distribution, FieldOrder};
 use crate::stream_fragmenter::BuildFragmentGraphState;
-=======
-use crate::optimizer::property::Distribution;
->>>>>>> 14de3bff
 
 /// `StreamTopN` implements [`super::LogicalTopN`] to find the top N elements with a heap
 #[derive(Debug, Clone)]
@@ -82,43 +78,13 @@
             table: Some(
                 self.logical
                     .infer_internal_table_catalog(None)
+                    .with_id(state.gen_table_id_wrapped())
                     .to_state_table_prost(),
             ),
         };
         if self.input().append_only() {
-<<<<<<< HEAD
-            let column_orders = self
-                .logical
-                .topn_order()
-                .field_order
-                .iter()
-                .map(FieldOrder::to_protobuf)
-                .collect();
-
-            let node = AppendOnlyTopNNode {
-                column_orders,
-                limit: self.logical.limit() as u64,
-                offset: self.logical.offset() as u64,
-                distribution_key: vec![], // TODO: seems unnecessary
-                table_id_l: state.gen_table_id(),
-                table_id_h: state.gen_table_id(),
-            };
-            ProstStreamNode::AppendOnlyTopN(node)
-        } else {
-            let topn_node = TopNNode {
-                limit: self.logical.limit() as u64,
-                offset: self.logical.offset() as u64,
-                table: Some(
-                    self.logical
-                        .infer_internal_table_catalog(None)
-                        .with_id(state.gen_table_id_wrapped())
-                        .to_state_table_prost(),
-                ),
-            };
-=======
             ProstStreamNode::AppendOnlyTopN(topn_node)
         } else {
->>>>>>> 14de3bff
             ProstStreamNode::TopN(topn_node)
         }
     }
