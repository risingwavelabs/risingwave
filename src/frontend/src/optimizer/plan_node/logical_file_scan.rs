// Copyright 2025 RisingWave Labs
//
// Licensed under the Apache License, Version 2.0 (the "License");
// you may not use this file except in compliance with the License.
// You may obtain a copy of the License at
//
//     http://www.apache.org/licenses/LICENSE-2.0
//
// Unless required by applicable law or agreed to in writing, software
// distributed under the License is distributed on an "AS IS" BASIS,
// WITHOUT WARRANTIES OR CONDITIONS OF ANY KIND, either express or implied.
// See the License for the specific language governing permissions and
// limitations under the License.

use pretty_xmlish::XmlNode;
use risingwave_common::bail;
use risingwave_common::catalog::Schema;

use super::generic::GenericPlanRef;
use super::utils::{childless_record, Distill};
use super::{
    generic, BatchFileScan, ColPrunable, ExprRewritable, Logical, LogicalProject, PlanBase,
    PlanRef, PredicatePushdown, ToBatch, ToStream,
};
use crate::error::Result;
use crate::optimizer::plan_node::expr_visitable::ExprVisitable;
use crate::optimizer::plan_node::utils::column_names_pretty;
use crate::optimizer::plan_node::{
    ColumnPruningContext, LogicalFilter, PredicatePushdownContext, RewriteStreamContext,
    ToStreamContext,
};
use crate::utils::{ColIndexMapping, Condition};
use crate::OptimizerContextRef;

#[derive(Debug, Clone, PartialEq, Eq, Hash)]
pub struct LogicalFileScan {
    pub base: PlanBase<Logical>,
    pub core: generic::FileScanBackend,
}

impl LogicalFileScan {
    pub fn new_s3_logical_file_scan(
        ctx: OptimizerContextRef,
        schema: Schema,
        file_format: String,
        storage_type: String,
        s3_region: String,
        s3_access_key: String,
        s3_secret_key: String,
        file_location: Vec<String>,
        s3_endpoint: String,
    ) -> Self {
        assert!("parquet".eq_ignore_ascii_case(&file_format));
        assert!("s3".eq_ignore_ascii_case(&storage_type));
<<<<<<< HEAD
        let storage_type = generic::StorageType::S3;
        let core = generic::FileScan {
=======

        let core = generic::FileScanBackend::FileScan(generic::FileScan {
>>>>>>> 2497760a
            schema,
            file_format: generic::FileFormat::Parquet,
            storage_type,
            s3_region,
            s3_access_key,
            s3_secret_key,
            file_location,
            ctx,
<<<<<<< HEAD
            s3_endpoint,
        };
=======
        });

        let base = PlanBase::new_logical_with_core(&core);

        LogicalFileScan { base, core }
    }

    pub fn new_gcs_logical_file_scan(
        ctx: OptimizerContextRef,
        schema: Schema,
        file_format: String,
        storage_type: String,
        credential: String,
        file_location: Vec<String>,
    ) -> Self {
        assert!("parquet".eq_ignore_ascii_case(&file_format));
        assert!("gcs".eq_ignore_ascii_case(&storage_type));

        let core = generic::FileScanBackend::GcsFileScan(generic::GcsFileScan {
            schema,
            file_format: generic::FileFormat::Parquet,
            storage_type: generic::StorageType::Gcs,
            credential,
            file_location,
            ctx,
        });
>>>>>>> 2497760a

        let base = PlanBase::new_logical_with_core(&core);

        LogicalFileScan { base, core }
    }
}

impl_plan_tree_node_for_leaf! {LogicalFileScan}
impl Distill for LogicalFileScan {
    fn distill<'a>(&self) -> XmlNode<'a> {
        let fields = vec![("columns", column_names_pretty(self.schema()))];
        childless_record("LogicalFileScan", fields)
    }
}

impl ColPrunable for LogicalFileScan {
    fn prune_col(&self, required_cols: &[usize], _ctx: &mut ColumnPruningContext) -> PlanRef {
        LogicalProject::with_out_col_idx(self.clone().into(), required_cols.iter().cloned()).into()
    }
}

impl ExprRewritable for LogicalFileScan {}

impl ExprVisitable for LogicalFileScan {}

impl PredicatePushdown for LogicalFileScan {
    fn predicate_pushdown(
        &self,
        predicate: Condition,
        _ctx: &mut PredicatePushdownContext,
    ) -> PlanRef {
        // No pushdown.
        LogicalFilter::create(self.clone().into(), predicate)
    }
}

impl ToBatch for LogicalFileScan {
    fn to_batch(&self) -> Result<PlanRef> {
        Ok(BatchFileScan::new(self.core.clone()).into())
    }
}

impl ToStream for LogicalFileScan {
    fn to_stream(&self, _ctx: &mut ToStreamContext) -> Result<PlanRef> {
        bail!("file_scan function is not supported in streaming mode")
    }

    fn logical_rewrite_for_stream(
        &self,
        _ctx: &mut RewriteStreamContext,
    ) -> Result<(PlanRef, ColIndexMapping)> {
        bail!("file_scan function is not supported in streaming mode")
    }
}<|MERGE_RESOLUTION|>--- conflicted
+++ resolved
@@ -52,13 +52,9 @@
     ) -> Self {
         assert!("parquet".eq_ignore_ascii_case(&file_format));
         assert!("s3".eq_ignore_ascii_case(&storage_type));
-<<<<<<< HEAD
         let storage_type = generic::StorageType::S3;
-        let core = generic::FileScan {
-=======
 
         let core = generic::FileScanBackend::FileScan(generic::FileScan {
->>>>>>> 2497760a
             schema,
             file_format: generic::FileFormat::Parquet,
             storage_type,
@@ -67,10 +63,7 @@
             s3_secret_key,
             file_location,
             ctx,
-<<<<<<< HEAD
             s3_endpoint,
-        };
-=======
         });
 
         let base = PlanBase::new_logical_with_core(&core);
@@ -97,10 +90,8 @@
             file_location,
             ctx,
         });
->>>>>>> 2497760a
 
         let base = PlanBase::new_logical_with_core(&core);
-
         LogicalFileScan { base, core }
     }
 }
