--- conflicted
+++ resolved
@@ -104,23 +104,9 @@
             .with_id(state.gen_table_id_wrapped());
         NodeBody::DynamicFilter(DynamicFilterNode {
             left_key: self.left_index as u32,
-<<<<<<< HEAD
-            condition: self
-                .predicate
-                .as_expr_unless_true()
-                .map(|x| x.to_expr_proto()),
-            left_table: Some(
-                infer_left_internal_table_catalog(self.clone().into(), self.left_index)
-                    .to_internal_table_prost(),
-            ),
-            right_table: Some(
-                infer_right_internal_table_catalog(self.right.clone()).to_internal_table_prost(),
-            ),
-=======
             condition,
-            left_table: Some(left_table.to_state_table_prost()),
-            right_table: Some(right_table.to_state_table_prost()),
->>>>>>> 9af05d16
+            left_table: Some(left_table.to_internal_table_prost()),
+            right_table: Some(right_table.to_internal_table_prost()),
         })
     }
 }
