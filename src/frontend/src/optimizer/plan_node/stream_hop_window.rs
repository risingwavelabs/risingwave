// Copyright 2023 RisingWave Labs
//
// Licensed under the Apache License, Version 2.0 (the "License");
// you may not use this file except in compliance with the License.
// You may obtain a copy of the License at
//
//     http://www.apache.org/licenses/LICENSE-2.0
//
// Unless required by applicable law or agreed to in writing, software
// distributed under the License is distributed on an "AS IS" BASIS,
// WITHOUT WARRANTIES OR CONDITIONS OF ANY KIND, either express or implied.
// See the License for the specific language governing permissions and
// limitations under the License.

use pretty_xmlish::XmlNode;
use risingwave_common::util::column_index_mapping::ColIndexMapping;
use risingwave_pb::stream_plan::stream_node::PbNodeBody;
use risingwave_pb::stream_plan::HopWindowNode;

use super::generic::GenericPlanRef;
use super::stream::StreamPlanRef;
use super::utils::{childless_record, watermark_pretty, Distill};
use super::{generic, ExprRewritable, PlanBase, PlanRef, PlanTreeNodeUnary, StreamNode};
use crate::expr::{Expr, ExprImpl, ExprRewriter};
use crate::stream_fragmenter::BuildFragmentGraphState;
use crate::utils::ColIndexMappingRewriteExt;

/// [`StreamHopWindow`] represents a hop window table function.
#[derive(Debug, Clone, PartialEq, Eq, Hash)]
pub struct StreamHopWindow {
    pub base: PlanBase,
    core: generic::HopWindow<PlanRef>,
    window_start_exprs: Vec<ExprImpl>,
    window_end_exprs: Vec<ExprImpl>,
}

impl StreamHopWindow {
    pub fn new(
        core: generic::HopWindow<PlanRef>,
        window_start_exprs: Vec<ExprImpl>,
        window_end_exprs: Vec<ExprImpl>,
    ) -> Self {
        let input = core.input.clone();
        let i2o = core.i2o_col_mapping();
        let dist = i2o.rewrite_provided_distribution(input.distribution());

        let mut watermark_columns = input.watermark_columns().clone();
        watermark_columns.grow(core.internal_column_num());

        if watermark_columns.contains(core.time_col.index) {
            // Watermark on `time_col` indicates watermark on both `window_start` and `window_end`.
            watermark_columns.insert(core.internal_window_start_col_idx());
            watermark_columns.insert(core.internal_window_end_col_idx());
        }
        let watermark_columns = ColIndexMapping::with_remaining_columns(
            &core.output_indices,
            core.internal_column_num(),
        )
        .rewrite_bitset(&watermark_columns);

        let base = PlanBase::new_stream_with_logical(
            &core,
            dist,
            input.append_only(),
            input.emit_on_window_close(),
            watermark_columns,
        );
        Self {
            base,
            core,
            window_start_exprs,
            window_end_exprs,
        }
    }
}

impl Distill for StreamHopWindow {
    fn distill<'a>(&self) -> XmlNode<'a> {
<<<<<<< HEAD
        let mut vec = self.logical.fields_pretty();
        if let Some(ow) = watermark_pretty(self.base.watermark_columns(), self.schema()) {
=======
        let mut vec = self.core.fields_pretty();
        if let Some(ow) = watermark_pretty(&self.base.watermark_columns, self.schema()) {
>>>>>>> 1f9030f6
            vec.push(("output_watermarks", ow));
        }
        childless_record("StreamHopWindow", vec)
    }
}

impl PlanTreeNodeUnary for StreamHopWindow {
    fn input(&self) -> PlanRef {
        self.core.input.clone()
    }

    fn clone_with_input(&self, input: PlanRef) -> Self {
        let mut core = self.core.clone();
        core.input = input;
        Self::new(
            core,
            self.window_start_exprs.clone(),
            self.window_end_exprs.clone(),
        )
    }
}

impl_plan_tree_node_for_unary! {StreamHopWindow}

impl StreamNode for StreamHopWindow {
    fn to_stream_prost_body(&self, _state: &mut BuildFragmentGraphState) -> PbNodeBody {
        PbNodeBody::HopWindow(HopWindowNode {
            time_col: self.core.time_col.index() as _,
            window_slide: Some(self.core.window_slide.into()),
            window_size: Some(self.core.window_size.into()),
            output_indices: self.core.output_indices.iter().map(|&x| x as u32).collect(),
            window_start_exprs: self
                .window_start_exprs
                .clone()
                .iter()
                .map(|x| x.to_expr_proto())
                .collect(),
            window_end_exprs: self
                .window_end_exprs
                .clone()
                .iter()
                .map(|x| x.to_expr_proto())
                .collect(),
        })
    }
}

impl ExprRewritable for StreamHopWindow {
    fn has_rewritable_expr(&self) -> bool {
        true
    }

    fn rewrite_exprs(&self, r: &mut dyn ExprRewriter) -> PlanRef {
        Self::new(
            self.core.clone(),
            self.window_start_exprs
                .clone()
                .into_iter()
                .map(|e| r.rewrite_expr(e))
                .collect(),
            self.window_end_exprs
                .clone()
                .into_iter()
                .map(|e| r.rewrite_expr(e))
                .collect(),
        )
        .into()
    }
}<|MERGE_RESOLUTION|>--- conflicted
+++ resolved
@@ -76,13 +76,8 @@
 
 impl Distill for StreamHopWindow {
     fn distill<'a>(&self) -> XmlNode<'a> {
-<<<<<<< HEAD
-        let mut vec = self.logical.fields_pretty();
+        let mut vec = self.core.fields_pretty();
         if let Some(ow) = watermark_pretty(self.base.watermark_columns(), self.schema()) {
-=======
-        let mut vec = self.core.fields_pretty();
-        if let Some(ow) = watermark_pretty(&self.base.watermark_columns, self.schema()) {
->>>>>>> 1f9030f6
             vec.push(("output_watermarks", ow));
         }
         childless_record("StreamHopWindow", vec)
