--- conflicted
+++ resolved
@@ -77,29 +77,6 @@
         definition: String,
         properties: WithOptions,
     ) -> Result<Self> {
-<<<<<<< HEAD
-        let required_dist = match input.distribution() {
-            Distribution::Single => RequiredDist::single(),
-            _ => {
-                match properties.get("connector") {
-                    Some(s) if s == "deltalake" => {
-                        // iceberg with multiple parallelism will fail easily with concurrent commit
-                        // on metadata
-                        // TODO: reset iceberg sink to have multiple parallelism
-                        info!("setting iceberg sink parallelism to singleton");
-                        RequiredDist::single()
-                    }
-                    _ => {
-                        assert_matches!(user_distributed_by, RequiredDist::Any);
-                        RequiredDist::shard_by_key(input.schema().len(), input.logical_pk())
-                    }
-                }
-            }
-        };
-
-        let input = required_dist.enforce_if_not_satisfies(input, &Order::any())?;
-=======
->>>>>>> d97732b7
         let columns = derive_columns(input.schema(), out_names, &user_cols)?;
         let (input, sink) = Self::derive_sink_desc(
             input,
@@ -131,7 +108,7 @@
             Distribution::Single => RequiredDist::single(),
             _ => {
                 match properties.get("connector") {
-                    Some(s) if s == "iceberg" || s == "deltalake" => {
+                    Some(s) if s == "deltalake" => {
                         // iceberg with multiple parallelism will fail easily with concurrent commit
                         // on metadata
                         // TODO: reset iceberg sink to have multiple parallelism
