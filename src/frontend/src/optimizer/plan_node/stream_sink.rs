--- conflicted
+++ resolved
@@ -32,17 +32,12 @@
 
 impl StreamSink {
     #[must_use]
-<<<<<<< HEAD
     pub fn new(input: PlanRef, sink_catalog: TableCatalog) -> Self {
-        let base = Self::derive_plan_base(&input).unwrap();
+        let base = PlanBase::derive_stream_plan_base(&input);
         Self::with_base(input, sink_catalog, base)
     }
 
     pub fn with_base(input: PlanRef, sink_catalog: TableCatalog, base: PlanBase) -> Self {
-=======
-    pub fn new(input: PlanRef, properties: WithOptions) -> Self {
-        let base = PlanBase::derive_stream_plan_base(&input);
->>>>>>> d1e6e8a5
         Self {
             base,
             input,
