// Copyright 2022 Singularity Data
//
// Licensed under the Apache License, Version 2.0 (the "License");
// you may not use this file except in compliance with the License.
// You may obtain a copy of the License at
//
// http://www.apache.org/licenses/LICENSE-2.0
//
// Unless required by applicable law or agreed to in writing, software
// distributed under the License is distributed on an "AS IS" BASIS,
// WITHOUT WARRANTIES OR CONDITIONS OF ANY KIND, either express or implied.
// See the License for the specific language governing permissions and
// limitations under the License.

use itertools::Itertools;
use risingwave_common::catalog::{Field, Schema};
use risingwave_common::types::DataType;

use super::generic::*;
use super::EqJoinPredicate;
use crate::expr::{Expr, ExprDisplay};
use crate::session::OptimizerContextRef;
use crate::utils::ColIndexMapping;

impl<PlanRef: GenericPlanRef> GenericPlanNode for Project<PlanRef> {
    fn schema(&self) -> Schema {
        let o2i = self.o2i_col_mapping();
        let exprs = &self.exprs;
        let input_schema = self.input.schema();
        let fields = exprs
            .iter()
            .enumerate()
            .map(|(id, expr)| {
                // Get field info from o2i.
                let (name, sub_fields, type_name) = match o2i.try_map(id) {
                    Some(input_idx) => {
                        let field = input_schema.fields()[input_idx].clone();
                        (field.name, field.sub_fields, field.type_name)
                    }
                    None => (
                        format!("{:?}", ExprDisplay { expr, input_schema }),
                        vec![],
                        String::new(),
                    ),
                };
                Field::with_struct(expr.return_type(), name, sub_fields, type_name)
            })
            .collect();
        Schema { fields }
    }

    fn logical_pk(&self) -> Option<Vec<usize>> {
        let i2o = self.i2o_col_mapping();
        self.input
            .logical_pk()
            .iter()
            .map(|pk_col| i2o.try_map(*pk_col))
            .collect::<Option<Vec<_>>>()
    }

    fn ctx(&self) -> OptimizerContextRef {
        self.input.ctx()
    }
}

impl<PlanRef: GenericPlanRef> GenericPlanNode for Agg<PlanRef> {
    fn schema(&self) -> Schema {
        let fields = self
            .group_key
            .iter()
            .cloned()
            .map(|i| self.input.schema().fields()[i].clone())
            .chain(self.agg_calls.iter().map(|agg_call| {
                let plan_agg_call_display = PlanAggCallDisplay {
                    plan_agg_call: agg_call,
                    input_schema: self.input.schema(),
                };
                let name = format!("{:?}", plan_agg_call_display);
                Field::with_name(agg_call.return_type.clone(), name)
            }))
            .collect();
        Schema { fields }
    }

    fn logical_pk(&self) -> Option<Vec<usize>> {
        Some((0..self.group_key.len()).into_iter().collect_vec())
    }

    fn ctx(&self) -> OptimizerContextRef {
        self.input.ctx()
    }
}

impl<PlanRef: GenericPlanRef> GenericPlanNode for HopWindow<PlanRef> {
    fn schema(&self) -> Schema {
        let output_type = DataType::window_of(&self.time_col.data_type).unwrap();
        let original_schema: Schema = self
            .input
            .schema()
            .clone()
            .into_fields()
            .into_iter()
            .chain([
                Field::with_name(output_type.clone(), "window_start"),
                Field::with_name(output_type, "window_end"),
            ])
            .collect();
        self.output_indices
            .iter()
            .map(|&idx| original_schema[idx].clone())
            .collect()
    }

<<<<<<< HEAD
    fn logical_pk(&self) -> Vec<usize> {
        let window_start_index = self
            .output_indices
            .iter()
            .position(|&idx| idx == self.input.schema().len());
        let window_end_index = self
            .output_indices
            .iter()
            .position(|&idx| idx == self.input.schema().len() + 1);
        if window_start_index.is_none() && window_end_index.is_none() {
            Default::default()
        } else {
            let mut pk = self
                .input
                .logical_pk()
                .iter()
                .filter_map(|&pk_idx| self.output_indices.iter().position(|&idx| idx == pk_idx))
                .collect_vec();
            if let Some(start_idx) = window_start_index {
                pk.push(start_idx);
            };
            if let Some(end_idx) = window_end_index {
                pk.push(end_idx);
            };
            pk
        }
=======
    fn logical_pk(&self) -> Option<Vec<usize>> {
        todo!()
>>>>>>> 915ac830
    }

    fn ctx(&self) -> OptimizerContextRef {
        self.input.ctx()
    }
}

impl<PlanRef: GenericPlanRef> GenericPlanNode for Filter<PlanRef> {
    fn schema(&self) -> Schema {
        self.input.schema().clone()
    }

    fn logical_pk(&self) -> Option<Vec<usize>> {
        Some(self.input.logical_pk().to_vec())
    }

    fn ctx(&self) -> OptimizerContextRef {
        self.input.ctx()
    }
}

impl<PlanRef: GenericPlanRef> GenericPlanNode for Join<PlanRef> {
    fn schema(&self) -> Schema {
        let left_schema = self.left.schema();
        let right_schema = self.right.schema();
        let left_len = left_schema.len();
        let right_len = right_schema.len();
        let i2l = Self::i2l_col_mapping_inner(left_len, right_len, self.join_type);
        let i2r = Self::i2r_col_mapping_inner(left_len, right_len, self.join_type);
        let fields = self
            .output_indices
            .iter()
            .map(|&i| match (i2l.try_map(i), i2r.try_map(i)) {
                (Some(l_i), None) => left_schema.fields()[l_i].clone(),
                (None, Some(r_i)) => right_schema.fields()[r_i].clone(),
                _ => panic!(
                    "left len {}, right len {}, i {}, lmap {:?}, rmap {:?}",
                    left_len, right_len, i, i2l, i2r
                ),
            })
            .collect();
        Schema { fields }
    }

<<<<<<< HEAD
    fn logical_pk(&self) -> Vec<usize> {
        let left_len = self.left.schema().len();
        let right_len = self.right.schema().len();
        let left_pk = self.left.logical_pk();
        let right_pk = self.right.logical_pk();
        let l2i = Self::l2i_col_mapping_inner(left_len, right_len, self.join_type);
        let r2i = Self::r2i_col_mapping_inner(left_len, right_len, self.join_type);
        let out_col_num = Self::out_column_num(left_len, right_len, self.join_type);
        let i2o = ColIndexMapping::with_remaining_columns(&self.output_indices, out_col_num);

        let pk_indices = left_pk
            .iter()
            .map(|index| l2i.try_map(*index))
            .chain(right_pk.iter().map(|index| r2i.try_map(*index)))
            .flatten()
            .map(|index| i2o.try_map(index))
            .collect::<Option<Vec<_>>>();

        // NOTE(st1page): add join keys in the pk_indices a work around before we really have stream
        // key.
        pk_indices
            .and_then(|mut pk_indices| {
                let left_len = self.left.schema().len();
                let right_len = self.right.schema().len();
                let eq_predicate = EqJoinPredicate::create(left_len, right_len, self.on.clone());

                let l2i = Self::l2i_col_mapping_inner(left_len, right_len, self.join_type);
                let r2i = Self::r2i_col_mapping_inner(left_len, right_len, self.join_type);
                let out_col_num = Self::out_column_num(left_len, right_len, self.join_type);
                let i2o =
                    ColIndexMapping::with_remaining_columns(&self.output_indices, out_col_num);

                for (lk, rk) in eq_predicate.eq_indexes() {
                    if let Some(lk) = l2i.try_map(lk) {
                        let out_k = i2o.try_map(lk)?;
                        if !pk_indices.contains(&out_k) {
                            pk_indices.push(out_k);
                        }
                    }
                    if let Some(rk) = r2i.try_map(rk) {
                        let out_k = i2o.try_map(rk)?;
                        if !pk_indices.contains(&out_k) {
                            pk_indices.push(out_k);
                        }
                    }
                }
                Some(pk_indices)
            })
            .unwrap_or_default()
=======
    fn logical_pk(&self) -> Option<Vec<usize>> {
        todo!()
>>>>>>> 915ac830
    }

    fn ctx(&self) -> OptimizerContextRef {
        self.left.ctx()
    }
}

impl GenericPlanNode for Scan {
    fn schema(&self) -> Schema {
        todo!()
    }

    fn logical_pk(&self) -> Option<Vec<usize>> {
        todo!()
    }

    fn ctx(&self) -> OptimizerContextRef {
        todo!()
    }
}

impl<PlanRef: GenericPlanRef> GenericPlanNode for TopN<PlanRef> {
    fn schema(&self) -> Schema {
        todo!()
    }

    fn logical_pk(&self) -> Option<Vec<usize>> {
        todo!()
    }

    fn ctx(&self) -> OptimizerContextRef {
        todo!()
    }
}

impl GenericPlanNode for Source {
    fn schema(&self) -> Schema {
        todo!()
    }

    fn logical_pk(&self) -> Option<Vec<usize>> {
        todo!()
    }

    fn ctx(&self) -> OptimizerContextRef {
        todo!()
    }
}

impl<PlanRef: GenericPlanRef> GenericPlanNode for ProjectSet<PlanRef> {
    fn schema(&self) -> Schema {
        todo!()
    }

    fn logical_pk(&self) -> Option<Vec<usize>> {
        todo!()
    }

    fn ctx(&self) -> OptimizerContextRef {
        todo!()
    }
}

impl<PlanRef: GenericPlanRef> GenericPlanNode for Expand<PlanRef> {
    fn schema(&self) -> Schema {
        todo!()
    }

    fn logical_pk(&self) -> Option<Vec<usize>> {
        todo!()
    }

    fn ctx(&self) -> OptimizerContextRef {
        todo!()
    }
}<|MERGE_RESOLUTION|>--- conflicted
+++ resolved
@@ -111,8 +111,7 @@
             .collect()
     }
 
-<<<<<<< HEAD
-    fn logical_pk(&self) -> Vec<usize> {
+    fn logical_pk(&self) -> Option<Vec<usize>> {
         let window_start_index = self
             .output_indices
             .iter()
@@ -122,7 +121,7 @@
             .iter()
             .position(|&idx| idx == self.input.schema().len() + 1);
         if window_start_index.is_none() && window_end_index.is_none() {
-            Default::default()
+            None
         } else {
             let mut pk = self
                 .input
@@ -136,12 +135,8 @@
             if let Some(end_idx) = window_end_index {
                 pk.push(end_idx);
             };
-            pk
+            Some(pk)
         }
-=======
-    fn logical_pk(&self) -> Option<Vec<usize>> {
-        todo!()
->>>>>>> 915ac830
     }
 
     fn ctx(&self) -> OptimizerContextRef {
@@ -186,8 +181,7 @@
         Schema { fields }
     }
 
-<<<<<<< HEAD
-    fn logical_pk(&self) -> Vec<usize> {
+    fn logical_pk(&self) -> Option<Vec<usize>> {
         let left_len = self.left.schema().len();
         let right_len = self.right.schema().len();
         let left_pk = self.left.logical_pk();
@@ -207,39 +201,32 @@
 
         // NOTE(st1page): add join keys in the pk_indices a work around before we really have stream
         // key.
-        pk_indices
-            .and_then(|mut pk_indices| {
-                let left_len = self.left.schema().len();
-                let right_len = self.right.schema().len();
-                let eq_predicate = EqJoinPredicate::create(left_len, right_len, self.on.clone());
-
-                let l2i = Self::l2i_col_mapping_inner(left_len, right_len, self.join_type);
-                let r2i = Self::r2i_col_mapping_inner(left_len, right_len, self.join_type);
-                let out_col_num = Self::out_column_num(left_len, right_len, self.join_type);
-                let i2o =
-                    ColIndexMapping::with_remaining_columns(&self.output_indices, out_col_num);
-
-                for (lk, rk) in eq_predicate.eq_indexes() {
-                    if let Some(lk) = l2i.try_map(lk) {
-                        let out_k = i2o.try_map(lk)?;
-                        if !pk_indices.contains(&out_k) {
-                            pk_indices.push(out_k);
-                        }
-                    }
-                    if let Some(rk) = r2i.try_map(rk) {
-                        let out_k = i2o.try_map(rk)?;
-                        if !pk_indices.contains(&out_k) {
-                            pk_indices.push(out_k);
-                        }
+        pk_indices.and_then(|mut pk_indices| {
+            let left_len = self.left.schema().len();
+            let right_len = self.right.schema().len();
+            let eq_predicate = EqJoinPredicate::create(left_len, right_len, self.on.clone());
+
+            let l2i = Self::l2i_col_mapping_inner(left_len, right_len, self.join_type);
+            let r2i = Self::r2i_col_mapping_inner(left_len, right_len, self.join_type);
+            let out_col_num = Self::out_column_num(left_len, right_len, self.join_type);
+            let i2o = ColIndexMapping::with_remaining_columns(&self.output_indices, out_col_num);
+
+            for (lk, rk) in eq_predicate.eq_indexes() {
+                if let Some(lk) = l2i.try_map(lk) {
+                    let out_k = i2o.try_map(lk)?;
+                    if !pk_indices.contains(&out_k) {
+                        pk_indices.push(out_k);
                     }
                 }
-                Some(pk_indices)
-            })
-            .unwrap_or_default()
-=======
-    fn logical_pk(&self) -> Option<Vec<usize>> {
-        todo!()
->>>>>>> 915ac830
+                if let Some(rk) = r2i.try_map(rk) {
+                    let out_k = i2o.try_map(rk)?;
+                    if !pk_indices.contains(&out_k) {
+                        pk_indices.push(out_k);
+                    }
+                }
+            }
+            Some(pk_indices)
+        })
     }
 
     fn ctx(&self) -> OptimizerContextRef {
