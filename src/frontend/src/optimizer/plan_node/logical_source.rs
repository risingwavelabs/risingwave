// Copyright 2025 RisingWave Labs
//
// Licensed under the Apache License, Version 2.0 (the "License");
// you may not use this file except in compliance with the License.
// You may obtain a copy of the License at
//
//     http://www.apache.org/licenses/LICENSE-2.0
//
// Unless required by applicable law or agreed to in writing, software
// distributed under the License is distributed on an "AS IS" BASIS,
// WITHOUT WARRANTIES OR CONDITIONS OF ANY KIND, either express or implied.
// See the License for the specific language governing permissions and
// limitations under the License.

use std::rc::Rc;

use pretty_xmlish::{Pretty, XmlNode};
use risingwave_common::bail;
use risingwave_common::catalog::{
    ColumnCatalog, ICEBERG_FILE_PATH_COLUMN_NAME, ICEBERG_FILE_POS_COLUMN_NAME,
    ICEBERG_SEQUENCE_NUM_COLUMN_NAME, ROW_ID_COLUMN_NAME,
};
use risingwave_pb::plan_common::GeneratedColumnDesc;
use risingwave_pb::plan_common::column_desc::GeneratedOrDefaultColumn;
use risingwave_sqlparser::ast::AsOf;

use super::generic::{GenericPlanRef, SourceNodeKind};
use super::stream_watermark_filter::StreamWatermarkFilter;
use super::utils::{Distill, childless_record};
use super::{
    BatchProject, BatchSource, ColPrunable, ExprRewritable, Logical, LogicalFilter,
    LogicalPlanRef as PlanRef, LogicalProject, PlanBase, PredicatePushdown, StreamPlanRef,
    StreamProject, StreamRowIdGen, StreamSource, StreamSourceScan, ToBatch, ToStream, generic,
};
use crate::catalog::source_catalog::SourceCatalog;
use crate::error::Result;
use crate::expr::{ExprImpl, ExprRewriter, ExprVisitor, InputRef};
use crate::optimizer::optimizer_context::OptimizerContextRef;
use crate::optimizer::plan_node::expr_visitable::ExprVisitable;
use crate::optimizer::plan_node::stream_fs_fetch::StreamFsFetch;
use crate::optimizer::plan_node::utils::column_names_pretty;
use crate::optimizer::plan_node::{
    ColumnPruningContext, PredicatePushdownContext, RewriteStreamContext, StreamDedup,
    ToStreamContext,
};
use crate::optimizer::property::Distribution::HashShard;
use crate::optimizer::property::{
    Distribution, MonotonicityMap, RequiredDist, StreamKind, WatermarkColumns,
};
use crate::utils::{ColIndexMapping, Condition, IndexRewriter};

/// `LogicalSource` returns contents of a table or other equivalent object
#[derive(Debug, Clone, PartialEq, Eq, Hash)]
pub struct LogicalSource {
    pub base: PlanBase<Logical>,
    pub core: generic::Source,

    /// Expressions to output. This field presents and will be turned to a `Project` when
    /// converting to a physical plan, only if there are generated columns.
    pub(crate) output_exprs: Option<Vec<ExprImpl>>,
    /// When there are generated columns, the `StreamRowIdGen`'s `row_id_index` is different from
    /// the one in `core`. So we store the one in `output_exprs` here.
    pub(crate) output_row_id_index: Option<usize>,
}

impl LogicalSource {
    pub fn new(
        source_catalog: Option<Rc<SourceCatalog>>,
        column_catalog: Vec<ColumnCatalog>,
        row_id_index: Option<usize>,
        kind: SourceNodeKind,
        ctx: OptimizerContextRef,
        as_of: Option<AsOf>,
    ) -> Result<Self> {
        // XXX: should we reorder the columns?
        // The order may be strange if the schema is changed, e.g., [foo:Varchar, _rw_kafka_timestamp:Timestamptz, _row_id:Serial, bar:Int32]
        // related: https://github.com/risingwavelabs/risingwave/issues/16486
        // The order does not matter much. The columns field is essentially a map indexed by the column id.
        // It will affect what users will see in `SELECT *`.
        // But not sure if we rely on the position of hidden column like `_row_id` somewhere. For `projected_row_id` we do so...
        let core = generic::Source {
            catalog: source_catalog,
            column_catalog,
            row_id_index,
            kind,
            ctx,
            as_of,
        };

        if core.as_of.is_some() && !core.support_time_travel() {
            bail!("Time travel is not supported for the source")
        }

        let base = PlanBase::new_logical_with_core(&core);

        let output_exprs = Self::derive_output_exprs_from_generated_columns(&core.column_catalog)?;
        let (core, output_row_id_index) = core.exclude_generated_columns();

        Ok(LogicalSource {
            base,
            core,
            output_exprs,
            output_row_id_index,
        })
    }

    pub fn with_catalog(
        source_catalog: Rc<SourceCatalog>,
        kind: SourceNodeKind,
        ctx: OptimizerContextRef,
        as_of: Option<AsOf>,
    ) -> Result<Self> {
        let column_catalogs = source_catalog.columns.clone();
        let row_id_index = source_catalog.row_id_index;
        if !source_catalog.append_only {
            assert!(row_id_index.is_none());
        }

        Self::new(
            Some(source_catalog),
            column_catalogs,
            row_id_index,
            kind,
            ctx,
            as_of,
        )
    }

    /// If there are no generated columns, returns `None`.
    ///
    /// Otherwise, the returned expressions correspond to all columns.
    /// Non-generated columns are represented by `InputRef`.
    pub fn derive_output_exprs_from_generated_columns(
        columns: &[ColumnCatalog],
    ) -> Result<Option<Vec<ExprImpl>>> {
        if !columns.iter().any(|c| c.is_generated()) {
            return Ok(None);
        }

        let col_mapping = {
            let mut mapping = vec![None; columns.len()];
            let mut cur = 0;
            for (idx, column) in columns.iter().enumerate() {
                if !column.is_generated() {
                    mapping[idx] = Some(cur);
                    cur += 1;
                } else {
                    mapping[idx] = None;
                }
            }
            ColIndexMapping::new(mapping, columns.len())
        };

        let mut rewriter = IndexRewriter::new(col_mapping);
        let mut exprs = Vec::with_capacity(columns.len());
        let mut cur = 0;
        for column in columns {
            let column_desc = &column.column_desc;
            let ret_data_type = column_desc.data_type.clone();

            if let Some(GeneratedOrDefaultColumn::GeneratedColumn(generated_column)) =
                &column_desc.generated_or_default_column
            {
                let GeneratedColumnDesc { expr } = generated_column;
                // TODO(yuhao): avoid this `from_expr_proto`.
                let proj_expr =
                    rewriter.rewrite_expr(ExprImpl::from_expr_proto(expr.as_ref().unwrap())?);
                let casted_expr = proj_expr.cast_assign(&ret_data_type)?;
                exprs.push(casted_expr);
            } else {
                let input_ref = InputRef {
                    data_type: ret_data_type,
                    index: cur,
                };
                cur += 1;
                exprs.push(ExprImpl::InputRef(Box::new(input_ref)));
            }
        }

        Ok(Some(exprs))
    }

    fn create_non_shared_source_plan(core: generic::Source) -> Result<StreamPlanRef> {
        let mut plan;
        if core.is_new_fs_connector() {
            plan = Self::create_list_plan(core.clone(), true)?;
<<<<<<< HEAD
            plan = StreamFsFetch::new(plan, core.clone()).into();
        } else if core.is_iceberg_connector() || core.is_batch_connector() {
=======
            plan = StreamFsFetch::new(plan, core).into();
        } else if core.is_iceberg_connector() {
>>>>>>> 0d66fa05
            plan = Self::create_list_plan(core.clone(), false)?;
            plan = StreamFsFetch::new(plan, core).into();
        } else {
            plan = StreamSource::new(core).into()
        }
        Ok(plan)
    }

    /// `StreamSource` (list) -> shuffle -> (optional) `StreamDedup`
    fn create_list_plan(core: generic::Source, dedup: bool) -> Result<StreamPlanRef> {
        let downstream_columns = core.column_catalog.clone();
        let logical_source = generic::Source::file_list_node(core);
        let mut list_plan: StreamPlanRef = StreamSource {
            base: PlanBase::new_stream_with_core(
                &logical_source,
                Distribution::Single,
                StreamKind::AppendOnly, // `list` will keep listing all objects, it must be append-only
                false,
                WatermarkColumns::new(),
                MonotonicityMap::new(),
            ),
            core: logical_source,
            downstream_columns: Some(downstream_columns),
        }
        .into();
        list_plan = RequiredDist::shard_by_key(list_plan.schema().len(), &[0])
            .streaming_enforce_if_not_satisfies(list_plan)?;
        if dedup {
            list_plan = StreamDedup::new(generic::Dedup {
                input: list_plan,
                dedup_cols: vec![0],
            })
            .into();
        }

        Ok(list_plan)
    }

    pub fn source_catalog(&self) -> Option<Rc<SourceCatalog>> {
        self.core.catalog.clone()
    }

    pub fn clone_with_column_catalog(&self, column_catalog: Vec<ColumnCatalog>) -> Result<Self> {
        let row_id_index = column_catalog.iter().position(|c| c.is_row_id_column());
        let kind = self.core.kind.clone();
        let ctx = self.core.ctx.clone();
        let as_of = self.core.as_of.clone();
        Self::new(
            self.source_catalog(),
            column_catalog,
            row_id_index,
            kind,
            ctx,
            as_of,
        )
    }

    fn prune_col_for_iceberg_source(&self, required_cols: &[usize]) -> PlanRef {
        assert!(self.core.is_iceberg_connector());
        // Iceberg source supports column pruning at source level
        // Schema invariant: [table columns] + [_iceberg_sequence_number, _iceberg_file_path, _iceberg_file_pos, _row_id]
        // The last 4 columns are always: 3 iceberg hidden columns + _row_id
        let schema_len = self.schema().len();
        assert!(
            schema_len >= 4,
            "Iceberg source must have at least 4 columns (3 iceberg hidden + 1 row_id)"
        );

        assert_eq!(
            self.core.column_catalog[schema_len - 4].name(),
            ICEBERG_SEQUENCE_NUM_COLUMN_NAME
        );
        assert_eq!(
            self.core.column_catalog[schema_len - 3].name(),
            ICEBERG_FILE_PATH_COLUMN_NAME
        );
        assert_eq!(
            self.core.column_catalog[schema_len - 2].name(),
            ICEBERG_FILE_POS_COLUMN_NAME
        );
        assert_eq!(
            self.core.column_catalog[schema_len - 1].name(),
            ROW_ID_COLUMN_NAME
        );
        assert_eq!(self.output_row_id_index, Some(self.schema().len() - 1));

        let iceberg_start_idx = schema_len - 4;
        let row_id_idx = schema_len - 1;

        // Build source_cols: table columns from required_cols + always keep last 4 columns
        let mut source_cols = Vec::new();

        // Collect table columns (before the last 4 columns) from required_cols
        for &idx in required_cols {
            if idx < iceberg_start_idx {
                // Regular table column
                source_cols.push(idx);
            }
        }

        // Always append the last 4 columns: [_iceberg_sequence_number, _iceberg_file_path, _iceberg_file_pos, _row_id]
        source_cols.extend([
            iceberg_start_idx,
            iceberg_start_idx + 1,
            iceberg_start_idx + 2,
            row_id_idx,
        ]);

        // Clone with pruned columns - source_cols is never empty (always has last 4 columns)
        let mut core = self.core.clone();
        core.column_catalog = source_cols
            .iter()
            .map(|idx| core.column_catalog[*idx].clone())
            .collect();
        // row_id is always at the last position in the pruned schema
        core.row_id_index = Some(source_cols.len() - 1);

        let base = PlanBase::new_logical_with_core(&core);
        let output_exprs =
            Self::derive_output_exprs_from_generated_columns(&core.column_catalog).unwrap();
        let (core, _) = core.exclude_generated_columns();

        let pruned_source = LogicalSource {
            base,
            core,
            output_exprs,
            output_row_id_index: Some(source_cols.len() - 1),
        };

        // Build mapping from original schema indices to pruned schema indices
        let mut old_to_new = vec![None; self.schema().len()];
        for (new_idx, &old_idx) in source_cols.iter().enumerate() {
            old_to_new[old_idx] = Some(new_idx);
        }

        // Map required_cols to indices in the pruned schema
        let new_required: Vec<_> = required_cols
            .iter()
            .map(|&old_idx| old_to_new[old_idx].unwrap())
            .collect();

        let mapping =
            ColIndexMapping::with_remaining_columns(&new_required, pruned_source.schema().len());
        LogicalProject::with_mapping(pruned_source.into(), mapping).into()
    }
}

impl_plan_tree_node_for_leaf! { Logical, LogicalSource}
impl Distill for LogicalSource {
    fn distill<'a>(&self) -> XmlNode<'a> {
        let fields = if let Some(catalog) = self.source_catalog() {
            let src = Pretty::from(catalog.name.clone());
            let mut fields = vec![
                ("source", src),
                ("columns", column_names_pretty(self.schema())),
            ];
            if let Some(as_of) = &self.core.as_of {
                fields.push(("as_of", Pretty::debug(as_of)));
            }
            fields
        } else {
            vec![]
        };
        childless_record("LogicalSource", fields)
    }
}

impl ColPrunable for LogicalSource {
    fn prune_col(&self, required_cols: &[usize], _ctx: &mut ColumnPruningContext) -> PlanRef {
        if self.core.is_iceberg_connector() {
            self.prune_col_for_iceberg_source(required_cols)
        } else {
            // For other sources, use a LogicalProject to prune columns
            let mapping =
                ColIndexMapping::with_remaining_columns(required_cols, self.schema().len());
            LogicalProject::with_mapping(self.clone().into(), mapping).into()
        }
    }
}

impl ExprRewritable<Logical> for LogicalSource {
    fn has_rewritable_expr(&self) -> bool {
        self.output_exprs.is_some()
    }

    fn rewrite_exprs(&self, r: &mut dyn ExprRewriter) -> PlanRef {
        let mut output_exprs = self.output_exprs.clone();

        for expr in output_exprs.iter_mut().flatten() {
            *expr = r.rewrite_expr(expr.clone());
        }

        Self {
            output_exprs,
            ..self.clone()
        }
        .into()
    }
}

impl ExprVisitable for LogicalSource {
    fn visit_exprs(&self, v: &mut dyn ExprVisitor) {
        self.output_exprs
            .iter()
            .flatten()
            .for_each(|e| v.visit_expr(e));
    }
}

impl PredicatePushdown for LogicalSource {
    fn predicate_pushdown(
        &self,
        predicate: Condition,
        _ctx: &mut PredicatePushdownContext,
    ) -> PlanRef {
        LogicalFilter::create(self.clone().into(), predicate)
    }
}

impl ToBatch for LogicalSource {
    fn to_batch(&self) -> Result<crate::optimizer::plan_node::BatchPlanRef> {
        assert!(
            !self.core.is_kafka_connector(),
            "LogicalSource with a kafka property should be converted to LogicalKafkaScan"
        );
        assert!(
            !self.core.is_iceberg_connector(),
            "LogicalSource with a iceberg property should be converted to LogicalIcebergScan"
        );
        let mut plan = BatchSource::new(self.core.clone()).into();

        if let Some(exprs) = &self.output_exprs {
            let logical_project = generic::Project::new(exprs.clone(), plan);
            plan = BatchProject::new(logical_project).into();
        }

        Ok(plan)
    }
}

impl ToStream for LogicalSource {
    fn to_stream(
        &self,
        _ctx: &mut ToStreamContext,
    ) -> Result<crate::optimizer::plan_node::StreamPlanRef> {
        let mut plan;

        match self.core.kind {
            SourceNodeKind::CreateTable | SourceNodeKind::CreateSharedSource => {
                // Note: for create table, row_id and generated columns is created in plan_root.gen_table_plan.
                // for shared source, row_id and generated columns is created after SourceBackfill node.
                plan = Self::create_non_shared_source_plan(self.core.clone())?;
            }
            SourceNodeKind::CreateMViewOrBatch => {
                // Create MV on source.
                // We only check streaming_use_shared_source is true when `CREATE SOURCE`.
                // The value does not affect the behavior of `CREATE MATERIALIZED VIEW` here.
                let use_shared_source = self.source_catalog().is_some_and(|c| c.info.is_shared());
                if use_shared_source {
                    plan = StreamSourceScan::new(self.core.clone()).into();
                } else {
                    // non-shared source
                    plan = Self::create_non_shared_source_plan(self.core.clone())?;
                }

                if let Some(exprs) = &self.output_exprs {
                    let logical_project = generic::Project::new(exprs.clone(), plan);
                    plan = StreamProject::new(logical_project).into();
                }

                if let Some(catalog) = self.source_catalog()
                    && !catalog.watermark_descs.is_empty()
                {
                    plan = StreamWatermarkFilter::new(plan, catalog.watermark_descs.clone()).into();
                }

                if let Some(row_id_index) = self.output_row_id_index {
                    plan = StreamRowIdGen::new_with_dist(
                        plan,
                        row_id_index,
                        HashShard(vec![row_id_index]),
                    )
                    .into();
                }
            }
        }
        Ok(plan)
    }

    fn logical_rewrite_for_stream(
        &self,
        _ctx: &mut RewriteStreamContext,
    ) -> Result<(PlanRef, ColIndexMapping)> {
        Ok((
            self.clone().into(),
            ColIndexMapping::identity(self.schema().len()),
        ))
    }
}<|MERGE_RESOLUTION|>--- conflicted
+++ resolved
@@ -184,13 +184,8 @@
         let mut plan;
         if core.is_new_fs_connector() {
             plan = Self::create_list_plan(core.clone(), true)?;
-<<<<<<< HEAD
-            plan = StreamFsFetch::new(plan, core.clone()).into();
+            plan = StreamFsFetch::new(plan, core).into();
         } else if core.is_iceberg_connector() || core.is_batch_connector() {
-=======
-            plan = StreamFsFetch::new(plan, core).into();
-        } else if core.is_iceberg_connector() {
->>>>>>> 0d66fa05
             plan = Self::create_list_plan(core.clone(), false)?;
             plan = StreamFsFetch::new(plan, core).into();
         } else {
