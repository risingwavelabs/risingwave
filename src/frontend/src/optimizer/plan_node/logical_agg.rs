--- conflicted
+++ resolved
@@ -33,13 +33,8 @@
 };
 use crate::catalog::table_catalog::TableCatalog;
 use crate::expr::{
-<<<<<<< HEAD
     AggCall, Expr, ExprImpl, ExprRewriter, ExprType, FunctionCall, InputRef, InputRefDisplay,
-    OrderBy,
-=======
-    AggCall, AggOrderBy, Expr, ExprImpl, ExprRewriter, ExprType, FunctionCall, InputRef,
-    InputRefDisplay, Literal,
->>>>>>> 3bfdc2c9
+    Literal, OrderBy,
 };
 use crate::optimizer::plan_node::utils::TableCatalogBuilder;
 use crate::optimizer::plan_node::{gen_filter_and_pushdown, LogicalProject};
