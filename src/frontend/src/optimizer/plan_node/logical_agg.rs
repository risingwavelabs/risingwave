--- conflicted
+++ resolved
@@ -261,13 +261,9 @@
     /// the builder of the input Project
     input_proj_builder: ProjectBuilder,
     /// the group key column indices in the project's output
-<<<<<<< HEAD
-    group_key: FixedBitSet,
+    group_key: IndexSet,
     /// the grouping sets
     grouping_sets: Vec<FixedBitSet>,
-=======
-    group_key: IndexSet,
->>>>>>> fb0b1d65
     /// the agg calls
     agg_calls: Vec<PlanAggCall>,
     /// the error during the expression rewriting
@@ -318,7 +314,7 @@
                     acc.union(x).collect()
                 });
 
-            (group_key, grouping_sets)
+            (IndexSet::from_iter(group_key.ones()), grouping_sets)
         };
 
         Ok(LogicalAggBuilder {
@@ -842,15 +838,11 @@
         &self.core.group_key
     }
 
-<<<<<<< HEAD
     pub fn grouping_sets(&self) -> &Vec<FixedBitSet> {
         &self.core.grouping_sets
     }
 
-    pub fn decompose(self) -> (Vec<PlanAggCall>, FixedBitSet, Vec<FixedBitSet>, PlanRef) {
-=======
-    pub fn decompose(self) -> (Vec<PlanAggCall>, IndexSet, PlanRef) {
->>>>>>> fb0b1d65
+    pub fn decompose(self) -> (Vec<PlanAggCall>, IndexSet, Vec<FixedBitSet>, PlanRef) {
         self.core.decompose()
     }
 
