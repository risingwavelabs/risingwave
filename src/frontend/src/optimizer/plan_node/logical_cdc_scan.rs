// Copyright 2025 RisingWave Labs
//
// Licensed under the Apache License, Version 2.0 (the "License");
// you may not use this file except in compliance with the License.
// You may obtain a copy of the License at
//
//     http://www.apache.org/licenses/LICENSE-2.0
//
// Unless required by applicable law or agreed to in writing, software
// distributed under the License is distributed on an "AS IS" BASIS,
// WITHOUT WARRANTIES OR CONDITIONS OF ANY KIND, either express or implied.
// See the License for the specific language governing permissions and
// limitations under the License.

use std::collections::HashMap;
use std::rc::Rc;

use itertools::Itertools;
use pretty_xmlish::{Pretty, XmlNode};
use risingwave_common::catalog::{CdcTableDesc, ColumnCatalog, ColumnDesc, TableId};
use risingwave_common::util::sort_util::{ColumnOrder, OrderType};
use risingwave_pb::plan_common::GeneratedColumnDesc;
use risingwave_pb::plan_common::column_desc::GeneratedOrDefaultColumn;

use super::generic::{GenericPlanRef, SourceNodeKind};
use super::utils::{Distill, childless_record};
use super::{
    ColPrunable, ExprRewritable, Logical, LogicalProject, PlanBase, PlanRef, PredicatePushdown,
    StreamProject, ToBatch, ToStream, generic,
};
use crate::WithOptions;
use crate::catalog::ColumnId;
use crate::catalog::source_catalog::SourceCatalog;
use crate::error::Result;
use crate::expr::{ExprImpl, ExprRewriter, ExprVisitor, InputRef};
use crate::optimizer::optimizer_context::OptimizerContextRef;
use crate::optimizer::plan_node::expr_visitable::ExprVisitable;
use crate::optimizer::plan_node::generic::CdcScanOptions;
use crate::optimizer::plan_node::{
    ColumnPruningContext, PredicatePushdownContext, RewriteStreamContext, StreamCdcTableScan,
    ToStreamContext,
};
use crate::optimizer::property::Order;
use crate::utils::{ColIndexMapping, Condition, IndexRewriter};

/// `LogicalCdcScan` reads rows of a table from an external upstream database
#[derive(Debug, Clone, PartialEq, Eq, Hash)]
pub struct LogicalCdcScan {
    pub base: PlanBase<Logical>,
    core: generic::CdcScan,

    /// Expressions to output. This field presents and will be turned to a `Project` when
    /// converting to a physical plan, only if there are generated columns.
    pub(crate) output_exprs: Option<Vec<ExprImpl>>,
    /// When there are generated columns, the stream key is different from
    /// the one in `core`. So we store the one in `output_exprs` here.
    pub(crate) output_stream_key: Option<Vec<usize>>,
}

impl From<generic::CdcScan> for LogicalCdcScan {
    fn from(core: generic::CdcScan) -> Self {
        let base = PlanBase::new_logical_with_core(&core);
        Self {
            base,
            core,
            output_exprs: None,
            output_stream_key: None,
        }
    }
}

impl From<generic::CdcScan> for PlanRef {
    fn from(core: generic::CdcScan) -> Self {
        LogicalCdcScan::from(core).into()
    }
}

impl LogicalCdcScan {
    pub fn create(
        table_name: String, // explain-only
        cdc_table_desc: Rc<CdcTableDesc>,
        ctx: OptimizerContextRef,
        options: CdcScanOptions,
        kind: SourceNodeKind,
    ) -> Self {
        let core = generic::CdcScan::new(
            table_name,
            (0..cdc_table_desc.columns.len()).collect(),
            cdc_table_desc,
            ctx,
            options,
            kind, // This is a placeholder; the actual kind should be set later
        );
        let base = PlanBase::new_logical_with_core(&core);
        Self {
            base,
            core,
            output_exprs: None,
            output_stream_key: None,
        }
    }

    pub fn with_catalog(
        source_catalog: Rc<SourceCatalog>,
        kind: SourceNodeKind,
        ctx: OptimizerContextRef,
    ) -> Result<Self> {
        let column_catalogs = source_catalog.columns.clone();

        let non_generated_columns: Vec<ColumnDesc> = column_catalogs
            .iter()
            .filter(|c| !c.is_generated())
            .map(|c| c.column_desc.clone())
            .collect();

        let pk_column_indices = {
            let mut id_to_idx: HashMap<risingwave_common::catalog::ColumnId, usize> =
                HashMap::new();
            non_generated_columns
                .iter()
                .enumerate()
                .for_each(|(idx, c)| {
                    id_to_idx.insert(c.column_id, idx);
                });
            // pk column id must exist in table columns.
            source_catalog
                .pk_col_ids
                .iter()
                .map(|c| id_to_idx.get(c).copied().unwrap())
                .collect_vec()
        };

        let cdc_etl_info = source_catalog.cdc_etl_info.clone().unwrap();
        let table_name = cdc_etl_info.external_table_name.clone();

        let (connect_properties, connect_secret_refs) =
            source_catalog.with_properties.clone().into_parts();

        let table_pk = pk_column_indices
            .iter()
            .map(|idx| ColumnOrder::new(*idx, OrderType::ascending()))
            .collect();

        let cdc_table_desc = Rc::new(CdcTableDesc {
            table_id: TableId::placeholder(), // Should be filled in `fill_job`
            source_id: cdc_etl_info.shared_source_id.into(),
            external_table_name: table_name.clone(),
            pk: table_pk,
            columns: non_generated_columns,
            stream_key: pk_column_indices.clone(),
            connect_properties,
            secret_refs: connect_secret_refs,
        });

        let etl_source_properties = WithOptions::new_with_options(cdc_etl_info.properties);

        let options = CdcScanOptions::from_with_options(&etl_source_properties)?;

        let output_exprs = Self::derive_output_exprs_from_generated_columns(&column_catalogs)?;

        let (core, output_stream_key) = Self::exclude_generated_columns_from_core(
            table_name,
            cdc_table_desc,
            column_catalogs,
            ctx,
            options,
            kind,
        );

        let base = PlanBase::new_logical_with_core(&core);

        Ok(LogicalCdcScan {
            base,
            core,
            output_exprs,
            output_stream_key,
        })
    }

    /// If there are no generated columns, returns `None`.
    ///
    /// Otherwise, the returned expressions correspond to all columns.
    /// Non-generated columns are represented by `InputRef`.
    pub fn derive_output_exprs_from_generated_columns(
        columns: &[ColumnCatalog],
    ) -> Result<Option<Vec<ExprImpl>>> {
        if !columns.iter().any(|c| c.is_generated()) {
            return Ok(None);
        }

        let col_mapping = {
            let mut mapping = vec![None; columns.len()];
            let mut cur = 0;
            for (idx, column) in columns.iter().enumerate() {
                if !column.is_generated() {
                    mapping[idx] = Some(cur);
                    cur += 1;
                } else {
                    mapping[idx] = None;
                }
            }
            ColIndexMapping::new(mapping, columns.len())
        };

        let mut rewriter = IndexRewriter::new(col_mapping);
        let mut exprs = Vec::with_capacity(columns.len());
        let mut cur = 0;
        for column in columns {
            let column_desc = &column.column_desc;
            let ret_data_type = column_desc.data_type.clone();

            if let Some(GeneratedOrDefaultColumn::GeneratedColumn(generated_column)) =
                &column_desc.generated_or_default_column
            {
                let GeneratedColumnDesc { expr } = generated_column;
                // TODO(yuhao): avoid this `from_expr_proto`.
                let proj_expr =
                    rewriter.rewrite_expr(ExprImpl::from_expr_proto(expr.as_ref().unwrap())?);
<<<<<<< HEAD
                let casted_expr = proj_expr.cast_assign(ret_data_type)?;
=======
                let casted_expr = proj_expr.cast_assign(&ret_data_type)?;
>>>>>>> 8b380a30
                exprs.push(casted_expr);
            } else {
                let input_ref = InputRef {
                    data_type: ret_data_type,
                    index: cur,
                };
                cur += 1;
                exprs.push(ExprImpl::InputRef(Box::new(input_ref)));
            }
        }

        Ok(Some(exprs))
    }

    fn exclude_generated_columns_from_core(
        table_name: String,
        cdc_table_desc: Rc<CdcTableDesc>,
        mut column_catalogs: Vec<ColumnCatalog>,
        ctx: OptimizerContextRef,
        options: CdcScanOptions,
        kind: SourceNodeKind,
    ) -> (generic::CdcScan, Option<Vec<usize>>) {
        let original_stream_key = cdc_table_desc.stream_key.clone();

        // Calculate new stream key indices after excluding generated columns
        let output_stream_key = if column_catalogs.iter().any(|c| c.is_generated()) {
            let new_stream_key = original_stream_key
                .iter()
                .map(|&idx| {
                    let mut cnt = 0;
                    for (i, col) in column_catalogs.iter().enumerate() {
                        if i == idx {
                            break;
                        }
                        if col.is_generated() {
                            cnt += 1;
                        }
                    }
                    idx - cnt
                })
                .collect();
            Some(new_stream_key)
        } else {
            None
        };

        // Filter out generated columns
        column_catalogs.retain(|c| !c.is_generated());
        let output_col_idx = (0..column_catalogs.len()).collect();

        let filtered_cdc_table_desc = Rc::new(CdcTableDesc {
            table_id: cdc_table_desc.table_id,
            source_id: cdc_table_desc.source_id,
            external_table_name: cdc_table_desc.external_table_name.clone(),
            pk: cdc_table_desc.pk.clone(),
            columns: cdc_table_desc.columns.clone(),
            stream_key: output_stream_key.clone().unwrap_or(original_stream_key),
            connect_properties: cdc_table_desc.connect_properties.clone(),
            secret_refs: cdc_table_desc.secret_refs.clone(),
        });

        let core = generic::CdcScan::new(
            table_name,
            output_col_idx,
            filtered_cdc_table_desc,
            ctx,
            options,
            kind,
        );

        (core, output_stream_key)
    }

    pub fn table_name(&self) -> &str {
        &self.core.table_name
    }

    pub fn cdc_table_desc(&self) -> &CdcTableDesc {
        self.core.cdc_table_desc.as_ref()
    }

    /// Get the descs of the output columns.
    pub fn column_descs(&self) -> Vec<ColumnDesc> {
        self.core.column_descs()
    }

    /// Get the ids of the output columns.
    pub fn output_column_ids(&self) -> Vec<ColumnId> {
        self.core.output_column_ids()
    }

    pub fn clone_with_output_indices(&self, output_col_idx: Vec<usize>) -> Self {
        let new_core = generic::CdcScan::new(
            self.table_name().to_owned(),
            output_col_idx,
            self.core.cdc_table_desc.clone(),
            self.base.ctx().clone(),
            self.core.options.clone(),
            self.core.kind.clone(),
        );

        Self {
            base: PlanBase::new_logical_with_core(&new_core),
            core: new_core,
            output_exprs: self.output_exprs.clone(),
            output_stream_key: self.output_stream_key.clone(),
        }
    }

    pub fn output_col_idx(&self) -> &Vec<usize> {
        &self.core.output_col_idx
    }
}

impl_plan_tree_node_for_leaf! {LogicalCdcScan}

impl Distill for LogicalCdcScan {
    fn distill<'a>(&self) -> XmlNode<'a> {
        let verbose = self.base.ctx().is_explain_verbose();
        let mut vec = Vec::with_capacity(5);
        vec.push(("table", Pretty::from(self.table_name().to_owned())));
        let key_is_columns = true;
        let key = if key_is_columns {
            "columns"
        } else {
            "output_columns"
        };
        vec.push((key, self.core.columns_pretty(verbose)));
        if !key_is_columns {
            vec.push((
                "required_columns",
                Pretty::Array(
                    self.output_col_idx()
                        .iter()
                        .map(|i| {
                            let col_name = &self.cdc_table_desc().columns[*i].name;
                            Pretty::from(if verbose {
                                format!("{}.{}", self.table_name(), col_name)
                            } else {
                                col_name.clone()
                            })
                        })
                        .collect(),
                ),
            ));
        }

        childless_record("LogicalCdcScan", vec)
    }
}

impl ColPrunable for LogicalCdcScan {
    fn prune_col(&self, required_cols: &[usize], _ctx: &mut ColumnPruningContext) -> PlanRef {
        // TODO: prune the columns by pushing project to cdc backfill executor.
        // This is tricky because we need to ensure pk is not pruned.
        let mapping = ColIndexMapping::with_remaining_columns(required_cols, self.schema().len());
        LogicalProject::with_mapping(self.clone().into(), mapping).into()
    }
}

impl ExprRewritable for LogicalCdcScan {
    fn has_rewritable_expr(&self) -> bool {
        self.output_exprs.is_some()
    }

    fn rewrite_exprs(&self, r: &mut dyn ExprRewriter) -> PlanRef {
        let core = self.core.clone();
        core.rewrite_exprs(r);

        let mut output_exprs = self.output_exprs.clone();
        for expr in output_exprs.iter_mut().flatten() {
            *expr = r.rewrite_expr(expr.clone());
        }

        Self {
            base: self.base.clone_with_new_plan_id(),
            core,
            output_exprs,
            output_stream_key: self.output_stream_key.clone(),
        }
        .into()
    }
}

impl ExprVisitable for LogicalCdcScan {
    fn visit_exprs(&self, v: &mut dyn ExprVisitor) {
        self.core.visit_exprs(v);
        self.output_exprs
            .iter()
            .flatten()
            .for_each(|e| v.visit_expr(e));
    }
}

impl PredicatePushdown for LogicalCdcScan {
    fn predicate_pushdown(
        &self,
        _predicate: Condition,
        _ctx: &mut PredicatePushdownContext,
    ) -> PlanRef {
        self.clone().into()
    }
}

impl ToBatch for LogicalCdcScan {
    fn to_batch(&self) -> Result<PlanRef> {
        unreachable!()
    }

    fn to_batch_with_order_required(&self, _required_order: &Order) -> Result<PlanRef> {
        unreachable!()
    }
}

impl ToStream for LogicalCdcScan {
    fn to_stream(&self, _ctx: &mut ToStreamContext) -> Result<PlanRef> {
        let mut plan: PlanRef;
        match self.core.kind {
            SourceNodeKind::CreateTable => {
                // Note: for create table, generated columns is created in plan_root.gen_table_plan.
                plan = StreamCdcTableScan::new(self.core.clone()).into()
            }
            SourceNodeKind::CreateMViewOrBatch => {
                plan = StreamCdcTableScan::new(self.core.clone()).into();
                if let Some(exprs) = &self.output_exprs {
                    let logical_project = generic::Project::new(exprs.to_vec(), plan);
                    plan = StreamProject::new(logical_project).into();
                }
            }
            SourceNodeKind::CreateSharedSource => {
                unreachable!("LogicalCdcScan should not be used for shared source");
            }
        }
        Ok(plan)
    }

    fn logical_rewrite_for_stream(
        &self,
        _ctx: &mut RewriteStreamContext,
    ) -> Result<(PlanRef, ColIndexMapping)> {
        Ok((
            self.clone().into(),
            ColIndexMapping::identity(self.schema().len()),
        ))
    }
}<|MERGE_RESOLUTION|>--- conflicted
+++ resolved
@@ -216,11 +216,7 @@
                 // TODO(yuhao): avoid this `from_expr_proto`.
                 let proj_expr =
                     rewriter.rewrite_expr(ExprImpl::from_expr_proto(expr.as_ref().unwrap())?);
-<<<<<<< HEAD
-                let casted_expr = proj_expr.cast_assign(ret_data_type)?;
-=======
                 let casted_expr = proj_expr.cast_assign(&ret_data_type)?;
->>>>>>> 8b380a30
                 exprs.push(casted_expr);
             } else {
                 let input_ref = InputRef {
