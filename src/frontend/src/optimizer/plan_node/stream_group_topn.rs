--- conflicted
+++ resolved
@@ -64,13 +64,8 @@
         let group_topn_node = GroupTopNNode {
             limit: self.logical.limit() as u64,
             offset: self.logical.offset() as u64,
-<<<<<<< HEAD
-            group_key,
+            group_key: group_key.iter().map(|idx| *idx as u32).collect(),
             table: Some(table.to_internal_table_prost()),
-=======
-            group_key: group_key.iter().map(|idx| *idx as u32).collect(),
-            table: Some(table.to_state_table_prost()),
->>>>>>> 68158dab
         };
 
         ProstStreamNode::GroupTopN(group_topn_node)
