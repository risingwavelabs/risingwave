// Copyright 2022 Singularity Data
//
// Licensed under the Apache License, Version 2.0 (the "License");
// you may not use this file except in compliance with the License.
// You may obtain a copy of the License at
//
// http://www.apache.org/licenses/LICENSE-2.0
//
// Unless required by applicable law or agreed to in writing, software
// distributed under the License is distributed on an "AS IS" BASIS,
// WITHOUT WARRANTIES OR CONDITIONS OF ANY KIND, either express or implied.
// See the License for the specific language governing permissions and
// limitations under the License.
//
use std::fmt;

use risingwave_common::catalog::Schema;
use risingwave_common::error::{ErrorCode, Result, RwError};
use risingwave_pb::plan_common::JoinType;

use super::{
    ColPrunable, LogicalJoin, LogicalProject, PlanBase, PlanRef, PlanTreeNodeBinary,
    PredicatePushdown, ToBatch, ToStream,
};
<<<<<<< HEAD
use crate::expr::CorrelatedId;
use crate::optimizer::property::FunctionalDependencySet;
=======
use crate::expr::{CorrelatedId, Expr, ExprImpl, ExprRewriter, InputRef};
>>>>>>> ab92b31a
use crate::utils::{ColIndexMapping, Condition, ConditionDisplay};

/// `LogicalApply` represents a correlated join, where the right side may refer to columns from the
/// left side.
#[derive(Debug, Clone)]
pub struct LogicalApply {
    pub base: PlanBase,
    left: PlanRef,
    right: PlanRef,
    on: Condition,
    join_type: JoinType,

    /// Id of the Apply operator.
    /// So correlated_input_ref can refer the Apply operator exactly by correlated_id.
    correlated_id: CorrelatedId,
    /// The indices of `CorrelatedInputRef`s in `right`.
    correlated_indices: Vec<usize>,
}

impl fmt::Display for LogicalApply {
    fn fmt(&self, f: &mut fmt::Formatter) -> fmt::Result {
        write!(
            f,
            "LogicalApply {{ type: {:?}, on: {}, correlated_id: {} }}",
            &self.join_type,
            {
                let mut concat_schema = self.left().schema().fields.clone();
                concat_schema.extend(self.right().schema().fields.clone());
                let concat_schema = Schema::new(concat_schema);
                format!(
                    "{}",
                    ConditionDisplay {
                        condition: &self.on,
                        input_schema: &concat_schema
                    }
                )
            },
            self.correlated_id
        )
    }
}

impl LogicalApply {
    pub(crate) fn new(
        left: PlanRef,
        right: PlanRef,
        join_type: JoinType,
        on: Condition,
        correlated_id: CorrelatedId,
        correlated_indices: Vec<usize>,
    ) -> Self {
        let ctx = left.ctx();
        let out_column_num =
            LogicalJoin::out_column_num(left.schema().len(), right.schema().len(), join_type);
        let output_indices = (0..out_column_num).collect::<Vec<_>>();
        let schema =
            LogicalJoin::derive_schema(left.schema(), right.schema(), join_type, &output_indices);
        let pk_indices = LogicalJoin::derive_pk(
            left.schema().len(),
            right.schema().len(),
            left.pk_indices(),
            right.pk_indices(),
            join_type,
            &output_indices,
        );
        let functional_dependency = if !pk_indices.is_empty() {
            FunctionalDependencySet::with_key(schema.len(), &pk_indices)
        } else {
            FunctionalDependencySet::new(schema.len())
        };
        let base = PlanBase::new_logical(ctx, schema, pk_indices, functional_dependency);
        LogicalApply {
            base,
            left,
            right,
            on,
            join_type,
            correlated_id,
            correlated_indices,
        }
    }

    pub fn create(
        left: PlanRef,
        right: PlanRef,
        join_type: JoinType,
        on: Condition,
        correlated_id: CorrelatedId,
        correlated_indices: Vec<usize>,
    ) -> PlanRef {
        Self::new(
            left,
            right,
            join_type,
            on,
            correlated_id,
            correlated_indices,
        )
        .into()
    }

    /// Get the join type of the logical apply.
    pub fn join_type(&self) -> JoinType {
        self.join_type
    }

    pub fn decompose(
        self,
    ) -> (
        PlanRef,
        PlanRef,
        Condition,
        JoinType,
        CorrelatedId,
        Vec<usize>,
    ) {
        (
            self.left,
            self.right,
            self.on,
            self.join_type,
            self.correlated_id,
            self.correlated_indices,
        )
    }

    pub fn correlated_id(&self) -> CorrelatedId {
        self.correlated_id
    }

    pub fn correlated_indices(&self) -> Vec<usize> {
        self.correlated_indices.to_owned()
    }

    /// Translate Apply.
    ///
    /// Used to convert other kinds of Apply to cross Apply.
    pub fn translate_apply(self, new_apply_left: PlanRef, eq_predicates: Vec<ExprImpl>) -> PlanRef {
        let (apply_left, apply_right, on, apply_type, correlated_id, correlated_indices) =
            self.decompose();
        let apply_left_len = apply_left.schema().len();
        let correlated_indices_len = correlated_indices.len();

        let new_apply = LogicalApply::create(
            new_apply_left,
            apply_right,
            JoinType::Inner,
            Condition::true_cond(),
            correlated_id,
            correlated_indices,
        );

        let on = Self::rewrite_on(on, correlated_indices_len, apply_left_len).and(Condition {
            conjunctions: eq_predicates,
        });
        let new_join = LogicalJoin::new(apply_left, new_apply, apply_type, on);

        if new_join.join_type() != JoinType::LeftSemi {
            // `new_join`'s schema is different from original apply's schema, so `LogicalProject` is
            // used to ensure they are the same.
            let mut exprs: Vec<ExprImpl> = vec![];
            new_join
                .schema()
                .data_types()
                .into_iter()
                .enumerate()
                .for_each(|(index, data_type)| {
                    if index < apply_left_len || index >= apply_left_len + correlated_indices_len {
                        exprs.push(InputRef::new(index, data_type).into());
                    }
                });
            LogicalProject::create(new_join.into(), exprs)
        } else {
            new_join.into()
        }
    }

    fn rewrite_on(on: Condition, offset: usize, apply_left_len: usize) -> Condition {
        struct Rewriter {
            offset: usize,
            apply_left_len: usize,
        }
        impl ExprRewriter for Rewriter {
            fn rewrite_input_ref(&mut self, input_ref: InputRef) -> ExprImpl {
                let index = input_ref.index();
                if index >= self.apply_left_len {
                    InputRef::new(index + self.offset, input_ref.return_type()).into()
                } else {
                    input_ref.into()
                }
            }
        }
        let mut rewriter = Rewriter {
            offset,
            apply_left_len,
        };
        on.rewrite_expr(&mut rewriter)
    }
}

impl PlanTreeNodeBinary for LogicalApply {
    fn left(&self) -> PlanRef {
        self.left.clone()
    }

    fn right(&self) -> PlanRef {
        self.right.clone()
    }

    fn clone_with_left_right(&self, left: PlanRef, right: PlanRef) -> Self {
        Self::new(
            left,
            right,
            self.join_type,
            self.on.clone(),
            self.correlated_id,
            self.correlated_indices.clone(),
        )
    }
}

impl_plan_tree_node_for_binary! { LogicalApply }

impl ColPrunable for LogicalApply {
    fn prune_col(&self, _: &[usize]) -> PlanRef {
        panic!("LogicalApply should be unnested")
    }
}

impl PredicatePushdown for LogicalApply {
    fn predicate_pushdown(&self, _predicate: Condition) -> PlanRef {
        panic!("LogicalApply should be unnested")
    }
}

impl ToBatch for LogicalApply {
    fn to_batch(&self) -> Result<PlanRef> {
        Err(RwError::from(ErrorCode::InternalError(
            "LogicalApply should be unnested".to_string(),
        )))
    }
}

impl ToStream for LogicalApply {
    fn to_stream(&self) -> Result<PlanRef> {
        Err(RwError::from(ErrorCode::InternalError(
            "LogicalApply should be unnested".to_string(),
        )))
    }

    fn logical_rewrite_for_stream(&self) -> Result<(PlanRef, ColIndexMapping)> {
        Err(RwError::from(ErrorCode::InternalError(
            "LogicalApply should be unnested".to_string(),
        )))
    }
}<|MERGE_RESOLUTION|>--- conflicted
+++ resolved
@@ -22,12 +22,8 @@
     ColPrunable, LogicalJoin, LogicalProject, PlanBase, PlanRef, PlanTreeNodeBinary,
     PredicatePushdown, ToBatch, ToStream,
 };
-<<<<<<< HEAD
-use crate::expr::CorrelatedId;
+use crate::expr::{CorrelatedId, Expr, ExprImpl, ExprRewriter, InputRef};
 use crate::optimizer::property::FunctionalDependencySet;
-=======
-use crate::expr::{CorrelatedId, Expr, ExprImpl, ExprRewriter, InputRef};
->>>>>>> ab92b31a
 use crate::utils::{ColIndexMapping, Condition, ConditionDisplay};
 
 /// `LogicalApply` represents a correlated join, where the right side may refer to columns from the
