--- conflicted
+++ resolved
@@ -291,43 +291,6 @@
             .build_backfill_state_catalog(state)
             .to_internal_table_prost();
 
-<<<<<<< HEAD
-        let node_body = if cdc_upstream {
-            // don't need batch plan for cdc source
-            PbNodeBody::StreamScan(StreamScanNode {
-                table_id: self.core.cdc_table_desc.table_id.table_id,
-                stream_scan_type: self.stream_scan_type as i32,
-                // The column indices need to be forwarded to the downstream
-                output_indices,
-                upstream_column_ids,
-                // The table desc used by backfill executor
-                state_table: Some(catalog),
-                rate_limit: None,
-                cdc_table_desc: Some(self.core.cdc_table_desc.to_protobuf()),
-                ..Default::default()
-            })
-        } else {
-            PbNodeBody::StreamScan(StreamScanNode {
-                table_id: self.core.table_desc.table_id.table_id,
-                stream_scan_type: self.stream_scan_type as i32,
-                // The column indices need to be forwarded to the downstream
-                output_indices,
-                upstream_column_ids,
-                // The table desc used by backfill executor
-                table_desc: Some(self.core.table_desc.to_protobuf()),
-                state_table: Some(catalog),
-                rate_limit: self
-                    .base
-                    .ctx()
-                    .session_ctx()
-                    .config()
-                    .streaming_rate_limit()
-                    .map(|limit| limit.get() as u32),
-
-                ..Default::default()
-            })
-        };
-=======
         let node_body = PbNodeBody::StreamScan(StreamScanNode {
             table_id: self.core.table_desc.table_id.table_id,
             stream_scan_type: self.stream_scan_type as i32,
@@ -340,7 +303,6 @@
             rate_limit: self.base.ctx().overwrite_options().streaming_rate_limit,
             ..Default::default()
         });
->>>>>>> c89c99c3
 
         PbStreamNode {
             fields: self.schema().to_prost(),
