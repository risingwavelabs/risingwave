// Copyright 2023 RisingWave Labs
//
// Licensed under the Apache License, Version 2.0 (the "License");
// you may not use this file except in compliance with the License.
// You may obtain a copy of the License at
//
//     http://www.apache.org/licenses/LICENSE-2.0
//
// Unless required by applicable law or agreed to in writing, software
// distributed under the License is distributed on an "AS IS" BASIS,
// WITHOUT WARRANTIES OR CONDITIONS OF ANY KIND, either express or implied.
// See the License for the specific language governing permissions and
// limitations under the License.

use std::collections::{BTreeMap, HashMap};
use std::rc::Rc;
use std::sync::Arc;

use itertools::Itertools;
use pretty_xmlish::{Pretty, XmlNode};
use risingwave_common::catalog::{ColumnCatalog, Field, TableDesc};
use risingwave_common::hash::VirtualNode;
use risingwave_common::types::DataType;
use risingwave_common::util::sort_util::OrderType;
use risingwave_pb::stream_plan::stream_node::PbNodeBody;
use risingwave_pb::stream_plan::{ChainType, PbStreamNode};

use super::stream::prelude::*;
use super::utils::{childless_record, Distill};
use super::{generic, ExprRewritable, PlanBase, PlanNodeId, PlanRef, StreamNode};
use crate::catalog::ColumnId;
use crate::expr::{ExprRewriter, FunctionCall};
use crate::handler::create_source::debezium_cdc_source_schema;
use crate::optimizer::plan_node::utils::{IndicesDisplay, TableCatalogBuilder};
use crate::optimizer::property::{Distribution, DistributionDisplay};
use crate::stream_fragmenter::BuildFragmentGraphState;
use crate::{Explain, TableCatalog};

/// `StreamTableScan` is a virtual plan node to represent a stream table scan. It will be converted
/// to chain + merge node (for upstream materialize) + batch table scan when converting to `MView`
/// creation request.
#[derive(Debug, Clone, PartialEq, Eq, Hash)]
pub struct StreamTableScan {
    pub base: PlanBase<Stream>,
    core: generic::Scan,
    batch_plan_id: PlanNodeId,
    chain_type: ChainType,
}

impl StreamTableScan {
<<<<<<< HEAD
    pub fn new(logical: generic::Scan) -> Self {
        Self::new_with_chain_type(logical, ChainType::ArrangementBackfill)
=======
    pub fn new(core: generic::Scan) -> Self {
        Self::new_with_chain_type(core, ChainType::Backfill)
>>>>>>> 7122d6cf
    }

    pub fn new_with_chain_type(core: generic::Scan, chain_type: ChainType) -> Self {
        let batch_plan_id = core.ctx.next_plan_node_id();

        // TODO: correctly derive the distribution for cdc backfill
        let distribution = {
            match core.distribution_key() {
                Some(distribution_key) => {
                    if distribution_key.is_empty() {
                        Distribution::Single
                    } else {
                        // See also `BatchSeqScan::clone_with_dist`.
                        Distribution::UpstreamHashShard(distribution_key, core.table_desc.table_id)
                    }
                }
                None => Distribution::SomeShard,
            }
        };

        let base = PlanBase::new_stream_with_core(
            &core,
            distribution,
            core.append_only(),
            false,
            core.watermark_columns(),
        );
        Self {
            base,
            core,
            batch_plan_id,
            chain_type,
        }
    }

    pub fn table_name(&self) -> &str {
        &self.core.table_name
    }

    pub fn core(&self) -> &generic::Scan {
        &self.core
    }

    pub fn to_index_scan(
        &self,
        index_name: &str,
        index_table_desc: Rc<TableDesc>,
        index_table_catalog: Arc<TableCatalog>,
        primary_to_secondary_mapping: &BTreeMap<usize, usize>,
        function_mapping: &HashMap<FunctionCall, usize>,
        chain_type: ChainType,
    ) -> StreamTableScan {
        let logical_index_scan = self.core.to_index_scan(
            index_name,
            index_table_desc,
            index_table_catalog,
            primary_to_secondary_mapping,
            function_mapping,
        );
        logical_index_scan
            .distribution_key()
            .expect("distribution key of stream chain must exist in output columns");
        StreamTableScan::new_with_chain_type(logical_index_scan, chain_type)
    }

    pub fn chain_type(&self) -> ChainType {
        self.chain_type
    }

    // TODO: Add note to reviewer about safety, because of `generic::Scan` limitation.
    fn get_upstream_state_table(&self) -> Option<TableCatalog> {
        self.logical.table_catalog.as_ref().map(|c| (**c).clone())
    }

    /// Build catalog for backfill state
    ///
    /// Schema: | vnode | pk ... | `backfill_finished` | `row_count` |
    ///
    /// key:    | vnode |
    /// value:  | pk ... | `backfill_finished` | `row_count` |
    ///
    /// When we update the backfill progress,
    /// we update it for all vnodes.
    ///
    /// `pk` refers to the upstream pk which we use to track the backfill progress.
    ///
    /// `vnode` is the corresponding vnode of the upstream's distribution key.
    ///         It should also match the vnode of the backfill executor.
    ///
    /// `backfill_finished` is a boolean which just indicates if backfill is done.
    ///
    /// `row_count` is a count of rows which indicates the # of rows per executor.
    ///             We used to track this in memory.
    ///             But for backfill persistence we have to also persist it.
    ///
    /// FIXME(kwannoel):
    /// - Across all vnodes, the values are the same.
    /// - e.g. | vnode | pk ...  | `backfill_finished` | `row_count` |
    ///        | 1002 | Int64(1) | t                   | 10          |
    ///        | 1003 | Int64(1) | t                   | 10          |
    ///        | 1003 | Int64(1) | t                   | 10          |
    /// Eventually we should track progress per vnode, to support scaling with both mview and
    /// the corresponding `no_shuffle_backfill`.
    /// However this is not high priority, since we are working on supporting arrangement backfill,
    /// which already has this capability.
    pub fn build_backfill_state_catalog(
        &self,
        state: &mut BuildFragmentGraphState,
    ) -> TableCatalog {
        let properties = self.ctx().with_options().internal_table_subset();
        let mut catalog_builder = TableCatalogBuilder::new(properties);
        let upstream_schema = &self.core.get_table_columns();

        // We use vnode as primary key in state table.
        // If `Distribution::Single`, vnode will just be `VirtualNode::default()`.
        catalog_builder.add_column(&Field::with_name(VirtualNode::RW_TYPE, "vnode"));
        catalog_builder.add_order_column(0, OrderType::ascending());

        // pk columns
        for col_order in self.core.primary_key() {
            let col = &upstream_schema[col_order.column_index];
            catalog_builder.add_column(&Field::from(col));
        }

        // `backfill_finished` column
        catalog_builder.add_column(&Field::with_name(
            DataType::Boolean,
            format!("{}_backfill_finished", self.table_name()),
        ));

        // `row_count` column
        catalog_builder.add_column(&Field::with_name(
            DataType::Int64,
            format!("{}_row_count", self.table_name()),
        ));

        // Reuse the state store pk (vnode) as the vnode as well.
        catalog_builder.set_vnode_col_idx(0);
        catalog_builder.set_dist_key_in_pk(vec![0]);

        let num_of_columns = catalog_builder.columns().len();
        catalog_builder.set_value_indices((1..num_of_columns).collect_vec());

        catalog_builder
            .build(vec![0], 1)
            .with_id(state.gen_table_id_wrapped())
    }
}

impl_plan_tree_node_for_leaf! { StreamTableScan }

impl Distill for StreamTableScan {
    fn distill<'a>(&self) -> XmlNode<'a> {
        let verbose = self.base.ctx().is_explain_verbose();
        let mut vec = Vec::with_capacity(4);
        vec.push(("table", Pretty::from(self.core.table_name.clone())));
        vec.push(("columns", self.core.columns_pretty(verbose)));

        if verbose {
            let pk = IndicesDisplay {
                indices: self.stream_key().unwrap_or_default(),
                schema: self.base.schema(),
            };
            vec.push(("pk", pk.distill()));
            let dist = Pretty::display(&DistributionDisplay {
                distribution: self.distribution(),
                input_schema: self.base.schema(),
            });
            vec.push(("dist", dist));
        }

        childless_record("StreamTableScan", vec)
    }
}

impl StreamNode for StreamTableScan {
    fn to_stream_prost_body(&self, _state: &mut BuildFragmentGraphState) -> PbNodeBody {
        unreachable!("stream scan cannot be converted into a prost body -- call `adhoc_to_stream_prost` instead.")
    }
}

impl StreamTableScan {
    pub fn adhoc_to_stream_prost(&self, state: &mut BuildFragmentGraphState) -> PbStreamNode {
        use risingwave_pb::stream_plan::*;

        let stream_key = self
            .stream_key()
            .unwrap_or_else(|| {
                panic!(
                    "should always have a stream key in the stream plan but not, sub plan: {}",
                    PlanRef::from(self.clone()).explain_to_string()
                )
            })
            .iter()
            .map(|x| *x as u32)
            .collect_vec();

        // A flag to mark whether the upstream is a cdc source job
        let cdc_upstream = matches!(self.chain_type, ChainType::CdcBackfill);

        // The required columns from the table (both scan and upstream).
        let upstream_column_ids = match self.chain_type {
            // For backfill, we additionally need the primary key columns.
<<<<<<< HEAD
            ChainType::Backfill => self.logical.output_and_pk_column_ids(),
            // For arrangement backfill, we need all columns.
            // This is for replication.
            // Only inside the arrangement backfill executor we will
            // filter out the columns that are not in the output.
            ChainType::ArrangementBackfill => self
                .logical
                .table_desc
                .columns
                .iter()
                .map(|c| c.column_id)
                .collect_vec(),
=======
            ChainType::Backfill | ChainType::CdcBackfill => self.core.output_and_pk_column_ids(),
>>>>>>> 7122d6cf
            ChainType::Chain | ChainType::Rearrange | ChainType::UpstreamOnly => {
                self.core.output_column_ids()
            }
            ChainType::ChainUnspecified => unreachable!(),
        }
        .iter()
        .map(ColumnId::get_id)
        .collect_vec();

        // The schema of the snapshot read stream
        let snapshot_schema = upstream_column_ids
            .iter()
            .map(|&id| {
                let col = self
                    .core
                    .get_table_columns()
                    .iter()
                    .find(|c| c.column_id.get_id() == id)
                    .unwrap();
                Field::from(col).to_prost()
            })
            .collect_vec();

<<<<<<< HEAD
        // TODO: snapshot read of upstream mview
=======
        // The schema of the shared cdc source upstream is different from snapshot,
        // refer to `debezium_cdc_source_schema()` for details.
        let upstream_schema = if cdc_upstream {
            let mut columns = debezium_cdc_source_schema();
            columns.push(ColumnCatalog::row_id_column());
            columns
                .into_iter()
                .map(|c| Field::from(c.column_desc).to_prost())
                .collect_vec()
        } else {
            snapshot_schema.clone()
        };

        let output_indices = self
            .core
            .output_column_ids()
            .iter()
            .map(|i| {
                upstream_column_ids
                    .iter()
                    .position(|&x| x == i.get_id())
                    .unwrap() as u32
            })
            .collect_vec();

>>>>>>> 7122d6cf
        let batch_plan_node = BatchPlanNode {
            table_desc: if cdc_upstream {
                None
            } else {
                Some(self.core.table_desc.to_protobuf())
            },
            column_ids: upstream_column_ids.clone(),
        };

        let catalog = self
            .build_backfill_state_catalog(state)
            .to_internal_table_prost();

<<<<<<< HEAD
        let table_desc = Some(self.logical.table_desc.to_protobuf());

        // For arrangement backfill we need to maintain 2 sets of output_indices.
        // 1. output_indices for the updates.
        // 2. output_indices for the records from the arrangement table.
        // FIXME(kwannoel): Actually we should just project in arrangement backfill.
        // Especially since the output indices can be the same.
        let upstream_table_catalog = self
            .get_upstream_state_table()
            .unwrap()
            .with_output_column_ids(&self.logical.output_column_ids());
        let output_indices = match self.chain_type {
            ChainType::ArrangementBackfill => self
                .logical
                .output_column_ids()
                .iter()
                .map(|i| {
                    self.logical
                        .table_desc
                        .columns
                        .iter()
                        .map(|c| c.column_id)
                        .position(|c| &c == i)
                        .unwrap() as u32
                })
                .collect_vec(),
            _ => self
                .logical
                .output_column_ids()
                .iter()
                .map(|i| {
                    upstream_column_ids
                        .iter()
                        .position(|&x| x == i.get_id())
                        .unwrap() as u32
                })
                .collect_vec(),
        };

        let arrangement_table = if self.chain_type == ChainType::ArrangementBackfill {
            Some(upstream_table_catalog.to_internal_table_prost())
        } else {
            None
=======
        let node_body = if cdc_upstream {
            // don't need batch plan for cdc source
            PbNodeBody::Chain(ChainNode {
                table_id: self.core.cdc_table_desc.table_id.table_id,
                chain_type: self.chain_type as i32,
                // The column indices need to be forwarded to the downstream
                output_indices,
                upstream_column_ids,
                // The table desc used by backfill executor
                state_table: Some(catalog),
                rate_limit: None,
                cdc_table_desc: Some(self.core.cdc_table_desc.to_protobuf()),
                ..Default::default()
            })
        } else {
            PbNodeBody::Chain(ChainNode {
                table_id: self.core.table_desc.table_id.table_id,
                chain_type: self.chain_type as i32,
                // The column indices need to be forwarded to the downstream
                output_indices,
                upstream_column_ids,
                // The table desc used by backfill executor
                table_desc: Some(self.core.table_desc.to_protobuf()),
                state_table: Some(catalog),
                rate_limit: self
                    .base
                    .ctx()
                    .session_ctx()
                    .config()
                    .get_streaming_rate_limit(),
                ..Default::default()
            })
>>>>>>> 7122d6cf
        };

        PbStreamNode {
            fields: self.schema().to_prost(),
            input: vec![
                // Upstream updates
                // The merge node body will be filled by the `ActorBuilder` on the meta service.
                PbStreamNode {
                    node_body: Some(PbNodeBody::Merge(Default::default())),
                    identity: "Upstream".into(),
                    fields: upstream_schema.clone(),
                    stream_key: vec![], // not used
                    ..Default::default()
                },
                // Snapshot read
                PbStreamNode {
                    node_body: Some(PbNodeBody::BatchPlan(batch_plan_node)),
                    operator_id: self.batch_plan_id.0 as u64,
                    identity: "BatchPlanNode".into(),
                    fields: snapshot_schema,
                    stream_key: vec![], // not used
                    input: vec![],
                    append_only: true,
                },
            ],
<<<<<<< HEAD
            node_body: Some(PbNodeBody::Chain(ChainNode {
                table_id: self.logical.table_desc.table_id.table_id,
                chain_type: self.chain_type as i32,
                // The column indices need to be forwarded to the downstream
                output_indices,
                upstream_column_ids,
                // The table desc used by backfill executor
                table_desc,
                // The table desc used by arrangement backfill executor
                arrangement_table,
                state_table: Some(catalog),
                rate_limit: self
                    .base
                    .ctx()
                    .session_ctx()
                    .config()
                    .get_streaming_rate_limit(),
                ..Default::default()
            })),
=======

            node_body: Some(node_body),
>>>>>>> 7122d6cf
            stream_key,
            operator_id: self.base.id().0 as u64,
            identity: {
                let s = self.distill_to_string();
                s.replace("StreamTableScan", "Chain")
            },
            append_only: self.append_only(),
        }
    }
}

impl ExprRewritable for StreamTableScan {
    fn has_rewritable_expr(&self) -> bool {
        true
    }

    fn rewrite_exprs(&self, r: &mut dyn ExprRewriter) -> PlanRef {
        let mut core = self.core.clone();
        core.rewrite_exprs(r);
        Self::new_with_chain_type(core, self.chain_type).into()
    }
}<|MERGE_RESOLUTION|>--- conflicted
+++ resolved
@@ -48,13 +48,8 @@
 }
 
 impl StreamTableScan {
-<<<<<<< HEAD
-    pub fn new(logical: generic::Scan) -> Self {
-        Self::new_with_chain_type(logical, ChainType::ArrangementBackfill)
-=======
     pub fn new(core: generic::Scan) -> Self {
         Self::new_with_chain_type(core, ChainType::Backfill)
->>>>>>> 7122d6cf
     }
 
     pub fn new_with_chain_type(core: generic::Scan, chain_type: ChainType) -> Self {
@@ -258,8 +253,7 @@
         // The required columns from the table (both scan and upstream).
         let upstream_column_ids = match self.chain_type {
             // For backfill, we additionally need the primary key columns.
-<<<<<<< HEAD
-            ChainType::Backfill => self.logical.output_and_pk_column_ids(),
+            ChainType::Backfill => self.core.output_and_pk_column_ids(),
             // For arrangement backfill, we need all columns.
             // This is for replication.
             // Only inside the arrangement backfill executor we will
@@ -271,9 +265,6 @@
                 .iter()
                 .map(|c| c.column_id)
                 .collect_vec(),
-=======
-            ChainType::Backfill | ChainType::CdcBackfill => self.core.output_and_pk_column_ids(),
->>>>>>> 7122d6cf
             ChainType::Chain | ChainType::Rearrange | ChainType::UpstreamOnly => {
                 self.core.output_column_ids()
             }
@@ -297,9 +288,6 @@
             })
             .collect_vec();
 
-<<<<<<< HEAD
-        // TODO: snapshot read of upstream mview
-=======
         // The schema of the shared cdc source upstream is different from snapshot,
         // refer to `debezium_cdc_source_schema()` for details.
         let upstream_schema = if cdc_upstream {
@@ -325,7 +313,6 @@
             })
             .collect_vec();
 
->>>>>>> 7122d6cf
         let batch_plan_node = BatchPlanNode {
             table_desc: if cdc_upstream {
                 None
@@ -339,7 +326,6 @@
             .build_backfill_state_catalog(state)
             .to_internal_table_prost();
 
-<<<<<<< HEAD
         let table_desc = Some(self.logical.table_desc.to_protobuf());
 
         // For arrangement backfill we need to maintain 2 sets of output_indices.
@@ -383,7 +369,8 @@
             Some(upstream_table_catalog.to_internal_table_prost())
         } else {
             None
-=======
+        };
+
         let node_body = if cdc_upstream {
             // don't need batch plan for cdc source
             PbNodeBody::Chain(ChainNode {
@@ -394,6 +381,7 @@
                 upstream_column_ids,
                 // The table desc used by backfill executor
                 state_table: Some(catalog),
+                arrangement_table,
                 rate_limit: None,
                 cdc_table_desc: Some(self.core.cdc_table_desc.to_protobuf()),
                 ..Default::default()
@@ -408,6 +396,7 @@
                 // The table desc used by backfill executor
                 table_desc: Some(self.core.table_desc.to_protobuf()),
                 state_table: Some(catalog),
+                arrangement_table,
                 rate_limit: self
                     .base
                     .ctx()
@@ -416,7 +405,6 @@
                     .get_streaming_rate_limit(),
                 ..Default::default()
             })
->>>>>>> 7122d6cf
         };
 
         PbStreamNode {
@@ -442,30 +430,7 @@
                     append_only: true,
                 },
             ],
-<<<<<<< HEAD
-            node_body: Some(PbNodeBody::Chain(ChainNode {
-                table_id: self.logical.table_desc.table_id.table_id,
-                chain_type: self.chain_type as i32,
-                // The column indices need to be forwarded to the downstream
-                output_indices,
-                upstream_column_ids,
-                // The table desc used by backfill executor
-                table_desc,
-                // The table desc used by arrangement backfill executor
-                arrangement_table,
-                state_table: Some(catalog),
-                rate_limit: self
-                    .base
-                    .ctx()
-                    .session_ctx()
-                    .config()
-                    .get_streaming_rate_limit(),
-                ..Default::default()
-            })),
-=======
-
             node_body: Some(node_body),
->>>>>>> 7122d6cf
             stream_key,
             operator_id: self.base.id().0 as u64,
             identity: {
