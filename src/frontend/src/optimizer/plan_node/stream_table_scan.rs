--- conflicted
+++ resolved
@@ -235,11 +235,7 @@
                     .iter()
                     .map(|&i| i as _)
                     .collect(),
-<<<<<<< HEAD
-=======
                 upstream_column_ids: upstream_column_ids.iter().map(|i| i.get_id()).collect(),
-                is_singleton: *self.distribution() == Distribution::Single,
->>>>>>> 9f68cef5
                 // The table desc used by backfill executor
                 table_desc: Some(self.logical.table_desc().to_protobuf()),
             })),
