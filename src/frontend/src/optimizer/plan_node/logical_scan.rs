// Copyright 2023 RisingWave Labs
//
// Licensed under the Apache License, Version 2.0 (the "License");
// you may not use this file except in compliance with the License.
// You may obtain a copy of the License at
//
//     http://www.apache.org/licenses/LICENSE-2.0
//
// Unless required by applicable law or agreed to in writing, software
// distributed under the License is distributed on an "AS IS" BASIS,
// WITHOUT WARRANTIES OR CONDITIONS OF ANY KIND, either express or implied.
// See the License for the specific language governing permissions and
// limitations under the License.

use std::collections::{BTreeMap, HashSet};
use std::rc::Rc;
use std::sync::Arc;

use fixedbitset::FixedBitSet;
use itertools::Itertools;
use pretty_xmlish::{Pretty, XmlNode};
use risingwave_common::catalog::{ColumnDesc, TableDesc};
use risingwave_common::error::Result;
use risingwave_common::util::sort_util::ColumnOrder;

use super::generic::{GenericPlanNode, GenericPlanRef};
use super::utils::{childless_record, Distill};
use super::{
    generic, BatchFilter, BatchProject, ColPrunable, ExprRewritable, Logical, PlanBase, PlanRef,
    PredicatePushdown, StreamTableScan, ToBatch, ToStream,
};
use crate::catalog::{ColumnId, IndexCatalog};
use crate::expr::{CorrelatedInputRef, ExprImpl, ExprRewriter, ExprVisitor, InputRef};
use crate::optimizer::optimizer_context::OptimizerContextRef;
use crate::optimizer::plan_node::{
    BatchSeqScan, ColumnPruningContext, LogicalFilter, LogicalProject, LogicalValues,
    PredicatePushdownContext, RewriteStreamContext, ToStreamContext,
};
use crate::optimizer::property::{Cardinality, Order};
use crate::optimizer::rule::IndexSelectionRule;
use crate::utils::{ColIndexMapping, Condition, ConditionDisplay};
use crate::TableCatalog;

/// `LogicalScan` returns contents of a table or other equivalent object
#[derive(Debug, Clone, PartialEq, Eq, Hash)]
pub struct LogicalScan {
    pub base: PlanBase<Logical>,
    core: generic::Scan,
}

impl From<generic::Scan> for LogicalScan {
    fn from(core: generic::Scan) -> Self {
        let base = PlanBase::new_logical_with_core(&core);
        Self { base, core }
    }
}

impl From<generic::Scan> for PlanRef {
    fn from(core: generic::Scan) -> Self {
        LogicalScan::from(core).into()
    }
}

impl LogicalScan {
    pub fn create_for_system_catalog(
        table_name: String, // explain-only
        scan_table_type: ScanTableType,
        table_desc: Rc<TableDesc>,
        indexes: Vec<Rc<IndexCatalog>>,
        ctx: OptimizerContextRef,
        for_system_time_as_of_proctime: bool,
        table_cardinality: Cardinality,
    ) -> Self {
        generic::Scan::new(
            table_name,
            scan_table_type,
            (0..table_desc.columns.len()).collect(),
            table_desc,
            None,
            indexes,
            ctx,
            Condition::true_cond(),
            for_system_time_as_of_proctime,
            table_cardinality,
        )
        .into()
    }

    /// Create a [`LogicalScan`] node. Used by planner.
    pub fn create(
        table_name: String, // explain-only
        table_desc: Rc<TableDesc>,
        table_catalog: Option<Arc<TableCatalog>>,
        indexes: Vec<Rc<IndexCatalog>>,
        ctx: OptimizerContextRef,
        for_system_time_as_of_proctime: bool,
        table_cardinality: Cardinality,
    ) -> Self {
        generic::Scan::new(
            table_name,
            (0..table_desc.columns.len()).collect(),
            table_desc,
            table_catalog,
            indexes,
            ctx,
            Condition::true_cond(),
            for_system_time_as_of_proctime,
            table_cardinality,
        )
        .into()
    }

    pub fn table_name(&self) -> &str {
        &self.core.table_name
    }

    pub fn for_system_time_as_of_proctime(&self) -> bool {
        self.core.for_system_time_as_of_proctime
    }

    /// The cardinality of the table **without** applying the predicate.
    pub fn table_cardinality(&self) -> Cardinality {
        self.core.table_cardinality
    }

    // FIXME(kwannoel): Fetch from `table_catalog` + lazily instantiate?
    /// Get a reference to the logical scan's table desc.
    pub fn table_desc(&self) -> &TableDesc {
        self.core.table_desc.as_ref()
    }

<<<<<<< HEAD
    pub fn cdc_table_desc(&self) -> &CdcTableDesc {
        self.core.cdc_table_desc.as_ref()
    }

    pub fn table_catalog(&self) -> Option<Arc<TableCatalog>> {
        self.core.table_catalog.clone()
    }

=======
>>>>>>> 32717b45
    /// Get the descs of the output columns.
    pub fn column_descs(&self) -> Vec<ColumnDesc> {
        self.core.column_descs()
    }

    /// Get the ids of the output columns.
    pub fn output_column_ids(&self) -> Vec<ColumnId> {
        self.core.output_column_ids()
    }

    /// Get all indexes on this table
    pub fn indexes(&self) -> &[Rc<IndexCatalog>] {
        &self.core.indexes
    }

    /// Get the logical scan's filter predicate
    pub fn predicate(&self) -> &Condition {
        &self.core.predicate
    }

    /// Return indices of fields the output is ordered by and
    /// corresponding direction
    pub fn get_out_column_index_order(&self) -> Order {
        self.core.get_out_column_index_order()
    }

    pub fn distribution_key(&self) -> Option<Vec<usize>> {
        self.core.distribution_key()
    }

    pub fn watermark_columns(&self) -> FixedBitSet {
        self.core.watermark_columns()
    }

    /// Return indexes can satisfy the required order.
    pub fn indexes_satisfy_order(&self, required_order: &Order) -> Vec<&Rc<IndexCatalog>> {
        let output_col_map = self
            .output_col_idx()
            .iter()
            .cloned()
            .enumerate()
            .map(|(id, col)| (col, id))
            .collect::<BTreeMap<_, _>>();
        let unmatched_idx = output_col_map.len();
        self.indexes()
            .iter()
            .filter(|idx| {
                let s2p_mapping = idx.secondary_to_primary_mapping();
                Order {
                    column_orders: idx
                        .index_table
                        .pk()
                        .iter()
                        .map(|idx_item| {
                            ColumnOrder::new(
                                *output_col_map
                                    .get(
                                        s2p_mapping
                                            .get(&idx_item.column_index)
                                            .expect("should be in s2p mapping"),
                                    )
                                    .unwrap_or(&unmatched_idx),
                                idx_item.order_type,
                            )
                        })
                        .collect(),
                }
                .satisfies(required_order)
            })
            .collect()
    }

    /// If the index can cover the scan, transform it to the index scan.
    pub fn to_index_scan_if_index_covered(&self, index: &Rc<IndexCatalog>) -> Option<LogicalScan> {
        let p2s_mapping = index.primary_to_secondary_mapping();
        if self
            .required_col_idx()
            .iter()
            .all(|x| p2s_mapping.contains_key(x))
        {
            let index_scan = self.core.to_index_scan(
                &index.name,
                index.index_table.table_desc().into(),
                index.index_table.clone(),
                p2s_mapping,
                index.function_mapping(),
            );
            Some(index_scan.into())
        } else {
            None
        }
    }

    /// used by optimizer (currently `top_n_on_index_rule`) to help reduce useless `chunk_size` at
    /// executor
    pub fn set_chunk_size(&mut self, chunk_size: u32) {
        self.core.chunk_size = Some(chunk_size);
    }

    pub fn chunk_size(&self) -> Option<u32> {
        self.core.chunk_size
    }

    pub fn primary_key(&self) -> &[ColumnOrder] {
        self.core.primary_key()
    }

    /// a vec of `InputRef` corresponding to `output_col_idx`, which can represent a pulled project.
    fn output_idx_to_input_ref(&self) -> Vec<ExprImpl> {
        let output_idx = self
            .output_col_idx()
            .iter()
            .enumerate()
            .map(|(i, &col_idx)| {
                InputRef::new(i, self.table_desc().columns[col_idx].data_type.clone()).into()
            })
            .collect_vec();
        output_idx
    }

    /// Undo predicate push down when predicate in scan is not supported.
    pub fn predicate_pull_up(&self) -> (generic::Scan, Condition, Option<Vec<ExprImpl>>) {
        let mut predicate = self.predicate().clone();
        if predicate.always_true() {
            return (self.core.clone(), Condition::true_cond(), None);
        }

        let mut inverse_mapping = {
            let mapping = ColIndexMapping::new(
                self.required_col_idx().iter().map(|i| Some(*i)).collect(),
                self.table_desc().columns.len(),
            );
            // Since `required_col_idx` mapping is not invertible, we need to inverse manually.
            let mut inverse_map = vec![None; mapping.target_size()];
            for (src, dst) in mapping.mapping_pairs() {
                inverse_map[dst] = Some(src);
            }
            ColIndexMapping::new(inverse_map, mapping.source_size())
        };

        predicate = predicate.rewrite_expr(&mut inverse_mapping);

        let scan_without_predicate = generic::Scan::new(
            self.table_name().to_string(),
            self.required_col_idx().to_vec(),
            self.core.table_desc.clone(),
            self.core.table_catalog.clone(),
            self.indexes().to_vec(),
            self.ctx(),
            Condition::true_cond(),
            self.for_system_time_as_of_proctime(),
            self.table_cardinality(),
        );
        let project_expr = if self.required_col_idx() != self.output_col_idx() {
            Some(self.output_idx_to_input_ref())
        } else {
            None
        };
        (scan_without_predicate, predicate, project_expr)
    }

    fn clone_with_predicate(&self, predicate: Condition) -> Self {
        generic::Scan::new_inner(
            self.table_name().to_string(),
            self.output_col_idx().to_vec(),
            self.core.table_desc.clone(),
<<<<<<< HEAD
            self.core.cdc_table_desc.clone(),
            self.table_catalog(),
=======
>>>>>>> 32717b45
            self.indexes().to_vec(),
            self.base.ctx().clone(),
            predicate,
            self.for_system_time_as_of_proctime(),
            self.table_cardinality(),
        )
        .into()
    }

    pub fn clone_with_output_indices(&self, output_col_idx: Vec<usize>) -> Self {
        generic::Scan::new_inner(
            self.table_name().to_string(),
            output_col_idx,
            self.core.table_desc.clone(),
<<<<<<< HEAD
            self.core.cdc_table_desc.clone(),
            self.core.table_catalog.clone(),
=======
>>>>>>> 32717b45
            self.indexes().to_vec(),
            self.base.ctx().clone(),
            self.predicate().clone(),
            self.for_system_time_as_of_proctime(),
            self.table_cardinality(),
        )
        .into()
    }

    pub fn output_col_idx(&self) -> &Vec<usize> {
        &self.core.output_col_idx
    }

    pub fn required_col_idx(&self) -> &Vec<usize> {
        &self.core.required_col_idx
    }
}

impl_plan_tree_node_for_leaf! {LogicalScan}

impl Distill for LogicalScan {
    fn distill<'a>(&self) -> XmlNode<'a> {
        let verbose = self.base.ctx().is_explain_verbose();
        let mut vec = Vec::with_capacity(5);
        vec.push(("table", Pretty::from(self.table_name().to_owned())));
        let key_is_columns =
            self.predicate().always_true() || self.output_col_idx() == self.required_col_idx();
        let key = if key_is_columns {
            "columns"
        } else {
            "output_columns"
        };
        vec.push((key, self.core.columns_pretty(verbose)));
        if !key_is_columns {
            vec.push((
                "required_columns",
                Pretty::Array(
                    self.required_col_idx()
                        .iter()
                        .map(|i| {
                            let col_name = &self.table_desc().columns[*i].name;
                            Pretty::from(if verbose {
                                format!("{}.{}", self.table_name(), col_name)
                            } else {
                                col_name.to_string()
                            })
                        })
                        .collect(),
                ),
            ));
        }

        if !self.predicate().always_true() {
            let input_schema = self.core.fields_pretty_schema();
            vec.push((
                "predicate",
                Pretty::display(&ConditionDisplay {
                    condition: self.predicate(),
                    input_schema: &input_schema,
                }),
            ))
        }

        if self.table_cardinality() != Cardinality::unknown() {
            vec.push(("cardinality", Pretty::display(&self.table_cardinality())));
        }

        childless_record("LogicalScan", vec)
    }
}

impl ColPrunable for LogicalScan {
    fn prune_col(&self, required_cols: &[usize], _ctx: &mut ColumnPruningContext) -> PlanRef {
        let output_col_idx: Vec<usize> = required_cols
            .iter()
            .map(|i| self.required_col_idx()[*i])
            .collect();
        assert!(output_col_idx
            .iter()
            .all(|i| self.output_col_idx().contains(i)));

        self.clone_with_output_indices(output_col_idx).into()
    }
}

impl ExprRewritable for LogicalScan {
    fn has_rewritable_expr(&self) -> bool {
        true
    }

    fn rewrite_exprs(&self, r: &mut dyn ExprRewriter) -> PlanRef {
        let mut core = self.core.clone();
        core.rewrite_exprs(r);
        Self {
            base: self.base.clone_with_new_plan_id(),
            core,
        }
        .into()
    }
}

impl PredicatePushdown for LogicalScan {
    fn predicate_pushdown(
        &self,
        mut predicate: Condition,
        _ctx: &mut PredicatePushdownContext,
    ) -> PlanRef {
        // If the predicate contains `CorrelatedInputRef` or `now()`. We don't push down.
        // This case could come from the predicate push down before the subquery unnesting.
        struct HasCorrelated {
            has: bool,
        }
        impl ExprVisitor for HasCorrelated {
            fn visit_correlated_input_ref(&mut self, _: &CorrelatedInputRef) {
                self.has = true;
            }
        }
        let non_pushable_predicate: Vec<_> = predicate
            .conjunctions
            .extract_if(|expr| {
                if expr.count_nows() > 0 {
                    true
                } else {
                    let mut visitor = HasCorrelated { has: false };
                    visitor.visit_expr(expr);
                    visitor.has
                }
            })
            .collect();
        let predicate = predicate.rewrite_expr(&mut ColIndexMapping::new(
            self.output_col_idx().iter().map(|i| Some(*i)).collect(),
            self.table_desc().columns.len(),
        ));
        if non_pushable_predicate.is_empty() {
            self.clone_with_predicate(predicate.and(self.predicate().clone()))
                .into()
        } else {
            return LogicalFilter::create(
                self.clone_with_predicate(predicate.and(self.predicate().clone()))
                    .into(),
                Condition {
                    conjunctions: non_pushable_predicate,
                },
            );
        }
    }
}

impl LogicalScan {
    fn to_batch_inner_with_required(&self, required_order: &Order) -> Result<PlanRef> {
        if self.predicate().always_true() {
            required_order
                .enforce_if_not_satisfies(BatchSeqScan::new(self.core.clone(), vec![]).into())
        } else {
            let (scan_ranges, predicate) = self.predicate().clone().split_to_scan_ranges(
                self.core.table_desc.clone(),
                self.base
                    .ctx()
                    .session_ctx()
                    .config()
                    .get_max_split_range_gap(),
            )?;
            let mut scan = self.clone();
            scan.core.predicate = predicate; // We want to keep `required_col_idx` unchanged, so do not call `clone_with_predicate`.

            let plan: PlanRef = if scan.core.predicate.always_false() {
                LogicalValues::create(vec![], scan.core.schema(), scan.core.ctx).to_batch()?
            } else {
                let (scan, predicate, project_expr) = scan.predicate_pull_up();

                let mut plan: PlanRef = BatchSeqScan::new(scan, scan_ranges).into();
                if !predicate.always_true() {
                    plan = BatchFilter::new(generic::Filter::new(predicate, plan)).into();
                }
                if let Some(exprs) = project_expr {
                    plan = BatchProject::new(generic::Project::new(exprs, plan)).into()
                }
                plan
            };

            assert_eq!(plan.schema(), self.schema());
            required_order.enforce_if_not_satisfies(plan)
        }
    }

    // For every index, check if the order of the index satisfies the required_order
    // If yes, use an index scan
    fn use_index_scan_if_order_is_satisfied(
        &self,
        required_order: &Order,
    ) -> Option<Result<PlanRef>> {
        if required_order.column_orders.is_empty() {
            return None;
        }

        let order_satisfied_index = self.indexes_satisfy_order(required_order);
        for index in order_satisfied_index {
            if let Some(index_scan) = self.to_index_scan_if_index_covered(index) {
                return Some(index_scan.to_batch());
            }
        }

        None
    }
}

impl ToBatch for LogicalScan {
    fn to_batch(&self) -> Result<PlanRef> {
        self.to_batch_with_order_required(&Order::any())
    }

    fn to_batch_with_order_required(&self, required_order: &Order) -> Result<PlanRef> {
        let new = self.clone_with_predicate(self.predicate().clone());

        if !new.indexes().is_empty() {
            let index_selection_rule = IndexSelectionRule::create();
            if let Some(applied) = index_selection_rule.apply(new.clone().into()) {
                if let Some(scan) = applied.as_logical_scan() {
                    // covering index
                    return required_order.enforce_if_not_satisfies(scan.to_batch()?);
                } else if let Some(join) = applied.as_logical_join() {
                    // index lookup join
                    return required_order
                        .enforce_if_not_satisfies(join.index_lookup_join_to_batch_lookup_join()?);
                } else {
                    unreachable!();
                }
            } else {
                // Try to make use of index if it satisfies the required order
                if let Some(plan_ref) = new.use_index_scan_if_order_is_satisfied(required_order) {
                    return plan_ref;
                }
            }
        }
        new.to_batch_inner_with_required(required_order)
    }
}

impl ToStream for LogicalScan {
    fn to_stream(&self, ctx: &mut ToStreamContext) -> Result<PlanRef> {
        if self.predicate().always_true() {
<<<<<<< HEAD
            // TODO(kwannoel): Use optimizer ctx here to allow toggling different table scans.
            if self.is_cdc_table() {
                Ok(StreamTableScan::new_with_stream_scan_type(
                    self.core.clone(),
                    StreamScanType::CdcBackfill,
                )
                .into())
            } else if self
                .ctx()
                .session_ctx()
                .config()
                .get_streaming_enable_arrangement_backfill()
            {
                Ok(StreamTableScan::new_with_stream_scan_type(
                    self.core.clone(),
                    StreamScanType::ArrangementBackfill,
                )
                .into())
            } else {
                Ok(StreamTableScan::new(self.core.clone()).into())
            }
=======
            Ok(StreamTableScan::new(self.core.clone()).into())
>>>>>>> 32717b45
        } else {
            let (scan, predicate, project_expr) = self.predicate_pull_up();
            let mut plan = LogicalFilter::create(scan.into(), predicate);
            if let Some(exprs) = project_expr {
                plan = LogicalProject::create(plan, exprs)
            }
            plan.to_stream(ctx)
        }
    }

    fn logical_rewrite_for_stream(
        &self,
        _ctx: &mut RewriteStreamContext,
    ) -> Result<(PlanRef, ColIndexMapping)> {
        match self.base.stream_key().is_none() {
            true => {
                let mut col_ids = HashSet::new();

                for &idx in self.output_col_idx() {
                    col_ids.insert(self.table_desc().columns[idx].column_id);
                }
                let col_need_to_add = self
                    .table_desc()
                    .pk
                    .iter()
                    .filter_map(|c| {
                        if !col_ids.contains(&self.table_desc().columns[c.column_index].column_id) {
                            Some(c.column_index)
                        } else {
                            None
                        }
                    })
                    .collect_vec();

                let mut output_col_idx = self.output_col_idx().clone();
                output_col_idx.extend(col_need_to_add);
                let new_len = output_col_idx.len();
                Ok((
                    self.clone_with_output_indices(output_col_idx).into(),
                    ColIndexMapping::identity_or_none(self.schema().len(), new_len),
                ))
            }
            false => Ok((
                self.clone().into(),
                ColIndexMapping::identity(self.schema().len()),
            )),
        }
    }
}<|MERGE_RESOLUTION|>--- conflicted
+++ resolved
@@ -64,8 +64,32 @@
 impl LogicalScan {
     pub fn create_for_system_catalog(
         table_name: String, // explain-only
+        table_desc: Rc<TableDesc>,
+        indexes: Vec<Rc<IndexCatalog>>,
+        ctx: OptimizerContextRef,
+        for_system_time_as_of_proctime: bool,
+        table_cardinality: Cardinality,
+    ) -> Self {
+        generic::Scan::new(
+            table_name,
+            (0..table_desc.columns.len()).collect(),
+            table_desc,
+            None,
+            indexes,
+            ctx,
+            Condition::true_cond(),
+            for_system_time_as_of_proctime,
+            table_cardinality,
+        )
+        .into()
+    }
+
+    /// Create a [`LogicalScan`] node. Used by planner.
+    pub fn create(
+        table_name: String, // explain-only
         scan_table_type: ScanTableType,
         table_desc: Rc<TableDesc>,
+        table_catalog: Option<Arc<TableCatalog>>,
         indexes: Vec<Rc<IndexCatalog>>,
         ctx: OptimizerContextRef,
         for_system_time_as_of_proctime: bool,
@@ -76,30 +100,6 @@
             scan_table_type,
             (0..table_desc.columns.len()).collect(),
             table_desc,
-            None,
-            indexes,
-            ctx,
-            Condition::true_cond(),
-            for_system_time_as_of_proctime,
-            table_cardinality,
-        )
-        .into()
-    }
-
-    /// Create a [`LogicalScan`] node. Used by planner.
-    pub fn create(
-        table_name: String, // explain-only
-        table_desc: Rc<TableDesc>,
-        table_catalog: Option<Arc<TableCatalog>>,
-        indexes: Vec<Rc<IndexCatalog>>,
-        ctx: OptimizerContextRef,
-        for_system_time_as_of_proctime: bool,
-        table_cardinality: Cardinality,
-    ) -> Self {
-        generic::Scan::new(
-            table_name,
-            (0..table_desc.columns.len()).collect(),
-            table_desc,
             table_catalog,
             indexes,
             ctx,
@@ -129,17 +129,10 @@
         self.core.table_desc.as_ref()
     }
 
-<<<<<<< HEAD
-    pub fn cdc_table_desc(&self) -> &CdcTableDesc {
-        self.core.cdc_table_desc.as_ref()
-    }
-
     pub fn table_catalog(&self) -> Option<Arc<TableCatalog>> {
         self.core.table_catalog.clone()
     }
 
-=======
->>>>>>> 32717b45
     /// Get the descs of the output columns.
     pub fn column_descs(&self) -> Vec<ColumnDesc> {
         self.core.column_descs()
@@ -306,11 +299,7 @@
             self.table_name().to_string(),
             self.output_col_idx().to_vec(),
             self.core.table_desc.clone(),
-<<<<<<< HEAD
-            self.core.cdc_table_desc.clone(),
             self.table_catalog(),
-=======
->>>>>>> 32717b45
             self.indexes().to_vec(),
             self.base.ctx().clone(),
             predicate,
@@ -325,11 +314,7 @@
             self.table_name().to_string(),
             output_col_idx,
             self.core.table_desc.clone(),
-<<<<<<< HEAD
-            self.core.cdc_table_desc.clone(),
             self.core.table_catalog.clone(),
-=======
->>>>>>> 32717b45
             self.indexes().to_vec(),
             self.base.ctx().clone(),
             self.predicate().clone(),
@@ -571,15 +556,7 @@
 impl ToStream for LogicalScan {
     fn to_stream(&self, ctx: &mut ToStreamContext) -> Result<PlanRef> {
         if self.predicate().always_true() {
-<<<<<<< HEAD
-            // TODO(kwannoel): Use optimizer ctx here to allow toggling different table scans.
-            if self.is_cdc_table() {
-                Ok(StreamTableScan::new_with_stream_scan_type(
-                    self.core.clone(),
-                    StreamScanType::CdcBackfill,
-                )
-                .into())
-            } else if self
+            if self
                 .ctx()
                 .session_ctx()
                 .config()
@@ -593,9 +570,6 @@
             } else {
                 Ok(StreamTableScan::new(self.core.clone()).into())
             }
-=======
-            Ok(StreamTableScan::new(self.core.clone()).into())
->>>>>>> 32717b45
         } else {
             let (scan, predicate, project_expr) = self.predicate_pull_up();
             let mut plan = LogicalFilter::create(scan.into(), predicate);
