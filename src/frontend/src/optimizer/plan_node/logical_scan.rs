// Copyright 2022 Singularity Data
//
// Licensed under the Apache License, Version 2.0 (the "License");
// you may not use this file except in compliance with the License.
// You may obtain a copy of the License at
//
// http://www.apache.org/licenses/LICENSE-2.0
//
// Unless required by applicable law or agreed to in writing, software
// distributed under the License is distributed on an "AS IS" BASIS,
// WITHOUT WARRANTIES OR CONDITIONS OF ANY KIND, either express or implied.
// See the License for the specific language governing permissions and
// limitations under the License.

use std::collections::{HashMap, HashSet};
use std::fmt;
use std::rc::Rc;

use fixedbitset::FixedBitSet;
use itertools::Itertools;
use risingwave_common::catalog::{ColumnDesc, Field, Schema, TableDesc};
use risingwave_common::error::{ErrorCode, Result, RwError};
use risingwave_common::util::sort_util::OrderType;

use super::generic::GenericPlanNode;
use super::{
    generic, BatchFilter, BatchProject, ColPrunable, PlanBase, PlanRef, PredicatePushdown,
    StreamTableScan, ToBatch, ToStream,
};
use crate::catalog::{ColumnId, IndexCatalog};
use crate::expr::{
    CollectInputRef, CorrelatedInputRef, CountNow, Expr, ExprImpl, ExprRewriter, ExprVisitor,
    InputRef,
};
use crate::optimizer::optimizer_context::OptimizerContextRef;
use crate::optimizer::plan_node::{
    BatchSeqScan, ColumnPruningContext, LogicalFilter, LogicalProject, LogicalValues,
    PredicatePushdownContext,
};
use crate::optimizer::property::Direction::Asc;
use crate::optimizer::property::{FieldOrder, FunctionalDependencySet, Order};
use crate::optimizer::rule::IndexSelectionRule;
use crate::utils::{ColIndexMapping, Condition, ConditionDisplay};

/// `LogicalScan` returns contents of a table or other equivalent object
#[derive(Debug, Clone)]
pub struct LogicalScan {
    pub base: PlanBase,
    core: generic::Scan,
}

impl LogicalScan {
    /// Create a `LogicalScan` node. Used internally by optimizer.
    pub(crate) fn new(
        table_name: String, // explain-only
        is_sys_table: bool,
        output_col_idx: Vec<usize>, // the column index in the table
        table_desc: Rc<TableDesc>,
        indexes: Vec<Rc<IndexCatalog>>,
        ctx: OptimizerContextRef,
        predicate: Condition, // refers to column indexes of the table
    ) -> Self {
        // here we have 3 concepts
        // 1. column_id: ColumnId, stored in catalog and a ID to access data from storage.
        // 2. table_idx: usize, column index in the TableDesc or tableCatalog.
        // 3. operator_idx: usize, column index in the ScanOperator's schema.
        // In a query we get the same version of catalog, so the mapping from column_id and
        // table_idx will not change. And the `required_col_idx` is the `table_idx` of the
        // required columns, i.e., the mapping from operator_idx to table_idx.

        let mut required_col_idx = output_col_idx.clone();
        let mut visitor =
            CollectInputRef::new(FixedBitSet::with_capacity(table_desc.columns.len()));
        predicate.visit_expr(&mut visitor);
        let predicate_col_idx: FixedBitSet = visitor.into();
        predicate_col_idx.ones().for_each(|idx| {
            if !required_col_idx.contains(&idx) {
                required_col_idx.push(idx);
            }
        });

        let core = generic::Scan {
            table_name,
            is_sys_table,
            required_col_idx,
            output_col_idx,
            table_desc,
            indexes,
            predicate,
        };

        let schema = core.schema();
        let pk_indices = core.logical_pk();

        let functional_dependency = match &pk_indices {
            Some(pk_indices) => FunctionalDependencySet::with_key(schema.len(), pk_indices),
            None => FunctionalDependencySet::new(schema.len()),
        };
        let base = PlanBase::new_logical(
            ctx,
            schema,
            pk_indices.unwrap_or_default(),
            functional_dependency,
        );

        Self { base, core }
    }

    /// Create a [`LogicalScan`] node. Used by planner.
    pub fn create(
        table_name: String, // explain-only
        is_sys_table: bool,
        table_desc: Rc<TableDesc>,
        indexes: Vec<Rc<IndexCatalog>>,
        ctx: OptimizerContextRef,
    ) -> Self {
        Self::new(
            table_name,
            is_sys_table,
            (0..table_desc.columns.len()).into_iter().collect(),
            table_desc,
            indexes,
            ctx,
            Condition::true_cond(),
        )
    }

    pub(super) fn column_names(&self) -> Vec<String> {
        self.output_col_idx()
            .iter()
            .map(|i| self.table_desc().columns[*i].name.clone())
            .collect()
    }

    pub(super) fn column_names_with_table_prefix(&self) -> Vec<String> {
        self.output_col_idx()
            .iter()
            .map(|i| {
                format!(
                    "{}.{}",
                    self.table_name(),
                    self.table_desc().columns[*i].name
                )
            })
            .collect()
    }

    pub(super) fn order_names(&self) -> Vec<String> {
        self.table_desc()
            .order_column_indices()
            .iter()
            .map(|&i| self.table_desc().columns[i].name.clone())
            .collect()
    }

    pub(super) fn order_names_with_table_prefix(&self) -> Vec<String> {
        self.table_desc()
            .order_column_indices()
            .iter()
            .map(|&i| {
                format!(
                    "{}.{}",
                    self.table_name(),
                    self.table_desc().columns[i].name
                )
            })
            .collect()
    }

    pub fn table_name(&self) -> &str {
        &self.core.table_name
    }

    pub fn is_sys_table(&self) -> bool {
        self.core.is_sys_table
    }

    /// Get a reference to the logical scan's table desc.
    pub fn table_desc(&self) -> &TableDesc {
        self.core.table_desc.as_ref()
    }

    /// Get the descs of the output columns.
    pub fn column_descs(&self) -> Vec<ColumnDesc> {
        self.core.column_descs()
    }

    /// Get the ids of the output columns.
    pub fn output_column_ids(&self) -> Vec<ColumnId> {
        self.output_col_idx()
            .iter()
            .map(|i| self.table_desc().columns[*i].column_id)
            .collect()
    }

    pub fn output_column_indices(&self) -> &[usize] {
        &self.core.output_col_idx
    }

    /// Get all indexes on this table
    pub fn indexes(&self) -> &[Rc<IndexCatalog>] {
        &self.core.indexes
    }

    /// Get the logical scan's filter predicate
    pub fn predicate(&self) -> &Condition {
        &self.core.predicate
    }

    /// get the Mapping of columnIndex from internal column index to output column index
    pub fn i2o_col_mapping(&self) -> ColIndexMapping {
        ColIndexMapping::with_remaining_columns(
            self.output_col_idx(),
            self.table_desc().columns.len(),
        )
    }

    /// Return indices of fields the output is ordered by and
    /// corresponding direction
    pub fn get_out_column_index_order(&self) -> Order {
        let id_to_tb_idx = self.table_desc().get_id_to_op_idx_mapping();
        let order = Order::new(
            self.table_desc()
                .pk
                .iter()
                .map(|order| {
                    let idx = id_to_tb_idx
                        .get(&self.table_desc().columns[order.column_idx].column_id)
                        .unwrap();
                    match order.order_type {
                        OrderType::Ascending => FieldOrder::ascending(*idx),
                        OrderType::Descending => FieldOrder::descending(*idx),
                    }
                })
                .collect(),
        );
        self.i2o_col_mapping().rewrite_provided_order(&order)
    }

    /// The mapped distribution key of the scan operator.
    ///
    /// The column indices in it is the position in the `output_col_idx`, instead of the position
    /// in all the columns of the table (which is the table's distribution key).
    ///
    /// Return `None` if the table's distribution key are not all in the `output_col_idx`.
    pub fn distribution_key(&self) -> Option<Vec<usize>> {
        let tb_idx_to_op_idx = self
            .output_col_idx()
            .iter()
            .enumerate()
            .map(|(op_idx, tb_idx)| (*tb_idx, op_idx))
            .collect::<HashMap<_, _>>();
        self.table_desc()
            .distribution_key
            .iter()
            .map(|&tb_idx| tb_idx_to_op_idx.get(&tb_idx).cloned())
            .collect()
    }

    pub fn to_index_scan(
        &self,
        index_name: &str,
        index_table_desc: Rc<TableDesc>,
        primary_to_secondary_mapping: &HashMap<usize, usize>,
    ) -> LogicalScan {
        let new_output_col_idx = self
            .output_col_idx()
            .iter()
            .map(|col_idx| *primary_to_secondary_mapping.get(col_idx).unwrap())
            .collect_vec();

        struct Rewriter<'a> {
            primary_to_secondary_mapping: &'a HashMap<usize, usize>,
        }
        impl ExprRewriter for Rewriter<'_> {
            fn rewrite_input_ref(&mut self, input_ref: InputRef) -> ExprImpl {
                InputRef::new(
                    *self
                        .primary_to_secondary_mapping
                        .get(&input_ref.index)
                        .unwrap(),
                    input_ref.return_type(),
                )
                .into()
            }
        }
        let mut rewriter = Rewriter {
            primary_to_secondary_mapping,
        };

        let new_predicate = self.predicate().clone().rewrite_expr(&mut rewriter);

        Self::new(
            index_name.to_string(),
            false,
            new_output_col_idx,
            index_table_desc,
            vec![],
            self.ctx(),
            new_predicate,
        )
    }

    /// a vec of `InputRef` corresponding to `output_col_idx`, which can represent a pulled project.
    fn output_idx_to_input_ref(&self) -> Vec<ExprImpl> {
        let output_idx = self
            .output_col_idx()
            .iter()
            .enumerate()
            .map(|(i, &col_idx)| {
                InputRef::new(i, self.table_desc().columns[col_idx].data_type.clone()).into()
            })
            .collect_vec();
        output_idx
    }

    /// Undo predicate push down when predicate in scan is not supported.
    pub fn predicate_pull_up(&self) -> (LogicalScan, Condition, Option<Vec<ExprImpl>>) {
        let mut predicate = self.predicate().clone();
        if predicate.always_true() {
            return (self.clone(), Condition::true_cond(), None);
        }

        let mut mapping =
            ColIndexMapping::new(self.required_col_idx().iter().map(|i| Some(*i)).collect())
                .inverse();
        predicate = predicate.rewrite_expr(&mut mapping);

        let scan_without_predicate = Self::new(
            self.table_name().to_string(),
            self.is_sys_table(),
            self.required_col_idx().to_vec(),
            self.core.table_desc.clone(),
            self.indexes().to_vec(),
            self.ctx(),
            Condition::true_cond(),
        );
        let project_expr = if self.required_col_idx() != self.output_col_idx() {
            Some(self.output_idx_to_input_ref())
        } else {
            None
        };
        (scan_without_predicate, predicate, project_expr)
    }

    fn clone_with_predicate(&self, predicate: Condition) -> Self {
        Self::new(
            self.table_name().to_string(),
            self.is_sys_table(),
            self.output_col_idx().to_vec(),
            self.core.table_desc.clone(),
            self.indexes().to_vec(),
            self.base.ctx.clone(),
            predicate,
        )
    }

    pub fn clone_with_output_indices(&self, output_col_idx: Vec<usize>) -> Self {
        Self::new(
            self.table_name().to_string(),
            self.is_sys_table(),
            output_col_idx,
            self.core.table_desc.clone(),
            self.indexes().to_vec(),
            self.base.ctx.clone(),
            self.predicate().clone(),
        )
    }

    pub fn output_col_idx(&self) -> &Vec<usize> {
        &self.core.output_col_idx
    }

    pub fn required_col_idx(&self) -> &Vec<usize> {
        &self.core.required_col_idx
    }
}

impl_plan_tree_node_for_leaf! {LogicalScan}

impl fmt::Display for LogicalScan {
    fn fmt(&self, f: &mut fmt::Formatter<'_>) -> fmt::Result {
        let verbose = self.base.ctx.is_explain_verbose();
        let output_col_names = if verbose {
            self.column_names_with_table_prefix()
        } else {
            self.column_names()
        }
        .join(", ");

        if self.predicate().always_true() {
            write!(
                f,
                "LogicalScan {{ table: {}, columns: [{}] }}",
                self.table_name(),
                output_col_names,
            )
        } else {
            write!(f, "LogicalScan {{ table: {}", self.table_name())?;
            if self.output_col_idx() == self.required_col_idx() {
                write!(f, ", columns: [{}]", output_col_names)?;
            } else {
                write!(
                    f,
                    ", output_columns: [{}], required_columns: [{}]",
                    output_col_names,
                    self.required_col_idx().iter().format_with(", ", |i, f| {
                        if verbose {
                            f(&format_args!(
                                "{}.{}",
                                self.table_name(),
                                self.table_desc().columns[*i].name
                            ))
                        } else {
                            f(&format_args!("{}", self.table_desc().columns[*i].name))
                        }
                    })
                )?;
            }

            let fields = self
                .table_desc()
                .columns
                .iter()
                .map(|col| Field::from_with_table_name_prefix(col, self.table_name()))
                .collect_vec();
            let input_schema = Schema { fields };
            write!(
                f,
                ", predicate: {} }}",
                ConditionDisplay {
                    condition: self.predicate(),
                    input_schema: &input_schema,
                }
            )
        }
    }
}

impl ColPrunable for LogicalScan {
    fn prune_col(&self, required_cols: &[usize], _ctx: &mut ColumnPruningContext) -> PlanRef {
        let output_col_idx: Vec<usize> = required_cols
            .iter()
            .map(|i| self.required_col_idx()[*i])
            .collect();
        assert!(output_col_idx
            .iter()
            .all(|i| self.output_col_idx().contains(i)));

        self.clone_with_output_indices(output_col_idx).into()
    }
}

impl PredicatePushdown for LogicalScan {
<<<<<<< HEAD
    fn predicate_pushdown(
        &self,
        predicate: Condition,
        _ctx: &mut PredicatePushdownContext,
    ) -> PlanRef {
        // If the predicate contains `CorrelatedInputRef`. We don't push down.
=======
    fn predicate_pushdown(&self, predicate: Condition) -> PlanRef {
        // If the predicate contains `CorrelatedInputRef` or `now()`. We don't push down.
>>>>>>> d414487e
        // This case could come from the predicate push down before the subquery unnesting.
        struct HasCorrelated {}
        impl ExprVisitor<bool> for HasCorrelated {
            fn merge(a: bool, b: bool) -> bool {
                a | b
            }

            fn visit_correlated_input_ref(&mut self, _: &CorrelatedInputRef) -> bool {
                true
            }
        }
        let mut has_correlated_visitor = HasCorrelated {};
        if predicate.visit_expr(&mut has_correlated_visitor)
            || predicate.visit_expr(&mut CountNow::default()) > 0
        {
            return LogicalFilter::create(
                self.clone_with_predicate(self.predicate().clone()).into(),
                predicate,
            );
        }
        let predicate = predicate.rewrite_expr(&mut ColIndexMapping::new(
            self.output_col_idx().iter().map(|i| Some(*i)).collect(),
        ));

        self.clone_with_predicate(predicate.and(self.predicate().clone()))
            .into()
    }
}

impl LogicalScan {
    fn to_batch_inner_with_required(&self, required_order: &Order) -> Result<PlanRef> {
        if self.predicate().always_true() {
            required_order.enforce_if_not_satisfies(BatchSeqScan::new(self.clone(), vec![]).into())
        } else {
            let (scan_ranges, predicate) = self.predicate().clone().split_to_scan_ranges(
                self.core.table_desc.clone(),
                self.base
                    .ctx
                    .session_ctx()
                    .config()
                    .get_max_split_range_gap(),
            )?;
            let mut scan = self.clone();
            scan.core.predicate = predicate; // We want to keep `required_col_idx` unchanged, so do not call `clone_with_predicate`.
            let (scan, predicate, project_expr) = scan.predicate_pull_up();

            if predicate.always_false() {
                return LogicalValues::create(vec![], scan.schema().clone(), scan.ctx()).to_batch();
            }
            let mut plan: PlanRef = BatchSeqScan::new(scan, scan_ranges).into();
            if !predicate.always_true() {
                plan = BatchFilter::new(LogicalFilter::new(plan, predicate)).into();
            }
            if let Some(exprs) = project_expr {
                plan = BatchProject::new(LogicalProject::new(plan, exprs)).into()
            }
            assert_eq!(plan.schema(), self.schema());
            required_order.enforce_if_not_satisfies(plan)
        }
    }

    // For every index, check if the order of the index satisfies the required_order
    // If yes, use an index scan
    fn use_index_scan_if_order_is_satisfied(
        &self,
        required_order: &Order,
    ) -> Option<Result<PlanRef>> {
        if required_order.field_order.is_empty() {
            return None;
        }

        let index = self.indexes().iter().find(|idx| {
            Order {
                field_order: idx
                    .index_item
                    .iter()
                    .map(|idx_item| FieldOrder {
                        index: idx_item.index,
                        direct: Asc,
                    })
                    .collect(),
            }
            .satisfies(required_order)
        })?;

        let p2s_mapping = index.primary_to_secondary_mapping();
        if self
            .required_col_idx()
            .iter()
            .all(|x| p2s_mapping.contains_key(x))
        {
            let index_scan = self.to_index_scan(
                &index.name,
                index.index_table.table_desc().into(),
                p2s_mapping,
            );
            Some(index_scan.to_batch())
        } else {
            None
        }
    }
}

impl ToBatch for LogicalScan {
    fn to_batch(&self) -> Result<PlanRef> {
        self.to_batch_with_order_required(&Order::any())
    }

    fn to_batch_with_order_required(&self, required_order: &Order) -> Result<PlanRef> {
        if !self.indexes().is_empty() {
            let index_selection_rule = IndexSelectionRule::create();
            if let Some(applied) = index_selection_rule.apply(self.clone().into()) {
                if let Some(scan) = applied.as_logical_scan() {
                    // covering index
                    return required_order.enforce_if_not_satisfies(scan.to_batch().unwrap());
                } else if let Some(join) = applied.as_logical_join() {
                    // index lookup join
                    return required_order.enforce_if_not_satisfies(
                        join.index_lookup_join_to_batch_lookup_join().unwrap(),
                    );
                } else {
                    unreachable!();
                }
            } else {
                // Try to make use of index if it satisfies the required order
                if let Some(plan_ref) = self.use_index_scan_if_order_is_satisfied(required_order) {
                    return plan_ref;
                }
            }
        }
        self.to_batch_inner_with_required(required_order)
    }
}

impl ToStream for LogicalScan {
    fn to_stream(&self) -> Result<PlanRef> {
        if self.is_sys_table() {
            return Err(RwError::from(ErrorCode::NotImplemented(
                "streaming on system table is not allowed".to_string(),
                None.into(),
            )));
        }
        if self.predicate().always_true() {
            Ok(StreamTableScan::new(self.clone()).into())
        } else {
            let (scan, predicate, project_expr) = self.predicate_pull_up();
            let mut plan = LogicalFilter::create(scan.into(), predicate);
            if let Some(exprs) = project_expr {
                plan = LogicalProject::create(plan, exprs)
            }
            plan.to_stream()
        }
    }

    fn logical_rewrite_for_stream(&self) -> Result<(PlanRef, ColIndexMapping)> {
        if self.is_sys_table() {
            return Err(RwError::from(ErrorCode::NotImplemented(
                "streaming on system table is not allowed".to_string(),
                None.into(),
            )));
        }
        match self.base.logical_pk.is_empty() {
            true => {
                let mut col_ids = HashSet::new();

                for &idx in self.output_col_idx() {
                    col_ids.insert(self.table_desc().columns[idx].column_id);
                }
                let col_need_to_add = self
                    .table_desc()
                    .pk
                    .iter()
                    .filter_map(|c| {
                        if !col_ids.contains(&self.table_desc().columns[c.column_idx].column_id) {
                            Some(c.column_idx)
                        } else {
                            None
                        }
                    })
                    .collect_vec();

                let mut output_col_idx = self.output_col_idx().clone();
                output_col_idx.extend(col_need_to_add);
                let new_len = output_col_idx.len();
                Ok((
                    self.clone_with_output_indices(output_col_idx).into(),
                    ColIndexMapping::identity_or_none(self.schema().len(), new_len),
                ))
            }
            false => Ok((
                self.clone().into(),
                ColIndexMapping::identity(self.schema().len()),
            )),
        }
    }
}<|MERGE_RESOLUTION|>--- conflicted
+++ resolved
@@ -452,17 +452,12 @@
 }
 
 impl PredicatePushdown for LogicalScan {
-<<<<<<< HEAD
     fn predicate_pushdown(
         &self,
         predicate: Condition,
         _ctx: &mut PredicatePushdownContext,
     ) -> PlanRef {
-        // If the predicate contains `CorrelatedInputRef`. We don't push down.
-=======
-    fn predicate_pushdown(&self, predicate: Condition) -> PlanRef {
         // If the predicate contains `CorrelatedInputRef` or `now()`. We don't push down.
->>>>>>> d414487e
         // This case could come from the predicate push down before the subquery unnesting.
         struct HasCorrelated {}
         impl ExprVisitor<bool> for HasCorrelated {
