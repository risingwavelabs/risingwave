// Copyright 2023 RisingWave Labs
//
// Licensed under the Apache License, Version 2.0 (the "License");
// you may not use this file except in compliance with the License.
// You may obtain a copy of the License at
//
//     http://www.apache.org/licenses/LICENSE-2.0
//
// Unless required by applicable law or agreed to in writing, software
// distributed under the License is distributed on an "AS IS" BASIS,
// WITHOUT WARRANTIES OR CONDITIONS OF ANY KIND, either express or implied.
// See the License for the specific language governing permissions and
// limitations under the License.

use std::collections::{BTreeMap, HashSet};
use std::rc::Rc;
use std::sync::Arc;

use fixedbitset::FixedBitSet;
use itertools::Itertools;
use pretty_xmlish::{Pretty, XmlNode};
use risingwave_common::catalog::{CdcTableDesc, ColumnDesc, TableDesc};
use risingwave_common::error::{ErrorCode, Result, RwError};
use risingwave_common::util::sort_util::ColumnOrder;
use risingwave_pb::stream_plan::StreamScanType;

use super::generic::{GenericPlanNode, GenericPlanRef};
use super::utils::{childless_record, Distill};
use super::{
    generic, BatchFilter, BatchProject, ColPrunable, ExprRewritable, Logical, PlanBase, PlanRef,
    PredicatePushdown, StreamTableScan, ToBatch, ToStream,
};
use crate::catalog::{ColumnId, IndexCatalog};
use crate::expr::{CorrelatedInputRef, ExprImpl, ExprRewriter, ExprVisitor, InputRef};
use crate::optimizer::optimizer_context::OptimizerContextRef;
use crate::optimizer::plan_node::generic::ScanTableType;
use crate::optimizer::plan_node::{
    BatchSeqScan, ColumnPruningContext, LogicalFilter, LogicalProject, LogicalValues,
    PredicatePushdownContext, RewriteStreamContext, ToStreamContext,
};
use crate::optimizer::property::{Cardinality, Order};
use crate::optimizer::rule::IndexSelectionRule;
use crate::utils::{ColIndexMapping, Condition, ConditionDisplay};
use crate::TableCatalog;

/// `LogicalScan` returns contents of a table or other equivalent object
#[derive(Debug, Clone, PartialEq, Eq, Hash)]
pub struct LogicalScan {
    pub base: PlanBase<Logical>,
    core: generic::Scan,
}

impl From<generic::Scan> for LogicalScan {
    fn from(core: generic::Scan) -> Self {
        let base = PlanBase::new_logical_with_core(&core);
        Self { base, core }
    }
}

impl From<generic::Scan> for PlanRef {
    fn from(core: generic::Scan) -> Self {
        LogicalScan::from(core).into()
    }
}

impl LogicalScan {
    pub fn create_for_system_catalog(
        table_name: String, // explain-only
        scan_table_type: ScanTableType,
        table_desc: Rc<TableDesc>,
        indexes: Vec<Rc<IndexCatalog>>,
        ctx: OptimizerContextRef,
        for_system_time_as_of_proctime: bool,
        table_cardinality: Cardinality,
    ) -> Self {
        generic::Scan::new(
            table_name,
            scan_table_type,
            (0..table_desc.columns.len()).collect(),
            table_desc,
            None,
            indexes,
            ctx,
            Condition::true_cond(),
            for_system_time_as_of_proctime,
            table_cardinality,
        )
        .into()
    }

    /// Create a [`LogicalScan`] node. Used by planner.
    pub fn create(
        table_name: String, // explain-only
        scan_table_type: ScanTableType,
        table_desc: Rc<TableDesc>,
        table_catalog: Option<Arc<TableCatalog>>,
        indexes: Vec<Rc<IndexCatalog>>,
        ctx: OptimizerContextRef,
        for_system_time_as_of_proctime: bool,
        table_cardinality: Cardinality,
    ) -> Self {
        generic::Scan::new(
            table_name,
            scan_table_type,
            (0..table_desc.columns.len()).collect(),
            table_desc,
            table_catalog,
            indexes,
            ctx,
            Condition::true_cond(),
            for_system_time_as_of_proctime,
            table_cardinality,
        )
        .into()
    }

    pub fn create_for_cdc(
        table_name: String, // explain-only
        cdc_table_desc: Rc<CdcTableDesc>,
        ctx: OptimizerContextRef,
    ) -> Self {
        generic::Scan::new_for_cdc(
            table_name,
            (0..cdc_table_desc.columns.len()).collect(),
            cdc_table_desc,
            ctx,
        )
        .into()
    }

    pub fn table_name(&self) -> &str {
        &self.core.table_name
    }

    pub fn scan_table_type(&self) -> &ScanTableType {
        &self.core.scan_table_type
    }

    pub fn is_sys_table(&self) -> bool {
        self.core.is_sys_table()
    }

    pub fn is_cdc_table(&self) -> bool {
        matches!(self.core.scan_table_type, ScanTableType::CdcTable)
    }

    pub fn for_system_time_as_of_proctime(&self) -> bool {
        self.core.for_system_time_as_of_proctime
    }

    /// The cardinality of the table **without** applying the predicate.
    pub fn table_cardinality(&self) -> Cardinality {
        self.core.table_cardinality
    }

    // FIXME(kwannoel): Fetch from `table_catalog` + lazily instantiate?
    /// Get a reference to the logical scan's table desc.
    pub fn table_desc(&self) -> &TableDesc {
        self.core.table_desc.as_ref()
    }

    pub fn cdc_table_desc(&self) -> &CdcTableDesc {
        self.core.cdc_table_desc.as_ref()
    }

    pub fn table_catalog(&self) -> Option<Arc<TableCatalog>> {
        self.core.table_catalog.clone()
    }

    /// Get the descs of the output columns.
    pub fn column_descs(&self) -> Vec<ColumnDesc> {
        self.core.column_descs()
    }

    /// Get the ids of the output columns.
    pub fn output_column_ids(&self) -> Vec<ColumnId> {
        self.core.output_column_ids()
    }

    /// Get all indexes on this table
    pub fn indexes(&self) -> &[Rc<IndexCatalog>] {
        &self.core.indexes
    }

    /// Get the logical scan's filter predicate
    pub fn predicate(&self) -> &Condition {
        &self.core.predicate
    }

    /// Return indices of fields the output is ordered by and
    /// corresponding direction
    pub fn get_out_column_index_order(&self) -> Order {
        self.core.get_out_column_index_order()
    }

    pub fn distribution_key(&self) -> Option<Vec<usize>> {
        self.core.distribution_key()
    }

    pub fn watermark_columns(&self) -> FixedBitSet {
        self.core.watermark_columns()
    }

    /// Return indexes can satisfy the required order.
    pub fn indexes_satisfy_order(&self, required_order: &Order) -> Vec<&Rc<IndexCatalog>> {
        let output_col_map = self
            .output_col_idx()
            .iter()
            .cloned()
            .enumerate()
            .map(|(id, col)| (col, id))
            .collect::<BTreeMap<_, _>>();
        let unmatched_idx = output_col_map.len();
        self.indexes()
            .iter()
            .filter(|idx| {
                let s2p_mapping = idx.secondary_to_primary_mapping();
                Order {
                    column_orders: idx
                        .index_table
                        .pk()
                        .iter()
                        .map(|idx_item| {
                            ColumnOrder::new(
                                *output_col_map
                                    .get(
                                        s2p_mapping
                                            .get(&idx_item.column_index)
                                            .expect("should be in s2p mapping"),
                                    )
                                    .unwrap_or(&unmatched_idx),
                                idx_item.order_type,
                            )
                        })
                        .collect(),
                }
                .satisfies(required_order)
            })
            .collect()
    }

    /// If the index can cover the scan, transform it to the index scan.
    pub fn to_index_scan_if_index_covered(&self, index: &Rc<IndexCatalog>) -> Option<LogicalScan> {
        let p2s_mapping = index.primary_to_secondary_mapping();
        if self
            .required_col_idx()
            .iter()
            .all(|x| p2s_mapping.contains_key(x))
        {
            let index_scan = self.core.to_index_scan(
                &index.name,
                index.index_table.table_desc().into(),
                index.index_table.clone(),
                p2s_mapping,
                index.function_mapping(),
            );
            Some(index_scan.into())
        } else {
            None
        }
    }

    /// used by optimizer (currently `top_n_on_index_rule`) to help reduce useless `chunk_size` at
    /// executor
    pub fn set_chunk_size(&mut self, chunk_size: u32) {
        self.core.chunk_size = Some(chunk_size);
    }

    pub fn chunk_size(&self) -> Option<u32> {
        self.core.chunk_size
    }

    pub fn primary_key(&self) -> &[ColumnOrder] {
        self.core.primary_key()
    }

    /// a vec of `InputRef` corresponding to `output_col_idx`, which can represent a pulled project.
    fn output_idx_to_input_ref(&self) -> Vec<ExprImpl> {
        let output_idx = self
            .output_col_idx()
            .iter()
            .enumerate()
            .map(|(i, &col_idx)| {
                InputRef::new(i, self.table_desc().columns[col_idx].data_type.clone()).into()
            })
            .collect_vec();
        output_idx
    }

    /// Undo predicate push down when predicate in scan is not supported.
    pub fn predicate_pull_up(&self) -> (generic::Scan, Condition, Option<Vec<ExprImpl>>) {
        let mut predicate = self.predicate().clone();
        if predicate.always_true() {
            return (self.core.clone(), Condition::true_cond(), None);
        }

        let mut inverse_mapping = {
            let mapping = ColIndexMapping::new(
                self.required_col_idx().iter().map(|i| Some(*i)).collect(),
                self.table_desc().columns.len(),
            );
            // Since `required_col_idx` mapping is not invertible, we need to inverse manually.
            let mut inverse_map = vec![None; mapping.target_size()];
            for (src, dst) in mapping.mapping_pairs() {
                inverse_map[dst] = Some(src);
            }
            ColIndexMapping::new(inverse_map, mapping.source_size())
        };

        predicate = predicate.rewrite_expr(&mut inverse_mapping);

        let scan_without_predicate = generic::Scan::new(
            self.table_name().to_string(),
            self.scan_table_type().clone(),
            self.required_col_idx().to_vec(),
            self.core.table_desc.clone(),
            self.core.table_catalog.clone(),
            self.indexes().to_vec(),
            self.ctx(),
            Condition::true_cond(),
            self.for_system_time_as_of_proctime(),
            self.table_cardinality(),
        );
        let project_expr = if self.required_col_idx() != self.output_col_idx() {
            Some(self.output_idx_to_input_ref())
        } else {
            None
        };
        (scan_without_predicate, predicate, project_expr)
    }

    fn clone_with_predicate(&self, predicate: Condition) -> Self {
        generic::Scan::new_inner(
            self.table_name().to_string(),
            self.scan_table_type().clone(),
            self.output_col_idx().to_vec(),
            self.core.table_desc.clone(),
            self.core.cdc_table_desc.clone(),
            self.table_catalog(),
            self.indexes().to_vec(),
            self.base.ctx().clone(),
            predicate,
            self.for_system_time_as_of_proctime(),
            self.table_cardinality(),
        )
        .into()
    }

    pub fn clone_with_output_indices(&self, output_col_idx: Vec<usize>) -> Self {
        generic::Scan::new_inner(
            self.table_name().to_string(),
            self.scan_table_type().clone(),
            output_col_idx,
            self.core.table_desc.clone(),
            self.core.cdc_table_desc.clone(),
            self.core.table_catalog.clone(),
            self.indexes().to_vec(),
            self.base.ctx().clone(),
            self.predicate().clone(),
            self.for_system_time_as_of_proctime(),
            self.table_cardinality(),
        )
        .into()
    }

    pub fn output_col_idx(&self) -> &Vec<usize> {
        &self.core.output_col_idx
    }

    pub fn required_col_idx(&self) -> &Vec<usize> {
        &self.core.required_col_idx
    }
}

impl_plan_tree_node_for_leaf! {LogicalScan}

impl Distill for LogicalScan {
    fn distill<'a>(&self) -> XmlNode<'a> {
        let verbose = self.base.ctx().is_explain_verbose();
        let mut vec = Vec::with_capacity(5);
        vec.push(("table", Pretty::from(self.table_name().to_owned())));
        let key_is_columns =
            self.predicate().always_true() || self.output_col_idx() == self.required_col_idx();
        let key = if key_is_columns {
            "columns"
        } else {
            "output_columns"
        };
        vec.push((key, self.core.columns_pretty(verbose)));
        if !key_is_columns {
            vec.push((
                "required_columns",
                Pretty::Array(
                    self.required_col_idx()
                        .iter()
                        .map(|i| {
                            let col_name = &self.table_desc().columns[*i].name;
                            Pretty::from(if verbose {
                                format!("{}.{}", self.table_name(), col_name)
                            } else {
                                col_name.to_string()
                            })
                        })
                        .collect(),
                ),
            ));
        }

        if !self.predicate().always_true() {
            let input_schema = self.core.fields_pretty_schema();
            vec.push((
                "predicate",
                Pretty::display(&ConditionDisplay {
                    condition: self.predicate(),
                    input_schema: &input_schema,
                }),
            ))
        }

        if self.table_cardinality() != Cardinality::unknown() {
            vec.push(("cardinality", Pretty::display(&self.table_cardinality())));
        }

        childless_record("LogicalScan", vec)
    }
}

impl ColPrunable for LogicalScan {
    fn prune_col(&self, required_cols: &[usize], _ctx: &mut ColumnPruningContext) -> PlanRef {
        let output_col_idx: Vec<usize> = required_cols
            .iter()
            .map(|i| self.required_col_idx()[*i])
            .collect();
        assert!(output_col_idx
            .iter()
            .all(|i| self.output_col_idx().contains(i)));

        self.clone_with_output_indices(output_col_idx).into()
    }
}

impl ExprRewritable for LogicalScan {
    fn has_rewritable_expr(&self) -> bool {
        true
    }

    fn rewrite_exprs(&self, r: &mut dyn ExprRewriter) -> PlanRef {
        let mut core = self.core.clone();
        core.rewrite_exprs(r);
        Self {
            base: self.base.clone_with_new_plan_id(),
            core,
        }
        .into()
    }
}

impl PredicatePushdown for LogicalScan {
    fn predicate_pushdown(
        &self,
        mut predicate: Condition,
        _ctx: &mut PredicatePushdownContext,
    ) -> PlanRef {
        // skip pushdown if the table is cdc table
        if self.is_cdc_table() {
            return self.clone().into();
        }

        // If the predicate contains `CorrelatedInputRef` or `now()`. We don't push down.
        // This case could come from the predicate push down before the subquery unnesting.
        struct HasCorrelated {}
        impl ExprVisitor for HasCorrelated {
            type Result = bool;

            fn merge(a: bool, b: bool) -> bool {
                a | b
            }

            fn visit_correlated_input_ref(&mut self, _: &CorrelatedInputRef) -> bool {
                true
            }
        }
        let non_pushable_predicate: Vec<_> = predicate
            .conjunctions
            .extract_if(|expr| expr.count_nows() > 0 || HasCorrelated {}.visit_expr(expr))
            .collect();
        let predicate = predicate.rewrite_expr(&mut ColIndexMapping::new(
            self.output_col_idx().iter().map(|i| Some(*i)).collect(),
            self.table_desc().columns.len(),
        ));
        if non_pushable_predicate.is_empty() {
            self.clone_with_predicate(predicate.and(self.predicate().clone()))
                .into()
        } else {
            return LogicalFilter::create(
                self.clone_with_predicate(predicate.and(self.predicate().clone()))
                    .into(),
                Condition {
                    conjunctions: non_pushable_predicate,
                },
            );
        }
    }
}

impl LogicalScan {
    fn to_batch_inner_with_required(&self, required_order: &Order) -> Result<PlanRef> {
        if self.predicate().always_true() {
            required_order
                .enforce_if_not_satisfies(BatchSeqScan::new(self.core.clone(), vec![]).into())
        } else {
            let (scan_ranges, predicate) = self.predicate().clone().split_to_scan_ranges(
                self.core.table_desc.clone(),
                self.base
                    .ctx()
                    .session_ctx()
                    .config()
                    .get_max_split_range_gap(),
            )?;
            let mut scan = self.clone();
            scan.core.predicate = predicate; // We want to keep `required_col_idx` unchanged, so do not call `clone_with_predicate`.

            let plan: PlanRef = if scan.core.predicate.always_false() {
                LogicalValues::create(vec![], scan.core.schema(), scan.core.ctx).to_batch()?
            } else {
                let (scan, predicate, project_expr) = scan.predicate_pull_up();

                let mut plan: PlanRef = BatchSeqScan::new(scan, scan_ranges).into();
                if !predicate.always_true() {
                    plan = BatchFilter::new(generic::Filter::new(predicate, plan)).into();
                }
                if let Some(exprs) = project_expr {
                    plan = BatchProject::new(generic::Project::new(exprs, plan)).into()
                }
                plan
            };

            assert_eq!(plan.schema(), self.schema());
            required_order.enforce_if_not_satisfies(plan)
        }
    }

    // For every index, check if the order of the index satisfies the required_order
    // If yes, use an index scan
    fn use_index_scan_if_order_is_satisfied(
        &self,
        required_order: &Order,
    ) -> Option<Result<PlanRef>> {
        if required_order.column_orders.is_empty() {
            return None;
        }

        let order_satisfied_index = self.indexes_satisfy_order(required_order);
        for index in order_satisfied_index {
            if let Some(index_scan) = self.to_index_scan_if_index_covered(index) {
                return Some(index_scan.to_batch());
            }
        }

        None
    }
}

impl ToBatch for LogicalScan {
    fn to_batch(&self) -> Result<PlanRef> {
        self.to_batch_with_order_required(&Order::any())
    }

    fn to_batch_with_order_required(&self, required_order: &Order) -> Result<PlanRef> {
        let new = self.clone_with_predicate(self.predicate().clone());

        if !new.indexes().is_empty() {
            let index_selection_rule = IndexSelectionRule::create();
            if let Some(applied) = index_selection_rule.apply(new.clone().into()) {
                if let Some(scan) = applied.as_logical_scan() {
                    // covering index
                    return required_order.enforce_if_not_satisfies(scan.to_batch()?);
                } else if let Some(join) = applied.as_logical_join() {
                    // index lookup join
                    return required_order
                        .enforce_if_not_satisfies(join.index_lookup_join_to_batch_lookup_join()?);
                } else {
                    unreachable!();
                }
            } else {
                // Try to make use of index if it satisfies the required order
                if let Some(plan_ref) = new.use_index_scan_if_order_is_satisfied(required_order) {
                    return plan_ref;
                }
            }
        }
        new.to_batch_inner_with_required(required_order)
    }
}

impl ToStream for LogicalScan {
    fn to_stream(&self, ctx: &mut ToStreamContext) -> Result<PlanRef> {
        if self.is_sys_table() {
            return Err(RwError::from(ErrorCode::NotImplemented(
                "streaming on system table is not allowed".to_string(),
                None.into(),
            )));
        }
        if self.predicate().always_true() {
            // TODO(kwannoel): Use optimizer ctx here to allow toggling different table scans.
            if self.is_cdc_table() {
                Ok(StreamTableScan::new_with_stream_scan_type(
                    self.core.clone(),
                    StreamScanType::CdcBackfill,
                )
<<<<<<< HEAD
            } else if self
                .ctx()
                .session_ctx()
                .config()
                .get_streaming_enable_arrangement_backfill()
            {
                Ok(StreamTableScan::new_with_chain_type(
                    self.core.clone(),
                    ChainType::ArrangementBackfill,
                )
=======
>>>>>>> b7b6c6c6
                .into())
            } else {
                Ok(StreamTableScan::new(self.core.clone()).into())
            }
        } else {
            let (scan, predicate, project_expr) = self.predicate_pull_up();
            let mut plan = LogicalFilter::create(scan.into(), predicate);
            if let Some(exprs) = project_expr {
                plan = LogicalProject::create(plan, exprs)
            }
            plan.to_stream(ctx)
        }
    }

    fn logical_rewrite_for_stream(
        &self,
        _ctx: &mut RewriteStreamContext,
    ) -> Result<(PlanRef, ColIndexMapping)> {
        if self.is_sys_table() {
            return Err(RwError::from(ErrorCode::NotImplemented(
                "streaming on system table is not allowed".to_string(),
                None.into(),
            )));
        }

        if self.is_cdc_table() {
            return Ok((
                self.clone().into(),
                ColIndexMapping::identity(self.schema().len()),
            ));
        }

        match self.base.stream_key().is_none() {
            true => {
                let mut col_ids = HashSet::new();

                for &idx in self.output_col_idx() {
                    col_ids.insert(self.table_desc().columns[idx].column_id);
                }
                let col_need_to_add = self
                    .table_desc()
                    .pk
                    .iter()
                    .filter_map(|c| {
                        if !col_ids.contains(&self.table_desc().columns[c.column_index].column_id) {
                            Some(c.column_index)
                        } else {
                            None
                        }
                    })
                    .collect_vec();

                let mut output_col_idx = self.output_col_idx().clone();
                output_col_idx.extend(col_need_to_add);
                let new_len = output_col_idx.len();
                Ok((
                    self.clone_with_output_indices(output_col_idx).into(),
                    ColIndexMapping::identity_or_none(self.schema().len(), new_len),
                ))
            }
            false => Ok((
                self.clone().into(),
                ColIndexMapping::identity(self.schema().len()),
            )),
        }
    }
}<|MERGE_RESOLUTION|>--- conflicted
+++ resolved
@@ -607,8 +607,7 @@
                 Ok(StreamTableScan::new_with_stream_scan_type(
                     self.core.clone(),
                     StreamScanType::CdcBackfill,
-                )
-<<<<<<< HEAD
+                ).into())
             } else if self
                 .ctx()
                 .session_ctx()
@@ -617,10 +616,8 @@
             {
                 Ok(StreamTableScan::new_with_chain_type(
                     self.core.clone(),
-                    ChainType::ArrangementBackfill,
+                    StreamScanType::ArrangementBackfill,
                 )
-=======
->>>>>>> b7b6c6c6
                 .into())
             } else {
                 Ok(StreamTableScan::new(self.core.clone()).into())
