--- conflicted
+++ resolved
@@ -22,7 +22,7 @@
 //! |All        |10000| 100| 30 | 20 | 10 | |
 //!
 //! ```text
-//! total cost = cost(match type of 0 idx)
+//! index cost = cost(match type of 0 idx)
 //! * cost(match type of 1 idx)
 //! * ... cost(match type of the last idx)
 //! ```
@@ -62,45 +62,6 @@
 use crate::optimizer::PlanRef;
 use crate::utils::Condition;
 
-<<<<<<< HEAD
-/// index selection cost matrix
-///
-///
-/// |`column_idx`|   0 |   1 |   2 |   3 |   4 |
-///  ----------- | --- | --- | --- | --- | ---
-/// |Equal       |  1  |  1  |  1  |  1  |  1  |
-/// |In          |  10 |  8  |  5  |  5  |  5  |    // take the minimum value with actual in number
-/// |Range       |  500|  50 |  20 |  10 |  10 |
-/// |All         |10000| 100 |  30 |  20 |  10 |
-///
-/// index cost = cost(match type of 0 idx)
-///             * cost(match type of 1 idx)
-///             * ... cost(match type of the last idx)
-///
-/// For Example:
-///
-/// index order key (a, b, c)
-///
-/// for a = 1 and b = 1 and c = 1, its cost is 1 = Equal0 * Equal1 * Equal2 = 1
-///
-/// for a in (xxx) and b = 1 and c = 1, its cost is In0 * Equal1 * Equal2 = 10
-///
-/// for a = 1 and b in (xxx), its cost is Equal0 * In1 * All2 = 1 * 8 * 50 = 400
-///
-/// for a between xxx and yyy, its cost is Range0 = 500
-///
-/// for a = 1 and b between xxx and yyy, its cost is Equal0 * Range1 = 50
-///
-/// for a = 1, its cost is 100 = Equal0 * All1 = 100
-///
-/// for no condition, its cost is All0 = 10000
-///
-/// With the assumption that the most effective part of a index is its prefix,
-/// cost decreases as `column_idx` increasing.
-/// for index order key length > 5, we just ignore the rest.
-
-=======
->>>>>>> 43085c6f
 const INDEX_MAX_LEN: usize = 5;
 const INDEX_COST_MATRIX: [[usize; INDEX_MAX_LEN]; 4] = [
     [1, 1, 1, 1, 1],
