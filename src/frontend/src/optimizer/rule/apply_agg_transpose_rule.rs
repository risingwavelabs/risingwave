--- conflicted
+++ resolved
@@ -53,14 +53,9 @@
             apply.clone().decompose();
         assert_eq!(join_type, JoinType::Inner);
         let agg: &LogicalAgg = right.as_logical_agg()?;
-<<<<<<< HEAD
         let (mut agg_calls, agg_group_key, grouping_sets, agg_input) = agg.clone().decompose();
         assert!(grouping_sets.is_empty());
-        let is_scalar_agg = agg_group_key.is_empty();
-=======
-        let (mut agg_calls, agg_group_key, agg_input) = agg.clone().decompose();
         let is_scalar_agg = agg_group_key.is_clear();
->>>>>>> 9201ff26
         let apply_left_len = left.schema().len();
 
         if !is_scalar_agg && max_one_row {
