// Copyright 2023 RisingWave Labs
//
// Licensed under the Apache License, Version 2.0 (the "License");
// you may not use this file except in compliance with the License.
// You may obtain a copy of the License at
//
//     http://www.apache.org/licenses/LICENSE-2.0
//
// Unless required by applicable law or agreed to in writing, software
// distributed under the License is distributed on an "AS IS" BASIS,
// WITHOUT WARRANTIES OR CONDITIONS OF ANY KIND, either express or implied.
// See the License for the specific language governing permissions and
// limitations under the License.

use risingwave_common::types::DataType;
use risingwave_expr::agg::AggKind;
use risingwave_pb::plan_common::JoinType;

use super::{ApplyOffsetRewriter, BoxedRule, Rule};
use crate::expr::{ExprImpl, ExprType, FunctionCall, InputRef};
use crate::optimizer::plan_node::generic::Agg;
use crate::optimizer::plan_node::{LogicalAgg, LogicalApply, LogicalFilter, LogicalProject};
use crate::optimizer::PlanRef;
use crate::utils::{Condition, IndexSet};

/// Transpose `LogicalApply` and `LogicalAgg`.
///
/// Before:
///
/// ```text
///     LogicalApply
///    /            \
///  Domain      LogicalAgg
///                  |
///                Input
/// ```
///
/// After:
///
/// ```text
///      LogicalAgg
///          |
///     LogicalApply
///    /            \
///  Domain        Input
/// ```
pub struct ApplyAggTransposeRule {}
impl Rule for ApplyAggTransposeRule {
    fn apply(&self, plan: PlanRef) -> Option<PlanRef> {
        let apply: &LogicalApply = plan.as_logical_apply()?;
        let (left, right, on, join_type, correlated_id, correlated_indices, max_one_row) =
            apply.clone().decompose();
        assert_eq!(join_type, JoinType::Inner);
        let agg: &LogicalAgg = right.as_logical_agg()?;
<<<<<<< HEAD
        let (mut agg_calls, agg_group_key, grouping_sets, agg_input) = agg.clone().decompose();
        assert!(grouping_sets.is_empty());
        let is_scalar_agg = agg_group_key.is_clear();
=======
        let (mut agg_calls, agg_group_key, agg_input) = agg.clone().decompose();
        let is_scalar_agg = agg_group_key.is_empty();
>>>>>>> fb0b1d65
        let apply_left_len = left.schema().len();

        if !is_scalar_agg && max_one_row {
            // We can only eliminate max_one_row for scalar aggregation.
            return None;
        }

        let input = if is_scalar_agg {
            // add a constant column to help convert count(*) to count(c) where c is non-nullable.
            let mut exprs: Vec<ExprImpl> = agg_input
                .schema()
                .data_types()
                .into_iter()
                .enumerate()
                .map(|(i, data_type)| InputRef::new(i, data_type).into())
                .collect();
            exprs.push(ExprImpl::literal_int(1));
            LogicalProject::create(agg_input, exprs)
        } else {
            agg_input
        };

        let node = if is_scalar_agg {
            // LOJ Apply need to be converted to cross Apply.
            let left_len = left.schema().len();
            let eq_predicates = left
                .schema()
                .data_types()
                .into_iter()
                .enumerate()
                .map(|(i, data_type)| {
                    let left = InputRef::new(i, data_type.clone());
                    let right = InputRef::new(i + left_len, data_type);
                    // use null-safe equal
                    FunctionCall::new_unchecked(
                        ExprType::IsNotDistinctFrom,
                        vec![left.into(), right.into()],
                        DataType::Boolean,
                    )
                    .into()
                })
                .collect();
            LogicalApply::new(
                left.clone(),
                input,
                JoinType::LeftOuter,
                Condition::true_cond(),
                correlated_id,
                correlated_indices.clone(),
                false,
            )
            .translate_apply(left, eq_predicates)
        } else {
            LogicalApply::new(
                left,
                input,
                JoinType::Inner,
                Condition::true_cond(),
                correlated_id,
                correlated_indices.clone(),
                false,
            )
            .into()
        };

        let group_agg = {
            // shift index of agg_calls' `InputRef` with `apply_left_len`.
            let offset = apply_left_len as isize;
            let mut rewriter =
                ApplyOffsetRewriter::new(apply_left_len, &correlated_indices, correlated_id);
            agg_calls.iter_mut().for_each(|agg_call| {
                agg_call.inputs.iter_mut().for_each(|input_ref| {
                    input_ref.shift_with_offset(offset);
                });
                agg_call
                    .order_by
                    .iter_mut()
                    .for_each(|o| o.shift_with_offset(offset));
                agg_call.filter = agg_call.filter.clone().rewrite_expr(&mut rewriter);
            });
            if is_scalar_agg {
                // convert count(*) to count(1).
                let pos_of_constant_column = node.schema().len() - 1;
                agg_calls.iter_mut().for_each(|agg_call| {
                    if agg_call.agg_kind == AggKind::Count && agg_call.inputs.is_empty() {
                        let input_ref = InputRef::new(pos_of_constant_column, DataType::Int32);
                        agg_call.inputs.push(input_ref);
                    }
                });
            }
            let mut group_keys: IndexSet = (0..apply_left_len).collect();
            group_keys.extend(agg_group_key.indices().map(|key| key + apply_left_len));
            Agg::new(agg_calls, group_keys, node).into()
        };

        let filter = LogicalFilter::create(group_agg, on);
        Some(filter)
    }
}

impl ApplyAggTransposeRule {
    pub fn create() -> BoxedRule {
        Box::new(ApplyAggTransposeRule {})
    }
}<|MERGE_RESOLUTION|>--- conflicted
+++ resolved
@@ -52,14 +52,9 @@
             apply.clone().decompose();
         assert_eq!(join_type, JoinType::Inner);
         let agg: &LogicalAgg = right.as_logical_agg()?;
-<<<<<<< HEAD
         let (mut agg_calls, agg_group_key, grouping_sets, agg_input) = agg.clone().decompose();
         assert!(grouping_sets.is_empty());
-        let is_scalar_agg = agg_group_key.is_clear();
-=======
-        let (mut agg_calls, agg_group_key, agg_input) = agg.clone().decompose();
         let is_scalar_agg = agg_group_key.is_empty();
->>>>>>> fb0b1d65
         let apply_left_len = left.schema().len();
 
         if !is_scalar_agg && max_one_row {
