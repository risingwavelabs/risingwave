--- conflicted
+++ resolved
@@ -105,13 +105,10 @@
 use apply_offset_rewriter::ApplyOffsetRewriter;
 mod intersect_to_semi_join_rule;
 pub use intersect_to_semi_join_rule::*;
-<<<<<<< HEAD
 mod except_to_anti_join_rule;
 pub use except_to_anti_join_rule::*;
-=======
 mod intersect_merge_rule;
 pub use intersect_merge_rule::*;
->>>>>>> b56670aa
 
 #[macro_export]
 macro_rules! for_all_rules {
@@ -155,11 +152,8 @@
             , { LimitPushDownRule }
             , { PullUpHopRule }
             , { IntersectToSemiJoinRule }
-<<<<<<< HEAD
             , { ExceptToAntiJoinRule }
-=======
             , { IntersectMergeRule }
->>>>>>> b56670aa
         }
     };
 }
