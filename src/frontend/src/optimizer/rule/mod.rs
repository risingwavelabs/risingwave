// Copyright 2023 RisingWave Labs
//
// Licensed under the Apache License, Version 2.0 (the "License");
// you may not use this file except in compliance with the License.
// You may obtain a copy of the License at
//
//     http://www.apache.org/licenses/LICENSE-2.0
//
// Unless required by applicable law or agreed to in writing, software
// distributed under the License is distributed on an "AS IS" BASIS,
// WITHOUT WARRANTIES OR CONDITIONS OF ANY KIND, either express or implied.
// See the License for the specific language governing permissions and
// limitations under the License.

//! Define all [`Rule`]

use super::PlanRef;

/// A one-to-one transform for the [`PlanNode`](super::plan_node::PlanNode), every [`Rule`] should
/// downcast and check if the node matches the rule.
pub trait Rule: Send + Sync + Description {
    /// return err(()) if not match
    fn apply(&self, plan: PlanRef) -> Option<PlanRef>;
}

pub trait Description {
    fn description(&self) -> &str;
}

pub(super) type BoxedRule = Box<dyn Rule>;

mod project_join_merge_rule;
pub use project_join_merge_rule::*;
mod project_eliminate_rule;
pub use project_eliminate_rule::*;
mod project_merge_rule;
pub use project_merge_rule::*;
mod pull_up_correlated_predicate_rule;
pub use pull_up_correlated_predicate_rule::*;
mod index_delta_join_rule;
pub use index_delta_join_rule::*;
mod reorder_multijoin_rule;
pub use reorder_multijoin_rule::*;
mod apply_agg_transpose_rule;
pub use apply_agg_transpose_rule::*;
mod apply_filter_transpose_rule;
pub use apply_filter_transpose_rule::*;
mod apply_project_transpose_rule;
pub use apply_project_transpose_rule::*;
mod apply_scan_rule;
pub use apply_scan_rule::*;
mod translate_apply_rule;
pub use translate_apply_rule::*;
mod merge_multijoin_rule;
pub use merge_multijoin_rule::*;
mod max_one_row_eliminate_rule;
pub use max_one_row_eliminate_rule::*;
mod apply_join_transpose_rule;
pub use apply_join_transpose_rule::*;
mod apply_to_join_rule;
pub use apply_to_join_rule::*;
mod distinct_agg_rule;
pub use distinct_agg_rule::*;
mod index_selection_rule;
pub use index_selection_rule::*;
mod push_calculation_of_join_rule;
pub use push_calculation_of_join_rule::*;
mod join_commute_rule;
mod over_agg_to_topn_rule;
pub use join_commute_rule::*;
pub use over_agg_to_topn_rule::*;
mod union_to_distinct_rule;
pub use union_to_distinct_rule::*;
mod agg_project_merge_rule;
pub use agg_project_merge_rule::*;
mod agg_dedup_group_key_rule;
pub use agg_dedup_group_key_rule::*;
mod union_merge_rule;
pub use union_merge_rule::*;
mod dag_to_tree_rule;
pub use dag_to_tree_rule::*;
mod apply_share_eliminate_rule;
pub use apply_share_eliminate_rule::*;
mod top_n_on_index_rule;
pub use top_n_on_index_rule::*;
mod stream;
pub use stream::filter_with_now_to_join_rule::*;
mod trivial_project_to_values_rule;
pub use trivial_project_to_values_rule::*;
<<<<<<< HEAD
mod rewrite_like_expr_rule;
pub use rewrite_like_expr_rule::*;
=======
mod union_input_values_merge_rule;
pub use union_input_values_merge_rule::*;
>>>>>>> 495a7a81

#[macro_export]
macro_rules! for_all_rules {
    ($macro:ident) => {
        $macro! {
<<<<<<< HEAD
              { ApplyAggTransposeRule }
            , { ApplyFilterTransposeRule }
            , { ApplyProjectTransposeRule }
            , { ApplyScanRule }
            , { ApplyJoinTransposeRule }
            , { ApplyShareEliminateRule }
            , { ApplyToJoinRule }
            , { MaxOneRowEliminateRule }
            , { DistinctAggRule }
            , { IndexDeltaJoinRule }
            , { MergeMultiJoinRule }
            , { ProjectEliminateRule }
            , { ProjectJoinMergeRule }
            , { ProjectMergeRule }
            , { PullUpCorrelatedPredicateRule }
            , { ReorderMultiJoinRule }
            , { TranslateApplyRule }
            , { PushCalculationOfJoinRule }
            , { IndexSelectionRule }
            , { OverAggToTopNRule }
            , { JoinCommuteRule }
            , { UnionToDistinctRule }
            , { AggProjectMergeRule }
            , { UnionMergeRule }
            , { DagToTreeRule }
            , { AggDedupGroupKeyRule }
            , { FilterWithNowToJoinRule }
            , { TopNOnIndexRule }
            , { TrivialProjectToValuesRule }
            , { RewriteLikeExprRule }
=======
             {ApplyAggTransposeRule}
            ,{ApplyFilterTransposeRule}
            ,{ApplyProjectTransposeRule}
            ,{ApplyScanRule}
            ,{ApplyJoinTransposeRule}
            ,{ApplyShareEliminateRule}
            ,{ApplyToJoinRule}
            ,{MaxOneRowEliminateRule}
            ,{DistinctAggRule}
            ,{IndexDeltaJoinRule}
            ,{MergeMultiJoinRule}
            ,{ProjectEliminateRule}
            ,{ProjectJoinMergeRule}
            ,{ProjectMergeRule}
            ,{PullUpCorrelatedPredicateRule}
            ,{ReorderMultiJoinRule}
            ,{TranslateApplyRule}
            ,{PushCalculationOfJoinRule}
            ,{IndexSelectionRule}
            ,{OverAggToTopNRule}
            ,{JoinCommuteRule}
            ,{UnionToDistinctRule}
            ,{AggProjectMergeRule}
            ,{UnionMergeRule}
            ,{DagToTreeRule}
            ,{AggDedupGroupKeyRule}
            ,{FilterWithNowToJoinRule}
            ,{TopNOnIndexRule}
            ,{TrivialProjectToValuesRule}
            ,{UnionInputValuesMergeRule}
>>>>>>> 495a7a81
        }
    };
}

macro_rules! impl_description {
    ($( { $name:ident }),*) => {
        paste::paste!{
            $(impl Description for [<$name>] {
                fn description(&self) -> &str {
                    stringify!([<$name>])
                }
            })*
        }
    }
}

for_all_rules! {impl_description}<|MERGE_RESOLUTION|>--- conflicted
+++ resolved
@@ -87,19 +87,15 @@
 pub use stream::filter_with_now_to_join_rule::*;
 mod trivial_project_to_values_rule;
 pub use trivial_project_to_values_rule::*;
-<<<<<<< HEAD
+mod union_input_values_merge_rule;
+pub use union_input_values_merge_rule::*;
 mod rewrite_like_expr_rule;
 pub use rewrite_like_expr_rule::*;
-=======
-mod union_input_values_merge_rule;
-pub use union_input_values_merge_rule::*;
->>>>>>> 495a7a81
 
 #[macro_export]
 macro_rules! for_all_rules {
     ($macro:ident) => {
         $macro! {
-<<<<<<< HEAD
               { ApplyAggTransposeRule }
             , { ApplyFilterTransposeRule }
             , { ApplyProjectTransposeRule }
@@ -129,39 +125,8 @@
             , { FilterWithNowToJoinRule }
             , { TopNOnIndexRule }
             , { TrivialProjectToValuesRule }
+            , { UnionInputValuesMergeRule }
             , { RewriteLikeExprRule }
-=======
-             {ApplyAggTransposeRule}
-            ,{ApplyFilterTransposeRule}
-            ,{ApplyProjectTransposeRule}
-            ,{ApplyScanRule}
-            ,{ApplyJoinTransposeRule}
-            ,{ApplyShareEliminateRule}
-            ,{ApplyToJoinRule}
-            ,{MaxOneRowEliminateRule}
-            ,{DistinctAggRule}
-            ,{IndexDeltaJoinRule}
-            ,{MergeMultiJoinRule}
-            ,{ProjectEliminateRule}
-            ,{ProjectJoinMergeRule}
-            ,{ProjectMergeRule}
-            ,{PullUpCorrelatedPredicateRule}
-            ,{ReorderMultiJoinRule}
-            ,{TranslateApplyRule}
-            ,{PushCalculationOfJoinRule}
-            ,{IndexSelectionRule}
-            ,{OverAggToTopNRule}
-            ,{JoinCommuteRule}
-            ,{UnionToDistinctRule}
-            ,{AggProjectMergeRule}
-            ,{UnionMergeRule}
-            ,{DagToTreeRule}
-            ,{AggDedupGroupKeyRule}
-            ,{FilterWithNowToJoinRule}
-            ,{TopNOnIndexRule}
-            ,{TrivialProjectToValuesRule}
-            ,{UnionInputValuesMergeRule}
->>>>>>> 495a7a81
         }
     };
 }
