// Copyright 2023 RisingWave Labs
//
// Licensed under the Apache License, Version 2.0 (the "License");
// you may not use this file except in compliance with the License.
// You may obtain a copy of the License at
//
//     http://www.apache.org/licenses/LICENSE-2.0
//
// Unless required by applicable law or agreed to in writing, software
// distributed under the License is distributed on an "AS IS" BASIS,
// WITHOUT WARRANTIES OR CONDITIONS OF ANY KIND, either express or implied.
// See the License for the specific language governing permissions and
// limitations under the License.

//! Define all [`Rule`]

use super::PlanRef;

/// A one-to-one transform for the [`PlanNode`](super::plan_node::PlanNode), every [`Rule`] should
/// downcast and check if the node matches the rule.
pub trait Rule: Send + Sync + Description {
    /// return err(()) if not match
    fn apply(&self, plan: PlanRef) -> Option<PlanRef>;
}

pub trait Description {
    fn description(&self) -> &str;
}

pub(super) type BoxedRule = Box<dyn Rule>;

mod project_join_merge_rule;
pub use project_join_merge_rule::*;
mod project_eliminate_rule;
pub use project_eliminate_rule::*;
mod project_merge_rule;
pub use project_merge_rule::*;
mod pull_up_correlated_predicate_rule;
pub use pull_up_correlated_predicate_rule::*;
mod index_delta_join_rule;
pub use index_delta_join_rule::*;
mod left_deep_tree_join_ordering_rule;
pub use left_deep_tree_join_ordering_rule::*;
mod apply_agg_transpose_rule;
pub use apply_agg_transpose_rule::*;
mod apply_filter_transpose_rule;
pub use apply_filter_transpose_rule::*;
mod apply_project_transpose_rule;
pub use apply_project_transpose_rule::*;
mod apply_scan_rule;
pub use apply_scan_rule::*;
mod translate_apply_rule;
pub use translate_apply_rule::*;
mod merge_multijoin_rule;
pub use merge_multijoin_rule::*;
mod max_one_row_eliminate_rule;
pub use max_one_row_eliminate_rule::*;
mod apply_join_transpose_rule;
pub use apply_join_transpose_rule::*;
mod apply_to_join_rule;
pub use apply_to_join_rule::*;
mod distinct_agg_rule;
pub use distinct_agg_rule::*;
mod index_selection_rule;
pub use index_selection_rule::*;
mod push_calculation_of_join_rule;
pub use push_calculation_of_join_rule::*;
mod join_commute_rule;
mod over_agg_to_topn_rule;
pub use join_commute_rule::*;
pub use over_agg_to_topn_rule::*;
mod union_to_distinct_rule;
pub use union_to_distinct_rule::*;
mod agg_project_merge_rule;
pub use agg_project_merge_rule::*;
mod agg_dedup_group_key_rule;
pub use agg_dedup_group_key_rule::*;
mod union_merge_rule;
pub use union_merge_rule::*;
mod dag_to_tree_rule;
pub use dag_to_tree_rule::*;
mod apply_share_eliminate_rule;
pub use apply_share_eliminate_rule::*;
mod top_n_on_index_rule;
pub use top_n_on_index_rule::*;
mod stream;
pub use stream::bushy_tree_join_ordering_rule::*;
pub use stream::filter_with_now_to_join_rule::*;
pub use stream::stream_project_merge_rule::*;
mod trivial_project_to_values_rule;
pub use trivial_project_to_values_rule::*;
mod union_input_values_merge_rule;
pub use union_input_values_merge_rule::*;
mod rewrite_like_expr_rule;
pub use rewrite_like_expr_rule::*;
mod avoid_exchange_share_rule;
pub use avoid_exchange_share_rule::*;
mod min_max_on_index_rule;
pub use min_max_on_index_rule::*;
mod always_false_filter_rule;
pub use always_false_filter_rule::*;
mod join_project_transpose_rule;
pub use join_project_transpose_rule::*;
<<<<<<< HEAD
mod limit_push_down_rule;
pub use limit_push_down_rule::*;
=======
mod pull_up_hop_rule;
pub use pull_up_hop_rule::*;
>>>>>>> 5bb09119

mod apply_offset_rewriter;
use apply_offset_rewriter::ApplyOffsetRewriter;

#[macro_export]
macro_rules! for_all_rules {
    ($macro:ident) => {
        $macro! {
              { ApplyAggTransposeRule }
            , { ApplyFilterTransposeRule }
            , { ApplyProjectTransposeRule }
            , { ApplyScanRule }
            , { ApplyJoinTransposeRule }
            , { ApplyShareEliminateRule }
            , { ApplyToJoinRule }
            , { MaxOneRowEliminateRule }
            , { DistinctAggRule }
            , { IndexDeltaJoinRule }
            , { MergeMultiJoinRule }
            , { ProjectEliminateRule }
            , { ProjectJoinMergeRule }
            , { ProjectMergeRule }
            , { PullUpCorrelatedPredicateRule }
            , { LeftDeepTreeJoinOrderingRule }
            , { TranslateApplyRule }
            , { PushCalculationOfJoinRule }
            , { IndexSelectionRule }
            , { OverAggToTopNRule }
            , { JoinCommuteRule }
            , { UnionToDistinctRule }
            , { AggProjectMergeRule }
            , { UnionMergeRule }
            , { DagToTreeRule }
            , { AggDedupGroupKeyRule }
            , { FilterWithNowToJoinRule }
            , { TopNOnIndexRule }
            , { TrivialProjectToValuesRule }
            , { UnionInputValuesMergeRule }
            , { RewriteLikeExprRule }
            , { AvoidExchangeShareRule }
            , { MinMaxOnIndexRule }
            , { AlwaysFalseFilterRule }
            , { BushyTreeJoinOrderingRule }
            , { StreamProjectMergeRule }
            , { JoinProjectTransposeRule }
<<<<<<< HEAD
            , { LimitPushDownRule }
=======
            , { PullUpHopRule }
>>>>>>> 5bb09119
        }
    };
}

macro_rules! impl_description {
    ($( { $name:ident }),*) => {
        paste::paste!{
            $(impl Description for [<$name>] {
                fn description(&self) -> &str {
                    stringify!([<$name>])
                }
            })*
        }
    }
}

for_all_rules! {impl_description}<|MERGE_RESOLUTION|>--- conflicted
+++ resolved
@@ -101,13 +101,10 @@
 pub use always_false_filter_rule::*;
 mod join_project_transpose_rule;
 pub use join_project_transpose_rule::*;
-<<<<<<< HEAD
 mod limit_push_down_rule;
 pub use limit_push_down_rule::*;
-=======
 mod pull_up_hop_rule;
 pub use pull_up_hop_rule::*;
->>>>>>> 5bb09119
 
 mod apply_offset_rewriter;
 use apply_offset_rewriter::ApplyOffsetRewriter;
@@ -153,11 +150,8 @@
             , { BushyTreeJoinOrderingRule }
             , { StreamProjectMergeRule }
             , { JoinProjectTransposeRule }
-<<<<<<< HEAD
             , { LimitPushDownRule }
-=======
             , { PullUpHopRule }
->>>>>>> 5bb09119
         }
     };
 }
