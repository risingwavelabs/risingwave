--- conflicted
+++ resolved
@@ -85,8 +85,6 @@
 pub use apply_share_eliminate_rule::*;
 mod top_n_on_index_rule;
 pub use top_n_on_index_rule::*;
-mod batch;
-pub use batch::batch_project_merge_rule::*;
 mod stream;
 pub use stream::bushy_tree_join_ordering_rule::*;
 pub use stream::filter_with_now_to_join_rule::*;
@@ -136,16 +134,12 @@
 pub use apply_topn_transpose_rule::*;
 mod apply_limit_transpose_rule;
 pub use apply_limit_transpose_rule::*;
+mod batch;
+pub use batch::batch_project_merge_rule::*;
 mod common_sub_expr_extract_rule;
 pub use common_sub_expr_extract_rule::*;
-<<<<<<< HEAD
 mod apply_over_window_transpose_rule;
 pub use apply_over_window_transpose_rule::*;
-=======
-
-mod batch;
-pub use batch::batch_project_merge_rule::*;
->>>>>>> 5a069237
 
 #[macro_export]
 macro_rules! for_all_rules {
@@ -205,10 +199,7 @@
             , { ApplyLimitTransposeRule }
             , { CommonSubExprExtractRule }
             , { BatchProjectMergeRule }
-<<<<<<< HEAD
             , { ApplyOverWindowTransposeRule }
-=======
->>>>>>> 5a069237
         }
     };
 }
