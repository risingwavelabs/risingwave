--- conflicted
+++ resolved
@@ -127,13 +127,11 @@
 pub use apply_project_set_transpose_rule::*;
 mod cross_join_eliminate_rule;
 pub use cross_join_eliminate_rule::*;
-<<<<<<< HEAD
 mod table_function_to_project_set_rule;
 pub use table_function_to_project_set_rule::*;
-=======
+pub use cross_join_eliminate_rule::*;
 mod apply_topn_transpose_rule;
 pub use apply_topn_transpose_rule::*;
->>>>>>> 21f11089
 
 #[macro_export]
 macro_rules! for_all_rules {
@@ -188,11 +186,8 @@
             , { ProjectJoinSeparateRule }
             , { GroupingSetsToExpandRule }
             , { CrossJoinEliminateRule }
-<<<<<<< HEAD
+            , { ApplyTopNTransposeRule }
             , { TableFunctionToProjectSetRule }
-=======
-            , { ApplyTopNTransposeRule }
->>>>>>> 21f11089
         }
     };
 }
