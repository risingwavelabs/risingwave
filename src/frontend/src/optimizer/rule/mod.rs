// Copyright 2023 RisingWave Labs
//
// Licensed under the Apache License, Version 2.0 (the "License");
// you may not use this file except in compliance with the License.
// You may obtain a copy of the License at
//
//     http://www.apache.org/licenses/LICENSE-2.0
//
// Unless required by applicable law or agreed to in writing, software
// distributed under the License is distributed on an "AS IS" BASIS,
// WITHOUT WARRANTIES OR CONDITIONS OF ANY KIND, either express or implied.
// See the License for the specific language governing permissions and
// limitations under the License.

//! Define all [`Rule`]

use super::PlanRef;

/// A one-to-one transform for the [`PlanNode`](super::plan_node::PlanNode), every [`Rule`] should
/// downcast and check if the node matches the rule.
pub trait Rule: Send + Sync + Description {
    /// return err(()) if not match
    fn apply(&self, plan: PlanRef) -> Option<PlanRef>;
}

pub trait Description {
    fn description(&self) -> &str;
}

pub(super) type BoxedRule = Box<dyn Rule>;

mod project_join_merge_rule;
pub use project_join_merge_rule::*;
mod project_eliminate_rule;
pub use project_eliminate_rule::*;
mod project_merge_rule;
pub use project_merge_rule::*;
mod pull_up_correlated_predicate_rule;
pub use pull_up_correlated_predicate_rule::*;
mod index_delta_join_rule;
pub use index_delta_join_rule::*;
mod left_deep_tree_join_ordering_rule;
pub use left_deep_tree_join_ordering_rule::*;
mod apply_agg_transpose_rule;
pub use apply_agg_transpose_rule::*;
mod apply_filter_transpose_rule;
pub use apply_filter_transpose_rule::*;
mod apply_project_transpose_rule;
pub use apply_project_transpose_rule::*;
mod apply_scan_rule;
pub use apply_scan_rule::*;
mod translate_apply_rule;
pub use translate_apply_rule::*;
mod merge_multijoin_rule;
pub use merge_multijoin_rule::*;
mod max_one_row_eliminate_rule;
pub use max_one_row_eliminate_rule::*;
mod apply_join_transpose_rule;
pub use apply_join_transpose_rule::*;
mod apply_to_join_rule;
pub use apply_to_join_rule::*;
mod distinct_agg_rule;
pub use distinct_agg_rule::*;
mod index_selection_rule;
pub use index_selection_rule::*;
mod push_calculation_of_join_rule;
pub use push_calculation_of_join_rule::*;
mod join_commute_rule;
mod over_agg_to_topn_rule;
pub use join_commute_rule::*;
pub use over_agg_to_topn_rule::*;
mod union_to_distinct_rule;
pub use union_to_distinct_rule::*;
mod agg_project_merge_rule;
pub use agg_project_merge_rule::*;
mod agg_dedup_group_key_rule;
pub use agg_dedup_group_key_rule::*;
mod union_merge_rule;
pub use union_merge_rule::*;
mod dag_to_tree_rule;
pub use dag_to_tree_rule::*;
mod apply_share_eliminate_rule;
pub use apply_share_eliminate_rule::*;
mod top_n_on_index_rule;
pub use top_n_on_index_rule::*;
mod stream;
pub use stream::bushy_tree_join_ordering_rule::*;
pub use stream::filter_with_now_to_join_rule::*;
mod trivial_project_to_values_rule;
pub use trivial_project_to_values_rule::*;
mod union_input_values_merge_rule;
pub use union_input_values_merge_rule::*;
mod rewrite_like_expr_rule;
pub use rewrite_like_expr_rule::*;
mod avoid_exchange_share_rule;
pub use avoid_exchange_share_rule::*;
mod min_max_on_index_rule;
pub use min_max_on_index_rule::*;
mod always_false_filter_rule;
pub use always_false_filter_rule::*;

#[macro_export]
macro_rules! for_all_rules {
    ($macro:ident) => {
        $macro! {
              { ApplyAggTransposeRule }
            , { ApplyFilterTransposeRule }
            , { ApplyProjectTransposeRule }
            , { ApplyScanRule }
            , { ApplyJoinTransposeRule }
            , { ApplyShareEliminateRule }
            , { ApplyToJoinRule }
            , { MaxOneRowEliminateRule }
            , { DistinctAggRule }
            , { IndexDeltaJoinRule }
            , { MergeMultiJoinRule }
            , { ProjectEliminateRule }
            , { ProjectJoinMergeRule }
            , { ProjectMergeRule }
            , { PullUpCorrelatedPredicateRule }
            , { LeftDeepTreeJoinOrderingRule }
            , { TranslateApplyRule }
            , { PushCalculationOfJoinRule }
            , { IndexSelectionRule }
            , { OverAggToTopNRule }
            , { JoinCommuteRule }
            , { UnionToDistinctRule }
            , { AggProjectMergeRule }
            , { UnionMergeRule }
            , { DagToTreeRule }
            , { AggDedupGroupKeyRule }
            , { FilterWithNowToJoinRule }
            , { TopNOnIndexRule }
            , { TrivialProjectToValuesRule }
            , { UnionInputValuesMergeRule }
            , { RewriteLikeExprRule }
            , { AvoidExchangeShareRule }
            , { MinMaxOnIndexRule }
<<<<<<< HEAD
            , { AlwaysFalseFilterRule }
=======
            , { BushyTreeJoinOrderingRule }
>>>>>>> 3789023a
        }
    };
}

macro_rules! impl_description {
    ($( { $name:ident }),*) => {
        paste::paste!{
            $(impl Description for [<$name>] {
                fn description(&self) -> &str {
                    stringify!([<$name>])
                }
            })*
        }
    }
}

for_all_rules! {impl_description}<|MERGE_RESOLUTION|>--- conflicted
+++ resolved
@@ -136,11 +136,8 @@
             , { RewriteLikeExprRule }
             , { AvoidExchangeShareRule }
             , { MinMaxOnIndexRule }
-<<<<<<< HEAD
             , { AlwaysFalseFilterRule }
-=======
             , { BushyTreeJoinOrderingRule }
->>>>>>> 3789023a
         }
     };
 }
