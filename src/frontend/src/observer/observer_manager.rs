--- conflicted
+++ resolved
@@ -187,57 +187,6 @@
                 Operation::Delete => catalog_guard.drop_schema(schema.database_id, schema.id),
                 _ => panic!("receive an unsupported notify {:?}", resp),
             },
-<<<<<<< HEAD
-            Info::Table(table) => match resp.operation() {
-                Operation::Add => catalog_guard.create_table(table),
-                Operation::Delete => {
-                    catalog_guard.drop_table(table.database_id, table.schema_id, table.id.into())
-                }
-                Operation::Update => catalog_guard.update_table(table),
-                _ => panic!("receive an unsupported notify {:?}", resp),
-            },
-            Info::Source(source) => match resp.operation() {
-                Operation::Add => catalog_guard.create_source(source),
-                Operation::Delete => {
-                    catalog_guard.drop_source(source.database_id, source.schema_id, source.id)
-                }
-                Operation::Update => catalog_guard.update_source(source),
-                _ => panic!("receive an unsupported notify {:?}", resp),
-            },
-            Info::Sink(sink) => match resp.operation() {
-                Operation::Add => catalog_guard.create_sink(sink),
-                Operation::Delete => {
-                    catalog_guard.drop_sink(sink.database_id, sink.schema_id, sink.id)
-                }
-                Operation::Update => catalog_guard.update_sink(sink),
-                _ => panic!("receive an unsupported notify {:?}", resp),
-            },
-            Info::Index(index) => match resp.operation() {
-                Operation::Add => catalog_guard.create_index(index),
-                Operation::Delete => {
-                    catalog_guard.drop_index(index.database_id, index.schema_id, index.id.into())
-                }
-                Operation::Update => catalog_guard.update_index(index),
-                _ => panic!("receive an unsupported notify {:?}", resp),
-            },
-            Info::View(view) => match resp.operation() {
-                Operation::Add => catalog_guard.create_view(view),
-                Operation::Delete => {
-                    catalog_guard.drop_view(view.database_id, view.schema_id, view.id)
-                }
-                Operation::Update => catalog_guard.update_view(view),
-                _ => panic!("receive an unsupported notify {:?}", resp),
-            },
-            Info::Function(function) => match resp.operation() {
-                Operation::Add => catalog_guard.create_function(function),
-                Operation::Delete => catalog_guard.drop_function(
-                    function.database_id,
-                    function.schema_id,
-                    function.id.into(),
-                ),
-                _ => panic!("receive an unsupported notify {:?}", resp),
-            },
-=======
             Info::RelationGroup(relation_group) => {
                 for relation in &relation_group.relations {
                     let Some(relation) = relation.relation_info.as_ref() else {
@@ -312,7 +261,6 @@
                     }
                 }
             }
->>>>>>> 96ff27fa
             _ => unreachable!(),
         }
         assert!(
