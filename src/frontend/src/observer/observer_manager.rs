--- conflicted
+++ resolved
@@ -28,11 +28,8 @@
 use risingwave_pb::meta::relation::RelationInfo;
 use risingwave_pb::meta::subscribe_response::{Info, Operation};
 use risingwave_pb::meta::{FragmentParallelUnitMapping, MetaSnapshot, SubscribeResponse};
-<<<<<<< HEAD
 use thiserror_ext::AsReport;
-=======
 use risingwave_rpc_client::ComputeClientPoolRef;
->>>>>>> ed755028
 use tokio::sync::watch::Sender;
 
 use crate::catalog::root_catalog::Catalog;
@@ -49,11 +46,8 @@
     user_info_updated_tx: Sender<UserInfoVersion>,
     hummock_snapshot_manager: HummockSnapshotManagerRef,
     system_params_manager: LocalSystemParamsManagerRef,
-<<<<<<< HEAD
     session_params: Arc<RwLock<SessionConfig>>,
-=======
     compute_client_pool: ComputeClientPoolRef,
->>>>>>> ed755028
 }
 
 impl ObserverState for FrontendObserverNode {
@@ -222,11 +216,8 @@
         user_info_updated_tx: Sender<UserInfoVersion>,
         hummock_snapshot_manager: HummockSnapshotManagerRef,
         system_params_manager: LocalSystemParamsManagerRef,
-<<<<<<< HEAD
         session_params: Arc<RwLock<SessionConfig>>,
-=======
         compute_client_pool: ComputeClientPoolRef,
->>>>>>> ed755028
     ) -> Self {
         Self {
             worker_node_manager,
@@ -236,11 +227,8 @@
             user_info_updated_tx,
             hummock_snapshot_manager,
             system_params_manager,
-<<<<<<< HEAD
             session_params,
-=======
             compute_client_pool,
->>>>>>> ed755028
         }
     }
 
