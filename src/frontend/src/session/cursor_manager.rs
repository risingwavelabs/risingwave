--- conflicted
+++ resolved
@@ -33,46 +33,26 @@
 use risingwave_common::types::{DataType, ScalarImpl, StructType, StructValue};
 use risingwave_common::util::iter_util::ZipEqFast;
 use risingwave_hummock_sdk::HummockVersionId;
-use risingwave_sqlparser::ast::ObjectName;
 
 use super::SessionImpl;
 use crate::catalog::TableId;
-<<<<<<< HEAD
+use crate::catalog::subscription_catalog::SubscriptionCatalog;
 use crate::error::{ErrorCode, Result};
 use crate::expr::{ExprType, FunctionCall, InputRef, Literal};
-use crate::handler::declare_cursor::create_chunk_stream_for_cursor;
-use crate::handler::query::{gen_batch_plan_fragmenter, BatchQueryPlanResult};
-use crate::handler::util::{
-    convert_logstore_u64_to_unix_millis, pg_value_format, to_pg_field, DataChunkToRowSetAdapter,
-    StaticSessionData,
-=======
-use crate::catalog::subscription_catalog::SubscriptionCatalog;
-use crate::error::{ErrorCode, Result, RwError};
 use crate::handler::HandlerArgs;
 use crate::handler::declare_cursor::create_chunk_stream_for_cursor;
-use crate::handler::query::{
-    BatchQueryPlanResult, gen_batch_plan_by_statement, gen_batch_plan_fragmenter,
-};
+use crate::handler::query::{BatchQueryPlanResult, gen_batch_plan_fragmenter};
 use crate::handler::util::{
     DataChunkToRowSetAdapter, StaticSessionData, convert_logstore_u64_to_unix_millis,
-    gen_query_from_table_name_order_by, pg_value_format, to_pg_field,
->>>>>>> 569a7692
+    pg_value_format, to_pg_field,
 };
 use crate::monitor::{CursorMetrics, PeriodicCursorMetrics};
-<<<<<<< HEAD
-use crate::optimizer::plan_node::{generic, BatchFilter, BatchLogSeqScan, BatchSeqScan};
+use crate::optimizer::PlanRoot;
+use crate::optimizer::plan_node::{BatchFilter, BatchLogSeqScan, BatchSeqScan, generic};
 use crate::optimizer::property::{Cardinality, Order, RequiredDist};
-use crate::optimizer::PlanRoot;
 use crate::scheduler::{DistributedQueryStream, LocalQueryStream, ReadSnapshot};
 use crate::utils::Condition;
-use crate::{Binder, OptimizerContext, OptimizerContextRef, PgResponseStream, TableCatalog};
-=======
-use crate::optimizer::PlanRoot;
-use crate::optimizer::plan_node::{BatchLogSeqScan, generic};
-use crate::optimizer::property::{Order, RequiredDist};
-use crate::scheduler::{DistributedQueryStream, LocalQueryStream};
-use crate::{OptimizerContext, OptimizerContextRef, PgResponseStream, PlanRef, TableCatalog};
->>>>>>> 569a7692
+use crate::{OptimizerContext, OptimizerContextRef, PgResponseStream, TableCatalog};
 
 pub enum CursorDataChunkStream {
     LocalDataChunk(Option<LocalQueryStream>),
@@ -934,11 +914,10 @@
                 );
                 let right = Literal::new(Some(right_data), right_type);
                 let (scan, predicate) = Condition {
-                    conjunctions: vec![FunctionCall::new(
-                        ExprType::GreaterThan,
-                        vec![left.into(), right.into()],
-                    )?
-                    .into()],
+                    conjunctions: vec![
+                        FunctionCall::new(ExprType::GreaterThan, vec![left.into(), right.into()])?
+                            .into(),
+                    ],
                 }
                 .split_to_scan_ranges(table_catalog.table_desc().into(), max_split_range_gap)?;
                 (scan, Some(predicate))
