--- conflicted
+++ resolved
@@ -31,19 +31,10 @@
 
 use super::SessionImpl;
 use crate::catalog::subscription_catalog::SubscriptionCatalog;
-<<<<<<< HEAD
-use crate::error::{ErrorCode, Result, RwError};
+use crate::error::{ErrorCode, Result};
 use crate::handler::declare_cursor::create_stream_for_cursor_stmt;
 use crate::handler::query::{create_stream, gen_batch_plan_fragmenter, BatchQueryPlanResult};
 use crate::handler::util::{convert_logstore_u64_to_unix_millis, gen_query_from_table_name};
-=======
-use crate::error::{ErrorCode, Result};
-use crate::handler::declare_cursor::create_stream_for_cursor;
-use crate::handler::util::{
-    convert_epoch_to_logstore_i64, convert_logstore_i64_to_unix_millis,
-    gen_query_from_logstore_ge_rw_timestamp, gen_query_from_table_name,
-};
->>>>>>> 222b2914
 use crate::handler::HandlerArgs;
 use crate::optimizer::plan_node::{generic, BatchLogSeqScan};
 use crate::optimizer::property::{Order, RequiredDist};
@@ -472,7 +463,7 @@
         let out_fields = FixedBitSet::from_iter(0..batch_log_seq_scan.core().schema().len());
         let out_names = batch_log_seq_scan.core().column_names();
         // Here we just need a plan_root to call the method, only out_fields and out_names will be used
-        let mut plan_root = PlanRoot::new(
+        let plan_root = PlanRoot::new_with_batch_plan(
             PlanRef::from(batch_log_seq_scan.clone()),
             RequiredDist::single(),
             Order::default(),
@@ -481,16 +472,10 @@
         );
         let schema = batch_log_seq_scan.core().schema().clone();
         let (batch_log_seq_scan, query_mode) = match session.config().query_mode() {
-            QueryMode::Auto => (
-                plan_root.gen_batch_distributed_plan(PlanRef::from(batch_log_seq_scan))?,
-                QueryMode::Local,
-            ),
-            QueryMode::Local => (
-                plan_root.gen_batch_local_plan(PlanRef::from(batch_log_seq_scan))?,
-                QueryMode::Local,
-            ),
+            QueryMode::Auto => (plan_root.gen_batch_local_plan()?, QueryMode::Local),
+            QueryMode::Local => (plan_root.gen_batch_local_plan()?, QueryMode::Local),
             QueryMode::Distributed => (
-                plan_root.gen_batch_distributed_plan(PlanRef::from(batch_log_seq_scan))?,
+                plan_root.gen_batch_distributed_plan()?,
                 QueryMode::Distributed,
             ),
         };
