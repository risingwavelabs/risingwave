--- conflicted
+++ resolved
@@ -64,10 +64,7 @@
     LogicalFilter { predicate: ($1 > 1:Int32) AND ($0 > $1) }
       LogicalAgg { group_keys: [0], agg_calls: [min($1)] }
         LogicalFilter { predicate: ($0 > 1:Int32) AND (1:Int32 > 0:Int32) }
-<<<<<<< HEAD
           LogicalScan { table: t, columns: [t#v1, t#v2] }
-=======
-          LogicalScan { table: t, columns: [v1, v2] }
 - sql: |
     /* Always false should not be pushed below SimpleAgg */
     create table t(v1 int, v2 int, v3 int, v4 int);
@@ -75,5 +72,4 @@
   optimized_logical_plan: |
     LogicalFilter { predicate: false:Boolean }
       LogicalAgg { group_keys: [], agg_calls: [min($0)] }
-        LogicalScan { table: t, columns: [v1] }
->>>>>>> f2c003f4
+        LogicalScan { table: t, columns: [t#v1] }