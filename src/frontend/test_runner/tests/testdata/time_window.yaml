- sql: |
    create table t1 (id int, created_at date);
    select * from tumble(t1, created_at, interval '3' day);
  logical_plan: |
    LogicalProject { exprs: [$1, $2, $3, $4], expr_alias: [id, created_at, window_start, window_end] }
      LogicalProject { exprs: [$0, $1, $2, TumbleStart($2, '3 days 00:00:00':Interval), (TumbleStart($2, '3 days 00:00:00':Interval) + '3 days 00:00:00':Interval)], expr_alias: [ ,  ,  , window_start, window_end] }
        LogicalScan { table: t1, columns: [_row_id#0, id, created_at] }
  batch_plan: |
    BatchExchange { order: [], dist: Single }
      BatchProject { exprs: [$0, $1, TumbleStart($1, '3 days 00:00:00':Interval), (TumbleStart($1, '3 days 00:00:00':Interval) + '3 days 00:00:00':Interval)], expr_alias: [id, created_at, window_start, window_end] }
        BatchScan { table: t1, columns: [id, created_at] }
- sql: |
<<<<<<< HEAD
    create materialized view t as select * from s;
    select * from tumble(t, (country).created_at, interval '3' day);
  create_source:
    row_format: protobuf
    name: s
    file: |
      syntax = "proto3";
      package test;
      message TestRecord {
        int32 id = 1;
        Country country = 3;
        int64 zipcode = 4;
        float rate = 5;
      }
      message Country {
        string address = 1;
        City city = 2;
        string zipcode = 3;
        string created_at = 4;
      }
      message City {
        string address = 1;
        string zipcode = 2;
      }
  binder_error: 'Bind error: the 2st arg of window table function should be time_col'
=======
    create table t1 (id int, created_at date);
    select * from hop(t1, created_at, interval '1' day, interval '3' day);
  logical_plan: |
    LogicalProject { exprs: [$1, $2, $3, $4], expr_alias: [id, created_at, window_start, window_end] }
      LogicalHopWindow { time_col: $2, slide: 1 day 00:00:00, size: 3 days 00:00:00 }
        LogicalScan { table: t1, columns: [_row_id#0, id, created_at] }
  stream_plan: |
    StreamMaterialize { columns: [id, created_at, _row_id#0(hidden), window_start, window_end], pk_columns: [_row_id#0, window_start] }
      StreamExchange { dist: HashShard([2, 3]) }
        StreamHopWindow { time_col: $1, slide: IntervalUnit { months: 0, days: 1, ms: 0 }, size: IntervalUnit { months: 0, days: 3, ms: 0 }, .. }
          StreamTableScan { table: t1, columns: [id, created_at, _row_id#0], pk_indices: [2] }
- sql: |
    create table t1 (id int, created_at date);
    select id, created_at, window_start from hop(t1, created_at, interval '1' day, interval '3' day);
  logical_plan: |
    LogicalProject { exprs: [$1, $2, $3], expr_alias: [id, created_at, window_start] }
      LogicalHopWindow { time_col: $2, slide: 1 day 00:00:00, size: 3 days 00:00:00 }
        LogicalScan { table: t1, columns: [_row_id#0, id, created_at] }
  stream_plan: |
    StreamMaterialize { columns: [id, created_at, window_start, _row_id#0(hidden)], pk_columns: [_row_id#0, window_start] }
      StreamExchange { dist: HashShard([3, 2]) }
        StreamProject { exprs: [$0, $1, $3, $2], expr_alias: [id, created_at, window_start,  ] }
          StreamHopWindow { time_col: $1, slide: IntervalUnit { months: 0, days: 1, ms: 0 }, size: IntervalUnit { months: 0, days: 3, ms: 0 }, .. }
            StreamTableScan { table: t1, columns: [id, created_at, _row_id#0], pk_indices: [2] }
- sql: |
    create table t1 (id int, created_at date);
    select id, created_at, window_end from hop(t1, created_at, interval '1' day, interval '3' day);
  logical_plan: |
    LogicalProject { exprs: [$1, $2, $4], expr_alias: [id, created_at, window_end] }
      LogicalHopWindow { time_col: $2, slide: 1 day 00:00:00, size: 3 days 00:00:00 }
        LogicalScan { table: t1, columns: [_row_id#0, id, created_at] }
  stream_plan: |
    StreamMaterialize { columns: [id, created_at, window_end, _row_id#0(hidden), window_start(hidden)], pk_columns: [_row_id#0, window_start] }
      StreamExchange { dist: HashShard([3, 4]) }
        StreamProject { exprs: [$0, $1, $4, $2, $3], expr_alias: [id, created_at, window_end,  ,  ] }
          StreamHopWindow { time_col: $1, slide: IntervalUnit { months: 0, days: 1, ms: 0 }, size: IntervalUnit { months: 0, days: 3, ms: 0 }, .. }
            StreamTableScan { table: t1, columns: [id, created_at, _row_id#0], pk_indices: [2] }
- sql: |
    create table t1 (id int, created_at date);
    select id, created_at from hop(t1, created_at, interval '1' day, interval '3' day);
  logical_plan: |
    LogicalProject { exprs: [$1, $2], expr_alias: [id, created_at] }
      LogicalHopWindow { time_col: $2, slide: 1 day 00:00:00, size: 3 days 00:00:00 }
        LogicalScan { table: t1, columns: [_row_id#0, id, created_at] }
  stream_plan: |
    StreamMaterialize { columns: [id, created_at, _row_id#0(hidden), window_start(hidden)], pk_columns: [_row_id#0, window_start] }
      StreamExchange { dist: HashShard([2, 3]) }
        StreamProject { exprs: [$0, $1, $2, $3], expr_alias: [id, created_at,  ,  ] }
          StreamHopWindow { time_col: $1, slide: IntervalUnit { months: 0, days: 1, ms: 0 }, size: IntervalUnit { months: 0, days: 3, ms: 0 }, .. }
            StreamTableScan { table: t1, columns: [id, created_at, _row_id#0], pk_indices: [2] }
>>>>>>> f1b7bcf0
<|MERGE_RESOLUTION|>--- conflicted
+++ resolved
@@ -10,7 +10,6 @@
       BatchProject { exprs: [$0, $1, TumbleStart($1, '3 days 00:00:00':Interval), (TumbleStart($1, '3 days 00:00:00':Interval) + '3 days 00:00:00':Interval)], expr_alias: [id, created_at, window_start, window_end] }
         BatchScan { table: t1, columns: [id, created_at] }
 - sql: |
-<<<<<<< HEAD
     create materialized view t as select * from s;
     select * from tumble(t, (country).created_at, interval '3' day);
   create_source:
@@ -36,7 +35,7 @@
         string zipcode = 2;
       }
   binder_error: 'Bind error: the 2st arg of window table function should be time_col'
-=======
+- sql: |
     create table t1 (id int, created_at date);
     select * from hop(t1, created_at, interval '1' day, interval '3' day);
   logical_plan: |
@@ -86,5 +85,4 @@
       StreamExchange { dist: HashShard([2, 3]) }
         StreamProject { exprs: [$0, $1, $2, $3], expr_alias: [id, created_at,  ,  ] }
           StreamHopWindow { time_col: $1, slide: IntervalUnit { months: 0, days: 1, ms: 0 }, size: IntervalUnit { months: 0, days: 3, ms: 0 }, .. }
-            StreamTableScan { table: t1, columns: [id, created_at, _row_id#0], pk_indices: [2] }
->>>>>>> f1b7bcf0
+            StreamTableScan { table: t1, columns: [id, created_at, _row_id#0], pk_indices: [2] }