--- conflicted
+++ resolved
@@ -299,12 +299,10 @@
 - sql: |
     create materialized view t as select * from s;
     select (country).address.* from t;
-  binder_error: 'Bind error: The field "address" is not the nested column'
-  create_source:
-    row_format: protobuf
-    name: s
-    file: |
-<<<<<<< HEAD
+  create_source:
+    row_format: protobuf
+    name: s
+    file: |
       syntax = "proto3";
       package test;
       message TestRecord {
@@ -317,18 +315,4 @@
         string address = 1;
         string zipcode = 3;
       }
-  binder_error: 'Bind error: The field "address" is not a nested column'
-=======
-        syntax = "proto3";
-        package test;
-        message TestRecord {
-          int32 id = 1;
-          Country country = 3;
-          int64 zipcode = 4;
-          float rate = 5;
-        }
-        message Country {
-          string address = 1;
-          string zipcode = 3;
-        }
->>>>>>> 858d8e81
+  binder_error: 'Bind error: The field "address" is not a nested column'