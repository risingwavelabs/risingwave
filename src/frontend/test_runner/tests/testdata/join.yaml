# This file is automatically generated. See `src/frontend/test_runner/README.md` for more information.
- sql: |
    create table t1 (v1 int, v2 int);
    create table t2 (v3 int, v4 int);
    create table t3 (v5 int, v6 int);
    select * from t1, t2, t3 where t1.v1 = t2.v3 and t1.v1 = t3.v5;
  logical_plan: |
    LogicalProject { exprs: [t1.v1, t1.v2, t2.v3, t2.v4, t3.v5, t3.v6] }
      LogicalFilter { predicate: (t1.v1 = t2.v3) AND (t1.v1 = t3.v5) }
        LogicalJoin { type: Inner, on: true, output: all }
          LogicalJoin { type: Inner, on: true, output: all }
            LogicalScan { table: t1, columns: [t1._row_id, t1.v1, t1.v2] }
            LogicalScan { table: t2, columns: [t2._row_id, t2.v3, t2.v4] }
          LogicalScan { table: t3, columns: [t3._row_id, t3.v5, t3.v6] }
  stream_plan: |
    StreamMaterialize { columns: [v1, v2, v3, v4, v5, v6, t1._row_id(hidden), t2._row_id(hidden), t3._row_id(hidden)], pk_columns: [t1._row_id, t2._row_id, t3._row_id] }
      StreamExchange { dist: HashShard(t1._row_id, t2._row_id, t3._row_id) }
        StreamHashJoin { type: Inner, predicate: t1.v1 = t3.v5, output: [t1.v1, t1.v2, t2.v3, t2.v4, t3.v5, t3.v6, t1._row_id, t2._row_id, t3._row_id] }
          StreamHashJoin { type: Inner, predicate: t1.v1 = t2.v3, output: [t1.v1, t1.v2, t2.v3, t2.v4, t1._row_id, t2._row_id] }
            StreamExchange { dist: HashShard(t1.v1) }
              StreamTableScan { table: t1, columns: [t1.v1, t1.v2, t1._row_id], pk: [t1._row_id], distribution: HashShard(t1._row_id) }
            StreamExchange { dist: HashShard(t2.v3) }
              StreamTableScan { table: t2, columns: [t2.v3, t2.v4, t2._row_id], pk: [t2._row_id], distribution: HashShard(t2._row_id) }
          StreamExchange { dist: HashShard(t3.v5) }
            StreamTableScan { table: t3, columns: [t3.v5, t3.v6, t3._row_id], pk: [t3._row_id], distribution: HashShard(t3._row_id) }
- sql: |
    /* self join */
    create table t (v1 int, v2 int);
    select t1.v1 as t1v1, t2.v1 as t2v1 from t t1 join t t2 on t1.v1 = t2.v1;
  logical_plan: |
    LogicalProject { exprs: [t.v1, t.v1] }
      LogicalJoin { type: Inner, on: (t.v1 = t.v1), output: all }
        LogicalScan { table: t, columns: [t._row_id, t.v1, t.v2] }
        LogicalScan { table: t, columns: [t._row_id, t.v1, t.v2] }
  stream_plan: |
    StreamMaterialize { columns: [t1v1, t2v1, t._row_id(hidden), t._row_id#1(hidden)], pk_columns: [t._row_id, t._row_id#1] }
      StreamExchange { dist: HashShard(t._row_id, t._row_id) }
        StreamHashJoin { type: Inner, predicate: t.v1 = t.v1, output: [t.v1, t.v1, t._row_id, t._row_id] }
          StreamExchange { dist: HashShard(t.v1) }
            StreamTableScan { table: t, columns: [t.v1, t._row_id], pk: [t._row_id], distribution: HashShard(t._row_id) }
          StreamExchange { dist: HashShard(t.v1) }
            StreamTableScan { table: t, columns: [t.v1, t._row_id], pk: [t._row_id], distribution: HashShard(t._row_id) }
- sql: |
    create table t1 (v1 int, v2 int);
    create table t2 (v1 int, v2 int);
    create table t3 (v1 int, v2 int);
    select t1.v1 as t1_v1, t1.v2 as t1_v2, t2.v1 as t2_v1, t2.v2 as t2_v2, t3.v1 as t3_v1, t3.v2 as t3_v2 from t1 join t2 on (t1.v1 = t2.v1) join t3 on (t2.v2 = t3.v2);
  batch_plan: |
    BatchExchange { order: [], dist: Single }
      BatchHashJoin { type: Inner, predicate: t2.v2 = t3.v2, output: all }
        BatchExchange { order: [], dist: HashShard(t2.v2) }
          BatchHashJoin { type: Inner, predicate: t1.v1 = t2.v1, output: all }
            BatchExchange { order: [], dist: HashShard(t1.v1) }
              BatchScan { table: t1, columns: [t1.v1, t1.v2], distribution: SomeShard }
            BatchExchange { order: [], dist: HashShard(t2.v1) }
              BatchScan { table: t2, columns: [t2.v1, t2.v2], distribution: SomeShard }
        BatchExchange { order: [], dist: HashShard(t3.v2) }
          BatchScan { table: t3, columns: [t3.v1, t3.v2], distribution: SomeShard }
  batch_local_plan: |
    BatchHashJoin { type: Inner, predicate: t2.v2 = t3.v2, output: all }
      BatchHashJoin { type: Inner, predicate: t1.v1 = t2.v1, output: all }
        BatchExchange { order: [], dist: Single }
          BatchScan { table: t1, columns: [t1.v1, t1.v2], distribution: SomeShard }
        BatchExchange { order: [], dist: Single }
          BatchScan { table: t2, columns: [t2.v1, t2.v2], distribution: SomeShard }
      BatchExchange { order: [], dist: Single }
        BatchScan { table: t3, columns: [t3.v1, t3.v2], distribution: SomeShard }
  stream_plan: |
    StreamMaterialize { columns: [t1_v1, t1_v2, t2_v1, t2_v2, t3_v1, t3_v2, t1._row_id(hidden), t2._row_id(hidden), t3._row_id(hidden)], pk_columns: [t1._row_id, t2._row_id, t3._row_id] }
      StreamExchange { dist: HashShard(t1._row_id, t2._row_id, t3._row_id) }
        StreamHashJoin { type: Inner, predicate: t2.v2 = t3.v2, output: [t1.v1, t1.v2, t2.v1, t2.v2, t3.v1, t3.v2, t1._row_id, t2._row_id, t3._row_id] }
          StreamExchange { dist: HashShard(t2.v2) }
            StreamHashJoin { type: Inner, predicate: t1.v1 = t2.v1, output: [t1.v1, t1.v2, t2.v1, t2.v2, t1._row_id, t2._row_id] }
              StreamExchange { dist: HashShard(t1.v1) }
                StreamTableScan { table: t1, columns: [t1.v1, t1.v2, t1._row_id], pk: [t1._row_id], distribution: HashShard(t1._row_id) }
              StreamExchange { dist: HashShard(t2.v1) }
                StreamTableScan { table: t2, columns: [t2.v1, t2.v2, t2._row_id], pk: [t2._row_id], distribution: HashShard(t2._row_id) }
          StreamExchange { dist: HashShard(t3.v2) }
            StreamTableScan { table: t3, columns: [t3.v1, t3.v2, t3._row_id], pk: [t3._row_id], distribution: HashShard(t3._row_id) }
- sql: |
    create table t1 (v1 int not null, v2 int not null);
    create table t2 (v1 int not null, v2 int not null);
    select t1.v2 as t1_v2, t2.v2 as t2_v2 from t1 join t2 on t1.v1 = t2.v1;
  batch_plan: |
    BatchExchange { order: [], dist: Single }
      BatchHashJoin { type: Inner, predicate: t1.v1 = t2.v1, output: [t1.v2, t2.v2] }
        BatchExchange { order: [], dist: HashShard(t1.v1) }
          BatchScan { table: t1, columns: [t1.v1, t1.v2], distribution: SomeShard }
        BatchExchange { order: [], dist: HashShard(t2.v1) }
          BatchScan { table: t2, columns: [t2.v1, t2.v2], distribution: SomeShard }
  batch_local_plan: |
    BatchHashJoin { type: Inner, predicate: t1.v1 = t2.v1, output: [t1.v2, t2.v2] }
      BatchExchange { order: [], dist: Single }
        BatchScan { table: t1, columns: [t1.v1, t1.v2], distribution: SomeShard }
      BatchExchange { order: [], dist: Single }
        BatchScan { table: t2, columns: [t2.v1, t2.v2], distribution: SomeShard }
  stream_plan: |
    StreamMaterialize { columns: [t1_v2, t2_v2, t1._row_id(hidden), t2._row_id(hidden)], pk_columns: [t1._row_id, t2._row_id] }
      StreamExchange { dist: HashShard(t1._row_id, t2._row_id) }
        StreamHashJoin { type: Inner, predicate: t1.v1 = t2.v1, output: [t1.v2, t2.v2, t1._row_id, t2._row_id] }
          StreamExchange { dist: HashShard(t1.v1) }
            StreamTableScan { table: t1, columns: [t1.v1, t1.v2, t1._row_id], pk: [t1._row_id], distribution: HashShard(t1._row_id) }
          StreamExchange { dist: HashShard(t2.v1) }
            StreamTableScan { table: t2, columns: [t2.v1, t2.v2, t2._row_id], pk: [t2._row_id], distribution: HashShard(t2._row_id) }
- sql: |
    create table t1 (v1 int not null, v2 int not null);
    create table t2 (v1 int not null, v2 int not null);
    select t1.v2 as t1_v2, t2.v2 as t2_v2 from t1 join t2 on t1.v1 > t2.v1 and t1.v2 < 10;
  batch_plan: |
    BatchNestedLoopJoin { type: Inner, predicate: (t1.v1 > t2.v1), output: [t1.v2, t2.v2] }
      BatchExchange { order: [], dist: Single }
        BatchFilter { predicate: (t1.v2 < 10:Int32) }
          BatchScan { table: t1, columns: [t1.v1, t1.v2], distribution: SomeShard }
      BatchExchange { order: [], dist: Single }
        BatchScan { table: t2, columns: [t2.v1, t2.v2], distribution: SomeShard }
  batch_local_plan: |
    BatchNestedLoopJoin { type: Inner, predicate: (t1.v1 > t2.v1), output: [t1.v2, t2.v2] }
      BatchExchange { order: [], dist: Single }
        BatchFilter { predicate: (t1.v2 < 10:Int32) }
          BatchScan { table: t1, columns: [t1.v1, t1.v2], distribution: SomeShard }
      BatchExchange { order: [], dist: Single }
        BatchScan { table: t2, columns: [t2.v1, t2.v2], distribution: SomeShard }
- sql: |
    create table t1 (v1 int, v2 float);
    create table t2 (v3 int, v4 numeric, v5 bigint);
    select * from t1, t2 where t1.v1 = t2.v3;
  stream_plan: |
    StreamMaterialize { columns: [v1, v2, v3, v4, v5, t1._row_id(hidden), t2._row_id(hidden)], pk_columns: [t1._row_id, t2._row_id] }
      StreamExchange { dist: HashShard(t1._row_id, t2._row_id) }
        StreamDeltaHashJoin { type: Inner, predicate: t1.v1 = t2.v3, output: [t1.v1, t1.v2, t2.v3, t2.v4, t2.v5, t1._row_id, t2._row_id] }
          StreamExchange { dist: HashShard(t1.v1) }
            StreamTableScan { table: t1, columns: [t1.v1, t1.v2, t1._row_id], pk: [t1._row_id], distribution: HashShard(t1._row_id) }
          StreamExchange { dist: HashShard(t2.v3) }
            StreamTableScan { table: t2, columns: [t2.v3, t2.v4, t2.v5, t2._row_id], pk: [t2._row_id], distribution: HashShard(t2._row_id) }
  with_config_map:
    RW_FORCE_DELTA_JOIN: 'true'
- sql: |
    create table t1 (v1 int, v2 int);
    create table t2 (v1 int, v3 int);
    select * from t1 join t2 using(v1);
  batch_plan: |
    BatchExchange { order: [], dist: Single }
      BatchHashJoin { type: Inner, predicate: t1.v1 = t2.v1, output: all }
        BatchExchange { order: [], dist: HashShard(t1.v1) }
          BatchScan { table: t1, columns: [t1.v1, t1.v2], distribution: SomeShard }
        BatchExchange { order: [], dist: HashShard(t2.v1) }
          BatchScan { table: t2, columns: [t2.v1, t2.v3], distribution: SomeShard }
- sql: |
    create table ab (a int, b int);
    create table bc (b int, c int);
    create table ca (c int, a int);
    select * from ab join bc using(b) join ca using(c);
  batch_plan: |
    BatchExchange { order: [], dist: Single }
<<<<<<< HEAD
      BatchProject { exprs: [bc.c, ab.b, ab.a, ca.a] }
        BatchHashJoin { type: Inner, predicate: bc.c = ca.c }
          BatchExchange { order: [], dist: HashShard(bc.c) }
            BatchHashJoin { type: Inner, predicate: ab.b = bc.b }
              BatchExchange { order: [], dist: HashShard(ab.b) }
                BatchScan { table: ab, columns: [a, b] }
              BatchExchange { order: [], dist: HashShard(bc.b) }
                BatchScan { table: bc, columns: [b, c] }
          BatchExchange { order: [], dist: HashShard(ca.c) }
            BatchScan { table: ca, columns: [c, a] }
=======
      BatchHashJoin { type: Inner, predicate: bc.c = ca.c, output: all }
        BatchExchange { order: [], dist: HashShard(bc.c) }
          BatchHashJoin { type: Inner, predicate: ab.b = bc.b, output: all }
            BatchExchange { order: [], dist: HashShard(ab.b) }
              BatchScan { table: ab, columns: [ab.a, ab.b], distribution: SomeShard }
            BatchExchange { order: [], dist: HashShard(bc.b) }
              BatchScan { table: bc, columns: [bc.b, bc.c], distribution: SomeShard }
        BatchExchange { order: [], dist: HashShard(ca.c) }
          BatchScan { table: ca, columns: [ca.c, ca.a], distribution: SomeShard }
>>>>>>> 42691839
- sql: |
    /* Only push to left */
    create table t1 (v1 int, v2 int);
    create table t2 (v1 int, v2 int);
    select * from t1 left join t2 where t1.v2 > 100;
  optimized_logical_plan: |
    LogicalJoin { type: LeftOuter, on: true, output: all }
      LogicalScan { table: t1, output_columns: [t1.v1, t1.v2], required_columns: [v1, v2], predicate: (t1.v2 > 100:Int32) }
      LogicalScan { table: t2, columns: [t2.v1, t2.v2] }
- sql: |
    /* Only push to right */
    create table t1 (v1 int, v2 int);
    create table t2 (v1 int, v2 int);
    select * from t1 right join t2 where t2.v2 > 100;
  optimized_logical_plan: |
    LogicalJoin { type: RightOuter, on: true, output: all }
      LogicalScan { table: t1, columns: [t1.v1, t1.v2] }
      LogicalScan { table: t2, output_columns: [t2.v1, t2.v2], required_columns: [v1, v2], predicate: (t2.v2 > 100:Int32) }
- sql: |
    /* Push to left, right and on */
    create table t1 (v1 int, v2 int);
    create table t2 (v1 int, v2 int);
    select * from t1, t2 where t1.v1 > 100 and t2.v1 < 1000 and t1.v2 = t2.v2;
  optimized_logical_plan: |
    LogicalJoin { type: Inner, on: (t1.v2 = t2.v2), output: all }
      LogicalScan { table: t1, output_columns: [t1.v1, t1.v2], required_columns: [v1, v2], predicate: (t1.v1 > 100:Int32) }
      LogicalScan { table: t2, output_columns: [t2.v1, t2.v2], required_columns: [v1, v2], predicate: (t2.v1 < 1000:Int32) }
- sql: |
    /* Left & right has same distribution. There should be no exchange below hash join */
    create table t(x int);
    create index i on t(x);
    select * from i join i as ii on i.x=ii.x;
  batch_plan: |
    BatchExchange { order: [], dist: Single }
      BatchHashJoin { type: Inner, predicate: i.x = i.x, output: all }
        BatchScan { table: i, columns: [i.x], distribution: HashShard(i.x) }
        BatchScan { table: i, columns: [i.x], distribution: HashShard(i.x) }
- sql: |
    /* Use lookup join */
    create table t1 (v1 int, v2 int);
    create table t2 (v1 int, v2 int);
    create materialized view t3 as select v1, count(v2) as v2 from t2 group by v1;
    select * from t1 join t3 where t1.v2 = t3.v1;
  batch_local_plan: |
    BatchLookupJoin { type: Inner, predicate: t1.v2 = t3.v1, output: all }
      BatchExchange { order: [], dist: Single }
        BatchScan { table: t1, columns: [t1.v1, t1.v2], distribution: SomeShard }
  with_config_map:
    QUERY_MODE: local
    RW_BATCH_ENABLE_LOOKUP_JOIN: 'true'
- sql: |
    /* Ensure correct binding of join with USING clause */
    create table t1(v1 varchar);
    create table t2(v1 varchar);
    create table t3(v2 varchar);
    select * from t3, t1 join t2 using (v1);
  logical_plan: |
<<<<<<< HEAD
    LogicalProject { exprs: [t1.v1, t3.v2] }
      LogicalJoin { type: Inner, on: true }
        LogicalScan { table: t3, columns: [_row_id, v2] }
        LogicalJoin { type: Inner, on: (t1.v1 = t2.v1) }
          LogicalScan { table: t1, columns: [_row_id, v1] }
          LogicalScan { table: t2, columns: [_row_id, v1] }
=======
    LogicalProject { exprs: [t3.v2, t1.v1, t2.v1] }
      LogicalJoin { type: Inner, on: true, output: all }
        LogicalScan { table: t3, columns: [t3._row_id, t3.v2] }
        LogicalJoin { type: Inner, on: (t1.v1 = t2.v1), output: all }
          LogicalScan { table: t1, columns: [t1._row_id, t1.v1] }
          LogicalScan { table: t2, columns: [t2._row_id, t2.v1] }
>>>>>>> 42691839
- sql: |
    /* Ensure correct binding of join with ON clause */
    create table t1(v1 varchar);
    create table t2(v2 varchar);
    create table t3(v3 varchar);
    select * from t3, t1 join t2 on v1 = v2;
  logical_plan: |
    LogicalProject { exprs: [t3.v3, t1.v1, t2.v2] }
      LogicalJoin { type: Inner, on: true, output: all }
        LogicalScan { table: t3, columns: [t3._row_id, t3.v3] }
        LogicalJoin { type: Inner, on: (t1.v1 = t2.v2), output: all }
          LogicalScan { table: t1, columns: [t1._row_id, t1.v1] }
          LogicalScan { table: t2, columns: [t2._row_id, t2.v2] }
- sql: |
    /* Ensure correct binding with USING clause with left outer join */
    create table t1(v1 varchar);
    create table t2(v1 varchar);
    create table t3(v2 varchar);
    select * from t3, t1 left join t2 using (v1);
  logical_plan: |
<<<<<<< HEAD
    LogicalProject { exprs: [t1.v1, t3.v2] }
      LogicalJoin { type: Inner, on: true }
        LogicalScan { table: t3, columns: [_row_id, v2] }
        LogicalJoin { type: LeftOuter, on: (t1.v1 = t2.v1) }
          LogicalScan { table: t1, columns: [_row_id, v1] }
          LogicalScan { table: t2, columns: [_row_id, v1] }
=======
    LogicalProject { exprs: [t3.v2, t1.v1, t2.v1] }
      LogicalJoin { type: Inner, on: true, output: all }
        LogicalScan { table: t3, columns: [t3._row_id, t3.v2] }
        LogicalJoin { type: LeftOuter, on: (t1.v1 = t2.v1), output: all }
          LogicalScan { table: t1, columns: [t1._row_id, t1.v1] }
          LogicalScan { table: t2, columns: [t2._row_id, t2.v1] }
>>>>>>> 42691839
- sql: |
    /* Ensure correct binding with ON clause with left outer join */
    create table t1(v1 varchar);
    create table t2(v2 varchar);
    create table t3(v3 varchar);
    select * from t3, t1 left join t2 on v1 = v2;
  logical_plan: |
    LogicalProject { exprs: [t3.v3, t1.v1, t2.v2] }
      LogicalJoin { type: Inner, on: true, output: all }
        LogicalScan { table: t3, columns: [t3._row_id, t3.v3] }
        LogicalJoin { type: LeftOuter, on: (t1.v1 = t2.v2), output: all }
          LogicalScan { table: t1, columns: [t1._row_id, t1.v1] }
          LogicalScan { table: t2, columns: [t2._row_id, t2.v2] }
- sql: |
    /* Ensure that ON clause cannot reference correlated columns */
    create table a(a1 int);
    create table b(b1 int);
    create table c(c1 int);
    select * from a, b join c on a1 + b1 = c1;
  binder_error: 'Item not found: Invalid column: a1'
- sql: |
    create table a(a1 int);
    create table b(b1 int);
    select * from a join lateral (select * from b where a1 = b1);
  binder_error: 'Feature is not yet implemented: lateral subqueries are not yet supported,
    Tracking issue: https://github.com/singularity-data/risingwave/issues/3815'
- sql: |
    /* Ensure that natural joins bind the correct columns */
    create table a(x int);
    create table b(x int);
    create table c(y int);
    select * from a natural join b natural join c;
  logical_plan: |
    LogicalProject { exprs: [a.x, c.y] }
      LogicalJoin { type: Inner, on: true }
        LogicalJoin { type: Inner, on: (a.x = b.x) }
          LogicalScan { table: a, columns: [_row_id, x] }
          LogicalScan { table: b, columns: [_row_id, x] }
        LogicalScan { table: c, columns: [_row_id, y] }
- sql: |
    /* Ensure that natural joins can disambiguate columns */
    create table a(x int);
    create table b(x int);
    select x, a.x, b.x from a natural join b;
  logical_plan: |
    LogicalProject { exprs: [a.x, a.x, b.x] }
      LogicalJoin { type: Inner, on: (a.x = b.x) }
        LogicalScan { table: a, columns: [_row_id, x] }
        LogicalScan { table: b, columns: [_row_id, x] }
- sql: |
    /* Ensure that natural joins bind the correct columns */
    create table a(x int);
    create table b(x int);
    create table c(y int);
    select * from a natural join b natural join c;
  logical_plan: |
    LogicalProject { exprs: [a.x, c.y] }
      LogicalJoin { type: Inner, on: true }
        LogicalJoin { type: Inner, on: (a.x = b.x) }
          LogicalScan { table: a, columns: [_row_id, x] }
          LogicalScan { table: b, columns: [_row_id, x] }
        LogicalScan { table: c, columns: [_row_id, y] }
- sql: |
    /* Ensure that natural joins can disambiguate columns */
    create table a(x int);
    create table b(x int);
    select x, a.x, b.x from a natural join b;
  logical_plan: |
    LogicalProject { exprs: [a.x, a.x, b.x] }
      LogicalJoin { type: Inner, on: (a.x = b.x) }
        LogicalScan { table: a, columns: [_row_id, x] }
        LogicalScan { table: b, columns: [_row_id, x] }
- sql: |
    /* Ensure that natural joins bind the correct columns */
    create table a(x int);
    create table b(x int);
    create table c(y int);
    select * from a natural join b natural join c;
  logical_plan: |
    LogicalProject { exprs: [a.x, c.y] }
      LogicalJoin { type: Inner, on: true }
        LogicalJoin { type: Inner, on: (a.x = b.x) }
          LogicalScan { table: a, columns: [_row_id, x] }
          LogicalScan { table: b, columns: [_row_id, x] }
        LogicalScan { table: c, columns: [_row_id, y] }
- sql: |
    /* Ensure that natural joins bind the correct columns */
    create table a(x int);
    create table b(x int);
    select x from a natural join b;
  logical_plan: |
    LogicalProject { exprs: [a.x] }
      LogicalJoin { type: Inner, on: (a.x = b.x) }
        LogicalScan { table: a, columns: [_row_id, x] }
        LogicalScan { table: b, columns: [_row_id, x] }
- sql: |
    /* Ensure that natural joins bind the correct columns */
    create table a(x int);
    create table b(x int);
    select x from a natural left join b;
  logical_plan: |
    LogicalProject { exprs: [a.x] }
      LogicalJoin { type: LeftOuter, on: (a.x = b.x) }
        LogicalScan { table: a, columns: [_row_id, x] }
        LogicalScan { table: b, columns: [_row_id, x] }
- sql: |
    /* Ensure that natural joins bind the correct columns */
    create table a(x int);
    create table b(x int);
    select x, a.x, b.x from a natural right join b;
  logical_plan: |
    LogicalProject { exprs: [b.x, a.x, b.x] }
      LogicalJoin { type: RightOuter, on: (a.x = b.x) }
        LogicalScan { table: a, columns: [_row_id, x] }
        LogicalScan { table: b, columns: [_row_id, x] }
- sql: |
    /* Ensure that natural joins bind the correct columns */
    create table a(x int);
    create table b(x int);
    select x, a.x, b.x from a natural full join b;
  logical_plan: |
    LogicalProject { exprs: [Coalesce(a.x, b.x), a.x, b.x] }
      LogicalJoin { type: FullOuter, on: (a.x = b.x) }
        LogicalScan { table: a, columns: [_row_id, x] }
        LogicalScan { table: b, columns: [_row_id, x] }
- sql: |
    /* Ensure that nested natural joins bind and disambiguate columns */
    create table a(x int, y int);
    create table b(x int, z int);
    create table c(x int, a int);
    select x, a.x, b.x, c.x from a natural join b natural join c;
  logical_plan: |
    LogicalProject { exprs: [a.x, a.x, b.x, c.x] }
      LogicalJoin { type: Inner, on: (a.x = c.x) }
        LogicalJoin { type: Inner, on: (a.x = b.x) }
          LogicalScan { table: a, columns: [_row_id, x, y] }
          LogicalScan { table: b, columns: [_row_id, x, z] }
        LogicalScan { table: c, columns: [_row_id, x, a] }
- sql: |
    /* Ensure that nested natural joins bind and disambiguate columns */
    create table a(x int, y int);
    create table b(x int, z int);
    create table c(x int, a int);
    select x, a.x, b.x, c.x from a natural full join b natural full join c;
  logical_plan: |
    LogicalProject { exprs: [Coalesce(a.x, b.x, c.x), a.x, b.x, c.x] }
      LogicalJoin { type: FullOuter, on: (Coalesce(a.x, b.x) = c.x) }
        LogicalJoin { type: FullOuter, on: (a.x = b.x) }
          LogicalScan { table: a, columns: [_row_id, x, y] }
          LogicalScan { table: b, columns: [_row_id, x, z] }
        LogicalScan { table: c, columns: [_row_id, x, a] }
  optimized_logical_plan: |
    LogicalProject { exprs: [Coalesce(a.x, b.x, c.x), a.x, b.x, c.x] }
      LogicalJoin { type: FullOuter, on: (Coalesce(a.x, b.x) = c.x) }
        LogicalJoin { type: FullOuter, on: (a.x = b.x) }
          LogicalScan { table: a, columns: [x] }
          LogicalScan { table: b, columns: [x] }
        LogicalScan { table: c, columns: [x] }
- sql: |
    /* Ensure that nested natural joins bind and disambiguate columns */
    create table a(a int, y int);
    create table b(x int, z int);
    create table c(x int, a int);
    select a, x, a.a, c.a, b.x, c.x from a natural full join b natural full join c;
  logical_plan: |
    LogicalProject { exprs: [Coalesce(a.a, c.a), Coalesce(b.x, c.x), a.a, c.a, b.x, c.x] }
      LogicalJoin { type: FullOuter, on: (a.a = c.a) AND (b.x = c.x) }
        LogicalJoin { type: FullOuter, on: true }
          LogicalScan { table: a, columns: [_row_id, a, y] }
          LogicalScan { table: b, columns: [_row_id, x, z] }
        LogicalScan { table: c, columns: [_row_id, x, a] }
- sql: |
    /* Ensure error on non-existent USING col */
    create table t1(v1 int, v2 int);
    create table t2(v1 int, v3 int);
    select * from t1 join t2 using (v2);
  binder_error: 'Item not found: column "v2" specified in USING clause does not exist
    in right table'
- sql: |
    /* Ensure error on non-existent USING col */
    create table t1(v1 int, v2 int);
    create table t2(v1 int, v3 int);
    select * from t1 join t2 using (v3);
  binder_error: 'Item not found: column "v3" specified in USING clause does not exist
    in left table'<|MERGE_RESOLUTION|>--- conflicted
+++ resolved
@@ -140,7 +140,7 @@
     select * from t1 join t2 using(v1);
   batch_plan: |
     BatchExchange { order: [], dist: Single }
-      BatchHashJoin { type: Inner, predicate: t1.v1 = t2.v1, output: all }
+      BatchHashJoin { type: Inner, predicate: t1.v1 = t2.v1, output: [t1.v1, t1.v2, t2.v3] }
         BatchExchange { order: [], dist: HashShard(t1.v1) }
           BatchScan { table: t1, columns: [t1.v1, t1.v2], distribution: SomeShard }
         BatchExchange { order: [], dist: HashShard(t2.v1) }
@@ -152,28 +152,16 @@
     select * from ab join bc using(b) join ca using(c);
   batch_plan: |
     BatchExchange { order: [], dist: Single }
-<<<<<<< HEAD
       BatchProject { exprs: [bc.c, ab.b, ab.a, ca.a] }
-        BatchHashJoin { type: Inner, predicate: bc.c = ca.c }
+        BatchHashJoin { type: Inner, predicate: bc.c = ca.c, output: [ab.a, ab.b, bc.c, ca.a] }
           BatchExchange { order: [], dist: HashShard(bc.c) }
-            BatchHashJoin { type: Inner, predicate: ab.b = bc.b }
+            BatchHashJoin { type: Inner, predicate: ab.b = bc.b, output: [ab.a, ab.b, bc.c] }
               BatchExchange { order: [], dist: HashShard(ab.b) }
-                BatchScan { table: ab, columns: [a, b] }
+                BatchScan { table: ab, columns: [ab.a, ab.b], distribution: SomeShard }
               BatchExchange { order: [], dist: HashShard(bc.b) }
-                BatchScan { table: bc, columns: [b, c] }
+                BatchScan { table: bc, columns: [bc.b, bc.c], distribution: SomeShard }
           BatchExchange { order: [], dist: HashShard(ca.c) }
-            BatchScan { table: ca, columns: [c, a] }
-=======
-      BatchHashJoin { type: Inner, predicate: bc.c = ca.c, output: all }
-        BatchExchange { order: [], dist: HashShard(bc.c) }
-          BatchHashJoin { type: Inner, predicate: ab.b = bc.b, output: all }
-            BatchExchange { order: [], dist: HashShard(ab.b) }
-              BatchScan { table: ab, columns: [ab.a, ab.b], distribution: SomeShard }
-            BatchExchange { order: [], dist: HashShard(bc.b) }
-              BatchScan { table: bc, columns: [bc.b, bc.c], distribution: SomeShard }
-        BatchExchange { order: [], dist: HashShard(ca.c) }
-          BatchScan { table: ca, columns: [ca.c, ca.a], distribution: SomeShard }
->>>>>>> 42691839
+            BatchScan { table: ca, columns: [ca.c, ca.a], distribution: SomeShard }
 - sql: |
     /* Only push to left */
     create table t1 (v1 int, v2 int);
@@ -231,21 +219,12 @@
     create table t3(v2 varchar);
     select * from t3, t1 join t2 using (v1);
   logical_plan: |
-<<<<<<< HEAD
     LogicalProject { exprs: [t1.v1, t3.v2] }
-      LogicalJoin { type: Inner, on: true }
-        LogicalScan { table: t3, columns: [_row_id, v2] }
-        LogicalJoin { type: Inner, on: (t1.v1 = t2.v1) }
-          LogicalScan { table: t1, columns: [_row_id, v1] }
-          LogicalScan { table: t2, columns: [_row_id, v1] }
-=======
-    LogicalProject { exprs: [t3.v2, t1.v1, t2.v1] }
       LogicalJoin { type: Inner, on: true, output: all }
         LogicalScan { table: t3, columns: [t3._row_id, t3.v2] }
         LogicalJoin { type: Inner, on: (t1.v1 = t2.v1), output: all }
           LogicalScan { table: t1, columns: [t1._row_id, t1.v1] }
           LogicalScan { table: t2, columns: [t2._row_id, t2.v1] }
->>>>>>> 42691839
 - sql: |
     /* Ensure correct binding of join with ON clause */
     create table t1(v1 varchar);
@@ -266,21 +245,12 @@
     create table t3(v2 varchar);
     select * from t3, t1 left join t2 using (v1);
   logical_plan: |
-<<<<<<< HEAD
     LogicalProject { exprs: [t1.v1, t3.v2] }
-      LogicalJoin { type: Inner, on: true }
-        LogicalScan { table: t3, columns: [_row_id, v2] }
-        LogicalJoin { type: LeftOuter, on: (t1.v1 = t2.v1) }
-          LogicalScan { table: t1, columns: [_row_id, v1] }
-          LogicalScan { table: t2, columns: [_row_id, v1] }
-=======
-    LogicalProject { exprs: [t3.v2, t1.v1, t2.v1] }
       LogicalJoin { type: Inner, on: true, output: all }
         LogicalScan { table: t3, columns: [t3._row_id, t3.v2] }
         LogicalJoin { type: LeftOuter, on: (t1.v1 = t2.v1), output: all }
           LogicalScan { table: t1, columns: [t1._row_id, t1.v1] }
           LogicalScan { table: t2, columns: [t2._row_id, t2.v1] }
->>>>>>> 42691839
 - sql: |
     /* Ensure correct binding with ON clause with left outer join */
     create table t1(v1 varchar);
@@ -315,11 +285,11 @@
     select * from a natural join b natural join c;
   logical_plan: |
     LogicalProject { exprs: [a.x, c.y] }
-      LogicalJoin { type: Inner, on: true }
-        LogicalJoin { type: Inner, on: (a.x = b.x) }
-          LogicalScan { table: a, columns: [_row_id, x] }
-          LogicalScan { table: b, columns: [_row_id, x] }
-        LogicalScan { table: c, columns: [_row_id, y] }
+      LogicalJoin { type: Inner, on: true, output: all }
+        LogicalJoin { type: Inner, on: (a.x = b.x), output: all }
+          LogicalScan { table: a, columns: [a._row_id, a.x] }
+          LogicalScan { table: b, columns: [b._row_id, b.x] }
+        LogicalScan { table: c, columns: [c._row_id, c.y] }
 - sql: |
     /* Ensure that natural joins can disambiguate columns */
     create table a(x int);
@@ -327,9 +297,9 @@
     select x, a.x, b.x from a natural join b;
   logical_plan: |
     LogicalProject { exprs: [a.x, a.x, b.x] }
-      LogicalJoin { type: Inner, on: (a.x = b.x) }
-        LogicalScan { table: a, columns: [_row_id, x] }
-        LogicalScan { table: b, columns: [_row_id, x] }
+      LogicalJoin { type: Inner, on: (a.x = b.x), output: all }
+        LogicalScan { table: a, columns: [a._row_id, a.x] }
+        LogicalScan { table: b, columns: [b._row_id, b.x] }
 - sql: |
     /* Ensure that natural joins bind the correct columns */
     create table a(x int);
@@ -338,11 +308,11 @@
     select * from a natural join b natural join c;
   logical_plan: |
     LogicalProject { exprs: [a.x, c.y] }
-      LogicalJoin { type: Inner, on: true }
-        LogicalJoin { type: Inner, on: (a.x = b.x) }
-          LogicalScan { table: a, columns: [_row_id, x] }
-          LogicalScan { table: b, columns: [_row_id, x] }
-        LogicalScan { table: c, columns: [_row_id, y] }
+      LogicalJoin { type: Inner, on: true, output: all }
+        LogicalJoin { type: Inner, on: (a.x = b.x), output: all }
+          LogicalScan { table: a, columns: [a._row_id, a.x] }
+          LogicalScan { table: b, columns: [b._row_id, b.x] }
+        LogicalScan { table: c, columns: [c._row_id, c.y] }
 - sql: |
     /* Ensure that natural joins can disambiguate columns */
     create table a(x int);
@@ -350,9 +320,9 @@
     select x, a.x, b.x from a natural join b;
   logical_plan: |
     LogicalProject { exprs: [a.x, a.x, b.x] }
-      LogicalJoin { type: Inner, on: (a.x = b.x) }
-        LogicalScan { table: a, columns: [_row_id, x] }
-        LogicalScan { table: b, columns: [_row_id, x] }
+      LogicalJoin { type: Inner, on: (a.x = b.x), output: all }
+        LogicalScan { table: a, columns: [a._row_id, a.x] }
+        LogicalScan { table: b, columns: [b._row_id, b.x] }
 - sql: |
     /* Ensure that natural joins bind the correct columns */
     create table a(x int);
@@ -361,11 +331,11 @@
     select * from a natural join b natural join c;
   logical_plan: |
     LogicalProject { exprs: [a.x, c.y] }
-      LogicalJoin { type: Inner, on: true }
-        LogicalJoin { type: Inner, on: (a.x = b.x) }
-          LogicalScan { table: a, columns: [_row_id, x] }
-          LogicalScan { table: b, columns: [_row_id, x] }
-        LogicalScan { table: c, columns: [_row_id, y] }
+      LogicalJoin { type: Inner, on: true, output: all }
+        LogicalJoin { type: Inner, on: (a.x = b.x), output: all }
+          LogicalScan { table: a, columns: [a._row_id, a.x] }
+          LogicalScan { table: b, columns: [b._row_id, b.x] }
+        LogicalScan { table: c, columns: [c._row_id, c.y] }
 - sql: |
     /* Ensure that natural joins bind the correct columns */
     create table a(x int);
@@ -373,9 +343,9 @@
     select x from a natural join b;
   logical_plan: |
     LogicalProject { exprs: [a.x] }
-      LogicalJoin { type: Inner, on: (a.x = b.x) }
-        LogicalScan { table: a, columns: [_row_id, x] }
-        LogicalScan { table: b, columns: [_row_id, x] }
+      LogicalJoin { type: Inner, on: (a.x = b.x), output: all }
+        LogicalScan { table: a, columns: [a._row_id, a.x] }
+        LogicalScan { table: b, columns: [b._row_id, b.x] }
 - sql: |
     /* Ensure that natural joins bind the correct columns */
     create table a(x int);
@@ -383,9 +353,9 @@
     select x from a natural left join b;
   logical_plan: |
     LogicalProject { exprs: [a.x] }
-      LogicalJoin { type: LeftOuter, on: (a.x = b.x) }
-        LogicalScan { table: a, columns: [_row_id, x] }
-        LogicalScan { table: b, columns: [_row_id, x] }
+      LogicalJoin { type: LeftOuter, on: (a.x = b.x), output: all }
+        LogicalScan { table: a, columns: [a._row_id, a.x] }
+        LogicalScan { table: b, columns: [b._row_id, b.x] }
 - sql: |
     /* Ensure that natural joins bind the correct columns */
     create table a(x int);
@@ -393,9 +363,9 @@
     select x, a.x, b.x from a natural right join b;
   logical_plan: |
     LogicalProject { exprs: [b.x, a.x, b.x] }
-      LogicalJoin { type: RightOuter, on: (a.x = b.x) }
-        LogicalScan { table: a, columns: [_row_id, x] }
-        LogicalScan { table: b, columns: [_row_id, x] }
+      LogicalJoin { type: RightOuter, on: (a.x = b.x), output: all }
+        LogicalScan { table: a, columns: [a._row_id, a.x] }
+        LogicalScan { table: b, columns: [b._row_id, b.x] }
 - sql: |
     /* Ensure that natural joins bind the correct columns */
     create table a(x int);
@@ -403,9 +373,9 @@
     select x, a.x, b.x from a natural full join b;
   logical_plan: |
     LogicalProject { exprs: [Coalesce(a.x, b.x), a.x, b.x] }
-      LogicalJoin { type: FullOuter, on: (a.x = b.x) }
-        LogicalScan { table: a, columns: [_row_id, x] }
-        LogicalScan { table: b, columns: [_row_id, x] }
+      LogicalJoin { type: FullOuter, on: (a.x = b.x), output: all }
+        LogicalScan { table: a, columns: [a._row_id, a.x] }
+        LogicalScan { table: b, columns: [b._row_id, b.x] }
 - sql: |
     /* Ensure that nested natural joins bind and disambiguate columns */
     create table a(x int, y int);
@@ -414,11 +384,11 @@
     select x, a.x, b.x, c.x from a natural join b natural join c;
   logical_plan: |
     LogicalProject { exprs: [a.x, a.x, b.x, c.x] }
-      LogicalJoin { type: Inner, on: (a.x = c.x) }
-        LogicalJoin { type: Inner, on: (a.x = b.x) }
-          LogicalScan { table: a, columns: [_row_id, x, y] }
-          LogicalScan { table: b, columns: [_row_id, x, z] }
-        LogicalScan { table: c, columns: [_row_id, x, a] }
+      LogicalJoin { type: Inner, on: (a.x = c.x), output: all }
+        LogicalJoin { type: Inner, on: (a.x = b.x), output: all }
+          LogicalScan { table: a, columns: [a._row_id, a.x, a.y] }
+          LogicalScan { table: b, columns: [b._row_id, b.x, b.z] }
+        LogicalScan { table: c, columns: [c._row_id, c.x, c.a] }
 - sql: |
     /* Ensure that nested natural joins bind and disambiguate columns */
     create table a(x int, y int);
@@ -427,18 +397,18 @@
     select x, a.x, b.x, c.x from a natural full join b natural full join c;
   logical_plan: |
     LogicalProject { exprs: [Coalesce(a.x, b.x, c.x), a.x, b.x, c.x] }
-      LogicalJoin { type: FullOuter, on: (Coalesce(a.x, b.x) = c.x) }
-        LogicalJoin { type: FullOuter, on: (a.x = b.x) }
-          LogicalScan { table: a, columns: [_row_id, x, y] }
-          LogicalScan { table: b, columns: [_row_id, x, z] }
-        LogicalScan { table: c, columns: [_row_id, x, a] }
+      LogicalJoin { type: FullOuter, on: (Coalesce(a.x, b.x) = c.x), output: all }
+        LogicalJoin { type: FullOuter, on: (a.x = b.x), output: all }
+          LogicalScan { table: a, columns: [a._row_id, a.x, a.y] }
+          LogicalScan { table: b, columns: [b._row_id, b.x, b.z] }
+        LogicalScan { table: c, columns: [c._row_id, c.x, c.a] }
   optimized_logical_plan: |
     LogicalProject { exprs: [Coalesce(a.x, b.x, c.x), a.x, b.x, c.x] }
-      LogicalJoin { type: FullOuter, on: (Coalesce(a.x, b.x) = c.x) }
-        LogicalJoin { type: FullOuter, on: (a.x = b.x) }
-          LogicalScan { table: a, columns: [x] }
-          LogicalScan { table: b, columns: [x] }
-        LogicalScan { table: c, columns: [x] }
+      LogicalJoin { type: FullOuter, on: (Coalesce(a.x, b.x) = c.x), output: all }
+        LogicalJoin { type: FullOuter, on: (a.x = b.x), output: all }
+          LogicalScan { table: a, columns: [a.x] }
+          LogicalScan { table: b, columns: [b.x] }
+        LogicalScan { table: c, columns: [c.x] }
 - sql: |
     /* Ensure that nested natural joins bind and disambiguate columns */
     create table a(a int, y int);
@@ -447,11 +417,11 @@
     select a, x, a.a, c.a, b.x, c.x from a natural full join b natural full join c;
   logical_plan: |
     LogicalProject { exprs: [Coalesce(a.a, c.a), Coalesce(b.x, c.x), a.a, c.a, b.x, c.x] }
-      LogicalJoin { type: FullOuter, on: (a.a = c.a) AND (b.x = c.x) }
-        LogicalJoin { type: FullOuter, on: true }
-          LogicalScan { table: a, columns: [_row_id, a, y] }
-          LogicalScan { table: b, columns: [_row_id, x, z] }
-        LogicalScan { table: c, columns: [_row_id, x, a] }
+      LogicalJoin { type: FullOuter, on: (a.a = c.a) AND (b.x = c.x), output: all }
+        LogicalJoin { type: FullOuter, on: true, output: all }
+          LogicalScan { table: a, columns: [a._row_id, a.a, a.y] }
+          LogicalScan { table: b, columns: [b._row_id, b.x, b.z] }
+        LogicalScan { table: c, columns: [c._row_id, c.x, c.a] }
 - sql: |
     /* Ensure error on non-existent USING col */
     create table t1(v1 int, v2 int);
